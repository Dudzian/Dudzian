# auto_trader.py
# Walk-forward + auto-reoptimization + optional auto-trade loop, integrated via EventEmitter.
from __future__ import annotations

import threading
import time
import statistics
from typing import Optional, List, Dict, Any, Callable, Tuple
import inspect
from dataclasses import dataclass, field

import pandas as pd
try:
    from collections import deque
except Exception:
    # minimal fallback
    class deque(list):
        def __init__(self, maxlen=None): super().__init__(); self.maxlen=maxlen
        def append(self, x):
            super().append(x)
            if self.maxlen and len(self) > self.maxlen:
                del self[0]
        def popleft(self): return super().pop(0)

from KryptoLowca.event_emitter_adapter import EventEmitter
from KryptoLowca.logging_utils import get_logger
from KryptoLowca.config_manager import StrategyConfig

logger = get_logger(__name__)


@dataclass(slots=True)
class RiskDecision:
    should_trade: bool
    fraction: float
    state: str
    reason: Optional[str] = None
    details: Dict[str, Any] = field(default_factory=dict)
    stop_loss_pct: Optional[float] = None
    take_profit_pct: Optional[float] = None
    mode: str = "demo"

    def to_dict(self) -> Dict[str, Any]:
        payload = {
            "should_trade": self.should_trade,
            "fraction": float(self.fraction),
            "state": self.state,
            "reason": self.reason,
            "details": dict(self.details),
            "mode": self.mode,
        }
        if self.stop_loss_pct is not None:
            payload["stop_loss_pct"] = float(self.stop_loss_pct)
        if self.take_profit_pct is not None:
            payload["take_profit_pct"] = float(self.take_profit_pct)
        return payload

<<<<<<< HEAD
=======

>>>>>>> af06618a
class AutoTrader:
    """
    - Listens to trade_closed events to compute rolling PF & Expectancy
    - Monitors ATR (if 'bar' events are emitted)
    - Triggers reoptimization when thresholds break
    - Optional walk-forward scheduler (time-based)
    - Optional auto-trade loop (asks AI for decision and executes via GUI bridge)
    - Runtime-reconfigurable via ControlPanel (configure()/set_enable_auto_trade()).
    """
    def __init__(
        self,
        emitter: EventEmitter,
        gui,
        symbol_getter: Callable[[], str],
        pf_min: float = 1.3,
        expectancy_min: float = 0.0,
        metrics_window: int = 30,
        atr_ratio_threshold: float = 0.5,   # +50% vs baseline
        atr_baseline_len: int = 100,
        reopt_cooldown_s: int = 1800,       # 30 min cooldown
        walkforward_interval_s: Optional[int] = 3600,  # every 1h
        walkforward_min_closed_trades: int = 10,
        enable_auto_trade: bool = True,
        auto_trade_interval_s: int = 30
    ) -> None:
        self.emitter = emitter
        self.gui = gui
        self.symbol_getter = symbol_getter
        self._db_manager = getattr(gui, "db", None)

        self.pf_min = pf_min
        self.expectancy_min = expectancy_min
        self.metrics_window = metrics_window

        self.atr_ratio_threshold = atr_ratio_threshold
        self.atr_baseline_len = atr_baseline_len

        self.reopt_cooldown_s = reopt_cooldown_s
        self.last_reopt_ts = 0.0

        self.walkforward_interval_s = walkforward_interval_s
        self.walkforward_min_closed_trades = walkforward_min_closed_trades

        self.enable_auto_trade = enable_auto_trade
        self.auto_trade_interval_s = auto_trade_interval_s

        self._closed_pnls: deque = deque(maxlen=max(10, metrics_window))
        self._atr_values: deque = deque(maxlen=max(50, atr_baseline_len*2))
        self._atr_baseline: Optional[float] = None

        self._stop = threading.Event()
        self._threads: List[threading.Thread] = []
        self._lock = threading.RLock()
        self._strategy_config: StrategyConfig = StrategyConfig.presets()["SAFE"].validate()
        self._strategy_override = False
        self._strategy_config_error_notified = False
        self._reduce_only_until: Dict[str, float] = {}
        self._risk_lock_until: float = 0.0
        self._last_risk_audit: Optional[Dict[str, Any]] = None

        # Subscribe to events
        emitter.on("trade_closed", self._on_trade_closed, tag="autotrader")
        emitter.on("bar", self._on_bar, tag="autotrader")

    # -- Public API --
    def start(self) -> None:
        self._stop.clear()
        self._threads = []
        # Walk-forward loop only if configured
        if self.walkforward_interval_s:
            t = threading.Thread(target=self._walkforward_loop, daemon=True)
            t.start()
            self._threads.append(t)
        # Auto-trade loop ALWAYS started; respects enable_auto_trade flag at runtime
        t2 = threading.Thread(target=self._auto_trade_loop, daemon=True)
        t2.start()
        self._threads.append(t2)
        self.emitter.log("AutoTrader started.", component="AutoTrader")
        logger.info("AutoTrader worker threads started")

    def stop(self) -> None:
        self._stop.set()
        self.emitter.off("trade_closed", tag="autotrader")
        self.emitter.off("bar", tag="autotrader")
        self.emitter.log("AutoTrader stopped.", component="AutoTrader")
        logger.info("AutoTrader stop requested")
        for t in list(self._threads):
            try:
                if t.is_alive():
                    t.join(timeout=2.0)
            except Exception:
                logger.exception("Error while joining AutoTrader thread")
        self._threads.clear()

    def set_enable_auto_trade(self, flag: bool) -> None:
        with self._lock:
            self.enable_auto_trade = bool(flag)
        self.emitter.log(f"Auto-Trade {'ENABLED' if flag else 'DISABLED'}.", component="AutoTrader")

    def configure(self, **kwargs: Any) -> None:
        """Runtime reconfiguration from the ControlPanel."""
        with self._lock:
            for key, val in kwargs.items():
                if key == "strategy":
                    self._update_strategy_config(val)
                    continue
                if not hasattr(self, key):
                    continue
                setattr(self, key, val)
        self.emitter.log(f"AutoTrader reconfigured: {kwargs}", component="AutoTrader")

    # -- Event handlers --
    def _on_trade_closed(
        self,
        symbol: str,
        side: str,
        entry: float,
        exit: float,
        pnl: float,
        ts: float,
        meta: Dict[str, Any] | None = None,
        **_,
    ) -> None:
        self._closed_pnls.append(pnl)
        pf, exp, win_rate = self._compute_metrics()
        self.emitter.emit(
            "metrics_updated",
            pf=pf,
            expectancy=exp,
            win_rate=win_rate,
            window=len(self._closed_pnls),
            ts=time.time(),
        )
        self._persist_performance_metrics(symbol, pf, exp, win_rate)

        # Check thresholds
        trigger_reason = None
        details: Dict[str, Any] = {}
        if pf is not None and pf < self.pf_min:
            trigger_reason = "pf_drop"
            details["pf"] = pf
        if exp is not None and exp < self.expectancy_min:
            trigger_reason = (trigger_reason + "+expectancy_drop") if trigger_reason else "expectancy_drop"
            details["expectancy"] = exp
        if trigger_reason:
            self._maybe_reoptimize(trigger_reason, details)

    def _on_bar(self, symbol: str, o: float, h: float, l: float, c: float, ts: float, **_) -> None:
        # TR approximation (if no prev close given we use current bar-only proxy)
        tr = max(h - l, abs(h - c), abs(l - c))
        self._atr_values.append(tr)
        # Compute ATR using simple moving average of TRs
        if len(self._atr_values) >= max(14, self.atr_baseline_len):
            atr = sum(list(self._atr_values)[-14:]) / 14.0
            if self._atr_baseline is None and len(self._atr_values) >= self.atr_baseline_len:
                self._atr_baseline = sum(list(self._atr_values)[:self.atr_baseline_len]) / float(self.atr_baseline_len)
            baseline = self._atr_baseline or atr
            ratio = (atr - baseline) / baseline if baseline > 0 else 0.0
            self.emitter.emit("atr_updated", atr=atr, baseline=baseline, ratio=ratio, ts=ts)
            if self._atr_baseline and ratio >= self.atr_ratio_threshold:
                self._maybe_reoptimize("atr_spike", {"atr": atr, "baseline": baseline, "ratio": ratio})

    # -- Helpers --
    def _compute_metrics(self) -> tuple[Optional[float], Optional[float], Optional[float]]:
        if not self._closed_pnls:
            return (None, None, None)
        pnls = list(self._closed_pnls)
        wins = [p for p in pnls if p > 0]
        losses = [-p for p in pnls if p < 0]
        gross_profit = sum(wins)
        gross_loss = sum(losses)
        pf = (gross_profit / gross_loss) if gross_loss > 0 else (float('inf') if gross_profit > 0 else None)
        # Expectancy per trade (avg pnl)
        expectancy = statistics.mean(pnls) if pnls else None
        win_rate = (len(wins) / len(pnls)) if pnls else None
        return (pf, expectancy, win_rate)

    def _resolve_db(self):
        db = self._db_manager
        if db is None:
            candidate = getattr(self.gui, "db", None)
            if candidate is not None:
                db = candidate
                self._db_manager = candidate
        if db is None or not hasattr(db, "sync"):
            return None
        return db

    def _resolve_mode(self) -> str:
        network_var = getattr(self.gui, "network_var", None)
        if network_var is not None and hasattr(network_var, "get"):
            try:
                network = str(network_var.get()).strip().lower()
            except Exception:
                network = ""
            if network in {"testnet", "paper", "demo"}:
                return "paper"
        return "live"

    def _log_metric(
        self,
        metric: str,
        value: Optional[float],
        *,
        symbol: str,
        window: int,
        extra: Optional[Dict[str, Any]] = None,
    ) -> None:
        if value is None:
            return
        db = self._resolve_db()
        if db is None:
            return
        context: Dict[str, Any] = {"symbol": symbol, "window": window, "source": "AutoTrader"}
        if extra:
            context.update(extra)
        payload = {
            "metric": metric,
            "value": float(value),
            "window": window,
            "symbol": symbol,
            "mode": self._resolve_mode(),
            "context": context,
        }
        try:
            db.sync.log_performance_metric(payload)
        except Exception:
            logger.exception("Nie udało się zapisać metryki %s", metric)

    def _persist_performance_metrics(
        self,
        symbol: str,
        pf: Optional[float],
        expectancy: Optional[float],
        win_rate: Optional[float],
    ) -> None:
        window = len(self._closed_pnls)
        extra = {
            "profit_factor": pf,
            "expectancy": expectancy,
            "win_rate": win_rate,
        }
        self._log_metric("auto_trader_expectancy", expectancy, symbol=symbol, window=window, extra=extra)
        self._log_metric("auto_trader_profit_factor", pf, symbol=symbol, window=window, extra=extra)
        self._log_metric("auto_trader_win_rate", win_rate, symbol=symbol, window=window, extra=extra)

    def _maybe_reoptimize(self, reason: str, details: Dict[str, Any]) -> None:
        now = time.time()
        if now - self.last_reopt_ts < self.reopt_cooldown_s:
            self.emitter.log(f"Reopt skipped (cooldown): {reason} {details}", level="DEBUG", component="AutoTrader")
            return
        self.last_reopt_ts = now
        self.emitter.emit("reopt_triggered", reason=reason, details=details, ts=now)
        # Try to call AI retrain if available
        ai = getattr(self.gui, "ai_mgr", None)
        if ai is not None and hasattr(ai, "train"):
            try:
                # non-blocking retrain in thread
                threading.Thread(target=self._call_train_safe, args=(ai,), daemon=True).start()
            except Exception as e:
                self.emitter.log(f"AI retrain failed to start: {e!r}", level="ERROR", component="AutoTrader")
                logger.exception("AI retrain thread failed to start")
        else:
            self.emitter.log("AI manager not available; reopt event emitted only.", level="WARNING", component="AutoTrader")

    def _call_train_safe(self, ai) -> None:
        try:
            self.emitter.log("AI retrain started...", component="AutoTrader")
            ai.train()
            self.emitter.log("AI retrain finished.", component="AutoTrader")
        except Exception as e:
            self.emitter.log(f"AI retrain error: {e!r}", level="ERROR", component="AutoTrader")
            logger.exception("AI retrain raised an exception")

    # -- Loops --
    def _walkforward_loop(self) -> None:
        last_ts = 0.0
        while not self._stop.is_set():
            try:
                now = time.time()
                if last_ts == 0.0:
                    last_ts = now
                wf = self.walkforward_interval_s or 0
                if wf > 0 and (now - last_ts) >= wf:
                    # Optional guard: only if we have enough closed trades since last step
                    if len(self._closed_pnls) >= self.walkforward_min_closed_trades:
                        self._maybe_reoptimize("walk_forward_tick", {"closed_trades": len(self._closed_pnls)})
                    last_ts = now
            except Exception as e:
                self.emitter.log(f"Walk-forward loop error: {e!r}", level="ERROR", component="AutoTrader")
                logger.exception("Walk-forward loop error")
            self._stop.wait(1.0)

    def _auto_trade_loop(self) -> None:
        while not self._stop.is_set():
            try:
                if not self.enable_auto_trade:
                    self._stop.wait(self.auto_trade_interval_s)
                    continue
                symbol = self.symbol_getter()
                if not symbol:
                    self._stop.wait(self.auto_trade_interval_s)
                    continue
                timeframe = "1m"
                tf_var = getattr(self.gui, "timeframe_var", None)
                if tf_var is not None and hasattr(tf_var, "get"):
                    try:
                        timeframe = tf_var.get() or timeframe
                    except Exception:
                        pass

                ex = getattr(self.gui, "ex_mgr", None)
                ai = getattr(self.gui, "ai_mgr", None)

                if hasattr(self.gui, "is_demo_mode_active"):
                    try:
                        if not self.gui.is_demo_mode_active():
                            guard_fn = getattr(self.gui, "is_live_trading_allowed", None)
                            if callable(guard_fn) and not guard_fn():
                                msg = "Auto-trade blocked: live trading requires explicit confirmation."
                                self.emitter.log(msg, level="WARNING", component="AutoTrader")
                                logger.warning("%s Skipping auto trade for %s", msg, symbol)
                                self._stop.wait(self.auto_trade_interval_s)
                                continue
                    except Exception:
                        logger.exception("Failed to evaluate live trading guard")

                df: Optional[pd.DataFrame] = None
                last_price: Optional[float] = None
                last_pred: Optional[float] = None

                if ai is not None and hasattr(ai, "predict_series"):
                    try:
                        last_pred, df, last_price = self._obtain_prediction(ai, symbol, timeframe, ex)
                    except Exception as e:
                        self.emitter.log(
                            f"predict_series failed: {e!r}", level="ERROR", component="AutoTrader"
                        )
                        logger.exception("predict_series failed during auto trade loop")

                if last_price is None:
                    last_price = self._resolve_market_price(symbol, ex, df)

                side: Optional[str] = None
                if last_pred is not None and ai is not None:
                    threshold_bps = float(getattr(ai, "ai_threshold_bps", 5.0))
                    threshold = threshold_bps / 10_000.0
                    if last_pred >= threshold:
                        side = "BUY"
                    elif last_pred <= -threshold:
                        side = "SELL"
                elif last_pred is not None:
                    # brak ai_threshold -> użyj domyślnego progu
                    threshold = 5.0 / 10_000.0
                    if last_pred >= threshold:
                        side = "BUY"
                    elif last_pred <= -threshold:
                        side = "SELL"

                if side is None:
                    self.emitter.log(
                        f"Auto-trade skipped for {symbol}: no valid model signal.",
                        level="WARNING",
                        component="AutoTrader",
                    )
                    logger.info("Skipping auto trade for %s due to missing model signal", symbol)
                    self._stop.wait(self.auto_trade_interval_s)
                    continue

                if last_price is None:
                    self.emitter.log(
                        f"Auto-trade skipped for {symbol}: missing market price.",
                        level="WARNING",
                        component="AutoTrader",
                    )
                    logger.warning("Skipping auto trade for %s due to missing market price", symbol)
                    self._stop.wait(self.auto_trade_interval_s)
                    continue

                signal_payload = self._build_signal_payload(symbol, side, last_pred)
                decision = self._evaluate_risk(symbol, side, float(last_price), signal_payload, df)
                self._emit_risk_audit(symbol, side, decision, float(last_price))
                if not decision.should_trade:
                    self._stop.wait(self.auto_trade_interval_s)
                    continue

                if hasattr(self.gui, "_bridge_execute_trade"):
                    try:
                        setattr(self.gui, "_autotrade_risk_context", decision.to_dict())
                    except Exception:
                        pass
                    self.gui._bridge_execute_trade(symbol, side.lower(), float(last_price))
                    self.emitter.emit("auto_trade_tick", symbol=symbol, ts=time.time())
                    self.emitter.log(f"Auto-trade executed: {symbol} {side}", component="AutoTrader")
                    logger.info("Auto trade executed for %s (%s)", symbol, side)
                else:
                    self.emitter.log(
                        "_bridge_execute_trade missing on GUI",
                        level="ERROR",
                        component="AutoTrader",
                    )
                    logger.error("GUI bridge missing for auto trade execution")
            except Exception as e:
                self.emitter.log(f"Auto trade tick error: {e!r}", level="ERROR", component="AutoTrader")
                logger.exception("Unhandled exception inside auto trade loop")
            self._stop.wait(self.auto_trade_interval_s)

    # --- Prediction helpers ---
    def _obtain_prediction(
        self,
        ai: Any,
        symbol: str,
        timeframe: str,
        ex: Any,
    ) -> Tuple[Optional[float], Optional[pd.DataFrame], Optional[float]]:
        predict_fn = getattr(ai, "predict_series", None)
        if not callable(predict_fn):
            return (None, None, None)

        df: Optional[pd.DataFrame] = None
        last_price: Optional[float] = None
        last_pred: Optional[float] = None

        try:
            sig = inspect.signature(predict_fn)
            params = sig.parameters
        except (TypeError, ValueError):
            sig = None
            params = {}

        # 1) Spróbuj wywołania na podstawie symbolu/bars – zgodność z prostym API
        if "symbol" in params and last_pred is None:
            kwargs: Dict[str, Any] = {"symbol": symbol}
            if "timeframe" in params:
                kwargs["timeframe"] = timeframe
            if "bars" in params:
                kwargs["bars"] = 256
            elif "limit" in params:
                kwargs["limit"] = 256
            try:
                preds = predict_fn(**kwargs)
                last_pred = self._extract_last_pred(preds)
            except Exception:
                last_pred = None

        # 2) Klasyczny wariant – przekazanie DataFrame z OHLCV
        if last_pred is None:
            df = self._ensure_dataframe(symbol, timeframe, ex)
            if df is not None and not df.empty:
                last_price = float(df["close"].iloc[-1])
                call_attempts = []
                if sig is None or "feature_cols" in params:
                    call_attempts.append({"feature_cols": ["open", "high", "low", "close", "volume"]})
                call_attempts.append({})  # bez dodatkowych argumentów
                for extra in call_attempts:
                    try:
                        preds = predict_fn(df, **extra)
                        last_pred = self._extract_last_pred(preds)
                    except TypeError:
                        # jeśli feature_cols niepasuje – spróbuj kolejnego wariantu
                        continue
                    except Exception:
                        continue
                    if last_pred is not None:
                        break

        if last_price is None:
            last_price = self._resolve_market_price(symbol, ex, df)

        return (last_pred, df, last_price)

    def _ensure_dataframe(
        self, symbol: str, timeframe: str, ex: Any
    ) -> Optional[pd.DataFrame]:
        if ex is None or not hasattr(ex, "fetch_ohlcv"):
            return None
        try:
            raw = ex.fetch_ohlcv(symbol, timeframe=timeframe, limit=256) or []
        except Exception as exc:
            self.emitter.log(
                f"fetch_ohlcv failed: {exc!r}", level="ERROR", component="AutoTrader"
            )
            return None
        if not raw:
            return None
        try:
            df = pd.DataFrame(raw, columns=["timestamp", "open", "high", "low", "close", "volume"])
        except Exception:
            df = pd.DataFrame(raw)
            expected = ["timestamp", "open", "high", "low", "close", "volume"]
            for idx, col in enumerate(df.columns):
                if idx < len(expected):
                    df.rename(columns={col: expected[idx]}, inplace=True)
        return df

    def _resolve_market_price(
        self, symbol: str, ex: Any, df: Optional[pd.DataFrame]
    ) -> Optional[float]:
        if df is not None and not df.empty and "close" in df.columns:
            try:
                return float(df["close"].iloc[-1])
            except Exception:
                pass
        if ex is None:
            return None
        if hasattr(ex, "fetch_ticker"):
            try:
                ticker = ex.fetch_ticker(symbol) or {}
                for key in ("last", "close", "bid", "ask"):
                    val = ticker.get(key)
                    if val is not None:
                        return float(val)
            except Exception as exc:
                self.emitter.log(
                    f"fetch_ticker failed: {exc!r}", level="ERROR", component="AutoTrader"
                )
        return None

    @staticmethod
    def _extract_last_pred(preds: Any) -> Optional[float]:
        if preds is None:
            return None
        series: Optional[pd.Series]
        if isinstance(preds, pd.Series):
            series = preds
        elif isinstance(preds, pd.DataFrame):
            if preds.empty:
                return None
            series = preds.iloc[:, -1]
        else:
            try:
                series = pd.Series(list(preds))
            except Exception:
                return None
        if series is None:
            return None
        series = series.dropna()
        if series.empty:
            return None
        try:
            return float(series.iloc[-1])
        except Exception:
            return None

    # --- Strategy & risk helpers -------------------------------------------------
    def _update_strategy_config(self, value: Any) -> None:
        try:
            if isinstance(value, StrategyConfig):
                cfg = value.validate()
            elif isinstance(value, str):
                cfg = StrategyConfig.from_preset(value)
            elif isinstance(value, dict):
                cfg = StrategyConfig(**value).validate()
            else:
                raise TypeError("Nieobsługiwany format konfiguracji strategii")
        except Exception as exc:  # pragma: no cover - logujemy i utrzymujemy stare ustawienia
            self.emitter.log(
                f"Nieprawidłowa konfiguracja strategii: {exc!r}",
                level="ERROR",
                component="AutoTrader",
            )
            logger.exception("Strategy config update failed")
            return
        with self._lock:
            self._strategy_config = cfg
            self._strategy_override = True
        self.emitter.log(
            f"Strategia zaktualizowana: {cfg.preset} mode={cfg.mode} max_notional={cfg.max_position_notional_pct}",
            level="INFO",
            component="AutoTrader",
        )

    def _get_strategy_config(self) -> StrategyConfig:
        cfg = self._strategy_config
        if self._strategy_override:
            return cfg
        cfg_manager = getattr(self.gui, "cfg", None)
        loader = getattr(cfg_manager, "load_strategy_config", None) if cfg_manager else None
        if callable(loader):
            try:
                loaded = loader()
                if isinstance(loaded, StrategyConfig):
                    cfg = loaded.validate()
                elif isinstance(loaded, dict):
                    cfg = StrategyConfig(**loaded).validate()
                self._strategy_config_error_notified = False
            except Exception as exc:  # pragma: no cover - unikamy zalewania logów
                if not self._strategy_config_error_notified:
                    self.emitter.log(
                        f"Nie udało się wczytać konfiguracji strategii: {exc!r}",
                        level="WARNING",
                        component="AutoTrader",
                    )
                    logger.warning("Failed to refresh strategy config", exc_info=True)
                    self._strategy_config_error_notified = True
        self._strategy_config = cfg
        return cfg

    @staticmethod
    def _build_signal_payload(symbol: str, side: str, prediction: Optional[float]) -> Dict[str, Any]:
        try:
            pred_value = float(prediction) if prediction is not None else 0.0
        except Exception:
            pred_value = 0.0
        direction = "LONG" if str(side).upper() == "BUY" else "SHORT"
        strength = abs(pred_value)
        confidence = min(1.0, max(0.0, strength * 10.0))
        return {
            "symbol": symbol,
            "direction": direction,
            "prediction": pred_value,
            "strength": strength,
            "confidence": confidence,
        }

    def _evaluate_risk(
        self,
        symbol: str,
        side: str,
        price: float,
        signal_payload: Dict[str, Any],
        market_df: Optional[pd.DataFrame],
    ) -> RiskDecision:
        with self._lock:
            strategy_cfg = self._get_strategy_config()
        now = time.time()
        side_u = side.upper()

        ro_until = self._reduce_only_until.get(symbol, 0.0)
        if ro_until and now < ro_until and side_u == "BUY":
            details = {"until": ro_until, "now": now, "policy": "reduce_only"}
            return RiskDecision(
                should_trade=False,
                fraction=0.0,
                state="lock",
                reason="reduce_only_active",
                details=details,
                stop_loss_pct=strategy_cfg.default_sl,
                take_profit_pct=strategy_cfg.default_tp,
                mode=strategy_cfg.mode,
            )

        if self._risk_lock_until and now < self._risk_lock_until and side_u == "BUY":
            details = {"until": self._risk_lock_until, "now": now, "policy": "cooldown"}
            return RiskDecision(
                should_trade=False,
                fraction=0.0,
                state="lock",
                reason="cooldown_active",
                details=details,
                stop_loss_pct=strategy_cfg.default_sl,
                take_profit_pct=strategy_cfg.default_tp,
                mode=strategy_cfg.mode,
            )

        env_mode = self._resolve_mode()
        if strategy_cfg.mode == "demo" and env_mode != "paper":
            details = {"configured_mode": strategy_cfg.mode, "env_mode": env_mode}
            return RiskDecision(
                should_trade=False,
                fraction=0.0,
                state="lock",
                reason="demo_mode_enforced",
                details=details,
                stop_loss_pct=strategy_cfg.default_sl,
                take_profit_pct=strategy_cfg.default_tp,
                mode=strategy_cfg.mode,
            )

        portfolio_ctx = self._build_portfolio_context(symbol, price)
        risk_mgr = getattr(self.gui, "risk_mgr", None)
        fraction = strategy_cfg.trade_risk_pct
        details: Dict[str, Any] = {}
<<<<<<< HEAD
=======
        stop_loss_pct = strategy_cfg.default_sl
        take_profit_pct = strategy_cfg.default_tp
>>>>>>> af06618a

        market_payload: Any
        if isinstance(market_df, pd.DataFrame):
            market_payload = market_df
        else:
            market_payload = {"price": price}

        if risk_mgr is not None and hasattr(risk_mgr, "calculate_position_size"):
            try:
<<<<<<< HEAD
                supports_details = self._supports_return_details(risk_mgr)
                if supports_details:
                    fraction, details = risk_mgr.calculate_position_size(  # type: ignore[assignment]
                        symbol=symbol,
                        signal=signal_payload,
                        market_data=market_payload,
                        portfolio=portfolio_ctx,
                        return_details=True,
                    )
                else:
                    fraction = float(
                        risk_mgr.calculate_position_size(  # type: ignore[call-arg]
                            symbol=symbol,
                            signal=signal_payload,
                            market_data=market_payload,
                            portfolio=portfolio_ctx,
                        )
                    )
            except TypeError:
                fraction = float(
                    risk_mgr.calculate_position_size(  # type: ignore[call-arg]
                        symbol=symbol,
                        signal=signal_payload,
                        market_data=market_payload,
                        portfolio=portfolio_ctx,
                    )
                )
=======
                prepared_kwargs, request_details = self._prepare_risk_kwargs(
                    risk_mgr,
                    symbol=symbol,
                    signal_payload=signal_payload,
                    market_payload=market_payload,
                    portfolio_ctx=portfolio_ctx,
                    price=price,
                )
                result: Any = None
                if prepared_kwargs is not None:
                    try:
                        result = risk_mgr.calculate_position_size(**prepared_kwargs)
                    except TypeError as exc:
                        logger.warning(
                            "Risk manager %s signature call failed (%s); falling back to legacy invocation",
                            type(risk_mgr).__name__,
                            exc,
                        )
                        result = None
                if result is None:
                    legacy_args = [symbol, signal_payload, market_payload, portfolio_ctx]
                    if request_details:
                        legacy_args.append(True)
                    try:
                        result = risk_mgr.calculate_position_size(*legacy_args)
                    except TypeError as exc:
                        if request_details:
                            logger.warning(
                                "Risk manager %s rejected return_details flag (%s); retrying without details",
                                type(risk_mgr).__name__,
                                exc,
                            )
                            result = risk_mgr.calculate_position_size(
                                symbol,
                                signal_payload,
                                market_payload,
                                portfolio_ctx,
                            )
                            request_details = False
                        else:
                            raise
                fraction_val, details_val, sl_override, tp_override = self._normalize_risk_result(result)
                if fraction_val is not None:
                    fraction = fraction_val
                if details_val:
                    details = details_val
                if sl_override is not None:
                    stop_loss_pct = sl_override
                if tp_override is not None:
                    take_profit_pct = tp_override
>>>>>>> af06618a
            except Exception as exc:
                self.emitter.log(
                    f"Risk sizing error: {exc!r}", level="ERROR", component="AutoTrader"
                )
                logger.exception("Risk manager calculate_position_size failed")
                fraction = 0.0
                details = {"error": str(exc)}
        else:
            details["risk_mgr"] = "missing"

        try:
            fraction = float(fraction)
        except Exception:
            fraction = 0.0
        fraction = max(0.0, min(1.0, fraction))

<<<<<<< HEAD
=======
        if fraction is not None and "recommended_size" not in details:
            details["recommended_size"] = fraction

        try:
            if stop_loss_pct is not None:
                stop_loss_pct = float(stop_loss_pct)
        except Exception:
            stop_loss_pct = strategy_cfg.default_sl

        try:
            if take_profit_pct is not None:
                take_profit_pct = float(take_profit_pct)
        except Exception:
            take_profit_pct = strategy_cfg.default_tp

>>>>>>> af06618a
        state = "ok"
        limit_events: List[Dict[str, Any]] = []

        max_pct = float(strategy_cfg.max_position_notional_pct)
        if max_pct > 0.0 and fraction > max_pct:
            limit_events.append({
                "type": "max_position_notional_pct",
                "value": fraction,
                "threshold": max_pct,
            })
            fraction = max_pct
            state = "warn"

        account_value = self._resolve_account_value(portfolio_ctx)
        positions = portfolio_ctx.get("positions") or {}
        position_ctx = positions.get(symbol, {})
        symbol_notional = float(position_ctx.get("notional", 0.0) or 0.0)
        total_notional = float(portfolio_ctx.get("total_notional", 0.0) or 0.0)

        if account_value <= 0.0:
            if strategy_cfg.reduce_only_after_violation:
                self._trigger_reduce_only(symbol, "no_account_value", strategy_cfg)
            details.update({"account_value": account_value, "portfolio_ctx": portfolio_ctx})
            return RiskDecision(
                should_trade=False,
                fraction=0.0,
                state="lock",
                reason="account_value_non_positive",
                details=details,
<<<<<<< HEAD
                stop_loss_pct=strategy_cfg.default_sl,
                take_profit_pct=strategy_cfg.default_tp,
=======
                stop_loss_pct=stop_loss_pct,
                take_profit_pct=take_profit_pct,
>>>>>>> af06618a
                mode=strategy_cfg.mode,
            )

        projected_notional = total_notional
        if side_u == "BUY":
            projected_notional += fraction * account_value
        else:
            projected_notional = max(total_notional - symbol_notional, 0.0)

        leverage_after = projected_notional / max(account_value, 1e-9)
        if side_u == "BUY" and leverage_after > strategy_cfg.max_leverage + 1e-6:
            limit_events.append({
                "type": "max_leverage",
                "value": leverage_after,
                "threshold": strategy_cfg.max_leverage,
            })
            if strategy_cfg.reduce_only_after_violation:
                self._trigger_reduce_only(symbol, "max_leverage", strategy_cfg)
            return RiskDecision(
                should_trade=False,
                fraction=0.0,
                state="lock",
                reason="max_leverage_exceeded",
                details={
                    "leverage_after": leverage_after,
                    "max_leverage": strategy_cfg.max_leverage,
                    "limit_events": limit_events,
                },
<<<<<<< HEAD
                stop_loss_pct=strategy_cfg.default_sl,
                take_profit_pct=strategy_cfg.default_tp,
=======
                stop_loss_pct=stop_loss_pct,
                take_profit_pct=take_profit_pct,
>>>>>>> af06618a
                mode=strategy_cfg.mode,
            )

        if fraction <= 0.0:
            if strategy_cfg.reduce_only_after_violation:
                self._trigger_reduce_only(symbol, "fraction_non_positive", strategy_cfg)
            details["limit_events"] = limit_events
            return RiskDecision(
                should_trade=False,
                fraction=0.0,
                state="lock",
                reason="risk_fraction_zero",
                details=details,
<<<<<<< HEAD
                stop_loss_pct=strategy_cfg.default_sl,
                take_profit_pct=strategy_cfg.default_tp,
=======
                stop_loss_pct=stop_loss_pct,
                take_profit_pct=take_profit_pct,
>>>>>>> af06618a
                mode=strategy_cfg.mode,
            )

        if side_u == "SELL" and ro_until and now < ro_until:
            # pozwól zamknąć pozycję i wyczyść reduce-only
            self._reduce_only_until.pop(symbol, None)
            details["reduce_only_cleared"] = True

        if limit_events:
            details.setdefault("limit_events", []).extend(limit_events)
            if state != "lock":
                state = "warn"

        decision_details = {
            **details,
            "account_value": account_value,
            "projected_notional": projected_notional,
            "current_notional": total_notional,
            "symbol_notional": symbol_notional,
        }

        return RiskDecision(
            should_trade=True,
            fraction=fraction,
            state=state,
            reason="risk_ok" if state == "ok" else "risk_clamped",
            details=decision_details,
<<<<<<< HEAD
            stop_loss_pct=strategy_cfg.default_sl,
            take_profit_pct=strategy_cfg.default_tp,
=======
            stop_loss_pct=stop_loss_pct,
            take_profit_pct=take_profit_pct,
>>>>>>> af06618a
            mode=strategy_cfg.mode,
        )

    def _emit_risk_audit(self, symbol: str, side: str, decision: RiskDecision, price: float) -> None:
        payload = {
            "symbol": symbol,
            "side": side,
            "state": decision.state,
            "reason": decision.reason,
            "fraction": float(decision.fraction),
            "price": float(price),
            "mode": decision.mode,
            "details": decision.details,
            "stop_loss_pct": decision.stop_loss_pct,
            "take_profit_pct": decision.take_profit_pct,
            "ts": time.time(),
            "schema_version": 1,
        }
        self._last_risk_audit = payload
        try:
            self.emitter.emit("risk_guard_event", **payload)
        except Exception:  # pragma: no cover - audyt nie może zatrzymać bota
            logger.exception("Failed to emit risk_guard_event")

        msg = (
            f"Risk state={decision.state} reason={decision.reason} symbol={symbol} side={side} fraction={decision.fraction:.4f}"
        )
        level = "INFO"
        if decision.state == "warn":
            level = "WARNING"
        elif decision.state == "lock":
            level = "WARNING" if decision.should_trade else "ERROR"
        self.emitter.log(msg, level=level, component="AutoTrader")

    @staticmethod
<<<<<<< HEAD
    def _supports_return_details(risk_mgr: Any) -> bool:
        try:
            sig = inspect.signature(risk_mgr.calculate_position_size)  # type: ignore[attr-defined]
        except (TypeError, ValueError, AttributeError):
            return False
        return "return_details" in sig.parameters
=======
    def _supports_return_details(
        risk_mgr: Any, signature: inspect.Signature | None = None
    ) -> bool:
        if signature is None:
            try:
                signature = inspect.signature(risk_mgr.calculate_position_size)  # type: ignore[attr-defined]
            except (TypeError, ValueError, AttributeError):
                return False
        return "return_details" in signature.parameters

    @staticmethod
    def _prepare_risk_kwargs(
        risk_mgr: Any,
        *,
        symbol: str,
        signal_payload: Dict[str, Any],
        market_payload: Any,
        portfolio_ctx: Dict[str, Any],
        price: float,
    ) -> Tuple[Optional[Dict[str, Any]], bool]:
        try:
            method = risk_mgr.calculate_position_size  # type: ignore[attr-defined]
        except AttributeError:
            return None, False
        try:
            signature = inspect.signature(method)
        except (TypeError, ValueError) as exc:
            logger.warning(
                "Unable to inspect %s.calculate_position_size signature: %s",
                type(risk_mgr).__name__,
                exc,
            )
            return None, False

        kwargs: Dict[str, Any] = {}
        missing_required: List[str] = []
        has_signal_param = False
        has_portfolio_param = False

        for name, param in signature.parameters.items():
            if name == "self":
                continue
            if param.kind in (
                inspect.Parameter.VAR_POSITIONAL,
                inspect.Parameter.VAR_KEYWORD,
            ):
                continue
            if name == "symbol":
                kwargs[name] = symbol
            elif name in {"signal", "signal_data"}:
                kwargs[name] = signal_payload
                has_signal_param = True
            elif name in {"portfolio", "current_portfolio"}:
                kwargs[name] = portfolio_ctx
                has_portfolio_param = True
            elif name in {"market_data", "market", "market_payload", "market_ctx", "market_context"}:
                kwargs[name] = market_payload
            elif name == "price":
                kwargs[name] = price
            elif name == "return_details":
                kwargs[name] = True
            elif param.default is inspect._empty:
                missing_required.append(name)

        request_details = AutoTrader._supports_return_details(risk_mgr, signature)

        if missing_required:
            logger.warning(
                "Risk manager %s.calculate_position_size has unsupported required parameters: %s",
                type(risk_mgr).__name__,
                ", ".join(missing_required),
            )
            return None, request_details

        if not has_signal_param and any(
            alias in signature.parameters for alias in ("signal", "signal_data")
        ):
            logger.warning(
                "Risk manager %s.calculate_position_size signature declares signal data but mapping failed",
                type(risk_mgr).__name__,
            )
            return None, request_details

        if not has_signal_param and not any(
            alias in signature.parameters for alias in ("signal", "signal_data")
        ):
            logger.warning(
                "Risk manager %s.calculate_position_size is missing signal parameter (expected 'signal' or 'signal_data')",
                type(risk_mgr).__name__,
            )
            return None, request_details

        if not has_portfolio_param and any(
            alias in signature.parameters for alias in ("portfolio", "current_portfolio")
        ):
            logger.warning(
                "Risk manager %s.calculate_position_size signature declares portfolio data but mapping failed",
                type(risk_mgr).__name__,
            )
            return None, request_details

        if not has_portfolio_param and not any(
            alias in signature.parameters for alias in ("portfolio", "current_portfolio")
        ):
            logger.warning(
                "Risk manager %s.calculate_position_size is missing portfolio parameter (expected 'portfolio' or 'current_portfolio')",
                type(risk_mgr).__name__,
            )
            return None, request_details

        return kwargs, request_details

    @staticmethod
    def _normalize_risk_result(
        result: Any,
    ) -> Tuple[Optional[float], Dict[str, Any], Optional[float], Optional[float]]:
        fraction: Optional[float] = None
        details: Dict[str, Any] = {}
        stop_loss_override: Optional[float] = None
        take_profit_override: Optional[float] = None

        if hasattr(result, "recommended_size"):
            try:
                recommended = float(getattr(result, "recommended_size", 0.0))
            except Exception:
                recommended = 0.0
            fraction = recommended
            details = {
                "recommended_size": recommended,
                "max_allowed_size": float(
                    getattr(result, "max_allowed_size", recommended) or recommended
                ),
                "kelly_size": float(getattr(result, "kelly_size", recommended) or recommended),
                "risk_adjusted_size": float(
                    getattr(result, "risk_adjusted_size", recommended) or recommended
                ),
            }
            confidence = getattr(result, "confidence_level", None)
            if confidence is not None:
                try:
                    details["confidence_level"] = float(confidence)
                except Exception:
                    details["confidence_level"] = confidence
            reasoning = getattr(result, "reasoning", None)
            if reasoning is not None:
                details["reasoning"] = reasoning
            for attr_name in ("stop_loss_pct", "stop_loss"):
                sl_value = getattr(result, attr_name, None)
                if sl_value is not None:
                    try:
                        stop_loss_override = float(sl_value)
                        break
                    except Exception:
                        continue
            for attr_name in ("take_profit_pct", "take_profit"):
                tp_value = getattr(result, attr_name, None)
                if tp_value is not None:
                    try:
                        take_profit_override = float(tp_value)
                        break
                    except Exception:
                        continue
        elif isinstance(result, tuple) and len(result) == 2:
            fraction, details_val = result
            if isinstance(details_val, dict):
                details = dict(details_val)
            else:
                details = {"details": details_val}
        elif isinstance(result, dict):
            details = dict(result)
            raw_fraction = details.get(
                "recommended_size",
                details.get("fraction", details.get("size")),
            )
            if raw_fraction is not None:
                try:
                    fraction = float(raw_fraction)
                except Exception:
                    fraction = None
        else:
            fraction = result if result is not None else None

        try:
            if fraction is not None:
                fraction = float(fraction)
        except Exception:
            fraction = None

        if fraction is not None:
            details.setdefault("recommended_size", fraction)

        return fraction, details, stop_loss_override, take_profit_override
>>>>>>> af06618a

    def _resolve_account_value(self, portfolio_ctx: Dict[str, Any]) -> float:
        account_value = portfolio_ctx.get("equity")
        try:
            if account_value is not None:
                return float(account_value)
        except Exception:
            pass
        cash = portfolio_ctx.get("cash")
        try:
            if cash is not None:
                return float(cash)
        except Exception:
            pass
        candidates = ["paper_balance", "account_balance", "equity", "cash"]
        for attr in candidates:
            if hasattr(self.gui, attr):
                try:
                    return float(getattr(self.gui, attr))
                except Exception:
                    continue
        return 0.0

    def _build_portfolio_context(self, symbol: str, ref_price: float) -> Dict[str, Any]:
        context: Dict[str, Any] = {
            "positions": {},
            "total_notional": 0.0,
        }
        raw_positions = getattr(self.gui, "_open_positions", None)
        if not isinstance(raw_positions, dict):
            raw_positions = getattr(self.gui, "open_positions", None)
        if isinstance(raw_positions, dict):
            for sym, pos in raw_positions.items():
                try:
                    qty = float(pos.get("qty", 0.0) or 0.0)
                    entry = float(pos.get("entry") or pos.get("price") or ref_price or 0.0)
                except Exception:
                    qty = 0.0
                    entry = ref_price or 0.0
                notional = abs(qty * entry)
                context["positions"][sym] = {
                    "qty": qty,
                    "entry": entry,
                    "side": str(pos.get("side", "")).upper(),
                    "notional": notional,
                }
                context["total_notional"] += notional

        cash_candidates = [
            ("paper_balance", getattr(self.gui, "paper_balance", None)),
            ("account_balance", getattr(self.gui, "account_balance", None)),
        ]
        cash_value = 0.0
        for name, val in cash_candidates:
            try:
                if val is not None:
                    cash_value = float(val)
                    break
            except Exception:
                continue
        context["cash"] = cash_value
        context["equity"] = max(cash_value, cash_value + context["total_notional"])
        return context

    def _trigger_reduce_only(self, symbol: str, reason: str, cfg: StrategyConfig) -> None:
        cooldown = max(float(cfg.violation_cooldown_s), 1.0)
        until = time.time() + cooldown
        self._reduce_only_until[symbol] = until
        self._risk_lock_until = max(self._risk_lock_until, until)
        self.emitter.log(
            f"Reduce-only aktywne dla {symbol} przez {cooldown:.0f}s (powód: {reason})",
            level="WARNING",
            component="AutoTrader",
        )<|MERGE_RESOLUTION|>--- conflicted
+++ resolved
@@ -55,10 +55,7 @@
             payload["take_profit_pct"] = float(self.take_profit_pct)
         return payload
 
-<<<<<<< HEAD
-=======
-
->>>>>>> af06618a
+
 class AutoTrader:
     """
     - Listens to trade_closed events to compute rolling PF & Expectancy
@@ -732,11 +729,8 @@
         risk_mgr = getattr(self.gui, "risk_mgr", None)
         fraction = strategy_cfg.trade_risk_pct
         details: Dict[str, Any] = {}
-<<<<<<< HEAD
-=======
         stop_loss_pct = strategy_cfg.default_sl
         take_profit_pct = strategy_cfg.default_tp
->>>>>>> af06618a
 
         market_payload: Any
         if isinstance(market_df, pd.DataFrame):
@@ -746,35 +740,6 @@
 
         if risk_mgr is not None and hasattr(risk_mgr, "calculate_position_size"):
             try:
-<<<<<<< HEAD
-                supports_details = self._supports_return_details(risk_mgr)
-                if supports_details:
-                    fraction, details = risk_mgr.calculate_position_size(  # type: ignore[assignment]
-                        symbol=symbol,
-                        signal=signal_payload,
-                        market_data=market_payload,
-                        portfolio=portfolio_ctx,
-                        return_details=True,
-                    )
-                else:
-                    fraction = float(
-                        risk_mgr.calculate_position_size(  # type: ignore[call-arg]
-                            symbol=symbol,
-                            signal=signal_payload,
-                            market_data=market_payload,
-                            portfolio=portfolio_ctx,
-                        )
-                    )
-            except TypeError:
-                fraction = float(
-                    risk_mgr.calculate_position_size(  # type: ignore[call-arg]
-                        symbol=symbol,
-                        signal=signal_payload,
-                        market_data=market_payload,
-                        portfolio=portfolio_ctx,
-                    )
-                )
-=======
                 prepared_kwargs, request_details = self._prepare_risk_kwargs(
                     risk_mgr,
                     symbol=symbol,
@@ -825,7 +790,6 @@
                     stop_loss_pct = sl_override
                 if tp_override is not None:
                     take_profit_pct = tp_override
->>>>>>> af06618a
             except Exception as exc:
                 self.emitter.log(
                     f"Risk sizing error: {exc!r}", level="ERROR", component="AutoTrader"
@@ -842,8 +806,6 @@
             fraction = 0.0
         fraction = max(0.0, min(1.0, fraction))
 
-<<<<<<< HEAD
-=======
         if fraction is not None and "recommended_size" not in details:
             details["recommended_size"] = fraction
 
@@ -859,7 +821,6 @@
         except Exception:
             take_profit_pct = strategy_cfg.default_tp
 
->>>>>>> af06618a
         state = "ok"
         limit_events: List[Dict[str, Any]] = []
 
@@ -889,13 +850,8 @@
                 state="lock",
                 reason="account_value_non_positive",
                 details=details,
-<<<<<<< HEAD
-                stop_loss_pct=strategy_cfg.default_sl,
-                take_profit_pct=strategy_cfg.default_tp,
-=======
                 stop_loss_pct=stop_loss_pct,
                 take_profit_pct=take_profit_pct,
->>>>>>> af06618a
                 mode=strategy_cfg.mode,
             )
 
@@ -924,13 +880,8 @@
                     "max_leverage": strategy_cfg.max_leverage,
                     "limit_events": limit_events,
                 },
-<<<<<<< HEAD
-                stop_loss_pct=strategy_cfg.default_sl,
-                take_profit_pct=strategy_cfg.default_tp,
-=======
                 stop_loss_pct=stop_loss_pct,
                 take_profit_pct=take_profit_pct,
->>>>>>> af06618a
                 mode=strategy_cfg.mode,
             )
 
@@ -944,13 +895,8 @@
                 state="lock",
                 reason="risk_fraction_zero",
                 details=details,
-<<<<<<< HEAD
-                stop_loss_pct=strategy_cfg.default_sl,
-                take_profit_pct=strategy_cfg.default_tp,
-=======
                 stop_loss_pct=stop_loss_pct,
                 take_profit_pct=take_profit_pct,
->>>>>>> af06618a
                 mode=strategy_cfg.mode,
             )
 
@@ -978,13 +924,8 @@
             state=state,
             reason="risk_ok" if state == "ok" else "risk_clamped",
             details=decision_details,
-<<<<<<< HEAD
-            stop_loss_pct=strategy_cfg.default_sl,
-            take_profit_pct=strategy_cfg.default_tp,
-=======
             stop_loss_pct=stop_loss_pct,
             take_profit_pct=take_profit_pct,
->>>>>>> af06618a
             mode=strategy_cfg.mode,
         )
 
@@ -1020,14 +961,6 @@
         self.emitter.log(msg, level=level, component="AutoTrader")
 
     @staticmethod
-<<<<<<< HEAD
-    def _supports_return_details(risk_mgr: Any) -> bool:
-        try:
-            sig = inspect.signature(risk_mgr.calculate_position_size)  # type: ignore[attr-defined]
-        except (TypeError, ValueError, AttributeError):
-            return False
-        return "return_details" in sig.parameters
-=======
     def _supports_return_details(
         risk_mgr: Any, signature: inspect.Signature | None = None
     ) -> bool:
@@ -1220,7 +1153,6 @@
             details.setdefault("recommended_size", fraction)
 
         return fraction, details, stop_loss_override, take_profit_override
->>>>>>> af06618a
 
     def _resolve_account_value(self, portfolio_ctx: Dict[str, Any]) -> float:
         account_value = portfolio_ctx.get("equity")
