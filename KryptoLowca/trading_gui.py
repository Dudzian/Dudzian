--- conflicted
+++ resolved
@@ -33,12 +33,8 @@
 import asyncio
 import inspect
 from datetime import datetime, timezone
-<<<<<<< HEAD
-from typing import Dict, List, Any, Optional, Mapping
-=======
 from types import SimpleNamespace
 from typing import Any, Dict, List, Mapping, Optional
->>>>>>> 1b8fbf30
 
 # --- alias zgodności: core/trading_engine może importować managers.database_manager
 try:
@@ -355,15 +351,10 @@
 
         # ====== UI ======
         self._build_ui()
-<<<<<<< HEAD
         try:
             self.reload_risk_manager_settings()
         except Exception:
             self._log("Failed to load risk settings from core.yaml", "WARNING")
-=======
-        self.risk_per_trade.trace_add("write", lambda *_: self._on_risk_limit_changed())
-        self.portfolio_risk.trace_add("write", lambda *_: self._on_risk_limit_changed())
->>>>>>> 1b8fbf30
         self.network_var.trace_add("write", lambda *_: self._on_network_changed())
         self._on_network_changed()
         self.ai_threshold_var.trace_add("write", lambda *_: self._on_ai_threshold_changed())
