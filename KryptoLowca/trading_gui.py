--- conflicted
+++ resolved
@@ -33,12 +33,8 @@
 import asyncio
 import inspect
 from datetime import datetime, timezone
-<<<<<<< HEAD
-from typing import Dict, List, Any, Optional, Mapping
-=======
 from types import SimpleNamespace
 from typing import Any, Dict, List, Mapping, Optional
->>>>>>> b589e025
 
 # --- alias zgodności: core/trading_engine może importować managers.database_manager
 try:
@@ -309,18 +305,11 @@
         self._market_data: Dict[str, pd.DataFrame] = {}
 
         # Risk profile (core.yaml)
-<<<<<<< HEAD
         config_hint = core_config_path or os.environ.get(
             "KRYPTLOWCA_CORE_CONFIG", DEFAULT_CORE_CONFIG_PATH
         )
         self.core_config_path: Path = Path(config_hint).expanduser()
         self.core_environment: Optional[str] = core_environment
-=======
-        self.core_config_path: Path = Path(
-            os.environ.get("KRYPTLOWCA_CORE_CONFIG", DEFAULT_CORE_CONFIG_PATH)
-        )
-        self.core_environment: Optional[str] = None
->>>>>>> b589e025
         self.risk_profile_name: Optional[str] = None
         self.risk_manager_settings: Dict[str, Any] = {}
         self.risk_manager_config: Optional[Any] = None
@@ -836,16 +825,11 @@
         config_path: Optional[Path | str] = None,
         environment: Optional[str] = None,
     ) -> tuple[str, Dict[str, Any], Optional[Any]]:
-<<<<<<< HEAD
         if config_path is not None:
             target_path = Path(config_path).expanduser().resolve()
             self.core_config_path = target_path
         else:
             target_path = self.core_config_path.expanduser().resolve()
-=======
-        target_path = Path(config_path) if config_path is not None else self.core_config_path
-        if config_path is not None:
->>>>>>> b589e025
             self.core_config_path = target_path
 
         env_name = environment or self.core_environment
@@ -864,19 +848,12 @@
     def reload_risk_manager_settings(
         self,
         *,
-<<<<<<< HEAD
         config_path: Optional[Path | str] = None,
-=======
->>>>>>> b589e025
         environment: Optional[str] = None,
     ) -> tuple[str, Dict[str, Any], Optional[Any]]:
         env_hint = environment or self.core_environment or self._map_network_to_environment()
         profile_name, settings, profile_cfg = self.load_risk_manager_settings(
-<<<<<<< HEAD
             config_path=config_path or self.core_config_path,
-=======
-            config_path=self.core_config_path,
->>>>>>> b589e025
             environment=env_hint,
         )
 
@@ -924,14 +901,6 @@
             except Exception:
                 pass
 
-<<<<<<< HEAD
-        if "stop_loss_atr_multiple" in settings:
-            try:
-                sl_mult = float(settings["stop_loss_atr_multiple"])
-                self.trail_atr_mult_var.set(sl_mult)
-            except Exception:
-                pass
-=======
         lfT = ttk.Labelframe(parent, text="DCA & Trailing (ATR)"); lfT.pack(fill="x", padx=8, pady=6)
         cb_tr = ttk.Checkbutton(lfT, text="Use trailing stops", variable=self.use_trailing)
         cb_tr.grid(row=0, column=0, sticky="w", padx=6, pady=4); Tooltip(cb_tr, "Włącz trailing stop-loss (na podstawie ATR).")
@@ -982,7 +951,6 @@
         self.preset_list = tk.Listbox(lfP, height=5); self.preset_list.grid(row=1, column=0, columnspan=5, sticky="ew", padx=6, pady=6)
         self._refresh_presets_list()
         for i in range(5): lfP.columnconfigure(i, weight=1)
->>>>>>> b589e025
 
     # ============= Advanced (TradingStrategies) =============
     def _build_advanced_tab(self, parent: ttk.Frame):
