--- conflicted
+++ resolved
@@ -20,28 +20,8 @@
     _ensure_repo_root()
 
 
-<<<<<<< HEAD
 from KryptoLowca.database_manager import DatabaseManager
 from KryptoLowca.exchange_adapter import ExchangeAdapter
-
-def main():
-    db = DatabaseManager("sqlite+aiosqlite:///trading.db")
-    db.sync.init_db()
-
-    # Tryb live bez kluczy – tylko odczyt ceny
-    ex = ExchangeAdapter(
-        db,
-        mode="live",
-        symbol="BTC/USDT",
-        exchange_id="binance",  # możesz podmienić na 'kraken', 'coinbase', itd.
-    )
-
-    # pobierz aktualną cenę i zapisz do adaptera (process_tick sam pobierze z giełdy)
-    ex.process_tick(price=None)
-
-    # nic nie składamy – brak kluczy
-    print("LIVE (readonly) OK: pobrano cenę i zaktualizowano stan (jeśli dostępne).")
-=======
 from KryptoLowca.managers.exchange_manager import ExchangeManager
 
 
@@ -54,7 +34,6 @@
     last_price = ticker.get("last") or ticker.get("close") or ticker.get("bid")
     print("LIVE (readonly) OK – ostatnia cena BTC/USDT:", last_price)
 
->>>>>>> b30dc971
 
 if __name__ == "__main__":
     main()