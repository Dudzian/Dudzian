--- conflicted
+++ resolved
@@ -10,21 +10,6 @@
 - Sync wrapper (łatwe użycie z GUI/innymi miejscami).
 - Eksport CSV/JSON, proste backupy, walidacja Pydantic.
 - Gotowe pod Paper Trading (te same tabele i metody co w trybie live).
-
-Użycie (async):
-    db = DatabaseManager("sqlite+aiosqlite:///trading.db")
-    await db.init_db()
-    await db.record_order(...)
-    await db.record_trade(...)
-    await db.upsert_position(...)
-
-Użycie (sync):
-    db = DatabaseManager("sqlite+aiosqlite:///trading.db")
-    db.sync.init_db()
-    db.sync.record_order(...)
-    ...
-
-Autor: Krok 1 – konsolidacja DB pod dalszy rozwój (paper trading, backtest, raporty).
 """
 from __future__ import annotations
 
@@ -118,8 +103,8 @@
     quantity: Mapped[float] = mapped_column(Float)
     price: Mapped[float] = mapped_column(Float)
     fee: Mapped[float] = mapped_column(Float, default=0.0)
-    order_id: Mapped[Optional[int]] = mapped_column(Integer, index=True)  # FK logiczna (bez constraintu dla prostoty)
-    pnl: Mapped[Optional[float]] = mapped_column(Float, nullable=True)  # Realized PnL (jeśli dotyczy)
+    order_id: Mapped[Optional[int]] = mapped_column(Integer, index=True)  # FK logiczna
+    pnl: Mapped[Optional[float]] = mapped_column(Float, nullable=True)
     mode: Mapped[str] = mapped_column(String(10), default="live")
     extra: Mapped[Optional[str]] = mapped_column(Text, nullable=True)
 
@@ -158,8 +143,8 @@
     __tablename__ = "logs"
     id: Mapped[int] = mapped_column(Integer, primary_key=True, autoincrement=True)
     ts: Mapped[dt.datetime] = mapped_column(DateTime, default=dt.datetime.utcnow, index=True)
-    level: Mapped[str] = mapped_column(String(10), index=True)  # INFO/WARN/ERROR
-    source: Mapped[str] = mapped_column(String(50), index=True) # trading_engine/strategy/exchange/...
+    level: Mapped[str] = mapped_column(String(10), index=True)   # INFO/WARN/ERROR
+    source: Mapped[str] = mapped_column(String(50), index=True)  # trading_engine/strategy/exchange/...
     message: Mapped[str] = mapped_column(Text)
     extra: Mapped[Optional[str]] = mapped_column(Text, nullable=True)
     user_id: Mapped[Optional[int]] = mapped_column(Integer, nullable=True, index=True)
@@ -213,35 +198,23 @@
     id: Mapped[int] = mapped_column(Integer, primary_key=True, autoincrement=True)
     ts: Mapped[dt.datetime] = mapped_column(DateTime, default=dt.datetime.utcnow, index=True)
     symbol: Mapped[str] = mapped_column(String(50), index=True)
-<<<<<<< HEAD
-    side: Mapped[str] = mapped_column(String(5), index=True)
+    side: Mapped[Optional[str]] = mapped_column(String(5), nullable=True, index=True)  # BUY/SELL
     state: Mapped[str] = mapped_column(String(16), index=True)
     reason: Mapped[Optional[str]] = mapped_column(String(80), nullable=True, index=True)
     fraction: Mapped[float] = mapped_column(Float)
     price: Mapped[Optional[float]] = mapped_column(Float, nullable=True)
     mode: Mapped[str] = mapped_column(String(10), default="live", index=True)
     schema_version: Mapped[int] = mapped_column(Integer, default=1)
-    details: Mapped[Optional[str]] = mapped_column(Text, nullable=True)
-    stop_loss_pct: Mapped[Optional[float]] = mapped_column(Float, nullable=True)
-    take_profit_pct: Mapped[Optional[float]] = mapped_column(Float, nullable=True)
-
-    __table_args__ = (
-        Index("ix_risk_audit_symbol_ts", "symbol", "ts"),
-        Index("ix_risk_audit_state_ts", "state", "ts"),
-    )
-=======
-    side: Mapped[Optional[str]] = mapped_column(String(5), nullable=True, index=True)
-    state: Mapped[str] = mapped_column(String(16), index=True)
-    reason: Mapped[Optional[str]] = mapped_column(String(64), nullable=True)
-    fraction: Mapped[float] = mapped_column(Float)
-    price: Mapped[Optional[float]] = mapped_column(Float, nullable=True)
-    mode: Mapped[str] = mapped_column(String(10), default="live", index=True)
     limit_events: Mapped[Optional[str]] = mapped_column(Text, nullable=True)
     details: Mapped[Optional[str]] = mapped_column(Text, nullable=True)
     stop_loss_pct: Mapped[Optional[float]] = mapped_column(Float, nullable=True)
     take_profit_pct: Mapped[Optional[float]] = mapped_column(Float, nullable=True)
     should_trade: Mapped[Optional[bool]] = mapped_column(Boolean, nullable=True)
->>>>>>> bce70db7
+
+    __table_args__ = (
+        Index("ix_risk_audit_symbol_ts", "symbol", "ts"),
+        Index("ix_risk_audit_state_ts", "state", "ts"),
+    )
 
 
 class ApiRateLimitSnapshot(Base):
@@ -438,35 +411,22 @@
         return v
 
 
-<<<<<<< HEAD
 class RiskAuditIn(BaseModel):
-    symbol: str
-    side: str
-    state: str
-    reason: str | None = None
-    fraction: float
-    price: float | None = None
-    mode: str = "demo"
-    schema_version: int = 1
-    details: Dict[str, Any] | None = None
-    stop_loss_pct: float | None = None
-    take_profit_pct: float | None = None
-    ts: float | None = None
-=======
-class RiskAuditLogIn(BaseModel):
     symbol: str
     state: str
     fraction: float
-    side: str | None = None
+    # opcjonalne pola
+    side: str | None = None              # BUY/SELL
     reason: str | None = None
     price: float | None = None
-    mode: str = "live"
+    mode: str = "live"                   # akceptujemy też 'demo' w walidatorze
+    schema_version: int = 1
     limit_events: List[str] | None = None
     details: Dict[str, Any] | None = None
     stop_loss_pct: float | None = None
     take_profit_pct: float | None = None
     should_trade: bool | None = None
->>>>>>> bce70db7
+    ts: float | None = None              # epoch seconds
 
     @field_validator("symbol")
     @classmethod
@@ -476,17 +436,16 @@
             raise ValueError("symbol is required")
         return v
 
-<<<<<<< HEAD
     @field_validator("side")
     @classmethod
-    def _side(cls, v: str) -> str:
-        v = (v or "").strip().upper()
-        if v not in {"BUY", "SELL"}:
+    def _side(cls, v: str | None) -> str | None:
+        if v is None:
+            return v
+        vv = v.strip().upper()
+        if vv not in {"BUY", "SELL"}:
             raise ValueError("side must be BUY or SELL")
-        return v
-
-=======
->>>>>>> bce70db7
+        return vv
+
     @field_validator("state")
     @classmethod
     def _state(cls, v: str) -> str:
@@ -498,7 +457,6 @@
     @field_validator("mode")
     @classmethod
     def _mode(cls, v: str) -> str:
-<<<<<<< HEAD
         v = (v or "").strip().lower()
         if v not in {"live", "paper", "demo"}:
             raise ValueError("mode must be live/demo/paper")
@@ -510,13 +468,7 @@
         if v <= 0:
             raise ValueError("schema_version must be positive")
         return int(v)
-=======
-        v = v.lower()
-        if v not in {"live", "paper"}:
-            raise ValueError("mode must be 'live' or 'paper'")
-        return v
-
->>>>>>> bce70db7
+
 
 class RateLimitSnapshotIn(BaseModel):
     bucket_name: str
@@ -607,7 +559,6 @@
                 )
 
         if create:
-            # 1) DDL na połączeniu
             async with self._state.engine.begin() as conn:  # type: ignore[union-attr]
                 await conn.run_sync(Base.metadata.create_all)
 
@@ -742,10 +693,7 @@
 
     # ---------- OPERACJE: Orders ----------
     async def record_order(self, order: Union[OrderIn, Dict[str, Any]]) -> int:
-        """
-        Zapisuje zlecenie (idempotencja po client_order_id).
-        Zwraca ID rekordu.
-        """
+        """Zapisuje zlecenie (idempotencja po client_order_id). Zwraca ID rekordu."""
         try:
             o = order if isinstance(order, OrderIn) else OrderIn(**order)
         except ValidationError as e:
@@ -754,11 +702,9 @@
 
         async with self.transaction() as s:
             if o.client_order_id:
-                # idempotencja
                 q = await s.execute(select(Order).where(Order.client_order_id == o.client_order_id))
                 existing = q.scalar_one_or_none()
                 if existing:
-                    # ewentualna aktualizacja statusu/price itp.
                     existing.status = o.status
                     if o.price is not None:
                         existing.price = o.price
@@ -820,9 +766,7 @@
 
     # ---------- OPERACJE: Trades ----------
     async def record_trade(self, trade: Union[TradeIn, Dict[str, Any]]) -> int:
-        """
-        Zapisuje trade. Zwraca ID.
-        """
+        """Zapisuje trade. Zwraca ID."""
         try:
             t = trade if isinstance(trade, TradeIn) else TradeIn(**trade)
         except ValidationError as e:
@@ -866,9 +810,7 @@
 
     # ---------- OPERACJE: Positions ----------
     async def upsert_position(self, pos: Union[PositionIn, Dict[str, Any]]) -> int:
-        """
-        Wstawia/aktualizuje po symbolu (unique), zwraca id.
-        """
+        """Wstawia/aktualizuje po symbolu (unique), zwraca id."""
         try:
             p = pos if isinstance(pos, PositionIn) else PositionIn(**pos)
         except ValidationError as e:
@@ -1015,7 +957,6 @@
             rows = (await session.execute(stmt)).scalars().all()
             return [self._row_to_dict(row) for row in rows]
 
-<<<<<<< HEAD
     # ---------- OPERACJE: Risk audit logs ----------
     async def log_risk_audit(
         self,
@@ -1044,9 +985,11 @@
                 price=float(payload.price) if payload.price is not None else None,
                 mode=payload.mode,
                 schema_version=int(payload.schema_version),
+                limit_events=json.dumps(payload.limit_events) if payload.limit_events is not None else None,
                 details=json.dumps(payload.details) if payload.details is not None else None,
                 stop_loss_pct=float(payload.stop_loss_pct) if payload.stop_loss_pct is not None else None,
                 take_profit_pct=float(payload.take_profit_pct) if payload.take_profit_pct is not None else None,
+                should_trade=payload.should_trade,
             )
             session.add(rec)
             await session.flush()
@@ -1067,6 +1010,7 @@
         result: List[Dict[str, Any]] = []
         for row in rows:
             details = json.loads(row.details) if row.details else None
+            limit_events = json.loads(row.limit_events) if row.limit_events else None
             result.append(
                 {
                     "id": row.id,
@@ -1079,43 +1023,14 @@
                     "price": row.price,
                     "mode": row.mode,
                     "schema_version": row.schema_version,
+                    "limit_events": limit_events,
                     "details": details,
                     "stop_loss_pct": row.stop_loss_pct,
                     "take_profit_pct": row.take_profit_pct,
+                    "should_trade": row.should_trade,
                 }
             )
         return result
-=======
-    async def log_risk_audit(self, payload: Dict[str, Any]) -> Optional[int]:
-        try:
-            data = payload if isinstance(payload, RiskAuditLogIn) else RiskAuditLogIn(**payload)
-        except ValidationError as exc:
-            logger.error("Risk audit validation error: %s", exc)
-            return None
-
-        try:
-            async with self.transaction() as session:
-                record = RiskAuditLog(
-                    symbol=data.symbol,
-                    side=data.side,
-                    state=data.state,
-                    reason=data.reason,
-                    fraction=float(data.fraction),
-                    price=float(data.price) if data.price is not None else None,
-                    mode=data.mode,
-                    limit_events=json.dumps(data.limit_events) if data.limit_events is not None else None,
-                    details=json.dumps(data.details) if data.details is not None else None,
-                    stop_loss_pct=float(data.stop_loss_pct) if data.stop_loss_pct is not None else None,
-                    take_profit_pct=float(data.take_profit_pct) if data.take_profit_pct is not None else None,
-                    should_trade=data.should_trade,
-                )
-                session.add(record)
-                await session.flush()
-                return record.id
-        except Exception:
-            logger.exception("Failed to persist risk audit log")
-            return None
->>>>>>> bce70db7
 
     # ---------- OPERACJE: API rate limits ----------
     async def log_rate_limit_snapshot(
@@ -1317,7 +1232,6 @@
             except RuntimeError:
                 loop = None
             if loop and loop.is_running():
-                # W razie wywołania z kontekstu async — użytkownik powinien użyć metod async.
                 raise RuntimeError("Use async methods inside running event loop.")
             return asyncio.run(coro)
 
@@ -1416,7 +1330,6 @@
         ) -> List[Dict[str, Any]]:
             return self._run(self._outer.fetch_risk_limits(symbol=symbol, limit=limit))
 
-<<<<<<< HEAD
         def log_risk_audit(self, event: Union[RiskAuditIn, Dict[str, Any]]) -> int:
             return self._run(self._outer.log_risk_audit(event))
 
@@ -1427,10 +1340,6 @@
             limit: int = 100,
         ) -> List[Dict[str, Any]]:
             return self._run(self._outer.fetch_risk_audits(symbol=symbol, limit=limit))
-=======
-        def log_risk_audit(self, payload: Dict[str, Any]) -> Optional[int]:
-            return self._run(self._outer.log_risk_audit(payload))
->>>>>>> bce70db7
 
         def log_rate_limit_snapshot(
             self, snapshot: Union[RateLimitSnapshotIn, Dict[str, Any]]
@@ -1487,14 +1396,11 @@
 
 async def _migration_initial(session: AsyncSession, manager: "DatabaseManager") -> None:
     """Początkowa migracja – struktury tworzone przez ``create_all``."""
-    # Brak dodatkowych działań – pozostawiamy jako znacznik wersji 1.
     return None
 
 
 async def _migration_performance_tables(session: AsyncSession, manager: "DatabaseManager") -> None:
     """Migracja dodająca tabele metryk i limitów ryzyka."""
-    # Struktury tabel dodawane są przez ``Base.metadata.create_all`` w ``init_db``.
-    # Migracja pozostawiona dla kompatybilności – w razie potrzeby można dodać transformacje danych.
     return None
 
 
@@ -1564,7 +1470,6 @@
 
 async def _migration_risk_audit_logs(session: AsyncSession, manager: "DatabaseManager") -> None:
     """Migracja dodająca tabelę logów audytu ryzyka."""
-    # Nowa tabela jest tworzona przez Base.metadata.create_all; migracja to marker wersji.
     return None
 
 
