# quick_exchange_adapter_test.py
# -*- coding: utf-8 -*-

from dataclasses import asdict, is_dataclass
from pathlib import Path
import sys


def _ensure_repo_root() -> None:
    current_dir = Path(__file__).resolve().parent
    for candidate in (current_dir, *current_dir.parents):
        package_init = candidate / "KryptoLowca" / "__init__.py"
        if package_init.exists():
            candidate_str = str(candidate)
            if candidate_str not in sys.path:
                sys.path.insert(0, candidate_str)
            break


if __package__ in (None, ""):
    _ensure_repo_root()


<<<<<<< HEAD
from KryptoLowca.database_manager import DatabaseManager
from KryptoLowca.exchange_adapter import ExchangeAdapter

def main():
    db = DatabaseManager("sqlite+aiosqlite:///trading.db")
    db.sync.init_db()

    ex = ExchangeAdapter(
        db,
        mode="paper",                 # tu w przyszłości podmienisz na 'live'
        symbol="BTC/USDT",
        starting_balance=10_000.0,
        fee_rate=0.001,
        slippage_bps=5,
        max_partial_fill_qty=0.01,
    )
=======
from KryptoLowca.managers.database_manager import DatabaseManager
from KryptoLowca.managers.exchange_manager import ExchangeManager


SYMBOL = "BTC/USDT"
DB_URL = "sqlite+aiosqlite:///trading.db"
>>>>>>> b30dc971


def _pretty(obj):
    return asdict(obj) if is_dataclass(obj) else obj


def _build_paper_manager() -> ExchangeManager:
    manager = ExchangeManager(exchange_id="binance", db_url=DB_URL)
    manager.set_mode(paper=True)
    manager.set_paper_balance(10_000.0)
    manager.set_paper_fee_rate(0.001)
    manager.load_markets()
    return manager


def main() -> None:
    manager = _build_paper_manager()

    prices = [50_000, 50_800, 51_300, 51_900, 52_100, 51_400]
    manager.process_paper_tick(SYMBOL, prices[0])

    manager.create_order(
        SYMBOL,
        side="BUY",
        type="MARKET",
        quantity=0.02,
        client_order_id="qa-mkt-1",
    )

    manager.create_order(
        SYMBOL,
        side="SELL",
        type="LIMIT",
        quantity=0.02,
        price=52_000,
        client_order_id="qa-lim-1",
    )

    for price in prices[1:]:
        manager.process_paper_tick(SYMBOL, price)

    print("\nOPEN ORDERS:")
    for order in manager.fetch_open_orders(SYMBOL):
        print(_pretty(order))

    print("\nPOZYCJE:")
    for position in manager.fetch_positions(SYMBOL):
        print(_pretty(position))

    # Eksport na koniec – korzystamy z tej samej bazy co ExchangeManager
    db = DatabaseManager(DB_URL)
    db.sync.export_trades_csv(path="backups/trades_adapter.csv")
    db.sync.export_table_json(table="positions", path="backups/positions_adapter.json")
    print("\nEksport: backups/trades_adapter.csv, backups/positions_adapter.json")


if __name__ == "__main__":
    main()<|MERGE_RESOLUTION|>--- conflicted
+++ resolved
@@ -21,31 +21,12 @@
     _ensure_repo_root()
 
 
-<<<<<<< HEAD
 from KryptoLowca.database_manager import DatabaseManager
 from KryptoLowca.exchange_adapter import ExchangeAdapter
-
-def main():
-    db = DatabaseManager("sqlite+aiosqlite:///trading.db")
-    db.sync.init_db()
-
-    ex = ExchangeAdapter(
-        db,
-        mode="paper",                 # tu w przyszłości podmienisz na 'live'
-        symbol="BTC/USDT",
-        starting_balance=10_000.0,
-        fee_rate=0.001,
-        slippage_bps=5,
-        max_partial_fill_qty=0.01,
-    )
-=======
-from KryptoLowca.managers.database_manager import DatabaseManager
-from KryptoLowca.managers.exchange_manager import ExchangeManager
 
 
 SYMBOL = "BTC/USDT"
 DB_URL = "sqlite+aiosqlite:///trading.db"
->>>>>>> b30dc971
 
 
 def _pretty(obj):
