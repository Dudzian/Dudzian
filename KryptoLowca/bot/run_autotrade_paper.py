# run_autotrade_paper.py
# -*- coding: utf-8 -*-
from __future__ import annotations

<<<<<<< HEAD
from pathlib import Path
import sys
import logging
import signal
import threading
import time


def _ensure_repo_root() -> None:
    current_dir = Path(__file__).resolve().parent
    for candidate in (current_dir, *current_dir.parents):
        package_init = candidate / "KryptoLowca" / "__init__.py"
        if package_init.exists():
            candidate_str = str(candidate)
            if candidate_str not in sys.path:
                sys.path.insert(0, candidate_str)
            break


if __package__ in (None, ""):
    _ensure_repo_root()
=======
import logging
import signal
import sys
import threading
import time
from pathlib import Path

if __package__ in {None, ""}:
    _current_file = Path(__file__).resolve()
    for _parent in _current_file.parents:
        candidate = _parent / "KryptoLowca" / "__init__.py"
        if candidate.exists():
            sys.path.insert(0, str(_parent))
            __package__ = "KryptoLowca"
            break
    else:  # pragma: no cover
        raise ModuleNotFoundError(
            "Nie można zlokalizować pakietu 'KryptoLowca'. Uruchom skrypt z katalogu projektu lub"
            " zainstaluj pakiet w środowisku (pip install -e .)."
        )
>>>>>>> bce70db7

logging.basicConfig(level=logging.INFO, format="%(asctime)s [%(levelname)s] %(name)s: %(message)s")
log = logging.getLogger("runner")

try:
    from KryptoLowca.event_emitter_adapter import (
        Event, EventType,
        EventBus, EmitterAdapter, EventEmitterAdapter,
        DummyMarketFeed, DummyMarketFeedConfig,
        wire_gui_logs_to_adapter,
    )
except Exception as e:
    log.error("Nie udało się zaimportować event_emitter_adapter: %s", e, exc_info=True)
    raise

from KryptoLowca.services.marketdata import MarketDataConfig, MarketDataService
from KryptoLowca.services.order_router import PaperBroker, PaperBrokerConfig
from KryptoLowca.services.performance_monitor import PerfMonitorConfig, PerformanceMonitor
from KryptoLowca.services.persistence import PersistenceService
from KryptoLowca.services.position_sizer import PositionSizer, PositionSizerConfig
from KryptoLowca.services.risk_guard import RiskGuard, RiskGuardConfig
from KryptoLowca.services.risk_manager import RiskConfig, RiskManager
from KryptoLowca.services.stop_tp import StopTPConfig, StopTPService
from KryptoLowca.services.strategy_engine import StrategyConfig, StrategyEngine
from KryptoLowca.services.walkforward_service import (
    ObjectiveWeights,
    WFOServiceConfig,
    WalkForwardService,
)

SYMBOL = "BTCUSDT"


def _start_gui_in_main_thread(adapter: EmitterAdapter, enable_gui: bool = True):
    if not enable_gui:
        log.info("GUI disabled by flag.")
        return
    try:
        import tkinter as tk  # noqa
        try:
            import KryptoLowca.trading_gui
        except Exception as e:
            log.info("GUI: nie udało się załadować trading_gui (%s). Uruchamiam bez GUI.", e)
            return
        root = tk.Tk()
        try:
            gui = trading_gui.TradingGUI(root)
            log.info("Załadowano GUI: trading_gui.TradingGUI(root)")
        except TypeError:
            gui = trading_gui.TradingGUI()
            log.info("Załadowano GUI: trading_gui.TradingGUI")
        except Exception as e:
            log.exception("GUI mainloop error podczas konstrukcji: %s", e)
            return
        wire_gui_logs_to_adapter(adapter)
        log.info("GUI start (main thread).")
        root.mainloop()
        log.info("GUI zamknięte.")
    except Exception as e:
        log.info("GUI niedostępne lub błąd uruchomienia: %s", e)


def main(use_dummy_feed: bool = True, enable_gui: bool = True) -> None:
    adapter = EmitterAdapter()
    bus = adapter.bus
    wire_gui_logs_to_adapter(adapter)

    # --- persistence -----------------------------------------------------------------------------
    persistence = PersistenceService(bus, db_path="data/runtime.db")

    # --- services: market data / ATR -------------------------------------------------------------
    md = MarketDataService(bus, MarketDataConfig(
        symbol=SYMBOL, timeframe_sec=60, atr_len=14, publish_intermediate_bars=False
    ))

    # --- WFO & ryzyko ----------------------------------------------------------------------------
    wf = WalkForwardService(bus, WFOServiceConfig(
        symbol=SYMBOL, cooldown_sec=180.0, auto_apply=True, obj_weights=ObjectiveWeights(),
        min_is_bars=800, min_oos_bars=300, step_bars=100,
        fast_grid=(10, 15, 20, 25, 30), slow_grid=(40, 60, 80, 100, 120), qty_grid=(0.01, 0.02)
    ))

    risk = RiskManager(bus, RiskConfig(
        symbol=SYMBOL, atr_lookback=100, spike_threshold_pct=50.0, publish_every_n=10
    ))

    risk_guard = RiskGuard(bus, RiskGuardConfig(
        symbol=SYMBOL, max_daily_loss_pct=5.0, max_drawdown_pct=20.0, auto_resume_cooldown_sec=300, publish_every_n=5
    ))

    # --- broker / strategia ----------------------------------------------------------------------
    broker = PaperBroker(bus, PaperBrokerConfig(
        symbol=SYMBOL, initial_cash=10_000.0, fee_bps=2.0, slippage_bps=1.0, allow_short=True
    ))

    strat = StrategyEngine(bus, StrategyConfig(
        symbol=SYMBOL, enabled=True, qty=0.01, max_abs_position=0.05, fast_len=20, slow_len=60, order_cooldown_sec=10.0
    ))

    # dynamiczny sizing + SL/TP na bazie ATR
    sizer = PositionSizer(bus, PositionSizerConfig(
        symbol=SYMBOL, risk_per_trade_pct=0.5, min_qty=0.005, max_qty=0.05, sl_atr_mult=2.0, tp_atr_mult=3.0, atr_tf="60s"
    ))
    stop_tp = StopTPService(bus, StopTPConfig(
        symbol=SYMBOL, default_sl_atr_mult=2.0, default_tp_atr_mult=3.0, cooldown_after_exit_sec=5.0
    ))

    # monitor wyników (opcjonalny)
    try:
        perf = PerformanceMonitor(bus, PerfMonitorConfig(
            symbol=SYMBOL, window_trades=100, min_trades_to_eval=20, pf_min=1.1, exp_min=0.0, consecutive_breaches=3
        ))
    except Exception as e:
        log.info("PerformanceMonitor unavailable; skipping. (%s)", e)

    # --- feed ------------------------------------------------------------------------------------
    if use_dummy_feed:
        feed = DummyMarketFeed(adapter, symbol=SYMBOL, start_price=30_000.0, tick_interval_s=1.0)
    else:
        raise NotImplementedError("Realny feed nie jest jeszcze skonfigurowany.")

    stop_event = threading.Event()

    def _feed_worker():
        log.info("Dummy feed started.")
        try:
            feed.start().join()
        except Exception as e:
            log.exception("Feed worker error: %s", e)
        finally:
            log.info("Dummy feed stopped.")
            stop_event.set()

    t_feed = threading.Thread(target=_feed_worker, name="feed-worker", daemon=True)
    t_feed.start()

    # --- GUI w main thread -----------------------------------------------------------------------
    _start_gui_in_main_thread(adapter, enable_gui=enable_gui)

    # --- graceful shutdown -----------------------------------------------------------------------
    def _sigint(sig, frame):
        log.info("Ctrl+C received. Shutting down...")
        stop_event.set()
    signal.signal(signal.SIGINT, _sigint)

    while not stop_event.is_set():
        time.sleep(0.25)

    try:
        feed.stop()
    except Exception:
        pass
    try:
        t_feed.join(timeout=2.0)
    except Exception:
        pass

    log.info("Zamykanie zakończone.")


if __name__ == "__main__":
    use_dummy = True
    enable_gui = True
    # Flagi: python run_autotrade_paper.py nogui | real
    for arg in sys.argv[1:]:
        a = arg.lower()
        if a == "nogui":
            enable_gui = False
        if a.startswith("real"):
            use_dummy = False
    main(use_dummy_feed=use_dummy, enable_gui=enable_gui)<|MERGE_RESOLUTION|>--- conflicted
+++ resolved
@@ -2,29 +2,6 @@
 # -*- coding: utf-8 -*-
 from __future__ import annotations
 
-<<<<<<< HEAD
-from pathlib import Path
-import sys
-import logging
-import signal
-import threading
-import time
-
-
-def _ensure_repo_root() -> None:
-    current_dir = Path(__file__).resolve().parent
-    for candidate in (current_dir, *current_dir.parents):
-        package_init = candidate / "KryptoLowca" / "__init__.py"
-        if package_init.exists():
-            candidate_str = str(candidate)
-            if candidate_str not in sys.path:
-                sys.path.insert(0, candidate_str)
-            break
-
-
-if __package__ in (None, ""):
-    _ensure_repo_root()
-=======
 import logging
 import signal
 import sys
@@ -32,20 +9,19 @@
 import time
 from pathlib import Path
 
+# — wyszukiwanie katalogu projektu, aby importy KryptoLowca działały przy uruchamianiu jako skrypt —
 if __package__ in {None, ""}:
     _current_file = Path(__file__).resolve()
     for _parent in _current_file.parents:
         candidate = _parent / "KryptoLowca" / "__init__.py"
         if candidate.exists():
             sys.path.insert(0, str(_parent))
-            __package__ = "KryptoLowca"
             break
     else:  # pragma: no cover
         raise ModuleNotFoundError(
-            "Nie można zlokalizować pakietu 'KryptoLowca'. Uruchom skrypt z katalogu projektu lub"
-            " zainstaluj pakiet w środowisku (pip install -e .)."
+            "Nie można zlokalizować pakietu 'KryptoLowca'. Uruchom skrypt z katalogu projektu lub "
+            "zainstaluj pakiet w środowisku (pip install -e .)."
         )
->>>>>>> bce70db7
 
 logging.basicConfig(level=logging.INFO, format="%(asctime)s [%(levelname)s] %(name)s: %(message)s")
 log = logging.getLogger("runner")
@@ -86,7 +62,8 @@
     try:
         import tkinter as tk  # noqa
         try:
-            import KryptoLowca.trading_gui
+            # poprawiony import tak, aby moduł był dostępny jako 'trading_gui'
+            from KryptoLowca import trading_gui as trading_gui  # noqa: F401
         except Exception as e:
             log.info("GUI: nie udało się załadować trading_gui (%s). Uruchamiam bez GUI.", e)
             return
