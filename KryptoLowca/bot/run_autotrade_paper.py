--- conflicted
+++ resolved
@@ -2,29 +2,6 @@
 # -*- coding: utf-8 -*-
 from __future__ import annotations
 
-<<<<<<< HEAD
-from pathlib import Path
-import sys
-import logging
-import signal
-import threading
-import time
-
-
-def _ensure_repo_root() -> None:
-    current_dir = Path(__file__).resolve().parent
-    for candidate in (current_dir, *current_dir.parents):
-        package_init = candidate / "KryptoLowca" / "__init__.py"
-        if package_init.exists():
-            candidate_str = str(candidate)
-            if candidate_str not in sys.path:
-                sys.path.insert(0, candidate_str)
-            break
-
-
-if __package__ in (None, ""):
-    _ensure_repo_root()
-=======
 import logging
 import signal
 import sys
@@ -45,7 +22,6 @@
             "Nie można zlokalizować pakietu 'KryptoLowca'. Uruchom skrypt z katalogu projektu lub"
             " zainstaluj pakiet w środowisku (pip install -e .)."
         )
->>>>>>> af06618a
 
 logging.basicConfig(level=logging.INFO, format="%(asctime)s [%(levelname)s] %(name)s: %(message)s")
 log = logging.getLogger("runner")
