--- conflicted
+++ resolved
@@ -3,27 +3,11 @@
 """
 Unit tests for config_manager.py.
 """
-import asyncio
-<<<<<<< HEAD
-import sys
 from dataclasses import asdict
-from pathlib import Path
-
-=======
-from dataclasses import asdict
->>>>>>> 2614b527
 import pytest
 import yaml
 from cryptography.fernet import Fernet
 
-<<<<<<< HEAD
-# Ensure imports work when the test is executed as a script from its directory
-PROJECT_ROOT = Path(__file__).resolve().parents[3]
-if str(PROJECT_ROOT) not in sys.path:
-    sys.path.insert(0, str(PROJECT_ROOT))
-
-=======
->>>>>>> 2614b527
 from KryptoLowca.config_manager import (
     ConfigManager,
     ConfigError,
