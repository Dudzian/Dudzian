# run_trading_gui_paper_emitter.py
from __future__ import annotations

from importlib import import_module
from pathlib import Path
import sys


def _ensure_repo_root() -> None:
    current_dir = Path(__file__).resolve().parent
    for candidate in (current_dir, *current_dir.parents):
        package_init = candidate / "KryptoLowca" / "__init__.py"
        if package_init.exists():
            candidate_str = str(candidate)
            if candidate_str not in sys.path:
                sys.path.insert(0, candidate_str)
            break


if __package__ in (None, ""):
    _ensure_repo_root()


import logging
import os
import threading
import time
from typing import Any, List, Optional, Tuple

# Logging – czytelne, po PL
LOG_LEVEL = os.getenv("APP_LOG_LEVEL", "INFO").upper()
logging.basicConfig(
    level=getattr(logging, LOG_LEVEL, logging.INFO),
    format="%(asctime)s [%(levelname)s] %(name)s: %(message)s",
)
logger = logging.getLogger("runner")

# Event adapter
from KryptoLowca.event_emitter_adapter import (
    EventBus,
    DebounceRule,
    EmitterAdapter,
    EmitterConfig,
    Event,
    EventType,
)

from bot_core.runtime.paths import DesktopAppPaths, build_desktop_app_paths
from KryptoLowca.logging_utils import DEFAULT_LOG_FILE, LOGS_DIR
from KryptoLowca.runtime.bootstrap import FrontendBootstrap, bootstrap_frontend_services

# Import GUI (pakiet modułowy udostępnia klasę TradingGUI)
try:
    from KryptoLowca.ui.trading import TradingGUI
    from KryptoLowca.ui.trading.risk_helpers import apply_runtime_risk_context
except Exception:
    logger.exception(
        "Nie udało się zaimportować TradingGUI z KryptoLowca.ui.trading"
    )
    raise

<<<<<<< HEAD
=======

_FRONTEND_PATHS: DesktopAppPaths | None = None


def _build_frontend_bootstrap(
    *,
    core_config_path: str | Path | None = None,
    core_environment: str | None = None,
) -> Tuple[DesktopAppPaths | None, FrontendBootstrap | None]:
    """Buduje wspólny zestaw usług dla launchera event emitter."""

    global _FRONTEND_PATHS

    if _FRONTEND_PATHS is None:
        module_file: Path | None = None
        try:
            trading_app = import_module("KryptoLowca.ui.trading.app")
            candidate = getattr(trading_app, "__file__", None)
            if candidate is not None:
                module_file = Path(candidate)
        except Exception:
            logger.debug("Nie udało się ustalić modułu TradingGUI", exc_info=True)
            module_file = None
        if module_file is not None:
            try:
                _FRONTEND_PATHS = build_desktop_app_paths(
                    module_file,
                    logs_dir=LOGS_DIR,
                    text_log_file=DEFAULT_LOG_FILE,
                )
            except Exception:
                logger.debug(
                    "Nie udało się przygotować ścieżek aplikacji desktopowej",
                    exc_info=True,
                )
                _FRONTEND_PATHS = None

    services = bootstrap_frontend_services(
        paths=_FRONTEND_PATHS,
        config_path=core_config_path,
        environment=core_environment,
    )
    return _FRONTEND_PATHS, services

try:
    from bot_core.runtime.metadata import load_risk_manager_settings
except Exception:  # pragma: no cover - środowisko bez runtime
    load_risk_manager_settings = None  # type: ignore[assignment]

>>>>>>> e745b3fc

DEFAULT_PAPER_ORDER_NOTIONAL = 25.0


# ==========================================
# Opcjonalna „demonstracja” feedu (bez danych)
# Możesz wyłączyć ustawiając EMITTER_DEMO=0
# ==========================================

class DemoFeeder(threading.Thread):
    def __init__(self, adapter: EmitterAdapter, symbol: str = "BTCUSDT", delay: float = 0.5) -> None:
        super().__init__(name="DemoFeeder", daemon=True)
        self.adapter = adapter
        self.symbol = symbol
        self.delay = delay
        self._stop = threading.Event()
        self._price = 50000.0

    def run(self) -> None:
        high = self._price
        low = self._price
        close = self._price
        k = 0
        while not self._stop.is_set():
            k += 1
            # proste „wygibasy” żeby ATR zadziałał
            step = (1 + (k % 7) / 100.0)
            self._price = max(10.0, self._price * step / (1.0 + (k % 13) / 100.0))
            jitter = ((k % 5) - 2) * 5.0
            high = self._price + abs(jitter)
            low = max(1.0, self._price - abs(jitter) * 1.1)
            close = (high + low) / 2.0

            self.adapter.push_market_tick(self.symbol, price=self._price, high=high, low=low, close=close)
            if k % 11 == 0:
                # pseudo-metryki do triggera PF/Expectancy
                pf = 1.2 + (k % 9) * 0.05
                exp = -0.0005 + (k % 7) * 0.0002
                trades = 25 + (k % 10)
                self.adapter.update_metrics(self.symbol, pf=pf, expectancy=exp, trades=trades)

            if k % 17 == 0:
                self.adapter.push_order_status(oid=f"D-{k}", status="filled", symbol=self.symbol, filled_qty=0.01)

            if k % 23 == 0:
                self.adapter.push_signal(self.symbol, side="buy" if (k % 2 == 0) else "sell", strength=0.8)

            time.sleep(self.delay)

    def stop(self) -> None:
        self._stop.set()


# ==========================================
# Helper: integracja z GUI (bez twardych zależności)
# ==========================================


def _configure_runtime_risk(
    gui: TradingGUI,
    *,
    entrypoint: str = "trading_gui",
    config_path: Optional[str] = None,
) -> None:
    """Uzupełnia GUI o dane profilu ryzyka oraz loguje domyślne wartości."""

    apply_runtime_risk_context(
        gui,
        entrypoint=entrypoint,
        config_path=config_path,
        default_notional=DEFAULT_PAPER_ORDER_NOTIONAL,
        logger=logger,
    )
<<<<<<< HEAD
=======
    if settings is not None and snapshot.paper_balance > 0:
        try:
            risk_per_trade = float(settings.max_risk_per_trade)
        except Exception:
            risk_per_trade = 0.0
        if risk_per_trade > 0:
            risk_notional = float(snapshot.paper_balance) * risk_per_trade
            if risk_notional > notional:
                notional = risk_notional
    hint = build_risk_profile_hint(snapshot)

    if hint:
        logger.info("%s", hint)
    logger.info(
        "Domyślny notional (paper): %s USDT",
        format_notional(notional),
    )

    try:
        setattr(gui, "default_paper_notional", notional)
    except Exception:
        logger.debug("Nie udało się zapisać domyślnego notional w GUI.", exc_info=True)

    root = getattr(gui, "root", None)
    if hint and root is not None:
        try:
            current_title = root.title()
            if current_title:
                root.title(f"{current_title} — {hint}")
        except Exception:
            logger.debug("Nie udało się zaktualizować tytułu okna GUI.", exc_info=True)
>>>>>>> e745b3fc

def _wire_gui_with_bus(root, gui: Any, bus: EventBus) -> None:
    """
    Delikatne podpięcie EventBus do GUI.
    Jeśli GUI ma metodę 'handle_events(events: List[Event])' – użyjemy jej w trybie batch.
    Jeśli ma 'handle_event(event: Event)' – wywołujemy pojedynczo.
    Jeśli nie ma żadnej – ignorujemy (GUI i tak się uruchomi).
    """
    has_batch = hasattr(gui, "handle_events") and callable(getattr(gui, "handle_events"))
    has_single = hasattr(gui, "handle_event") and callable(getattr(gui, "handle_event"))

    if not has_batch and not has_single:
        logger.info("GUI nie udostępnia handle_event(s) – EventBus działa, ale GUI nie reaguje (to OK na tym etapie).")
        return

    def on_batch(ev_list: List[Event]) -> None:
        try:
            if has_batch:
                gui.handle_events(ev_list)  # preferuj batch
            elif has_single:
                for ev in ev_list:
                    gui.handle_event(ev)
        except Exception:
            logger.exception("Wyjątek w handlerze GUI dla paczki zdarzeń.")

        # tickle Tk, by odświeżyć UI z wątku busa
        try:
            root.event_generate("<<EventBusTick>>", when="tail")
        except Exception:
            pass

    # subskrybuj kluczowe kanały – paczkami (debounce-window 150ms)
    rule = DebounceRule(window_sec=0.15, max_batch=200, deliver_list=True)
    for et in (EventType.MARKET_TICK, EventType.ORDER_STATUS, EventType.SIGNAL,
               EventType.WFO_TRIGGER, EventType.WFO_STATUS, EventType.AUTOTRADE_STATUS, EventType.RISK_ALERT, EventType.LOG):
        bus.subscribe(et, on_batch, rule=rule)

    logger.info("GUI podłączone do EventBus (batch=%.2fs).", rule.window_sec)


# ==========================================
# Main
# ==========================================

def main() -> None:
    # 1) Tk
    try:
        import tkinter as tk
    except Exception:
        logger.exception("Brak tkinter – to środowisko nie obsługuje GUI.")
        raise

    root = tk.Tk()
    root.title("KryptoŁowca — Paper (Event Emitter)")
    # 2) EventBus + Adapter
    bus = EventBus()
    bus.start()
    adapter = EmitterAdapter(
        bus,
        cfg=EmitterConfig(
            atr_period=14,
            atr_trigger_growth_pct=30.0,  # demo: dość czułe
            pf_min=1.4,
            expectancy_min=0.0,
            min_trades_for_pf=20,
        ),
    )

    # 3) Utworzenie GUI (zgodnie z tym, co wcześniej wyskoczyło – GUI wymaga parametru 'root')
    paths, services = _build_frontend_bootstrap()
    gui_kwargs: dict[str, Any] = {}
    if paths is not None:
        gui_kwargs["paths"] = paths
    if services is not None:
        gui_kwargs["frontend_services"] = services
    try:
        gui = TradingGUI(root, **gui_kwargs)
    except TypeError:
        # Spróbuj wariantu z event_bus (jeśli GUI ma taki konstruktor)
        try:
            gui = TradingGUI(root, event_bus=bus)
        except TypeError:
            # Ostatecznie – znów klasyczny
            gui = TradingGUI(root)

    _configure_runtime_risk(gui)

    # 4) Miękkie spięcie EventBus -> GUI (jeśli GUI ma odpowiednie metody)
    _wire_gui_with_bus(root, gui, bus)

    # 5) (Opcjonalnie) odpal demo feeder
    demo_on = os.getenv("EMITTER_DEMO", "1") not in ("0", "false", "False", "no", "NO")
    feeder = None
    if demo_on:
        feeder = DemoFeeder(adapter, symbol=os.getenv("EMITTER_DEMO_SYMBOL", "BTCUSDT"), delay=0.4)
        feeder.start()
        logger.info("Demo feeder: ON (EMITTER_DEMO=1).")

    # 6) Sprzątanie przy zamknięciu
    def on_close():
        try:
            if feeder is not None:
                feeder.stop()
        except Exception:
            pass
        try:
            bus.stop()
        except Exception:
            pass
        try:
            root.destroy()
        except Exception:
            pass

    root.protocol("WM_DELETE_WINDOW", on_close)

    # 7) Run
    try:
        root.mainloop()
    finally:
        on_close()


if __name__ == "__main__":
    try:
        main()
    except Exception:
        logger.exception("Błąd podczas uruchamiania aplikacji.")
        sys.exit(1)<|MERGE_RESOLUTION|>--- conflicted
+++ resolved
@@ -59,8 +59,6 @@
     )
     raise
 
-<<<<<<< HEAD
-=======
 
 _FRONTEND_PATHS: DesktopAppPaths | None = None
 
@@ -110,7 +108,6 @@
 except Exception:  # pragma: no cover - środowisko bez runtime
     load_risk_manager_settings = None  # type: ignore[assignment]
 
->>>>>>> e745b3fc
 
 DEFAULT_PAPER_ORDER_NOTIONAL = 25.0
 
@@ -184,8 +181,6 @@
         default_notional=DEFAULT_PAPER_ORDER_NOTIONAL,
         logger=logger,
     )
-<<<<<<< HEAD
-=======
     if settings is not None and snapshot.paper_balance > 0:
         try:
             risk_per_trade = float(settings.max_risk_per_trade)
@@ -217,7 +212,6 @@
                 root.title(f"{current_title} — {hint}")
         except Exception:
             logger.debug("Nie udało się zaktualizować tytułu okna GUI.", exc_info=True)
->>>>>>> e745b3fc
 
 def _wire_gui_with_bus(root, gui: Any, bus: EventBus) -> None:
     """
