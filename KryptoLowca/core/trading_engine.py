--- conflicted
+++ resolved
@@ -15,29 +15,29 @@
 
 import asyncio
 import logging
-<<<<<<< HEAD
-from typing import Any, Callable, Dict, Optional
+from typing import Any, Callable, Dict, Optional, Tuple, Union
 
 import pandas as pd
 
-from KryptoLowca.core.order_executor import ExecutionResult, OrderExecutor
-from KryptoLowca.managers.ai_manager import AIManager
-from KryptoLowca.managers.database_manager import DatabaseManager
-from KryptoLowca.managers.exchange_manager import ExchangeManager
-from KryptoLowca.managers.risk_manager_adapter import RiskManager
-from KryptoLowca.trading_strategies import EngineConfig, TradingParameters, TradingStrategies
-=======
-from typing import Any, Callable, Dict, Optional, Tuple, Union
-
-import pandas as pd
-
-from core.order_executor import ExecutionResult, OrderExecutor
-from managers.ai_manager import AIManager
-from managers.database_manager import DatabaseManager
-from managers.exchange_manager import ExchangeManager
-from managers.risk_manager_adapter import RiskManager
-from trading_strategies import EngineConfig, TradingParameters, TradingStrategies
->>>>>>> c9d2ec19
+# Odporne importy: najpierw przestrzeń nazw KryptoLowca, potem lokalne
+try:  # pragma: no cover
+    from KryptoLowca.core.order_executor import ExecutionResult, OrderExecutor  # type: ignore
+    from KryptoLowca.managers.ai_manager import AIManager  # type: ignore
+    from KryptoLowca.managers.database_manager import DatabaseManager  # type: ignore
+    from KryptoLowca.managers.exchange_manager import ExchangeManager  # type: ignore
+    from KryptoLowca.managers.risk_manager_adapter import RiskManager  # type: ignore
+    from KryptoLowca.trading_strategies import (  # type: ignore
+        EngineConfig,
+        TradingParameters,
+        TradingStrategies,
+    )
+except Exception:  # pragma: no cover
+    from core.order_executor import ExecutionResult, OrderExecutor
+    from managers.ai_manager import AIManager
+    from managers.database_manager import DatabaseManager
+    from managers.exchange_manager import ExchangeManager
+    from managers.risk_manager_adapter import RiskManager
+    from trading_strategies import EngineConfig, TradingParameters, TradingStrategies
 
 logger = logging.getLogger(__name__)
 if not logger.handlers:
@@ -88,15 +88,15 @@
                     setattr(self.ai_mgr, "ai_threshold_bps", float(self.tp.signal_threshold * 10_000))
                 except Exception:
                     setattr(self.ai_mgr, "ai_threshold_bps", 5.0)
-<<<<<<< HEAD
+
+            # jeśli ExchangeManager wspiera alerty – podłącz handler
             if hasattr(self.ex_mgr, "register_alert_handler"):
                 try:
                     self.ex_mgr.register_alert_handler(self._handle_exchange_alert)  # type: ignore[arg-type]
-                except Exception:  # pragma: no cover - logujemy, ale nie przerywamy konfiguracji
+                except Exception:  # pragma: no cover
                     logger.warning("Failed to register exchange alert handler", exc_info=True)
-=======
-            # Pass fraction cap to OrderExecutor
->>>>>>> c9d2ec19
+
+            # wykonawca z limitem frakcji zsynchronizowanym z konfiguracją
             self._order_executor = OrderExecutor(
                 ex_mgr,
                 self.db_manager,
@@ -133,12 +133,12 @@
         try:
             if hasattr(tp, "validate"):
                 tp.validate()
-        except Exception as exc:  # pragma: no cover - walidacja
+        except Exception as exc:  # pragma: no cover
             raise ValueError(f"Invalid trading parameters: {exc}") from exc
         try:
             if hasattr(ec, "validate"):
                 ec.validate()
-        except Exception as exc:  # pragma: no cover - walidacja
+        except Exception as exc:  # pragma: no cover
             raise ValueError(f"Invalid engine config: {exc}") from exc
         self.tp = tp
         self.ec = ec
@@ -159,20 +159,15 @@
                 loop.create_task(_log_params())
         if self._order_executor:
             self._order_executor.set_user(self._user_id)
-<<<<<<< HEAD
-=======
-            # Keep executor's fraction cap in sync with parameters/config
->>>>>>> c9d2ec19
+            # utrzymuj cap frakcji w OrderExecutor w sync z tp/ec
             self._order_executor.max_fraction = self._fraction_cap(tp, ec)
 
     def on_event(self, callback: Callable[[Dict[str, Any]], None]) -> None:
         """Register event callback for GUI updates."""
         self._event_callback = callback
 
-<<<<<<< HEAD
     def _handle_exchange_alert(self, message: str, context: Optional[Dict[str, Any]] = None) -> None:
         """Propagate krytyczne alerty z warstwy giełdowej do logów i GUI."""
-
         logger.critical("[ALERT] %s | context=%s", message, context or {})
 
         if self.db_manager:
@@ -196,17 +191,15 @@
             payload = {"type": "alert", "message": message, "context": context or {}}
             try:
                 self._event_callback(payload)
-            except Exception:  # pragma: no cover - nie zatrzymujemy dalszego działania
+            except Exception:  # pragma: no cover
                 logger.warning("Event callback for alert failed", exc_info=True)
 
-=======
->>>>>>> c9d2ec19
     async def _emit_event(self, event: Dict[str, Any]) -> None:
         """Emit an event to the callback."""
         if self._event_callback:
             try:
                 self._event_callback(event)
-            except Exception as exc:  # pragma: no cover - logujemy, ale nie przerywamy handlu
+            except Exception as exc:  # pragma: no cover
                 logger.warning("Event callback raised error: %s", exc, exc_info=True)
         if self.db_manager:
             await self.db_manager.log(
@@ -237,19 +230,13 @@
         if not symbol_key:
             raise ValueError("Invalid symbol")
 
-<<<<<<< HEAD
-=======
         # Lock per-symbol to serialize concurrent ticks for the same market
->>>>>>> c9d2ec19
         lock = self._symbol_locks.setdefault(symbol_key.upper(), asyncio.Lock())
         async with lock:
             db_manager: Optional[DatabaseManager] = None
             user_id: Optional[int] = None
             try:
-<<<<<<< HEAD
-=======
                 # Snapshot dependencies under engine lock
->>>>>>> c9d2ec19
                 async with self._lock:
                     ex_mgr = self.ex_mgr
                     ai_mgr = self.ai_mgr
@@ -267,12 +254,8 @@
                     )
                 if len(preds) != len(df):
                     raise ValueError("Predictions length does not match data length")
-<<<<<<< HEAD
-                if not ex_mgr or not ai_mgr or not risk_mgr or not order_executor:
-=======
                 # For planning we only require core managers; executor is optional unless auto_execute=True
                 if not ex_mgr or not ai_mgr or not risk_mgr:
->>>>>>> c9d2ec19
                     raise TradingError("Trading engine is not fully configured")
 
                 positions = await db_manager.get_positions(user_id) if db_manager else []
@@ -290,7 +273,7 @@
                 if hasattr(self.strategies, "run_strategy"):
                     try:
                         self.strategies.run_strategy(df, tp)
-                    except Exception as exc:  # pragma: no cover - ostrzeżenie
+                    except Exception as exc:  # pragma: no cover
                         logger.warning("Strategy execution skipped: %s", exc)
 
                 latest_pred = float(preds.iloc[-1])
@@ -316,15 +299,6 @@
                     raise TradingError("Insufficient balance")
 
                 portfolio_ctx = {"positions": positions, "capital": capital}
-<<<<<<< HEAD
-                sizing_outcome = risk_mgr.calculate_position_size(
-                    symbol_key,
-                    latest_pred,
-                    df,
-                    portfolio_ctx,
-                    return_details=True,
-                )
-=======
 
                 # Risk sizing may return either qty or (qty, details)
                 if "return_details" in risk_mgr.calculate_position_size.__code__.co_varnames:  # type: ignore[attr-defined]
@@ -334,20 +308,10 @@
                 else:
                     sizing_outcome = risk_mgr.calculate_position_size(symbol_key, latest_pred, df, portfolio_ctx)
 
->>>>>>> c9d2ec19
                 risk_details: Optional[Dict[str, Any]]
                 if isinstance(sizing_outcome, tuple):
                     qty_hint, risk_details = sizing_outcome
                 else:
-<<<<<<< HEAD
-                    qty_hint = sizing_outcome
-                    getter = getattr(risk_mgr, "last_position_details", None)
-                    risk_details = getter() if callable(getter) else None
-                try:
-                    qty_hint = float(qty_hint)
-                except Exception:
-                    qty_hint = 0.0
-=======
                     qty_hint = sizing_outcome  # type: ignore[assignment]
                     getter = getattr(risk_mgr, "last_position_details", None)
                     risk_details = getter() if callable(getter) else None
@@ -357,23 +321,16 @@
                 except Exception:
                     qty_hint = 0.0
 
->>>>>>> c9d2ec19
                 if risk_details is None:
                     risk_details = {"recommended_size": qty_hint}
                 else:
                     risk_details.setdefault("recommended_size", qty_hint)
-<<<<<<< HEAD
-=======
-
->>>>>>> c9d2ec19
+
                 if qty_hint <= 0:
                     await self._emit_event({"type": "no_position_size", "symbol": symbol_key})
                     return None
 
-<<<<<<< HEAD
-=======
                 # Apply global fraction cap
->>>>>>> c9d2ec19
                 risk_details["max_fraction_cap"] = fraction_cap
                 if fraction_cap <= 0:
                     await self._emit_event({"type": "fraction_cap_zero", "symbol": symbol_key})
@@ -421,11 +378,7 @@
                     )
 
                 auto_execute = bool(getattr(ec, "auto_execute", True))
-<<<<<<< HEAD
-                if auto_execute:
-=======
                 if auto_execute and order_executor:
->>>>>>> c9d2ec19
                     await self._emit_event(
                         {"type": "order_submitting", "symbol": symbol_key, "plan": plan}
                     )
@@ -483,10 +436,6 @@
         ec: Optional[EngineConfig] = None,
     ) -> float:
         """Określ maksymalną frakcję kapitału na trade z konfiguracji."""
-<<<<<<< HEAD
-
-=======
->>>>>>> c9d2ec19
         tp = tp or self.tp
         ec = ec or self.ec
         raw_values = []
