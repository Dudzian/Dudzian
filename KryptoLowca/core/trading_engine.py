--- conflicted
+++ resolved
@@ -15,11 +15,7 @@
 
 import asyncio
 import logging
-<<<<<<< HEAD
-from typing import Any, Callable, Dict, Optional
-=======
 from typing import Any, Callable, Dict, Optional, Tuple, Union
->>>>>>> 6190befd
 
 import pandas as pd
 
@@ -79,10 +75,7 @@
                     setattr(self.ai_mgr, "ai_threshold_bps", float(self.tp.signal_threshold * 10_000))
                 except Exception:
                     setattr(self.ai_mgr, "ai_threshold_bps", 5.0)
-<<<<<<< HEAD
-=======
             # Pass fraction cap to OrderExecutor
->>>>>>> 6190befd
             self._order_executor = OrderExecutor(
                 ex_mgr,
                 self.db_manager,
@@ -145,12 +138,8 @@
                 loop.create_task(_log_params())
         if self._order_executor:
             self._order_executor.set_user(self._user_id)
-<<<<<<< HEAD
+            # Keep executor's fraction cap in sync with parameters/config
             self._order_executor.max_fraction = self._fraction_cap(tp, ec)
-=======
-            # Keep executor's fraction cap in sync with parameters/config
-            self._order_executor.max_fraction = self._fraction_cap()
->>>>>>> 6190befd
 
     def on_event(self, callback: Callable[[Dict[str, Any]], None]) -> None:
         """Register event callback for GUI updates."""
@@ -192,12 +181,13 @@
         if not symbol_key:
             raise ValueError("Invalid symbol")
 
+        # Lock per-symbol to serialize concurrent ticks for the same market
         lock = self._symbol_locks.setdefault(symbol_key.upper(), asyncio.Lock())
         async with lock:
             db_manager: Optional[DatabaseManager] = None
             user_id: Optional[int] = None
             try:
-<<<<<<< HEAD
+                # Snapshot dependencies under engine lock
                 async with self._lock:
                     ex_mgr = self.ex_mgr
                     ai_mgr = self.ai_mgr
@@ -215,47 +205,25 @@
                     )
                 if len(preds) != len(df):
                     raise ValueError("Predictions length does not match data length")
-                if not ex_mgr or not ai_mgr or not risk_mgr or not order_executor:
+                # For planning we only require core managers; executor is optional unless auto_execute=True
+                if not ex_mgr or not ai_mgr or not risk_mgr:
                     raise TradingError("Trading engine is not fully configured")
 
                 positions = await db_manager.get_positions(user_id) if db_manager else []
                 max_positions = getattr(tp, "max_position_size", getattr(tp, "max_positions", 5))
-=======
-                if not symbol or not isinstance(symbol, str):
-                    raise ValueError("Invalid symbol")
-                if df.empty or len(df) < self.ec.min_data_points:
-                    raise ValueError(
-                        f"Insufficient data: {len(df)} bars, required {self.ec.min_data_points}"
-                    )
-                if len(preds) != len(df):
-                    raise ValueError("Predictions length does not match data length")
-                if not self.ex_mgr or not self.ai_mgr or not self.risk_mgr:
-                    raise TradingError("Trading engine is not fully configured")
-
-                positions = await self.db_manager.get_positions(self._user_id) if self.db_manager else []
-                max_positions = getattr(self.tp, "max_position_size", getattr(self.tp, "max_positions", 5))
->>>>>>> 6190befd
                 try:
                     max_positions = int(max_positions)
                 except Exception:
                     max_positions = 5
                 if len(positions) >= max_positions:
                     await self._emit_event(
-<<<<<<< HEAD
                         {"type": "max_positions_reached", "symbol": symbol_key, "positions": len(positions)}
-=======
-                        {"type": "max_positions_reached", "symbol": symbol, "positions": len(positions)}
->>>>>>> 6190befd
                     )
                     return None
 
                 if hasattr(self.strategies, "run_strategy"):
                     try:
-<<<<<<< HEAD
                         self.strategies.run_strategy(df, tp)
-=======
-                        self.strategies.run_strategy(df, self.tp)
->>>>>>> 6190befd
                     except Exception as exc:  # pragma: no cover - ostrzeżenie
                         logger.warning("Strategy execution skipped: %s", exc)
 
@@ -264,17 +232,12 @@
                 if latest_price <= 0:
                     raise ValueError("Latest price must be positive")
 
-<<<<<<< HEAD
                 shorting_enabled = bool(getattr(ec, "enable_shorting", False))
-=======
-                shorting_enabled = bool(getattr(self.ec, "enable_shorting", False))
->>>>>>> 6190befd
                 if latest_pred > 0:
                     side = "buy"
                 elif latest_pred < 0 and shorting_enabled:
                     side = "sell"
                 else:
-<<<<<<< HEAD
                     await self._emit_event({"type": "no_trade_signal", "symbol": symbol_key})
                     return None
 
@@ -282,52 +245,26 @@
                 if asyncio.iscoroutine(balance_data):
                     balance_data = await balance_data
                 quote_currency = self._derive_quote_currency(symbol_key)
-=======
-                    await self._emit_event({"type": "no_trade_signal", "symbol": symbol})
-                    return None
-
-                balance_data = self.ex_mgr.fetch_balance()
-                if asyncio.iscoroutine(balance_data):
-                    balance_data = await balance_data
-                quote_currency = self._derive_quote_currency(symbol)
->>>>>>> 6190befd
                 capital = self._extract_balance_amount(balance_data, currency=quote_currency)
                 if capital <= 0:
                     raise TradingError("Insufficient balance")
 
                 portfolio_ctx = {"positions": positions, "capital": capital}
-<<<<<<< HEAD
-                sizing_outcome = risk_mgr.calculate_position_size(
-                    symbol_key,
-                    latest_pred,
-                    df,
-                    portfolio_ctx,
-                    return_details=True,
-                )
-=======
 
                 # Risk sizing may return either qty or (qty, details)
-                sizing_outcome: Union[float, Tuple[float, Dict[str, Any]]] = self.risk_mgr.calculate_position_size(
-                    symbol, latest_pred, df, portfolio_ctx, return_details=True
-                ) if "return_details" in self.risk_mgr.calculate_position_size.__code__.co_varnames else \
-                    self.risk_mgr.calculate_position_size(symbol, latest_pred, df, portfolio_ctx)
-
->>>>>>> 6190befd
+                if "return_details" in risk_mgr.calculate_position_size.__code__.co_varnames:  # type: ignore[attr-defined]
+                    sizing_outcome: Union[float, Tuple[float, Dict[str, Any]]] = risk_mgr.calculate_position_size(
+                        symbol_key, latest_pred, df, portfolio_ctx, return_details=True
+                    )
+                else:
+                    sizing_outcome = risk_mgr.calculate_position_size(symbol_key, latest_pred, df, portfolio_ctx)
+
                 risk_details: Optional[Dict[str, Any]]
                 if isinstance(sizing_outcome, tuple):
                     qty_hint, risk_details = sizing_outcome
                 else:
-<<<<<<< HEAD
-                    qty_hint = sizing_outcome
+                    qty_hint = sizing_outcome  # type: ignore[assignment]
                     getter = getattr(risk_mgr, "last_position_details", None)
-                    risk_details = getter() if callable(getter) else None
-                try:
-                    qty_hint = float(qty_hint)
-                except Exception:
-                    qty_hint = 0.0
-=======
-                    qty_hint = sizing_outcome  # type: ignore[assignment]
-                    getter = getattr(self.risk_mgr, "last_position_details", None)
                     risk_details = getter() if callable(getter) else None
 
                 try:
@@ -335,80 +272,46 @@
                 except Exception:
                     qty_hint = 0.0
 
->>>>>>> 6190befd
                 if risk_details is None:
                     risk_details = {"recommended_size": qty_hint}
                 else:
                     risk_details.setdefault("recommended_size", qty_hint)
-<<<<<<< HEAD
+
                 if qty_hint <= 0:
                     await self._emit_event({"type": "no_position_size", "symbol": symbol_key})
                     return None
 
+                # Apply global fraction cap
                 risk_details["max_fraction_cap"] = fraction_cap
                 if fraction_cap <= 0:
                     await self._emit_event({"type": "fraction_cap_zero", "symbol": symbol_key})
                     return None
 
                 atr_window = max(1, int(getattr(tp, "atr_period", 14)))
-=======
-
-                if qty_hint <= 0:
-                    await self._emit_event({"type": "no_position_size", "symbol": symbol})
-                    return None
-
-                # Apply global fraction cap
-                fraction_cap = self._fraction_cap()
-                risk_details["max_fraction_cap"] = fraction_cap
-                if fraction_cap <= 0:
-                    await self._emit_event({"type": "fraction_cap_zero", "symbol": symbol})
-                    return None
-
-                atr_window = max(1, int(getattr(self.tp, "atr_period", 14)))
->>>>>>> 6190befd
                 tr = (df["high"] - df["low"]).abs()
                 atr = float(tr.tail(atr_window).mean()) if not tr.empty else 0.0
                 if atr <= 0:
                     atr = latest_price * 0.01
 
-<<<<<<< HEAD
                 threshold_bps = float(getattr(ai_mgr, "ai_threshold_bps", 1.0) or 1.0)
                 plan: Dict[str, Any] = {
                     "symbol": symbol_key,
-=======
-                threshold_bps = float(getattr(self.ai_mgr, "ai_threshold_bps", 1.0) or 1.0)
-                plan: Dict[str, Any] = {
-                    "symbol": symbol,
->>>>>>> 6190befd
                     "side": side,
                     "qty_hint": qty_hint,
                     "price_ref": latest_price,
                     "strength": abs(latest_pred) / threshold_bps,
-<<<<<<< HEAD
                     "stop_loss": latest_price - atr * tp.stop_loss_atr_mult
                     if side == "buy"
                     else latest_price + atr * tp.stop_loss_atr_mult,
                     "take_profit": latest_price + atr * tp.take_profit_atr_mult
                     if side == "buy"
                     else latest_price - atr * tp.take_profit_atr_mult,
-=======
-                    "stop_loss": latest_price - atr * self.tp.stop_loss_atr_mult
-                    if side == "buy"
-                    else latest_price + atr * self.tp.stop_loss_atr_mult,
-                    "take_profit": latest_price + atr * self.tp.take_profit_atr_mult
-                    if side == "buy"
-                    else latest_price - atr * self.tp.take_profit_atr_mult,
->>>>>>> 6190befd
                     "order_type": "market",
                     "capital": capital,
                     "portfolio": {"positions": positions},
                     "allow_short": shorting_enabled,
                     "quote_currency": quote_currency,
-<<<<<<< HEAD
                     "user_id": user_id,
-=======
-                    "user_id": self._user_id,
->>>>>>> 6190befd
                     "max_fraction": fraction_cap,
                     "risk": risk_details,
                 }
@@ -416,7 +319,6 @@
                 if qty_hint <= 1.0:
                     plan["applied_fraction"] = min(max(qty_hint, 0.0), fraction_cap)
 
-<<<<<<< HEAD
                 await self._emit_event({"type": "plan_created", "symbol": symbol_key, "plan": plan})
                 if db_manager:
                     await db_manager.log(
@@ -427,37 +329,16 @@
                     )
 
                 auto_execute = bool(getattr(ec, "auto_execute", True))
-                if auto_execute:
+                if auto_execute and order_executor:
                     await self._emit_event(
                         {"type": "order_submitting", "symbol": symbol_key, "plan": plan}
                     )
                     execution: ExecutionResult = await order_executor.execute_plan(plan)
-=======
-                await self._emit_event({"type": "plan_created", "symbol": symbol, "plan": plan})
-                if self.db_manager:
-                    await self.db_manager.log(
-                        self._user_id,
-                        "INFO",
-                        f"Trading plan created for {symbol}: {plan}",
-                        category="trade",
-                    )
-
-                auto_execute = bool(getattr(self.ec, "auto_execute", True))
-                if auto_execute and self._order_executor:
-                    await self._emit_event(
-                        {"type": "order_submitting", "symbol": symbol, "plan": plan}
-                    )
-                    execution: ExecutionResult = await self._order_executor.execute_plan(plan)
->>>>>>> 6190befd
                     plan["execution"] = execution.to_dict()
                     if plan.get("risk") and isinstance(plan["risk"], dict):
                         plan["risk"]["executed_fraction"] = plan.get("applied_fraction")
                     event_payload = {
-<<<<<<< HEAD
                         "symbol": symbol_key,
-=======
-                        "symbol": symbol,
->>>>>>> 6190befd
                         "execution": plan["execution"],
                         "type": "order_filled"
                         if execution.status.upper() == "FILLED"
@@ -467,26 +348,17 @@
                         event_payload["type"] = "order_failed"
                         event_payload["error"] = execution.error
                     await self._emit_event(event_payload)
-<<<<<<< HEAD
                     if db_manager:
                         await db_manager.log(
                             user_id,
                             "ERROR" if execution.error else "INFO",
                             f"Order execution result for {symbol_key}: {plan['execution']}",
-=======
-                    if self.db_manager:
-                        await self.db_manager.log(
-                            self._user_id,
-                            "ERROR" if execution.error else "INFO",
-                            f"Order execution result for {symbol}: {plan['execution']}",
->>>>>>> 6190befd
                             category="trade",
                         )
 
                 return plan
 
             except ValueError as exc:
-<<<<<<< HEAD
                 logger.error("Trading tick failed for %s: %s", symbol_key, exc)
                 if db_manager:
                     await db_manager.log(
@@ -515,43 +387,12 @@
         ec: Optional[EngineConfig] = None,
     ) -> float:
         """Określ maksymalną frakcję kapitału na trade z konfiguracji."""
-
         tp = tp or self.tp
         ec = ec or self.ec
         raw_values = []
         for candidate in (
             getattr(ec, "capital_fraction", None),
             getattr(tp, "position_size", None),
-=======
-                logger.error("Trading tick failed for %s: %s", symbol, exc)
-                if self.db_manager:
-                    await self.db_manager.log(
-                        self._user_id,
-                        "ERROR",
-                        f"Trading tick failed for {symbol}: {exc}",
-                        category="trade",
-                    )
-                await self._emit_event({"type": "error", "symbol": symbol, "error": str(exc)})
-                raise
-            except Exception as exc:
-                logger.error("Trading tick failed for %s: %s", symbol, exc, exc_info=True)
-                if self.db_manager:
-                    await self.db_manager.log(
-                        self._user_id,
-                        "ERROR",
-                        f"Trading tick failed for {symbol}: {exc}",
-                        category="trade",
-                    )
-                await self._emit_event({"type": "error", "symbol": symbol, "error": str(exc)})
-                raise TradingError(str(exc)) from exc
-
-    def _fraction_cap(self) -> float:
-        """Określ maksymalną frakcję kapitału na trade z konfiguracji."""
-        raw_values = []
-        for candidate in (
-            getattr(self.ec, "capital_fraction", None),
-            getattr(self.tp, "position_size", None),
->>>>>>> 6190befd
         ):
             if candidate is None:
                 continue
