# core/trading_engine.py
# -*- coding: utf-8 -*-
"""
Trading Engine for executing trading strategies.

Features:
- Executes trading plans based on AI predictions and TradingStrategies.
- Supports long/short positions with risk management.
- Integrates with ExchangeManager, AIManager, RiskManager, and TradingStrategies.
- Async operations for real-time trading.
- Event-driven architecture with callbacks for GUI updates.
- Inspired by Cryptohopper: strategy execution, risk controls, real-time feedback.
"""
from __future__ import annotations

import asyncio
import logging
<<<<<<< HEAD
from typing import Any, Callable, Dict, Optional
=======
from typing import Any, Callable, Dict, Optional, Tuple, Union
>>>>>>> 84b6a961

import pandas as pd

from core.order_executor import ExecutionResult, OrderExecutor
from managers.ai_manager import AIManager
from managers.database_manager import DatabaseManager
from managers.exchange_manager import ExchangeManager
from managers.risk_manager_adapter import RiskManager
from trading_strategies import EngineConfig, TradingParameters, TradingStrategies

logger = logging.getLogger(__name__)
if not logger.handlers:
    _h = logging.StreamHandler()
    _h.setFormatter(logging.Formatter('[%(asctime)s] %(name)s - %(levelname)s - %(message)s'))
    logger.addHandler(_h)
logger.setLevel(logging.INFO)


# --- Custom exceptions ---
class TradingError(Exception):
    """Raised when trading operations fail."""


class TradingEngine:
    """
    Core trading engine for executing strategies.

    Args:
        db_manager: DatabaseManager for logging and position tracking.
    """

    def __init__(self, db_manager: Optional[DatabaseManager] = None):
        self.ex_mgr: Optional[ExchangeManager] = None
        self.ai_mgr: Optional[AIManager] = None
        self.risk_mgr: Optional[RiskManager] = None
        self.db_manager = db_manager
        self.strategies = TradingStrategies()
        self.tp = TradingParameters()
        self.ec = EngineConfig()
        self._event_callback: Optional[Callable[[Dict[str, Any]], None]] = None
        self._lock = asyncio.Lock()
        self._symbol_locks: Dict[str, asyncio.Lock] = {}
        self._user_id: Optional[int] = None
        self._order_executor: Optional[OrderExecutor] = None

    async def configure(self, ex_mgr: ExchangeManager, ai_mgr: AIManager, risk_mgr: RiskManager) -> None:
        """Configure the engine with dependencies."""
        async with self._lock:
            self.ex_mgr = ex_mgr
            self.ai_mgr = ai_mgr
            self.risk_mgr = risk_mgr
            if self.db_manager:
                self._user_id = await self.db_manager.ensure_user("engine_user@example.com")
                await self.db_manager.log(self._user_id, "INFO", "Trading engine configured", category="engine")
            if self.ai_mgr and not hasattr(self.ai_mgr, "ai_threshold_bps"):
                try:
                    setattr(self.ai_mgr, "ai_threshold_bps", float(self.tp.signal_threshold * 10_000))
                except Exception:
                    setattr(self.ai_mgr, "ai_threshold_bps", 5.0)
<<<<<<< HEAD
=======
            # Pass fraction cap to OrderExecutor
>>>>>>> 84b6a961
            self._order_executor = OrderExecutor(
                ex_mgr,
                self.db_manager,
                max_fraction=self._fraction_cap(),
            )
            self._order_executor.set_user(self._user_id)

    @staticmethod
    def _extract_balance_amount(balance: Any, currency: str) -> float:
        try:
            if isinstance(balance, dict):
                if currency in balance and isinstance(balance[currency], (int, float)):
                    return float(balance[currency])
                for key in ("free", "total", "balance"):
                    section = balance.get(key)
                    if isinstance(section, dict) and currency in section:
                        amount = section[currency]
                        if isinstance(amount, (int, float)):
                            return float(amount)
            return float(balance or 0.0)
        except Exception:
            return 0.0

    @staticmethod
    def _derive_quote_currency(symbol: str) -> str:
        if "/" in symbol:
            return symbol.split("/")[-1].upper()
        if "-" in symbol:
            return symbol.split("-")[-1].upper()
        return "USDT"

    def set_parameters(self, tp: TradingParameters, ec: EngineConfig) -> None:
        """Set trading parameters and configuration."""
        try:
            if hasattr(tp, "validate"):
                tp.validate()
        except Exception as exc:  # pragma: no cover - walidacja
            raise ValueError(f"Invalid trading parameters: {exc}") from exc
        try:
            if hasattr(ec, "validate"):
                ec.validate()
        except Exception as exc:  # pragma: no cover - walidacja
            raise ValueError(f"Invalid engine config: {exc}") from exc
        self.tp = tp
        self.ec = ec
        if self.db_manager:
            async def _log_params() -> None:
                await self.db_manager.log(
                    self._user_id,
                    "INFO",
                    f"Parameters set: {tp.__dict__}, {ec.__dict__}",
                    category="engine",
                )

            try:
                loop = asyncio.get_running_loop()
            except RuntimeError:
                asyncio.run(_log_params())
            else:
                loop.create_task(_log_params())
        if self._order_executor:
            self._order_executor.set_user(self._user_id)
<<<<<<< HEAD
=======
            # Keep executor's fraction cap in sync with parameters/config
>>>>>>> 84b6a961
            self._order_executor.max_fraction = self._fraction_cap(tp, ec)

    def on_event(self, callback: Callable[[Dict[str, Any]], None]) -> None:
        """Register event callback for GUI updates."""
        self._event_callback = callback

    async def _emit_event(self, event: Dict[str, Any]) -> None:
        """Emit an event to the callback."""
        if self._event_callback:
            try:
                self._event_callback(event)
            except Exception as exc:  # pragma: no cover - logujemy, ale nie przerywamy handlu
                logger.warning("Event callback raised error: %s", exc, exc_info=True)
        if self.db_manager:
            await self.db_manager.log(
                self._user_id,
                "INFO",
                f"Event emitted: {event}",
                category="engine",
            )

    async def execute_live_tick(
        self,
        symbol: str,
        df: pd.DataFrame,
        preds: pd.Series,
    ) -> Optional[Dict[str, Any]]:
        """
        Execute trading logic for a single tick.

        Args:
            symbol: Trading pair symbol (e.g., "BTC/USDT").
            df: DataFrame with OHLCV data.
            preds: Series with AI predictions (in basis points).

        Returns:
            Trading plan (possibly with execution details) or ``None`` if no action is taken.
        """
        symbol_key = str(symbol or "").strip()
        if not symbol_key:
            raise ValueError("Invalid symbol")

<<<<<<< HEAD
=======
        # Lock per-symbol to serialize concurrent ticks for the same market
>>>>>>> 84b6a961
        lock = self._symbol_locks.setdefault(symbol_key.upper(), asyncio.Lock())
        async with lock:
            db_manager: Optional[DatabaseManager] = None
            user_id: Optional[int] = None
            try:
<<<<<<< HEAD
=======
                # Snapshot dependencies under engine lock
>>>>>>> 84b6a961
                async with self._lock:
                    ex_mgr = self.ex_mgr
                    ai_mgr = self.ai_mgr
                    risk_mgr = self.risk_mgr
                    order_executor = self._order_executor
                    db_manager = self.db_manager
                    user_id = self._user_id
                    tp = self.tp
                    ec = self.ec
                    fraction_cap = self._fraction_cap(tp, ec)

                if df.empty or len(df) < ec.min_data_points:
                    raise ValueError(
                        f"Insufficient data: {len(df)} bars, required {ec.min_data_points}"
                    )
                if len(preds) != len(df):
                    raise ValueError("Predictions length does not match data length")
<<<<<<< HEAD
                if not ex_mgr or not ai_mgr or not risk_mgr or not order_executor:
=======
                # For planning we only require core managers; executor is optional unless auto_execute=True
                if not ex_mgr or not ai_mgr or not risk_mgr:
>>>>>>> 84b6a961
                    raise TradingError("Trading engine is not fully configured")

                positions = await db_manager.get_positions(user_id) if db_manager else []
                max_positions = getattr(tp, "max_position_size", getattr(tp, "max_positions", 5))
                try:
                    max_positions = int(max_positions)
                except Exception:
                    max_positions = 5
                if len(positions) >= max_positions:
                    await self._emit_event(
                        {"type": "max_positions_reached", "symbol": symbol_key, "positions": len(positions)}
                    )
                    return None

                if hasattr(self.strategies, "run_strategy"):
                    try:
                        self.strategies.run_strategy(df, tp)
                    except Exception as exc:  # pragma: no cover - ostrzeżenie
                        logger.warning("Strategy execution skipped: %s", exc)

                latest_pred = float(preds.iloc[-1])
                latest_price = float(df["close"].iloc[-1])
                if latest_price <= 0:
                    raise ValueError("Latest price must be positive")

                shorting_enabled = bool(getattr(ec, "enable_shorting", False))
                if latest_pred > 0:
                    side = "buy"
                elif latest_pred < 0 and shorting_enabled:
                    side = "sell"
                else:
                    await self._emit_event({"type": "no_trade_signal", "symbol": symbol_key})
                    return None

                balance_data = ex_mgr.fetch_balance()
                if asyncio.iscoroutine(balance_data):
                    balance_data = await balance_data
                quote_currency = self._derive_quote_currency(symbol_key)
                capital = self._extract_balance_amount(balance_data, currency=quote_currency)
                if capital <= 0:
                    raise TradingError("Insufficient balance")

                portfolio_ctx = {"positions": positions, "capital": capital}
<<<<<<< HEAD
                sizing_outcome = risk_mgr.calculate_position_size(
                    symbol_key,
                    latest_pred,
                    df,
                    portfolio_ctx,
                    return_details=True,
                )
=======

                # Risk sizing may return either qty or (qty, details)
                if "return_details" in risk_mgr.calculate_position_size.__code__.co_varnames:  # type: ignore[attr-defined]
                    sizing_outcome: Union[float, Tuple[float, Dict[str, Any]]] = risk_mgr.calculate_position_size(
                        symbol_key, latest_pred, df, portfolio_ctx, return_details=True
                    )
                else:
                    sizing_outcome = risk_mgr.calculate_position_size(symbol_key, latest_pred, df, portfolio_ctx)

>>>>>>> 84b6a961
                risk_details: Optional[Dict[str, Any]]
                if isinstance(sizing_outcome, tuple):
                    qty_hint, risk_details = sizing_outcome
                else:
<<<<<<< HEAD
                    qty_hint = sizing_outcome
                    getter = getattr(risk_mgr, "last_position_details", None)
                    risk_details = getter() if callable(getter) else None
                try:
                    qty_hint = float(qty_hint)
                except Exception:
                    qty_hint = 0.0
=======
                    qty_hint = sizing_outcome  # type: ignore[assignment]
                    getter = getattr(risk_mgr, "last_position_details", None)
                    risk_details = getter() if callable(getter) else None

                try:
                    qty_hint = float(qty_hint)  # type: ignore[arg-type]
                except Exception:
                    qty_hint = 0.0

>>>>>>> 84b6a961
                if risk_details is None:
                    risk_details = {"recommended_size": qty_hint}
                else:
                    risk_details.setdefault("recommended_size", qty_hint)
<<<<<<< HEAD
=======

>>>>>>> 84b6a961
                if qty_hint <= 0:
                    await self._emit_event({"type": "no_position_size", "symbol": symbol_key})
                    return None

<<<<<<< HEAD
=======
                # Apply global fraction cap
>>>>>>> 84b6a961
                risk_details["max_fraction_cap"] = fraction_cap
                if fraction_cap <= 0:
                    await self._emit_event({"type": "fraction_cap_zero", "symbol": symbol_key})
                    return None

                atr_window = max(1, int(getattr(tp, "atr_period", 14)))
                tr = (df["high"] - df["low"]).abs()
                atr = float(tr.tail(atr_window).mean()) if not tr.empty else 0.0
                if atr <= 0:
                    atr = latest_price * 0.01

                threshold_bps = float(getattr(ai_mgr, "ai_threshold_bps", 1.0) or 1.0)
                plan: Dict[str, Any] = {
                    "symbol": symbol_key,
                    "side": side,
                    "qty_hint": qty_hint,
                    "price_ref": latest_price,
                    "strength": abs(latest_pred) / threshold_bps,
                    "stop_loss": latest_price - atr * tp.stop_loss_atr_mult
                    if side == "buy"
                    else latest_price + atr * tp.stop_loss_atr_mult,
                    "take_profit": latest_price + atr * tp.take_profit_atr_mult
                    if side == "buy"
                    else latest_price - atr * tp.take_profit_atr_mult,
                    "order_type": "market",
                    "capital": capital,
                    "portfolio": {"positions": positions},
                    "allow_short": shorting_enabled,
                    "quote_currency": quote_currency,
                    "user_id": user_id,
                    "max_fraction": fraction_cap,
                    "risk": risk_details,
                }

                if qty_hint <= 1.0:
                    plan["applied_fraction"] = min(max(qty_hint, 0.0), fraction_cap)

                await self._emit_event({"type": "plan_created", "symbol": symbol_key, "plan": plan})
                if db_manager:
                    await db_manager.log(
                        user_id,
                        "INFO",
                        f"Trading plan created for {symbol_key}: {plan}",
                        category="trade",
                    )

                auto_execute = bool(getattr(ec, "auto_execute", True))
<<<<<<< HEAD
                if auto_execute:
=======
                if auto_execute and order_executor:
>>>>>>> 84b6a961
                    await self._emit_event(
                        {"type": "order_submitting", "symbol": symbol_key, "plan": plan}
                    )
                    execution: ExecutionResult = await order_executor.execute_plan(plan)
                    plan["execution"] = execution.to_dict()
                    if plan.get("risk") and isinstance(plan["risk"], dict):
                        plan["risk"]["executed_fraction"] = plan.get("applied_fraction")
                    event_payload = {
                        "symbol": symbol_key,
                        "execution": plan["execution"],
                        "type": "order_filled"
                        if execution.status.upper() == "FILLED"
                        else "order_submitted",
                    }
                    if execution.error:
                        event_payload["type"] = "order_failed"
                        event_payload["error"] = execution.error
                    await self._emit_event(event_payload)
                    if db_manager:
                        await db_manager.log(
                            user_id,
                            "ERROR" if execution.error else "INFO",
                            f"Order execution result for {symbol_key}: {plan['execution']}",
                            category="trade",
                        )

                return plan

            except ValueError as exc:
                logger.error("Trading tick failed for %s: %s", symbol_key, exc)
                if db_manager:
                    await db_manager.log(
                        user_id,
                        "ERROR",
                        f"Trading tick failed for {symbol_key}: {exc}",
                        category="trade",
                    )
                await self._emit_event({"type": "error", "symbol": symbol_key, "error": str(exc)})
                raise
            except Exception as exc:
                logger.error("Trading tick failed for %s: %s", symbol_key, exc, exc_info=True)
                if db_manager:
                    await db_manager.log(
                        user_id,
                        "ERROR",
                        f"Trading tick failed for {symbol_key}: {exc}",
                        category="trade",
                    )
                await self._emit_event({"type": "error", "symbol": symbol_key, "error": str(exc)})
                raise TradingError(str(exc)) from exc

    def _fraction_cap(
        self,
        tp: Optional[TradingParameters] = None,
        ec: Optional[EngineConfig] = None,
    ) -> float:
        """Określ maksymalną frakcję kapitału na trade z konfiguracji."""
<<<<<<< HEAD

=======
>>>>>>> 84b6a961
        tp = tp or self.tp
        ec = ec or self.ec
        raw_values = []
        for candidate in (
            getattr(ec, "capital_fraction", None),
            getattr(tp, "position_size", None),
        ):
            if candidate is None:
                continue
            try:
                raw_values.append(float(candidate))
            except Exception:
                continue
        if not raw_values:
            return 1.0
        normalised = [max(0.0, min(1.0, value)) for value in raw_values if value >= 0.0]
        if not normalised:
            return 1.0
        return min(normalised)<|MERGE_RESOLUTION|>--- conflicted
+++ resolved
@@ -15,11 +15,7 @@
 
 import asyncio
 import logging
-<<<<<<< HEAD
-from typing import Any, Callable, Dict, Optional
-=======
 from typing import Any, Callable, Dict, Optional, Tuple, Union
->>>>>>> 84b6a961
 
 import pandas as pd
 
@@ -79,10 +75,7 @@
                     setattr(self.ai_mgr, "ai_threshold_bps", float(self.tp.signal_threshold * 10_000))
                 except Exception:
                     setattr(self.ai_mgr, "ai_threshold_bps", 5.0)
-<<<<<<< HEAD
-=======
             # Pass fraction cap to OrderExecutor
->>>>>>> 84b6a961
             self._order_executor = OrderExecutor(
                 ex_mgr,
                 self.db_manager,
@@ -145,10 +138,7 @@
                 loop.create_task(_log_params())
         if self._order_executor:
             self._order_executor.set_user(self._user_id)
-<<<<<<< HEAD
-=======
             # Keep executor's fraction cap in sync with parameters/config
->>>>>>> 84b6a961
             self._order_executor.max_fraction = self._fraction_cap(tp, ec)
 
     def on_event(self, callback: Callable[[Dict[str, Any]], None]) -> None:
@@ -191,19 +181,13 @@
         if not symbol_key:
             raise ValueError("Invalid symbol")
 
-<<<<<<< HEAD
-=======
         # Lock per-symbol to serialize concurrent ticks for the same market
->>>>>>> 84b6a961
         lock = self._symbol_locks.setdefault(symbol_key.upper(), asyncio.Lock())
         async with lock:
             db_manager: Optional[DatabaseManager] = None
             user_id: Optional[int] = None
             try:
-<<<<<<< HEAD
-=======
                 # Snapshot dependencies under engine lock
->>>>>>> 84b6a961
                 async with self._lock:
                     ex_mgr = self.ex_mgr
                     ai_mgr = self.ai_mgr
@@ -221,12 +205,8 @@
                     )
                 if len(preds) != len(df):
                     raise ValueError("Predictions length does not match data length")
-<<<<<<< HEAD
-                if not ex_mgr or not ai_mgr or not risk_mgr or not order_executor:
-=======
                 # For planning we only require core managers; executor is optional unless auto_execute=True
                 if not ex_mgr or not ai_mgr or not risk_mgr:
->>>>>>> 84b6a961
                     raise TradingError("Trading engine is not fully configured")
 
                 positions = await db_manager.get_positions(user_id) if db_manager else []
@@ -270,15 +250,6 @@
                     raise TradingError("Insufficient balance")
 
                 portfolio_ctx = {"positions": positions, "capital": capital}
-<<<<<<< HEAD
-                sizing_outcome = risk_mgr.calculate_position_size(
-                    symbol_key,
-                    latest_pred,
-                    df,
-                    portfolio_ctx,
-                    return_details=True,
-                )
-=======
 
                 # Risk sizing may return either qty or (qty, details)
                 if "return_details" in risk_mgr.calculate_position_size.__code__.co_varnames:  # type: ignore[attr-defined]
@@ -288,20 +259,10 @@
                 else:
                     sizing_outcome = risk_mgr.calculate_position_size(symbol_key, latest_pred, df, portfolio_ctx)
 
->>>>>>> 84b6a961
                 risk_details: Optional[Dict[str, Any]]
                 if isinstance(sizing_outcome, tuple):
                     qty_hint, risk_details = sizing_outcome
                 else:
-<<<<<<< HEAD
-                    qty_hint = sizing_outcome
-                    getter = getattr(risk_mgr, "last_position_details", None)
-                    risk_details = getter() if callable(getter) else None
-                try:
-                    qty_hint = float(qty_hint)
-                except Exception:
-                    qty_hint = 0.0
-=======
                     qty_hint = sizing_outcome  # type: ignore[assignment]
                     getter = getattr(risk_mgr, "last_position_details", None)
                     risk_details = getter() if callable(getter) else None
@@ -311,23 +272,16 @@
                 except Exception:
                     qty_hint = 0.0
 
->>>>>>> 84b6a961
                 if risk_details is None:
                     risk_details = {"recommended_size": qty_hint}
                 else:
                     risk_details.setdefault("recommended_size", qty_hint)
-<<<<<<< HEAD
-=======
-
->>>>>>> 84b6a961
+
                 if qty_hint <= 0:
                     await self._emit_event({"type": "no_position_size", "symbol": symbol_key})
                     return None
 
-<<<<<<< HEAD
-=======
                 # Apply global fraction cap
->>>>>>> 84b6a961
                 risk_details["max_fraction_cap"] = fraction_cap
                 if fraction_cap <= 0:
                     await self._emit_event({"type": "fraction_cap_zero", "symbol": symbol_key})
@@ -375,11 +329,7 @@
                     )
 
                 auto_execute = bool(getattr(ec, "auto_execute", True))
-<<<<<<< HEAD
-                if auto_execute:
-=======
                 if auto_execute and order_executor:
->>>>>>> 84b6a961
                     await self._emit_event(
                         {"type": "order_submitting", "symbol": symbol_key, "plan": plan}
                     )
@@ -437,10 +387,6 @@
         ec: Optional[EngineConfig] = None,
     ) -> float:
         """Określ maksymalną frakcję kapitału na trade z konfiguracji."""
-<<<<<<< HEAD
-
-=======
->>>>>>> 84b6a961
         tp = tp or self.tp
         ec = ec or self.ec
         raw_values = []
