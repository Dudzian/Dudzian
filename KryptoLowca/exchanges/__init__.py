"""Fabryki i adaptery giełd wykorzystywane przez ExchangeManager."""
from __future__ import annotations

from .adapters import (
    AdapterError,
    BaseExchangeAdapter,
    CCXTExchangeAdapter,
    ExchangeAdapterFactory,
    create_exchange_adapter,
)
from .binance import BinanceTestnetAdapter
from .interfaces import (
    ExchangeAdapter,
    ExchangeCredentials,
    MarketSubscription,
    OrderRequest,
    OrderStatus,
    RateLimitRule,
    RESTWebSocketAdapter,
    WebSocketSubscription,
)
from .kraken import KrakenDemoAdapter
<<<<<<< HEAD
=======
from .zonda import ZondaAdapter
>>>>>>> 5451d5f2

__all__ = [
    "AdapterError",
    "BaseExchangeAdapter",
    "CCXTExchangeAdapter",
    "ExchangeAdapterFactory",
    "create_exchange_adapter",
    "BinanceTestnetAdapter",
    "KrakenDemoAdapter",
<<<<<<< HEAD
=======
    "ZondaAdapter",
>>>>>>> 5451d5f2
    "ExchangeAdapter",
    "ExchangeCredentials",
    "MarketSubscription",
    "OrderRequest",
    "OrderStatus",
    "RateLimitRule",
    "RESTWebSocketAdapter",
    "WebSocketSubscription",
]<|MERGE_RESOLUTION|>--- conflicted
+++ resolved
@@ -20,10 +20,7 @@
     WebSocketSubscription,
 )
 from .kraken import KrakenDemoAdapter
-<<<<<<< HEAD
-=======
 from .zonda import ZondaAdapter
->>>>>>> 5451d5f2
 
 __all__ = [
     "AdapterError",
@@ -33,10 +30,7 @@
     "create_exchange_adapter",
     "BinanceTestnetAdapter",
     "KrakenDemoAdapter",
-<<<<<<< HEAD
-=======
     "ZondaAdapter",
->>>>>>> 5451d5f2
     "ExchangeAdapter",
     "ExchangeCredentials",
     "MarketSubscription",
