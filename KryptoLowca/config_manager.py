--- conflicted
+++ resolved
@@ -91,7 +91,7 @@
     api_key: str = ""
     api_secret: str = ""
     testnet: bool = True
-    # rozszerzenia z gałęzi codex/*
+    # rozszerzenia: limity/alerty/retry
     rate_limit_per_minute: int = 1200
     rate_limit_window_seconds: float = 60.0
     rate_limit_alert_threshold: float = 0.85
@@ -100,13 +100,11 @@
     retry_attempts: int = 1
     retry_delay: float = 0.05
     require_demo_mode: bool = True
-<<<<<<< HEAD
+    # rozszerzenia telemetryczne (opcjonalne)
     telemetry_log_interval_s: float = 30.0
     telemetry_schema_version: int = 1
     telemetry_storage_path: Optional[str] = None
     telemetry_grpc_target: Optional[str] = None
-=======
->>>>>>> f9f933b5
 
     def validate(self) -> "ExchangeConfig":
         if not self.exchange_name:
@@ -123,7 +121,6 @@
             raise ValidationError("retry_attempts musi być >= 0")
         if self.retry_delay < 0:
             raise ValidationError("retry_delay musi być >= 0")
-<<<<<<< HEAD
         if self.telemetry_log_interval_s <= 0:
             raise ValidationError("telemetry_log_interval_s musi być dodatnie")
         if self.telemetry_schema_version <= 0:
@@ -132,10 +129,10 @@
             raise ValidationError("telemetry_storage_path musi być ścieżką lub None")
         if self.telemetry_grpc_target is not None and not isinstance(self.telemetry_grpc_target, str):
             raise ValidationError("telemetry_grpc_target musi być tekstem lub None")
-=======
->>>>>>> f9f933b5
         if not isinstance(self.rate_limit_buckets, list):
             raise ValidationError("rate_limit_buckets musi być listą")
+
+        # normalizacja kubełków
         cleaned_buckets: List[Dict[str, Any]] = []
         for bucket in self.rate_limit_buckets:
             if not isinstance(bucket, dict):
@@ -147,18 +144,17 @@
             name = str(bucket.get("name") or f"bucket_{len(cleaned_buckets) + 1}")
             cleaned_buckets.append({"name": name, "capacity": capacity, "window_seconds": window})
         self.rate_limit_buckets = cleaned_buckets
+
+        # rzutowania
         self.retry_attempts = int(self.retry_attempts)
         self.retry_delay = float(self.retry_delay)
         self.require_demo_mode = bool(self.require_demo_mode)
-<<<<<<< HEAD
         self.telemetry_log_interval_s = float(self.telemetry_log_interval_s)
         self.telemetry_schema_version = int(self.telemetry_schema_version)
         if self.telemetry_storage_path is not None:
             self.telemetry_storage_path = str(self.telemetry_storage_path)
         if self.telemetry_grpc_target is not None:
             self.telemetry_grpc_target = str(self.telemetry_grpc_target)
-=======
->>>>>>> f9f933b5
         return self
 
 
