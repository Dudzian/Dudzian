"""Komponenty launchera AutoTradera w trybie papierowym."""

from __future__ import annotations

import json
import logging
import shlex
import signal
import threading
from dataclasses import asdict, dataclass, field
from datetime import datetime
from types import SimpleNamespace
from pathlib import Path
from typing import Any, Callable, Iterable, Mapping, Optional

from KryptoLowca.event_emitter_adapter import (
    DummyMarketFeed,
    DummyMarketFeedConfig,
    EmitterAdapter,
    wire_gui_logs_to_adapter,
)
from KryptoLowca.logging_utils import get_logger
<<<<<<< HEAD
from KryptoLowca.ui.trading.risk_helpers import (
    apply_runtime_risk_context,
    refresh_runtime_risk_context,
)
=======
from KryptoLowca.runtime.bootstrap import bootstrap_frontend_services
>>>>>>> e745b3fc

from .app import AutoTrader
from bot_core.execution import ExecutionService
from bot_core.runtime.metadata import (
    RiskManagerSettings,
    load_risk_manager_settings,
)
from bot_core.runtime.paths import resolve_core_config_path


logger = get_logger("paper-autotrade")

DEFAULT_SYMBOL = "BTC/USDT"
DEFAULT_PAPER_BALANCE = 10_000.0


def _default_risk_settings() -> RiskManagerSettings:
    """Buduje konserwatywny zestaw ustawień ryzyka dla trybu headless."""

    return RiskManagerSettings(
        max_risk_per_trade=0.05,
        max_daily_loss_pct=0.20,
        max_portfolio_risk=0.20,
        max_positions=10,
        emergency_stop_drawdown=0.20,
    )


@dataclass(frozen=True, slots=True)
class PaperAutoTradeOptions:
    """Zbiór flag CLI dla launchera papierowego."""

    enable_gui: bool = True
    use_dummy_feed: bool = True
    symbol: str = DEFAULT_SYMBOL
    paper_balance: float = DEFAULT_PAPER_BALANCE
    core_config_path: str | None = None
    risk_profile: str | None = None


@dataclass
class HeadlessTradingStub:
    """Minimalny obiekt zgodny z API ``TradingGUI`` wykorzystywany w trybie headless."""

    symbol: str = DEFAULT_SYMBOL
    paper_balance: float = DEFAULT_PAPER_BALANCE
    risk_profile_name: str | None = None
    risk_manager_settings: RiskManagerSettings = field(default_factory=_default_risk_settings)

    _balance_listeners: list[Callable[[float], None]] = field(
        default_factory=list, init=False, repr=False
    )

    def __post_init__(self) -> None:
        self.account_balance = float(self.paper_balance)
        self.network_var = SimpleNamespace(get=lambda: "demo")
        self.timeframe_var = SimpleNamespace(get=lambda: "1m")
        self.symbol_var = SimpleNamespace(get=self.get_symbol)
        self._open_positions: dict[str, dict[str, float]] = {}
        self._logs: list[str] = []

    def get_symbol(self) -> str:
        return self.symbol

    def is_demo_mode_active(self) -> bool:
        return True

    def is_live_trading_allowed(self) -> bool:
        return True

    def get_portfolio_snapshot(self, symbol: str) -> dict[str, float | dict[str, dict[str, float]]]:
        position = self._open_positions.get(symbol.upper(), {})
        position_notional = position.get("qty", 0.0)
        if position.get("side") == "sell":
            position_notional *= -1.0
        return {
            "symbol": symbol,
            "portfolio_value": float(self.paper_balance),
            "position": position_notional,
            "positions": dict(self._open_positions),
        }

    def apply_risk_profile(
        self,
        name: str | None,
        settings: RiskManagerSettings | None,
    ) -> None:
        """Aktualizuje profil oraz ustawienia ryzyka wykorzystywane przez stub."""

        if settings is None:
            settings = _default_risk_settings()
        self.risk_profile_name = name
        self.risk_manager_settings = settings
        self.account_balance = float(self.paper_balance)

    def add_balance_listener(self, callback: Callable[[float], None]) -> None:
        """Rejestruje obserwatora zmian salda symulowanego portfela."""

        if not callable(callback):
            raise TypeError("Oczekiwano wywoływalnego callbacku")
        self._balance_listeners.append(callback)

    def remove_balance_listener(self, callback: Callable[[float], None]) -> None:
        """Usuwa uprzednio zarejestrowanego obserwatora salda."""

        try:
            self._balance_listeners.remove(callback)
        except ValueError:  # pragma: no cover - defensywne logowanie
            logger.debug(
                "Próba usunięcia niezarejestrowanego listenera salda", exc_info=True
            )

    def _bridge_execute_trade(self, symbol: str, side: str, price: float) -> None:
        """Symuluje wykonanie transakcji na potrzeby AutoTradera."""

        try:
            price_f = float(price)
        except Exception:  # pragma: no cover - defensywne logowanie
            logger.warning("Headless stub otrzymał niepoprawną cenę: %r", price)
            return

        side_norm = (side or "").lower()
        symbol_key = (symbol or "").upper() or self.symbol.upper()
        if side_norm not in {"buy", "sell"}:
            logger.warning("Headless stub otrzymał nieobsługiwany kierunek: %s", side)
            return

        position = self._open_positions.get(symbol_key)
        if side_norm == "buy":
            fraction = getattr(self.risk_manager_settings, "max_risk_per_trade", 0.05) or 0.05
            if fraction <= 0:
                fraction = 0.05
            notional = max(self.paper_balance * fraction, 0.0)
            qty = notional / price_f if price_f > 0 else 0.0
            if qty <= 0:
                logger.warning("Headless stub nie mógł obliczyć wielkości pozycji dla %s", symbol_key)
                return
            self._open_positions[symbol_key] = {"side": "buy", "qty": qty, "entry": price_f}
            logger.info("Headless stub BUY %s qty=%.6f @ %.2f", symbol_key, qty, price_f)
            return

        if not position:
            logger.warning("Headless stub SELL %s – brak otwartej pozycji", symbol_key)
            return

        qty = float(position.get("qty", 0.0))
        entry = float(position.get("entry", price_f))
        pnl = (price_f - entry) * qty
        self.paper_balance += pnl
        self.account_balance = self.paper_balance
        logger.info(
            "Headless stub SELL %s qty=%.6f @ %.2f pnl=%.2f",
            symbol_key,
            qty,
            price_f,
            pnl,
        )
        self._open_positions.pop(symbol_key, None)
        self._notify_balance_listeners()

    def _notify_balance_listeners(self) -> None:
        """Powiadamia zarejestrowanych słuchaczy o nowym saldzie."""

        if not self._balance_listeners:
            return
        balance = float(self.paper_balance)
        for callback in tuple(self._balance_listeners):
            try:
                callback(balance)
            except Exception:  # pragma: no cover - defensywne logowanie
                logger.exception("Listener zmian salda headless stuba zgłosił wyjątek")


class PaperAutoTradeApp:
    """Zarządza cyklem życia AutoTradera i opcjonalnym feedem w trybie papierowym."""

    def __init__(
        self,
        *,
        symbol: str = DEFAULT_SYMBOL,
        enable_gui: bool = True,
        use_dummy_feed: bool = True,
        paper_balance: float = DEFAULT_PAPER_BALANCE,
        core_config_path: str | Path | None = None,
        core_environment: str | None = None,
        risk_profile: str | None = None,
        bootstrap_context: Any | None = None,
        execution_service: ExecutionService | None = None,
        gui: object | None = None,
        headless_stub: HeadlessTradingStub | None = None,
    ) -> None:
        self.symbol = symbol or DEFAULT_SYMBOL
        self.enable_gui = enable_gui
        self.use_dummy_feed = use_dummy_feed
        self.paper_balance = paper_balance

        self.core_config_path = self._resolve_core_config_path(core_config_path)
        self.core_environment = self._infer_environment_hint(
            core_environment,
            bootstrap_context,
        )
        self.bootstrap_context = bootstrap_context
        (
            self.risk_profile_name,
            self.risk_profile_config,
            loaded_settings,
        ) = self._load_risk_settings(risk_profile)
        initial_settings_loaded = loaded_settings is not None
        self.risk_manager_settings = loaded_settings or _default_risk_settings()
        if self.risk_profile_name:
            logger.info(
                "Profil ryzyka dla launchera paper: %s", self.risk_profile_name
            )
        else:
            logger.info("Launcher paper korzysta z domyślnego profilu ryzyka")

        self.adapter = EmitterAdapter()
        wire_gui_logs_to_adapter(self.adapter)

        self._gui_risk_listener_active = False
        self._listeners: list[
            Callable[[RiskManagerSettings, str | None, object | None], None]
        ] = []
        self._provided_gui = gui
        self.headless_stub = headless_stub
        services = bootstrap_frontend_services(config_path=self.core_config_path)
        self.frontend_services = services
        self.gui, self.symbol_getter = self._build_gui()
        self._sync_headless_stub_settings()

        resolved_execution_service = self._resolve_execution_service(
            bootstrap_context,
            execution_service,
        )
        if resolved_execution_service is None and services.execution_service is not None:
            resolved_execution_service = services.execution_service

        autotrader_kwargs: dict[str, Any] = {"walkforward_interval_s": None}
        if resolved_execution_service is not None:
            autotrader_kwargs["execution_service"] = resolved_execution_service
        if bootstrap_context is not None:
            autotrader_kwargs["bootstrap_context"] = bootstrap_context
        if services.market_intel is not None and "market_intel" not in autotrader_kwargs:
            autotrader_kwargs["market_intel"] = services.market_intel

        self.trader = AutoTrader(
            self.adapter.emitter,
            self.gui,
            self.symbol_getter,
            **autotrader_kwargs,
        )
        self._update_trader_balance(self.paper_balance)
        self.feed = self._build_feed()
        self._stop_event = threading.Event()
        self._stopped = True
        self._risk_watch_stop = threading.Event()
        self._risk_watch_thread: Optional[threading.Thread] = None
        self._risk_watch_interval = 2.0
        initial_mtime = self._get_risk_config_mtime()
        self._risk_config_mtime: int | None = (
            int(initial_mtime) if initial_settings_loaded and initial_mtime is not None else None
        )
        self._watch_thread: Optional[threading.Thread] = None
        self._watch_stop_event: threading.Event | None = self._risk_watch_stop
        self._watch_interval: float = self._risk_watch_interval
        self._watch_last_mtime: int | None = self._risk_config_mtime
        self._last_signature: str | None = None
        self.last_reload_at: datetime | None = None
        self.reload_count: int = 0
        self._update_watch_aliases()
        self._update_bootstrap_context(
            self.risk_manager_settings,
            self.risk_profile_config,
        )

    @staticmethod
    def _infer_environment_hint(
        explicit: str | None,
        bootstrap_context: Any | None,
    ) -> str | None:
        if explicit:
            return explicit
        if bootstrap_context is None:
            return None

        candidate = getattr(bootstrap_context, "environment", None)
        if isinstance(candidate, str) and candidate:
            return candidate
        if isinstance(candidate, Mapping):
            for key in ("name", "environment", "id", "slug"):
                value = candidate.get(key)  # type: ignore[index]
                if isinstance(value, str) and value:
                    return value
        elif candidate is not None:
            for attr in ("name", "environment", "id", "slug"):
                value = getattr(candidate, attr, None)
                if isinstance(value, str) and value:
                    return value

        fallback = getattr(bootstrap_context, "environment_name", None)
        if isinstance(fallback, str) and fallback:
            return fallback
        return None

    @staticmethod
    def _resolve_execution_service(
        bootstrap_context: Any | None,
        explicit_service: ExecutionService | None,
    ) -> ExecutionService | None:
        if explicit_service is not None:
            return explicit_service

        if bootstrap_context is None:
            return None

        candidate = getattr(bootstrap_context, "execution_service", None)
        if isinstance(candidate, ExecutionService):
            return candidate

        required = ("execute", "cancel", "flush")
        if candidate is not None and all(
            callable(getattr(candidate, attr, None)) for attr in required
        ):
            return candidate  # type: ignore[return-value]

        return None

    def _resolve_core_config_path(self, explicit: str | Path | None) -> Optional[Path]:
        if explicit is None:
            try:
                return resolve_core_config_path()
            except Exception:  # pragma: no cover - środowiska bez runtime
                logger.debug("Nie udało się ustalić ścieżki konfiguracji core", exc_info=True)
                return None
        return Path(explicit)

    def _load_risk_settings(
        self, profile: str | None
    ) -> tuple[str | None, object | None, Optional[RiskManagerSettings]]:
        bootstrap_payload = self._load_risk_settings_from_bootstrap(profile)
        if bootstrap_payload is not None:
            return bootstrap_payload

        try:
            return load_risk_manager_settings(
                "auto_trader",
                profile_name=profile,
                config_path=self.core_config_path,
                logger=logger,
            )
        except Exception:  # pragma: no cover - diagnostyka runtime
            logger.exception("Nie udało się wczytać ustawień risk managera")
            return profile, None, None

    def _load_risk_settings_from_bootstrap(
        self, profile: str | None
    ) -> tuple[str | None, object | None, RiskManagerSettings] | None:
        context = getattr(self, "bootstrap_context", None)
        if context is None:
            return None

        candidate = getattr(context, "risk_manager_settings", None)
        if candidate is None:
            return None

        settings = self._coerce_risk_settings(candidate)
        if settings is None:
            return None

        context_profile = getattr(context, "risk_profile_name", None)
        requested = (profile or "").strip().lower() or None
        context_normalized = (
            str(context_profile).strip().lower() if isinstance(context_profile, str) else None
        )
        if requested and context_normalized and requested != context_normalized:
            return None

        effective_profile = context_profile or profile
        profile_payload = getattr(context, "risk_profile_config", None)
        return effective_profile, profile_payload, settings

    def _coerce_risk_settings(
        self, candidate: object
    ) -> RiskManagerSettings | None:
        if isinstance(candidate, RiskManagerSettings):
            return candidate

        defaults = _default_risk_settings()

        def _read_value(*keys: str) -> object | None:
            for key in keys:
                if isinstance(candidate, Mapping) and key in candidate:
                    return candidate[key]
                attr = key.replace("-", "_")
                if hasattr(candidate, attr):
                    return getattr(candidate, attr)
            return None

        def _coerce_float(value: object | None, fallback: float) -> float:
            if value is None:
                return fallback
            try:
                return float(value)
            except Exception:
                return fallback

        def _coerce_int(value: object | None, fallback: int) -> int:
            if value is None:
                return fallback
            try:
                return int(value)
            except Exception:
                return fallback

        max_risk = _coerce_float(
            _read_value("max_risk_per_trade", "max_position_pct", "max_position_notional_pct"),
            defaults.max_risk_per_trade,
        )
        daily_loss = _coerce_float(
            _read_value("max_daily_loss_pct", "max_daily_loss"),
            defaults.max_daily_loss_pct,
        )
        portfolio_risk = _coerce_float(
            _read_value("max_portfolio_risk", "max_portfolio_risk_pct"),
            defaults.max_portfolio_risk,
        )
        max_positions = _coerce_int(_read_value("max_positions"), defaults.max_positions)
        drawdown = _coerce_float(
            _read_value("emergency_stop_drawdown", "max_drawdown_pct"),
            defaults.emergency_stop_drawdown,
        )

        def _coerce_optional_float(value: object | None) -> float | None:
            if value is None:
                return None
            try:
                return float(value)
            except Exception:
                return None

        confidence = _coerce_optional_float(_read_value("confidence_level"))
        target_vol = _coerce_optional_float(_read_value("target_volatility"))
        profile_name = _read_value("profile_name")
        normalized_profile = str(profile_name) if isinstance(profile_name, str) else None

        try:
            return RiskManagerSettings(
                max_risk_per_trade=max_risk,
                max_daily_loss_pct=daily_loss,
                max_portfolio_risk=portfolio_risk,
                max_positions=max_positions,
                emergency_stop_drawdown=drawdown,
                confidence_level=confidence,
                target_volatility=target_vol,
                profile_name=normalized_profile,
            )
        except Exception:
            logger.debug(
                "Nie udało się znormalizować ustawień ryzyka z kontekstu bootstrap", exc_info=True
            )
            return None

    def add_listener(
        self,
        listener: Callable[[RiskManagerSettings, str | None, object | None], None],
    ) -> None:
        """Rejestruje callback informowany o aktualizacji limitów ryzyka."""

        self._listeners.append(listener)

        # Zapewniamy natychmiastową synchronizację nowego słuchacza z aktualnym
        # stanem profilu, aby komponenty dziedziczące z legacy API nie musiały
        # inicjować dodatkowego przeładowania tylko po to, by uzyskać bieżące
        # ustawienia limitów.
        try:
            listener(
                self.risk_manager_settings,
                self.risk_profile_name,
                self.risk_profile_config,
            )
        except Exception:  # pragma: no cover - defensywne logowanie
            logger.exception("Słuchacz aktualizacji ryzyka zgłosił wyjątek przy rejestracji")

    def reload_risk_profile(self, profile: str | None = None) -> RiskManagerSettings:
        """Przeładowuje profil ryzyka i propaguje go do GUI lub stuba."""

        requested = profile or self.risk_profile_name
        name, payload, settings = self._load_risk_settings(requested)
        profile_payload = payload

        if name:
            self.risk_profile_name = name
        if payload is not None:
            self.risk_profile_config = payload

        if settings is None:
            settings = _default_risk_settings()

        self.risk_manager_settings = settings
        self._sync_headless_stub_settings()

        gui_reload = getattr(self.gui, "reload_risk_profile", None)
        notified_via_gui = False
        if callable(gui_reload):
            try:
                settings = gui_reload(self.risk_profile_name)
                self.risk_manager_settings = settings
                notified_via_gui = self._gui_risk_listener_active
            except Exception:  # pragma: no cover - diagnostyka runtime
                logger.exception("GUI nie zaktualizowało profilu ryzyka")
        else:
            apply_profile = getattr(self.gui, "apply_risk_profile", None)
            if callable(apply_profile):
                try:
                    apply_profile(self.risk_profile_name, settings)
                except Exception:  # pragma: no cover - diagnostyka runtime
                    logger.exception("Stub GUI nie przyjął nowych ustawień ryzyka")

        if hasattr(self.gui, "risk_manager_settings"):
            try:
                setattr(self.gui, "risk_manager_settings", settings)
            except Exception:
                logger.debug("Nie udało się zaktualizować risk_manager_settings na GUI")

        self._refresh_runtime_risk_context()

        signature = self._make_signature(
            settings,
            self.risk_profile_name,
            profile_payload,
            environment=self.core_environment,
        )
        changed = signature != self._last_signature
        self._last_signature = signature
        self.reload_count += 1
        self.last_reload_at = datetime.utcnow()

        self.risk_profile_config = profile_payload
        if changed and not notified_via_gui:
            self._notify_trader_of_risk_update(settings, profile_payload)
            self._notify_listeners(settings, profile_payload)
        self._risk_config_mtime = self._get_risk_config_mtime()
        self._update_watch_aliases()
        logger.info("Zaktualizowano profil ryzyka na: %s", self.risk_profile_name)
        self._update_bootstrap_context(settings, profile_payload)
        return settings

    def reload_risk_settings(
        self,
        *,
        config_path: str | Path | None = None,
        environment: str | None = None,
    ) -> tuple[str | None, RiskManagerSettings, object | None]:
        """Zachowuje kompatybilność z historycznym API launchera."""

        if config_path is not None:
            self.core_config_path = self._resolve_core_config_path(config_path)
        if environment is not None:
            self.core_environment = environment

        settings = self.reload_risk_profile(self.risk_profile_name)
        return self.risk_profile_name, settings, self.risk_profile_config

    def _runtime_risk_default_notional(self) -> float:
        """Szacuje domyślny notional na podstawie salda i profilu ryzyka."""

        gui = getattr(self, "gui", None)
        balance_value: float | None = None
        if gui is not None and hasattr(gui, "paper_balance"):
            try:
                balance_attr = getattr(gui, "paper_balance")
                if balance_attr is not None:
                    balance_value = float(balance_attr)
            except Exception:
                logger.debug(
                    "Nie udało się odczytać salda z GUI podczas wyliczania notionala",
                    exc_info=True,
                )

        if balance_value is None:
            try:
                balance_value = float(getattr(self, "paper_balance", 0.0) or 0.0)
            except Exception:
                balance_value = 0.0

        balance = float(balance_value or 0.0)
        if balance > 0:
            self.paper_balance = balance
        if balance <= 0:
            return 0.0

        settings = getattr(self, "risk_manager_settings", None)
        fraction = 0.0
        if isinstance(settings, RiskManagerSettings):
            try:
                fraction = float(settings.max_risk_per_trade)
            except Exception:
                fraction = 0.0

        fraction = max(0.0, fraction)
        if fraction <= 0:
            return 0.0

        return balance * min(fraction, 1.0)

    def _handle_headless_balance_change(self, balance: float) -> None:
        """Synchronizuje saldo aplikacji headless i odświeża domyślny notional."""

        try:
            value = float(balance)
        except Exception:  # pragma: no cover - defensywne logowanie
            logger.debug(
                "Headless stub przekazał niepoprawne saldo: %r", balance, exc_info=True
            )
            return

        self.paper_balance = value
        gui = getattr(self, "gui", None)
        if gui is not None and hasattr(gui, "paper_balance"):
            try:
                setattr(gui, "paper_balance", value)
            except Exception:  # pragma: no cover - defensywne logowanie
                logger.debug(
                    "Nie udało się zsynchronizować salda na GUI headless", exc_info=True
                )

        self._update_trader_balance(value)
        self._refresh_runtime_risk_context()

    def _update_trader_balance(self, balance: float) -> None:
        trader = getattr(self, "trader", None)
        if trader is None:
            return
        update_method = getattr(trader, "update_account_equity", None)
        if not callable(update_method):
            return
        try:
            update_method(balance)
        except Exception:  # pragma: no cover - defensywne logowanie
            logger.debug(
                "Nie udało się zaktualizować salda AutoTradera",
                exc_info=True,
            )

    def _apply_runtime_risk_context(self, gui: object) -> None:
        """Aktualizuje GUI przy pomocy helpera runtime, ignorując błędy."""

        if gui is None:
            return

        try:
            config_path = (
                str(self.core_config_path) if getattr(self, "core_config_path", None) else None
            )
        except Exception:
            config_path = None

        snapshot = None
        try:
            snapshot = apply_runtime_risk_context(
                gui,
                entrypoint="auto_trader",
                config_path=config_path,
                default_notional=self._runtime_risk_default_notional(),
                logger=logger,
            )
        except Exception:  # pragma: no cover - defensywne logowanie
            logger.debug(
                "Nie udało się zastosować runtime risk context dla GUI AutoTradera",
                exc_info=True,
            )
        else:
            self._consume_risk_snapshot(snapshot, target_gui=gui)

    def _refresh_runtime_risk_context(self) -> None:
        gui = self.gui
        if gui is None:
            return
        snapshot = None
        try:
            snapshot = refresh_runtime_risk_context(
                gui,
                default_notional=self._runtime_risk_default_notional(),
                logger=logger,
            )
        except Exception:  # pragma: no cover - defensywne logowanie
            logger.debug(
                "Nie udało się odświeżyć runtime risk context dla GUI AutoTradera",
                exc_info=True,
            )
        else:
            self._consume_risk_snapshot(snapshot)

    def _consume_risk_snapshot(
        self,
        snapshot: object | None,
        *,
        target_gui: object | None = None,
    ) -> None:
        if snapshot is None:
            return

        gui = target_gui if target_gui is not None else getattr(self, "gui", None)

        try:
            balance_value = getattr(snapshot, "paper_balance", None)
        except Exception:
            balance_value = None

        if balance_value is not None:
            try:
                numeric_balance = float(balance_value)
            except Exception:
                numeric_balance = None
            if numeric_balance is not None:
                self.paper_balance = numeric_balance
                if gui is not None and hasattr(gui, "paper_balance"):
                    try:
                        setattr(gui, "paper_balance", numeric_balance)
                    except Exception:  # pragma: no cover - defensywne logowanie
                        logger.debug("GUI nie przyjęło zaktualizowanego salda", exc_info=True)
                self._update_trader_balance(numeric_balance)

        settings = getattr(snapshot, "settings", None)
        if isinstance(settings, RiskManagerSettings):
            self.risk_manager_settings = settings

        profile_name = getattr(snapshot, "profile_name", None)
        if isinstance(profile_name, str) and profile_name:
            self.risk_profile_name = profile_name

    def _build_gui(self) -> tuple[object, Callable[[], str]]:
        provided_gui = getattr(self, "_provided_gui", None)
        provided_stub = self.headless_stub

        if provided_gui is not None:
            self.enable_gui = True
            gui = provided_gui
            if self.frontend_services is not None:
                if hasattr(gui, "frontend_services"):
                    try:
                        gui.frontend_services = self.frontend_services  # type: ignore[attr-defined]
                    except Exception:  # pragma: no cover - defensywne
                        logger.debug("Nie udało się ustawić frontend_services na przekazanym GUI", exc_info=True)
                market_intel = getattr(self.frontend_services, "market_intel", None)
                if (
                    market_intel is not None
                    and getattr(gui, "market_intel", None) is None
                ):
                    try:
                        gui.market_intel = market_intel  # type: ignore[attr-defined]
                    except Exception:  # pragma: no cover - defensywne
                        logger.debug("Nie udało się wstrzyknąć market_intel do przekazanego GUI", exc_info=True)
            self._gui_risk_listener_active = False
            register_listener = getattr(gui, "add_risk_reload_listener", None)
            if callable(register_listener):
                try:
                    register_listener(self._handle_gui_risk_reload)
                except Exception:  # pragma: no cover - defensywne
                    logger.debug("Nie udało się zarejestrować listenera GUI", exc_info=True)
                else:
                    self._gui_risk_listener_active = True
            if hasattr(gui, "paper_balance"):
                try:
                    setattr(gui, "paper_balance", self.paper_balance)
                except Exception:  # pragma: no cover - defensywne
                    logger.debug("Nie udało się ustawić paper_balance na przekazanym GUI", exc_info=True)

            self._apply_runtime_risk_context(gui)

            def getter() -> str:
                symbol_var = getattr(gui, "symbol_var", None)
                if symbol_var is not None and hasattr(symbol_var, "get"):
                    try:
                        value = symbol_var.get()
                        if value:
                            return value
                    except Exception:  # pragma: no cover - defensywne
                        logger.debug("Nie udało się pobrać symbolu z przekazanego GUI", exc_info=True)
                getter_method = getattr(gui, "get_symbol", None)
                if callable(getter_method):
                    try:
                        value = getter_method()
                        if isinstance(value, str) and value:
                            return value
                    except Exception:  # pragma: no cover - defensywne
                        logger.debug("Przekazane GUI zgłosiło wyjątek get_symbol", exc_info=True)
                value = getattr(gui, "symbol", None)
                if isinstance(value, str) and value:
                    return value
                return self.symbol

            return gui, getter

        if self.enable_gui:
            try:
                import tkinter as tk

                from KryptoLowca.ui.trading import TradingGUI

                root = tk.Tk()
                gui = TradingGUI(root, frontend_services=self.frontend_services)
                gui.paper_balance = self.paper_balance
                register_listener = getattr(gui, "add_risk_reload_listener", None)
                if callable(register_listener):
                    register_listener(self._handle_gui_risk_reload)
                    self._gui_risk_listener_active = True
                try:
                    root.wm_title("KryptoLowca AutoTrader (paper)")
                except Exception:  # pragma: no cover - brak wsparcia tytułów
                    pass

                self._apply_runtime_risk_context(gui)

                def getter() -> str:
                    var = getattr(gui, "symbol_var", None)
                    if var is not None and hasattr(var, "get"):
                        try:
                            value = var.get()
                            if value:
                                return value
                        except Exception:  # pragma: no cover - defensywne
                            logger.debug("Nie udało się pobrać symbolu z GUI", exc_info=True)
                    return self.symbol

                if hasattr(root, "protocol"):
                    root.protocol("WM_DELETE_WINDOW", self.stop)
                return gui, getter
            except Exception:  # pragma: no cover - środowiska bez wyświetlacza
                logger.exception("Nie udało się uruchomić Trading GUI – przełączam na tryb headless")
                self.enable_gui = False

        stub = provided_stub or HeadlessTradingStub(symbol=self.symbol, paper_balance=self.paper_balance)
        if hasattr(stub, "symbol"):
            try:
                setattr(stub, "symbol", self.symbol)
            except Exception:  # pragma: no cover - defensywne
                logger.debug("Nie udało się ustawić symbolu na przekazanym stubie", exc_info=True)
        if hasattr(stub, "paper_balance"):
            try:
                setattr(stub, "paper_balance", self.paper_balance)
            except Exception:  # pragma: no cover - defensywne
                logger.debug("Nie udało się ustawić salda na przekazanym stubie", exc_info=True)
        self._gui_risk_listener_active = False
        self.headless_stub = stub
        initial_settings = self.risk_manager_settings
        try:
            apply_profile = getattr(stub, "apply_risk_profile", None)
            if callable(apply_profile):
                apply_profile(self.risk_profile_name, initial_settings)
            else:
                limits_updater = getattr(stub, "update_risk_limits", None)
                if callable(limits_updater):
                    limits_updater(
                        asdict(initial_settings),
                        profile_name=self.risk_profile_name,
                    )
        except Exception:  # pragma: no cover - defensywne
            logger.debug("Stub headless nie przyjął ustawień startowych", exc_info=True)

        register_balance_listener = getattr(stub, "add_balance_listener", None)
        if callable(register_balance_listener):
            try:
                register_balance_listener(self._handle_headless_balance_change)
            except Exception:  # pragma: no cover - defensywne logowanie
                logger.debug(
                    "Nie udało się podpiąć listenera salda headless stuba", exc_info=True
                )

        previous_gui = getattr(self, "gui", None)
        try:
            self.gui = stub
            self._refresh_runtime_risk_context()
        finally:
            self.gui = previous_gui

        def getter() -> str:
            getter_method = getattr(stub, "get_symbol", None)
            if callable(getter_method):
                try:
                    value = getter_method()
                    if isinstance(value, str) and value:
                        return value
                except Exception:  # pragma: no cover - defensywne
                    logger.debug("Stub headless zgłosił wyjątek get_symbol", exc_info=True)
            value = getattr(stub, "symbol", None)
            if isinstance(value, str) and value:
                return value
            return self.symbol

        return stub, getter

    def _build_feed(self) -> Optional[DummyMarketFeed]:
        if not self.use_dummy_feed:
            return None
        cfg = DummyMarketFeedConfig(symbol=self.symbol.replace("/", ""), start_price=30_000.0, interval_sec=1.0)
        return DummyMarketFeed(self.adapter, cfg=cfg)

    def start(self) -> None:
        if not self._stopped:
            return
        self._stopped = False
        self.trader.start()
        if self.feed is not None:
            self.feed.start()
        self._start_risk_watcher()
        logger.info("AutoTrader paper app started (symbol=%s, gui=%s)", self.symbol, self.enable_gui)

    def stop(self, *_: object) -> None:
        if self._stopped:
            return
        self._stopped = True
        self._stop_event.set()
        self._stop_risk_watcher()
        try:
            self.trader.stop()
        except Exception:  # pragma: no cover - defensywne
            logger.exception("Nie udało się zatrzymać AutoTradera")
        if self.feed is not None:
            try:
                self.feed.stop()
                self.feed.join(timeout=2.0)
            except Exception:  # pragma: no cover - defensywne
                logger.debug("Problem z zatrzymaniem DummyMarketFeed", exc_info=True)
        try:
            self.adapter.bus.close()
        except Exception:  # pragma: no cover - defensywne
            logger.debug("Problem z zamknięciem EventBus", exc_info=True)
        logger.info("AutoTrader paper app stopped")

    def start_auto_reload(self, interval: float | None = None) -> None:
        """Rozpoczyna monitorowanie pliku konfiguracji ryzyka w tle."""

        if interval is not None:
            try:
                value = float(interval)
            except Exception as exc:  # pragma: no cover - defensywne walidowanie
                raise ValueError("interval must be positive") from exc
            if value <= 0:
                raise ValueError("interval must be positive")
            self._risk_watch_interval = value
        self._start_risk_watcher()
        self._update_watch_aliases()

    def stop_auto_reload(self, timeout: float | None = 1.0) -> None:
        """Zatrzymuje monitorowanie konfiguracji ryzyka."""

        try:
            self._stop_risk_watcher(timeout=timeout)
        except TypeError:
            self._stop_risk_watcher()  # type: ignore[misc]
        self._update_watch_aliases()

    def handle_cli_command(self, command: str) -> bool:
        """Obsługuje uproszczone polecenia CLI kompatybilne z legacy."""

        raw = command.strip()
        if not raw:
            return False
        try:
            parts = shlex.split(raw)
        except ValueError:
            return False
        if not parts:
            return False
        key = parts[0].lower().replace("_", "-")
        if key not in {"reload-risk", "risk-reload", "reload-risk-config"}:
            return False

        env_override: str | None = None
        config_override: str | None = None
        tokens = iter(parts[1:])
        for token in tokens:
            lowered = token.lower()
            if lowered in {"--env", "-e"}:
                env_override = next(tokens, None)
                continue
            if lowered in {"--config", "-c", "--core"}:
                config_override = next(tokens, None)
                continue
            if lowered.startswith("env="):
                env_override = token.split("=", 1)[1] or env_override
                continue
            if lowered.startswith("config=") or lowered.startswith("core="):
                config_override = token.split("=", 1)[1] or config_override
                continue
            if env_override is None and token:
                env_override = token
                continue
            if config_override is None and token:
                config_override = token

        self.reload_risk_settings(
            config_path=config_override,
            environment=env_override,
        )
        return True

    def run(self) -> None:
        self.start()

        def _shutdown_handler(sig: int, _frame: Optional[object]) -> None:
            logger.info("Odebrano sygnał %s – zatrzymuję AutoTradera", sig)
            self.stop()

        original_handler = signal.getsignal(signal.SIGINT)
        signal.signal(signal.SIGINT, _shutdown_handler)
        hup_installed = False
        original_hup: object | None = None
        try:
            original_hup = signal.getsignal(signal.SIGHUP)  # type: ignore[attr-defined]
            signal.signal(signal.SIGHUP, self._handle_reload_signal)  # type: ignore[attr-defined]
            hup_installed = True
        except AttributeError:  # pragma: no cover - platformy bez SIGHUP
            original_hup = None
        try:
            if self.enable_gui and hasattr(self.gui, "run"):
                try:
                    self.gui.run()
                finally:
                    self.stop()
            else:
                while not self._stop_event.wait(0.5):
                    pass
        finally:
            signal.signal(signal.SIGINT, original_handler)
            if hup_installed:
                signal.signal(signal.SIGHUP, original_hup)  # type: ignore[attr-defined]

    def _handle_reload_signal(self, sig: int, _frame: Optional[object]) -> None:
        logger.info("Odebrano sygnał %s – przeładowuję profil ryzyka", sig)
        try:
            self.reload_risk_profile()
        except Exception:  # pragma: no cover - diagnostyka runtime
            logger.exception("Nie udało się przeładować profilu ryzyka po sygnale")

    def _get_risk_config_mtime(self) -> Optional[int]:
        if not self.core_config_path:
            return None
        try:
            stat_result = Path(self.core_config_path).stat()
        except FileNotFoundError:
            return None
        except Exception:  # pragma: no cover - defensywne logowanie
            logger.debug("Nie udało się pobrać mtime konfiguracji core", exc_info=True)
            return None

        try:
            return int(stat_result.st_mtime_ns)
        except AttributeError:  # pragma: no cover - fallback dla systemów bez ns
            return int(stat_result.st_mtime * 1_000_000_000)

    def _start_risk_watcher(self) -> None:
        if self.core_config_path is None:
            return
        if self._risk_watch_thread and self._risk_watch_thread.is_alive():
            return
        self._risk_watch_stop.clear()

        def _loop() -> None:
            while not self._risk_watch_stop.wait(self._risk_watch_interval):
                try:
                    self._check_risk_config_change()
                except Exception:  # pragma: no cover - defensywne
                    logger.exception("Watcher profilu ryzyka zgłosił wyjątek")

        self._risk_watch_thread = threading.Thread(
            target=_loop,
            name="paper-risk-watch",
            daemon=True,
        )
        self._risk_watch_thread.start()
        self._update_watch_aliases()

    def _stop_risk_watcher(self, *, timeout: float | None = 1.0) -> None:
        self._risk_watch_stop.set()
        thread = self._risk_watch_thread
        if thread and thread.is_alive():
            thread.join(timeout=timeout)
        self._risk_watch_thread = None
        self._risk_watch_stop = threading.Event()
        self._update_watch_aliases()

    def _check_risk_config_change(self) -> bool:
        new_mtime = self._get_risk_config_mtime()
        if new_mtime is None:
            self._risk_config_mtime = None
            self._update_watch_aliases()
            return False
        last_known = self._risk_config_mtime
        if last_known is not None and new_mtime <= last_known:
            return False

        try:
            self.reload_risk_profile()
        except Exception:  # pragma: no cover - diagnostyka runtime
            logger.exception("Automatyczne przeładowanie profilu ryzyka nie powiodło się")
            return False

        if self._risk_config_mtime is None:
            # reload_risk_profile może nie zaktualizować znacznika w przypadku fallbacków
            self._risk_config_mtime = new_mtime
        self._update_watch_aliases()
        return True

    def _notify_trader_of_risk_update(
        self,
        settings: RiskManagerSettings,
        profile_payload: object | None,
    ) -> None:
        update_method = getattr(self.trader, "update_risk_manager_settings", None)
        if callable(update_method):
            try:
                update_method(
                    settings,
                    profile_name=self.risk_profile_name,
                    profile_config=profile_payload,
                )
            except Exception:  # pragma: no cover - defensywne
                logger.exception("Nie udało się zaktualizować ustawień ryzyka w AutoTraderze")

    def _handle_gui_risk_reload(
        self,
        profile_name: str | None,
        settings: RiskManagerSettings,
        profile_payload: object | None,
    ) -> None:
        if profile_name:
            self.risk_profile_name = profile_name
        self.risk_manager_settings = settings
        self.risk_profile_config = profile_payload
        gui = self.gui
        if gui is not None:
            if hasattr(gui, "risk_manager_settings"):
                try:
                    setattr(gui, "risk_manager_settings", settings)
                except Exception:  # pragma: no cover - defensywne logowanie
                    logger.debug(
                        "GUI nie przyjęło nowych risk_manager_settings podczas reloadu",
                        exc_info=True,
                    )
            if profile_payload is not None and hasattr(gui, "risk_profile_config"):
                try:
                    setattr(gui, "risk_profile_config", profile_payload)
                except Exception:  # pragma: no cover - defensywne logowanie
                    logger.debug(
                        "GUI nie przyjęło nowego payloadu profilu podczas reloadu",
                        exc_info=True,
                    )
        self._notify_trader_of_risk_update(settings, profile_payload)
        self._notify_listeners(settings, profile_payload)
        self._risk_config_mtime = self._get_risk_config_mtime()
        self._sync_headless_stub_settings()
        self._update_bootstrap_context(settings, profile_payload)
        self._refresh_runtime_risk_context()

    def _notify_listeners(
        self,
        settings: RiskManagerSettings,
        profile_payload: object | None,
    ) -> None:
        if not self._listeners:
            return
        for listener in list(self._listeners):
            try:
                listener(settings, self.risk_profile_name, profile_payload)
            except Exception:  # pragma: no cover - defensywne logowanie
                logger.exception("Słuchacz aktualizacji ryzyka zgłosił wyjątek")

    @staticmethod
    def _make_signature(
        settings: RiskManagerSettings,
        profile_name: str | None,
        profile_payload: object | None,
        *,
        environment: str | None,
    ) -> str:
        try:
            settings_payload = json.dumps(asdict(settings), sort_keys=True, default=str)
        except Exception:  # pragma: no cover - defensywne serializowanie
            settings_payload = repr(settings)

        try:
            if isinstance(profile_payload, Mapping):
                payload_repr = json.dumps(profile_payload, sort_keys=True, default=str)
            else:
                payload_repr = json.dumps(profile_payload, sort_keys=True, default=str)
        except Exception:  # pragma: no cover - defensywne serializowanie
            payload_repr = repr(profile_payload)

        return "|".join(
            (
                profile_name or "",
                environment or "",
                settings_payload,
                payload_repr,
            )
        )

    def _update_watch_aliases(self) -> None:
        """Synchronizuje aliasy kompatybilne z legacy API."""

        self._watch_thread = self._risk_watch_thread
        self._watch_stop_event = self._risk_watch_stop
        self._watch_interval = self._risk_watch_interval
        self._watch_last_mtime = self._risk_config_mtime

    def _sync_headless_stub_settings(self) -> None:
        stub = self.headless_stub
        if stub is None or stub is self.gui:
            return
        settings = self.risk_manager_settings
        try:
            apply_profile = getattr(stub, "apply_risk_profile", None)
            if callable(apply_profile):
                apply_profile(self.risk_profile_name, settings)
                return
        except Exception:  # pragma: no cover - defensywne
            logger.exception("Przekazany stub nie przyjął ustawień ryzyka via apply_risk_profile")
            return

        limits_updater = getattr(stub, "update_risk_limits", None)
        if callable(limits_updater):
            try:
                limits_updater(
                    asdict(settings),
                    profile_name=self.risk_profile_name,
                )
            except Exception:  # pragma: no cover - defensywne
                logger.exception("Przekazany stub nie przyjął ustawień ryzyka via update_risk_limits")

    def _update_bootstrap_context(
        self,
        settings: RiskManagerSettings,
        profile_payload: object | None,
    ) -> None:
        if self.bootstrap_context is None:
            return
        try:
            setattr(self.bootstrap_context, "risk_profile_name", self.risk_profile_name)
        except Exception:  # pragma: no cover - kontekst może być tylko-do-odczytu
            logger.debug("Nie udało się ustawić risk_profile_name na BootstrapContext", exc_info=True)
        try:
            setattr(self.bootstrap_context, "risk_profile_config", profile_payload)
        except Exception:  # pragma: no cover - kontekst może być tylko-do-odczytu
            logger.debug("Nie udało się ustawić risk_profile_config na BootstrapContext", exc_info=True)
        try:
            setattr(self.bootstrap_context, "risk_manager_settings", settings)
        except Exception:  # pragma: no cover - kontekst może być tylko-do-odczytu
            logger.debug("Nie udało się ustawić risk_manager_settings na BootstrapContext", exc_info=True)


def parse_cli_args(argv: Iterable[str]) -> PaperAutoTradeOptions:
    """Zamienia argumenty CLI na strukturalne opcje."""

    enable_gui = True
    use_dummy_feed = True
    symbol = DEFAULT_SYMBOL
    paper_balance = DEFAULT_PAPER_BALANCE
    core_config_path: str | None = None
    risk_profile: str | None = None

    args = list(argv)
    skip_next = False
    for idx, arg in enumerate(args):
        if skip_next:
            skip_next = False
            continue
        key = arg.lower()
        if key in {"nogui", "--nogui", "-nogui"}:
            enable_gui = False
            continue
        if key.startswith("real") or key in {"--real"}:
            use_dummy_feed = False
            continue
        if key in {"--no-feed", "nofeed", "--nofeed"}:
            use_dummy_feed = False
            continue
        if key.startswith("--symbol="):
            symbol = arg.split("=", 1)[1] or symbol
            continue
        if key == "--symbol" and idx + 1 < len(args):
            symbol = args[idx + 1]
            skip_next = True
            continue
        if key.startswith("--paper-balance="):
            try:
                paper_balance = float(arg.split("=", 1)[1])
            except Exception:
                logger.warning("Nie udało się sparsować wartości paper balance: %s", arg)
            continue
        if key == "--paper-balance" and idx + 1 < len(args):
            try:
                paper_balance = float(args[idx + 1])
            except Exception:
                logger.warning("Nie udało się sparsować wartości paper balance: %s", args[idx + 1])
            skip_next = True
            continue
        if key.startswith("--core-config="):
            core_config_path = arg.split("=", 1)[1] or core_config_path
            continue
        if key == "--core-config" and idx + 1 < len(args):
            core_config_path = args[idx + 1]
            skip_next = True
            continue
        if key.startswith("--risk-profile="):
            risk_profile = arg.split("=", 1)[1] or risk_profile
            continue
        if key == "--risk-profile" and idx + 1 < len(args):
            risk_profile = args[idx + 1]
            skip_next = True
            continue
        if key in {"-h", "--help"}:
            print(
                "Usage: python -m KryptoLowca.run_autotrade_paper [--nogui] [--no-feed] "
                "[--symbol=PAIR] [--paper-balance=N] [--core-config PATH] [--risk-profile=NAME]"
            )
            raise SystemExit(0)

    return PaperAutoTradeOptions(
        enable_gui=enable_gui,
        use_dummy_feed=use_dummy_feed,
        symbol=symbol,
        paper_balance=paper_balance,
        core_config_path=core_config_path,
        risk_profile=risk_profile,
    )


def main(argv: Optional[Iterable[str]] = None) -> None:
    """Wejście CLI kompatybilne ze starym skryptem."""

    logging.basicConfig(
        level=logging.INFO,
        format="%(asctime)s [%(levelname)s] %(name)s: %(message)s",
    )
    effective_argv = list(argv if argv is not None else [])
    options = parse_cli_args(effective_argv)
    app = PaperAutoTradeApp(
        symbol=options.symbol,
        enable_gui=options.enable_gui,
        use_dummy_feed=options.use_dummy_feed,
        paper_balance=options.paper_balance,
        core_config_path=options.core_config_path,
        risk_profile=options.risk_profile,
    )
    app.run()


__all__ = [
    "DEFAULT_SYMBOL",
    "DEFAULT_PAPER_BALANCE",
    "PaperAutoTradeOptions",
    "HeadlessTradingStub",
    "PaperAutoTradeApp",
    "parse_cli_args",
    "main",
]<|MERGE_RESOLUTION|>--- conflicted
+++ resolved
@@ -20,14 +20,10 @@
     wire_gui_logs_to_adapter,
 )
 from KryptoLowca.logging_utils import get_logger
-<<<<<<< HEAD
 from KryptoLowca.ui.trading.risk_helpers import (
     apply_runtime_risk_context,
     refresh_runtime_risk_context,
 )
-=======
-from KryptoLowca.runtime.bootstrap import bootstrap_frontend_services
->>>>>>> e745b3fc
 
 from .app import AutoTrader
 from bot_core.execution import ExecutionService
