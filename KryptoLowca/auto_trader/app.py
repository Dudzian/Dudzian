# auto_trader.py
# Walk-forward + auto-reoptimization + optional auto-trade loop, integrated via EventEmitter.
from __future__ import annotations

import threading
import time
import statistics
import asyncio
from typing import Iterable, Mapping, Optional, List, Dict, Any, Callable, Tuple, TYPE_CHECKING
import inspect
from dataclasses import dataclass, field
from pathlib import Path

import pandas as pd
try:
    from collections import deque
except Exception:
    # minimal fallback
    class deque(list):
        def __init__(self, maxlen=None): super().__init__(); self.maxlen=maxlen
        def append(self, x):
            super().append(x)
            if self.maxlen and len(self) > self.maxlen:
                del self[0]
        def popleft(self): return super().pop(0)

from importlib import import_module

from bot_core.alerts import AlertSeverity, emit_alert as _core_emit_alert
from KryptoLowca.event_emitter_adapter import EventEmitter
from KryptoLowca.logging_utils import get_logger
from KryptoLowca.config_manager import StrategyConfig
from KryptoLowca.telemetry.prometheus_exporter import metrics as prometheus_metrics
from KryptoLowca.core.services import ExecutionService, RiskService, SignalService, exception_guard
from KryptoLowca.core.services.data_provider import ExchangeDataProvider
try:  # pragma: no cover - zależności runtime mogą być niekompletne
    from bot_core.runtime import PaperTradingAdapter  # type: ignore[attr-defined]
except Exception:  # pragma: no cover - fallback gdy adapter nie jest eksportowany
    try:
        from bot_core.runtime.paper_trading import PaperTradingAdapter  # type: ignore
    except Exception:
        PaperTradingAdapter = None  # type: ignore

try:  # pragma: no cover - resolve_core_config_path nie zawsze dostępny w __all__
    from bot_core.runtime import resolve_core_config_path  # type: ignore[attr-defined]
except Exception:  # pragma: no cover - fallback do modułu paths
    try:
        from bot_core.runtime.paths import resolve_core_config_path  # type: ignore
    except Exception:  # pragma: no cover - ostateczny fallback
        def resolve_core_config_path(*_: Any, **__: Any) -> Path | None:
            return None
from bot_core.runtime.metadata import (
    RiskManagerSettings,
    load_risk_manager_settings,
    load_runtime_entrypoint_metadata,
)
from KryptoLowca.strategies.base import DataProvider, StrategyMetadata, StrategySignal

try:  # pragma: no cover - zależności bot_core mogą nie być dostępne w każdym środowisku
    from bot_core.decision.ai_connector import AIManagerDecisionConnector  # type: ignore
    from bot_core.execution.base import ExecutionContext as CoreExecutionContext  # type: ignore
    from bot_core.execution.base import ExecutionService as CoreExecutionService  # type: ignore
    from bot_core.exchanges.base import AccountSnapshot, OrderRequest  # type: ignore
    from bot_core.risk.engine import ThresholdRiskEngine  # type: ignore
except Exception:  # pragma: no cover - fallback gdy bot_core nie jest kompletny
    AIManagerDecisionConnector = None  # type: ignore
    CoreExecutionContext = None  # type: ignore
    CoreExecutionService = None  # type: ignore
    AccountSnapshot = None  # type: ignore
    OrderRequest = None  # type: ignore
    ThresholdRiskEngine = None  # type: ignore

if TYPE_CHECKING:  # pragma: no cover
    from bot_core.config.models import RiskProfileConfig
    from KryptoLowca.data.market_data import MarketDataProvider, MarketDataRequest

logger = get_logger(__name__)


def _emit_alert(*args: Any, **kwargs: Any) -> None:
    """Deleguje alerty do funkcji eksportowanej przez pakiet."""

    module = import_module(__package__ or "KryptoLowca.auto_trader")
    handler: Callable[..., None] = getattr(module, "emit_alert", _core_emit_alert)
    handler(*args, **kwargs)

@dataclass(slots=True)
class RiskDecision:
    should_trade: bool
    fraction: float
    state: str
    reason: Optional[str] = None
    details: Dict[str, Any] = field(default_factory=dict)
    stop_loss_pct: Optional[float] = None
    take_profit_pct: Optional[float] = None
    mode: str = "demo"

    def to_dict(self) -> Dict[str, Any]:
        payload = {
            "should_trade": self.should_trade,
            "fraction": float(self.fraction),
            "state": self.state,
            "reason": self.reason,
            "details": dict(self.details),
            "mode": self.mode,
        }
        if self.stop_loss_pct is not None:
            payload["stop_loss_pct"] = float(self.stop_loss_pct)
        if self.take_profit_pct is not None:
            payload["take_profit_pct"] = float(self.take_profit_pct)
        return payload


class _NullExchangeAdapter:
    """Minimalny adapter wykorzystywany, gdy nie podano właściwego wykonawcy."""

    def __init__(self, emitter: EventEmitter | None) -> None:
        self._emitter = emitter

    async def submit_order(self, *, symbol: str, side: str, size: float, **kwargs: Any) -> Mapping[str, Any]:
        message = "Execution adapter not configured; skipping order"
        if self._emitter is not None:
            try:
                self._emitter.log(message, level="WARNING", component="AutoTrader")
            except Exception:  # pragma: no cover - defensywne logowanie
                logger.warning(message)
        logger.warning("%s (symbol=%s side=%s size=%s)", message, symbol, side, size)
        return {
            "status": "skipped",
            "symbol": symbol,
            "side": side,
            "size": size,
        }


class AutoTrader:
    """
    - Listens to trade_closed events to compute rolling PF & Expectancy
    - Monitors ATR (if 'bar' events are emitted)
    - Triggers reoptimization when thresholds break
    - Optional walk-forward scheduler (time-based)
    - Optional auto-trade loop (asks AI for decision and executes via GUI bridge)
    - Runtime-reconfigurable via ControlPanel (configure()/set_enable_auto_trade()).
    """
    BACKTEST_GUARD_MAX_AGE_S = 30 * 24 * 3600
    def __init__(
        self,
        emitter: EventEmitter,
        gui,
        symbol_getter: Callable[[], str],
        pf_min: float = 1.3,
        expectancy_min: float = 0.0,
        metrics_window: int = 30,
        atr_ratio_threshold: float = 0.5,   # +50% vs baseline
        atr_baseline_len: int = 100,
        reopt_cooldown_s: int = 1800,       # 30 min cooldown
        walkforward_interval_s: Optional[int] = 3600,  # every 1h
        walkforward_min_closed_trades: int = 10,
        enable_auto_trade: bool = True,
        auto_trade_interval_s: int = 30,
        market_data_provider: Optional["MarketDataProvider"] = None,
        *,
        signal_service: Optional[SignalService] = None,
        risk_service: Optional[RiskService] = None,
        execution_service: Optional[ExecutionService] = None,
        data_provider: Optional[DataProvider] = None,
        bootstrap_context: Any | None = None,
        core_risk_engine: Any | None = None,
        core_execution_service: Any | None = None,
        ai_connector: Any | None = None,
    ) -> None:
        self.emitter = emitter
        self.gui = gui
        self.symbol_getter = symbol_getter
        self._db_manager = getattr(gui, "db", None)

        self.pf_min = pf_min
        self.expectancy_min = expectancy_min
        self.metrics_window = metrics_window

        self.atr_ratio_threshold = atr_ratio_threshold
        self.atr_baseline_len = atr_baseline_len

        self.reopt_cooldown_s = reopt_cooldown_s
        self.last_reopt_ts = 0.0

        self.walkforward_interval_s = walkforward_interval_s
        self.walkforward_min_closed_trades = walkforward_min_closed_trades

        self.enable_auto_trade = bool(enable_auto_trade)
        self._auto_trade_user_confirmed = False
        self.auto_trade_interval_s = auto_trade_interval_s

        self._closed_pnls: deque = deque(maxlen=max(10, metrics_window))
        self._atr_values: deque = deque(maxlen=max(50, atr_baseline_len*2))
        self._atr_baseline: Optional[float] = None

        self._stop = threading.Event()
        self._threads: List[threading.Thread] = []
        self._lock = threading.RLock()
        self._strategy_config: StrategyConfig = StrategyConfig.presets()["SAFE"].validate()
        self._strategy_override = False
        self._strategy_config_error_notified = False
        self._reduce_only_until: Dict[str, float] = {}
        self._risk_lock_until: float = 0.0
        self._last_risk_audit: Optional[Dict[str, Any]] = None
        self._market_data_provider = market_data_provider
        self._signal_service = signal_service or SignalService()
        self._provided_risk_service = risk_service
        self._execution_service = execution_service or ExecutionService(_NullExchangeAdapter(self.emitter))
        self._live_execution_adapter = getattr(self._execution_service, "_adapter", None)
        self._core_config_path: Path | None = None
        self._risk_profile_name: Optional[str] = None
        self._risk_profile_config: Optional["RiskProfileConfig"] = None
        self._risk_manager_settings: RiskManagerSettings | None = None
        self._risk_watch_interval = 5.0
        self._risk_watch_stop = threading.Event()
        self._risk_watch_thread: threading.Thread | None = None
        self._risk_config_mtime: float | None = None

        try:
            self._core_config_path = resolve_core_config_path()
        except Exception:  # pragma: no cover - środowiska bez pełnego runtime
            logger.debug("Nie udało się ustalić ścieżki konfiguracji core", exc_info=True)
            self._core_config_path = None

        runtime_metadata = load_runtime_entrypoint_metadata(
            "auto_trader",
            config_path=self._core_config_path,
            logger=logger,
        )
        self._runtime_metadata = runtime_metadata.to_dict() if runtime_metadata else {}
        self._compliance_live_allowed = bool(
            self._runtime_metadata.get("compliance_live_allowed")
        )
        if runtime_metadata:
            self._risk_profile_name = getattr(runtime_metadata, "risk_profile", None)
            logger.info("Runtime entrypoint auto_trader: %s", self._runtime_metadata)

        (
            resolved_name,
            profile_config,
            risk_manager_settings,
        ) = load_risk_manager_settings(
            "auto_trader",
            profile_name=self._risk_profile_name,
            config_path=self._core_config_path,
            logger=logger,
        )
        if resolved_name:
            self._risk_profile_name = resolved_name
        self._risk_profile_config = profile_config
        self._risk_manager_settings = risk_manager_settings
        if self._provided_risk_service is None:
            service_kwargs = self._risk_manager_settings.risk_service_kwargs()
            self._risk_service = RiskService(**service_kwargs)
        else:
            self._risk_service = self._provided_risk_service
            service_kwargs = self._risk_manager_settings.risk_service_kwargs()
            for attr, value in service_kwargs.items():
                if hasattr(self._risk_service, attr):
                    try:
                        setattr(self._risk_service, attr, value)
                    except Exception:  # pragma: no cover - defensywne
                        logger.debug("Nie udało się zaktualizować %s w RiskService", attr, exc_info=True)
        self._provided_risk_service = None
        if self._risk_profile_config is not None:
            applied = self._apply_runtime_risk_budget(self._strategy_config, force=True)
            if applied is not self._strategy_config:
                self._strategy_config = applied
            logger.info(
                "Zastosowano profil ryzyka %s: max_notional=%.4f trade_risk=%.4f max_leverage=%.2f",
                self._risk_profile_name,
                self._strategy_config.max_position_notional_pct,
                self._strategy_config.trade_risk_pct,
                self._strategy_config.max_leverage,
            )
        self._risk_config_mtime = self._get_risk_config_mtime()
        self._data_provider: Optional[DataProvider] = data_provider or self._build_data_provider()
        self._service_mode_enabled = self._data_provider is not None
        self._cooldowns: Dict[str, float] = {}
        self._service_tasks: Dict[Tuple[str, str], asyncio.Task[Any]] = {}
        self._service_loop: Optional[asyncio.AbstractEventLoop] = None
        self._paper_adapter: Optional[PaperTradingAdapter] = None
        self._paper_enabled = False
        self._exchange_config: Optional[Dict[str, Any]] = None
        self._refresh_execution_mode()

        self._bootstrap_context = bootstrap_context
        self._core_risk_engine = None
        self._core_execution_service = None
        self._core_execution_environment = "paper"
        self._core_portfolio_id = "autotrader"
        self._core_risk_profile: Optional[str] = None
        self._core_ai_connector: Optional[AIManagerDecisionConnector] = None
        self._core_ai_notional_by_symbol: Dict[str, float] = {}
        self._core_ai_default_notional: float | None = None
        self._core_account_equity: float = 1_000_000.0

        if bootstrap_context is not None:
            self._core_risk_engine = core_risk_engine or getattr(
                bootstrap_context, "risk_engine", None
            )
            # TODO(core-risk): confirm register_profile downstream gets real profile
            # objects when bootstrap_context is missing or incomplete.
            env = getattr(bootstrap_context, "environment", None)
            if env is not None:
                self._core_portfolio_id = getattr(env, "name", self._core_portfolio_id)
                env_value = getattr(getattr(env, "environment", None), "value", None)
                if env_value:
                    self._core_execution_environment = str(env_value)
            self._core_risk_profile = getattr(bootstrap_context, "risk_profile_name", None)
            candidate_execution_service = core_execution_service
            if (
                candidate_execution_service is None
                and CoreExecutionService is not None
                and isinstance(execution_service, CoreExecutionService)
            ):
                candidate_execution_service = execution_service
            if (
                candidate_execution_service is None
                and CoreExecutionService is not None
            ):
                context_service = getattr(bootstrap_context, "execution_service", None)
                if isinstance(context_service, CoreExecutionService):
                    candidate_execution_service = context_service
            self._core_execution_service = candidate_execution_service

            ai_manager_ctx = getattr(bootstrap_context, "ai_manager", None)
            env_ai_cfg = getattr(env, "ai", None) if env is not None else None
            default_strategy = None
            default_action = "enter"
            default_notional = None
            threshold_bps = getattr(bootstrap_context, "ai_threshold_bps", None)
            if env_ai_cfg is not None:
                default_strategy = getattr(env_ai_cfg, "default_strategy", None)
                default_action = getattr(env_ai_cfg, "default_action", default_action)
                default_notional = getattr(env_ai_cfg, "default_notional", None)
            if ai_manager_ctx is not None and AIManagerDecisionConnector is not None and self._core_risk_profile:
                try:
                    connector = ai_connector or AIManagerDecisionConnector(
                        ai_manager=ai_manager_ctx,
                        strategy=str(
                            default_strategy
                            or getattr(env, "default_strategy", "auto_ai_signal")
                        ),
                        risk_profile=self._core_risk_profile,
                        default_notional=float(default_notional or 1_000.0),
                        action=str(default_action or "enter"),
                        threshold_bps=threshold_bps,
                    )
                except Exception:  # pragma: no cover - diagnostyka inicjalizacji
                    logger.exception("Failed to initialise AIManagerDecisionConnector")
                    connector = None
                self._core_ai_connector = connector
                if connector is not None:
                    self._core_ai_default_notional = connector.default_notional
            if getattr(bootstrap_context, "ai_model_bindings", None):
                for binding in getattr(bootstrap_context, "ai_model_bindings", ()):  # type: ignore[attr-defined]
                    notional_value = getattr(binding, "notional", None)
                    symbol_value = getattr(binding, "symbol", None)
                    if notional_value and symbol_value:
                        normalized = self._normalize_symbol(symbol_value)
                        self._core_ai_notional_by_symbol[normalized] = float(notional_value)

        if self._core_ai_default_notional is None and self._core_ai_connector is not None:
            self._core_ai_default_notional = self._core_ai_connector.default_notional

        self._started = False
        self._auto_trade_thread_active = False

        # Subscribe to events
        emitter.on("trade_closed", self._on_trade_closed, tag="autotrader")
        emitter.on("bar", self._on_bar, tag="autotrader")

    # -- Public API --
    def _build_data_provider(self) -> Optional[DataProvider]:
        ex_mgr = getattr(self.gui, "ex_mgr", None)
        if ex_mgr is None:
            return None
        try:
            return ExchangeDataProvider(ex_mgr)
        except Exception:  # pragma: no cover - defensywne
            logger.exception("Failed to initialise ExchangeDataProvider")
            return None

    def _apply_runtime_risk_budget(
        self,
        cfg: StrategyConfig,
        *,
        force: bool = False,
    ) -> StrategyConfig:
        if self._risk_profile_config is None:
            return cfg
        if not force and self._strategy_override:
            return cfg
        try:
            return cfg.apply_risk_profile(self._risk_profile_config)
        except Exception:
            logger.debug(
                "Nie udało się zastosować profilu ryzyka %s do konfiguracji strategii",
                self._risk_profile_name,
                exc_info=True,
            )
            return cfg

    def update_risk_manager_settings(
        self,
        settings: RiskManagerSettings,
        *,
        profile_name: str | None = None,
        profile_config: Any | None = None,
    ) -> None:
        if not isinstance(settings, RiskManagerSettings):
            raise TypeError("Oczekiwano instancji RiskManagerSettings")

        with self._lock:
            self._risk_manager_settings = settings
            if profile_name:
                self._risk_profile_name = profile_name
            if profile_config is not None:
                self._risk_profile_config = profile_config

            service_kwargs = settings.risk_service_kwargs()
            for attr, value in service_kwargs.items():
                if hasattr(self._risk_service, attr):
                    try:
                        setattr(self._risk_service, attr, value)
                    except Exception:
                        logger.debug(
                            "Nie udało się zaktualizować atrybutu %s w RiskService",
                            attr,
                            exc_info=True,
                        )

            if self._risk_profile_config is not None:
                updated = self._apply_runtime_risk_budget(self._strategy_config, force=True)
                if updated is not self._strategy_config:
                    self._strategy_config = updated
                    logger.info(
                        "Zaktualizowano konfigurację strategii na podstawie profilu %s",
                        self._risk_profile_name,
                    )

        message = f"Risk profile active: {self._risk_profile_name or 'default'}"
        try:
            self.emitter.log(message, component="AutoTrader")
        except Exception:  # pragma: no cover - defensywne logowanie
            logger.info(message)

    def reload_risk_manager_settings(
        self,
        *,
        profile_name: str | None = None,
        config_path: Path | None = None,
    ) -> tuple[str | None, RiskManagerSettings, Any | None]:
        """Ponownie wczytuje ustawienia profilu ryzyka z runtime metadata."""

        candidate = profile_name or self._risk_profile_name
        cfg_path = config_path or self._core_config_path
        try:
            resolved_name, profile_cfg, settings = load_risk_manager_settings(
                "auto_trader",
                profile_name=candidate,
                config_path=cfg_path,
                logger=logger,
            )
        except Exception:
            logger.exception("Nie udało się przeładować profilu ryzyka AutoTradera")
            if self._risk_manager_settings is None:
                raise
            return self._risk_profile_name, self._risk_manager_settings, self._risk_profile_config

        final_name = resolved_name or candidate
        self.update_risk_manager_settings(
            settings,
            profile_name=final_name,
            profile_config=profile_cfg,
        )
        self._risk_config_mtime = self._get_risk_config_mtime()
        return final_name, settings, profile_cfg

    def _get_risk_config_mtime(self) -> float | None:
        if not self._core_config_path:
            return None
        try:
            return Path(self._core_config_path).stat().st_mtime
        except FileNotFoundError:
            return None
        except Exception:  # pragma: no cover - defensywne logowanie
            logger.debug("Nie udało się pobrać mtime konfiguracji core", exc_info=True)
            return None

    def _start_risk_watcher(self) -> None:
        if self._core_config_path is None:
            return
        if self._risk_watch_thread and self._risk_watch_thread.is_alive():
            return

        self._risk_watch_stop.clear()

        def _loop() -> None:
            while not self._risk_watch_stop.wait(self._risk_watch_interval):
                try:
                    self._check_risk_config_change()
                except Exception:  # pragma: no cover - defensywne
                    logger.exception("Watcher profilu ryzyka AutoTradera zgłosił wyjątek")

        thread = threading.Thread(target=_loop, name="autotrader-risk-watch", daemon=True)
        thread.start()
        self._risk_watch_thread = thread

    def _stop_risk_watcher(self) -> None:
        self._risk_watch_stop.set()
        thread = self._risk_watch_thread
        if thread and thread.is_alive():
            thread.join(timeout=1.5)
        self._risk_watch_thread = None
        self._risk_watch_stop = threading.Event()

    def _check_risk_config_change(self) -> bool:
        new_mtime = self._get_risk_config_mtime()
        if new_mtime is None:
            self._risk_config_mtime = None
            return False
        if self._risk_config_mtime is None:
            self._risk_config_mtime = new_mtime
            return False
        if new_mtime <= self._risk_config_mtime:
            return False
        self._risk_config_mtime = new_mtime
        try:
            self.reload_risk_manager_settings()
        except Exception:  # pragma: no cover - diagnostyka runtime
            logger.exception("Automatyczne przeładowanie profilu ryzyka nie powiodło się")
            return False
        return True

    def start(self) -> None:
        self._stop.clear()
        self._started = True
        self._threads = []
        # Walk-forward loop only if configured
        if self.walkforward_interval_s:
            t = threading.Thread(target=self._walkforward_loop, daemon=True)
            t.start()
            self._threads.append(t)
        if self.enable_auto_trade and self._auto_trade_user_confirmed:
            self._start_auto_trade_thread()
        elif self.enable_auto_trade:
            message = (
                "Auto-trade awaiting explicit activation. Użyj panelu sterowania, "
                "aby włączyć handel automatyczny."
            )
            try:
                self.emitter.log(message, level="WARNING", component="AutoTrader")
            except Exception:
                logger.warning(message)
        self._start_risk_watcher()
        self.emitter.log("AutoTrader started.", component="AutoTrader")
        logger.info("AutoTrader worker threads started")

    def _start_auto_trade_thread(self) -> None:
        if self._auto_trade_thread_active:
            return
        t2 = threading.Thread(target=self._auto_trade_loop, daemon=True)
        t2.start()
        self._threads.append(t2)
        self._auto_trade_thread_active = True

    def stop(self) -> None:
        self._stop.set()
        self.emitter.off("trade_closed", tag="autotrader")
        self.emitter.off("bar", tag="autotrader")
        self._stop_risk_watcher()
        self.emitter.log("AutoTrader stopped.", component="AutoTrader")
        logger.info("AutoTrader stop requested")
        for t in list(self._threads):
            try:
                if t.is_alive():
                    t.join(timeout=2.0)
            except Exception:
                logger.exception("Error while joining AutoTrader thread")
        self._threads.clear()
        self._auto_trade_thread_active = False
        self._auto_trade_user_confirmed = False
        self._started = False

    def set_enable_auto_trade(self, flag: bool) -> None:
        with self._lock:
            self.enable_auto_trade = bool(flag)
            if not self.enable_auto_trade:
                self._auto_trade_user_confirmed = False
            if (
                self.enable_auto_trade
                and self._auto_trade_user_confirmed
                and self._started
                and not self._auto_trade_thread_active
            ):
                self._start_auto_trade_thread()
        self.emitter.log(f"Auto-Trade {'ENABLED' if flag else 'DISABLED'}.", component="AutoTrader")

    def confirm_auto_trade(self, confirmed: bool = True) -> None:
        """Ustawia ręczne potwierdzenie niezbędne do startu auto-trade."""

        with self._lock:
            self._auto_trade_user_confirmed = bool(confirmed)
            status = "CONFIRMED" if self._auto_trade_user_confirmed else "REVOKED"
            should_start = (
                self.enable_auto_trade
                and self._auto_trade_user_confirmed
                and self._started
                and not self._auto_trade_thread_active
            )
        self.emitter.log(
            f"Auto-Trade confirmation {status}.",
            component="AutoTrader",
        )
        if should_start:
            self._start_auto_trade_thread()

    def configure(self, **kwargs: Any) -> None:
        """Runtime reconfiguration from the ControlPanel."""
        with self._lock:
            for key, val in kwargs.items():
                if key == "strategy":
                    self._update_strategy_config(val)
                    continue
                if key == "exchange":
                    if isinstance(val, Mapping):
                        exchange_payload = dict(val)
                        if "adapter" in exchange_payload:
                            self._live_execution_adapter = exchange_payload["adapter"]
                        self._exchange_config = exchange_payload
                    else:
                        self._exchange_config = None
                    if not self._paper_enabled:
                        adapter = self._live_execution_adapter or _NullExchangeAdapter(self.emitter)
                        self._execution_service.set_adapter(adapter)
                    continue
                if key == "enable_auto_trade":
                    self.set_enable_auto_trade(bool(val))
                    continue
                if key == "confirm_auto_trade":
                    self.confirm_auto_trade(bool(val))
                    continue
                if not hasattr(self, key):
                    continue
                setattr(self, key, val)
        self._refresh_execution_mode()
        self.emitter.log(f"AutoTrader reconfigured: {kwargs}", component="AutoTrader")

    # -- Event handlers --
    def _on_trade_closed(
        self,
        symbol: str,
        side: str,
        entry: float,
        exit: float,
        pnl: float,
        ts: float,
        meta: Dict[str, Any] | None = None,
        **_,
    ) -> None:
        self._closed_pnls.append(pnl)
        try:
            prometheus_metrics.record_trade_close(symbol, float(pnl))
        except Exception:
            logger.debug("Prometheus record_trade_close skipped", exc_info=True)
        pf, exp, win_rate = self._compute_metrics()
        self.emitter.emit(
            "metrics_updated",
            pf=pf,
            expectancy=exp,
            win_rate=win_rate,
            window=len(self._closed_pnls),
            ts=time.time(),
        )
        self._persist_performance_metrics(symbol, pf, exp, win_rate)

        # Check thresholds
        trigger_reason = None
        details: Dict[str, Any] = {}
        if pf is not None and pf < self.pf_min:
            trigger_reason = "pf_drop"
            details["pf"] = pf
        if exp is not None and exp < self.expectancy_min:
            trigger_reason = (trigger_reason + "+expectancy_drop") if trigger_reason else "expectancy_drop"
            details["expectancy"] = exp
        if trigger_reason:
            self._maybe_reoptimize(trigger_reason, details)

    def _on_bar(self, symbol: str, o: float, h: float, l: float, c: float, ts: float, **_) -> None:
        # TR approximation (if no prev close given we use current bar-only proxy)
        tr = max(h - l, abs(h - c), abs(l - c))
        self._atr_values.append(tr)
        # Compute ATR using simple moving average of TRs
        if len(self._atr_values) >= max(14, self.atr_baseline_len):
            atr = sum(list(self._atr_values)[-14:]) / 14.0
            if self._atr_baseline is None and len(self._atr_values) >= self.atr_baseline_len:
                self._atr_baseline = sum(list(self._atr_values)[:self.atr_baseline_len]) / float(self.atr_baseline_len)
            baseline = self._atr_baseline or atr
            ratio = (atr - baseline) / baseline if baseline > 0 else 0.0
            self.emitter.emit("atr_updated", atr=atr, baseline=baseline, ratio=ratio, ts=ts)
            if self._atr_baseline and ratio >= self.atr_ratio_threshold:
                self._maybe_reoptimize("atr_spike", {"atr": atr, "baseline": baseline, "ratio": ratio})

    # -- Helpers --
    def _compute_metrics(self) -> tuple[Optional[float], Optional[float], Optional[float]]:
        if not self._closed_pnls:
            return (None, None, None)
        pnls = list(self._closed_pnls)
        wins = [p for p in pnls if p > 0]
        losses = [-p for p in pnls if p < 0]
        gross_profit = sum(wins)
        gross_loss = sum(losses)
        pf = (gross_profit / gross_loss) if gross_loss > 0 else (float('inf') if gross_profit > 0 else None)
        # Expectancy per trade (avg pnl)
        expectancy = statistics.mean(pnls) if pnls else None
        win_rate = (len(wins) / len(pnls)) if pnls else None
        return (pf, expectancy, win_rate)

    def _resolve_db(self):
        db = self._db_manager
        if db is None:
            candidate = getattr(self.gui, "db", None)
            if candidate is not None:
                db = candidate
                self._db_manager = candidate
        if db is None or not hasattr(db, "sync"):
            return None
        return db

    def _resolve_mode(self) -> str:
        network_var = getattr(self.gui, "network_var", None)
        if network_var is not None and hasattr(network_var, "get"):
            try:
                network = str(network_var.get()).strip().lower()
            except Exception:
                network = ""
            if network in {"testnet", "paper", "demo"}:
                return "paper"
        return "live"

    def _log_metric(
        self,
        metric: str,
        value: Optional[float],
        *,
        symbol: str,
        window: int,
        extra: Optional[Dict[str, Any]] = None,
    ) -> None:
        if value is None:
            return
        db = self._resolve_db()
        if db is None:
            return
        context: Dict[str, Any] = {"symbol": symbol, "window": window, "source": "AutoTrader"}
        if extra:
            context.update(extra)
        payload = {
            "metric": metric,
            "value": float(value),
            "window": window,
            "symbol": symbol,
            "mode": self._resolve_mode(),
            "context": context,
        }
        try:
            db.sync.log_performance_metric(payload)
        except Exception:
            logger.exception("Nie udało się zapisać metryki %s", metric)

    def _persist_performance_metrics(
        self,
        symbol: str,
        pf: Optional[float],
        expectancy: Optional[float],
        win_rate: Optional[float],
    ) -> None:
        window = len(self._closed_pnls)
        extra = {
            "profit_factor": pf,
            "expectancy": expectancy,
            "win_rate": win_rate,
        }
        self._log_metric("auto_trader_expectancy", expectancy, symbol=symbol, window=window, extra=extra)
        self._log_metric("auto_trader_profit_factor", pf, symbol=symbol, window=window, extra=extra)
        self._log_metric("auto_trader_win_rate", win_rate, symbol=symbol, window=window, extra=extra)

    def _maybe_reoptimize(self, reason: str, details: Dict[str, Any]) -> None:
        now = time.time()
        if now - self.last_reopt_ts < self.reopt_cooldown_s:
            self.emitter.log(f"Reopt skipped (cooldown): {reason} {details}", level="DEBUG", component="AutoTrader")
            return
        self.last_reopt_ts = now
        self.emitter.emit("reopt_triggered", reason=reason, details=details, ts=now)
        # Try to call AI retrain if available
        ai = getattr(self.gui, "ai_mgr", None)
        if ai is not None and hasattr(ai, "train"):
            try:
                # non-blocking retrain in thread
                threading.Thread(target=self._call_train_safe, args=(ai,), daemon=True).start()
            except Exception as e:
                self.emitter.log(f"AI retrain failed to start: {e!r}", level="ERROR", component="AutoTrader")
                logger.exception("AI retrain thread failed to start")
        else:
            self.emitter.log("AI manager not available; reopt event emitted only.", level="WARNING", component="AutoTrader")

    def _call_train_safe(self, ai) -> None:
        try:
            self.emitter.log("AI retrain started...", component="AutoTrader")
            ai.train()
            self.emitter.log("AI retrain finished.", component="AutoTrader")
        except Exception as e:
            self.emitter.log(f"AI retrain error: {e!r}", level="ERROR", component="AutoTrader")
            logger.exception("AI retrain raised an exception")

    # -- Loops --
    def _walkforward_loop(self) -> None:
        last_ts = 0.0
        while not self._stop.is_set():
            try:
                now = time.time()
                if last_ts == 0.0:
                    last_ts = now
                wf = self.walkforward_interval_s or 0
                if wf > 0 and (now - last_ts) >= wf:
                    # Optional guard: only if we have enough closed trades since last step
                    if len(self._closed_pnls) >= self.walkforward_min_closed_trades:
                        self._maybe_reoptimize("walk_forward_tick", {"closed_trades": len(self._closed_pnls)})
                    last_ts = now
            except Exception as e:
                self.emitter.log(f"Walk-forward loop error: {e!r}", level="ERROR", component="AutoTrader")
                logger.exception("Walk-forward loop error")
            self._stop.wait(1.0)

    def _run_service_loop(self) -> None:
        loop = asyncio.new_event_loop()
        self._service_loop = loop
        try:
            asyncio.set_event_loop(loop)
            loop.run_until_complete(self._service_loop_main())
        except Exception:  # pragma: no cover - defensywny log
            logger.exception("Service-based auto trade loop crashed")
        finally:
            try:
                pending = [task for task in asyncio.all_tasks(loop=loop) if not task.done()]
                for task in pending:
                    task.cancel()
                if pending:
                    loop.run_until_complete(asyncio.gather(*pending, return_exceptions=True))
                loop.run_until_complete(loop.shutdown_asyncgens())
            except Exception:
                logger.exception("Failed to shutdown auto trade service loop")
            finally:
                asyncio.set_event_loop(None)
                loop.close()
                self._service_loop = None

    async def _service_loop_main(self) -> None:
        try:
            while not self._stop.is_set():
                schedule = self._resolve_schedule_entries()
                await self._ensure_service_schedule(schedule)
                await asyncio.sleep(0.5)
        finally:
            await self._cancel_service_tasks()

    async def _ensure_service_schedule(self, schedule: List[Tuple[str, str]]) -> None:
        desired = {(sym, tf) for sym, tf in schedule if sym}
        for key in list(self._service_tasks):
            if key not in desired:
                task = self._service_tasks.pop(key)
                task.cancel()
                with exception_guard("AutoTrader.scheduler"):
                    await asyncio.gather(task, return_exceptions=True)
        for entry in schedule:
            if entry not in self._service_tasks:
                symbol, timeframe = entry
                if not symbol:
                    continue
                self._service_tasks[entry] = self._create_service_task(symbol, timeframe)

    def _create_service_task(self, symbol: str, timeframe: str) -> asyncio.Task[Any]:
        task = asyncio.create_task(self._symbol_service_loop(symbol, timeframe))
        entry = (symbol, timeframe)

        def _handle_completion(completed: asyncio.Task[Any]) -> None:
            self._service_tasks.pop(entry, None)
            if completed.cancelled():
                return
            try:
                exc = completed.exception()
            except asyncio.CancelledError:
                return
            except Exception:  # pragma: no cover - defensywne logowanie callbacku
                logger.exception(
                    "Failed to inspect service task exception for %s@%s",
                    symbol,
                    timeframe,
                )
                return
            if exc is None:
                return

            message = (
                f"Service task for {symbol}@{timeframe} crashed: {exc!r}"
            )
            try:
                self.emitter.log(message, level="ERROR", component="AutoTrader")
            except Exception:  # pragma: no cover - nie przerywamy callbacku
                logger.exception("Failed to forward service task crash to emitter")

            logger.error(
                "Service task for %s@%s crashed",
                symbol,
                timeframe,
                exc_info=exc,
            )

            try:
                _emit_alert(
                    message,
                    severity=AlertSeverity.ERROR,
                    source="autotrader",
                    context={
                        "symbol": symbol,
                        "timeframe": timeframe,
                    },
                    exception=exc if isinstance(exc, BaseException) else None,
                )
            except Exception:  # pragma: no cover - nie przerywamy callbacku
                logger.exception("Failed to emit alert for service task crash")

            try:
                self._register_cooldown(symbol, "service_task_crash")
            except Exception:  # pragma: no cover - nie przerywamy callbacku
                logger.exception("Failed to register cooldown after service task crash")

        task.add_done_callback(_handle_completion)
        return task

    async def _cancel_service_tasks(self) -> None:
        if not self._service_tasks:
            return
        tasks = list(self._service_tasks.values())
        for task in tasks:
            task.cancel()
        with exception_guard("AutoTrader.scheduler"):
            await asyncio.gather(*tasks, return_exceptions=True)
        self._service_tasks.clear()

    async def _symbol_service_loop(self, symbol: str, timeframe: str) -> None:
        interval = max(0.1, float(self.auto_trade_interval_s))
        while not self._stop.is_set():
            if not self.enable_auto_trade or not self._auto_trade_user_confirmed:
                await asyncio.sleep(interval)
                continue
            if self._is_symbol_on_cooldown(symbol):
                await asyncio.sleep(interval)
                continue
            await self._trade_once(symbol, timeframe)
            await asyncio.sleep(interval)

    def _resolve_schedule_entries(self) -> List[Tuple[str, str]]:
        timeframe = self._resolve_timeframe()
        entries: List[Tuple[str, str]] = []
        try:
            raw = self.symbol_getter()
        except Exception:
            logger.exception("Symbol getter failed")
            return entries

        if isinstance(raw, str):
            symbol = raw.strip()
            if symbol:
                entries.append((symbol, timeframe))
            return entries
        if isinstance(raw, Mapping):
            for sym, tf in raw.items():
                symbol = str(sym).strip()
                tf_value = str(tf).strip() or timeframe
                if symbol:
                    entries.append((symbol, tf_value))
            return entries
        if isinstance(raw, Iterable):
            for item in raw:
                if isinstance(item, tuple) and len(item) >= 2:
                    symbol = str(item[0]).strip()
                    tf_value = str(item[1]).strip() or timeframe
                else:
                    symbol = str(item).strip()
                    tf_value = timeframe
                if symbol:
                    entries.append((symbol, tf_value))
            return entries
        if raw:
            symbol = str(raw).strip()
            if symbol:
                entries.append((symbol, timeframe))
        return entries

    def _resolve_timeframe(self) -> str:
        timeframe = "1m"
        tf_var = getattr(self.gui, "timeframe_var", None)
        if tf_var is not None and hasattr(tf_var, "get"):
            try:
                value = tf_var.get()
            except Exception:
                value = None
            if value:
                timeframe = str(value)
        return timeframe

    def _is_symbol_on_cooldown(self, symbol: str) -> bool:
        with self._lock:
            until = self._cooldowns.get(symbol, 0.0)
            if not until:
                return False
            now = time.time()
            if now >= until:
                self._cooldowns.pop(symbol, None)
                return False
            return True

    def _register_cooldown(self, symbol: str, reason: str, duration: Optional[float] = None) -> None:
        cfg = self._get_strategy_config()
        cooldown = float(duration) if duration is not None else max(float(cfg.violation_cooldown_s), float(self.auto_trade_interval_s))
        until = time.time() + cooldown
        with self._lock:
            self._cooldowns[symbol] = until
        self.emitter.log(
            f"Cooldown applied for {symbol}: {reason} (until {until:.0f})",
            level="WARNING",
            component="AutoTrader",
        )

    async def _trade_once(self, symbol: str, timeframe: str) -> None:
        if self._data_provider is None:
            return
        with exception_guard("AutoTrader.trade"):
            cfg = self._get_strategy_config()
            strategy_name = cfg.preset or "SAFE"
            metadata = self._resolve_strategy_metadata(strategy_name)
            market_payload = await self._build_market_payload(symbol, timeframe)
            if not market_payload:
                return
            self._execution_service.update_market_data(symbol, timeframe, market_payload)
            price = float(market_payload.get("price") or 0.0)
            portfolio_snapshot = self._resolve_portfolio_snapshot(symbol, price)
            portfolio_value = float(
                portfolio_snapshot.get("value")
                or portfolio_snapshot.get("portfolio_value")
                or portfolio_snapshot.get("equity")
                or 0.0
            )
            position = float(portfolio_snapshot.get("position") or portfolio_snapshot.get("qty") or 0.0)
            compliance_allowed = self._compliance_live_allowed and bool(
                cfg.compliance_confirmed
                and cfg.api_keys_configured
                and cfg.acknowledged_risk_disclaimer
            )
            context = self._signal_service.build_context(
                symbol=symbol,
                timeframe=timeframe,
                portfolio_value=portfolio_value,
                position=position,
                metadata=metadata,
                mode=cfg.mode,
                compliance_live_allowed=compliance_allowed,
            )
            signal = await self._signal_service.run_strategy(
                strategy_name,
                context,
                market_payload,
                self._data_provider,
            )
            if signal is None:
                return
            market_state = self._build_market_state(portfolio_snapshot, market_payload)
            assessment = self._risk_service.assess(signal, context, market_state)
            base_value = portfolio_value if portfolio_value > 0 else 1.0
            fraction = float(assessment.size or 0.0) / base_value
            decision = RiskDecision(
                should_trade=bool(assessment.allow),
                fraction=fraction,
                state="ok" if assessment.allow else "reject",
                reason=assessment.reason,
                details={"market_state": market_state},
                stop_loss_pct=assessment.stop_loss,
                take_profit_pct=assessment.take_profit,
                mode=cfg.mode,
            )
            self._emit_risk_audit(
                symbol,
                signal.action or "HOLD",
                decision,
                float(market_state.get("price") or 0.0),
            )
            if not assessment.allow:
                self._register_cooldown(symbol, assessment.reason or "risk_rejected")
                return

            if assessment.size is not None:
                signal.size = assessment.size
            if assessment.stop_loss is not None and signal.stop_loss is None:
                signal.stop_loss = assessment.stop_loss
            if assessment.take_profit is not None and signal.take_profit is None:
                signal.take_profit = assessment.take_profit
            signal.payload.setdefault("market_state", market_state)
            signal.payload.setdefault("price", market_state.get("price"))

            context.require_demo_mode()
            result = await self._execution_service.execute(signal, context)
            if result is not None:
                self._sync_paper_gui_state(
                    symbol,
                    signal.action or "",
                    float(market_state.get("price") or price or 0.0),
                    signal.size,
                )
                try:
                    prometheus_metrics.record_order(symbol, signal.action, float(signal.size or 0.0))
                except Exception:
                    logger.debug("Prometheus record_order skipped", exc_info=True)
                self.emitter.emit("auto_trade_tick", symbol=symbol, ts=time.time())
                self.emitter.log(
                    f"Auto-trade executed: {symbol} {signal.action}",
                    component="AutoTrader",
                )
            with self._lock:
                self._cooldowns.pop(symbol, None)

    def _sync_paper_gui_state(
        self,
        symbol: str,
        action: str,
        price: float,
        size: float | None,
    ) -> None:
        if not self._paper_enabled:
            return
        gui = getattr(self, "gui", None)
        if gui is None:
            return

<<<<<<< HEAD
        action_norm = str(action or "").upper()
        if action_norm not in {"BUY", "SELL"}:
            return

        side = "buy" if action_norm == "BUY" else "sell"
=======
        side = "buy" if str(action).upper() == "BUY" else "sell"
>>>>>>> bd9bfdd1
        try:
            price_value = float(price)
        except Exception:
            price_value = 0.0

        bridge = getattr(gui, "_bridge_execute_trade", None)
        if callable(bridge):
            try:
                bridge(symbol, side, price_value)
            except Exception:  # pragma: no cover - defensywne logowanie
                logger.debug("Paper GUI bridge sync failed", exc_info=True)

        snapshot: Mapping[str, Any] = {}
        adapter = self._paper_adapter
        if adapter is not None:
            try:
                raw_snapshot = adapter.portfolio_snapshot(symbol)
            except Exception:  # pragma: no cover - defensywne logowanie
                logger.debug("Paper portfolio snapshot failed", exc_info=True)
                raw_snapshot = None
            if isinstance(raw_snapshot, Mapping):
<<<<<<< HEAD
                snapshot = dict(raw_snapshot)
=======
                snapshot = raw_snapshot
>>>>>>> bd9bfdd1

        balance = snapshot.get("value") if snapshot else None
        if balance is not None:
            try:
                balance_value = float(balance)
            except Exception:
                balance_value = None
            if balance_value is not None:
                try:
                    gui.paper_balance = balance_value
                except Exception:
                    pass
                balance_var = getattr(gui, "paper_balance_var", None)
                if balance_var is not None and hasattr(balance_var, "set"):
                    try:
                        balance_var.set(f"{balance_value:,.2f}")
                    except Exception:
                        logger.debug("Failed to update paper_balance_var", exc_info=True)

        positions_attr = getattr(gui, "_open_positions", None)
        if isinstance(positions_attr, dict):
<<<<<<< HEAD
            symbol_str = "" if symbol is None else str(symbol)
            symbol_key = symbol_str.upper() or symbol_str
            if action_norm == "SELL":
=======
            symbol_key = str(symbol)
            if side == "sell":
>>>>>>> bd9bfdd1
                positions_attr.pop(symbol_key, None)
            else:
                qty_candidate: Any = snapshot.get("position") if snapshot else None
                if qty_candidate is None:
                    qty_candidate = size
                try:
                    qty_value = float(qty_candidate) if qty_candidate is not None else 0.0
                except Exception:
                    qty_value = 0.0
                if qty_value <= 0 and size is not None:
                    try:
                        qty_value = float(size)
                    except Exception:
                        qty_value = 0.0
                entry_candidate = snapshot.get("price") if snapshot else None
                if entry_candidate is None:
                    entry_candidate = price_value
                try:
                    entry_value = float(entry_candidate)
                except Exception:
                    entry_value = price_value
                if qty_value > 0:
                    positions_attr[symbol_key] = {
<<<<<<< HEAD
                        "side": side,
=======
                        "side": "buy",
>>>>>>> bd9bfdd1
                        "qty": qty_value,
                        "entry": entry_value,
                    }

    async def _build_market_payload(self, symbol: str, timeframe: str) -> Optional[Dict[str, Any]]:
        if self._data_provider is None:
            return None
        with exception_guard("AutoTrader.market_data"):
            ohlcv = await self._data_provider.get_ohlcv(symbol, timeframe, limit=256)
            ticker = await self._data_provider.get_ticker(symbol)
        payload: Dict[str, Any] = {
            "ohlcv": ohlcv or {},
            "ticker": ticker or {},
        }
        payload["price"] = self._extract_price_from_payload(payload)
        return payload

    def _build_market_state(
        self,
        portfolio_snapshot: Mapping[str, Any],
        market_payload: Mapping[str, Any],
    ) -> Dict[str, Any]:
        price = float(market_payload.get("price") or 0.0)
        daily_loss = float(
            portfolio_snapshot.get("daily_loss_pct")
            or portfolio_snapshot.get("daily_loss")
            or 0.0
        )
        portfolio_value = float(
            portfolio_snapshot.get("value")
            or portfolio_snapshot.get("portfolio_value")
            or portfolio_snapshot.get("equity")
            or 0.0
        )
        position_qty = float(
            portfolio_snapshot.get("position")
            or portfolio_snapshot.get("qty")
            or 0.0
        )
        notional = abs(position_qty * price)
        position_fraction = notional / portfolio_value if portfolio_value > 0 else 0.0
        drawdown = portfolio_snapshot.get("drawdown_pct") or portfolio_snapshot.get("max_drawdown_pct")
        if drawdown is None:
            drawdown = portfolio_snapshot.get("drawdown")
        try:
            drawdown_value = float(drawdown) if drawdown is not None else 0.0
        except Exception:
            drawdown_value = 0.0

        open_positions_raw = (
            portfolio_snapshot.get("open_positions")
            or portfolio_snapshot.get("positions")
            or portfolio_snapshot.get("active_positions")
        )
        open_positions = self._infer_open_positions(open_positions_raw, position_qty)

        portfolio_exposure = portfolio_snapshot.get("portfolio_exposure_pct")
        try:
            exposure_value = float(portfolio_exposure)
        except Exception:
            exposure_value = position_fraction

        return {
            "price": price,
            "daily_loss_pct": daily_loss,
            "portfolio_value": portfolio_value,
            "position_notional_pct": position_fraction,
            "portfolio_exposure_pct": max(0.0, exposure_value),
            "open_positions": open_positions,
            "drawdown_pct": drawdown_value,
        }

    @staticmethod
    def _infer_open_positions(raw: Any, current_position: float) -> int:
        if raw is None:
            return 1 if current_position else 0
        if isinstance(raw, (int, float)):
            try:
                value = int(raw)
            except Exception:
                value = 0
            return max(0, value)
        if isinstance(raw, Mapping):
            count = 0
            for entry in raw.values():
                if isinstance(entry, Mapping):
                    qty = entry.get("qty") or entry.get("quantity")
                    try:
                        if float(qty):
                            count += 1
                    except Exception:
                        continue
                elif entry:
                    count += 1
            if count:
                return count
            return 1 if current_position else 0
        if isinstance(raw, Iterable) and not isinstance(raw, (str, bytes)):
            count = 0
            for entry in raw:
                if isinstance(entry, Mapping):
                    qty = entry.get("qty") or entry.get("quantity")
                    try:
                        if float(qty):
                            count += 1
                    except Exception:
                        continue
                elif entry:
                    count += 1
            return count
        return 1 if current_position else 0

    def _extract_price_from_payload(self, market_payload: Mapping[str, Any]) -> float:
        ticker = market_payload.get("ticker") if isinstance(market_payload, Mapping) else None
        if isinstance(ticker, Mapping):
            for key in ("last", "close", "bid", "ask", "price"):
                value = ticker.get(key)
                if isinstance(value, (int, float)):
                    return float(value)
        ohlcv = market_payload.get("ohlcv") if isinstance(market_payload, Mapping) else None
        if isinstance(ohlcv, Mapping):
            close = ohlcv.get("close")
            if isinstance(close, (int, float)):
                return float(close)
        if isinstance(ohlcv, pd.DataFrame) and not ohlcv.empty:
            try:
                return float(ohlcv["close"].iloc[-1])
            except Exception:
                pass
        if isinstance(ohlcv, Iterable):
            try:
                last = list(ohlcv)[-1]
                if isinstance(last, Mapping):
                    value = last.get("close")
                    if isinstance(value, (int, float)):
                        return float(value)
                elif isinstance(last, (list, tuple)) and last:
                    candidate = last[4] if len(last) > 4 else last[-2]
                    if isinstance(candidate, (int, float)):
                        return float(candidate)
            except Exception:
                pass
        return 0.0

    def _resolve_strategy_metadata(self, strategy_name: str) -> StrategyMetadata:
        try:
            strategy_cls = self._signal_service._registry.get(strategy_name)
        except KeyError:
            return StrategyMetadata(name=strategy_name or "Unknown", description="AutoTrader context")
        metadata = getattr(strategy_cls, "metadata", None)
        if isinstance(metadata, StrategyMetadata):
            return metadata
        return StrategyMetadata(name=strategy_cls.__name__, description="AutoTrader context")

    def _resolve_portfolio_snapshot(self, symbol: str, price: float) -> Dict[str, Any]:
        adapter_snapshot = self._execution_service.portfolio_snapshot(symbol)
        if adapter_snapshot:
            return {
                "value": float(adapter_snapshot.get("value", 0.0)),
                "position": float(adapter_snapshot.get("position", 0.0)),
                "daily_loss_pct": 0.0,
                "price": float(adapter_snapshot.get("price", price)),
            }
        snapshot_fn = getattr(self.gui, "get_portfolio_snapshot", None)
        if callable(snapshot_fn):
            try:
                snapshot = snapshot_fn(symbol=symbol)
                if isinstance(snapshot, Mapping):
                    return dict(snapshot)
            except Exception:
                logger.exception("Portfolio snapshot retrieval failed")
        balance = float(getattr(self.gui, "paper_balance", 0.0) or 0.0)
        positions = getattr(self.gui, "_open_positions", {})
        qty = 0.0
        if isinstance(positions, Mapping):
            entry = positions.get(symbol)
            if isinstance(entry, Mapping):
                qty = float(entry.get("qty") or entry.get("quantity") or 0.0)
                entry_price = float(entry.get("entry") or price or 0.0)
            else:
                entry_price = price
        else:
            entry_price = price
        notional = qty * float(price or entry_price or 0.0)
        return {
            "value": balance + notional,
            "position": qty,
            "daily_loss_pct": 0.0,
        }

    def _refresh_execution_mode(self) -> None:
        cfg = self._get_strategy_config()
        exchange_cfg = self._exchange_config or {}
        testnet_active = bool(exchange_cfg.get("testnet", True))
        mode = str(getattr(cfg, "mode", "")).lower()
        has_live_adapter = self._live_execution_adapter is not None
        if mode in {"demo", "paper"} or (not has_live_adapter and testnet_active):
            self._enable_paper_trading()
        else:
            self._disable_paper_trading()

    def _resolve_paper_initial_balance(self) -> float:
        def _coerce_positive(value: Any) -> float | None:
            if value is None:
                return None
            try:
                numeric = float(value)
            except Exception:
                return None
            if numeric > 0:
                return numeric
            return None

        gui_balance = _coerce_positive(getattr(self.gui, "paper_balance", None))
        if gui_balance is not None:
            return gui_balance

        strategy_balance: float | None = None
        strategy_cfg: StrategyConfig | None
        try:
            strategy_cfg = self._get_strategy_config()
        except Exception:
            strategy_cfg = getattr(self, "_strategy_config", None)
        if strategy_cfg is not None:
            for attr in ("paper_balance", "paper_capital", "initial_balance", "starting_balance"):
                candidate = _coerce_positive(getattr(strategy_cfg, attr, None))
                if candidate is not None:
                    strategy_balance = candidate
                    break
            if strategy_balance is None:
                max_usd = _coerce_positive(getattr(strategy_cfg, "max_position_usd", None))
                notional_pct = _coerce_positive(getattr(strategy_cfg, "max_position_notional_pct", None))
                if max_usd is not None and notional_pct:
                    try:
                        derived = max_usd / notional_pct
                    except ZeroDivisionError:
                        derived = 0.0
                    if derived > 0:
                        strategy_balance = derived
        if strategy_balance is not None:
            return strategy_balance

        profile_balance: float | None = None
        profile_cfg = self._risk_profile_config
        if profile_cfg is not None:
            profile_mapping: Mapping[str, Any] | None = profile_cfg if isinstance(profile_cfg, Mapping) else None
            for attr in ("paper_balance", "paper_capital", "initial_balance", "starting_balance", "notional_capital"):
                value = getattr(profile_cfg, attr, None)
                if value is None and profile_mapping is not None:
                    value = profile_mapping.get(attr)
                candidate = _coerce_positive(value)
                if candidate is not None:
                    profile_balance = candidate
                    break
            if profile_balance is None:
                pct_value = _coerce_positive(
                    profile_mapping.get("max_position_pct") if profile_mapping is not None else getattr(profile_cfg, "max_position_pct", None)
                )
                if pct_value:
                    base_usd = _coerce_positive(getattr(strategy_cfg, "max_position_usd", None) if strategy_cfg is not None else None)
                    if base_usd is not None:
                        try:
                            derived = base_usd / pct_value
                        except ZeroDivisionError:
                            derived = 0.0
                        if derived > 0:
                            profile_balance = derived
        if profile_balance is not None:
            return profile_balance

        risk_settings = getattr(self, "_risk_manager_settings", None)
        if risk_settings is not None:
            per_trade_pct = _coerce_positive(getattr(risk_settings, "max_risk_per_trade", None))
            strategy_usd = _coerce_positive(getattr(strategy_cfg, "max_position_usd", None) if strategy_cfg is not None else None)
            if per_trade_pct and strategy_usd is not None:
                try:
                    derived = strategy_usd / per_trade_pct
                except ZeroDivisionError:
                    derived = 0.0
                if derived > 0:
                    return derived

        return 10_000.0

    def _enable_paper_trading(self) -> None:
        if self._paper_enabled:
            return
        initial_balance = self._resolve_paper_initial_balance()
        self._paper_adapter = PaperTradingAdapter(initial_balance=initial_balance)
        self._execution_service.set_adapter(self._paper_adapter)
        self._paper_enabled = True
        self.emitter.log("Paper trading engine enabled", component="AutoTrader")

    def _disable_paper_trading(self) -> None:
        if not self._paper_enabled:
            return
        target_adapter = self._live_execution_adapter or _NullExchangeAdapter(self.emitter)
        self._execution_service.set_adapter(target_adapter)
        self._paper_adapter = None
        self._paper_enabled = False
        self.emitter.log("Paper trading engine disabled", component="AutoTrader")

    def _auto_trade_loop(self) -> None:
        if self._service_mode_enabled:
            self._run_service_loop()
            return
        core_mode = (
            self._core_risk_engine is not None
            and self._core_execution_service is not None
            and self._core_ai_connector is not None
            and OrderRequest is not None
            and AccountSnapshot is not None
            and CoreExecutionContext is not None
        )
        while not self._stop.is_set():
            try:
                if not self.enable_auto_trade or not self._auto_trade_user_confirmed:
                    self._stop.wait(self.auto_trade_interval_s)
                    continue
                symbol = self.symbol_getter()
                if not symbol:
                    self._stop.wait(self.auto_trade_interval_s)
                    continue
                timeframe = "1m"
                tf_var = getattr(self.gui, "timeframe_var", None)
                if tf_var is not None and hasattr(tf_var, "get"):
                    try:
                        timeframe = tf_var.get() or timeframe
                    except Exception:
                        pass

                ex = getattr(self.gui, "ex_mgr", None)
                ai = getattr(self.gui, "ai_mgr", None)

                if core_mode:
                    handled = self._handle_core_auto_trade(symbol, timeframe)
                    self._stop.wait(self.auto_trade_interval_s)
                    if handled:
                        continue

                if hasattr(self.gui, "is_demo_mode_active"):
                    try:
                        if not self.gui.is_demo_mode_active():
                            guard_fn = getattr(self.gui, "is_live_trading_allowed", None)
                            if callable(guard_fn) and not guard_fn():
                                msg = "Auto-trade blocked: live trading requires explicit confirmation."
                                self.emitter.log(msg, level="WARNING", component="AutoTrader")
                                logger.warning("%s Skipping auto trade for %s", msg, symbol)
                                self._stop.wait(self.auto_trade_interval_s)
                                continue
                    except Exception:
                        logger.exception("Failed to evaluate live trading guard")

                df: Optional[pd.DataFrame] = None
                last_price: Optional[float] = None
                last_pred: Optional[float] = None

                if ai is not None and hasattr(ai, "predict_series"):
                    try:
                        last_pred, df, last_price = self._obtain_prediction(ai, symbol, timeframe, ex)
                    except Exception as e:
                        self.emitter.log(
                            f"predict_series failed: {e!r}", level="ERROR", component="AutoTrader"
                        )
                        logger.exception("predict_series failed during auto trade loop")

                if last_price is None:
                    last_price = self._resolve_market_price(symbol, ex, df)

                side: Optional[str] = None
                if last_pred is not None and ai is not None:
                    threshold_bps = float(getattr(ai, "ai_threshold_bps", 5.0))
                    threshold = threshold_bps / 10_000.0
                    if last_pred >= threshold:
                        side = "BUY"
                    elif last_pred <= -threshold:
                        side = "SELL"
                elif last_pred is not None:
                    # brak ai_threshold -> użyj domyślnego progu
                    threshold = 5.0 / 10_000.0
                    if last_pred >= threshold:
                        side = "BUY"
                    elif last_pred <= -threshold:
                        side = "SELL"

                if side is None:
                    self.emitter.log(
                        f"Auto-trade skipped for {symbol}: no valid model signal.",
                        level="WARNING",
                        component="AutoTrader",
                    )
                    logger.info("Skipping auto trade for %s due to missing model signal", symbol)
                    self._stop.wait(self.auto_trade_interval_s)
                    continue

                if last_price is None:
                    self.emitter.log(
                        f"Auto-trade skipped for {symbol}: missing market price.",
                        level="WARNING",
                        component="AutoTrader",
                    )
                    logger.warning("Skipping auto trade for %s due to missing market price", symbol)
                    self._stop.wait(self.auto_trade_interval_s)
                    continue

                signal_payload = self._build_signal_payload(symbol, side, last_pred)
                decision = self._evaluate_risk(symbol, side, float(last_price), signal_payload, df)
                self._emit_risk_audit(symbol, side, decision, float(last_price))
                if not decision.should_trade:
                    self._stop.wait(self.auto_trade_interval_s)
                    continue

                if hasattr(self.gui, "_bridge_execute_trade"):
                    try:
                        setattr(self.gui, "_autotrade_risk_context", decision.to_dict())
                    except Exception:
                        pass
                    self.gui._bridge_execute_trade(symbol, side.lower(), float(last_price))
                    try:
                        prometheus_metrics.record_order(symbol, side, decision.fraction)
                    except Exception:
                        logger.debug("Prometheus record_order skipped", exc_info=True)
                    self.emitter.emit("auto_trade_tick", symbol=symbol, ts=time.time())
                    self.emitter.log(f"Auto-trade executed: {symbol} {side}", component="AutoTrader")
                    logger.info("Auto trade executed for %s (%s)", symbol, side)
                else:
                    self.emitter.log(
                        "_bridge_execute_trade missing on GUI",
                        level="ERROR",
                        component="AutoTrader",
                    )
                    logger.error("GUI bridge missing for auto trade execution")
            except Exception as e:
                self.emitter.log(f"Auto trade tick error: {e!r}", level="ERROR", component="AutoTrader")
                logger.exception("Unhandled exception inside auto trade loop")
            self._stop.wait(self.auto_trade_interval_s)

    def _handle_core_auto_trade(self, symbol: str, timeframe: str) -> bool:
        connector = self._core_ai_connector
        risk_engine = self._core_risk_engine
        execution_service = self._core_execution_service
        if (
            connector is None
            or risk_engine is None
            or execution_service is None
            or OrderRequest is None
            or AccountSnapshot is None
            or CoreExecutionContext is None
        ):
            return False

        ai_manager = getattr(connector, "ai_manager", None)
        if ai_manager is None:
            return False

        ex_mgr = getattr(self.gui, "ex_mgr", None)
        try:
            last_pred, df, last_price = self._obtain_prediction(
                ai_manager, symbol, timeframe, ex_mgr
            )
        except Exception as exc:  # pragma: no cover - diagnostyka awarii AI
            self.emitter.log(
                f"AI prediction failed: {exc!r}", level="ERROR", component="AutoTrader"
            )
            logger.exception("AI prediction failed during core auto trade loop")
            return True

        if df is None or df.empty:
            self.emitter.log(
                f"Auto-trade skipped for {symbol}: brak danych rynkowych.",
                level="WARNING",
                component="AutoTrader",
            )
            return True

        if last_pred is None:
            self.emitter.log(
                f"Auto-trade skipped for {symbol}: brak sygnału AI.",
                level="WARNING",
                component="AutoTrader",
            )
            return True

        price = float(last_price if last_price is not None else df["close"].iloc[-1])
        normalized_symbol = self._normalize_symbol(symbol)
        candidate = connector.candidate_from_signal(
            symbol=normalized_symbol,
            signal=float(last_pred),
            timestamp=df.index[-1] if not df.empty else None,
            notional=self._resolve_core_notional(normalized_symbol),
        )
        if candidate is None:
            self.emitter.log(
                f"Auto-trade skipped for {symbol}: sygnał poniżej progu.",
                level="WARNING",
                component="AutoTrader",
            )
            return True

        side = "BUY" if float(last_pred) >= 0 else "SELL"
        quantity = candidate.notional / max(price, 1e-9)
        if quantity <= 0:
            self.emitter.log(
                f"Auto-trade skipped for {symbol}: nieprawidłowa wielkość zlecenia.",
                level="WARNING",
                component="AutoTrader",
            )
            return True

        metadata: Dict[str, object] = {"decision_candidate": candidate.to_mapping()}
        order_request = OrderRequest(
            symbol=normalized_symbol,
            side=side.lower(),
            quantity=quantity,
            order_type="market",
            price=price,
            metadata=metadata,
        )

        try:
            account_snapshot = self._core_account_snapshot()
        except Exception:  # pragma: no cover - brak klas bot_core
            return False

        profile_name = self._core_risk_profile or candidate.risk_profile

        try:
            risk_result = risk_engine.apply_pre_trade_checks(
                order_request,
                account=account_snapshot,
                profile_name=profile_name,
            )
        except Exception as exc:  # pragma: no cover - diagnostyka silnika ryzyka
            self.emitter.log(
                f"Core risk checks failed: {exc!r}",
                level="ERROR",
                component="AutoTrader",
            )
            logger.exception("Core risk engine error during auto trade")
            return True

        if not risk_result.allowed:
            reason_text = risk_result.reason or "risk_denied"
            self.emitter.log(
                f"Core auto-trade denied for {symbol}: {reason_text}",
                level="WARNING",
                component="AutoTrader",
            )
            return True

        try:
            context = self._build_core_execution_context(metadata)
            result = execution_service.execute(order_request, context)
        except Exception as exc:  # pragma: no cover - diagnostyka egzekucji
            self.emitter.log(
                f"Core execution failed: {exc!r}",
                level="ERROR",
                component="AutoTrader",
            )
            logger.exception("Core execution service failed")
            return True

        self._post_core_fill(normalized_symbol, side, order_request, result)
        try:
            prometheus_metrics.record_order(normalized_symbol, side, quantity)
        except Exception:
            logger.debug("Prometheus record_order skipped", exc_info=True)
        self.emitter.emit("auto_trade_tick", symbol=normalized_symbol, ts=time.time())
        self.emitter.log(
            f"Auto-trade executed (core): {normalized_symbol} {side}",
            component="AutoTrader",
        )
        logger.info("Core auto trade executed for %s (%s)", normalized_symbol, side)
        return True

    def _normalize_symbol(self, symbol: str) -> str:
        return str(symbol).replace("/", "").upper()

    def _resolve_core_notional(self, symbol: str) -> float:
        normalized = self._normalize_symbol(symbol)
        if normalized in self._core_ai_notional_by_symbol:
            return float(self._core_ai_notional_by_symbol[normalized])
        if self._core_ai_default_notional is not None:
            return float(self._core_ai_default_notional)
        if self._core_ai_connector is not None:
            return float(self._core_ai_connector.default_notional)
        return 0.0

    def _core_account_snapshot(self) -> Any:
        if AccountSnapshot is None:
            raise RuntimeError("AccountSnapshot class unavailable")
        balances = {"USDT": float(self._core_account_equity)}
        return AccountSnapshot(
            balances=balances,
            total_equity=float(self._core_account_equity),
            available_margin=float(self._core_account_equity),
            maintenance_margin=float(self._core_account_equity) * 0.1,
        )

    def _build_core_execution_context(
        self, metadata: Mapping[str, object]
    ) -> Any:
        if CoreExecutionContext is None:
            raise RuntimeError("ExecutionContext class unavailable")
        meta: Dict[str, object] = {"source": "AutoTrader"}
        meta.update(dict(metadata))
        risk_profile = self._core_risk_profile
        if not risk_profile and self._core_ai_connector is not None:
            risk_profile = self._core_ai_connector.risk_profile
        return CoreExecutionContext(
            portfolio_id=self._core_portfolio_id,
            risk_profile=str(risk_profile or "default"),
            environment=str(self._core_execution_environment),
            metadata=meta,
        )

    def _post_core_fill(
        self,
        symbol: str,
        side: str,
        request: Any,
        result: Any,
    ) -> None:
        if self._core_risk_engine is None:
            return
        avg_price = getattr(result, "avg_price", None)
        if avg_price is None:
            avg_price = getattr(request, "price", 0.0)
        filled_quantity = getattr(result, "filled_quantity", None)
        if filled_quantity is None:
            filled_quantity = getattr(request, "quantity", 0.0)
        try:
            notional = float(avg_price or 0.0) * float(filled_quantity or 0.0)
        except Exception:
            notional = 0.0
        side_lower = side.lower()
        position_value = notional if side_lower == "buy" else 0.0
        try:
            profile_name = self._core_risk_profile
            if not profile_name and self._core_ai_connector is not None:
                profile_name = self._core_ai_connector.risk_profile
            self._core_risk_engine.on_fill(
                profile_name=profile_name or "default",
                symbol=symbol,
                side=side_lower,
                position_value=position_value,
                pnl=0.0,
            )
        except Exception:
            # TODO(core-risk): validate metadata merging and risk logging clarity here.
            logger.debug("Failed to update risk engine post fill", exc_info=True)
    # --- Prediction helpers ---
    def _resolve_prediction_result(self, result: Any, *, context: str) -> Any:
        if not inspect.isawaitable(result):
            return result

        async def _await_result(awaitable: Any) -> Any:
            return await awaitable

        try:
            if self._service_loop is not None:
                try:
                    if self._service_loop.is_running():
                        future = asyncio.run_coroutine_threadsafe(
                            _await_result(result), self._service_loop
                        )
                        return future.result()
                except Exception:
                    # Jeśli pętla nie działa lub zgłosi błąd – fallback do lokalnego wykonania
                    pass

            try:
                running_loop = asyncio.get_running_loop()
            except RuntimeError:
                running_loop = None

            if running_loop is not None:
                container: Dict[str, Any] = {}
                errors: List[BaseException] = []

                def _execute_in_thread() -> None:
                    try:
                        container["value"] = asyncio.run(_await_result(result))
                    except BaseException as thread_exc:  # pragma: no cover - propagacja błędu
                        errors.append(thread_exc)

                thread = threading.Thread(target=_execute_in_thread, daemon=True)
                thread.start()
                thread.join(timeout=30.0)
                if thread.is_alive():
                    raise TimeoutError("Timed out waiting for coroutine result")
                if errors:
                    raise errors[0]
                return container.get("value")

            return asyncio.run(_await_result(result))
        except Exception as exc:
            message = f"{context} coroutine failed: {exc!r}"
            try:
                self.emitter.log(message, level="ERROR", component="AutoTrader")
            except Exception:
                logger.exception("Emitter failed while logging coroutine error")
            logger.error("Coroutine execution failed during %s", context, exc_info=exc)
            return None

    def _obtain_prediction(
        self,
        ai: Any,
        symbol: str,
        timeframe: str,
        ex: Any,
    ) -> Tuple[Optional[float], Optional[pd.DataFrame], Optional[float]]:
        predict_fn = getattr(ai, "predict_series", None)
        if not callable(predict_fn):
            return (None, None, None)

        df: Optional[pd.DataFrame] = None
        last_price: Optional[float] = None
        last_pred: Optional[float] = None

        try:
            sig = inspect.signature(predict_fn)
            params = sig.parameters
        except (TypeError, ValueError):
            sig = None
            params = {}

        # 1) Spróbuj wywołania na podstawie symbolu/bars – zgodność z prostym API
        if "symbol" in params and last_pred is None:
            kwargs: Dict[str, Any] = {"symbol": symbol}
            if "timeframe" in params:
                kwargs["timeframe"] = timeframe
            if "bars" in params:
                kwargs["bars"] = 256
            elif "limit" in params:
                kwargs["limit"] = 256
            try:
                preds = predict_fn(**kwargs)
                preds = self._resolve_prediction_result(
                    preds, context=f"predict_series[{symbol}]"
                )
                last_pred = self._extract_last_pred(preds)
            except Exception:
                last_pred = None

        # 2) Klasyczny wariant – przekazanie DataFrame z OHLCV
        if last_pred is None:
            df = self._ensure_dataframe(symbol, timeframe, ex)
            if df is not None and not df.empty:
                last_price = float(df["close"].iloc[-1])
                call_attempts = []
                if sig is None or "feature_cols" in params:
                    call_attempts.append({"feature_cols": ["open", "high", "low", "close", "volume"]})
                call_attempts.append({})  # bez dodatkowych argumentów
                for extra in call_attempts:
                    try:
                        preds = predict_fn(df, **extra)
                        preds = self._resolve_prediction_result(
                            preds, context=f"predict_series[{symbol}]"
                        )
                        last_pred = self._extract_last_pred(preds)
                    except TypeError:
                        # jeśli feature_cols niepasuje – spróbuj kolejnego wariantu
                        continue
                    except Exception:
                        continue
                    if last_pred is not None:
                        break

        if last_price is None:
            last_price = self._resolve_market_price(symbol, ex, df)

        return (last_pred, df, last_price)

    def _ensure_dataframe(
        self, symbol: str, timeframe: str, ex: Any
    ) -> Optional[pd.DataFrame]:
        if self._market_data_provider is not None:
            try:
                from KryptoLowca.data.market_data import MarketDataRequest

                request = MarketDataRequest(symbol=symbol, timeframe=timeframe, limit=256)
                df = self._market_data_provider.get_historical(request)
                return df
            except Exception as exc:
                self.emitter.log(
                    f"MarketDataProvider failed: {exc!r}",
                    level="ERROR",
                    component="AutoTrader",
                )
                logger.exception("MarketDataProvider.get_historical failed")
        if ex is None or not hasattr(ex, "fetch_ohlcv"):
            return None
        try:
            raw = ex.fetch_ohlcv(symbol, timeframe=timeframe, limit=256) or []
        except Exception as exc:
            self.emitter.log(
                f"fetch_ohlcv failed: {exc!r}", level="ERROR", component="AutoTrader"
            )
            return None
        if not raw:
            return None
        try:
            df = pd.DataFrame(raw, columns=["timestamp", "open", "high", "low", "close", "volume"])
        except Exception:
            df = pd.DataFrame(raw)
            expected = ["timestamp", "open", "high", "low", "close", "volume"]
            for idx, col in enumerate(df.columns):
                if idx < len(expected):
                    df.rename(columns={col: expected[idx]}, inplace=True)
        return df

    def _resolve_market_price(
        self, symbol: str, ex: Any, df: Optional[pd.DataFrame]
    ) -> Optional[float]:
        if self._market_data_provider is not None:
            price = self._market_data_provider.get_latest_price(symbol)
            if price is not None:
                return float(price)
        if df is not None and not df.empty and "close" in df.columns:
            try:
                return float(df["close"].iloc[-1])
            except Exception:
                pass
        if ex is None:
            return None
        if hasattr(ex, "fetch_ticker"):
            try:
                ticker = ex.fetch_ticker(symbol) or {}
                for key in ("last", "close", "bid", "ask"):
                    val = ticker.get(key)
                    if val is not None:
                        return float(val)
            except Exception as exc:
                self.emitter.log(
                    f"fetch_ticker failed: {exc!r}", level="ERROR", component="AutoTrader"
                )
        return None

    @staticmethod
    def _extract_last_pred(preds: Any) -> Optional[float]:
        if preds is None:
            return None
        series: Optional[pd.Series]
        if isinstance(preds, pd.Series):
            series = preds
        elif isinstance(preds, pd.DataFrame):
            if preds.empty:
                return None
            series = preds.iloc[:, -1]
        else:
            try:
                series = pd.Series(list(preds))
            except Exception:
                return None
        if series is None:
            return None
        series = series.dropna()
        if series.empty:
            return None
        try:
            return float(series.iloc[-1])
        except Exception:
            return None

    # --- Strategy & risk helpers -------------------------------------------------
    def _update_strategy_config(self, value: Any) -> None:
        try:
            if isinstance(value, StrategyConfig):
                cfg = value.validate()
            elif isinstance(value, str):
                cfg = StrategyConfig.from_preset(value)
            elif isinstance(value, dict):
                cfg = StrategyConfig(**value).validate()
            else:
                raise TypeError("Nieobsługiwany format konfiguracji strategii")
            if cfg.mode == "live":
                backtest_ts = getattr(cfg, "backtest_passed_at", None)
                freshness_window = getattr(cfg, "BACKTEST_VALIDITY_WINDOW_S", 0.0)
                reason: Optional[str] = None
                if not backtest_ts:
                    reason = "brak potwierdzonego backtestu"
                else:
                    age = time.time() - float(backtest_ts)
                    if freshness_window and age > float(freshness_window):
                        hours = max(1, int(freshness_window // 3600))
                        reason = (
                            "wynik backtestu jest przeterminowany (starszy niż "
                            f"{hours}h)"
                        )
                if reason:
                    message = (
                        "Odrzucono przełączenie strategii w tryb LIVE – "
                        f"{reason}. Uruchom backtest i ponów próbę."
                    )
                    self.emitter.log(message, level="WARNING", component="AutoTrader")
                    logger.warning("%s", message)
                    return
        except Exception as exc:  # pragma: no cover - logujemy i utrzymujemy stare ustawienia
            self.emitter.log(
                f"Nieprawidłowa konfiguracja strategii: {exc!r}",
                level="ERROR",
                component="AutoTrader",
            )
            logger.exception("Strategy config update failed")
            return
        if cfg.mode == "live":
            passed_at = cfg.backtest_passed_at or 0.0
            now_ts = time.time()
            if passed_at <= 0:
                message = (
                    "Odrzucono przełączenie strategii w tryb LIVE: brak potwierdzonego backtestu."
                )
                self.emitter.log(message, level="WARNING", component="AutoTrader")
                logger.warning(message)
                return
            if now_ts - passed_at > self.BACKTEST_GUARD_MAX_AGE_S:
                message = (
                    "Odrzucono przełączenie strategii w tryb LIVE: wynik backtestu jest przestarzały."
                )
                self.emitter.log(message, level="WARNING", component="AutoTrader")
                logger.warning(message)
                return
        with self._lock:
            self._strategy_config = cfg
            self._strategy_override = True
        self.emitter.log(
            f"Strategia zaktualizowana: {cfg.preset} mode={cfg.mode} max_notional={cfg.max_position_notional_pct}",
            level="INFO",
            component="AutoTrader",
        )

    def _get_strategy_config(self) -> StrategyConfig:
        cfg = self._strategy_config
        if self._strategy_override:
            return cfg
        cfg_manager = getattr(self.gui, "cfg", None)
        loader = getattr(cfg_manager, "load_strategy_config", None) if cfg_manager else None
        if callable(loader):
            try:
                loaded = loader()
                if isinstance(loaded, StrategyConfig):
                    cfg = loaded.validate()
                elif isinstance(loaded, dict):
                    cfg = StrategyConfig(**loaded).validate()
                self._strategy_config_error_notified = False
            except Exception as exc:  # pragma: no cover - unikamy zalewania logów
                if not self._strategy_config_error_notified:
                    self.emitter.log(
                        f"Nie udało się wczytać konfiguracji strategii: {exc!r}",
                        level="WARNING",
                        component="AutoTrader",
                    )
                    logger.warning("Failed to refresh strategy config", exc_info=True)
                    self._strategy_config_error_notified = True
        cfg_applied = self._apply_runtime_risk_budget(cfg)
        self._strategy_config = cfg_applied
        return cfg_applied

    @staticmethod
    def _build_signal_payload(symbol: str, side: str, prediction: Optional[float]) -> Dict[str, Any]:
        try:
            pred_value = float(prediction) if prediction is not None else 0.0
        except Exception:
            pred_value = 0.0
        direction = "LONG" if str(side).upper() == "BUY" else "SHORT"
        strength = abs(pred_value)
        confidence = min(1.0, max(0.0, strength * 10.0))
        return {
            "symbol": symbol,
            "direction": direction,
            "prediction": pred_value,
            "strength": strength,
            "confidence": confidence,
        }

    def _evaluate_risk(
        self,
        symbol: str,
        side: str,
        price: float,
        signal_payload: Dict[str, Any],
        market_df: Optional[pd.DataFrame],
    ) -> RiskDecision:
        with self._lock:
            strategy_cfg = self._get_strategy_config()
        now = time.time()
        side_u = side.upper()

        ro_until = self._reduce_only_until.get(symbol, 0.0)
        if ro_until and now < ro_until and side_u == "BUY":
            details = {"until": ro_until, "now": now, "policy": "reduce_only"}
            return RiskDecision(
                should_trade=False,
                fraction=0.0,
                state="lock",
                reason="reduce_only_active",
                details=details,
                stop_loss_pct=strategy_cfg.default_sl,
                take_profit_pct=strategy_cfg.default_tp,
                mode=strategy_cfg.mode,
            )

        if self._risk_lock_until and now < self._risk_lock_until and side_u == "BUY":
            details = {"until": self._risk_lock_until, "now": now, "policy": "cooldown"}
            return RiskDecision(
                should_trade=False,
                fraction=0.0,
                state="lock",
                reason="cooldown_active",
                details=details,
                stop_loss_pct=strategy_cfg.default_sl,
                take_profit_pct=strategy_cfg.default_tp,
                mode=strategy_cfg.mode,
            )

        env_mode = self._resolve_mode()
        if strategy_cfg.mode == "demo" and env_mode != "paper":
            details = {"configured_mode": strategy_cfg.mode, "env_mode": env_mode}
            return RiskDecision(
                should_trade=False,
                fraction=0.0,
                state="lock",
                reason="demo_mode_enforced",
                details=details,
                stop_loss_pct=strategy_cfg.default_sl,
                take_profit_pct=strategy_cfg.default_tp,
                mode=strategy_cfg.mode,
            )

        compliance_state = {
            "compliance_confirmed": bool(strategy_cfg.compliance_confirmed),
            "api_keys_configured": bool(strategy_cfg.api_keys_configured),
            "acknowledged_risk_disclaimer": bool(
                strategy_cfg.acknowledged_risk_disclaimer
            ),
        }
        if strategy_cfg.mode == "live":
            missing_checks = [name for name, ok in compliance_state.items() if not ok]
            if missing_checks:
                summary = ", ".join(missing_checks)
                log_message = (
                    "Live trading blocked: missing compliance confirmations -> "
                    f"{summary}"
                )
                self.emitter.log(log_message, level="WARNING", component="AutoTrader")
                return RiskDecision(
                    should_trade=False,
                    fraction=0.0,
                    state="lock",
                    reason="live_compliance_missing",
                    details={
                        "missing_checks": missing_checks,
                        "compliance_state": compliance_state,
                    },
                    stop_loss_pct=strategy_cfg.default_sl,
                    take_profit_pct=strategy_cfg.default_tp,
                    mode=strategy_cfg.mode,
                )

        portfolio_ctx = self._build_portfolio_context(symbol, price)
        risk_mgr = getattr(self.gui, "risk_mgr", None)
        fraction = strategy_cfg.trade_risk_pct
        details: Dict[str, Any] = {}
        risk_engine_details: Optional[Dict[str, Any]] = None

        try:
            positions_ctx = portfolio_ctx.get("positions") or {}
            open_positions = sum(
                1 for entry in positions_ctx.values() if (entry or {}).get("size")
            )
            prometheus_metrics.set_open_positions(count=open_positions, mode=strategy_cfg.mode)
        except Exception:
            logger.debug("Nie udało się ustawić metryki open_positions", exc_info=True)

        stop_loss_pct = strategy_cfg.default_sl
        take_profit_pct = strategy_cfg.default_tp

        market_payload: Any
        if isinstance(market_df, pd.DataFrame):
            market_payload = market_df
        else:
            market_payload = {"price": price}

        if risk_mgr is not None and hasattr(risk_mgr, "calculate_position_size"):
            try:
                try:
                    result = risk_mgr.calculate_position_size(
                        symbol=symbol,
                        signal=signal_payload,
                        market_data=market_payload,
                        portfolio=portfolio_ctx,
                        return_details=True,
                    )
                except TypeError as exc:
                    logger.warning(
                        "Risk manager %s signature rejected keyword invocation (%s); retrying positional",
                        type(risk_mgr).__name__,
                        exc,
                    )
                    result = risk_mgr.calculate_position_size(
                        symbol,
                        signal_payload,
                        market_payload,
                        portfolio_ctx,
                    )

                fraction_val, details_val, sl_override, tp_override = self._normalize_risk_result(result)
                if fraction_val is not None:
                    fraction = fraction_val
                if details_val:
                    details = details_val
                if sl_override is not None:
                    stop_loss_pct = sl_override
                if tp_override is not None:
                    take_profit_pct = tp_override
            except Exception as exc:
                self.emitter.log(
                    f"Risk sizing error: {exc!r}", level="ERROR", component="AutoTrader"
                )
                logger.exception("Risk manager calculate_position_size failed")
                fraction = 0.0
                details = {"error": str(exc)}
        else:
            details["risk_mgr"] = "missing"

        try:
            fraction = float(fraction)
        except Exception:
            fraction = 0.0
        fraction = max(0.0, min(1.0, fraction))

        if fraction is not None and "recommended_size" not in details:
            details["recommended_size"] = fraction

        try:
            if stop_loss_pct is not None:
                stop_loss_pct = float(stop_loss_pct)
        except Exception:
            stop_loss_pct = strategy_cfg.default_sl

        try:
            if take_profit_pct is not None:
                take_profit_pct = float(take_profit_pct)
        except Exception:
            take_profit_pct = strategy_cfg.default_tp

        state = "ok"
        limit_events: List[Dict[str, Any]] = []

        # (opcjonalnie) przepisanie szczegółów od silnika ryzyka z innego wariantu
        if risk_engine_details:
            risk_engine_details = {
                key: (float(value) if isinstance(value, (int, float)) and not isinstance(value, bool) else value)
                for key, value in risk_engine_details.items()
            }
            risk_engine_details.setdefault(
                "source", getattr(getattr(risk_mgr, "__class__", None), "__name__", type(risk_mgr).__name__)
            )
            details["risk_engine"] = risk_engine_details

        # limit pozycyjny względem notional
        max_pct = float(strategy_cfg.max_position_notional_pct)
        if max_pct > 0.0 and fraction > max_pct:
            limit_events.append({
                "type": "max_position_notional_pct",
                "value": fraction,
                "threshold": max_pct,
            })
            fraction = max_pct
            state = "warn"

        account_value = self._resolve_account_value(portfolio_ctx)
        positions = portfolio_ctx.get("positions") or {}
        position_ctx = positions.get(symbol, {})
        symbol_notional = float(position_ctx.get("notional", 0.0) or 0.0)
        total_notional = float(portfolio_ctx.get("total_notional", 0.0) or 0.0)

        if account_value <= 0.0:
            if strategy_cfg.reduce_only_after_violation:
                self._trigger_reduce_only(symbol, "no_account_value", strategy_cfg)
            details.update({"account_value": account_value, "portfolio_ctx": portfolio_ctx})
            return RiskDecision(
                should_trade=False,
                fraction=0.0,
                state="lock",
                reason="account_value_non_positive",
                details=details,
                stop_loss_pct=stop_loss_pct,
                take_profit_pct=take_profit_pct,
                mode=strategy_cfg.mode,
            )

        projected_notional = total_notional
        if side_u == "BUY":
            projected_notional += fraction * account_value
        else:
            projected_notional = max(total_notional - symbol_notional, 0.0)

        leverage_after = projected_notional / max(account_value, 1e-9)
        if side_u == "BUY" and leverage_after > strategy_cfg.max_leverage + 1e-6:
            limit_events.append({
                "type": "max_leverage",
                "value": leverage_after,
                "threshold": strategy_cfg.max_leverage,
            })
            if strategy_cfg.reduce_only_after_violation:
                self._trigger_reduce_only(symbol, "max_leverage", strategy_cfg)
            return RiskDecision(
                should_trade=False,
                fraction=0.0,
                state="lock",
                reason="max_leverage_exceeded",
                details={
                    "leverage_after": leverage_after,
                    "max_leverage": strategy_cfg.max_leverage,
                    "limit_events": limit_events,
                },
                stop_loss_pct=stop_loss_pct,
                take_profit_pct=take_profit_pct,
                mode=strategy_cfg.mode,
            )

        if fraction <= 0.0:
            if strategy_cfg.reduce_only_after_violation:
                self._trigger_reduce_only(symbol, "fraction_non_positive", strategy_cfg)
            details["limit_events"] = limit_events
            return RiskDecision(
                should_trade=False,
                fraction=0.0,
                state="lock",
                reason="risk_fraction_zero",
                details=details,
                stop_loss_pct=stop_loss_pct,
                take_profit_pct=take_profit_pct,
                mode=strategy_cfg.mode,
            )

        if side_u == "SELL" and ro_until and now < ro_until:
            # pozwól zamknąć pozycję i wyczyść reduce-only
            self._reduce_only_until.pop(symbol, None)
            details["reduce_only_cleared"] = True

        if limit_events:
            details.setdefault("limit_events", []).extend(limit_events)
            if state != "lock":
                state = "warn"

        decision_details = {
            **details,
            "account_value": account_value,
            "projected_notional": projected_notional,
            "current_notional": total_notional,
            "symbol_notional": symbol_notional,
        }

        decision = RiskDecision(
            should_trade=True,
            fraction=fraction,
            state=state,
            reason="risk_ok" if state == "ok" else "risk_clamped",
            details=decision_details,
            stop_loss_pct=stop_loss_pct,
            take_profit_pct=take_profit_pct,
            mode=strategy_cfg.mode,
        )
        self._apply_violation_cooldown(symbol, side_u, strategy_cfg, decision)
        return decision

    def _emit_risk_audit(self, symbol: str, side: str, decision: RiskDecision, price: float) -> None:
        payload = {
            "symbol": symbol,
            "side": side,
            "state": decision.state,
            "reason": decision.reason,
            "fraction": float(decision.fraction),
            "price": float(price),
            "mode": decision.mode,
            "details": decision.details,
            "stop_loss_pct": decision.stop_loss_pct,
            "take_profit_pct": decision.take_profit_pct,
            "ts": time.time(),
            "schema_version": 1,
        }
        self._last_risk_audit = payload
        try:
            prometheus_metrics.observe_risk(symbol, decision.state, decision.fraction, decision.mode)
        except Exception:
            logger.debug("Prometheus observe_risk skipped", exc_info=True)
        try:
            self.emitter.emit("risk_guard_event", **payload)
        except Exception:  # pragma: no cover - audyt nie może zatrzymać bota
            logger.exception("Failed to emit risk_guard_event")

        db_manager = self._resolve_db()
        if db_manager is not None:
            limit_events: Optional[List[str]] = None
            if isinstance(decision.details, dict):
                candidate = decision.details.get("limit_events")
                if isinstance(candidate, (list, tuple)):
                    limit_events = [str(item) for item in candidate]
            db_payload = {
                "symbol": symbol,
                "state": decision.state,
                "fraction": float(decision.fraction),
                "side": side,
                "reason": decision.reason,
                "price": float(price),
                "mode": decision.mode,
                "limit_events": limit_events,
                "details": decision.details,
                "stop_loss_pct": decision.stop_loss_pct,
                "take_profit_pct": decision.take_profit_pct,
                "should_trade": decision.should_trade,
            }
            try:
                try:
                    loop = asyncio.get_running_loop()
                except RuntimeError:
                    loop = None

                if loop is not None:
                    async_method = getattr(db_manager, "log_risk_audit", None)
                    if callable(async_method):
                        result = async_method(db_payload)
                        if inspect.isawaitable(result):
                            task = loop.create_task(result)

                            def _handle_task(t: asyncio.Task[Any]) -> None:
                                try:
                                    t.result()
                                except Exception:  # pragma: no cover - logowanie awarii w tle
                                    logger.exception("Async risk audit log failed")

                            task.add_done_callback(_handle_task)
                        else:
                            logger.debug("Async log_risk_audit returned non-awaitable result")
                    else:
                        logger.debug("No async log_risk_audit available on db manager")
                else:
                    sync = getattr(db_manager, "sync", None)
                    log_method = None
                    if sync is not None:
                        log_method = getattr(sync, "log_risk_audit", None)
                    if log_method is None:
                        log_method = getattr(db_manager, "log_risk_audit", None)
                    if callable(log_method):
                        result = log_method(db_payload)
                        if inspect.isawaitable(result):
                            asyncio.run(result)
                    else:
                        logger.debug("No log_risk_audit method available on db manager")
            except Exception:  # pragma: no cover - logowanie awarii
                logger.exception("Failed to persist risk audit log")

        msg = (
            f"Risk state={decision.state} reason={decision.reason} symbol={symbol} side={side} fraction={decision.fraction:.4f}"
        )
        level = "INFO"
        if decision.state == "warn":
            level = "WARNING"
        elif decision.state == "lock":
            level = "WARNING" if decision.should_trade else "ERROR"
        self.emitter.log(msg, level=level, component="AutoTrader")
        if decision.state != "ok":
            severity = AlertSeverity.WARNING if decision.state == "warn" else AlertSeverity.ERROR
            _emit_alert(
                f"Risk guard {decision.state} ({decision.reason}) dla {symbol}",
                severity=severity,
                source="risk_guard",
                context={
                    "symbol": symbol,
                    "side": side,
                    "fraction": float(decision.fraction),
                    "state": decision.state,
                    "reason": decision.reason,
                    "limit_events": decision.details.get("limit_events"),
                    "cooldown_until": decision.details.get("cooldown_until"),
                },
            )

    @staticmethod
    def _normalize_risk_result(
        result: Any,
    ) -> Tuple[Optional[float], Dict[str, Any], Optional[float], Optional[float]]:
        fraction: Optional[float] = None
        details: Dict[str, Any] = {}
        stop_loss_override: Optional[float] = None
        take_profit_override: Optional[float] = None

        if hasattr(result, "recommended_size"):
            try:
                recommended = float(getattr(result, "recommended_size", 0.0))
            except Exception:
                recommended = 0.0
            fraction = recommended
            details = {
                "recommended_size": recommended,
                "max_allowed_size": float(
                    getattr(result, "max_allowed_size", recommended) or recommended
                ),
                "kelly_size": float(getattr(result, "kelly_size", recommended) or recommended),
                "risk_adjusted_size": float(
                    getattr(result, "risk_adjusted_size", recommended) or recommended
                ),
            }
            confidence = getattr(result, "confidence_level", None)
            if confidence is not None:
                try:
                    details["confidence_level"] = float(confidence)
                except Exception:
                    details["confidence_level"] = confidence
            reasoning = getattr(result, "reasoning", None)
            if reasoning is not None:
                details["reasoning"] = reasoning
            for attr_name in ("stop_loss_pct", "stop_loss"):
                sl_value = getattr(result, attr_name, None)
                if sl_value is not None:
                    try:
                        stop_loss_override = float(sl_value)
                        break
                    except Exception:
                        continue
            for attr_name in ("take_profit_pct", "take_profit"):
                tp_value = getattr(result, attr_name, None)
                if tp_value is not None:
                    try:
                        take_profit_override = float(tp_value)
                        break
                    except Exception:
                        continue
        elif isinstance(result, tuple) and len(result) == 2:
            fraction, details_val = result
            if isinstance(details_val, dict):
                details = dict(details_val)
            else:
                details = {"details": details_val}
        elif isinstance(result, dict):
            details = dict(result)
            raw_fraction = details.get(
                "recommended_size",
                details.get("fraction", details.get("size")),
            )
            if raw_fraction is not None:
                try:
                    fraction = float(raw_fraction)
                except Exception:
                    fraction = None
        else:
            fraction = result if result is not None else None

        try:
            if fraction is not None:
                fraction = float(fraction)
        except Exception:
            fraction = None

        if fraction is not None:
            details.setdefault("recommended_size", fraction)

        return fraction, details, stop_loss_override, take_profit_override

    def _resolve_account_value(self, portfolio_ctx: Dict[str, Any]) -> float:
        account_value = portfolio_ctx.get("equity")
        try:
            if account_value is not None:
                return float(account_value)
        except Exception:
            pass
        cash = portfolio_ctx.get("cash")
        try:
            if cash is not None:
                return float(cash)
        except Exception:
            pass
        candidates = ["paper_balance", "account_balance", "equity", "cash"]
        for attr in candidates:
            if hasattr(self.gui, attr):
                try:
                    return float(getattr(self.gui, attr))
                except Exception:
                    continue
        return 0.0

    def _build_portfolio_context(self, symbol: str, ref_price: float) -> Dict[str, Any]:
        context: Dict[str, Any] = {
            "positions": {},
            "total_notional": 0.0,
        }
        raw_positions = getattr(self.gui, "_open_positions", None)
        if not isinstance(raw_positions, dict):
            raw_positions = getattr(self.gui, "open_positions", None)
        if isinstance(raw_positions, dict):
            for sym, pos in raw_positions.items():
                try:
                    qty = float(pos.get("qty", 0.0) or 0.0)
                    entry = float(pos.get("entry") or pos.get("price") or ref_price or 0.0)
                except Exception:
                    qty = 0.0
                    entry = ref_price or 0.0
                notional = abs(qty * entry)
                context["positions"][sym] = {
                    "qty": qty,
                    "entry": entry,
                    "side": str(pos.get("side", "")).upper(),
                    "notional": notional,
                }
                context["total_notional"] += notional

        cash_candidates = [
            ("paper_balance", getattr(self.gui, "paper_balance", None)),
            ("account_balance", getattr(self.gui, "account_balance", None)),
        ]
        cash_value = 0.0
        for name, val in cash_candidates:
            try:
                if val is not None:
                    cash_value = float(val)
                    break
            except Exception:
                continue
        context["cash"] = cash_value
        context["equity"] = max(cash_value, cash_value + context["total_notional"])
        return context

    def _trigger_reduce_only(self, symbol: str, reason: str, cfg: StrategyConfig) -> None:
        cooldown = max(float(cfg.violation_cooldown_s), 1.0)
        until = time.time() + cooldown
        self._reduce_only_until[symbol] = until
        self._risk_lock_until = max(self._risk_lock_until, until)
        self.emitter.log(
            f"Reduce-only aktywne dla {symbol} przez {cooldown:.0f}s (powód: {reason})",
            level="WARNING",
            component="AutoTrader",
        )
        _emit_alert(
            f"Reduce-only dla {symbol} przez {cooldown:.0f}s",
            severity=AlertSeverity.ERROR,
            source="risk_guard",
            context={
                "symbol": symbol,
                "reason": reason,
                "cooldown_seconds": cooldown,
                "cooldown_until": until,
            },
        )

    def _apply_violation_cooldown(
        self,
        symbol: str,
        side: str,
        cfg: StrategyConfig,
        decision: RiskDecision,
    ) -> None:
        if side != "BUY":
            return
        if decision.state not in {"warn", "lock"}:
            return

        cooldown = max(float(cfg.violation_cooldown_s), 1.0)
        now = time.time()
        previous_lock = self._risk_lock_until
        proposed_until = now + cooldown
        existing_until = float(decision.details.get("cooldown_until", 0.0) or 0.0)
        if existing_until and existing_until >= proposed_until:
            decision.details.setdefault("cooldown_seconds", cooldown)
            decision.details["cooldown_until"] = existing_until
            self._risk_lock_until = max(self._risk_lock_until, existing_until)
            return

        until = proposed_until
        decision.details.setdefault("cooldown_seconds", cooldown)
        decision.details["cooldown_until"] = until
        self._risk_lock_until = max(self._risk_lock_until, until)

        if previous_lock >= self._risk_lock_until:
            return

        self.emitter.log(
            f"Aktywowano cooldown po naruszeniu limitów ({decision.state}) do {until:.0f}",
            level="WARNING",
            component="AutoTrader",
        )
        _emit_alert(
            f"Cooldown ryzyka dla {symbol}",
            severity=AlertSeverity.WARNING if decision.state == "warn" else AlertSeverity.ERROR,
            source="risk_guard",
            context={
                "symbol": symbol,
                "state": decision.state,
                "reason": decision.reason,
                "cooldown_seconds": cooldown,
                "cooldown_until": until,
            },
        )<|MERGE_RESOLUTION|>--- conflicted
+++ resolved
@@ -1146,15 +1146,11 @@
         if gui is None:
             return
 
-<<<<<<< HEAD
         action_norm = str(action or "").upper()
         if action_norm not in {"BUY", "SELL"}:
             return
 
         side = "buy" if action_norm == "BUY" else "sell"
-=======
-        side = "buy" if str(action).upper() == "BUY" else "sell"
->>>>>>> bd9bfdd1
         try:
             price_value = float(price)
         except Exception:
@@ -1176,11 +1172,7 @@
                 logger.debug("Paper portfolio snapshot failed", exc_info=True)
                 raw_snapshot = None
             if isinstance(raw_snapshot, Mapping):
-<<<<<<< HEAD
                 snapshot = dict(raw_snapshot)
-=======
-                snapshot = raw_snapshot
->>>>>>> bd9bfdd1
 
         balance = snapshot.get("value") if snapshot else None
         if balance is not None:
@@ -1202,14 +1194,9 @@
 
         positions_attr = getattr(gui, "_open_positions", None)
         if isinstance(positions_attr, dict):
-<<<<<<< HEAD
             symbol_str = "" if symbol is None else str(symbol)
             symbol_key = symbol_str.upper() or symbol_str
             if action_norm == "SELL":
-=======
-            symbol_key = str(symbol)
-            if side == "sell":
->>>>>>> bd9bfdd1
                 positions_attr.pop(symbol_key, None)
             else:
                 qty_candidate: Any = snapshot.get("position") if snapshot else None
@@ -1233,11 +1220,7 @@
                     entry_value = price_value
                 if qty_value > 0:
                     positions_attr[symbol_key] = {
-<<<<<<< HEAD
                         "side": side,
-=======
-                        "side": "buy",
->>>>>>> bd9bfdd1
                         "qty": qty_value,
                         "entry": entry_value,
                     }
