# auto_trader.py
# Walk-forward + auto-reoptimization + optional auto-trade loop, integrowany z emiterami zdarzeń.
from __future__ import annotations

import threading
import time
import statistics
import asyncio
from datetime import datetime
from typing import (
    Iterable,
    Mapping,
    Optional,
    List,
    Dict,
    Any,
    Callable,
    Tuple,
    TYPE_CHECKING,
)
import inspect
from pathlib import Path
from types import SimpleNamespace

import pandas as pd
try:
    from collections import deque
except Exception:
    # minimal fallback
    class deque(list):
        def __init__(self, maxlen=None): super().__init__(); self.maxlen=maxlen
        def append(self, x):
            super().append(x)
            if self.maxlen and len(self) > self.maxlen:
                del self[0]
        def popleft(self): return super().pop(0)

from importlib import import_module

from bot_core.alerts import AlertSeverity, emit_alert as _core_emit_alert
from bot_core.auto_trader.app import EmitterLike, RiskDecision as _CoreRiskDecision
from bot_core.risk.events import RiskDecisionLog
from bot_core.risk.repository import FileRiskRepository
try:  # pragma: no cover - środowiska testowe mogą nie zawierać kompletu modeli
    from bot_core.config.models import RiskProfileConfig  # type: ignore
except Exception:  # pragma: no cover - fallback gdy modele konfiguracji są niedostępne
    RiskProfileConfig = None  # type: ignore
from KryptoLowca.logging_utils import get_logger, LOGS_DIR
from KryptoLowca.config_manager import StrategyConfig
from KryptoLowca.telemetry.prometheus_exporter import metrics as prometheus_metrics
from KryptoLowca.core.services import ExecutionService, RiskService, SignalService, exception_guard
from KryptoLowca.core.services.data_provider import ExchangeDataProvider
try:  # pragma: no cover - zależność opcjonalna w środowisku CI
    from bot_core.market_intel import MarketIntelAggregator, MarketIntelQuery  # type: ignore[attr-defined]
except Exception:  # pragma: no cover - fallback gdy moduł nie występuje
    MarketIntelAggregator = None  # type: ignore[assignment]
    MarketIntelQuery = None  # type: ignore[assignment]
try:  # pragma: no cover - zależności runtime mogą być niekompletne
    from bot_core.runtime import PaperTradingAdapter  # type: ignore[attr-defined]
except Exception:  # pragma: no cover - fallback gdy adapter nie jest eksportowany
    try:
        from bot_core.runtime.paper_trading import PaperTradingAdapter  # type: ignore
    except Exception:
        PaperTradingAdapter = None  # type: ignore

try:  # pragma: no cover - resolve_core_config_path nie zawsze dostępny w __all__
    from bot_core.runtime import resolve_core_config_path  # type: ignore[attr-defined]
except Exception:  # pragma: no cover - fallback do modułu paths
    try:
        from bot_core.runtime.paths import resolve_core_config_path  # type: ignore
    except Exception:  # pragma: no cover - ostateczny fallback
        def resolve_core_config_path(*_: Any, **__: Any) -> Path | None:
            return None
from bot_core.runtime.metadata import (
    RiskManagerSettings,
    load_risk_manager_settings,
    load_runtime_entrypoint_metadata,
)
from KryptoLowca.strategies.base import DataProvider, StrategyMetadata, StrategySignal

try:  # pragma: no cover - zależności bot_core mogą nie być dostępne w każdym środowisku
    from bot_core.decision.ai_connector import AIManagerDecisionConnector  # type: ignore
    from bot_core.execution.base import ExecutionContext as CoreExecutionContext  # type: ignore
    from bot_core.execution.base import ExecutionService as CoreExecutionService  # type: ignore
    from bot_core.exchanges.base import AccountSnapshot, OrderRequest  # type: ignore
    from bot_core.risk.base import RiskProfile  # type: ignore
    from bot_core.risk.engine import ThresholdRiskEngine  # type: ignore
    from bot_core.risk.factory import build_risk_profile_from_config  # type: ignore
<<<<<<< HEAD
=======
    from bot_core.risk.profiles.manual import ManualProfile  # type: ignore
>>>>>>> 43d3f374
except Exception:  # pragma: no cover - fallback gdy bot_core nie jest kompletny
    AIManagerDecisionConnector = None  # type: ignore
    CoreExecutionContext = None  # type: ignore
    CoreExecutionService = None  # type: ignore
    AccountSnapshot = None  # type: ignore
    OrderRequest = None  # type: ignore
    ThresholdRiskEngine = None  # type: ignore
<<<<<<< HEAD
    RiskProfile = None  # type: ignore
    build_risk_profile_from_config = None  # type: ignore
=======
    build_risk_profile_from_config = None  # type: ignore
    ManualProfile = None  # type: ignore
>>>>>>> 43d3f374

if TYPE_CHECKING:  # pragma: no cover
    from KryptoLowca.data.market_data import MarketDataProvider, MarketDataRequest

logger = get_logger(__name__)


def _emit_alert(*args: Any, **kwargs: Any) -> None:
    """Deleguje alerty do funkcji eksportowanej przez pakiet."""

    module = import_module(__package__ or "KryptoLowca.auto_trader")
    handler: Callable[..., None] = getattr(module, "emit_alert", _core_emit_alert)
    handler(*args, **kwargs)

RiskDecision = _CoreRiskDecision


class _NullExchangeAdapter:
    """Minimalny adapter wykorzystywany, gdy nie podano właściwego wykonawcy."""

    def __init__(self, emitter: EmitterLike | None) -> None:
        self._emitter = emitter

    async def submit_order(self, *, symbol: str, side: str, size: float, **kwargs: Any) -> Mapping[str, Any]:
        message = "Execution adapter not configured; skipping order"
        if self._emitter is not None:
            try:
                self._emitter.log(message, level="WARNING", component="AutoTrader")
            except Exception:  # pragma: no cover - defensywne logowanie
                logger.warning(message)
        logger.warning("%s (symbol=%s side=%s size=%s)", message, symbol, side, size)
        return {
            "status": "skipped",
            "symbol": symbol,
            "side": side,
            "size": size,
        }


class AutoTrader:
    """
    - Listens to trade_closed events to compute rolling PF & Expectancy
    - Monitors ATR (if 'bar' events are emitted)
    - Triggers reoptimization when thresholds break
    - Optional walk-forward scheduler (time-based)
    - Optional auto-trade loop (asks AI for decision and executes via GUI bridge)
    - Runtime-reconfigurable via ControlPanel (configure()/set_enable_auto_trade()).
    """
    BACKTEST_GUARD_MAX_AGE_S = 30 * 24 * 3600
    def __init__(
        self,
        emitter: EmitterLike,
        gui,
        symbol_getter: Callable[[], str],
        pf_min: float = 1.3,
        expectancy_min: float = 0.0,
        metrics_window: int = 30,
        atr_ratio_threshold: float = 0.5,   # +50% vs baseline
        atr_baseline_len: int = 100,
        reopt_cooldown_s: int = 1800,       # 30 min cooldown
        walkforward_interval_s: Optional[int] = 3600,  # every 1h
        walkforward_min_closed_trades: int = 10,
        enable_auto_trade: bool = True,
        auto_trade_interval_s: int = 30,
        market_data_provider: Optional["MarketDataProvider"] = None,
        *,
        signal_service: Optional[SignalService] = None,
        risk_service: Optional[RiskService] = None,
        execution_service: Optional[ExecutionService] = None,
        data_provider: Optional[DataProvider] = None,
        bootstrap_context: Any | None = None,
        core_risk_engine: Any | None = None,
        core_execution_service: Any | None = None,
        ai_connector: Any | None = None,
        market_intel: Any | None = None,
    ) -> None:
        self.emitter = emitter
        self.gui = gui
        self.symbol_getter = symbol_getter
        self._db_manager = getattr(gui, "db", None)

        self.pf_min = pf_min
        self.expectancy_min = expectancy_min
        self.metrics_window = metrics_window

        self.atr_ratio_threshold = atr_ratio_threshold
        self.atr_baseline_len = atr_baseline_len

        self.reopt_cooldown_s = reopt_cooldown_s
        self.last_reopt_ts = 0.0

        self.walkforward_interval_s = walkforward_interval_s
        self.walkforward_min_closed_trades = walkforward_min_closed_trades

        self.enable_auto_trade = bool(enable_auto_trade)
        self._auto_trade_user_confirmed = False
        self.auto_trade_interval_s = auto_trade_interval_s

        self._closed_pnls: deque = deque(maxlen=max(10, metrics_window))
        self._atr_values: deque = deque(maxlen=max(50, atr_baseline_len*2))
        self._atr_baseline: Optional[float] = None

        self._stop = threading.Event()
        self._threads: List[threading.Thread] = []
        self._lock = threading.RLock()
        self._strategy_config: StrategyConfig = StrategyConfig.presets()["SAFE"].validate()
        self._strategy_override = False
        self._strategy_config_error_notified = False
        self._reduce_only_until: Dict[str, float] = {}
        self._risk_lock_until: float = 0.0
        self._last_risk_audit: Optional[Dict[str, Any]] = None
        self._market_data_provider = market_data_provider
        self._signal_service = signal_service or SignalService()
        self._provided_risk_service = risk_service
        self._emergency_execution_mode = False
        self._emergency_execution_adapter: _NullExchangeAdapter | None = None
        self._compliance_live_allowed = False

        if execution_service is None:
            self._execution_service = self._activate_emergency_execution_mode()
        else:
            self._execution_service = execution_service
        if self._emergency_execution_mode:
            self._live_execution_adapter = None
        else:
            self._live_execution_adapter = getattr(self._execution_service, "_adapter", None)
        self._core_config_path: Path | None = None
        self._risk_profile_name: Optional[str] = None
        self._risk_profile_config: Optional["RiskProfileConfig"] = None
        self._risk_manager_settings: RiskManagerSettings | None = None
        self._risk_watch_interval = 5.0
        self._risk_watch_stop = threading.Event()
        self._risk_watch_thread: threading.Thread | None = None
        self._risk_config_mtime: float | None = None

        try:
            self._core_config_path = resolve_core_config_path()
        except Exception:  # pragma: no cover - środowiska bez pełnego runtime
            logger.debug("Nie udało się ustalić ścieżki konfiguracji core", exc_info=True)
            self._core_config_path = None

        runtime_metadata = load_runtime_entrypoint_metadata(
            "auto_trader",
            config_path=self._core_config_path,
            logger=logger,
        )
        self._runtime_metadata = runtime_metadata.to_dict() if runtime_metadata else {}
        compliance_flag = bool(self._runtime_metadata.get("compliance_live_allowed"))
        self._compliance_live_allowed = compliance_flag and not self._emergency_execution_mode
        if runtime_metadata:
            self._risk_profile_name = getattr(runtime_metadata, "risk_profile", None)
            logger.info("Runtime entrypoint auto_trader: %s", self._runtime_metadata)

        (
            resolved_name,
            profile_config,
            risk_manager_settings,
        ) = load_risk_manager_settings(
            "auto_trader",
            profile_name=self._risk_profile_name,
            config_path=self._core_config_path,
            logger=logger,
        )
        if resolved_name:
            self._risk_profile_name = resolved_name
        self._risk_profile_config = profile_config
        if risk_manager_settings is None:
            risk_manager_settings = RiskManagerSettings(
                max_risk_per_trade=0.02,
                max_daily_loss_pct=0.10,
                max_portfolio_risk=0.10,
                max_positions=5,
                emergency_stop_drawdown=0.15,
            )
        self._risk_manager_settings = risk_manager_settings
        self._risk_repository_dir = self._resolve_risk_repository_dir()
        self._risk_repository = FileRiskRepository(self._risk_repository_dir)
        self._risk_decision_log = RiskDecisionLog(
            max_entries=1_000,
            jsonl_path=self._resolve_risk_decision_log_path(),
        )
        self._uses_custom_risk_service = self._provided_risk_service is not None
        if self._provided_risk_service is None:
            service_kwargs = self._risk_manager_settings.risk_service_kwargs()
            self._risk_service = RiskService(**service_kwargs)
        else:
            self._risk_service = self._provided_risk_service
            service_kwargs = self._risk_manager_settings.risk_service_kwargs()
            for attr, value in service_kwargs.items():
                if hasattr(self._risk_service, attr):
                    try:
                        setattr(self._risk_service, attr, value)
                    except Exception:  # pragma: no cover - defensywne
                        logger.debug("Nie udało się zaktualizować %s w RiskService", attr, exc_info=True)
        self._provided_risk_service = None
        self._risk_manager_adapter = self._build_risk_manager_adapter(
            self._risk_manager_settings,
            profile_name=self._risk_profile_name,
        )
        if self._risk_profile_config is not None:
            applied = self._apply_runtime_risk_budget(self._strategy_config, force=True)
            if applied is not self._strategy_config:
                self._strategy_config = applied
            logger.info(
                "Zastosowano profil ryzyka %s: max_notional=%.4f trade_risk=%.4f max_leverage=%.2f",
                self._risk_profile_name,
                self._strategy_config.max_position_notional_pct,
                self._strategy_config.trade_risk_pct,
                self._strategy_config.max_leverage,
            )
        self._risk_config_mtime = self._get_risk_config_mtime()
        self._data_provider: Optional[DataProvider] = data_provider or self._build_data_provider()
        self._service_mode_enabled = self._data_provider is not None
        self._cooldowns: Dict[str, float] = {}
        self._service_tasks: Dict[Tuple[str, str], asyncio.Task[Any]] = {}
        self._service_loop: Optional[asyncio.AbstractEventLoop] = None
        self._paper_adapter: Optional[PaperTradingAdapter] = None
        self._paper_enabled = False
        self._exchange_config: Optional[Dict[str, Any]] = None
        self._refresh_execution_mode()

        self._bootstrap_context = bootstrap_context
        self._core_risk_engine = None
        self._core_execution_service = None
        self._core_execution_environment = "paper"
        self._core_portfolio_id = "autotrader"
        self._core_risk_profile: RiskProfile | None = None  # type: ignore[assignment]
        self._core_risk_profile_name: Optional[str] = None
        self._core_ai_connector: Optional[AIManagerDecisionConnector] = None
        self._core_ai_notional_by_symbol: Dict[str, float] = {}
        self._core_ai_default_notional: float | None = None
        self._core_account_equity: float = 1_000_000.0
        self._market_intel: Any | None = market_intel or getattr(gui, "market_intel", None)
        self._market_intel_cache: Dict[Tuple[str, str], Dict[str, Any]] = {}
        self._market_intel_cache_ts: Dict[Tuple[str, str], float] = {}
        self._market_intel_cache_ttl = 60.0

        if bootstrap_context is not None:
            self._core_risk_engine = core_risk_engine or getattr(
                bootstrap_context, "risk_engine", None
            )
            ctx_profile_obj = getattr(bootstrap_context, "risk_profile", None)
            if RiskProfile is None or isinstance(ctx_profile_obj, RiskProfile):
                self._core_risk_profile = ctx_profile_obj
            ctx_profile_name = getattr(bootstrap_context, "risk_profile_name", None)
            if ctx_profile_name:
                self._core_risk_profile_name = str(ctx_profile_name)
            if self._core_risk_profile is not None:
                derived_name = getattr(self._core_risk_profile, "name", None)
                if derived_name:
                    self._core_risk_profile_name = str(derived_name)
            if (
                self._risk_profile_config is None
                and getattr(bootstrap_context, "risk_profile_config", None) is not None
            ):
                self._risk_profile_config = getattr(
                    bootstrap_context, "risk_profile_config", None
                )
            env = getattr(bootstrap_context, "environment", None)
            if env is not None:
                self._core_portfolio_id = getattr(env, "name", self._core_portfolio_id)
                env_value = getattr(getattr(env, "environment", None), "value", None)
                if env_value:
                    self._core_execution_environment = str(env_value)
            if self._core_risk_profile_name and not self._risk_profile_name:
                self._risk_profile_name = self._core_risk_profile_name
            candidate_execution_service = core_execution_service
            if (
                candidate_execution_service is None
                and CoreExecutionService is not None
                and isinstance(execution_service, CoreExecutionService)
            ):
                candidate_execution_service = execution_service
            if (
                candidate_execution_service is None
                and CoreExecutionService is not None
            ):
                context_service = getattr(bootstrap_context, "execution_service", None)
                if isinstance(context_service, CoreExecutionService):
                    candidate_execution_service = context_service
            self._core_execution_service = candidate_execution_service

            ai_manager_ctx = getattr(bootstrap_context, "ai_manager", None)
            env_ai_cfg = getattr(env, "ai", None) if env is not None else None
            default_strategy = None
            default_action = "enter"
            default_notional = None
            threshold_bps = getattr(bootstrap_context, "ai_threshold_bps", None)
            if env_ai_cfg is not None:
                default_strategy = getattr(env_ai_cfg, "default_strategy", None)
                default_action = getattr(env_ai_cfg, "default_action", default_action)
                default_notional = getattr(env_ai_cfg, "default_notional", None)
            if ai_manager_ctx is not None and AIManagerDecisionConnector is not None and self._core_risk_profile:
                try:
                    connector = ai_connector or AIManagerDecisionConnector(
                        ai_manager=ai_manager_ctx,
                        strategy=str(
                            default_strategy
                            or getattr(env, "default_strategy", "auto_ai_signal")
                        ),
                        risk_profile=self._core_risk_profile,
                        default_notional=float(default_notional or 1_000.0),
                        action=str(default_action or "enter"),
                        threshold_bps=threshold_bps,
                    )
                except Exception:  # pragma: no cover - diagnostyka inicjalizacji
                    logger.exception("Failed to initialise AIManagerDecisionConnector")
                    connector = None
                self._core_ai_connector = connector
                if connector is not None:
                    self._core_ai_default_notional = connector.default_notional
            if getattr(bootstrap_context, "ai_model_bindings", None):
                for binding in getattr(bootstrap_context, "ai_model_bindings", ()):  # type: ignore[attr-defined]
                    notional_value = getattr(binding, "notional", None)
                    symbol_value = getattr(binding, "symbol", None)
                    if notional_value and symbol_value:
                        normalized = self._normalize_symbol(symbol_value)
                        self._core_ai_notional_by_symbol[normalized] = float(notional_value)

        if self._core_risk_engine is not None:
            with self._lock:
                self._ensure_core_risk_profile_registered_locked()

        if self._core_ai_default_notional is None and self._core_ai_connector is not None:
            self._core_ai_default_notional = self._core_ai_connector.default_notional

        with self._lock:
            self._ensure_core_risk_profile_registered_locked()

        self._started = False
        self._auto_trade_thread_active = False

        # Subscribe to events
        emitter.on("trade_closed", self._on_trade_closed, tag="autotrader")
        emitter.on("bar", self._on_bar, tag="autotrader")

    # -- Public API --
    def _activate_emergency_execution_mode(self) -> ExecutionService:
        self._emergency_execution_mode = True
        adapter = _NullExchangeAdapter(self.emitter)
        self._emergency_execution_adapter = adapter
        self._compliance_live_allowed = False
        warning = (
            "ExecutionService not provided – AutoTrader switched to emergency paper-only mode. "
            "Live trading flag disabled."
        )
        try:
            self.emitter.log(warning, level="WARNING", component="AutoTrader")
        except Exception:
            logger.warning(warning)
        else:
            logger.warning(warning)
        return ExecutionService(adapter)

    def _get_emergency_adapter(self) -> _NullExchangeAdapter:
        if self._emergency_execution_adapter is None:
            self._emergency_execution_adapter = _NullExchangeAdapter(self.emitter)
        return self._emergency_execution_adapter

    def _build_data_provider(self) -> Optional[DataProvider]:
        ex_mgr = getattr(self.gui, "ex_mgr", None)
        if ex_mgr is None:
            return None
        try:
            return ExchangeDataProvider(ex_mgr)
        except Exception:  # pragma: no cover - defensywne
            logger.exception("Failed to initialise ExchangeDataProvider")
            return None

    def _apply_runtime_risk_budget(
        self,
        cfg: StrategyConfig,
        *,
        force: bool = False,
    ) -> StrategyConfig:
        if self._risk_profile_config is None:
            return cfg
        if not force and self._strategy_override:
            return cfg
        try:
            return cfg.apply_risk_profile(self._risk_profile_config)
        except Exception:
            logger.debug(
                "Nie udało się zastosować profilu ryzyka %s do konfiguracji strategii",
                self._risk_profile_name,
                exc_info=True,
            )
            return cfg

    def _settings_to_adapter_config(self, settings: RiskManagerSettings) -> Dict[str, Any]:
        payload: Dict[str, Any] = dict(settings.to_dict())
        payload.setdefault("max_risk_per_trade", float(settings.max_risk_per_trade))
        payload.setdefault("max_portfolio_risk", float(settings.max_portfolio_risk))
        payload.setdefault("max_positions", int(settings.max_positions))
        payload.setdefault("max_daily_loss_pct", float(settings.max_daily_loss_pct))
        payload.setdefault("max_drawdown_pct", float(settings.emergency_stop_drawdown))
        payload.setdefault("hard_drawdown_pct", float(settings.emergency_stop_drawdown))
        payload.setdefault("emergency_stop_drawdown", float(settings.emergency_stop_drawdown))
        if settings.confidence_level is not None:
            payload.setdefault("confidence_level", float(settings.confidence_level))
        if settings.target_volatility is not None:
            payload.setdefault("target_volatility", float(settings.target_volatility))
        if settings.profile_name:
            payload.setdefault("risk_profile_name", settings.profile_name)
        return payload

    def _resolve_risk_repository_dir(self) -> Path:
        environment = (
            str(self._runtime_metadata.get("environment"))
            if self._runtime_metadata.get("environment")
            else self._core_execution_environment
        ) or "paper"
        slug = "".join(ch if ch.isalnum() else "_" for ch in environment.lower()) or "paper"
        path = Path("var") / "data" / slug / "risk_state"
        path.mkdir(parents=True, exist_ok=True)
        return path

    def _resolve_risk_decision_log_path(self) -> Path:
        environment = (
            str(self._runtime_metadata.get("environment"))
            if self._runtime_metadata.get("environment")
            else self._core_execution_environment
        ) or "paper"
        slug = "".join(ch if ch.isalnum() else "_" for ch in environment.lower()) or "paper"
        return LOGS_DIR / f"auto_trader_risk_decisions_{slug}.jsonl"

    def _build_risk_manager_adapter(
        self,
        settings: RiskManagerSettings,
        *,
        profile_name: str | None,
    ) -> ThresholdRiskManager | None:
        try:
            config = self._settings_to_adapter_config(settings)
            if profile_name:
                config.setdefault("risk_profile_name", profile_name)
            mode = self._resolve_mode()
            return ThresholdRiskManager(
                config=config,
                db_manager=self._db_manager,
                mode=mode,
                profile_name=profile_name,
                decision_log=self._risk_decision_log,
                repository=self._risk_repository,
            )
        except Exception:
            logger.exception("Nie udało się zainicjalizować adaptera ThresholdRiskEngine")
            return None

    def update_risk_manager_settings(
        self,
        settings: RiskManagerSettings,
        *,
        profile_name: str | None = None,
        profile_config: Any | None = None,
    ) -> None:
        if not isinstance(settings, RiskManagerSettings):
            raise TypeError("Oczekiwano instancji RiskManagerSettings")

        with self._lock:
            self._risk_manager_settings = settings
            if profile_name:
                normalized_profile = str(profile_name)
                self._risk_profile_name = normalized_profile
                self._core_risk_profile_name = normalized_profile
                if self._core_risk_profile is not None:
                    current_name = getattr(self._core_risk_profile, "name", None)
                    if current_name and current_name != normalized_profile:
                        self._core_risk_profile = None
            if profile_config is not None:
                self._risk_profile_config = profile_config

            service_kwargs = settings.risk_service_kwargs()
            for attr, value in service_kwargs.items():
                if hasattr(self._risk_service, attr):
                    try:
                        setattr(self._risk_service, attr, value)
                    except Exception:
                        logger.debug(
                            "Nie udało się zaktualizować atrybutu %s w RiskService",
                            attr,
                            exc_info=True,
                        )

            if self._risk_profile_config is not None:
                updated = self._apply_runtime_risk_budget(self._strategy_config, force=True)
                if updated is not self._strategy_config:
                    self._strategy_config = updated
                    logger.info(
                        "Zaktualizowano konfigurację strategii na podstawie profilu %s",
                        self._risk_profile_name,
                    )
            if self._core_risk_engine is not None:
                self._ensure_core_risk_profile_registered_locked()

            self._risk_manager_adapter = self._build_risk_manager_adapter(
                self._risk_manager_settings,
                profile_name=self._risk_profile_name,
            )
            self._ensure_core_risk_profile_registered_locked()

        message = f"Risk profile active: {self._risk_profile_name or 'default'}"
        try:
            self.emitter.log(message, component="AutoTrader")
        except Exception:  # pragma: no cover - defensywne logowanie
            logger.info(message)

    def update_account_equity(self, equity: float) -> None:
        """Synchronizuje kapitał konta wykorzystywany przez silnik ryzyka."""

        try:
            value = float(equity)
        except Exception:  # pragma: no cover - defensywne logowanie
            logger.debug("Nie udało się zaktualizować kapitału konta", exc_info=True)
            return

        if value < 0:
            value = 0.0

        with self._lock:
            self._core_account_equity = value
            try:
                self._runtime_metadata["account_equity"] = value
            except Exception:
                logger.debug("Runtime metadata nie pozwoliło na zapis equity", exc_info=True)

    def _ensure_core_risk_profile_registered_locked(self) -> None:
        """Gwarantuje, że aktywny profil został zarejestrowany w silniku core."""

        if ThresholdRiskEngine is None or self._core_risk_engine is None:
            return

        risk_engine = self._core_risk_engine
        profile_name = self._core_risk_profile or self._risk_profile_name or "default"

        config_obj = self._risk_profile_config
        settings = self._risk_manager_settings

        profile = None
        if build_risk_profile_from_config is not None and config_obj is not None:
            candidate = config_obj
            if RiskProfileConfig is not None and not isinstance(candidate, RiskProfileConfig):
                if isinstance(candidate, Mapping):
                    try:
                        candidate = RiskProfileConfig(**dict(candidate))
                    except Exception:
                        candidate = SimpleNamespace(**dict(candidate))
            elif isinstance(candidate, Mapping):
                candidate = SimpleNamespace(**dict(candidate))
            try:
                profile = build_risk_profile_from_config(candidate)  # type: ignore[arg-type]
            except Exception:
                logger.debug(
                    "Nie udało się zbudować profilu ryzyka z konfiguracji bootstrapu",
                    exc_info=True,
                )

        if profile is None and ManualProfile is not None:
            def _read_float(name: str, default: float) -> float:
                sources: tuple[Any, ...] = (
                    config_obj,
                    settings,
                )
                for source in sources:
                    if source is None:
                        continue
                    value: Any
                    if isinstance(source, Mapping):
                        if name in source and source[name] is not None:
                            value = source[name]
                        else:
                            continue
                    elif hasattr(source, name):
                        value = getattr(source, name)
                    else:
                        continue
                    try:
                        return float(value)
                    except Exception:
                        continue
                return default

            def _read_int(name: str, default: int) -> int:
                sources: tuple[Any, ...] = (
                    config_obj,
                    settings,
                )
                for source in sources:
                    if source is None:
                        continue
                    value: Any
                    if isinstance(source, Mapping):
                        if name in source and source[name] is not None:
                            value = source[name]
                        else:
                            continue
                    elif hasattr(source, name):
                        value = getattr(source, name)
                    else:
                        continue
                    try:
                        return int(value)
                    except Exception:
                        continue
                return default

            max_positions = _read_int("max_open_positions", int(getattr(settings, "max_positions", 5) or 5))
            max_leverage = _read_float("max_leverage", 1.0)
            drawdown = _read_float(
                "hard_drawdown_pct",
                float(getattr(settings, "emergency_stop_drawdown", 0.2) or 0.2),
            )
            daily_loss = _read_float(
                "max_daily_loss_pct",
                float(getattr(settings, "max_daily_loss_pct", 0.05) or 0.05),
            )
            position_pct = _read_float(
                "max_position_pct",
                float(getattr(settings, "max_risk_per_trade", 0.05) or 0.05),
            )
            target_volatility = _read_float(
                "target_volatility",
                float(getattr(settings, "target_volatility", 0.0) or 0.0),
            )
            stop_loss_atr = _read_float("stop_loss_atr_multiple", 1.0)

            try:
                profile = ManualProfile(
                    name=str(profile_name),
                    max_positions=max_positions,
                    max_leverage=max_leverage,
                    drawdown_limit=drawdown,
                    daily_loss_limit=daily_loss,
                    max_position_pct=position_pct,
                    target_volatility=target_volatility,
                    stop_loss_atr_multiple=stop_loss_atr,
                )
            except Exception:
                logger.debug("Nie udało się zbudować profilu ManualProfile", exc_info=True)
                profile = None

        if profile is None:
            return

        try:
            if getattr(profile, "name", None) != profile_name:
                try:
                    setattr(profile, "name", str(profile_name))
                except Exception:
                    logger.debug("Nie udało się ustawić nazwy profilu ryzyka", exc_info=True)
            risk_engine.register_profile(profile)
            self._core_risk_profile = getattr(profile, "name", str(profile_name))
        except Exception:
            logger.exception("Rejestracja profilu ryzyka w ThresholdRiskEngine nie powiodła się")

    def reload_risk_manager_settings(
        self,
        *,
        profile_name: str | None = None,
        config_path: Path | None = None,
    ) -> tuple[str | None, RiskManagerSettings, Any | None]:
        """Ponownie wczytuje ustawienia profilu ryzyka z runtime metadata."""

        candidate = profile_name or self._risk_profile_name
        cfg_path = config_path or self._core_config_path
        try:
            resolved_name, profile_cfg, settings = load_risk_manager_settings(
                "auto_trader",
                profile_name=candidate,
                config_path=cfg_path,
                logger=logger,
            )
        except Exception:
            logger.exception("Nie udało się przeładować profilu ryzyka AutoTradera")
            if self._risk_manager_settings is None:
                raise
            return self._risk_profile_name, self._risk_manager_settings, self._risk_profile_config

        final_name = resolved_name or candidate
        self.update_risk_manager_settings(
            settings,
            profile_name=final_name,
            profile_config=profile_cfg,
        )
        self._risk_config_mtime = self._get_risk_config_mtime()
        return final_name, settings, profile_cfg

    def _ensure_core_risk_profile_registered_locked(self) -> bool:
        """Gwarantuje, że rdzeniowy silnik ryzyka ma zarejestrowany aktywny profil."""

        risk_engine = self._core_risk_engine
        if risk_engine is None:
            return False
        register = getattr(risk_engine, "register_profile", None)
        if not callable(register):
            return False

        profile_obj: Any | None = self._core_risk_profile
        profile_name = self._core_risk_profile_name or self._risk_profile_name
        if profile_obj is None:
            config = self._risk_profile_config
            if config is not None and build_risk_profile_from_config is not None:
                try:
                    profile_obj = build_risk_profile_from_config(config)  # type: ignore[arg-type]
                except TypeError:
                    if isinstance(config, Mapping):
                        try:
                            from bot_core.config.models import RiskProfileConfig  # type: ignore

                            profile_obj = build_risk_profile_from_config(  # type: ignore[arg-type]
                                RiskProfileConfig(**dict(config))
                            )
                        except Exception:
                            logger.debug(
                                "Nie udało się zbudować profilu ryzyka z mapy konfiguracji",
                                exc_info=True,
                            )
                    else:
                        logger.debug(
                            "Nieobsługiwany typ konfiguracji profilu ryzyka: %s",
                            type(config),
                        )
                except Exception:
                    logger.debug(
                        "Nie udało się zbudować profilu ryzyka z konfiguracji",
                        exc_info=True,
                    )

        if profile_obj is None:
            return False

        derived_name = getattr(profile_obj, "name", None)
        if derived_name:
            profile_name = str(derived_name)
        if profile_name:
            profile_name = str(profile_name)

        try:
            existing = tuple(risk_engine.profile_names())  # type: ignore[attr-defined]
        except Exception:
            existing = ()

        if profile_name and profile_name in existing:
            self._core_risk_profile = profile_obj if RiskProfile is None or isinstance(profile_obj, RiskProfile) else None
            self._core_risk_profile_name = profile_name
            if not self._risk_profile_name:
                self._risk_profile_name = profile_name
            return True

        try:
            register(profile_obj)
        except Exception:
            logger.debug(
                "Nie udało się zarejestrować profilu ryzyka %s w silniku core",
                profile_name or "<unknown>",
                exc_info=True,
            )
            return False

        if RiskProfile is None or isinstance(profile_obj, RiskProfile):
            self._core_risk_profile = profile_obj
        else:
            self._core_risk_profile = None
        if profile_name:
            self._core_risk_profile_name = profile_name
            self._risk_profile_name = profile_name
        return True

    def _get_risk_config_mtime(self) -> float | None:
        if not self._core_config_path:
            return None
        try:
            return Path(self._core_config_path).stat().st_mtime
        except FileNotFoundError:
            return None
        except Exception:  # pragma: no cover - defensywne logowanie
            logger.debug("Nie udało się pobrać mtime konfiguracji core", exc_info=True)
            return None

    def _start_risk_watcher(self) -> None:
        if self._core_config_path is None:
            return
        if self._risk_watch_thread and self._risk_watch_thread.is_alive():
            return

        self._risk_watch_stop.clear()

        def _loop() -> None:
            while not self._risk_watch_stop.wait(self._risk_watch_interval):
                try:
                    self._check_risk_config_change()
                except Exception:  # pragma: no cover - defensywne
                    logger.exception("Watcher profilu ryzyka AutoTradera zgłosił wyjątek")

        thread = threading.Thread(target=_loop, name="autotrader-risk-watch", daemon=True)
        thread.start()
        self._risk_watch_thread = thread

    def _stop_risk_watcher(self) -> None:
        self._risk_watch_stop.set()
        thread = self._risk_watch_thread
        if thread and thread.is_alive():
            thread.join(timeout=1.5)
        self._risk_watch_thread = None
        self._risk_watch_stop = threading.Event()

    def _check_risk_config_change(self) -> bool:
        new_mtime = self._get_risk_config_mtime()
        if new_mtime is None:
            self._risk_config_mtime = None
            return False
        if self._risk_config_mtime is None:
            self._risk_config_mtime = new_mtime
            return False
        if new_mtime <= self._risk_config_mtime:
            return False
        self._risk_config_mtime = new_mtime
        try:
            self.reload_risk_manager_settings()
        except Exception:  # pragma: no cover - diagnostyka runtime
            logger.exception("Automatyczne przeładowanie profilu ryzyka nie powiodło się")
            return False
        return True

    def start(self) -> None:
        self._stop.clear()
        self._started = True
        self._threads = []
        # Walk-forward loop only if configured
        if self.walkforward_interval_s:
            t = threading.Thread(target=self._walkforward_loop, daemon=True)
            t.start()
            self._threads.append(t)
        if self.enable_auto_trade and self._auto_trade_user_confirmed:
            self._start_auto_trade_thread()
        elif self.enable_auto_trade:
            message = (
                "Auto-trade awaiting explicit activation. Użyj panelu sterowania, "
                "aby włączyć handel automatyczny."
            )
            try:
                self.emitter.log(message, level="WARNING", component="AutoTrader")
            except Exception:
                logger.warning(message)
        self._start_risk_watcher()
        self.emitter.log("AutoTrader started.", component="AutoTrader")
        logger.info("AutoTrader worker threads started")

    def _start_auto_trade_thread(self) -> None:
        if self._auto_trade_thread_active:
            return
        t2 = threading.Thread(target=self._auto_trade_loop, daemon=True)
        t2.start()
        self._threads.append(t2)
        self._auto_trade_thread_active = True

    def stop(self) -> None:
        self._stop.set()
        self.emitter.off("trade_closed", tag="autotrader")
        self.emitter.off("bar", tag="autotrader")
        self._stop_risk_watcher()
        self.emitter.log("AutoTrader stopped.", component="AutoTrader")
        logger.info("AutoTrader stop requested")
        for t in list(self._threads):
            try:
                if t.is_alive():
                    t.join(timeout=2.0)
            except Exception:
                logger.exception("Error while joining AutoTrader thread")
        self._threads.clear()
        self._auto_trade_thread_active = False
        self._auto_trade_user_confirmed = False
        self._started = False

    def set_enable_auto_trade(self, flag: bool) -> None:
        with self._lock:
            self.enable_auto_trade = bool(flag)
            if not self.enable_auto_trade:
                self._auto_trade_user_confirmed = False
            if (
                self.enable_auto_trade
                and self._auto_trade_user_confirmed
                and self._started
                and not self._auto_trade_thread_active
            ):
                self._start_auto_trade_thread()
        self.emitter.log(f"Auto-Trade {'ENABLED' if flag else 'DISABLED'}.", component="AutoTrader")

    def confirm_auto_trade(self, confirmed: bool = True) -> None:
        """Ustawia ręczne potwierdzenie niezbędne do startu auto-trade."""

        with self._lock:
            self._auto_trade_user_confirmed = bool(confirmed)
            status = "CONFIRMED" if self._auto_trade_user_confirmed else "REVOKED"
            should_start = (
                self.enable_auto_trade
                and self._auto_trade_user_confirmed
                and self._started
                and not self._auto_trade_thread_active
            )
        self.emitter.log(
            f"Auto-Trade confirmation {status}.",
            component="AutoTrader",
        )
        if should_start:
            self._start_auto_trade_thread()

    def configure(self, **kwargs: Any) -> None:
        """Runtime reconfiguration from the ControlPanel."""
        with self._lock:
            for key, val in kwargs.items():
                if key == "strategy":
                    self._update_strategy_config(val)
                    continue
                if key == "exchange":
                    if isinstance(val, Mapping):
                        exchange_payload = dict(val)
                        if "adapter" in exchange_payload:
                            self._live_execution_adapter = exchange_payload["adapter"]
                        self._exchange_config = exchange_payload
                    else:
                        self._exchange_config = None
                    if not self._paper_enabled:
                        adapter = self._live_execution_adapter or self._get_emergency_adapter()
                        self._execution_service.set_adapter(adapter)
                    continue
                if key == "enable_auto_trade":
                    self.set_enable_auto_trade(bool(val))
                    continue
                if key == "confirm_auto_trade":
                    self.confirm_auto_trade(bool(val))
                    continue
                if not hasattr(self, key):
                    continue
                setattr(self, key, val)
        self._refresh_execution_mode()
        self.emitter.log(f"AutoTrader reconfigured: {kwargs}", component="AutoTrader")

    # -- Event handlers --
    def _on_trade_closed(
        self,
        symbol: str,
        side: str,
        entry: float,
        exit: float,
        pnl: float,
        ts: float,
        meta: Dict[str, Any] | None = None,
        **_,
    ) -> None:
        self._closed_pnls.append(pnl)
        try:
            prometheus_metrics.record_trade_close(symbol, float(pnl))
        except Exception:
            logger.debug("Prometheus record_trade_close skipped", exc_info=True)
        pf, exp, win_rate = self._compute_metrics()
        self.emitter.emit(
            "metrics_updated",
            pf=pf,
            expectancy=exp,
            win_rate=win_rate,
            window=len(self._closed_pnls),
            ts=time.time(),
        )
        self._persist_performance_metrics(symbol, pf, exp, win_rate)

        # Check thresholds
        trigger_reason = None
        details: Dict[str, Any] = {}
        if pf is not None and pf < self.pf_min:
            trigger_reason = "pf_drop"
            details["pf"] = pf
        if exp is not None and exp < self.expectancy_min:
            trigger_reason = (trigger_reason + "+expectancy_drop") if trigger_reason else "expectancy_drop"
            details["expectancy"] = exp
        if trigger_reason:
            self._maybe_reoptimize(trigger_reason, details)

    def _on_bar(self, symbol: str, o: float, h: float, l: float, c: float, ts: float, **_) -> None:
        # TR approximation (if no prev close given we use current bar-only proxy)
        tr = max(h - l, abs(h - c), abs(l - c))
        self._atr_values.append(tr)
        # Compute ATR using simple moving average of TRs
        if len(self._atr_values) >= max(14, self.atr_baseline_len):
            atr = sum(list(self._atr_values)[-14:]) / 14.0
            if self._atr_baseline is None and len(self._atr_values) >= self.atr_baseline_len:
                self._atr_baseline = sum(list(self._atr_values)[:self.atr_baseline_len]) / float(self.atr_baseline_len)
            baseline = self._atr_baseline or atr
            ratio = (atr - baseline) / baseline if baseline > 0 else 0.0
            self.emitter.emit("atr_updated", atr=atr, baseline=baseline, ratio=ratio, ts=ts)
            if self._atr_baseline and ratio >= self.atr_ratio_threshold:
                self._maybe_reoptimize("atr_spike", {"atr": atr, "baseline": baseline, "ratio": ratio})

    # -- Helpers --
    def _compute_metrics(self) -> tuple[Optional[float], Optional[float], Optional[float]]:
        if not self._closed_pnls:
            return (None, None, None)
        pnls = list(self._closed_pnls)
        wins = [p for p in pnls if p > 0]
        losses = [-p for p in pnls if p < 0]
        gross_profit = sum(wins)
        gross_loss = sum(losses)
        pf = (gross_profit / gross_loss) if gross_loss > 0 else (float('inf') if gross_profit > 0 else None)
        # Expectancy per trade (avg pnl)
        expectancy = statistics.mean(pnls) if pnls else None
        win_rate = (len(wins) / len(pnls)) if pnls else None
        return (pf, expectancy, win_rate)

    def _resolve_db(self):
        db = self._db_manager
        if db is None:
            candidate = getattr(self.gui, "db", None)
            if candidate is not None:
                db = candidate
                self._db_manager = candidate
        if db is None or not hasattr(db, "sync"):
            return None
        return db

    def _resolve_mode(self) -> str:
        network_var = getattr(self.gui, "network_var", None)
        if network_var is not None and hasattr(network_var, "get"):
            try:
                network = str(network_var.get()).strip().lower()
            except Exception:
                network = ""
            if network in {"testnet", "paper", "demo"}:
                return "paper"
        return "live"

    def _log_metric(
        self,
        metric: str,
        value: Optional[float],
        *,
        symbol: str,
        window: int,
        extra: Optional[Dict[str, Any]] = None,
    ) -> None:
        if value is None:
            return
        db = self._resolve_db()
        if db is None:
            return
        context: Dict[str, Any] = {"symbol": symbol, "window": window, "source": "AutoTrader"}
        if extra:
            context.update(extra)
        payload = {
            "metric": metric,
            "value": float(value),
            "window": window,
            "symbol": symbol,
            "mode": self._resolve_mode(),
            "context": context,
        }
        try:
            db.sync.log_performance_metric(payload)
        except Exception:
            logger.exception("Nie udało się zapisać metryki %s", metric)

    def _persist_performance_metrics(
        self,
        symbol: str,
        pf: Optional[float],
        expectancy: Optional[float],
        win_rate: Optional[float],
    ) -> None:
        window = len(self._closed_pnls)
        extra = {
            "profit_factor": pf,
            "expectancy": expectancy,
            "win_rate": win_rate,
        }
        self._log_metric("auto_trader_expectancy", expectancy, symbol=symbol, window=window, extra=extra)
        self._log_metric("auto_trader_profit_factor", pf, symbol=symbol, window=window, extra=extra)
        self._log_metric("auto_trader_win_rate", win_rate, symbol=symbol, window=window, extra=extra)

    def _maybe_reoptimize(self, reason: str, details: Dict[str, Any]) -> None:
        now = time.time()
        if now - self.last_reopt_ts < self.reopt_cooldown_s:
            self.emitter.log(f"Reopt skipped (cooldown): {reason} {details}", level="DEBUG", component="AutoTrader")
            return
        self.last_reopt_ts = now
        self.emitter.emit("reopt_triggered", reason=reason, details=details, ts=now)
        # Try to call AI retrain if available
        ai = getattr(self.gui, "ai_mgr", None)
        if ai is not None and hasattr(ai, "train"):
            try:
                # non-blocking retrain in thread
                threading.Thread(target=self._call_train_safe, args=(ai,), daemon=True).start()
            except Exception as e:
                self.emitter.log(f"AI retrain failed to start: {e!r}", level="ERROR", component="AutoTrader")
                logger.exception("AI retrain thread failed to start")
        else:
            self.emitter.log("AI manager not available; reopt event emitted only.", level="WARNING", component="AutoTrader")

    def _call_train_safe(self, ai) -> None:
        try:
            self.emitter.log("AI retrain started...", component="AutoTrader")
            ai.train()
            self.emitter.log("AI retrain finished.", component="AutoTrader")
        except Exception as e:
            self.emitter.log(f"AI retrain error: {e!r}", level="ERROR", component="AutoTrader")
            logger.exception("AI retrain raised an exception")

    # -- Loops --
    def _walkforward_loop(self) -> None:
        last_ts = 0.0
        while not self._stop.is_set():
            try:
                now = time.time()
                if last_ts == 0.0:
                    last_ts = now
                wf = self.walkforward_interval_s or 0
                if wf > 0 and (now - last_ts) >= wf:
                    # Optional guard: only if we have enough closed trades since last step
                    if len(self._closed_pnls) >= self.walkforward_min_closed_trades:
                        self._maybe_reoptimize("walk_forward_tick", {"closed_trades": len(self._closed_pnls)})
                    last_ts = now
            except Exception as e:
                self.emitter.log(f"Walk-forward loop error: {e!r}", level="ERROR", component="AutoTrader")
                logger.exception("Walk-forward loop error")
            self._stop.wait(1.0)

    def _run_service_loop(self) -> None:
        loop = asyncio.new_event_loop()
        self._service_loop = loop
        try:
            asyncio.set_event_loop(loop)
            loop.run_until_complete(self._service_loop_main())
        except Exception:  # pragma: no cover - defensywny log
            logger.exception("Service-based auto trade loop crashed")
        finally:
            try:
                pending = [task for task in asyncio.all_tasks(loop=loop) if not task.done()]
                for task in pending:
                    task.cancel()
                if pending:
                    loop.run_until_complete(asyncio.gather(*pending, return_exceptions=True))
                loop.run_until_complete(loop.shutdown_asyncgens())
            except Exception:
                logger.exception("Failed to shutdown auto trade service loop")
            finally:
                asyncio.set_event_loop(None)
                loop.close()
                self._service_loop = None

    async def _service_loop_main(self) -> None:
        try:
            while not self._stop.is_set():
                schedule = self._resolve_schedule_entries()
                await self._ensure_service_schedule(schedule)
                await asyncio.sleep(0.5)
        finally:
            await self._cancel_service_tasks()

    async def _ensure_service_schedule(self, schedule: List[Tuple[str, str]]) -> None:
        desired = {(sym, tf) for sym, tf in schedule if sym}
        for key in list(self._service_tasks):
            if key not in desired:
                task = self._service_tasks.pop(key)
                task.cancel()
                with exception_guard("AutoTrader.scheduler"):
                    await asyncio.gather(task, return_exceptions=True)
        for entry in schedule:
            if entry not in self._service_tasks:
                symbol, timeframe = entry
                if not symbol:
                    continue
                self._service_tasks[entry] = self._create_service_task(symbol, timeframe)

    def _create_service_task(self, symbol: str, timeframe: str) -> asyncio.Task[Any]:
        task = asyncio.create_task(self._symbol_service_loop(symbol, timeframe))
        entry = (symbol, timeframe)

        def _handle_completion(completed: asyncio.Task[Any]) -> None:
            self._service_tasks.pop(entry, None)
            if completed.cancelled():
                return
            try:
                exc = completed.exception()
            except asyncio.CancelledError:
                return
            except Exception:  # pragma: no cover - defensywne logowanie callbacku
                logger.exception(
                    "Failed to inspect service task exception for %s@%s",
                    symbol,
                    timeframe,
                )
                return
            if exc is None:
                return

            message = (
                f"Service task for {symbol}@{timeframe} crashed: {exc!r}"
            )
            try:
                self.emitter.log(message, level="ERROR", component="AutoTrader")
            except Exception:  # pragma: no cover - nie przerywamy callbacku
                logger.exception("Failed to forward service task crash to emitter")

            logger.error(
                "Service task for %s@%s crashed",
                symbol,
                timeframe,
                exc_info=exc,
            )

            try:
                _emit_alert(
                    message,
                    severity=AlertSeverity.ERROR,
                    source="autotrader",
                    context={
                        "symbol": symbol,
                        "timeframe": timeframe,
                    },
                    exception=exc if isinstance(exc, BaseException) else None,
                )
            except Exception:  # pragma: no cover - nie przerywamy callbacku
                logger.exception("Failed to emit alert for service task crash")

            try:
                self._register_cooldown(symbol, "service_task_crash")
            except Exception:  # pragma: no cover - nie przerywamy callbacku
                logger.exception("Failed to register cooldown after service task crash")

        task.add_done_callback(_handle_completion)
        return task

    async def _cancel_service_tasks(self) -> None:
        if not self._service_tasks:
            return
        tasks = list(self._service_tasks.values())
        for task in tasks:
            task.cancel()
        with exception_guard("AutoTrader.scheduler"):
            await asyncio.gather(*tasks, return_exceptions=True)
        self._service_tasks.clear()

    async def _symbol_service_loop(self, symbol: str, timeframe: str) -> None:
        interval = max(0.1, float(self.auto_trade_interval_s))
        while not self._stop.is_set():
            if not self.enable_auto_trade or not self._auto_trade_user_confirmed:
                await asyncio.sleep(interval)
                continue
            if self._is_symbol_on_cooldown(symbol):
                await asyncio.sleep(interval)
                continue
            await self._trade_once(symbol, timeframe)
            await asyncio.sleep(interval)

    def _resolve_schedule_entries(self) -> List[Tuple[str, str]]:
        timeframe = self._resolve_timeframe()
        entries: List[Tuple[str, str]] = []
        try:
            raw = self.symbol_getter()
        except Exception:
            logger.exception("Symbol getter failed")
            return entries

        if isinstance(raw, str):
            symbol = raw.strip()
            if symbol:
                entries.append((symbol, timeframe))
            return entries
        if isinstance(raw, Mapping):
            for sym, tf in raw.items():
                symbol = str(sym).strip()
                tf_value = str(tf).strip() or timeframe
                if symbol:
                    entries.append((symbol, tf_value))
            return entries
        if isinstance(raw, Iterable):
            for item in raw:
                if isinstance(item, tuple) and len(item) >= 2:
                    symbol = str(item[0]).strip()
                    tf_value = str(item[1]).strip() or timeframe
                else:
                    symbol = str(item).strip()
                    tf_value = timeframe
                if symbol:
                    entries.append((symbol, tf_value))
            return entries
        if raw:
            symbol = str(raw).strip()
            if symbol:
                entries.append((symbol, timeframe))
        return entries

    def _resolve_timeframe(self) -> str:
        timeframe = "1m"
        tf_var = getattr(self.gui, "timeframe_var", None)
        if tf_var is not None and hasattr(tf_var, "get"):
            try:
                value = tf_var.get()
            except Exception:
                value = None
            if value:
                timeframe = str(value)
        return timeframe

    def _is_symbol_on_cooldown(self, symbol: str) -> bool:
        with self._lock:
            until = self._cooldowns.get(symbol, 0.0)
            if not until:
                return False
            now = time.time()
            if now >= until:
                self._cooldowns.pop(symbol, None)
                return False
            return True

    def _register_cooldown(self, symbol: str, reason: str, duration: Optional[float] = None) -> None:
        cfg = self._get_strategy_config()
        cooldown = float(duration) if duration is not None else max(float(cfg.violation_cooldown_s), float(self.auto_trade_interval_s))
        until = time.time() + cooldown
        with self._lock:
            self._cooldowns[symbol] = until
        self.emitter.log(
            f"Cooldown applied for {symbol}: {reason} (until {until:.0f})",
            level="WARNING",
            component="AutoTrader",
        )

    def _build_risk_portfolio_payload(
        self,
        symbol: str,
        snapshot: Mapping[str, Any],
        *,
        price: float,
    ) -> Dict[str, Any]:
        capital = float(
            snapshot.get("value")
            or snapshot.get("portfolio_value")
            or snapshot.get("equity")
            or snapshot.get("capital")
            or 0.0
        )
        positions_payload: Dict[str, Dict[str, Any]] = {}
        raw_positions = snapshot.get("positions") or snapshot.get("open_positions")
        if isinstance(raw_positions, Mapping):
            for key, value in raw_positions.items():
                if not isinstance(value, Mapping):
                    continue
                qty_raw = value.get("qty") or value.get("quantity") or value.get("size")
                try:
                    qty_value = float(qty_raw)
                except Exception:
                    continue
                if qty_value == 0:
                    continue
                entry_price_raw = value.get("entry") or value.get("entry_price") or value.get("price") or price
                try:
                    entry_price = float(entry_price_raw)
                except Exception:
                    entry_price = price
                side_raw = value.get("side") or value.get("direction")
                side = (
                    str(side_raw).lower()
                    if isinstance(side_raw, str)
                    else ("buy" if qty_value >= 0 else "sell")
                )
                positions_payload[str(key).upper()] = {
                    "symbol": str(key),
                    "qty": abs(qty_value),
                    "side": side,
                    "entry_price": entry_price,
                }
        else:
            qty_raw = snapshot.get("position") or snapshot.get("qty")
            try:
                qty_value = float(qty_raw) if qty_raw is not None else 0.0
            except Exception:
                qty_value = 0.0
            if qty_value:
                entry_price_raw = (
                    snapshot.get("entry")
                    or snapshot.get("entry_price")
                    or snapshot.get("price")
                    or price
                )
                try:
                    entry_price = float(entry_price_raw)
                except Exception:
                    entry_price = price
                side = "buy" if qty_value >= 0 else "sell"
                positions_payload[symbol.upper()] = {
                    "symbol": symbol,
                    "qty": abs(qty_value),
                    "side": side,
                    "entry_price": entry_price,
                }

        return {
            "capital": capital,
            "equity": capital,
            "positions": positions_payload,
        }

    def _build_risk_signal_payload(
        self,
        signal: StrategySignal,
        *,
        portfolio_value: float,
    ) -> Dict[str, Any]:
        payload = dict(getattr(signal, "payload", {}) or {})
        payload.setdefault("symbol", signal.symbol)
        try:
            confidence = float(signal.confidence)
        except Exception:
            confidence = 0.0
        payload.setdefault("confidence", confidence)
        payload.setdefault("strength", confidence)
        direction = str(signal.action or "").upper()
        if direction == "SELL":
            payload.setdefault("direction", "SHORT")
        else:
            payload.setdefault("direction", "LONG")
        if signal.size is not None and portfolio_value > 0:
            try:
                fraction_hint = float(signal.size) / portfolio_value
            except Exception:
                fraction_hint = None
            if fraction_hint is not None and fraction_hint > 0:
                payload.setdefault("target_fraction", max(0.0, fraction_hint))
        return payload

    def _assess_with_legacy_risk_service(
        self,
        signal: StrategySignal,
        context: StrategyContext,
        market_state: Mapping[str, Any],
        portfolio_value: float,
        cfg: StrategyConfig,
    ) -> Tuple[RiskDecision, float | None, float | None, float | None]:
        assessment = self._risk_service.assess(signal, context, market_state)
        base_value = portfolio_value if portfolio_value > 0 else 1.0
        try:
            size_value = float(assessment.size) if assessment.size is not None else None
        except Exception:
            size_value = None
        fraction = max(0.0, (size_value or 0.0) / base_value)
        details: Dict[str, Any] = {
            "market_state": dict(market_state),
            "source": "legacy_risk_service",
        }
        decision = RiskDecision(
            should_trade=bool(assessment.allow),
            fraction=fraction,
            state="ok" if assessment.allow else "reject",
            reason=assessment.reason,
            details=details,
            stop_loss_pct=assessment.stop_loss,
            take_profit_pct=assessment.take_profit,
            mode=cfg.mode,
        )
        return decision, size_value, assessment.stop_loss, assessment.take_profit

    def _assess_with_threshold_engine(
        self,
        symbol: str,
        signal: StrategySignal,
        context: StrategyContext,
        market_payload: Mapping[str, Any],
        portfolio_snapshot: Mapping[str, Any],
        market_state: Mapping[str, Any],
        cfg: StrategyConfig,
    ) -> Tuple[RiskDecision, float | None, None, None]:
        manager = getattr(self, "_risk_manager_adapter", None)
        portfolio_value = float(market_state.get("portfolio_value") or context.portfolio_value or 0.0)
        if manager is None:
            return self._assess_with_legacy_risk_service(
                signal,
                context,
                market_state,
                portfolio_value,
                cfg,
            )

        raw_price = (
            market_payload.get("price")
            or market_payload.get("close")
            or market_state.get("price")
        )
        try:
            price = float(raw_price)
        except Exception:
            price = 0.0

        if price <= 0 or portfolio_value <= 0:
            details = {
                "market_state": dict(market_state),
                "source": "threshold_risk_engine",
                "error": "missing_price_or_capital",
            }
            reason = "Brak danych o kapitale lub cenie"
            decision = RiskDecision(
                should_trade=False,
                fraction=0.0,
                state="reject",
                reason=reason,
                details=details,
                stop_loss_pct=signal.stop_loss,
                take_profit_pct=signal.take_profit,
                mode=cfg.mode,
            )
            return decision, None, None, None

        portfolio_payload = self._build_risk_portfolio_payload(symbol, portfolio_snapshot, price=price)
        signal_payload = self._build_risk_signal_payload(signal, portfolio_value=portfolio_value)
        try:
            fraction, details = manager.calculate_position_size(
                symbol,
                signal_payload,
                market_payload,
                portfolio_payload,
                return_details=True,
            )
        except Exception:
            logger.exception("Risk manager sizing failed")
            details = {
                "market_state": dict(market_state),
                "source": "threshold_risk_engine",
                "error": "sizing_exception",
            }
            decision = RiskDecision(
                should_trade=False,
                fraction=0.0,
                state="reject",
                reason="Risk manager error",
                details=details,
                stop_loss_pct=signal.stop_loss,
                take_profit_pct=signal.take_profit,
                mode=cfg.mode,
            )
            return decision, None, None, None

        recommended_fraction = max(0.0, float(details.get("recommended_size", fraction) or 0.0))
        allowed = bool(details.get("allowed", recommended_fraction > 0))
        reason = details.get("reason")
        details_payload: Dict[str, Any] = {
            "market_state": dict(market_state),
            "source": "threshold_risk_engine",
        }
        for key, value in details.items():
            if key == "recommended_size":
                continue
            details_payload[key] = value

        quantity = recommended_fraction * portfolio_value / price if price > 0 else 0.0
        if quantity <= 0:
            allowed = False
            if not reason:
                reason = "Brak dostępnego budżetu ryzyka"

        state = "ok" if allowed else "reject"
        if allowed and details_payload.get("adjustments"):
            state = "adjusted"

        decision = RiskDecision(
            should_trade=allowed,
            fraction=recommended_fraction if allowed else 0.0,
            state=state,
            reason=reason,
            details=details_payload,
            stop_loss_pct=signal.stop_loss,
            take_profit_pct=signal.take_profit,
            mode=cfg.mode,
        )
        return decision, (quantity if allowed else None), None, None

    async def _trade_once(self, symbol: str, timeframe: str) -> None:
        if self._data_provider is None:
            return
        with exception_guard("AutoTrader.trade"):
            cfg = self._get_strategy_config()
            strategy_name = cfg.preset or "SAFE"
            metadata = self._resolve_strategy_metadata(strategy_name)
            market_payload = await self._build_market_payload(symbol, timeframe)
            if not market_payload:
                return
            self._execution_service.update_market_data(symbol, timeframe, market_payload)
            price = float(market_payload.get("price") or 0.0)
            portfolio_snapshot = self._resolve_portfolio_snapshot(symbol, price)
            portfolio_value = float(
                portfolio_snapshot.get("value")
                or portfolio_snapshot.get("portfolio_value")
                or portfolio_snapshot.get("equity")
                or 0.0
            )
            position = float(portfolio_snapshot.get("position") or portfolio_snapshot.get("qty") or 0.0)
            compliance_allowed = self._compliance_live_allowed and bool(
                cfg.compliance_confirmed
                and cfg.api_keys_configured
                and cfg.acknowledged_risk_disclaimer
            )
            context = self._signal_service.build_context(
                symbol=symbol,
                timeframe=timeframe,
                portfolio_value=portfolio_value,
                position=position,
                metadata=metadata,
                mode=cfg.mode,
                compliance_live_allowed=compliance_allowed,
            )
            signal = await self._signal_service.run_strategy(
                strategy_name,
                context,
                market_payload,
                self._data_provider,
            )
            if signal is None:
                return
            market_state = self._build_market_state(portfolio_snapshot, market_payload)
            if self._uses_custom_risk_service:
                decision, size_override, sl_override, tp_override = self._assess_with_legacy_risk_service(
                    signal,
                    context,
                    market_state,
                    portfolio_value,
                    cfg,
                )
            else:
                (
                    decision,
                    size_override,
                    sl_override,
                    tp_override,
                ) = self._assess_with_threshold_engine(
                    symbol,
                    signal,
                    context,
                    market_payload,
                    portfolio_snapshot,
                    market_state,
                    cfg,
                )

            self._emit_risk_audit(
                symbol,
                signal.action or "HOLD",
                decision,
                float(market_state.get("price") or price or 0.0),
            )
            if not decision.should_trade:
                self._register_cooldown(symbol, decision.reason or "risk_rejected")
                return

            if size_override is not None:
                signal.size = size_override

            try:
                size_numeric = float(signal.size) if signal.size is not None else 0.0
            except Exception:
                size_numeric = 0.0
            if size_numeric <= 0:
                self._register_cooldown(symbol, decision.reason or "risk_zero_size")
                return

            signal.size = size_numeric

            if sl_override is not None and signal.stop_loss is None:
                signal.stop_loss = sl_override
            if tp_override is not None and signal.take_profit is None:
                signal.take_profit = tp_override
            signal.payload.setdefault("market_state", market_state)
            signal.payload.setdefault("price", market_state.get("price"))

            context.require_demo_mode()
            result = await self._execution_service.execute(signal, context)
            if result is not None:
                self._sync_paper_gui_state(
                    symbol,
                    signal.action or "",
                    float(market_state.get("price") or price or 0.0),
                    signal.size,
                )
                try:
                    prometheus_metrics.record_order(symbol, signal.action, float(signal.size or 0.0))
                except Exception:
                    logger.debug("Prometheus record_order skipped", exc_info=True)
                self.emitter.emit("auto_trade_tick", symbol=symbol, ts=time.time())
                self.emitter.log(
                    f"Auto-trade executed: {symbol} {signal.action}",
                    component="AutoTrader",
                )
            with self._lock:
                self._cooldowns.pop(symbol, None)

    def _sync_paper_gui_state(
        self,
        symbol: str,
        action: str,
        price: float,
        size: float | None,
    ) -> None:
        if not self._paper_enabled:
            return
        gui = getattr(self, "gui", None)
        if gui is None:
            return

        action_norm = str(action or "").upper()
        if action_norm not in {"BUY", "SELL"}:
            return

        side = "buy" if action_norm == "BUY" else "sell"
        try:
            price_value = float(price)
        except Exception:
            price_value = 0.0

        bridge = getattr(gui, "_bridge_execute_trade", None)
        if callable(bridge):
            try:
                bridge(symbol, side, price_value)
            except Exception:  # pragma: no cover - defensywne logowanie
                logger.debug("Paper GUI bridge sync failed", exc_info=True)

        snapshot: Mapping[str, Any] = {}
        adapter = self._paper_adapter
        if adapter is not None:
            try:
                raw_snapshot = adapter.portfolio_snapshot(symbol)
            except Exception:  # pragma: no cover - defensywne logowanie
                logger.debug("Paper portfolio snapshot failed", exc_info=True)
                raw_snapshot = None
            if isinstance(raw_snapshot, Mapping):
                snapshot = dict(raw_snapshot)

        balance = snapshot.get("value") if snapshot else None
        if balance is not None:
            try:
                balance_value = float(balance)
            except Exception:
                balance_value = None
            if balance_value is not None:
                try:
                    gui.paper_balance = balance_value
                except Exception:
                    pass
                self.update_account_equity(balance_value)
                balance_var = getattr(gui, "paper_balance_var", None)
                if balance_var is not None and hasattr(balance_var, "set"):
                    try:
                        balance_var.set(f"{balance_value:,.2f}")
                    except Exception:
                        logger.debug("Failed to update paper_balance_var", exc_info=True)

        positions_attr = getattr(gui, "_open_positions", None)
        if isinstance(positions_attr, dict):
            symbol_str = "" if symbol is None else str(symbol)
            symbol_key = symbol_str.upper() or symbol_str
            if action_norm == "SELL":
                positions_attr.pop(symbol_key, None)
            else:
                qty_candidate: Any = snapshot.get("position") if snapshot else None
                if qty_candidate is None:
                    qty_candidate = size
                try:
                    qty_value = float(qty_candidate) if qty_candidate is not None else 0.0
                except Exception:
                    qty_value = 0.0
                if qty_value <= 0 and size is not None:
                    try:
                        qty_value = float(size)
                    except Exception:
                        qty_value = 0.0
                entry_candidate = snapshot.get("price") if snapshot else None
                if entry_candidate is None:
                    entry_candidate = price_value
                try:
                    entry_value = float(entry_candidate)
                except Exception:
                    entry_value = price_value
                if qty_value > 0:
                    positions_attr[symbol_key] = {
                        "side": side,
                        "qty": qty_value,
                        "entry": entry_value,
                    }

    async def _build_market_payload(self, symbol: str, timeframe: str) -> Optional[Dict[str, Any]]:
        if self._data_provider is None:
            return None
        with exception_guard("AutoTrader.market_data"):
            ohlcv = await self._data_provider.get_ohlcv(symbol, timeframe, limit=256)
            ticker = await self._data_provider.get_ticker(symbol)
        payload: Dict[str, Any] = {
            "ohlcv": ohlcv or {},
            "ticker": ticker or {},
        }
        payload["price"] = self._extract_price_from_payload(payload)
        intel_snapshot = self._collect_market_intel(symbol, timeframe)
        if intel_snapshot:
            payload["market_intel"] = intel_snapshot
            fallback_price = self._resolve_price_from_intel(intel_snapshot)
            current_price = payload.get("price")
            try:
                current_price_value = float(current_price)
            except Exception:
                current_price_value = 0.0
            if fallback_price is not None and (current_price_value <= 0 or current_price is None):
                payload["price"] = fallback_price
        return payload

    def _collect_market_intel(self, symbol: str, timeframe: str) -> Optional[Dict[str, Any]]:
        aggregator = self._market_intel or getattr(self.gui, "market_intel", None)
        if aggregator is None:
            return None

        if self._market_intel is None:
            self._market_intel = aggregator

        cache_key = (symbol, timeframe)
        now = time.monotonic()
        cached = self._market_intel_cache.get(cache_key)
        if cached is not None:
            ts = self._market_intel_cache_ts.get(cache_key, 0.0)
            if now - ts <= self._market_intel_cache_ttl:
                return dict(cached)

        payload: Optional[Dict[str, Any]] = None
        mode = getattr(aggregator, "_mode", None)

        if mode == "cache" and MarketIntelQuery is not None and hasattr(aggregator, "build_snapshot"):
            try:
                query_symbol = self._normalise_market_intel_symbol(symbol, mode="cache")
                interval = self._normalise_market_intel_interval(timeframe)
                query = MarketIntelQuery(  # type: ignore[call-arg]
                    symbol=query_symbol,
                    interval=interval,
                    lookback_bars=96,
                )
                snapshot = aggregator.build_snapshot(query)  # type: ignore[attr-defined]
            except Exception:  # pragma: no cover - zależne od implementacji agregatora
                logger.debug("Market intel snapshot failed for %s/%s", symbol, timeframe, exc_info=True)
            else:
                payload = self._snapshot_to_mapping(snapshot)
        else:
            payload = self._collect_sqlite_market_intel(aggregator, symbol)

        if payload:
            self._market_intel_cache[cache_key] = payload
            self._market_intel_cache_ts[cache_key] = now
            return dict(payload)
        return None

    def _collect_sqlite_market_intel(self, aggregator: Any, symbol: str) -> Optional[Dict[str, Any]]:
        if not hasattr(aggregator, "build"):
            return None
        try:
            baselines = aggregator.build()  # type: ignore[attr-defined]
        except Exception:  # pragma: no cover - zależne od implementacji agregatora
            logger.debug("Market intel baseline build failed for %s", symbol, exc_info=True)
            return None
        symbol_aliases = self._market_intel_symbol_aliases(symbol)
        for baseline in baselines or ():
            candidate = str(getattr(baseline, "symbol", "")).upper()
            if candidate not in symbol_aliases:
                continue
            if hasattr(baseline, "to_mapping"):
                mapping = baseline.to_mapping()  # type: ignore[attr-defined]
                return {k: v for k, v in mapping.items() if v is not None}
            attrs: Dict[str, Any] = {}
            for key in dir(baseline):
                if key.startswith("_"):
                    continue
                value = getattr(baseline, key)
                if callable(value):
                    continue
                attrs[key] = value
            if attrs:
                return {k: v for k, v in attrs.items() if v is not None}
        return None

    @staticmethod
    def _snapshot_to_mapping(snapshot: Any) -> Dict[str, Any]:
        if snapshot is None:
            return {}
        if hasattr(snapshot, "to_dict"):
            mapping = snapshot.to_dict()  # type: ignore[attr-defined]
            return {k: v for k, v in mapping.items() if v is not None}
        attrs: Dict[str, Any] = {}
        for key in dir(snapshot):
            if key.startswith("_"):
                continue
            value = getattr(snapshot, key)
            if callable(value):
                continue
            attrs[key] = value
        return {k: v for k, v in attrs.items() if v is not None}

    @staticmethod
    def _normalise_market_intel_interval(timeframe: str) -> str:
        if not timeframe:
            return "1h"
        return str(timeframe).strip()

    @staticmethod
    def _normalise_market_intel_symbol(symbol: str, *, mode: str) -> str:
        base = str(symbol or "").upper().strip()
        if mode == "cache":
            return base.replace("/", "_").replace("-", "_")
        return base.replace("/", "").replace("-", "")

    def _market_intel_symbol_aliases(self, symbol: str) -> set[str]:
        base = str(symbol or "").upper().strip()
        aliases = {
            base,
            base.replace("/", "_").replace("-", "_"),
            base.replace("/", "").replace("-", ""),
        }
        return {alias for alias in aliases if alias}

    @staticmethod
    def _resolve_price_from_intel(payload: Mapping[str, Any]) -> Optional[float]:
        for key in ("price", "mid_price", "close", "last"):
            value = payload.get(key)
            try:
                if value is not None and float(value) > 0:
                    return float(value)
            except Exception:
                continue
        metadata = payload.get("metadata") if isinstance(payload, Mapping) else None
        if isinstance(metadata, Mapping):
            for key in ("mid_price", "price"):
                value = metadata.get(key)
                try:
                    if value is not None and float(value) > 0:
                        return float(value)
                except Exception:
                    continue
        return None

    def _build_market_state(
        self,
        portfolio_snapshot: Mapping[str, Any],
        market_payload: Mapping[str, Any],
    ) -> Dict[str, Any]:
        price = float(market_payload.get("price") or 0.0)
        daily_loss = float(
            portfolio_snapshot.get("daily_loss_pct")
            or portfolio_snapshot.get("daily_loss")
            or 0.0
        )
        portfolio_value = float(
            portfolio_snapshot.get("value")
            or portfolio_snapshot.get("portfolio_value")
            or portfolio_snapshot.get("equity")
            or 0.0
        )
        position_qty = float(
            portfolio_snapshot.get("position")
            or portfolio_snapshot.get("qty")
            or 0.0
        )
        notional = abs(position_qty * price)
        position_fraction = notional / portfolio_value if portfolio_value > 0 else 0.0
        drawdown = portfolio_snapshot.get("drawdown_pct") or portfolio_snapshot.get("max_drawdown_pct")
        if drawdown is None:
            drawdown = portfolio_snapshot.get("drawdown")
        try:
            drawdown_value = float(drawdown) if drawdown is not None else 0.0
        except Exception:
            drawdown_value = 0.0

        open_positions_raw = (
            portfolio_snapshot.get("open_positions")
            or portfolio_snapshot.get("positions")
            or portfolio_snapshot.get("active_positions")
        )
        open_positions = self._infer_open_positions(open_positions_raw, position_qty)

        portfolio_exposure = portfolio_snapshot.get("portfolio_exposure_pct")
        try:
            exposure_value = float(portfolio_exposure)
        except Exception:
            exposure_value = position_fraction

        return {
            "price": price,
            "daily_loss_pct": daily_loss,
            "portfolio_value": portfolio_value,
            "position_notional_pct": position_fraction,
            "portfolio_exposure_pct": max(0.0, exposure_value),
            "open_positions": open_positions,
            "drawdown_pct": drawdown_value,
        }

    @staticmethod
    def _infer_open_positions(raw: Any, current_position: float) -> int:
        if raw is None:
            return 1 if current_position else 0
        if isinstance(raw, (int, float)):
            try:
                value = int(raw)
            except Exception:
                value = 0
            return max(0, value)
        if isinstance(raw, Mapping):
            count = 0
            for entry in raw.values():
                if isinstance(entry, Mapping):
                    qty = entry.get("qty") or entry.get("quantity")
                    try:
                        if float(qty):
                            count += 1
                    except Exception:
                        continue
                elif entry:
                    count += 1
            if count:
                return count
            return 1 if current_position else 0
        if isinstance(raw, Iterable) and not isinstance(raw, (str, bytes)):
            count = 0
            for entry in raw:
                if isinstance(entry, Mapping):
                    qty = entry.get("qty") or entry.get("quantity")
                    try:
                        if float(qty):
                            count += 1
                    except Exception:
                        continue
                elif entry:
                    count += 1
            return count
        return 1 if current_position else 0

    def _extract_price_from_payload(self, market_payload: Mapping[str, Any]) -> float:
        ticker = market_payload.get("ticker") if isinstance(market_payload, Mapping) else None
        if isinstance(ticker, Mapping):
            for key in ("last", "close", "bid", "ask", "price"):
                value = ticker.get(key)
                if isinstance(value, (int, float)):
                    return float(value)
        ohlcv = market_payload.get("ohlcv") if isinstance(market_payload, Mapping) else None
        if isinstance(ohlcv, Mapping):
            close = ohlcv.get("close")
            if isinstance(close, (int, float)):
                return float(close)
        if isinstance(ohlcv, pd.DataFrame) and not ohlcv.empty:
            try:
                return float(ohlcv["close"].iloc[-1])
            except Exception:
                pass
        if isinstance(ohlcv, Iterable):
            try:
                last = list(ohlcv)[-1]
                if isinstance(last, Mapping):
                    value = last.get("close")
                    if isinstance(value, (int, float)):
                        return float(value)
                elif isinstance(last, (list, tuple)) and last:
                    candidate = last[4] if len(last) > 4 else last[-2]
                    if isinstance(candidate, (int, float)):
                        return float(candidate)
            except Exception:
                pass
        return 0.0

    def _resolve_strategy_metadata(self, strategy_name: str) -> StrategyMetadata:
        try:
            strategy_cls = self._signal_service._registry.get(strategy_name)
        except KeyError:
            return StrategyMetadata(name=strategy_name or "Unknown", description="AutoTrader context")
        metadata = getattr(strategy_cls, "metadata", None)
        if isinstance(metadata, StrategyMetadata):
            return metadata
        return StrategyMetadata(name=strategy_cls.__name__, description="AutoTrader context")

    def _resolve_portfolio_snapshot(self, symbol: str, price: float) -> Dict[str, Any]:
        adapter_snapshot = self._execution_service.portfolio_snapshot(symbol)
        if adapter_snapshot:
            return {
                "value": float(adapter_snapshot.get("value", 0.0)),
                "position": float(adapter_snapshot.get("position", 0.0)),
                "daily_loss_pct": 0.0,
                "price": float(adapter_snapshot.get("price", price)),
            }
        snapshot_fn = getattr(self.gui, "get_portfolio_snapshot", None)
        if callable(snapshot_fn):
            try:
                snapshot = snapshot_fn(symbol=symbol)
                if isinstance(snapshot, Mapping):
                    return dict(snapshot)
            except Exception:
                logger.exception("Portfolio snapshot retrieval failed")
        balance = float(getattr(self.gui, "paper_balance", 0.0) or 0.0)
        positions = getattr(self.gui, "_open_positions", {})
        qty = 0.0
        if isinstance(positions, Mapping):
            entry = positions.get(symbol)
            if isinstance(entry, Mapping):
                qty = float(entry.get("qty") or entry.get("quantity") or 0.0)
                entry_price = float(entry.get("entry") or price or 0.0)
            else:
                entry_price = price
        else:
            entry_price = price
        notional = qty * float(price or entry_price or 0.0)
        return {
            "value": balance + notional,
            "position": qty,
            "daily_loss_pct": 0.0,
        }

    def _refresh_execution_mode(self) -> None:
        cfg = self._get_strategy_config()
        exchange_cfg = self._exchange_config or {}
        testnet_active = bool(exchange_cfg.get("testnet", True))
        mode = str(getattr(cfg, "mode", "")).lower()
        has_live_adapter = self._live_execution_adapter is not None
        if mode in {"demo", "paper"} or (not has_live_adapter and testnet_active):
            self._enable_paper_trading()
        else:
            self._disable_paper_trading()

    def _resolve_paper_initial_balance(self) -> float:
        def _coerce_positive(value: Any) -> float | None:
            if value is None:
                return None
            try:
                numeric = float(value)
            except Exception:
                return None
            if numeric > 0:
                return numeric
            return None

        gui_balance = _coerce_positive(getattr(self.gui, "paper_balance", None))
        if gui_balance is not None:
            return gui_balance

        strategy_cfg: StrategyConfig | None
        strategy_balance: float | None = None
        try:
            strategy_cfg = self._get_strategy_config()
        except Exception:
            strategy_cfg = getattr(self, "_strategy_config", None)
        if strategy_cfg is not None:
            for attr in ("paper_balance", "paper_capital", "initial_balance", "starting_balance"):
                candidate = _coerce_positive(getattr(strategy_cfg, attr, None))
                if candidate is not None:
                    strategy_balance = candidate
                    break
            if strategy_balance is None:
                max_usd = _coerce_positive(getattr(strategy_cfg, "max_position_usd", None))
                notional_pct = _coerce_positive(getattr(strategy_cfg, "max_position_notional_pct", None))
                if max_usd is not None and notional_pct:
                    try:
                        derived = max_usd / notional_pct
                    except ZeroDivisionError:
                        derived = 0.0
                    if derived > 0:
                        strategy_balance = derived
        if strategy_balance is not None:
            return strategy_balance

        profile_balance: float | None = None
        profile_cfg = self._risk_profile_config
        if profile_cfg is not None:
            profile_mapping: Mapping[str, Any] | None = profile_cfg if isinstance(profile_cfg, Mapping) else None
            for attr in ("paper_balance", "paper_capital", "initial_balance", "starting_balance", "notional_capital"):
                value = getattr(profile_cfg, attr, None)
                if value is None and profile_mapping is not None:
                    value = profile_mapping.get(attr)
                candidate = _coerce_positive(value)
                if candidate is not None:
                    profile_balance = candidate
                    break
            if profile_balance is None:
                pct_value = _coerce_positive(
                    profile_mapping.get("max_position_pct") if profile_mapping is not None else getattr(profile_cfg, "max_position_pct", None)
                )
                if pct_value:
                    base_usd = _coerce_positive(getattr(strategy_cfg, "max_position_usd", None) if strategy_cfg is not None else None)
                    if base_usd is not None:
                        try:
                            derived = base_usd / pct_value
                        except ZeroDivisionError:
                            derived = 0.0
                        if derived > 0:
                            profile_balance = derived
        if profile_balance is not None:
            return profile_balance

        risk_settings = getattr(self, "_risk_manager_settings", None)
        if risk_settings is not None:
            per_trade_pct = _coerce_positive(getattr(risk_settings, "max_risk_per_trade", None))
            strategy_usd = _coerce_positive(getattr(strategy_cfg, "max_position_usd", None) if strategy_cfg is not None else None)
            if per_trade_pct and strategy_usd is not None:
                try:
                    derived = strategy_usd / per_trade_pct
                except ZeroDivisionError:
                    derived = 0.0
                if derived > 0:
                    return derived

        return 10_000.0

    def _enable_paper_trading(self) -> None:
        if self._paper_enabled:
            return
        initial_balance = self._resolve_paper_initial_balance()
        self._paper_adapter = PaperTradingAdapter(initial_balance=initial_balance)
        self._execution_service.set_adapter(self._paper_adapter)
        self._paper_enabled = True
        self.emitter.log("Paper trading engine enabled", component="AutoTrader")

    def _disable_paper_trading(self) -> None:
        if not self._paper_enabled:
            return
        target_adapter = self._live_execution_adapter or self._get_emergency_adapter()
        self._execution_service.set_adapter(target_adapter)
        self._paper_adapter = None
        self._paper_enabled = False
        self.emitter.log("Paper trading engine disabled", component="AutoTrader")

    def _auto_trade_loop(self) -> None:
        if self._service_mode_enabled:
            self._run_service_loop()
            return
        core_mode = (
            self._core_risk_engine is not None
            and self._core_execution_service is not None
            and self._core_ai_connector is not None
            and OrderRequest is not None
            and AccountSnapshot is not None
            and CoreExecutionContext is not None
        )
        while not self._stop.is_set():
            try:
                if not self.enable_auto_trade or not self._auto_trade_user_confirmed:
                    self._stop.wait(self.auto_trade_interval_s)
                    continue
                symbol = self.symbol_getter()
                if not symbol:
                    self._stop.wait(self.auto_trade_interval_s)
                    continue
                timeframe = "1m"
                tf_var = getattr(self.gui, "timeframe_var", None)
                if tf_var is not None and hasattr(tf_var, "get"):
                    try:
                        timeframe = tf_var.get() or timeframe
                    except Exception:
                        pass

                ex = getattr(self.gui, "ex_mgr", None)
                ai = getattr(self.gui, "ai_mgr", None)

                if core_mode:
                    handled = self._handle_core_auto_trade(symbol, timeframe)
                    self._stop.wait(self.auto_trade_interval_s)
                    if handled:
                        continue

                if hasattr(self.gui, "is_demo_mode_active"):
                    try:
                        if not self.gui.is_demo_mode_active():
                            guard_fn = getattr(self.gui, "is_live_trading_allowed", None)
                            if callable(guard_fn) and not guard_fn():
                                msg = "Auto-trade blocked: live trading requires explicit confirmation."
                                self.emitter.log(msg, level="WARNING", component="AutoTrader")
                                logger.warning("%s Skipping auto trade for %s", msg, symbol)
                                self._stop.wait(self.auto_trade_interval_s)
                                continue
                    except Exception:
                        logger.exception("Failed to evaluate live trading guard")

                df: Optional[pd.DataFrame] = None
                last_price: Optional[float] = None
                last_pred: Optional[float] = None

                if ai is not None and hasattr(ai, "predict_series"):
                    try:
                        last_pred, df, last_price = self._obtain_prediction(ai, symbol, timeframe, ex)
                    except Exception as e:
                        self.emitter.log(
                            f"predict_series failed: {e!r}", level="ERROR", component="AutoTrader"
                        )
                        logger.exception("predict_series failed during auto trade loop")

                if last_price is None:
                    last_price = self._resolve_market_price(symbol, ex, df)

                side: Optional[str] = None
                if last_pred is not None and ai is not None:
                    threshold_bps = float(getattr(ai, "ai_threshold_bps", 5.0))
                    threshold = threshold_bps / 10_000.0
                    if last_pred >= threshold:
                        side = "BUY"
                    elif last_pred <= -threshold:
                        side = "SELL"
                elif last_pred is not None:
                    # brak ai_threshold -> użyj domyślnego progu
                    threshold = 5.0 / 10_000.0
                    if last_pred >= threshold:
                        side = "BUY"
                    elif last_pred <= -threshold:
                        side = "SELL"

                if side is None:
                    self.emitter.log(
                        f"Auto-trade skipped for {symbol}: no valid model signal.",
                        level="WARNING",
                        component="AutoTrader",
                    )
                    logger.info("Skipping auto trade for %s due to missing model signal", symbol)
                    self._stop.wait(self.auto_trade_interval_s)
                    continue

                if last_price is None:
                    self.emitter.log(
                        f"Auto-trade skipped for {symbol}: missing market price.",
                        level="WARNING",
                        component="AutoTrader",
                    )
                    logger.warning("Skipping auto trade for %s due to missing market price", symbol)
                    self._stop.wait(self.auto_trade_interval_s)
                    continue

                signal_payload = self._build_signal_payload(symbol, side, last_pred)
                decision = self._evaluate_risk(symbol, side, float(last_price), signal_payload, df)
                self._emit_risk_audit(symbol, side, decision, float(last_price))
                if not decision.should_trade:
                    self._stop.wait(self.auto_trade_interval_s)
                    continue

                if hasattr(self.gui, "_bridge_execute_trade"):
                    try:
                        setattr(self.gui, "_autotrade_risk_context", decision.to_dict())
                    except Exception:
                        pass
                    self.gui._bridge_execute_trade(symbol, side.lower(), float(last_price))
                    try:
                        prometheus_metrics.record_order(symbol, side, decision.fraction)
                    except Exception:
                        logger.debug("Prometheus record_order skipped", exc_info=True)
                    self.emitter.emit("auto_trade_tick", symbol=symbol, ts=time.time())
                    self.emitter.log(f"Auto-trade executed: {symbol} {side}", component="AutoTrader")
                    logger.info("Auto trade executed for %s (%s)", symbol, side)
                else:
                    self.emitter.log(
                        "_bridge_execute_trade missing on GUI",
                        level="ERROR",
                        component="AutoTrader",
                    )
                    logger.error("GUI bridge missing for auto trade execution")
            except Exception as e:
                self.emitter.log(f"Auto trade tick error: {e!r}", level="ERROR", component="AutoTrader")
                logger.exception("Unhandled exception inside auto trade loop")
            self._stop.wait(self.auto_trade_interval_s)

    def _handle_core_auto_trade(self, symbol: str, timeframe: str) -> bool:
        connector = self._core_ai_connector
        risk_engine = self._core_risk_engine
        execution_service = self._core_execution_service
        if (
            connector is None
            or risk_engine is None
            or execution_service is None
            or OrderRequest is None
            or AccountSnapshot is None
            or CoreExecutionContext is None
        ):
            return False

        ai_manager = getattr(connector, "ai_manager", None)
        if ai_manager is None:
            return False

        ex_mgr = getattr(self.gui, "ex_mgr", None)
        try:
            last_pred, df, last_price = self._obtain_prediction(
                ai_manager, symbol, timeframe, ex_mgr
            )
        except Exception as exc:  # pragma: no cover - diagnostyka awarii AI
            self.emitter.log(
                f"AI prediction failed: {exc!r}", level="ERROR", component="AutoTrader"
            )
            logger.exception("AI prediction failed during core auto trade loop")
            return True

        if df is None or df.empty:
            self.emitter.log(
                f"Auto-trade skipped for {symbol}: brak danych rynkowych.",
                level="WARNING",
                component="AutoTrader",
            )
            return True

        if last_pred is None:
            self.emitter.log(
                f"Auto-trade skipped for {symbol}: brak sygnału AI.",
                level="WARNING",
                component="AutoTrader",
            )
            return True

        price = float(last_price if last_price is not None else df["close"].iloc[-1])
        normalized_symbol = self._normalize_symbol(symbol)
        candidate = connector.candidate_from_signal(
            symbol=normalized_symbol,
            signal=float(last_pred),
            timestamp=df.index[-1] if not df.empty else None,
            notional=self._resolve_core_notional(normalized_symbol),
        )
        if candidate is None:
            self.emitter.log(
                f"Auto-trade skipped for {symbol}: sygnał poniżej progu.",
                level="WARNING",
                component="AutoTrader",
            )
            return True

        side = "BUY" if float(last_pred) >= 0 else "SELL"
        quantity = candidate.notional / max(price, 1e-9)
        if quantity <= 0:
            self.emitter.log(
                f"Auto-trade skipped for {symbol}: nieprawidłowa wielkość zlecenia.",
                level="WARNING",
                component="AutoTrader",
            )
            return True

        metadata: Dict[str, object] = {"decision_candidate": candidate.to_mapping()}
        order_request = OrderRequest(
            symbol=normalized_symbol,
            side=side.lower(),
            quantity=quantity,
            order_type="market",
            price=price,
            metadata=metadata,
        )

        try:
            account_snapshot = self._core_account_snapshot()
        except Exception:  # pragma: no cover - brak klas bot_core
            return False

        profile_name = (
            self._core_risk_profile_name
            or (getattr(self._core_risk_profile, "name", None) if self._core_risk_profile is not None else None)
            or candidate.risk_profile
        )

        try:
            risk_result = risk_engine.apply_pre_trade_checks(
                order_request,
                account=account_snapshot,
                profile_name=profile_name,
            )
        except Exception as exc:  # pragma: no cover - diagnostyka silnika ryzyka
            self.emitter.log(
                f"Core risk checks failed: {exc!r}",
                level="ERROR",
                component="AutoTrader",
            )
            logger.exception("Core risk engine error during auto trade")
            return True

        portfolio_ctx = self._core_portfolio_context(account_snapshot)
        decision = self._build_core_risk_decision(
            symbol=normalized_symbol,
            side=side,
            price=price,
            candidate=candidate,
            order_request=order_request,
            risk_result=risk_result,
            account_snapshot=account_snapshot,
            portfolio_ctx=portfolio_ctx,
            profile_name=profile_name,
        )
        decision = self._finalize_risk_decision(
            normalized_symbol,
            side,
            price,
            decision,
            portfolio_ctx,
        )
        self._emit_risk_audit(normalized_symbol, side, decision, price)
        if not decision.should_trade:
            reason_text = (
                decision.details.get("risk_reason")
                if isinstance(decision.details, Mapping)
                else None
            ) or risk_result.reason or decision.reason
            self.emitter.log(
                f"Core auto-trade denied for {symbol}: {reason_text}",
                level="WARNING",
                component="AutoTrader",
            )
            return True

        try:
            context = self._build_core_execution_context(metadata)
            result = execution_service.execute(order_request, context)
        except Exception as exc:  # pragma: no cover - diagnostyka egzekucji
            self.emitter.log(
                f"Core execution failed: {exc!r}",
                level="ERROR",
                component="AutoTrader",
            )
            logger.exception("Core execution service failed")
            return True

        self._post_core_fill(normalized_symbol, side, order_request, result)
        try:
            prometheus_metrics.record_order(normalized_symbol, side, quantity)
        except Exception:
            logger.debug("Prometheus record_order skipped", exc_info=True)
        self.emitter.emit("auto_trade_tick", symbol=normalized_symbol, ts=time.time())
        self.emitter.log(
            f"Auto-trade executed (core): {normalized_symbol} {side}",
            component="AutoTrader",
        )
        logger.info("Core auto trade executed for %s (%s)", normalized_symbol, side)
        return True

    def _normalize_symbol(self, symbol: str) -> str:
        return str(symbol).replace("/", "").upper()

    def _resolve_core_notional(self, symbol: str) -> float:
        normalized = self._normalize_symbol(symbol)
        if normalized in self._core_ai_notional_by_symbol:
            return float(self._core_ai_notional_by_symbol[normalized])
        if self._core_ai_default_notional is not None:
            return float(self._core_ai_default_notional)
        if self._core_ai_connector is not None:
            return float(self._core_ai_connector.default_notional)
        return 0.0

    def _core_account_snapshot(self) -> Any:
        if AccountSnapshot is None:
            raise RuntimeError("AccountSnapshot class unavailable")
        balances = {"USDT": float(self._core_account_equity)}
        return AccountSnapshot(
            balances=balances,
            total_equity=float(self._core_account_equity),
            available_margin=float(self._core_account_equity),
            maintenance_margin=float(self._core_account_equity) * 0.1,
        )

    def _core_portfolio_context(self, account_snapshot: Any) -> Dict[str, Any]:
        context: Dict[str, Any] = {"positions": {}, "total_notional": 0.0}
        equity = 0.0
        available_margin = 0.0
        maintenance_margin = 0.0
        try:
            equity = float(getattr(account_snapshot, "total_equity", 0.0) or 0.0)
        except Exception:
            equity = 0.0
        try:
            available_margin = float(
                getattr(account_snapshot, "available_margin", 0.0) or 0.0
            )
        except Exception:
            available_margin = 0.0
        try:
            maintenance_margin = float(
                getattr(account_snapshot, "maintenance_margin", 0.0) or 0.0
            )
        except Exception:
            maintenance_margin = 0.0

        context["equity"] = equity
        context["cash"] = available_margin
        context["total_notional"] = max(0.0, equity)
        context["account_snapshot"] = {
            "total_equity": equity,
            "available_margin": available_margin,
            "maintenance_margin": maintenance_margin,
        }

        balances = getattr(account_snapshot, "balances", None)
        if isinstance(balances, Mapping):
            safe_balances: Dict[str, float] = {}
            for key, value in balances.items():
                try:
                    safe_balances[str(key)] = float(value)
                except Exception:
                    continue
            context["balances"] = safe_balances

        return context

    def _build_core_execution_context(
        self, metadata: Mapping[str, object]
    ) -> Any:
        if CoreExecutionContext is None:
            raise RuntimeError("ExecutionContext class unavailable")
        meta: Dict[str, object] = {"source": "AutoTrader"}
        meta.update(dict(metadata))
        profile_name: Any = self._core_risk_profile_name
        if profile_name is None and self._core_risk_profile is not None:
            profile_name = getattr(self._core_risk_profile, "name", None)
        if (profile_name is None or profile_name == "") and self._core_ai_connector is not None:
            connector_profile = getattr(self._core_ai_connector, "risk_profile", None)
            profile_name = getattr(connector_profile, "name", None) or connector_profile
        return CoreExecutionContext(
            portfolio_id=self._core_portfolio_id,
            risk_profile=str(profile_name or "default"),
            environment=str(self._core_execution_environment),
            metadata=meta,
        )

    def _build_core_risk_decision(
        self,
        *,
        symbol: str,
        side: str,
        price: float,
        candidate: Any,
        order_request: Any,
        risk_result: Any,
        account_snapshot: Any,
        portfolio_ctx: Mapping[str, Any],
        profile_name: str,
    ) -> RiskDecision:
        risk_allowed = bool(getattr(risk_result, "allowed", False))
        reason_text = getattr(risk_result, "reason", None)
        adjustments_raw = getattr(risk_result, "adjustments", None)
        metadata_raw = getattr(risk_result, "metadata", None)

        try:
            account_value = float(getattr(account_snapshot, "total_equity", 0.0) or 0.0)
        except Exception:
            try:
                account_value = float(portfolio_ctx.get("equity", 0.0) or 0.0)
            except Exception:
                account_value = 0.0

        try:
            candidate_notional = float(getattr(candidate, "notional", 0.0) or 0.0)
        except Exception:
            candidate_notional = 0.0

        base_fraction = 0.0
        if account_value > 0 and candidate_notional > 0:
            base_fraction = candidate_notional / account_value
        base_fraction = max(0.0, min(1.0, base_fraction))
        recommended_fraction = base_fraction

        adjustments: Dict[str, Any] | None = None
        if isinstance(adjustments_raw, Mapping):
            adjustments = {}
            for key, value in adjustments_raw.items():
                if isinstance(value, (int, float)) and not isinstance(value, bool):
                    adjustments[str(key)] = float(value)
                else:
                    adjustments[str(key)] = value

            max_quantity = adjustments.get("max_quantity")
            if (
                isinstance(max_quantity, (int, float))
                and account_value > 0
                and price > 0
            ):
                try:
                    recommended_notional = float(max_quantity) * float(price)
                except Exception:
                    recommended_notional = 0.0
                if recommended_notional > 0:
                    recommended_fraction = max(
                        0.0,
                        min(1.0, recommended_notional / account_value),
                    )

        metadata_details: Dict[str, Any] | None = None
        if isinstance(metadata_raw, Mapping):
            metadata_details = {str(key): value for key, value in metadata_raw.items()}

        risk_engine_details: Dict[str, Any] = {"allowed": risk_allowed}
        if reason_text:
            risk_engine_details["reason"] = reason_text
        if adjustments:
            risk_engine_details["adjustments"] = adjustments
        if metadata_details:
            risk_engine_details["metadata"] = metadata_details

        risk_state: Mapping[str, Any] | None = None
        engine = self._core_risk_engine
        if engine is not None and hasattr(engine, "snapshot_state"):
            try:
                snapshot = engine.snapshot_state(profile_name)
            except Exception:
                snapshot = None
            if isinstance(snapshot, Mapping):
                risk_state = {str(k): v for k, v in snapshot.items()}
        if risk_state:
            risk_engine_details["state"] = risk_state

        limit_events: List[Dict[str, Any]] = []
        if not risk_allowed:
            event: Dict[str, Any] = {"type": "risk_engine_denied"}
            if reason_text:
                event["reason"] = reason_text
            limit_events.append(event)

        if adjustments:
            limit_events.append({"type": "risk_engine_adjustment", "adjustments": adjustments})

        if adjustments and recommended_fraction + 1e-9 < base_fraction:
            limit_events.append(
                {
                    "type": "risk_engine_clamp",
                    "baseline": base_fraction,
                    "value": recommended_fraction,
                }
            )

        requested_fraction = base_fraction
        effective_fraction = recommended_fraction if risk_allowed else 0.0

        order_details: Dict[str, Any] = {
            "symbol": getattr(order_request, "symbol", symbol),
            "side": getattr(order_request, "side", side),
        }
        try:
            order_details["quantity"] = float(getattr(order_request, "quantity", 0.0) or 0.0)
        except Exception:
            order_details["quantity"] = 0.0
        order_price = getattr(order_request, "price", None)
        try:
            if order_price is not None:
                order_details["price"] = float(order_price)
        except Exception:
            pass
        order_details["order_type"] = getattr(order_request, "order_type", None)
        metadata_section = getattr(order_request, "metadata", None)
        if isinstance(metadata_section, Mapping) and metadata_section:
            order_details["metadata"] = {str(k): v for k, v in metadata_section.items()}

        details: Dict[str, Any] = {
            "risk_engine_allowed": risk_allowed,
            "risk_engine": risk_engine_details,
            "risk_reason": reason_text,
            "account_value": account_value,
            "candidate_notional": candidate_notional,
            "recommended_size": recommended_fraction,
            "requested_fraction": requested_fraction,
            "order_request": order_details,
        }

        if hasattr(candidate, "to_mapping"):
            try:
                details["decision_candidate"] = candidate.to_mapping()
            except Exception:
                details["decision_candidate"] = dict(getattr(candidate, "__dict__", {}))
        elif hasattr(candidate, "__dict__"):
            details["decision_candidate"] = dict(getattr(candidate, "__dict__", {}))

        if limit_events:
            details["limit_events"] = limit_events

        decision = RiskDecision(
            should_trade=risk_allowed,
            fraction=effective_fraction,
            state="ok" if risk_allowed else "lock",
            reason="risk_ok" if risk_allowed else "risk_engine_denied",
            details=details,
            stop_loss_pct=None,
            take_profit_pct=None,
            mode=str(self._core_execution_environment),
        )

        return decision

    def _post_core_fill(
        self,
        symbol: str,
        side: str,
        request: Any,
        result: Any,
    ) -> None:
        if self._core_risk_engine is None:
            return
        avg_price = getattr(result, "avg_price", None)
        if avg_price is None:
            avg_price = getattr(request, "price", 0.0)
        filled_quantity = getattr(result, "filled_quantity", None)
        if filled_quantity is None:
            filled_quantity = getattr(request, "quantity", 0.0)
        try:
            notional = abs(float(avg_price or 0.0)) * abs(float(filled_quantity or 0.0))
        except Exception:
            notional = 0.0
        side_lower = side.lower()
        position_value = notional
        pnl_value: float = 0.0
        for source in (result, request):
            try:
                candidate = getattr(source, "realized_pnl", None)
            except Exception:
                candidate = None
            if candidate is None:
                try:
                    candidate = getattr(source, "pnl", None)
                except Exception:
                    candidate = None
            if candidate is not None:
                try:
                    pnl_value = float(candidate)
                    break
                except Exception:
                    pnl_value = 0.0
        timestamp = None
        for source in (result, request):
            try:
                ts_candidate = getattr(source, "timestamp", None)
            except Exception:
                ts_candidate = None
            if ts_candidate is None:
                try:
                    ts_candidate = getattr(source, "executed_at", None)
                except Exception:
                    ts_candidate = None
            if ts_candidate is None:
                continue
            if isinstance(ts_candidate, datetime):
                timestamp = ts_candidate
                break
            try:
                parsed = pd.to_datetime(ts_candidate)
            except Exception:
                continue
            if isinstance(parsed, pd.Timestamp):
                timestamp = parsed.to_pydatetime()
                break
        try:
            profile_name = self._core_risk_profile_name
            if (not profile_name) and self._core_risk_profile is not None:
                profile_name = getattr(self._core_risk_profile, "name", None)
            if (not profile_name) and self._core_ai_connector is not None:
                connector_profile = getattr(self._core_ai_connector, "risk_profile", None)
                profile_name = getattr(connector_profile, "name", None) or connector_profile
            self._core_risk_engine.on_fill(
                profile_name=profile_name or "default",
                symbol=symbol,
                side=side_lower,
                position_value=position_value,
                pnl=pnl_value,
                timestamp=timestamp,
            )
        except Exception:
            # TODO(core-risk): validate metadata merging and risk logging clarity here.
            logger.debug("Failed to update risk engine post fill", exc_info=True)
    # --- Prediction helpers ---
    def _resolve_prediction_result(self, result: Any, *, context: str) -> Any:
        if not inspect.isawaitable(result):
            return result

        async def _await_result(awaitable: Any) -> Any:
            return await awaitable

        try:
            if self._service_loop is not None:
                try:
                    if self._service_loop.is_running():
                        future = asyncio.run_coroutine_threadsafe(
                            _await_result(result), self._service_loop
                        )
                        return future.result()
                except Exception:
                    # Jeśli pętla nie działa lub zgłosi błąd – fallback do lokalnego wykonania
                    pass

            try:
                running_loop = asyncio.get_running_loop()
            except RuntimeError:
                running_loop = None

            if running_loop is not None:
                container: Dict[str, Any] = {}
                errors: List[BaseException] = []

                def _execute_in_thread() -> None:
                    try:
                        container["value"] = asyncio.run(_await_result(result))
                    except BaseException as thread_exc:  # pragma: no cover - propagacja błędu
                        errors.append(thread_exc)

                thread = threading.Thread(target=_execute_in_thread, daemon=True)
                thread.start()
                thread.join(timeout=30.0)
                if thread.is_alive():
                    raise TimeoutError("Timed out waiting for coroutine result")
                if errors:
                    raise errors[0]
                return container.get("value")

            return asyncio.run(_await_result(result))
        except Exception as exc:
            message = f"{context} coroutine failed: {exc!r}"
            try:
                self.emitter.log(message, level="ERROR", component="AutoTrader")
            except Exception:
                logger.exception("Emitter failed while logging coroutine error")
            logger.error("Coroutine execution failed during %s", context, exc_info=exc)
            return None

    def _obtain_prediction(
        self,
        ai: Any,
        symbol: str,
        timeframe: str,
        ex: Any,
    ) -> Tuple[Optional[float], Optional[pd.DataFrame], Optional[float]]:
        predict_fn = getattr(ai, "predict_series", None)
        if not callable(predict_fn):
            return (None, None, None)

        df: Optional[pd.DataFrame] = None
        last_price: Optional[float] = None
        last_pred: Optional[float] = None

        try:
            sig = inspect.signature(predict_fn)
            params = sig.parameters
        except (TypeError, ValueError):
            sig = None
            params = {}

        # 1) Spróbuj wywołania na podstawie symbolu/bars – zgodność z prostym API
        if "symbol" in params and last_pred is None:
            kwargs: Dict[str, Any] = {"symbol": symbol}
            if "timeframe" in params:
                kwargs["timeframe"] = timeframe
            if "bars" in params:
                kwargs["bars"] = 256
            elif "limit" in params:
                kwargs["limit"] = 256
            try:
                preds = predict_fn(**kwargs)
                preds = self._resolve_prediction_result(
                    preds, context=f"predict_series[{symbol}]"
                )
                last_pred = self._extract_last_pred(preds)
            except Exception:
                last_pred = None

        # 2) Klasyczny wariant – przekazanie DataFrame z OHLCV
        if last_pred is None:
            df = self._ensure_dataframe(symbol, timeframe, ex)
            if df is not None and not df.empty:
                last_price = float(df["close"].iloc[-1])
                call_attempts = []
                if sig is None or "feature_cols" in params:
                    call_attempts.append({"feature_cols": ["open", "high", "low", "close", "volume"]})
                call_attempts.append({})  # bez dodatkowych argumentów
                for extra in call_attempts:
                    try:
                        preds = predict_fn(df, **extra)
                        preds = self._resolve_prediction_result(
                            preds, context=f"predict_series[{symbol}]"
                        )
                        last_pred = self._extract_last_pred(preds)
                    except TypeError:
                        # jeśli feature_cols niepasuje – spróbuj kolejnego wariantu
                        continue
                    except Exception:
                        continue
                    if last_pred is not None:
                        break

        if last_price is None:
            last_price = self._resolve_market_price(symbol, ex, df)

        return (last_pred, df, last_price)

    def _ensure_dataframe(
        self, symbol: str, timeframe: str, ex: Any
    ) -> Optional[pd.DataFrame]:
        if self._market_data_provider is not None:
            try:
                from KryptoLowca.data.market_data import MarketDataRequest

                request = MarketDataRequest(symbol=symbol, timeframe=timeframe, limit=256)
                df = self._market_data_provider.get_historical(request)
                return df
            except Exception as exc:
                self.emitter.log(
                    f"MarketDataProvider failed: {exc!r}",
                    level="ERROR",
                    component="AutoTrader",
                )
                logger.exception("MarketDataProvider.get_historical failed")
        if ex is None or not hasattr(ex, "fetch_ohlcv"):
            return None
        try:
            raw = ex.fetch_ohlcv(symbol, timeframe=timeframe, limit=256) or []
        except Exception as exc:
            self.emitter.log(
                f"fetch_ohlcv failed: {exc!r}", level="ERROR", component="AutoTrader"
            )
            return None
        if not raw:
            return None
        try:
            df = pd.DataFrame(raw, columns=["timestamp", "open", "high", "low", "close", "volume"])
        except Exception:
            df = pd.DataFrame(raw)
            expected = ["timestamp", "open", "high", "low", "close", "volume"]
            for idx, col in enumerate(df.columns):
                if idx < len(expected):
                    df.rename(columns={col: expected[idx]}, inplace=True)
        return df

    def _resolve_market_price(
        self, symbol: str, ex: Any, df: Optional[pd.DataFrame]
    ) -> Optional[float]:
        if self._market_data_provider is not None:
            price = self._market_data_provider.get_latest_price(symbol)
            if price is not None:
                return float(price)
        if df is not None and not df.empty and "close" in df.columns:
            try:
                return float(df["close"].iloc[-1])
            except Exception:
                pass
        if ex is None:
            return None
        if hasattr(ex, "fetch_ticker"):
            try:
                ticker = ex.fetch_ticker(symbol) or {}
                for key in ("last", "close", "bid", "ask"):
                    val = ticker.get(key)
                    if val is not None:
                        return float(val)
            except Exception as exc:
                self.emitter.log(
                    f"fetch_ticker failed: {exc!r}", level="ERROR", component="AutoTrader"
                )
        return None

    @staticmethod
    def _extract_last_pred(preds: Any) -> Optional[float]:
        if preds is None:
            return None
        series: Optional[pd.Series]
        if isinstance(preds, pd.Series):
            series = preds
        elif isinstance(preds, pd.DataFrame):
            if preds.empty:
                return None
            series = preds.iloc[:, -1]
        else:
            try:
                series = pd.Series(list(preds))
            except Exception:
                return None
        if series is None:
            return None
        series = series.dropna()
        if series.empty:
            return None
        try:
            return float(series.iloc[-1])
        except Exception:
            return None

    # --- Strategy & risk helpers -------------------------------------------------
    def _update_strategy_config(self, value: Any) -> None:
        try:
            if isinstance(value, StrategyConfig):
                cfg = value.validate()
            elif isinstance(value, str):
                cfg = StrategyConfig.from_preset(value)
            elif isinstance(value, dict):
                cfg = StrategyConfig(**value).validate()
            else:
                raise TypeError("Nieobsługiwany format konfiguracji strategii")
            if cfg.mode == "live":
                backtest_ts = getattr(cfg, "backtest_passed_at", None)
                freshness_window = getattr(cfg, "BACKTEST_VALIDITY_WINDOW_S", 0.0)
                reason: Optional[str] = None
                if not backtest_ts:
                    reason = "brak potwierdzonego backtestu"
                else:
                    age = time.time() - float(backtest_ts)
                    if freshness_window and age > float(freshness_window):
                        hours = max(1, int(freshness_window // 3600))
                        reason = (
                            "wynik backtestu jest przeterminowany (starszy niż "
                            f"{hours}h)"
                        )
                if reason:
                    message = (
                        "Odrzucono przełączenie strategii w tryb LIVE – "
                        f"{reason}. Uruchom backtest i ponów próbę."
                    )
                    self.emitter.log(message, level="WARNING", component="AutoTrader")
                    logger.warning("%s", message)
                    return
        except Exception as exc:  # pragma: no cover - logujemy i utrzymujemy stare ustawienia
            self.emitter.log(
                f"Nieprawidłowa konfiguracja strategii: {exc!r}",
                level="ERROR",
                component="AutoTrader",
            )
            logger.exception("Strategy config update failed")
            return
        if cfg.mode == "live":
            passed_at = cfg.backtest_passed_at or 0.0
            now_ts = time.time()
            if passed_at <= 0:
                message = (
                    "Odrzucono przełączenie strategii w tryb LIVE: brak potwierdzonego backtestu."
                )
                self.emitter.log(message, level="WARNING", component="AutoTrader")
                logger.warning(message)
                return
            if now_ts - passed_at > self.BACKTEST_GUARD_MAX_AGE_S:
                message = (
                    "Odrzucono przełączenie strategii w tryb LIVE: wynik backtestu jest przestarzały."
                )
                self.emitter.log(message, level="WARNING", component="AutoTrader")
                logger.warning(message)
                return
        with self._lock:
            self._strategy_config = cfg
            self._strategy_override = True
        self.emitter.log(
            f"Strategia zaktualizowana: {cfg.preset} mode={cfg.mode} max_notional={cfg.max_position_notional_pct}",
            level="INFO",
            component="AutoTrader",
        )

    def _get_strategy_config(self) -> StrategyConfig:
        cfg = self._strategy_config
        if self._strategy_override:
            return cfg
        cfg_manager = getattr(self.gui, "cfg", None)
        loader = getattr(cfg_manager, "load_strategy_config", None) if cfg_manager else None
        if callable(loader):
            try:
                loaded = loader()
                if isinstance(loaded, StrategyConfig):
                    cfg = loaded.validate()
                elif isinstance(loaded, dict):
                    cfg = StrategyConfig(**loaded).validate()
                self._strategy_config_error_notified = False
            except Exception as exc:  # pragma: no cover - unikamy zalewania logów
                if not self._strategy_config_error_notified:
                    self.emitter.log(
                        f"Nie udało się wczytać konfiguracji strategii: {exc!r}",
                        level="WARNING",
                        component="AutoTrader",
                    )
                    logger.warning("Failed to refresh strategy config", exc_info=True)
                    self._strategy_config_error_notified = True
        cfg_applied = self._apply_runtime_risk_budget(cfg)
        self._strategy_config = cfg_applied
        return cfg_applied

    @staticmethod
    def _build_signal_payload(symbol: str, side: str, prediction: Optional[float]) -> Dict[str, Any]:
        try:
            pred_value = float(prediction) if prediction is not None else 0.0
        except Exception:
            pred_value = 0.0
        direction = "LONG" if str(side).upper() == "BUY" else "SHORT"
        strength = abs(pred_value)
        confidence = min(1.0, max(0.0, strength * 10.0))
        return {
            "symbol": symbol,
            "direction": direction,
            "prediction": pred_value,
            "strength": strength,
            "confidence": confidence,
        }

    def _evaluate_risk(
        self,
        symbol: str,
        side: str,
        price: float,
        signal_payload: Dict[str, Any],
        market_df: Optional[pd.DataFrame],
    ) -> RiskDecision:
        with self._lock:
            strategy_cfg = self._get_strategy_config()
        now = time.time()
        side_u = side.upper()

        ro_until = self._reduce_only_until.get(symbol, 0.0)
        if ro_until and now < ro_until and side_u == "BUY":
            details = {"until": ro_until, "now": now, "policy": "reduce_only"}
            return self._finalize_risk_decision(
                symbol,
                side,
                price,
                RiskDecision(
                    should_trade=False,
                    fraction=0.0,
                    state="lock",
                    reason="reduce_only_active",
                    details=details,
                    stop_loss_pct=strategy_cfg.default_sl,
                    take_profit_pct=strategy_cfg.default_tp,
                    mode=strategy_cfg.mode,
                ),
                None,
            )

        if self._risk_lock_until and now < self._risk_lock_until and side_u == "BUY":
            details = {"until": self._risk_lock_until, "now": now, "policy": "cooldown"}
            return self._finalize_risk_decision(
                symbol,
                side,
                price,
                RiskDecision(
                    should_trade=False,
                    fraction=0.0,
                    state="lock",
                    reason="cooldown_active",
                    details=details,
                    stop_loss_pct=strategy_cfg.default_sl,
                    take_profit_pct=strategy_cfg.default_tp,
                    mode=strategy_cfg.mode,
                ),
                None,
            )

        env_mode = self._resolve_mode()
        if strategy_cfg.mode == "demo" and env_mode != "paper":
            details = {"configured_mode": strategy_cfg.mode, "env_mode": env_mode}
            return self._finalize_risk_decision(
                symbol,
                side,
                price,
                RiskDecision(
                    should_trade=False,
                    fraction=0.0,
                    state="lock",
                    reason="demo_mode_enforced",
                    details=details,
                    stop_loss_pct=strategy_cfg.default_sl,
                    take_profit_pct=strategy_cfg.default_tp,
                    mode=strategy_cfg.mode,
                ),
                None,
            )

        compliance_state = {
            "compliance_confirmed": bool(strategy_cfg.compliance_confirmed),
            "api_keys_configured": bool(strategy_cfg.api_keys_configured),
            "acknowledged_risk_disclaimer": bool(
                strategy_cfg.acknowledged_risk_disclaimer
            ),
        }
        if strategy_cfg.mode == "live":
            missing_checks = [name for name, ok in compliance_state.items() if not ok]
            if missing_checks:
                summary = ", ".join(missing_checks)
                log_message = (
                    "Live trading blocked: missing compliance confirmations -> "
                    f"{summary}"
                )
                self.emitter.log(log_message, level="WARNING", component="AutoTrader")
                return self._finalize_risk_decision(
                    symbol,
                    side,
                    price,
                    RiskDecision(
                        should_trade=False,
                        fraction=0.0,
                        state="lock",
                        reason="live_compliance_missing",
                        details={
                            "missing_checks": missing_checks,
                            "compliance_state": compliance_state,
                        },
                        stop_loss_pct=strategy_cfg.default_sl,
                        take_profit_pct=strategy_cfg.default_tp,
                        mode=strategy_cfg.mode,
                    ),
                    None,
                )

        portfolio_ctx = self._build_portfolio_context(symbol, price)
        risk_mgr = getattr(self.gui, "risk_mgr", None)
        try:
            base_fraction = float(strategy_cfg.trade_risk_pct)
        except Exception:
            base_fraction = 0.0
        fraction = base_fraction
        details: Dict[str, Any] = {}
        risk_engine_snapshot: Optional[Dict[str, Any]] = None

        try:
            positions_ctx = portfolio_ctx.get("positions") or {}
            open_positions = sum(
                1 for entry in positions_ctx.values() if (entry or {}).get("size")
            )
            prometheus_metrics.set_open_positions(count=open_positions, mode=strategy_cfg.mode)
        except Exception:
            logger.debug("Nie udało się ustawić metryki open_positions", exc_info=True)

        stop_loss_pct = strategy_cfg.default_sl
        take_profit_pct = strategy_cfg.default_tp

        market_payload: Any
        if isinstance(market_df, pd.DataFrame):
            market_payload = market_df
        else:
            market_payload = {"price": price}

        if risk_mgr is not None and hasattr(risk_mgr, "calculate_position_size"):
            try:
                try:
                    result = risk_mgr.calculate_position_size(
                        symbol=symbol,
                        signal=signal_payload,
                        market_data=market_payload,
                        portfolio=portfolio_ctx,
                        return_details=True,
                    )
                except TypeError as exc:
                    logger.warning(
                        "Risk manager %s signature rejected keyword invocation (%s); retrying positional",
                        type(risk_mgr).__name__,
                        exc,
                    )
                    result = risk_mgr.calculate_position_size(
                        symbol,
                        signal_payload,
                        market_payload,
                        portfolio_ctx,
                    )

                fraction_val, details_val, sl_override, tp_override = self._normalize_risk_result(result)
                if fraction_val is not None:
                    fraction = fraction_val
                if details_val:
                    details = details_val
                if sl_override is not None:
                    stop_loss_pct = sl_override
                if tp_override is not None:
                    take_profit_pct = tp_override
            except Exception as exc:
                self.emitter.log(
                    f"Risk sizing error: {exc!r}", level="ERROR", component="AutoTrader"
                )
                logger.exception("Risk manager calculate_position_size failed")
                fraction = 0.0
                details = {"error": str(exc)}
            else:
                if hasattr(risk_mgr, "latest_guard_state"):
                    try:
                        snapshot_candidate = risk_mgr.latest_guard_state()
                    except Exception:
                        logger.debug(
                            "Risk manager latest_guard_state failed", exc_info=True
                        )
                    else:
                        if isinstance(snapshot_candidate, Mapping):
                            risk_engine_snapshot = {
                                str(key): value for key, value in snapshot_candidate.items()
                            }
        else:
            details["risk_mgr"] = "missing"

        adjustments_raw = details.get("adjustments") if isinstance(details, dict) else None
        adjustments: Optional[Dict[str, Any]] = None
        if isinstance(adjustments_raw, Mapping):
            adjustments = {str(key): value for key, value in adjustments_raw.items()}

        metadata_raw = details.get("metadata") if isinstance(details, dict) else None
        metadata_details: Optional[Dict[str, Any]] = None
        if isinstance(metadata_raw, Mapping):
            metadata_details = {str(key): value for key, value in metadata_raw.items()}

        try:
            fraction = float(fraction)
        except Exception:
            fraction = 0.0
        fraction = max(0.0, min(1.0, fraction))

        recommended_fraction = fraction
        if isinstance(details, dict):
            candidate_fraction = details.get("recommended_size")
            if candidate_fraction is None:
                candidate_fraction = details.get("fraction") or details.get("size")
            if candidate_fraction is not None:
                try:
                    recommended_fraction = float(candidate_fraction)
                except Exception:
                    recommended_fraction = fraction
        recommended_fraction = max(0.0, min(1.0, recommended_fraction))
        details["recommended_size"] = recommended_fraction
        fraction = recommended_fraction

        risk_allowed: Optional[bool] = None
        risk_reason_text: Optional[str] = None
        if isinstance(details, dict):
            raw_allowed = details.get("allowed")
            if raw_allowed is not None:
                risk_allowed = bool(raw_allowed)
            raw_reason = details.get("reason")
            if raw_reason is not None:
                risk_reason_text = str(raw_reason)
                details["risk_reason"] = risk_reason_text

        risk_engine_details: Dict[str, Any] = {}
        if risk_allowed is not None:
            risk_engine_details["allowed"] = risk_allowed
            details["risk_engine_allowed"] = risk_allowed
        if risk_reason_text:
            risk_engine_details["reason"] = risk_reason_text
        if adjustments:
            risk_engine_details["adjustments"] = {
                key: (
                    float(value)
                    if isinstance(value, (int, float)) and not isinstance(value, bool)
                    else value
                )
                for key, value in adjustments.items()
            }
        if metadata_details:
            risk_engine_details["metadata"] = metadata_details
        if risk_engine_snapshot:
            risk_engine_details["state"] = risk_engine_snapshot
        if risk_engine_details:
            details["risk_engine"] = risk_engine_details

        try:
            if stop_loss_pct is not None:
                stop_loss_pct = float(stop_loss_pct)
        except Exception:
            stop_loss_pct = strategy_cfg.default_sl

        try:
            if take_profit_pct is not None:
                take_profit_pct = float(take_profit_pct)
        except Exception:
            take_profit_pct = strategy_cfg.default_tp

        state = "ok"
        limit_events: List[Dict[str, Any]] = []

        if risk_allowed is False:
            limit_event = {"type": "risk_engine_denied"}
            if risk_reason_text:
                limit_event["reason"] = risk_reason_text
            limit_events.append(limit_event)
            details.setdefault("limit_events", []).extend(limit_events)
            if strategy_cfg.reduce_only_after_violation:
                self._trigger_reduce_only(symbol, "risk_engine_denied", strategy_cfg)
            return self._finalize_risk_decision(
                symbol,
                side,
                price,
                RiskDecision(
                    should_trade=False,
                    fraction=fraction,
                    state="lock",
                    reason="risk_engine_denied",
                    details=details,
                    stop_loss_pct=stop_loss_pct,
                    take_profit_pct=take_profit_pct,
                    mode=strategy_cfg.mode,
                ),
                portfolio_ctx,
            )

        if adjustments:
            limit_events.append(
                {
                    "type": "risk_engine_adjustment",
                    "adjustments": {
                        key: (
                            float(value)
                            if isinstance(value, (int, float)) and not isinstance(value, bool)
                            else value
                        )
                        for key, value in adjustments.items()
                    },
                }
            )
            if state != "lock":
                state = "warn"

        if base_fraction > 0 and fraction < base_fraction - 1e-9:
            limit_events.append(
                {
                    "type": "risk_engine_clamp",
                    "baseline": base_fraction,
                    "value": fraction,
                }
            )
            if state != "lock":
                state = "warn"

        # limit pozycyjny względem notional
        max_pct = float(strategy_cfg.max_position_notional_pct)
        if max_pct > 0.0 and fraction > max_pct:
            limit_events.append({
                "type": "max_position_notional_pct",
                "value": fraction,
                "threshold": max_pct,
            })
            fraction = max_pct
            state = "warn"

        account_value = self._resolve_account_value(portfolio_ctx)
        positions = portfolio_ctx.get("positions") or {}
        position_ctx = positions.get(symbol, {})
        symbol_notional = float(position_ctx.get("notional", 0.0) or 0.0)
        total_notional = float(portfolio_ctx.get("total_notional", 0.0) or 0.0)

        if account_value <= 0.0:
            if strategy_cfg.reduce_only_after_violation:
                self._trigger_reduce_only(symbol, "no_account_value", strategy_cfg)
            details.update({"account_value": account_value, "portfolio_ctx": portfolio_ctx})
            return self._finalize_risk_decision(
                symbol,
                side,
                price,
                RiskDecision(
                    should_trade=False,
                    fraction=0.0,
                    state="lock",
                    reason="account_value_non_positive",
                    details=details,
                    stop_loss_pct=stop_loss_pct,
                    take_profit_pct=take_profit_pct,
                    mode=strategy_cfg.mode,
                ),
                portfolio_ctx,
            )

        projected_notional = total_notional
        if side_u == "BUY":
            projected_notional += fraction * account_value
        else:
            projected_notional = max(total_notional - symbol_notional, 0.0)

        leverage_after = projected_notional / max(account_value, 1e-9)
        if side_u == "BUY" and leverage_after > strategy_cfg.max_leverage + 1e-6:
            limit_events.append({
                "type": "max_leverage",
                "value": leverage_after,
                "threshold": strategy_cfg.max_leverage,
            })
            if strategy_cfg.reduce_only_after_violation:
                self._trigger_reduce_only(symbol, "max_leverage", strategy_cfg)
            return self._finalize_risk_decision(
                symbol,
                side,
                price,
                RiskDecision(
                    should_trade=False,
                    fraction=0.0,
                    state="lock",
                    reason="max_leverage_exceeded",
                    details={
                        "leverage_after": leverage_after,
                        "max_leverage": strategy_cfg.max_leverage,
                        "limit_events": limit_events,
                    },
                    stop_loss_pct=stop_loss_pct,
                    take_profit_pct=take_profit_pct,
                    mode=strategy_cfg.mode,
                ),
                portfolio_ctx,
            )

        if fraction <= 0.0:
            if strategy_cfg.reduce_only_after_violation:
                self._trigger_reduce_only(symbol, "fraction_non_positive", strategy_cfg)
            details["limit_events"] = limit_events
            return self._finalize_risk_decision(
                symbol,
                side,
                price,
                RiskDecision(
                    should_trade=False,
                    fraction=0.0,
                    state="lock",
                    reason="risk_fraction_zero",
                    details=details,
                    stop_loss_pct=stop_loss_pct,
                    take_profit_pct=take_profit_pct,
                    mode=strategy_cfg.mode,
                ),
                portfolio_ctx,
            )

        if side_u == "SELL" and ro_until and now < ro_until:
            # pozwól zamknąć pozycję i wyczyść reduce-only
            self._reduce_only_until.pop(symbol, None)
            details["reduce_only_cleared"] = True

        if limit_events:
            details.setdefault("limit_events", []).extend(limit_events)
            if state != "lock":
                state = "warn"

        decision_details = {
            **details,
            "account_value": account_value,
            "projected_notional": projected_notional,
            "current_notional": total_notional,
            "symbol_notional": symbol_notional,
        }

        decision = RiskDecision(
            should_trade=True,
            fraction=fraction,
            state=state,
            reason="risk_ok" if state == "ok" else "risk_clamped",
            details=decision_details,
            stop_loss_pct=stop_loss_pct,
            take_profit_pct=take_profit_pct,
            mode=strategy_cfg.mode,
        )
        self._apply_violation_cooldown(symbol, side_u, strategy_cfg, decision)
        return self._finalize_risk_decision(
            symbol,
            side,
            price,
            decision,
            portfolio_ctx,
        )

    def _finalize_risk_decision(
        self,
        symbol: str,
        side: str,
        price: float,
        decision: RiskDecision,
        portfolio_ctx: Mapping[str, Any] | None,
    ) -> RiskDecision:
        try:
            self._record_risk_decision(
                symbol=symbol,
                side=side,
                price=price,
                decision=decision,
                portfolio_ctx=portfolio_ctx,
            )
        except Exception:
            logger.debug("Risk decision logging failed", exc_info=True)
        return decision

    def _record_risk_decision(
        self,
        *,
        symbol: str,
        side: str,
        price: float,
        decision: RiskDecision,
        portfolio_ctx: Mapping[str, Any] | None,
    ) -> None:
        log = getattr(self, "_risk_decision_log", None)
        if log is None:
            return

        profile = (
            self._risk_profile_name
            or getattr(self._risk_manager_settings, "profile_name", None)
            or self._core_risk_profile
            or "default"
        )

        try:
            fraction = float(decision.fraction)
        except Exception:
            fraction = 0.0

        allowed = bool(decision.should_trade and decision.state != "lock")

        details: Mapping[str, Any] | None = None
        if isinstance(decision.details, Mapping):
            details = decision.details

        account_value: float | None = None
        if details is not None:
            candidate = details.get("account_value") or details.get("portfolio_value")
            try:
                if candidate is not None:
                    account_value = float(candidate)
            except (TypeError, ValueError):
                account_value = None

        if account_value is None and portfolio_ctx is not None:
            try:
                account_value = float(self._resolve_account_value(portfolio_ctx))
            except Exception:
                account_value = None

        notional: float | None = None
        quantity = 0.0
        if account_value is not None and account_value > 0:
            notional = max(0.0, account_value * fraction)
            if price > 0:
                try:
                    quantity = notional / price
                except Exception:
                    quantity = 0.0

        adjustments: Dict[str, Any] | None = None
        if details is not None:
            risk_info = details.get("risk_engine")
            if isinstance(risk_info, Mapping):
                candidate = risk_info.get("adjustments")
                if isinstance(candidate, Mapping):
                    try:
                        adjustments = {
                            str(key): (
                                float(value)
                                if isinstance(value, (int, float)) and not isinstance(value, bool)
                                else value
                            )
                            for key, value in candidate.items()
                        }
                    except Exception:
                        adjustments = None

        metadata: Dict[str, Any] = {
            "mode": decision.mode,
            "state": decision.state,
            "reason": decision.reason,
            "stop_loss_pct": decision.stop_loss_pct,
            "take_profit_pct": decision.take_profit_pct,
            "source": "auto_trader",
        }
        if details is not None:
            metadata["details"] = dict(details)
            if "limit_events" in details:
                metadata["limit_events"] = details.get("limit_events")

        log.record(
            profile=str(profile or "default"),
            symbol=self._normalize_symbol(symbol),
            side=str(side).lower(),
            quantity=max(0.0, float(quantity)),
            price=price if price > 0 else None,
            notional=notional,
            allowed=allowed,
            reason=decision.reason,
            adjustments=adjustments,
            metadata=metadata,
        )

    def _emit_risk_audit(self, symbol: str, side: str, decision: RiskDecision, price: float) -> None:
        payload = {
            "symbol": symbol,
            "side": side,
            "state": decision.state,
            "reason": decision.reason,
            "fraction": float(decision.fraction),
            "price": float(price),
            "mode": decision.mode,
            "details": decision.details,
            "stop_loss_pct": decision.stop_loss_pct,
            "take_profit_pct": decision.take_profit_pct,
            "ts": time.time(),
            "schema_version": 1,
        }
        self._last_risk_audit = payload
        try:
            prometheus_metrics.observe_risk(symbol, decision.state, decision.fraction, decision.mode)
        except Exception:
            logger.debug("Prometheus observe_risk skipped", exc_info=True)
        try:
            self.emitter.emit("risk_guard_event", **payload)
        except Exception:  # pragma: no cover - audyt nie może zatrzymać bota
            logger.exception("Failed to emit risk_guard_event")

        db_manager = self._resolve_db()
        if db_manager is not None:
            limit_events: Optional[List[str]] = None
            if isinstance(decision.details, dict):
                candidate = decision.details.get("limit_events")
                if isinstance(candidate, (list, tuple)):
                    limit_events = [str(item) for item in candidate]
            db_payload = {
                "symbol": symbol,
                "state": decision.state,
                "fraction": float(decision.fraction),
                "side": side,
                "reason": decision.reason,
                "price": float(price),
                "mode": decision.mode,
                "limit_events": limit_events,
                "details": decision.details,
                "stop_loss_pct": decision.stop_loss_pct,
                "take_profit_pct": decision.take_profit_pct,
                "should_trade": decision.should_trade,
            }
            try:
                try:
                    loop = asyncio.get_running_loop()
                except RuntimeError:
                    loop = None

                if loop is not None:
                    async_method = getattr(db_manager, "log_risk_audit", None)
                    if callable(async_method):
                        result = async_method(db_payload)
                        if inspect.isawaitable(result):
                            task = loop.create_task(result)

                            def _handle_task(t: asyncio.Task[Any]) -> None:
                                try:
                                    t.result()
                                except Exception:  # pragma: no cover - logowanie awarii w tle
                                    logger.exception("Async risk audit log failed")

                            task.add_done_callback(_handle_task)
                        else:
                            logger.debug("Async log_risk_audit returned non-awaitable result")
                    else:
                        logger.debug("No async log_risk_audit available on db manager")
                else:
                    sync = getattr(db_manager, "sync", None)
                    log_method = None
                    if sync is not None:
                        log_method = getattr(sync, "log_risk_audit", None)
                    if log_method is None:
                        log_method = getattr(db_manager, "log_risk_audit", None)
                    if callable(log_method):
                        result = log_method(db_payload)
                        if inspect.isawaitable(result):
                            asyncio.run(result)
                    else:
                        logger.debug("No log_risk_audit method available on db manager")
            except Exception:  # pragma: no cover - logowanie awarii
                logger.exception("Failed to persist risk audit log")

        msg = (
            f"Risk state={decision.state} reason={decision.reason} symbol={symbol} side={side} fraction={decision.fraction:.4f}"
        )
        level = "INFO"
        if decision.state == "warn":
            level = "WARNING"
        elif decision.state == "lock":
            level = "WARNING" if decision.should_trade else "ERROR"
        self.emitter.log(msg, level=level, component="AutoTrader")
        if decision.state != "ok":
            severity = AlertSeverity.WARNING if decision.state == "warn" else AlertSeverity.ERROR
            _emit_alert(
                f"Risk guard {decision.state} ({decision.reason}) dla {symbol}",
                severity=severity,
                source="risk_guard",
                context={
                    "symbol": symbol,
                    "side": side,
                    "fraction": float(decision.fraction),
                    "state": decision.state,
                    "reason": decision.reason,
                    "limit_events": decision.details.get("limit_events"),
                    "cooldown_until": decision.details.get("cooldown_until"),
                },
            )

    @staticmethod
    def _normalize_risk_result(
        result: Any,
    ) -> Tuple[Optional[float], Dict[str, Any], Optional[float], Optional[float]]:
        fraction: Optional[float] = None
        details: Dict[str, Any] = {}
        stop_loss_override: Optional[float] = None
        take_profit_override: Optional[float] = None

        if hasattr(result, "recommended_size"):
            try:
                recommended = float(getattr(result, "recommended_size", 0.0))
            except Exception:
                recommended = 0.0
            fraction = recommended
            details = {
                "recommended_size": recommended,
                "max_allowed_size": float(
                    getattr(result, "max_allowed_size", recommended) or recommended
                ),
                "kelly_size": float(getattr(result, "kelly_size", recommended) or recommended),
                "risk_adjusted_size": float(
                    getattr(result, "risk_adjusted_size", recommended) or recommended
                ),
            }
            confidence = getattr(result, "confidence_level", None)
            if confidence is not None:
                try:
                    details["confidence_level"] = float(confidence)
                except Exception:
                    details["confidence_level"] = confidence
            reasoning = getattr(result, "reasoning", None)
            if reasoning is not None:
                details["reasoning"] = reasoning
            for attr_name in ("stop_loss_pct", "stop_loss"):
                sl_value = getattr(result, attr_name, None)
                if sl_value is not None:
                    try:
                        stop_loss_override = float(sl_value)
                        break
                    except Exception:
                        continue
            for attr_name in ("take_profit_pct", "take_profit"):
                tp_value = getattr(result, attr_name, None)
                if tp_value is not None:
                    try:
                        take_profit_override = float(tp_value)
                        break
                    except Exception:
                        continue
        elif isinstance(result, tuple) and len(result) == 2:
            fraction, details_val = result
            if isinstance(details_val, dict):
                details = dict(details_val)
            else:
                details = {"details": details_val}
        elif isinstance(result, dict):
            details = dict(result)
            raw_fraction = details.get(
                "recommended_size",
                details.get("fraction", details.get("size")),
            )
            if raw_fraction is not None:
                try:
                    fraction = float(raw_fraction)
                except Exception:
                    fraction = None
        else:
            fraction = result if result is not None else None

        try:
            if fraction is not None:
                fraction = float(fraction)
        except Exception:
            fraction = None

        if fraction is not None:
            details.setdefault("recommended_size", fraction)

        return fraction, details, stop_loss_override, take_profit_override

    def _resolve_account_value(self, portfolio_ctx: Dict[str, Any]) -> float:
        account_value = portfolio_ctx.get("equity")
        try:
            if account_value is not None:
                return float(account_value)
        except Exception:
            pass
        cash = portfolio_ctx.get("cash")
        try:
            if cash is not None:
                return float(cash)
        except Exception:
            pass
        candidates = ["paper_balance", "account_balance", "equity", "cash"]
        for attr in candidates:
            if hasattr(self.gui, attr):
                try:
                    return float(getattr(self.gui, attr))
                except Exception:
                    continue
        return 0.0

    def _build_portfolio_context(self, symbol: str, ref_price: float) -> Dict[str, Any]:
        context: Dict[str, Any] = {
            "positions": {},
            "total_notional": 0.0,
        }
        raw_positions = getattr(self.gui, "_open_positions", None)
        if not isinstance(raw_positions, dict):
            raw_positions = getattr(self.gui, "open_positions", None)
        if isinstance(raw_positions, dict):
            for sym, pos in raw_positions.items():
                try:
                    qty = float(pos.get("qty", 0.0) or 0.0)
                    entry = float(pos.get("entry") or pos.get("price") or ref_price or 0.0)
                except Exception:
                    qty = 0.0
                    entry = ref_price or 0.0
                notional = abs(qty * entry)
                context["positions"][sym] = {
                    "qty": qty,
                    "entry": entry,
                    "side": str(pos.get("side", "")).upper(),
                    "notional": notional,
                }
                context["total_notional"] += notional

        cash_candidates = [
            ("paper_balance", getattr(self.gui, "paper_balance", None)),
            ("account_balance", getattr(self.gui, "account_balance", None)),
        ]
        cash_value = 0.0
        for name, val in cash_candidates:
            try:
                if val is not None:
                    cash_value = float(val)
                    break
            except Exception:
                continue
        context["cash"] = cash_value
        context["equity"] = max(cash_value, cash_value + context["total_notional"])
        return context

    def _trigger_reduce_only(self, symbol: str, reason: str, cfg: StrategyConfig) -> None:
        cooldown = max(float(cfg.violation_cooldown_s), 1.0)
        until = time.time() + cooldown
        self._reduce_only_until[symbol] = until
        self._risk_lock_until = max(self._risk_lock_until, until)
        self.emitter.log(
            f"Reduce-only aktywne dla {symbol} przez {cooldown:.0f}s (powód: {reason})",
            level="WARNING",
            component="AutoTrader",
        )
        _emit_alert(
            f"Reduce-only dla {symbol} przez {cooldown:.0f}s",
            severity=AlertSeverity.ERROR,
            source="risk_guard",
            context={
                "symbol": symbol,
                "reason": reason,
                "cooldown_seconds": cooldown,
                "cooldown_until": until,
            },
        )

    def _apply_violation_cooldown(
        self,
        symbol: str,
        side: str,
        cfg: StrategyConfig,
        decision: RiskDecision,
    ) -> None:
        if side != "BUY":
            return
        if decision.state not in {"warn", "lock"}:
            return

        cooldown = max(float(cfg.violation_cooldown_s), 1.0)
        now = time.time()
        previous_lock = self._risk_lock_until
        proposed_until = now + cooldown
        existing_until = float(decision.details.get("cooldown_until", 0.0) or 0.0)
        if existing_until and existing_until >= proposed_until:
            decision.details.setdefault("cooldown_seconds", cooldown)
            decision.details["cooldown_until"] = existing_until
            self._risk_lock_until = max(self._risk_lock_until, existing_until)
            return

        until = proposed_until
        decision.details.setdefault("cooldown_seconds", cooldown)
        decision.details["cooldown_until"] = until
        self._risk_lock_until = max(self._risk_lock_until, until)

        if previous_lock >= self._risk_lock_until:
            return

        self.emitter.log(
            f"Aktywowano cooldown po naruszeniu limitów ({decision.state}) do {until:.0f}",
            level="WARNING",
            component="AutoTrader",
        )
        _emit_alert(
            f"Cooldown ryzyka dla {symbol}",
            severity=AlertSeverity.WARNING if decision.state == "warn" else AlertSeverity.ERROR,
            source="risk_guard",
            context={
                "symbol": symbol,
                "state": decision.state,
                "reason": decision.reason,
                "cooldown_seconds": cooldown,
                "cooldown_until": until,
            },
        )<|MERGE_RESOLUTION|>--- conflicted
+++ resolved
@@ -86,10 +86,7 @@
     from bot_core.risk.base import RiskProfile  # type: ignore
     from bot_core.risk.engine import ThresholdRiskEngine  # type: ignore
     from bot_core.risk.factory import build_risk_profile_from_config  # type: ignore
-<<<<<<< HEAD
-=======
     from bot_core.risk.profiles.manual import ManualProfile  # type: ignore
->>>>>>> 43d3f374
 except Exception:  # pragma: no cover - fallback gdy bot_core nie jest kompletny
     AIManagerDecisionConnector = None  # type: ignore
     CoreExecutionContext = None  # type: ignore
@@ -97,13 +94,8 @@
     AccountSnapshot = None  # type: ignore
     OrderRequest = None  # type: ignore
     ThresholdRiskEngine = None  # type: ignore
-<<<<<<< HEAD
     RiskProfile = None  # type: ignore
     build_risk_profile_from_config = None  # type: ignore
-=======
-    build_risk_profile_from_config = None  # type: ignore
-    ManualProfile = None  # type: ignore
->>>>>>> 43d3f374
 
 if TYPE_CHECKING:  # pragma: no cover
     from KryptoLowca.data.market_data import MarketDataProvider, MarketDataRequest
