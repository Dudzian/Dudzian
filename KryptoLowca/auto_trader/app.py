# auto_trader.py
# Walk-forward + auto-reoptimization + optional auto-trade loop, integrowany z emiterami zdarzeń.
from __future__ import annotations

import threading
import time
import statistics
import asyncio
<<<<<<< HEAD
import math
=======
from datetime import datetime
>>>>>>> 5c9c5c0a
from typing import (
    Iterable,
    Mapping,
    Optional,
<<<<<<< HEAD
    Sequence,
=======
>>>>>>> 5c9c5c0a
    List,
    Dict,
    Any,
    Callable,
    Tuple,
    TYPE_CHECKING,
)
<<<<<<< HEAD
from datetime import datetime, timezone
=======
>>>>>>> 5c9c5c0a
import inspect
from pathlib import Path
from types import SimpleNamespace

import pandas as pd
try:
    from collections import deque
except Exception:
    # minimal fallback
    class deque(list):
        def __init__(self, maxlen=None): super().__init__(); self.maxlen=maxlen
        def append(self, x):
            super().append(x)
            if self.maxlen and len(self) > self.maxlen:
                del self[0]
        def popleft(self): return super().pop(0)

from importlib import import_module

from bot_core.alerts import AlertSeverity, emit_alert as _core_emit_alert
from bot_core.auto_trader.app import EmitterLike, RiskDecision as _CoreRiskDecision
from bot_core.risk.events import RiskDecisionLog
from bot_core.risk.repository import FileRiskRepository
try:  # pragma: no cover - środowiska testowe mogą nie zawierać kompletu modeli
    from bot_core.config.models import RiskProfileConfig  # type: ignore
except Exception:  # pragma: no cover - fallback gdy modele konfiguracji są niedostępne
    RiskProfileConfig = None  # type: ignore
from KryptoLowca.logging_utils import get_logger, LOGS_DIR
from KryptoLowca.config_manager import StrategyConfig
from KryptoLowca.telemetry.prometheus_exporter import metrics as prometheus_metrics
from KryptoLowca.core.services import ExecutionService, RiskService, SignalService, exception_guard
from KryptoLowca.core.services.data_provider import ExchangeDataProvider
try:  # pragma: no cover - zależność opcjonalna w środowisku CI
    from bot_core.market_intel import MarketIntelAggregator, MarketIntelQuery  # type: ignore[attr-defined]
except Exception:  # pragma: no cover - fallback gdy moduł nie występuje
    MarketIntelAggregator = None  # type: ignore[assignment]
    MarketIntelQuery = None  # type: ignore[assignment]
try:  # pragma: no cover - zależności runtime mogą być niekompletne
    from bot_core.runtime import PaperTradingAdapter  # type: ignore[attr-defined]
except Exception:  # pragma: no cover - fallback gdy adapter nie jest eksportowany
    try:
        from bot_core.runtime.paper_trading import PaperTradingAdapter  # type: ignore
    except Exception:
        PaperTradingAdapter = None  # type: ignore

try:  # pragma: no cover - resolve_core_config_path nie zawsze dostępny w __all__
    from bot_core.runtime import resolve_core_config_path  # type: ignore[attr-defined]
except Exception:  # pragma: no cover - fallback do modułu paths
    try:
        from bot_core.runtime.paths import resolve_core_config_path  # type: ignore
    except Exception:  # pragma: no cover - ostateczny fallback
        def resolve_core_config_path(*_: Any, **__: Any) -> Path | None:
            return None
from bot_core.runtime.metadata import (
    RiskManagerSettings,
    load_risk_manager_settings,
    load_runtime_entrypoint_metadata,
)
from KryptoLowca.strategies.base import DataProvider, StrategyMetadata, StrategySignal

try:  # pragma: no cover - zależności bot_core mogą nie być dostępne w każdym środowisku
    from bot_core.decision.ai_connector import AIManagerDecisionConnector  # type: ignore
    from bot_core.execution.base import ExecutionContext as CoreExecutionContext  # type: ignore
    from bot_core.execution.base import ExecutionService as CoreExecutionService  # type: ignore
    from bot_core.exchanges.base import AccountSnapshot, OrderRequest  # type: ignore
    from bot_core.risk.base import RiskProfile  # type: ignore
    from bot_core.risk.engine import ThresholdRiskEngine  # type: ignore
    from bot_core.risk.factory import build_risk_profile_from_config  # type: ignore
    from bot_core.risk.profiles.manual import ManualProfile  # type: ignore
except Exception:  # pragma: no cover - fallback gdy bot_core nie jest kompletny
    AIManagerDecisionConnector = None  # type: ignore
    CoreExecutionContext = None  # type: ignore
    CoreExecutionService = None  # type: ignore
    AccountSnapshot = None  # type: ignore
    OrderRequest = None  # type: ignore
    ThresholdRiskEngine = None  # type: ignore
    RiskProfile = None  # type: ignore
    build_risk_profile_from_config = None  # type: ignore

try:  # pragma: no cover - RiskDecisionLog może nie być dostępny w trybie offline
    from bot_core.risk.events import RiskDecisionLog  # type: ignore
except Exception:  # pragma: no cover - fallback defensywny
    RiskDecisionLog = None  # type: ignore

if TYPE_CHECKING:  # pragma: no cover
    from KryptoLowca.data.market_data import MarketDataProvider, MarketDataRequest

logger = get_logger(__name__)


def _emit_alert(*args: Any, **kwargs: Any) -> None:
    """Deleguje alerty do funkcji eksportowanej przez pakiet."""

    module = import_module(__package__ or "KryptoLowca.auto_trader")
    handler: Callable[..., None] = getattr(module, "emit_alert", _core_emit_alert)
    handler(*args, **kwargs)

RiskDecision = _CoreRiskDecision


class _NullExchangeAdapter:
    """Minimalny adapter wykorzystywany, gdy nie podano właściwego wykonawcy."""

    def __init__(self, emitter: EmitterLike | None) -> None:
        self._emitter = emitter

    async def submit_order(self, *, symbol: str, side: str, size: float, **kwargs: Any) -> Mapping[str, Any]:
        message = "Execution adapter not configured; skipping order"
        if self._emitter is not None:
            try:
                self._emitter.log(message, level="WARNING", component="AutoTrader")
            except Exception:  # pragma: no cover - defensywne logowanie
                logger.warning(message)
        logger.warning("%s (symbol=%s side=%s size=%s)", message, symbol, side, size)
        return {
            "status": "skipped",
            "symbol": symbol,
            "side": side,
            "size": size,
        }


class AutoTrader:
    """
    - Listens to trade_closed events to compute rolling PF & Expectancy
    - Monitors ATR (if 'bar' events are emitted)
    - Triggers reoptimization when thresholds break
    - Optional walk-forward scheduler (time-based)
    - Optional auto-trade loop (asks AI for decision and executes via GUI bridge)
    - Runtime-reconfigurable via ControlPanel (configure()/set_enable_auto_trade()).
    """
    BACKTEST_GUARD_MAX_AGE_S = 30 * 24 * 3600
    def __init__(
        self,
        emitter: EmitterLike,
        gui,
        symbol_getter: Callable[[], str],
        pf_min: float = 1.3,
        expectancy_min: float = 0.0,
        metrics_window: int = 30,
        atr_ratio_threshold: float = 0.5,   # +50% vs baseline
        atr_baseline_len: int = 100,
        reopt_cooldown_s: int = 1800,       # 30 min cooldown
        walkforward_interval_s: Optional[int] = 3600,  # every 1h
        walkforward_min_closed_trades: int = 10,
        enable_auto_trade: bool = True,
        auto_trade_interval_s: int = 30,
        market_data_provider: Optional["MarketDataProvider"] = None,
        *,
        signal_service: Optional[SignalService] = None,
        risk_service: Optional[RiskService] = None,
        execution_service: Optional[ExecutionService] = None,
        data_provider: Optional[DataProvider] = None,
        bootstrap_context: Any | None = None,
        core_risk_engine: Any | None = None,
        core_execution_service: Any | None = None,
        ai_connector: Any | None = None,
        market_intel: Any | None = None,
    ) -> None:
        self.emitter = emitter
        self.gui = gui
        self.symbol_getter = symbol_getter
        self._db_manager = getattr(gui, "db", None)

        self.pf_min = pf_min
        self.expectancy_min = expectancy_min
        self.metrics_window = metrics_window

        self.atr_ratio_threshold = atr_ratio_threshold
        self.atr_baseline_len = atr_baseline_len

        self.reopt_cooldown_s = reopt_cooldown_s
        self.last_reopt_ts = 0.0

        self.walkforward_interval_s = walkforward_interval_s
        self.walkforward_min_closed_trades = walkforward_min_closed_trades

        self.enable_auto_trade = bool(enable_auto_trade)
        self._auto_trade_user_confirmed = False
        self.auto_trade_interval_s = auto_trade_interval_s

        self._closed_pnls: deque = deque(maxlen=max(10, metrics_window))
        self._atr_values: deque = deque(maxlen=max(50, atr_baseline_len*2))
        self._atr_baseline: Optional[float] = None

        self._stop = threading.Event()
        self._threads: List[threading.Thread] = []
        self._lock = threading.RLock()
        self._strategy_config: StrategyConfig = StrategyConfig.presets()["SAFE"].validate()
        self._strategy_override = False
        self._strategy_config_error_notified = False
        self._reduce_only_until: Dict[str, float] = {}
        self._risk_lock_until: float = 0.0
        self._last_risk_audit: Optional[Dict[str, Any]] = None
        self._market_data_provider = market_data_provider
        self._signal_service = signal_service or SignalService()
        self._provided_risk_service = risk_service
        self._emergency_execution_mode = False
        self._emergency_execution_adapter: _NullExchangeAdapter | None = None
        self._compliance_live_allowed = False

        if execution_service is None:
            self._execution_service = self._activate_emergency_execution_mode()
        else:
            self._execution_service = execution_service
        if self._emergency_execution_mode:
            self._live_execution_adapter = None
        else:
            self._live_execution_adapter = getattr(self._execution_service, "_adapter", None)
        self._core_config_path: Path | None = None
        self._risk_profile_name: Optional[str] = None
        self._risk_profile_config: Optional["RiskProfileConfig"] = None
        self._risk_manager_settings: RiskManagerSettings | None = None
        self._risk_watch_interval = 5.0
        self._risk_watch_stop = threading.Event()
        self._risk_watch_thread: threading.Thread | None = None
        self._risk_config_mtime: float | None = None

        try:
            self._core_config_path = resolve_core_config_path()
        except Exception:  # pragma: no cover - środowiska bez pełnego runtime
            logger.debug("Nie udało się ustalić ścieżki konfiguracji core", exc_info=True)
            self._core_config_path = None

        runtime_metadata = load_runtime_entrypoint_metadata(
            "auto_trader",
            config_path=self._core_config_path,
            logger=logger,
        )
        self._runtime_metadata = runtime_metadata.to_dict() if runtime_metadata else {}
        compliance_flag = bool(self._runtime_metadata.get("compliance_live_allowed"))
        self._compliance_live_allowed = compliance_flag and not self._emergency_execution_mode
        if runtime_metadata:
            self._risk_profile_name = getattr(runtime_metadata, "risk_profile", None)
            logger.info("Runtime entrypoint auto_trader: %s", self._runtime_metadata)

        (
            resolved_name,
            profile_config,
            risk_manager_settings,
        ) = load_risk_manager_settings(
            "auto_trader",
            profile_name=self._risk_profile_name,
            config_path=self._core_config_path,
            logger=logger,
        )
        if resolved_name:
            self._risk_profile_name = resolved_name
        self._risk_profile_config = profile_config
        if risk_manager_settings is None:
            risk_manager_settings = RiskManagerSettings(
                max_risk_per_trade=0.02,
                max_daily_loss_pct=0.10,
                max_portfolio_risk=0.10,
                max_positions=5,
                emergency_stop_drawdown=0.15,
            )
        self._risk_manager_settings = risk_manager_settings
        self._risk_repository_dir = self._resolve_risk_repository_dir()
        self._risk_repository = FileRiskRepository(self._risk_repository_dir)
        self._risk_decision_log = RiskDecisionLog(
            max_entries=1_000,
            jsonl_path=self._resolve_risk_decision_log_path(),
        )
        self._uses_custom_risk_service = self._provided_risk_service is not None
        if self._provided_risk_service is None:
            service_kwargs = self._risk_manager_settings.risk_service_kwargs()
            self._risk_service = RiskService(**service_kwargs)
        else:
            self._risk_service = self._provided_risk_service
            service_kwargs = self._risk_manager_settings.risk_service_kwargs()
            for attr, value in service_kwargs.items():
                if hasattr(self._risk_service, attr):
                    try:
                        setattr(self._risk_service, attr, value)
                    except Exception:  # pragma: no cover - defensywne
                        logger.debug("Nie udało się zaktualizować %s w RiskService", attr, exc_info=True)
        self._provided_risk_service = None
        self._risk_manager_adapter = self._build_risk_manager_adapter(
            self._risk_manager_settings,
            profile_name=self._risk_profile_name,
        )
        if self._risk_profile_config is not None:
            applied = self._apply_runtime_risk_budget(self._strategy_config, force=True)
            if applied is not self._strategy_config:
                self._strategy_config = applied
            logger.info(
                "Zastosowano profil ryzyka %s: max_notional=%.4f trade_risk=%.4f max_leverage=%.2f",
                self._risk_profile_name,
                self._strategy_config.max_position_notional_pct,
                self._strategy_config.trade_risk_pct,
                self._strategy_config.max_leverage,
            )
        self._risk_config_mtime = self._get_risk_config_mtime()
        self._data_provider: Optional[DataProvider] = data_provider or self._build_data_provider()
        self._service_mode_enabled = self._data_provider is not None
        self._cooldowns: Dict[str, float] = {}
        self._service_tasks: Dict[Tuple[str, str], asyncio.Task[Any]] = {}
        self._service_loop: Optional[asyncio.AbstractEventLoop] = None
        self._paper_adapter: Optional[PaperTradingAdapter] = None
        self._paper_enabled = False
        self._exchange_config: Optional[Dict[str, Any]] = None
        self._refresh_execution_mode()

        self._bootstrap_context = bootstrap_context
        self._core_risk_engine = None
        self._core_execution_service = None
        self._core_execution_environment = "paper"
        self._core_portfolio_id = "autotrader"
        self._core_risk_profile: RiskProfile | None = None  # type: ignore[assignment]
        self._core_risk_profile_name: Optional[str] = None
        self._core_ai_connector: Optional[AIManagerDecisionConnector] = None
        self._core_ai_notional_by_symbol: Dict[str, float] = {}
        self._core_ai_default_notional: float | None = None
        self._core_account_equity: float = 1_000_000.0
        self._market_intel: Any | None = market_intel or getattr(gui, "market_intel", None)
        self._market_intel_cache: Dict[Tuple[str, str], Dict[str, Any]] = {}
        self._market_intel_cache_ts: Dict[Tuple[str, str], float] = {}
        self._market_intel_cache_ttl = 60.0

        if bootstrap_context is not None:
            self._core_risk_engine = core_risk_engine or getattr(
                bootstrap_context, "risk_engine", None
            )
            ctx_profile_obj = getattr(bootstrap_context, "risk_profile", None)
            if RiskProfile is None or isinstance(ctx_profile_obj, RiskProfile):
                self._core_risk_profile = ctx_profile_obj
            ctx_profile_name = getattr(bootstrap_context, "risk_profile_name", None)
            if ctx_profile_name:
                self._core_risk_profile_name = str(ctx_profile_name)
            if self._core_risk_profile is not None:
                derived_name = getattr(self._core_risk_profile, "name", None)
                if derived_name:
                    self._core_risk_profile_name = str(derived_name)
            if (
                self._risk_profile_config is None
                and getattr(bootstrap_context, "risk_profile_config", None) is not None
            ):
                self._risk_profile_config = getattr(
                    bootstrap_context, "risk_profile_config", None
                )
            env = getattr(bootstrap_context, "environment", None)
            if env is not None:
                self._core_portfolio_id = getattr(env, "name", self._core_portfolio_id)
                env_value = getattr(getattr(env, "environment", None), "value", None)
                if env_value:
                    self._core_execution_environment = str(env_value)
            if self._core_risk_profile_name and not self._risk_profile_name:
                self._risk_profile_name = self._core_risk_profile_name
            candidate_execution_service = core_execution_service
            if (
                candidate_execution_service is None
                and CoreExecutionService is not None
                and isinstance(execution_service, CoreExecutionService)
            ):
                candidate_execution_service = execution_service
            if (
                candidate_execution_service is None
                and CoreExecutionService is not None
            ):
                context_service = getattr(bootstrap_context, "execution_service", None)
                if isinstance(context_service, CoreExecutionService):
                    candidate_execution_service = context_service
            self._core_execution_service = candidate_execution_service

            ai_manager_ctx = getattr(bootstrap_context, "ai_manager", None)
            env_ai_cfg = getattr(env, "ai", None) if env is not None else None
            default_strategy = None
            default_action = "enter"
            default_notional = None
            threshold_bps = getattr(bootstrap_context, "ai_threshold_bps", None)
            if env_ai_cfg is not None:
                default_strategy = getattr(env_ai_cfg, "default_strategy", None)
                default_action = getattr(env_ai_cfg, "default_action", default_action)
                default_notional = getattr(env_ai_cfg, "default_notional", None)
            if ai_manager_ctx is not None and AIManagerDecisionConnector is not None and self._core_risk_profile:
                try:
                    connector = ai_connector or AIManagerDecisionConnector(
                        ai_manager=ai_manager_ctx,
                        strategy=str(
                            default_strategy
                            or getattr(env, "default_strategy", "auto_ai_signal")
                        ),
                        risk_profile=self._core_risk_profile,
                        default_notional=float(default_notional or 1_000.0),
                        action=str(default_action or "enter"),
                        threshold_bps=threshold_bps,
                    )
                except Exception:  # pragma: no cover - diagnostyka inicjalizacji
                    logger.exception("Failed to initialise AIManagerDecisionConnector")
                    connector = None
                self._core_ai_connector = connector
                if connector is not None:
                    self._core_ai_default_notional = connector.default_notional
            if getattr(bootstrap_context, "ai_model_bindings", None):
                for binding in getattr(bootstrap_context, "ai_model_bindings", ()):  # type: ignore[attr-defined]
                    notional_value = getattr(binding, "notional", None)
                    symbol_value = getattr(binding, "symbol", None)
                    if notional_value and symbol_value:
                        normalized = self._normalize_symbol(symbol_value)
                        self._core_ai_notional_by_symbol[normalized] = float(notional_value)

        if self._core_risk_engine is not None:
            with self._lock:
                self._ensure_core_risk_profile_registered_locked()

        if self._core_ai_default_notional is None and self._core_ai_connector is not None:
            self._core_ai_default_notional = self._core_ai_connector.default_notional

        with self._lock:
            self._ensure_core_risk_profile_registered_locked()

        self._started = False
        self._auto_trade_thread_active = False

        # Subscribe to events
        emitter.on("trade_closed", self._on_trade_closed, tag="autotrader")
        emitter.on("bar", self._on_bar, tag="autotrader")

    # -- Public API --
    def _activate_emergency_execution_mode(self) -> ExecutionService:
        self._emergency_execution_mode = True
        adapter = _NullExchangeAdapter(self.emitter)
        self._emergency_execution_adapter = adapter
        self._compliance_live_allowed = False
        warning = (
            "ExecutionService not provided – AutoTrader switched to emergency paper-only mode. "
            "Live trading flag disabled."
        )
        try:
            self.emitter.log(warning, level="WARNING", component="AutoTrader")
        except Exception:
            logger.warning(warning)
        else:
            logger.warning(warning)
        return ExecutionService(adapter)

    def _get_emergency_adapter(self) -> _NullExchangeAdapter:
        if self._emergency_execution_adapter is None:
            self._emergency_execution_adapter = _NullExchangeAdapter(self.emitter)
        return self._emergency_execution_adapter

    def _build_data_provider(self) -> Optional[DataProvider]:
        ex_mgr = getattr(self.gui, "ex_mgr", None)
        if ex_mgr is None:
            return None
        try:
            return ExchangeDataProvider(ex_mgr)
        except Exception:  # pragma: no cover - defensywne
            logger.exception("Failed to initialise ExchangeDataProvider")
            return None

    def _apply_runtime_risk_budget(
        self,
        cfg: StrategyConfig,
        *,
        force: bool = False,
    ) -> StrategyConfig:
        if self._risk_profile_config is None:
            return cfg
        if not force and self._strategy_override:
            return cfg
        try:
            return cfg.apply_risk_profile(self._risk_profile_config)
        except Exception:
            logger.debug(
                "Nie udało się zastosować profilu ryzyka %s do konfiguracji strategii",
                self._risk_profile_name,
                exc_info=True,
            )
            return cfg

    def _settings_to_adapter_config(self, settings: RiskManagerSettings) -> Dict[str, Any]:
        payload: Dict[str, Any] = dict(settings.to_dict())
        payload.setdefault("max_risk_per_trade", float(settings.max_risk_per_trade))
        payload.setdefault("max_portfolio_risk", float(settings.max_portfolio_risk))
        payload.setdefault("max_positions", int(settings.max_positions))
        payload.setdefault("max_daily_loss_pct", float(settings.max_daily_loss_pct))
        payload.setdefault("max_drawdown_pct", float(settings.emergency_stop_drawdown))
        payload.setdefault("hard_drawdown_pct", float(settings.emergency_stop_drawdown))
        payload.setdefault("emergency_stop_drawdown", float(settings.emergency_stop_drawdown))
        if settings.confidence_level is not None:
            payload.setdefault("confidence_level", float(settings.confidence_level))
        if settings.target_volatility is not None:
            payload.setdefault("target_volatility", float(settings.target_volatility))
        if settings.profile_name:
            payload.setdefault("risk_profile_name", settings.profile_name)
        return payload

    def _resolve_risk_repository_dir(self) -> Path:
        environment = (
            str(self._runtime_metadata.get("environment"))
            if self._runtime_metadata.get("environment")
            else self._core_execution_environment
        ) or "paper"
        slug = "".join(ch if ch.isalnum() else "_" for ch in environment.lower()) or "paper"
        path = Path("var") / "data" / slug / "risk_state"
        path.mkdir(parents=True, exist_ok=True)
        return path

    def _resolve_risk_decision_log_path(self) -> Path:
        environment = (
            str(self._runtime_metadata.get("environment"))
            if self._runtime_metadata.get("environment")
            else self._core_execution_environment
        ) or "paper"
        slug = "".join(ch if ch.isalnum() else "_" for ch in environment.lower()) or "paper"
        return LOGS_DIR / f"auto_trader_risk_decisions_{slug}.jsonl"

    def _build_risk_manager_adapter(
        self,
        settings: RiskManagerSettings,
        *,
        profile_name: str | None,
    ) -> ThresholdRiskManager | None:
        try:
            config = self._settings_to_adapter_config(settings)
            if profile_name:
                config.setdefault("risk_profile_name", profile_name)
            mode = self._resolve_mode()
            return ThresholdRiskManager(
                config=config,
                db_manager=self._db_manager,
                mode=mode,
                profile_name=profile_name,
                decision_log=self._risk_decision_log,
                repository=self._risk_repository,
            )
        except Exception:
            logger.exception("Nie udało się zainicjalizować adaptera ThresholdRiskEngine")
            return None

    def update_risk_manager_settings(
        self,
        settings: RiskManagerSettings,
        *,
        profile_name: str | None = None,
        profile_config: Any | None = None,
    ) -> None:
        if not isinstance(settings, RiskManagerSettings):
            raise TypeError("Oczekiwano instancji RiskManagerSettings")

        with self._lock:
            self._risk_manager_settings = settings
            if profile_name:
                normalized_profile = str(profile_name)
                self._risk_profile_name = normalized_profile
                self._core_risk_profile_name = normalized_profile
                if self._core_risk_profile is not None:
                    current_name = getattr(self._core_risk_profile, "name", None)
                    if current_name and current_name != normalized_profile:
                        self._core_risk_profile = None
            if profile_config is not None:
                self._risk_profile_config = profile_config

            service_kwargs = settings.risk_service_kwargs()
            for attr, value in service_kwargs.items():
                if hasattr(self._risk_service, attr):
                    try:
                        setattr(self._risk_service, attr, value)
                    except Exception:
                        logger.debug(
                            "Nie udało się zaktualizować atrybutu %s w RiskService",
                            attr,
                            exc_info=True,
                        )

            if self._risk_profile_config is not None:
                updated = self._apply_runtime_risk_budget(self._strategy_config, force=True)
                if updated is not self._strategy_config:
                    self._strategy_config = updated
                    logger.info(
                        "Zaktualizowano konfigurację strategii na podstawie profilu %s",
                        self._risk_profile_name,
                    )
            if self._core_risk_engine is not None:
                self._ensure_core_risk_profile_registered_locked()

            self._risk_manager_adapter = self._build_risk_manager_adapter(
                self._risk_manager_settings,
                profile_name=self._risk_profile_name,
            )
            self._ensure_core_risk_profile_registered_locked()

        message = f"Risk profile active: {self._risk_profile_name or 'default'}"
        try:
            self.emitter.log(message, component="AutoTrader")
        except Exception:  # pragma: no cover - defensywne logowanie
            logger.info(message)

    def update_account_equity(self, equity: float) -> None:
        """Synchronizuje kapitał konta wykorzystywany przez silnik ryzyka."""

        try:
            value = float(equity)
        except Exception:  # pragma: no cover - defensywne logowanie
            logger.debug("Nie udało się zaktualizować kapitału konta", exc_info=True)
            return

        if value < 0:
            value = 0.0

        with self._lock:
            self._core_account_equity = value
            try:
                self._runtime_metadata["account_equity"] = value
            except Exception:
                logger.debug("Runtime metadata nie pozwoliło na zapis equity", exc_info=True)

    def _ensure_core_risk_profile_registered_locked(self) -> None:
        """Gwarantuje, że aktywny profil został zarejestrowany w silniku core."""

        if ThresholdRiskEngine is None or self._core_risk_engine is None:
            return

        risk_engine = self._core_risk_engine
        profile_name = self._core_risk_profile or self._risk_profile_name or "default"

        config_obj = self._risk_profile_config
        settings = self._risk_manager_settings

        profile = None
        if build_risk_profile_from_config is not None and config_obj is not None:
            candidate = config_obj
            if RiskProfileConfig is not None and not isinstance(candidate, RiskProfileConfig):
                if isinstance(candidate, Mapping):
                    try:
                        candidate = RiskProfileConfig(**dict(candidate))
                    except Exception:
                        candidate = SimpleNamespace(**dict(candidate))
            elif isinstance(candidate, Mapping):
                candidate = SimpleNamespace(**dict(candidate))
            try:
                profile = build_risk_profile_from_config(candidate)  # type: ignore[arg-type]
            except Exception:
                logger.debug(
                    "Nie udało się zbudować profilu ryzyka z konfiguracji bootstrapu",
                    exc_info=True,
                )

        if profile is None and ManualProfile is not None:
            def _read_float(name: str, default: float) -> float:
                sources: tuple[Any, ...] = (
                    config_obj,
                    settings,
                )
                for source in sources:
                    if source is None:
                        continue
                    value: Any
                    if isinstance(source, Mapping):
                        if name in source and source[name] is not None:
                            value = source[name]
                        else:
                            continue
                    elif hasattr(source, name):
                        value = getattr(source, name)
                    else:
                        continue
                    try:
                        return float(value)
                    except Exception:
                        continue
                return default

            def _read_int(name: str, default: int) -> int:
                sources: tuple[Any, ...] = (
                    config_obj,
                    settings,
                )
                for source in sources:
                    if source is None:
                        continue
                    value: Any
                    if isinstance(source, Mapping):
                        if name in source and source[name] is not None:
                            value = source[name]
                        else:
                            continue
                    elif hasattr(source, name):
                        value = getattr(source, name)
                    else:
                        continue
                    try:
                        return int(value)
                    except Exception:
                        continue
                return default

            max_positions = _read_int("max_open_positions", int(getattr(settings, "max_positions", 5) or 5))
            max_leverage = _read_float("max_leverage", 1.0)
            drawdown = _read_float(
                "hard_drawdown_pct",
                float(getattr(settings, "emergency_stop_drawdown", 0.2) or 0.2),
            )
            daily_loss = _read_float(
                "max_daily_loss_pct",
                float(getattr(settings, "max_daily_loss_pct", 0.05) or 0.05),
            )
            position_pct = _read_float(
                "max_position_pct",
                float(getattr(settings, "max_risk_per_trade", 0.05) or 0.05),
            )
            target_volatility = _read_float(
                "target_volatility",
                float(getattr(settings, "target_volatility", 0.0) or 0.0),
            )
            stop_loss_atr = _read_float("stop_loss_atr_multiple", 1.0)

            try:
                profile = ManualProfile(
                    name=str(profile_name),
                    max_positions=max_positions,
                    max_leverage=max_leverage,
                    drawdown_limit=drawdown,
                    daily_loss_limit=daily_loss,
                    max_position_pct=position_pct,
                    target_volatility=target_volatility,
                    stop_loss_atr_multiple=stop_loss_atr,
                )
            except Exception:
                logger.debug("Nie udało się zbudować profilu ManualProfile", exc_info=True)
                profile = None

        if profile is None:
            return

        try:
            if getattr(profile, "name", None) != profile_name:
                try:
                    setattr(profile, "name", str(profile_name))
                except Exception:
                    logger.debug("Nie udało się ustawić nazwy profilu ryzyka", exc_info=True)
            risk_engine.register_profile(profile)
            self._core_risk_profile = getattr(profile, "name", str(profile_name))
        except Exception:
            logger.exception("Rejestracja profilu ryzyka w ThresholdRiskEngine nie powiodła się")

    def reload_risk_manager_settings(
        self,
        *,
        profile_name: str | None = None,
        config_path: Path | None = None,
    ) -> tuple[str | None, RiskManagerSettings, Any | None]:
        """Ponownie wczytuje ustawienia profilu ryzyka z runtime metadata."""

        candidate = profile_name or self._risk_profile_name
        cfg_path = config_path or self._core_config_path
        try:
            resolved_name, profile_cfg, settings = load_risk_manager_settings(
                "auto_trader",
                profile_name=candidate,
                config_path=cfg_path,
                logger=logger,
            )
        except Exception:
            logger.exception("Nie udało się przeładować profilu ryzyka AutoTradera")
            if self._risk_manager_settings is None:
                raise
            return self._risk_profile_name, self._risk_manager_settings, self._risk_profile_config

        final_name = resolved_name or candidate
        self.update_risk_manager_settings(
            settings,
            profile_name=final_name,
            profile_config=profile_cfg,
        )
        self._risk_config_mtime = self._get_risk_config_mtime()
        return final_name, settings, profile_cfg

    def _ensure_core_risk_profile_registered_locked(self) -> bool:
        """Gwarantuje, że rdzeniowy silnik ryzyka ma zarejestrowany aktywny profil."""

        risk_engine = self._core_risk_engine
        if risk_engine is None:
            return False
        register = getattr(risk_engine, "register_profile", None)
        if not callable(register):
            return False

        profile_obj: Any | None = self._core_risk_profile
        profile_name = self._core_risk_profile_name or self._risk_profile_name
        if profile_obj is None:
            config = self._risk_profile_config
            if config is not None and build_risk_profile_from_config is not None:
                try:
                    profile_obj = build_risk_profile_from_config(config)  # type: ignore[arg-type]
                except TypeError:
                    if isinstance(config, Mapping):
                        try:
                            from bot_core.config.models import RiskProfileConfig  # type: ignore

                            profile_obj = build_risk_profile_from_config(  # type: ignore[arg-type]
                                RiskProfileConfig(**dict(config))
                            )
                        except Exception:
                            logger.debug(
                                "Nie udało się zbudować profilu ryzyka z mapy konfiguracji",
                                exc_info=True,
                            )
                    else:
                        logger.debug(
                            "Nieobsługiwany typ konfiguracji profilu ryzyka: %s",
                            type(config),
                        )
                except Exception:
                    logger.debug(
                        "Nie udało się zbudować profilu ryzyka z konfiguracji",
                        exc_info=True,
                    )

        if profile_obj is None:
            return False

        derived_name = getattr(profile_obj, "name", None)
        if derived_name:
            profile_name = str(derived_name)
        if profile_name:
            profile_name = str(profile_name)

        try:
            existing = tuple(risk_engine.profile_names())  # type: ignore[attr-defined]
        except Exception:
            existing = ()

        if profile_name and profile_name in existing:
            self._core_risk_profile = profile_obj if RiskProfile is None or isinstance(profile_obj, RiskProfile) else None
            self._core_risk_profile_name = profile_name
            if not self._risk_profile_name:
                self._risk_profile_name = profile_name
            return True

        try:
            register(profile_obj)
        except Exception:
            logger.debug(
                "Nie udało się zarejestrować profilu ryzyka %s w silniku core",
                profile_name or "<unknown>",
                exc_info=True,
            )
            return False

        if RiskProfile is None or isinstance(profile_obj, RiskProfile):
            self._core_risk_profile = profile_obj
        else:
            self._core_risk_profile = None
        if profile_name:
            self._core_risk_profile_name = profile_name
            self._risk_profile_name = profile_name
        return True

    def _get_risk_config_mtime(self) -> float | None:
        if not self._core_config_path:
            return None
        try:
            return Path(self._core_config_path).stat().st_mtime
        except FileNotFoundError:
            return None
        except Exception:  # pragma: no cover - defensywne logowanie
            logger.debug("Nie udało się pobrać mtime konfiguracji core", exc_info=True)
            return None

    def _start_risk_watcher(self) -> None:
        if self._core_config_path is None:
            return
        if self._risk_watch_thread and self._risk_watch_thread.is_alive():
            return

        self._risk_watch_stop.clear()

        def _loop() -> None:
            while not self._risk_watch_stop.wait(self._risk_watch_interval):
                try:
                    self._check_risk_config_change()
                except Exception:  # pragma: no cover - defensywne
                    logger.exception("Watcher profilu ryzyka AutoTradera zgłosił wyjątek")

        thread = threading.Thread(target=_loop, name="autotrader-risk-watch", daemon=True)
        thread.start()
        self._risk_watch_thread = thread

    def _stop_risk_watcher(self) -> None:
        self._risk_watch_stop.set()
        thread = self._risk_watch_thread
        if thread and thread.is_alive():
            thread.join(timeout=1.5)
        self._risk_watch_thread = None
        self._risk_watch_stop = threading.Event()

    def _check_risk_config_change(self) -> bool:
        new_mtime = self._get_risk_config_mtime()
        if new_mtime is None:
            self._risk_config_mtime = None
            return False
        if self._risk_config_mtime is None:
            self._risk_config_mtime = new_mtime
            return False
        if new_mtime <= self._risk_config_mtime:
            return False
        self._risk_config_mtime = new_mtime
        try:
            self.reload_risk_manager_settings()
        except Exception:  # pragma: no cover - diagnostyka runtime
            logger.exception("Automatyczne przeładowanie profilu ryzyka nie powiodło się")
            return False
        return True

    def start(self) -> None:
        self._stop.clear()
        self._started = True
        self._threads = []
        # Walk-forward loop only if configured
        if self.walkforward_interval_s:
            t = threading.Thread(target=self._walkforward_loop, daemon=True)
            t.start()
            self._threads.append(t)
        if self.enable_auto_trade and self._auto_trade_user_confirmed:
            self._start_auto_trade_thread()
        elif self.enable_auto_trade:
            message = (
                "Auto-trade awaiting explicit activation. Użyj panelu sterowania, "
                "aby włączyć handel automatyczny."
            )
            try:
                self.emitter.log(message, level="WARNING", component="AutoTrader")
            except Exception:
                logger.warning(message)
        self._start_risk_watcher()
        self.emitter.log("AutoTrader started.", component="AutoTrader")
        logger.info("AutoTrader worker threads started")

    def _start_auto_trade_thread(self) -> None:
        if self._auto_trade_thread_active:
            return
        t2 = threading.Thread(target=self._auto_trade_loop, daemon=True)
        t2.start()
        self._threads.append(t2)
        self._auto_trade_thread_active = True

    def stop(self) -> None:
        self._stop.set()
        self.emitter.off("trade_closed", tag="autotrader")
        self.emitter.off("bar", tag="autotrader")
        self._stop_risk_watcher()
        self.emitter.log("AutoTrader stopped.", component="AutoTrader")
        logger.info("AutoTrader stop requested")
        for t in list(self._threads):
            try:
                if t.is_alive():
                    t.join(timeout=2.0)
            except Exception:
                logger.exception("Error while joining AutoTrader thread")
        self._threads.clear()
        self._auto_trade_thread_active = False
        self._auto_trade_user_confirmed = False
        self._started = False

    def set_enable_auto_trade(self, flag: bool) -> None:
        with self._lock:
            self.enable_auto_trade = bool(flag)
            if not self.enable_auto_trade:
                self._auto_trade_user_confirmed = False
            if (
                self.enable_auto_trade
                and self._auto_trade_user_confirmed
                and self._started
                and not self._auto_trade_thread_active
            ):
                self._start_auto_trade_thread()
        self.emitter.log(f"Auto-Trade {'ENABLED' if flag else 'DISABLED'}.", component="AutoTrader")

    def confirm_auto_trade(self, confirmed: bool = True) -> None:
        """Ustawia ręczne potwierdzenie niezbędne do startu auto-trade."""

        with self._lock:
            self._auto_trade_user_confirmed = bool(confirmed)
            status = "CONFIRMED" if self._auto_trade_user_confirmed else "REVOKED"
            should_start = (
                self.enable_auto_trade
                and self._auto_trade_user_confirmed
                and self._started
                and not self._auto_trade_thread_active
            )
        self.emitter.log(
            f"Auto-Trade confirmation {status}.",
            component="AutoTrader",
        )
        if should_start:
            self._start_auto_trade_thread()

    def configure(self, **kwargs: Any) -> None:
        """Runtime reconfiguration from the ControlPanel."""
        with self._lock:
            for key, val in kwargs.items():
                if key == "strategy":
                    self._update_strategy_config(val)
                    continue
                if key == "exchange":
                    if isinstance(val, Mapping):
                        exchange_payload = dict(val)
                        if "adapter" in exchange_payload:
                            self._live_execution_adapter = exchange_payload["adapter"]
                        self._exchange_config = exchange_payload
                    else:
                        self._exchange_config = None
                    if not self._paper_enabled:
                        adapter = self._live_execution_adapter or self._get_emergency_adapter()
                        self._execution_service.set_adapter(adapter)
                    continue
                if key == "enable_auto_trade":
                    self.set_enable_auto_trade(bool(val))
                    continue
                if key == "confirm_auto_trade":
                    self.confirm_auto_trade(bool(val))
                    continue
                if not hasattr(self, key):
                    continue
                setattr(self, key, val)
        self._refresh_execution_mode()
        self.emitter.log(f"AutoTrader reconfigured: {kwargs}", component="AutoTrader")

    # -- Event handlers --
    def _on_trade_closed(
        self,
        symbol: str,
        side: str,
        entry: float,
        exit: float,
        pnl: float,
        ts: float,
        meta: Dict[str, Any] | None = None,
        **_,
    ) -> None:
        self._closed_pnls.append(pnl)
        try:
            prometheus_metrics.record_trade_close(symbol, float(pnl))
        except Exception:
            logger.debug("Prometheus record_trade_close skipped", exc_info=True)
        pf, exp, win_rate = self._compute_metrics()
        self.emitter.emit(
            "metrics_updated",
            pf=pf,
            expectancy=exp,
            win_rate=win_rate,
            window=len(self._closed_pnls),
            ts=time.time(),
        )
        self._persist_performance_metrics(symbol, pf, exp, win_rate)

        # Check thresholds
        trigger_reason = None
        details: Dict[str, Any] = {}
        if pf is not None and pf < self.pf_min:
            trigger_reason = "pf_drop"
            details["pf"] = pf
        if exp is not None and exp < self.expectancy_min:
            trigger_reason = (trigger_reason + "+expectancy_drop") if trigger_reason else "expectancy_drop"
            details["expectancy"] = exp
        if trigger_reason:
            self._maybe_reoptimize(trigger_reason, details)

    def _on_bar(self, symbol: str, o: float, h: float, l: float, c: float, ts: float, **_) -> None:
        # TR approximation (if no prev close given we use current bar-only proxy)
        tr = max(h - l, abs(h - c), abs(l - c))
        self._atr_values.append(tr)
        # Compute ATR using simple moving average of TRs
        if len(self._atr_values) >= max(14, self.atr_baseline_len):
            atr = sum(list(self._atr_values)[-14:]) / 14.0
            if self._atr_baseline is None and len(self._atr_values) >= self.atr_baseline_len:
                self._atr_baseline = sum(list(self._atr_values)[:self.atr_baseline_len]) / float(self.atr_baseline_len)
            baseline = self._atr_baseline or atr
            ratio = (atr - baseline) / baseline if baseline > 0 else 0.0
            self.emitter.emit("atr_updated", atr=atr, baseline=baseline, ratio=ratio, ts=ts)
            if self._atr_baseline and ratio >= self.atr_ratio_threshold:
                self._maybe_reoptimize("atr_spike", {"atr": atr, "baseline": baseline, "ratio": ratio})

    # -- Helpers --
    def _compute_metrics(self) -> tuple[Optional[float], Optional[float], Optional[float]]:
        if not self._closed_pnls:
            return (None, None, None)
        pnls = list(self._closed_pnls)
        wins = [p for p in pnls if p > 0]
        losses = [-p for p in pnls if p < 0]
        gross_profit = sum(wins)
        gross_loss = sum(losses)
        pf = (gross_profit / gross_loss) if gross_loss > 0 else (float('inf') if gross_profit > 0 else None)
        # Expectancy per trade (avg pnl)
        expectancy = statistics.mean(pnls) if pnls else None
        win_rate = (len(wins) / len(pnls)) if pnls else None
        return (pf, expectancy, win_rate)

    def _resolve_db(self):
        db = self._db_manager
        if db is None:
            candidate = getattr(self.gui, "db", None)
            if candidate is not None:
                db = candidate
                self._db_manager = candidate
        if db is None or not hasattr(db, "sync"):
            return None
        return db

    def _resolve_mode(self) -> str:
        network_var = getattr(self.gui, "network_var", None)
        if network_var is not None and hasattr(network_var, "get"):
            try:
                network = str(network_var.get()).strip().lower()
            except Exception:
                network = ""
            if network in {"testnet", "paper", "demo"}:
                return "paper"
        return "live"

    def _log_metric(
        self,
        metric: str,
        value: Optional[float],
        *,
        symbol: str,
        window: int,
        extra: Optional[Dict[str, Any]] = None,
    ) -> None:
        if value is None:
            return
        db = self._resolve_db()
        if db is None:
            return
        context: Dict[str, Any] = {"symbol": symbol, "window": window, "source": "AutoTrader"}
        if extra:
            context.update(extra)
        payload = {
            "metric": metric,
            "value": float(value),
            "window": window,
            "symbol": symbol,
            "mode": self._resolve_mode(),
            "context": context,
        }
        try:
            db.sync.log_performance_metric(payload)
        except Exception:
            logger.exception("Nie udało się zapisać metryki %s", metric)

    def _persist_performance_metrics(
        self,
        symbol: str,
        pf: Optional[float],
        expectancy: Optional[float],
        win_rate: Optional[float],
    ) -> None:
        window = len(self._closed_pnls)
        extra = {
            "profit_factor": pf,
            "expectancy": expectancy,
            "win_rate": win_rate,
        }
        self._log_metric("auto_trader_expectancy", expectancy, symbol=symbol, window=window, extra=extra)
        self._log_metric("auto_trader_profit_factor", pf, symbol=symbol, window=window, extra=extra)
        self._log_metric("auto_trader_win_rate", win_rate, symbol=symbol, window=window, extra=extra)

    def _maybe_reoptimize(self, reason: str, details: Dict[str, Any]) -> None:
        now = time.time()
        if now - self.last_reopt_ts < self.reopt_cooldown_s:
            self.emitter.log(f"Reopt skipped (cooldown): {reason} {details}", level="DEBUG", component="AutoTrader")
            return
        self.last_reopt_ts = now
        self.emitter.emit("reopt_triggered", reason=reason, details=details, ts=now)
        # Try to call AI retrain if available
        ai = getattr(self.gui, "ai_mgr", None)
        if ai is not None and hasattr(ai, "train"):
            try:
                # non-blocking retrain in thread
                threading.Thread(target=self._call_train_safe, args=(ai,), daemon=True).start()
            except Exception as e:
                self.emitter.log(f"AI retrain failed to start: {e!r}", level="ERROR", component="AutoTrader")
                logger.exception("AI retrain thread failed to start")
        else:
            self.emitter.log("AI manager not available; reopt event emitted only.", level="WARNING", component="AutoTrader")

    def _call_train_safe(self, ai) -> None:
        try:
            self.emitter.log("AI retrain started...", component="AutoTrader")
            ai.train()
            self.emitter.log("AI retrain finished.", component="AutoTrader")
        except Exception as e:
            self.emitter.log(f"AI retrain error: {e!r}", level="ERROR", component="AutoTrader")
            logger.exception("AI retrain raised an exception")

    # -- Loops --
    def _walkforward_loop(self) -> None:
        last_ts = 0.0
        while not self._stop.is_set():
            try:
                now = time.time()
                if last_ts == 0.0:
                    last_ts = now
                wf = self.walkforward_interval_s or 0
                if wf > 0 and (now - last_ts) >= wf:
                    # Optional guard: only if we have enough closed trades since last step
                    if len(self._closed_pnls) >= self.walkforward_min_closed_trades:
                        self._maybe_reoptimize("walk_forward_tick", {"closed_trades": len(self._closed_pnls)})
                    last_ts = now
            except Exception as e:
                self.emitter.log(f"Walk-forward loop error: {e!r}", level="ERROR", component="AutoTrader")
                logger.exception("Walk-forward loop error")
            self._stop.wait(1.0)

    def _run_service_loop(self) -> None:
        loop = asyncio.new_event_loop()
        self._service_loop = loop
        try:
            asyncio.set_event_loop(loop)
            loop.run_until_complete(self._service_loop_main())
        except Exception:  # pragma: no cover - defensywny log
            logger.exception("Service-based auto trade loop crashed")
        finally:
            try:
                pending = [task for task in asyncio.all_tasks(loop=loop) if not task.done()]
                for task in pending:
                    task.cancel()
                if pending:
                    loop.run_until_complete(asyncio.gather(*pending, return_exceptions=True))
                loop.run_until_complete(loop.shutdown_asyncgens())
            except Exception:
                logger.exception("Failed to shutdown auto trade service loop")
            finally:
                asyncio.set_event_loop(None)
                loop.close()
                self._service_loop = None

    async def _service_loop_main(self) -> None:
        try:
            while not self._stop.is_set():
                schedule = self._resolve_schedule_entries()
                await self._ensure_service_schedule(schedule)
                await asyncio.sleep(0.5)
        finally:
            await self._cancel_service_tasks()

    async def _ensure_service_schedule(self, schedule: List[Tuple[str, str]]) -> None:
        desired = {(sym, tf) for sym, tf in schedule if sym}
        for key in list(self._service_tasks):
            if key not in desired:
                task = self._service_tasks.pop(key)
                task.cancel()
                with exception_guard("AutoTrader.scheduler"):
                    await asyncio.gather(task, return_exceptions=True)
        for entry in schedule:
            if entry not in self._service_tasks:
                symbol, timeframe = entry
                if not symbol:
                    continue
                self._service_tasks[entry] = self._create_service_task(symbol, timeframe)

    def _create_service_task(self, symbol: str, timeframe: str) -> asyncio.Task[Any]:
        task = asyncio.create_task(self._symbol_service_loop(symbol, timeframe))
        entry = (symbol, timeframe)

        def _handle_completion(completed: asyncio.Task[Any]) -> None:
            self._service_tasks.pop(entry, None)
            if completed.cancelled():
                return
            try:
                exc = completed.exception()
            except asyncio.CancelledError:
                return
            except Exception:  # pragma: no cover - defensywne logowanie callbacku
                logger.exception(
                    "Failed to inspect service task exception for %s@%s",
                    symbol,
                    timeframe,
                )
                return
            if exc is None:
                return

            message = (
                f"Service task for {symbol}@{timeframe} crashed: {exc!r}"
            )
            try:
                self.emitter.log(message, level="ERROR", component="AutoTrader")
            except Exception:  # pragma: no cover - nie przerywamy callbacku
                logger.exception("Failed to forward service task crash to emitter")

            logger.error(
                "Service task for %s@%s crashed",
                symbol,
                timeframe,
                exc_info=exc,
            )

            try:
                _emit_alert(
                    message,
                    severity=AlertSeverity.ERROR,
                    source="autotrader",
                    context={
                        "symbol": symbol,
                        "timeframe": timeframe,
                    },
                    exception=exc if isinstance(exc, BaseException) else None,
                )
            except Exception:  # pragma: no cover - nie przerywamy callbacku
                logger.exception("Failed to emit alert for service task crash")

            try:
                self._register_cooldown(symbol, "service_task_crash")
            except Exception:  # pragma: no cover - nie przerywamy callbacku
                logger.exception("Failed to register cooldown after service task crash")

        task.add_done_callback(_handle_completion)
        return task

    async def _cancel_service_tasks(self) -> None:
        if not self._service_tasks:
            return
        tasks = list(self._service_tasks.values())
        for task in tasks:
            task.cancel()
        with exception_guard("AutoTrader.scheduler"):
            await asyncio.gather(*tasks, return_exceptions=True)
        self._service_tasks.clear()

    async def _symbol_service_loop(self, symbol: str, timeframe: str) -> None:
        interval = max(0.1, float(self.auto_trade_interval_s))
        while not self._stop.is_set():
            if not self.enable_auto_trade or not self._auto_trade_user_confirmed:
                await asyncio.sleep(interval)
                continue
            if self._is_symbol_on_cooldown(symbol):
                await asyncio.sleep(interval)
                continue
            await self._trade_once(symbol, timeframe)
            await asyncio.sleep(interval)

    def _resolve_schedule_entries(self) -> List[Tuple[str, str]]:
        timeframe = self._resolve_timeframe()
        entries: List[Tuple[str, str]] = []
        try:
            raw = self.symbol_getter()
        except Exception:
            logger.exception("Symbol getter failed")
            return entries

        if isinstance(raw, str):
            symbol = raw.strip()
            if symbol:
                entries.append((symbol, timeframe))
            return entries
        if isinstance(raw, Mapping):
            for sym, tf in raw.items():
                symbol = str(sym).strip()
                tf_value = str(tf).strip() or timeframe
                if symbol:
                    entries.append((symbol, tf_value))
            return entries
        if isinstance(raw, Iterable):
            for item in raw:
                if isinstance(item, tuple) and len(item) >= 2:
                    symbol = str(item[0]).strip()
                    tf_value = str(item[1]).strip() or timeframe
                else:
                    symbol = str(item).strip()
                    tf_value = timeframe
                if symbol:
                    entries.append((symbol, tf_value))
            return entries
        if raw:
            symbol = str(raw).strip()
            if symbol:
                entries.append((symbol, timeframe))
        return entries

    def _resolve_timeframe(self) -> str:
        timeframe = "1m"
        tf_var = getattr(self.gui, "timeframe_var", None)
        if tf_var is not None and hasattr(tf_var, "get"):
            try:
                value = tf_var.get()
            except Exception:
                value = None
            if value:
                timeframe = str(value)
        return timeframe

    def _is_symbol_on_cooldown(self, symbol: str) -> bool:
        with self._lock:
            until = self._cooldowns.get(symbol, 0.0)
            if not until:
                return False
            now = time.time()
            if now >= until:
                self._cooldowns.pop(symbol, None)
                return False
            return True

    def _register_cooldown(self, symbol: str, reason: str, duration: Optional[float] = None) -> None:
        cfg = self._get_strategy_config()
        cooldown = float(duration) if duration is not None else max(float(cfg.violation_cooldown_s), float(self.auto_trade_interval_s))
        until = time.time() + cooldown
        with self._lock:
            self._cooldowns[symbol] = until
        self.emitter.log(
            f"Cooldown applied for {symbol}: {reason} (until {until:.0f})",
            level="WARNING",
            component="AutoTrader",
        )

    def _build_risk_portfolio_payload(
        self,
        symbol: str,
        snapshot: Mapping[str, Any],
        *,
        price: float,
    ) -> Dict[str, Any]:
        capital = float(
            snapshot.get("value")
            or snapshot.get("portfolio_value")
            or snapshot.get("equity")
            or snapshot.get("capital")
            or 0.0
        )
        positions_payload: Dict[str, Dict[str, Any]] = {}
        raw_positions = snapshot.get("positions") or snapshot.get("open_positions")
        if isinstance(raw_positions, Mapping):
            for key, value in raw_positions.items():
                if not isinstance(value, Mapping):
                    continue
                qty_raw = value.get("qty") or value.get("quantity") or value.get("size")
                try:
                    qty_value = float(qty_raw)
                except Exception:
                    continue
                if qty_value == 0:
                    continue
                entry_price_raw = value.get("entry") or value.get("entry_price") or value.get("price") or price
                try:
                    entry_price = float(entry_price_raw)
                except Exception:
                    entry_price = price
                side_raw = value.get("side") or value.get("direction")
                side = (
                    str(side_raw).lower()
                    if isinstance(side_raw, str)
                    else ("buy" if qty_value >= 0 else "sell")
                )
                positions_payload[str(key).upper()] = {
                    "symbol": str(key),
                    "qty": abs(qty_value),
                    "side": side,
                    "entry_price": entry_price,
                }
        else:
            qty_raw = snapshot.get("position") or snapshot.get("qty")
            try:
                qty_value = float(qty_raw) if qty_raw is not None else 0.0
            except Exception:
                qty_value = 0.0
            if qty_value:
                entry_price_raw = (
                    snapshot.get("entry")
                    or snapshot.get("entry_price")
                    or snapshot.get("price")
                    or price
                )
                try:
                    entry_price = float(entry_price_raw)
                except Exception:
                    entry_price = price
                side = "buy" if qty_value >= 0 else "sell"
                positions_payload[symbol.upper()] = {
                    "symbol": symbol,
                    "qty": abs(qty_value),
                    "side": side,
                    "entry_price": entry_price,
                }

        return {
            "capital": capital,
            "equity": capital,
            "positions": positions_payload,
        }

    def _build_risk_signal_payload(
        self,
        signal: StrategySignal,
        *,
        portfolio_value: float,
    ) -> Dict[str, Any]:
        payload = dict(getattr(signal, "payload", {}) or {})
        payload.setdefault("symbol", signal.symbol)
        try:
            confidence = float(signal.confidence)
        except Exception:
            confidence = 0.0
        payload.setdefault("confidence", confidence)
        payload.setdefault("strength", confidence)
        direction = str(signal.action or "").upper()
        if direction == "SELL":
            payload.setdefault("direction", "SHORT")
        else:
            payload.setdefault("direction", "LONG")
        if signal.size is not None and portfolio_value > 0:
            try:
                fraction_hint = float(signal.size) / portfolio_value
            except Exception:
                fraction_hint = None
            if fraction_hint is not None and fraction_hint > 0:
                payload.setdefault("target_fraction", max(0.0, fraction_hint))
        return payload

    def _assess_with_legacy_risk_service(
        self,
        signal: StrategySignal,
        context: StrategyContext,
        market_state: Mapping[str, Any],
        portfolio_value: float,
        cfg: StrategyConfig,
    ) -> Tuple[RiskDecision, float | None, float | None, float | None]:
        assessment = self._risk_service.assess(signal, context, market_state)
        base_value = portfolio_value if portfolio_value > 0 else 1.0
        try:
            size_value = float(assessment.size) if assessment.size is not None else None
        except Exception:
            size_value = None
        fraction = max(0.0, (size_value or 0.0) / base_value)
        details: Dict[str, Any] = {
            "market_state": dict(market_state),
            "source": "legacy_risk_service",
        }
        decision = RiskDecision(
            should_trade=bool(assessment.allow),
            fraction=fraction,
            state="ok" if assessment.allow else "reject",
            reason=assessment.reason,
            details=details,
            stop_loss_pct=assessment.stop_loss,
            take_profit_pct=assessment.take_profit,
            mode=cfg.mode,
        )
        return decision, size_value, assessment.stop_loss, assessment.take_profit

    def _assess_with_threshold_engine(
        self,
        symbol: str,
        signal: StrategySignal,
        context: StrategyContext,
        market_payload: Mapping[str, Any],
        portfolio_snapshot: Mapping[str, Any],
        market_state: Mapping[str, Any],
        cfg: StrategyConfig,
    ) -> Tuple[RiskDecision, float | None, None, None]:
        manager = getattr(self, "_risk_manager_adapter", None)
        portfolio_value = float(market_state.get("portfolio_value") or context.portfolio_value or 0.0)
        if manager is None:
            return self._assess_with_legacy_risk_service(
                signal,
                context,
                market_state,
                portfolio_value,
                cfg,
            )

        raw_price = (
            market_payload.get("price")
            or market_payload.get("close")
            or market_state.get("price")
        )
        try:
            price = float(raw_price)
        except Exception:
            price = 0.0

        if price <= 0 or portfolio_value <= 0:
            details = {
                "market_state": dict(market_state),
                "source": "threshold_risk_engine",
                "error": "missing_price_or_capital",
            }
            reason = "Brak danych o kapitale lub cenie"
            decision = RiskDecision(
                should_trade=False,
                fraction=0.0,
                state="reject",
                reason=reason,
                details=details,
                stop_loss_pct=signal.stop_loss,
                take_profit_pct=signal.take_profit,
                mode=cfg.mode,
            )
            return decision, None, None, None

        portfolio_payload = self._build_risk_portfolio_payload(symbol, portfolio_snapshot, price=price)
        signal_payload = self._build_risk_signal_payload(signal, portfolio_value=portfolio_value)
        try:
            fraction, details = manager.calculate_position_size(
                symbol,
                signal_payload,
                market_payload,
                portfolio_payload,
                return_details=True,
            )
        except Exception:
            logger.exception("Risk manager sizing failed")
            details = {
                "market_state": dict(market_state),
                "source": "threshold_risk_engine",
                "error": "sizing_exception",
            }
            decision = RiskDecision(
                should_trade=False,
                fraction=0.0,
                state="reject",
                reason="Risk manager error",
                details=details,
                stop_loss_pct=signal.stop_loss,
                take_profit_pct=signal.take_profit,
                mode=cfg.mode,
            )
            return decision, None, None, None

        recommended_fraction = max(0.0, float(details.get("recommended_size", fraction) or 0.0))
        allowed = bool(details.get("allowed", recommended_fraction > 0))
        reason = details.get("reason")
        details_payload: Dict[str, Any] = {
            "market_state": dict(market_state),
            "source": "threshold_risk_engine",
        }
        for key, value in details.items():
            if key == "recommended_size":
                continue
            details_payload[key] = value

        quantity = recommended_fraction * portfolio_value / price if price > 0 else 0.0
        if quantity <= 0:
            allowed = False
            if not reason:
                reason = "Brak dostępnego budżetu ryzyka"

        state = "ok" if allowed else "reject"
        if allowed and details_payload.get("adjustments"):
            state = "adjusted"

        decision = RiskDecision(
            should_trade=allowed,
            fraction=recommended_fraction if allowed else 0.0,
            state=state,
            reason=reason,
            details=details_payload,
            stop_loss_pct=signal.stop_loss,
            take_profit_pct=signal.take_profit,
            mode=cfg.mode,
        )
        return decision, (quantity if allowed else None), None, None

    async def _trade_once(self, symbol: str, timeframe: str) -> None:
        if self._data_provider is None:
            return
        with exception_guard("AutoTrader.trade"):
            cfg = self._get_strategy_config()
            strategy_name = cfg.preset or "SAFE"
            metadata = self._resolve_strategy_metadata(strategy_name)
            market_payload = await self._build_market_payload(symbol, timeframe)
            if not market_payload:
                return
            self._execution_service.update_market_data(symbol, timeframe, market_payload)
            price = float(market_payload.get("price") or 0.0)
            portfolio_snapshot = self._resolve_portfolio_snapshot(symbol, price)
            portfolio_value = float(
                portfolio_snapshot.get("value")
                or portfolio_snapshot.get("portfolio_value")
                or portfolio_snapshot.get("equity")
                or 0.0
            )
            position = float(portfolio_snapshot.get("position") or portfolio_snapshot.get("qty") or 0.0)
            compliance_allowed = self._compliance_live_allowed and bool(
                cfg.compliance_confirmed
                and cfg.api_keys_configured
                and cfg.acknowledged_risk_disclaimer
            )
            context = self._signal_service.build_context(
                symbol=symbol,
                timeframe=timeframe,
                portfolio_value=portfolio_value,
                position=position,
                metadata=metadata,
                mode=cfg.mode,
                compliance_live_allowed=compliance_allowed,
            )
            signal = await self._signal_service.run_strategy(
                strategy_name,
                context,
                market_payload,
                self._data_provider,
            )
            if signal is None:
                return
            market_state = self._build_market_state(portfolio_snapshot, market_payload)
            if self._uses_custom_risk_service:
                decision, size_override, sl_override, tp_override = self._assess_with_legacy_risk_service(
                    signal,
                    context,
                    market_state,
                    portfolio_value,
                    cfg,
                )
            else:
                (
                    decision,
                    size_override,
                    sl_override,
                    tp_override,
                ) = self._assess_with_threshold_engine(
                    symbol,
                    signal,
                    context,
                    market_payload,
                    portfolio_snapshot,
                    market_state,
                    cfg,
                )

            self._emit_risk_audit(
                symbol,
                signal.action or "HOLD",
                decision,
                float(market_state.get("price") or price or 0.0),
            )
            if not decision.should_trade:
                self._register_cooldown(symbol, decision.reason or "risk_rejected")
                return

            if size_override is not None:
                signal.size = size_override

            try:
                size_numeric = float(signal.size) if signal.size is not None else 0.0
            except Exception:
                size_numeric = 0.0
            if size_numeric <= 0:
                self._register_cooldown(symbol, decision.reason or "risk_zero_size")
                return

            signal.size = size_numeric

            if sl_override is not None and signal.stop_loss is None:
                signal.stop_loss = sl_override
            if tp_override is not None and signal.take_profit is None:
                signal.take_profit = tp_override
            signal.payload.setdefault("market_state", market_state)
            signal.payload.setdefault("price", market_state.get("price"))

            context.require_demo_mode()
            result = await self._execution_service.execute(signal, context)
            if result is not None:
                self._sync_paper_gui_state(
                    symbol,
                    signal.action or "",
                    float(market_state.get("price") or price or 0.0),
                    signal.size,
                )
                try:
                    prometheus_metrics.record_order(symbol, signal.action, float(signal.size or 0.0))
                except Exception:
                    logger.debug("Prometheus record_order skipped", exc_info=True)
                self.emitter.emit("auto_trade_tick", symbol=symbol, ts=time.time())
                self.emitter.log(
                    f"Auto-trade executed: {symbol} {signal.action}",
                    component="AutoTrader",
                )
            with self._lock:
                self._cooldowns.pop(symbol, None)

    def _sync_paper_gui_state(
        self,
        symbol: str,
        action: str,
        price: float,
        size: float | None,
    ) -> None:
        if not self._paper_enabled:
            return
        gui = getattr(self, "gui", None)
        if gui is None:
            return

        action_norm = str(action or "").upper()
        if action_norm not in {"BUY", "SELL"}:
            return

        side = "buy" if action_norm == "BUY" else "sell"
        try:
            price_value = float(price)
        except Exception:
            price_value = 0.0

        bridge = getattr(gui, "_bridge_execute_trade", None)
        if callable(bridge):
            try:
                bridge(symbol, side, price_value)
            except Exception:  # pragma: no cover - defensywne logowanie
                logger.debug("Paper GUI bridge sync failed", exc_info=True)

        snapshot: Mapping[str, Any] = {}
        adapter = self._paper_adapter
        if adapter is not None:
            try:
                raw_snapshot = adapter.portfolio_snapshot(symbol)
            except Exception:  # pragma: no cover - defensywne logowanie
                logger.debug("Paper portfolio snapshot failed", exc_info=True)
                raw_snapshot = None
            if isinstance(raw_snapshot, Mapping):
                snapshot = dict(raw_snapshot)

        balance = snapshot.get("value") if snapshot else None
        if balance is not None:
            try:
                balance_value = float(balance)
            except Exception:
                balance_value = None
            if balance_value is not None:
                try:
                    gui.paper_balance = balance_value
                except Exception:
                    pass
                self.update_account_equity(balance_value)
                balance_var = getattr(gui, "paper_balance_var", None)
                if balance_var is not None and hasattr(balance_var, "set"):
                    try:
                        balance_var.set(f"{balance_value:,.2f}")
                    except Exception:
                        logger.debug("Failed to update paper_balance_var", exc_info=True)

        positions_attr = getattr(gui, "_open_positions", None)
        if isinstance(positions_attr, dict):
            symbol_str = "" if symbol is None else str(symbol)
            symbol_key = symbol_str.upper() or symbol_str
            if action_norm == "SELL":
                positions_attr.pop(symbol_key, None)
            else:
                qty_candidate: Any = snapshot.get("position") if snapshot else None
                if qty_candidate is None:
                    qty_candidate = size
                try:
                    qty_value = float(qty_candidate) if qty_candidate is not None else 0.0
                except Exception:
                    qty_value = 0.0
                if qty_value <= 0 and size is not None:
                    try:
                        qty_value = float(size)
                    except Exception:
                        qty_value = 0.0
                entry_candidate = snapshot.get("price") if snapshot else None
                if entry_candidate is None:
                    entry_candidate = price_value
                try:
                    entry_value = float(entry_candidate)
                except Exception:
                    entry_value = price_value
                if qty_value > 0:
                    positions_attr[symbol_key] = {
                        "side": side,
                        "qty": qty_value,
                        "entry": entry_value,
                    }

    async def _build_market_payload(self, symbol: str, timeframe: str) -> Optional[Dict[str, Any]]:
        if self._data_provider is None:
            return None
        with exception_guard("AutoTrader.market_data"):
            ohlcv = await self._data_provider.get_ohlcv(symbol, timeframe, limit=256)
            ticker = await self._data_provider.get_ticker(symbol)
        payload: Dict[str, Any] = {
            "ohlcv": ohlcv or {},
            "ticker": ticker or {},
        }
        payload["price"] = self._extract_price_from_payload(payload)
        intel_snapshot = self._collect_market_intel(symbol, timeframe)
        if intel_snapshot:
            payload["market_intel"] = intel_snapshot
            fallback_price = self._resolve_price_from_intel(intel_snapshot)
            current_price = payload.get("price")
            try:
                current_price_value = float(current_price)
            except Exception:
                current_price_value = 0.0
            if fallback_price is not None and (current_price_value <= 0 or current_price is None):
                payload["price"] = fallback_price
        return payload

    def _collect_market_intel(self, symbol: str, timeframe: str) -> Optional[Dict[str, Any]]:
        aggregator = self._market_intel or getattr(self.gui, "market_intel", None)
        if aggregator is None:
            return None

        if self._market_intel is None:
            self._market_intel = aggregator

        cache_key = (symbol, timeframe)
        now = time.monotonic()
        cached = self._market_intel_cache.get(cache_key)
        if cached is not None:
            ts = self._market_intel_cache_ts.get(cache_key, 0.0)
            if now - ts <= self._market_intel_cache_ttl:
                return dict(cached)

        payload: Optional[Dict[str, Any]] = None
        mode = getattr(aggregator, "_mode", None)

        if mode == "cache" and MarketIntelQuery is not None and hasattr(aggregator, "build_snapshot"):
            try:
                query_symbol = self._normalise_market_intel_symbol(symbol, mode="cache")
                interval = self._normalise_market_intel_interval(timeframe)
                query = MarketIntelQuery(  # type: ignore[call-arg]
                    symbol=query_symbol,
                    interval=interval,
                    lookback_bars=96,
                )
                snapshot = aggregator.build_snapshot(query)  # type: ignore[attr-defined]
            except Exception:  # pragma: no cover - zależne od implementacji agregatora
                logger.debug("Market intel snapshot failed for %s/%s", symbol, timeframe, exc_info=True)
            else:
                payload = self._snapshot_to_mapping(snapshot)
        else:
            payload = self._collect_sqlite_market_intel(aggregator, symbol)

        if payload:
            self._market_intel_cache[cache_key] = payload
            self._market_intel_cache_ts[cache_key] = now
            return dict(payload)
        return None

    def _collect_sqlite_market_intel(self, aggregator: Any, symbol: str) -> Optional[Dict[str, Any]]:
        if not hasattr(aggregator, "build"):
            return None
        try:
            baselines = aggregator.build()  # type: ignore[attr-defined]
        except Exception:  # pragma: no cover - zależne od implementacji agregatora
            logger.debug("Market intel baseline build failed for %s", symbol, exc_info=True)
            return None
        symbol_aliases = self._market_intel_symbol_aliases(symbol)
        for baseline in baselines or ():
            candidate = str(getattr(baseline, "symbol", "")).upper()
            if candidate not in symbol_aliases:
                continue
            if hasattr(baseline, "to_mapping"):
                mapping = baseline.to_mapping()  # type: ignore[attr-defined]
                return {k: v for k, v in mapping.items() if v is not None}
            attrs: Dict[str, Any] = {}
            for key in dir(baseline):
                if key.startswith("_"):
                    continue
                value = getattr(baseline, key)
                if callable(value):
                    continue
                attrs[key] = value
            if attrs:
                return {k: v for k, v in attrs.items() if v is not None}
        return None

    @staticmethod
    def _snapshot_to_mapping(snapshot: Any) -> Dict[str, Any]:
        if snapshot is None:
            return {}
        if hasattr(snapshot, "to_dict"):
            mapping = snapshot.to_dict()  # type: ignore[attr-defined]
            return {k: v for k, v in mapping.items() if v is not None}
        attrs: Dict[str, Any] = {}
        for key in dir(snapshot):
            if key.startswith("_"):
                continue
            value = getattr(snapshot, key)
            if callable(value):
                continue
            attrs[key] = value
        return {k: v for k, v in attrs.items() if v is not None}

    @staticmethod
    def _normalise_market_intel_interval(timeframe: str) -> str:
        if not timeframe:
            return "1h"
        return str(timeframe).strip()

    @staticmethod
    def _normalise_market_intel_symbol(symbol: str, *, mode: str) -> str:
        base = str(symbol or "").upper().strip()
        if mode == "cache":
            return base.replace("/", "_").replace("-", "_")
        return base.replace("/", "").replace("-", "")

    def _market_intel_symbol_aliases(self, symbol: str) -> set[str]:
        base = str(symbol or "").upper().strip()
        aliases = {
            base,
            base.replace("/", "_").replace("-", "_"),
            base.replace("/", "").replace("-", ""),
        }
        return {alias for alias in aliases if alias}

    @staticmethod
    def _resolve_price_from_intel(payload: Mapping[str, Any]) -> Optional[float]:
        for key in ("price", "mid_price", "close", "last"):
            value = payload.get(key)
            try:
                if value is not None and float(value) > 0:
                    return float(value)
            except Exception:
                continue
        metadata = payload.get("metadata") if isinstance(payload, Mapping) else None
        if isinstance(metadata, Mapping):
            for key in ("mid_price", "price"):
                value = metadata.get(key)
                try:
                    if value is not None and float(value) > 0:
                        return float(value)
                except Exception:
                    continue
        return None

    def _build_market_state(
        self,
        portfolio_snapshot: Mapping[str, Any],
        market_payload: Mapping[str, Any],
    ) -> Dict[str, Any]:
        price = float(market_payload.get("price") or 0.0)
        daily_loss = float(
            portfolio_snapshot.get("daily_loss_pct")
            or portfolio_snapshot.get("daily_loss")
            or 0.0
        )
        portfolio_value = float(
            portfolio_snapshot.get("value")
            or portfolio_snapshot.get("portfolio_value")
            or portfolio_snapshot.get("equity")
            or 0.0
        )
        position_qty = float(
            portfolio_snapshot.get("position")
            or portfolio_snapshot.get("qty")
            or 0.0
        )
        notional = abs(position_qty * price)
        position_fraction = notional / portfolio_value if portfolio_value > 0 else 0.0
        drawdown = portfolio_snapshot.get("drawdown_pct") or portfolio_snapshot.get("max_drawdown_pct")
        if drawdown is None:
            drawdown = portfolio_snapshot.get("drawdown")
        try:
            drawdown_value = float(drawdown) if drawdown is not None else 0.0
        except Exception:
            drawdown_value = 0.0

        open_positions_raw = (
            portfolio_snapshot.get("open_positions")
            or portfolio_snapshot.get("positions")
            or portfolio_snapshot.get("active_positions")
        )
        open_positions = self._infer_open_positions(open_positions_raw, position_qty)

        portfolio_exposure = portfolio_snapshot.get("portfolio_exposure_pct")
        try:
            exposure_value = float(portfolio_exposure)
        except Exception:
            exposure_value = position_fraction

        return {
            "price": price,
            "daily_loss_pct": daily_loss,
            "portfolio_value": portfolio_value,
            "position_notional_pct": position_fraction,
            "portfolio_exposure_pct": max(0.0, exposure_value),
            "open_positions": open_positions,
            "drawdown_pct": drawdown_value,
        }

    @staticmethod
    def _infer_open_positions(raw: Any, current_position: float) -> int:
        if raw is None:
            return 1 if current_position else 0
        if isinstance(raw, (int, float)):
            try:
                value = int(raw)
            except Exception:
                value = 0
            return max(0, value)
        if isinstance(raw, Mapping):
            count = 0
            for entry in raw.values():
                if isinstance(entry, Mapping):
                    qty = entry.get("qty") or entry.get("quantity")
                    try:
                        if float(qty):
                            count += 1
                    except Exception:
                        continue
                elif entry:
                    count += 1
            if count:
                return count
            return 1 if current_position else 0
        if isinstance(raw, Iterable) and not isinstance(raw, (str, bytes)):
            count = 0
            for entry in raw:
                if isinstance(entry, Mapping):
                    qty = entry.get("qty") or entry.get("quantity")
                    try:
                        if float(qty):
                            count += 1
                    except Exception:
                        continue
                elif entry:
                    count += 1
            return count
        return 1 if current_position else 0

    def _extract_price_from_payload(self, market_payload: Mapping[str, Any]) -> float:
        ticker = market_payload.get("ticker") if isinstance(market_payload, Mapping) else None
        if isinstance(ticker, Mapping):
            for key in ("last", "close", "bid", "ask", "price"):
                value = ticker.get(key)
                if isinstance(value, (int, float)):
                    return float(value)
        ohlcv = market_payload.get("ohlcv") if isinstance(market_payload, Mapping) else None
        if isinstance(ohlcv, Mapping):
            close = ohlcv.get("close")
            if isinstance(close, (int, float)):
                return float(close)
        if isinstance(ohlcv, pd.DataFrame) and not ohlcv.empty:
            try:
                return float(ohlcv["close"].iloc[-1])
            except Exception:
                pass
        if isinstance(ohlcv, Iterable):
            try:
                last = list(ohlcv)[-1]
                if isinstance(last, Mapping):
                    value = last.get("close")
                    if isinstance(value, (int, float)):
                        return float(value)
                elif isinstance(last, (list, tuple)) and last:
                    candidate = last[4] if len(last) > 4 else last[-2]
                    if isinstance(candidate, (int, float)):
                        return float(candidate)
            except Exception:
                pass
        return 0.0

    def _resolve_strategy_metadata(self, strategy_name: str) -> StrategyMetadata:
        try:
            strategy_cls = self._signal_service._registry.get(strategy_name)
        except KeyError:
            return StrategyMetadata(name=strategy_name or "Unknown", description="AutoTrader context")
        metadata = getattr(strategy_cls, "metadata", None)
        if isinstance(metadata, StrategyMetadata):
            return metadata
        return StrategyMetadata(name=strategy_cls.__name__, description="AutoTrader context")

    def _resolve_portfolio_snapshot(self, symbol: str, price: float) -> Dict[str, Any]:
        adapter_snapshot = self._execution_service.portfolio_snapshot(symbol)
        if adapter_snapshot:
            return {
                "value": float(adapter_snapshot.get("value", 0.0)),
                "position": float(adapter_snapshot.get("position", 0.0)),
                "daily_loss_pct": 0.0,
                "price": float(adapter_snapshot.get("price", price)),
            }
        snapshot_fn = getattr(self.gui, "get_portfolio_snapshot", None)
        if callable(snapshot_fn):
            try:
                snapshot = snapshot_fn(symbol=symbol)
                if isinstance(snapshot, Mapping):
                    return dict(snapshot)
            except Exception:
                logger.exception("Portfolio snapshot retrieval failed")
        balance = float(getattr(self.gui, "paper_balance", 0.0) or 0.0)
        positions = getattr(self.gui, "_open_positions", {})
        qty = 0.0
        if isinstance(positions, Mapping):
            entry = positions.get(symbol)
            if isinstance(entry, Mapping):
                qty = float(entry.get("qty") or entry.get("quantity") or 0.0)
                entry_price = float(entry.get("entry") or price or 0.0)
            else:
                entry_price = price
        else:
            entry_price = price
        notional = qty * float(price or entry_price or 0.0)
        return {
            "value": balance + notional,
            "position": qty,
            "daily_loss_pct": 0.0,
        }

    def _refresh_execution_mode(self) -> None:
        cfg = self._get_strategy_config()
        exchange_cfg = self._exchange_config or {}
        testnet_active = bool(exchange_cfg.get("testnet", True))
        mode = str(getattr(cfg, "mode", "")).lower()
        has_live_adapter = self._live_execution_adapter is not None
        if mode in {"demo", "paper"} or (not has_live_adapter and testnet_active):
            self._enable_paper_trading()
        else:
            self._disable_paper_trading()

    def _resolve_paper_initial_balance(self) -> float:
        def _coerce_positive(value: Any) -> float | None:
            if value is None:
                return None
            try:
                numeric = float(value)
            except Exception:
                return None
            if numeric > 0:
                return numeric
            return None

        gui_balance = _coerce_positive(getattr(self.gui, "paper_balance", None))
        if gui_balance is not None:
            return gui_balance

        strategy_cfg: StrategyConfig | None
        strategy_balance: float | None = None
        try:
            strategy_cfg = self._get_strategy_config()
        except Exception:
            strategy_cfg = getattr(self, "_strategy_config", None)
        if strategy_cfg is not None:
            for attr in ("paper_balance", "paper_capital", "initial_balance", "starting_balance"):
                candidate = _coerce_positive(getattr(strategy_cfg, attr, None))
                if candidate is not None:
                    strategy_balance = candidate
                    break
            if strategy_balance is None:
                max_usd = _coerce_positive(getattr(strategy_cfg, "max_position_usd", None))
                notional_pct = _coerce_positive(getattr(strategy_cfg, "max_position_notional_pct", None))
                if max_usd is not None and notional_pct:
                    try:
                        derived = max_usd / notional_pct
                    except ZeroDivisionError:
                        derived = 0.0
                    if derived > 0:
                        strategy_balance = derived
        if strategy_balance is not None:
            return strategy_balance

        profile_balance: float | None = None
        profile_cfg = self._risk_profile_config
        if profile_cfg is not None:
            profile_mapping: Mapping[str, Any] | None = profile_cfg if isinstance(profile_cfg, Mapping) else None
            for attr in ("paper_balance", "paper_capital", "initial_balance", "starting_balance", "notional_capital"):
                value = getattr(profile_cfg, attr, None)
                if value is None and profile_mapping is not None:
                    value = profile_mapping.get(attr)
                candidate = _coerce_positive(value)
                if candidate is not None:
                    profile_balance = candidate
                    break
            if profile_balance is None:
                pct_value = _coerce_positive(
                    profile_mapping.get("max_position_pct") if profile_mapping is not None else getattr(profile_cfg, "max_position_pct", None)
                )
                if pct_value:
                    base_usd = _coerce_positive(getattr(strategy_cfg, "max_position_usd", None) if strategy_cfg is not None else None)
                    if base_usd is not None:
                        try:
                            derived = base_usd / pct_value
                        except ZeroDivisionError:
                            derived = 0.0
                        if derived > 0:
                            profile_balance = derived
        if profile_balance is not None:
            return profile_balance

        risk_settings = getattr(self, "_risk_manager_settings", None)
        if risk_settings is not None:
            per_trade_pct = _coerce_positive(getattr(risk_settings, "max_risk_per_trade", None))
            strategy_usd = _coerce_positive(getattr(strategy_cfg, "max_position_usd", None) if strategy_cfg is not None else None)
            if per_trade_pct and strategy_usd is not None:
                try:
                    derived = strategy_usd / per_trade_pct
                except ZeroDivisionError:
                    derived = 0.0
                if derived > 0:
                    return derived

        return 10_000.0

    def _enable_paper_trading(self) -> None:
        if self._paper_enabled:
            return
        initial_balance = self._resolve_paper_initial_balance()
        self._paper_adapter = PaperTradingAdapter(initial_balance=initial_balance)
        self._execution_service.set_adapter(self._paper_adapter)
        self._paper_enabled = True
        self.emitter.log("Paper trading engine enabled", component="AutoTrader")

    def _disable_paper_trading(self) -> None:
        if not self._paper_enabled:
            return
        target_adapter = self._live_execution_adapter or self._get_emergency_adapter()
        self._execution_service.set_adapter(target_adapter)
        self._paper_adapter = None
        self._paper_enabled = False
        self.emitter.log("Paper trading engine disabled", component="AutoTrader")

    def _auto_trade_loop(self) -> None:
        if self._service_mode_enabled:
            self._run_service_loop()
            return
        core_mode = (
            self._core_risk_engine is not None
            and self._core_execution_service is not None
            and self._core_ai_connector is not None
            and OrderRequest is not None
            and AccountSnapshot is not None
            and CoreExecutionContext is not None
        )
        while not self._stop.is_set():
            try:
                if not self.enable_auto_trade or not self._auto_trade_user_confirmed:
                    self._stop.wait(self.auto_trade_interval_s)
                    continue
                symbol = self.symbol_getter()
                if not symbol:
                    self._stop.wait(self.auto_trade_interval_s)
                    continue
                timeframe = "1m"
                tf_var = getattr(self.gui, "timeframe_var", None)
                if tf_var is not None and hasattr(tf_var, "get"):
                    try:
                        timeframe = tf_var.get() or timeframe
                    except Exception:
                        pass

                ex = getattr(self.gui, "ex_mgr", None)
                ai = getattr(self.gui, "ai_mgr", None)

                if core_mode:
                    handled = self._handle_core_auto_trade(symbol, timeframe)
                    self._stop.wait(self.auto_trade_interval_s)
                    if handled:
                        continue

                if hasattr(self.gui, "is_demo_mode_active"):
                    try:
                        if not self.gui.is_demo_mode_active():
                            guard_fn = getattr(self.gui, "is_live_trading_allowed", None)
                            if callable(guard_fn) and not guard_fn():
                                msg = "Auto-trade blocked: live trading requires explicit confirmation."
                                self.emitter.log(msg, level="WARNING", component="AutoTrader")
                                logger.warning("%s Skipping auto trade for %s", msg, symbol)
                                self._stop.wait(self.auto_trade_interval_s)
                                continue
                    except Exception:
                        logger.exception("Failed to evaluate live trading guard")

                df: Optional[pd.DataFrame] = None
                last_price: Optional[float] = None
                last_pred: Optional[float] = None

                if ai is not None and hasattr(ai, "predict_series"):
                    try:
                        last_pred, df, last_price = self._obtain_prediction(ai, symbol, timeframe, ex)
                    except Exception as e:
                        self.emitter.log(
                            f"predict_series failed: {e!r}", level="ERROR", component="AutoTrader"
                        )
                        logger.exception("predict_series failed during auto trade loop")

                if last_price is None:
                    last_price = self._resolve_market_price(symbol, ex, df)

                side: Optional[str] = None
                if last_pred is not None and ai is not None:
                    threshold_bps = float(getattr(ai, "ai_threshold_bps", 5.0))
                    threshold = threshold_bps / 10_000.0
                    if last_pred >= threshold:
                        side = "BUY"
                    elif last_pred <= -threshold:
                        side = "SELL"
                elif last_pred is not None:
                    # brak ai_threshold -> użyj domyślnego progu
                    threshold = 5.0 / 10_000.0
                    if last_pred >= threshold:
                        side = "BUY"
                    elif last_pred <= -threshold:
                        side = "SELL"

                if side is None:
                    self.emitter.log(
                        f"Auto-trade skipped for {symbol}: no valid model signal.",
                        level="WARNING",
                        component="AutoTrader",
                    )
                    logger.info("Skipping auto trade for %s due to missing model signal", symbol)
                    self._stop.wait(self.auto_trade_interval_s)
                    continue

                if last_price is None:
                    self.emitter.log(
                        f"Auto-trade skipped for {symbol}: missing market price.",
                        level="WARNING",
                        component="AutoTrader",
                    )
                    logger.warning("Skipping auto trade for %s due to missing market price", symbol)
                    self._stop.wait(self.auto_trade_interval_s)
                    continue

                signal_payload = self._build_signal_payload(symbol, side, last_pred)
                decision = self._evaluate_risk(symbol, side, float(last_price), signal_payload, df)
                self._emit_risk_audit(symbol, side, decision, float(last_price))
                if not decision.should_trade:
                    self._stop.wait(self.auto_trade_interval_s)
                    continue

                if hasattr(self.gui, "_bridge_execute_trade"):
                    try:
                        setattr(self.gui, "_autotrade_risk_context", decision.to_dict())
                    except Exception:
                        pass
                    self.gui._bridge_execute_trade(symbol, side.lower(), float(last_price))
                    try:
                        prometheus_metrics.record_order(symbol, side, decision.fraction)
                    except Exception:
                        logger.debug("Prometheus record_order skipped", exc_info=True)
                    self.emitter.emit("auto_trade_tick", symbol=symbol, ts=time.time())
                    self.emitter.log(f"Auto-trade executed: {symbol} {side}", component="AutoTrader")
                    logger.info("Auto trade executed for %s (%s)", symbol, side)
                else:
                    self.emitter.log(
                        "_bridge_execute_trade missing on GUI",
                        level="ERROR",
                        component="AutoTrader",
                    )
                    logger.error("GUI bridge missing for auto trade execution")
            except Exception as e:
                self.emitter.log(f"Auto trade tick error: {e!r}", level="ERROR", component="AutoTrader")
                logger.exception("Unhandled exception inside auto trade loop")
            self._stop.wait(self.auto_trade_interval_s)

    def _handle_core_auto_trade(self, symbol: str, timeframe: str) -> bool:
        connector = self._core_ai_connector
        risk_engine = self._core_risk_engine
        execution_service = self._core_execution_service
        if (
            connector is None
            or risk_engine is None
            or execution_service is None
            or OrderRequest is None
            or AccountSnapshot is None
            or CoreExecutionContext is None
        ):
            return False

        ai_manager = getattr(connector, "ai_manager", None)
        if ai_manager is None:
            return False

        ex_mgr = getattr(self.gui, "ex_mgr", None)
        try:
            last_pred, df, last_price = self._obtain_prediction(
                ai_manager, symbol, timeframe, ex_mgr
            )
        except Exception as exc:  # pragma: no cover - diagnostyka awarii AI
            self.emitter.log(
                f"AI prediction failed: {exc!r}", level="ERROR", component="AutoTrader"
            )
            logger.exception("AI prediction failed during core auto trade loop")
            return True

        if df is None or df.empty:
            self.emitter.log(
                f"Auto-trade skipped for {symbol}: brak danych rynkowych.",
                level="WARNING",
                component="AutoTrader",
            )
            return True

        if last_pred is None:
            self.emitter.log(
                f"Auto-trade skipped for {symbol}: brak sygnału AI.",
                level="WARNING",
                component="AutoTrader",
            )
            return True

        price = float(last_price if last_price is not None else df["close"].iloc[-1])
        normalized_symbol = self._normalize_symbol(symbol)
        candidate = connector.candidate_from_signal(
            symbol=normalized_symbol,
            signal=float(last_pred),
            timestamp=df.index[-1] if not df.empty else None,
            notional=self._resolve_core_notional(normalized_symbol),
        )
        if candidate is None:
            self.emitter.log(
                f"Auto-trade skipped for {symbol}: sygnał poniżej progu.",
                level="WARNING",
                component="AutoTrader",
            )
            return True

        side = "BUY" if float(last_pred) >= 0 else "SELL"
        quantity = candidate.notional / max(price, 1e-9)
        if quantity <= 0:
            self.emitter.log(
                f"Auto-trade skipped for {symbol}: nieprawidłowa wielkość zlecenia.",
                level="WARNING",
                component="AutoTrader",
            )
            return True

        metadata: Dict[str, object] = {"decision_candidate": candidate.to_mapping()}
        order_request = OrderRequest(
            symbol=normalized_symbol,
            side=side.lower(),
            quantity=quantity,
            order_type="market",
            price=price,
            metadata=metadata,
        )

        try:
            account_snapshot = self._core_account_snapshot()
        except Exception:  # pragma: no cover - brak klas bot_core
            return False

        profile_name = (
            self._core_risk_profile_name
            or (getattr(self._core_risk_profile, "name", None) if self._core_risk_profile is not None else None)
            or candidate.risk_profile
        )

        try:
            risk_result = risk_engine.apply_pre_trade_checks(
                order_request,
                account=account_snapshot,
                profile_name=profile_name,
            )
        except Exception as exc:  # pragma: no cover - diagnostyka silnika ryzyka
            self.emitter.log(
                f"Core risk checks failed: {exc!r}",
                level="ERROR",
                component="AutoTrader",
            )
            logger.exception("Core risk engine error during auto trade")
            return True

        portfolio_ctx = self._core_portfolio_context(account_snapshot)
        decision = self._build_core_risk_decision(
            symbol=normalized_symbol,
            side=side,
            price=price,
            candidate=candidate,
            order_request=order_request,
            risk_result=risk_result,
            account_snapshot=account_snapshot,
            portfolio_ctx=portfolio_ctx,
            profile_name=profile_name,
        )
        decision = self._finalize_risk_decision(
            normalized_symbol,
            side,
            price,
            decision,
            portfolio_ctx,
        )
        self._emit_risk_audit(normalized_symbol, side, decision, price)
        if not decision.should_trade:
            reason_text = (
                decision.details.get("risk_reason")
                if isinstance(decision.details, Mapping)
                else None
            ) or risk_result.reason or decision.reason
            self.emitter.log(
                f"Core auto-trade denied for {symbol}: {reason_text}",
                level="WARNING",
                component="AutoTrader",
            )
            return True

        try:
            context = self._build_core_execution_context(metadata)
            result = execution_service.execute(order_request, context)
        except Exception as exc:  # pragma: no cover - diagnostyka egzekucji
            self.emitter.log(
                f"Core execution failed: {exc!r}",
                level="ERROR",
                component="AutoTrader",
            )
            logger.exception("Core execution service failed")
            return True

        self._post_core_fill(normalized_symbol, side, order_request, result)
        try:
            prometheus_metrics.record_order(normalized_symbol, side, quantity)
        except Exception:
            logger.debug("Prometheus record_order skipped", exc_info=True)
        self.emitter.emit("auto_trade_tick", symbol=normalized_symbol, ts=time.time())
        self.emitter.log(
            f"Auto-trade executed (core): {normalized_symbol} {side}",
            component="AutoTrader",
        )
        logger.info("Core auto trade executed for %s (%s)", normalized_symbol, side)
        return True

    def _normalize_symbol(self, symbol: str) -> str:
        return str(symbol).replace("/", "").upper()

    def _resolve_core_notional(self, symbol: str) -> float:
        normalized = self._normalize_symbol(symbol)
        if normalized in self._core_ai_notional_by_symbol:
            return float(self._core_ai_notional_by_symbol[normalized])
        if self._core_ai_default_notional is not None:
            return float(self._core_ai_default_notional)
        if self._core_ai_connector is not None:
            return float(self._core_ai_connector.default_notional)
        return 0.0

    def _core_account_snapshot(self) -> Any:
        if AccountSnapshot is None:
            raise RuntimeError("AccountSnapshot class unavailable")
        balances = {"USDT": float(self._core_account_equity)}
        return AccountSnapshot(
            balances=balances,
            total_equity=float(self._core_account_equity),
            available_margin=float(self._core_account_equity),
            maintenance_margin=float(self._core_account_equity) * 0.1,
        )

    def _core_portfolio_context(self, account_snapshot: Any) -> Dict[str, Any]:
        context: Dict[str, Any] = {"positions": {}, "total_notional": 0.0}
        equity = 0.0
        available_margin = 0.0
        maintenance_margin = 0.0
        try:
            equity = float(getattr(account_snapshot, "total_equity", 0.0) or 0.0)
        except Exception:
            equity = 0.0
        try:
            available_margin = float(
                getattr(account_snapshot, "available_margin", 0.0) or 0.0
            )
        except Exception:
            available_margin = 0.0
        try:
            maintenance_margin = float(
                getattr(account_snapshot, "maintenance_margin", 0.0) or 0.0
            )
        except Exception:
            maintenance_margin = 0.0

        context["equity"] = equity
        context["cash"] = available_margin
        context["total_notional"] = max(0.0, equity)
        context["account_snapshot"] = {
            "total_equity": equity,
            "available_margin": available_margin,
            "maintenance_margin": maintenance_margin,
        }

        balances = getattr(account_snapshot, "balances", None)
        if isinstance(balances, Mapping):
            safe_balances: Dict[str, float] = {}
            for key, value in balances.items():
                try:
                    safe_balances[str(key)] = float(value)
                except Exception:
                    continue
            context["balances"] = safe_balances

        return context

    def _build_core_execution_context(
        self, metadata: Mapping[str, object]
    ) -> Any:
        if CoreExecutionContext is None:
            raise RuntimeError("ExecutionContext class unavailable")
        meta: Dict[str, object] = {"source": "AutoTrader"}
        meta.update(dict(metadata))
        profile_name: Any = self._core_risk_profile_name
        if profile_name is None and self._core_risk_profile is not None:
            profile_name = getattr(self._core_risk_profile, "name", None)
        if (profile_name is None or profile_name == "") and self._core_ai_connector is not None:
            connector_profile = getattr(self._core_ai_connector, "risk_profile", None)
            profile_name = getattr(connector_profile, "name", None) or connector_profile
        return CoreExecutionContext(
            portfolio_id=self._core_portfolio_id,
            risk_profile=str(profile_name or "default"),
            environment=str(self._core_execution_environment),
            metadata=meta,
        )

    def _build_core_risk_decision(
        self,
        *,
        symbol: str,
        side: str,
        price: float,
        candidate: Any,
        order_request: Any,
        risk_result: Any,
        account_snapshot: Any,
        portfolio_ctx: Mapping[str, Any],
        profile_name: str,
    ) -> RiskDecision:
        risk_allowed = bool(getattr(risk_result, "allowed", False))
        reason_text = getattr(risk_result, "reason", None)
        adjustments_raw = getattr(risk_result, "adjustments", None)
        metadata_raw = getattr(risk_result, "metadata", None)

        try:
            account_value = float(getattr(account_snapshot, "total_equity", 0.0) or 0.0)
        except Exception:
            try:
                account_value = float(portfolio_ctx.get("equity", 0.0) or 0.0)
            except Exception:
                account_value = 0.0

        try:
            candidate_notional = float(getattr(candidate, "notional", 0.0) or 0.0)
        except Exception:
            candidate_notional = 0.0

        base_fraction = 0.0
        if account_value > 0 and candidate_notional > 0:
            base_fraction = candidate_notional / account_value
        base_fraction = max(0.0, min(1.0, base_fraction))
        recommended_fraction = base_fraction

        adjustments: Dict[str, Any] | None = None
        if isinstance(adjustments_raw, Mapping):
            adjustments = {}
            for key, value in adjustments_raw.items():
                if isinstance(value, (int, float)) and not isinstance(value, bool):
                    adjustments[str(key)] = float(value)
                else:
                    adjustments[str(key)] = value

            max_quantity = adjustments.get("max_quantity")
            if (
                isinstance(max_quantity, (int, float))
                and account_value > 0
                and price > 0
            ):
                try:
                    recommended_notional = float(max_quantity) * float(price)
                except Exception:
                    recommended_notional = 0.0
                if recommended_notional > 0:
                    recommended_fraction = max(
                        0.0,
                        min(1.0, recommended_notional / account_value),
                    )

        metadata_details: Dict[str, Any] | None = None
        if isinstance(metadata_raw, Mapping):
            metadata_details = {str(key): value for key, value in metadata_raw.items()}

        risk_engine_details: Dict[str, Any] = {"allowed": risk_allowed}
        if reason_text:
            risk_engine_details["reason"] = reason_text
        if adjustments:
            risk_engine_details["adjustments"] = adjustments
        if metadata_details:
            risk_engine_details["metadata"] = metadata_details

        risk_state: Mapping[str, Any] | None = None
        engine = self._core_risk_engine
        if engine is not None and hasattr(engine, "snapshot_state"):
            try:
                snapshot = engine.snapshot_state(profile_name)
            except Exception:
                snapshot = None
            if isinstance(snapshot, Mapping):
                risk_state = {str(k): v for k, v in snapshot.items()}
        if risk_state:
            risk_engine_details["state"] = risk_state

        limit_events: List[Dict[str, Any]] = []
        if not risk_allowed:
            event: Dict[str, Any] = {"type": "risk_engine_denied"}
            if reason_text:
                event["reason"] = reason_text
            limit_events.append(event)

        if adjustments:
            limit_events.append({"type": "risk_engine_adjustment", "adjustments": adjustments})

        if adjustments and recommended_fraction + 1e-9 < base_fraction:
            limit_events.append(
                {
                    "type": "risk_engine_clamp",
                    "baseline": base_fraction,
                    "value": recommended_fraction,
                }
            )

        requested_fraction = base_fraction
        effective_fraction = recommended_fraction if risk_allowed else 0.0

        order_details: Dict[str, Any] = {
            "symbol": getattr(order_request, "symbol", symbol),
            "side": getattr(order_request, "side", side),
        }
        try:
            order_details["quantity"] = float(getattr(order_request, "quantity", 0.0) or 0.0)
        except Exception:
            order_details["quantity"] = 0.0
        order_price = getattr(order_request, "price", None)
        try:
            if order_price is not None:
                order_details["price"] = float(order_price)
        except Exception:
            pass
        order_details["order_type"] = getattr(order_request, "order_type", None)
        metadata_section = getattr(order_request, "metadata", None)
        if isinstance(metadata_section, Mapping) and metadata_section:
            order_details["metadata"] = {str(k): v for k, v in metadata_section.items()}

        details: Dict[str, Any] = {
            "risk_engine_allowed": risk_allowed,
            "risk_engine": risk_engine_details,
            "risk_reason": reason_text,
            "account_value": account_value,
            "candidate_notional": candidate_notional,
            "recommended_size": recommended_fraction,
            "requested_fraction": requested_fraction,
            "order_request": order_details,
        }

        if hasattr(candidate, "to_mapping"):
            try:
                details["decision_candidate"] = candidate.to_mapping()
            except Exception:
                details["decision_candidate"] = dict(getattr(candidate, "__dict__", {}))
        elif hasattr(candidate, "__dict__"):
            details["decision_candidate"] = dict(getattr(candidate, "__dict__", {}))

        if limit_events:
            details["limit_events"] = limit_events

        decision = RiskDecision(
            should_trade=risk_allowed,
            fraction=effective_fraction,
            state="ok" if risk_allowed else "lock",
            reason="risk_ok" if risk_allowed else "risk_engine_denied",
            details=details,
            stop_loss_pct=None,
            take_profit_pct=None,
            mode=str(self._core_execution_environment),
        )

        return decision

    def _post_core_fill(
        self,
        symbol: str,
        side: str,
        request: Any,
        result: Any,
    ) -> None:
        if self._core_risk_engine is None:
            return
<<<<<<< HEAD
        raw_response_source = getattr(result, "raw_response", None)
        request_metadata_source = getattr(request, "metadata", None)

        def _coerce_float(value: Any) -> float | None:
            if value is None:
                return None
            try:
                result = float(value)
            except (TypeError, ValueError):
                return None
            if not math.isfinite(result):
                return None
            return result

        def _locate_float(
            *values: Any,
            search_keys: Iterable[str] | None = None,
            containers: Sequence[Any] = (),
            nested_search_keys: Iterable[str] | None = None,
        ) -> float | None:
            key_sequences: tuple[tuple[str, ...], tuple[str, ...]] | None = None

            def _maybe_extract(container: Any) -> float | None:
                nonlocal key_sequences
                if container is None:
                    return None
                if key_sequences is None:
                    primary_keys = tuple(search_keys or ())
                    secondary_keys = tuple(nested_search_keys or ())
                    key_sequences = (primary_keys, secondary_keys)
                else:
                    primary_keys, secondary_keys = key_sequences

                def _extract_from(container_obj: Any, keys: tuple[str, ...]) -> float | None:
                    if not keys:
                        return None
                    for key in keys:
                        extracted = _extract_nested(container_obj, {key})
                        coerced = _coerce_float(extracted)
                        if coerced is not None:
                            return coerced
                        if (
                            extracted is not None
                            and secondary_keys
                            and _should_descend(extracted)
                        ):
                            nested = _extract_nested(extracted, secondary_keys)
                            coerced_nested = _coerce_float(nested)
                            if coerced_nested is not None:
                                return coerced_nested
                    return None

                primary_result = _extract_from(container, primary_keys)
                if primary_result is not None:
                    return primary_result
                if secondary_keys:
                    secondary_result = _extract_from(container, secondary_keys)
                    if secondary_result is not None:
                        return secondary_result
                return None

            for candidate in values:
                coerced = _coerce_float(candidate)
                if coerced is not None:
                    return coerced
                if (search_keys or nested_search_keys) and _should_descend(candidate):
                    nested_value = _maybe_extract(candidate)
                    if nested_value is not None:
                        return nested_value
            if search_keys or nested_search_keys:
                for container in containers:
                    nested_value = _maybe_extract(container)
                    if nested_value is not None:
                        return nested_value
            return None

        def _first_valid_float(
            *values: Any,
            default: float = 0.0,
            search_keys: Iterable[str] | None = None,
            containers: Sequence[Any] = (),
        ) -> float:
            located = _locate_float(
                *values, search_keys=search_keys, containers=containers
            )
            if located is not None:
                return located
            return float(default)

        def _as_mapping(candidate: Any) -> Mapping[str, Any] | None:
            if isinstance(candidate, Mapping):
                return candidate
            if hasattr(candidate, "_asdict"):
                try:
                    mapping = candidate._asdict()  # type: ignore[attr-defined]
                except Exception:
                    mapping = None
                else:
                    if isinstance(mapping, Mapping):
                        return mapping
            if hasattr(candidate, "__dict__"):
                try:
                    mapping = vars(candidate)
                except TypeError:
                    return None
                if isinstance(mapping, Mapping):
                    return mapping
            return None

        def _should_descend(value: Any) -> bool:
            if value is None:
                return False
            if isinstance(value, (str, bytes, bytearray)):
                return False
            if isinstance(value, Mapping):
                return True
            if isinstance(value, Sequence):
                return True
            if isinstance(value, set):
                return True
            return _as_mapping(value) is not None

        def _extract_nested(container: Any, keys: Iterable[str]) -> Any | None:
            key_set = set(keys)
            stack: list[Any] = [container]
            seen: set[int] = set()

            while stack:
                current = stack.pop()
                marker = id(current)
                if marker in seen:
                    continue
                seen.add(marker)

                mapping_view = _as_mapping(current)
                if mapping_view is not None:
                    for key, value in mapping_view.items():
                        if key in key_set and value is not None:
                            return value
                        if _should_descend(value):
                            stack.append(value)
                    continue

                if isinstance(current, (Sequence, set)) and not isinstance(
                    current, (str, bytes, bytearray)
                ):
                    if (
                        isinstance(current, Sequence)
                        and len(current) == 2
                        and isinstance(current[0], str)
                        and current[0] in key_set
                        and current[1] is not None
                    ):
                        return current[1]
                    iterable = current if isinstance(current, Sequence) else list(current)
                    for item in iterable:
                        if isinstance(item, Sequence) and not isinstance(
                            item, (str, bytes, bytearray)
                        ):
                            if (
                                len(item) == 2
                                and isinstance(item[0], str)
                                and item[0] in key_set
                                and item[1] is not None
                            ):
                                return item[1]
                        if _should_descend(item):
                            stack.append(item)

            return None

        def _normalize_non_empty(value: Any) -> Any | None:
            if value is None:
                return None
            try:
                if pd.isna(value):
                    return None
            except Exception:
                pass
            if isinstance(value, str):
                candidate = value.strip()
                return candidate or None
            return value

        def _normalize_liquidity(value: Any) -> str | None:
            if value is None:
                return None
            if isinstance(value, bool):
                return "maker" if value else "taker"
            if isinstance(value, (int, float)) and not isinstance(value, bool):
                numeric = float(value)
                if math.isfinite(numeric):
                    if math.isclose(numeric, 1.0, rel_tol=1e-9, abs_tol=1e-9):
                        return "maker"
                    if math.isclose(numeric, 0.0, rel_tol=1e-9, abs_tol=1e-9):
                        return "taker"
            if isinstance(value, str):
                candidate = value.strip().lower()
                if not candidate:
                    return None
                mapping = {
                    "maker": "maker",
                    "m": "maker",
                    "maker_flag": "maker",
                    "makerrole": "maker",
                    "add": "maker",
                    "passive": "maker",
                    "taker": "taker",
                    "t": "taker",
                    "taker_flag": "taker",
                    "takerrole": "taker",
                    "remove": "taker",
                    "active": "taker",
                }
                normalized = mapping.get(candidate)
                if normalized is not None:
                    return normalized
                if candidate in {"true", "yes"}:
                    return "maker"
                if candidate in {"false", "no"}:
                    return "taker"
            return None

        def _first_non_empty(
            *values: Any,
            search_keys: Iterable[str] | None = None,
            containers: Sequence[Any] = (),
            transform: Callable[[Any], Any] | None = None,
            nested_search_keys: Iterable[str] | None = None,
        ) -> Any | None:
            nested_keys = tuple(nested_search_keys or ())

            def _resolve(candidate: Any) -> Any | None:
                normalized = _normalize_non_empty(candidate)
                if normalized is None:
                    return None
                resolved = normalized
                if nested_keys and _should_descend(resolved):
                    for key in nested_keys:
                        extracted = _extract_nested(resolved, {key})
                        nested_normalized = _normalize_non_empty(extracted)
                        if nested_normalized is not None:
                            resolved = nested_normalized
                            break
                if _should_descend(resolved):
                    return None
                if transform is not None:
                    try:
                        return transform(resolved)
                    except Exception:
                        return None
                return resolved

            for candidate in values:
                resolved = _resolve(candidate)
                if resolved is not None:
                    return resolved
            if search_keys or nested_keys:
                combined_keys = tuple(search_keys or ())

                def _probe(container: Any) -> Any | None:
                    if container is None:
                        return None
                    if combined_keys:
                        for key in combined_keys:
                            extracted = _extract_nested(container, {key})
                            resolved = _resolve(extracted)
                            if resolved is not None:
                                return resolved
                    if nested_keys:
                        for key in nested_keys:
                            extracted = _extract_nested(container, {key})
                            resolved = _resolve(extracted)
                            if resolved is not None:
                                return resolved
                    return None

                for container in containers:
                    resolved = _probe(container)
                    if resolved is not None:
                        return resolved
            return None

        def _clone_for_log(
            value: Any,
            *,
            max_depth: int = 6,
            _seen: set[int] | None = None,
        ) -> Any:
            if max_depth <= 0:
                return repr(value)
            if value is None or isinstance(value, (str, bytes, bytearray, int, float, bool)):
                return value

            if _seen is None:
                _seen = set()
            marker = id(value)
            if marker in _seen:
                return "<cycle>"
            _seen.add(marker)

            mapping_view = _as_mapping(value)
            if mapping_view is not None:
                cloned: Dict[str, Any] = {}
                for key, child in mapping_view.items():
                    cloned[str(key)] = _clone_for_log(child, max_depth=max_depth - 1, _seen=_seen)
                return cloned

            if isinstance(value, Sequence) and not isinstance(value, (str, bytes, bytearray)):
                return [
                    _clone_for_log(item, max_depth=max_depth - 1, _seen=_seen)
                    for item in value
                ]

            if isinstance(value, set):
                try:
                    ordered = sorted(value, key=repr)
                except Exception:
                    ordered = list(value)
                return [
                    _clone_for_log(item, max_depth=max_depth - 1, _seen=_seen)
                    for item in ordered
                ]

            return value

        raw_response = _clone_for_log(raw_response_source)
        cloned_request_metadata = _clone_for_log(request_metadata_source)
        request_metadata = cloned_request_metadata if cloned_request_metadata is not None else {}
        raw_search_container = raw_response_source if raw_response_source is not None else raw_response
        request_search_container = (
            request_metadata_source if request_metadata_source is not None else request_metadata
        )

        def _normalize_timestamp(value: Any) -> datetime | None:
            if value is None:
                return None
            try:
                if pd.isna(value):
                    return None
            except Exception:
                pass
            if isinstance(value, datetime):
                if value.tzinfo is None:
                    return value.replace(tzinfo=timezone.utc)
                return value.astimezone(timezone.utc)
            if isinstance(value, pd.Timestamp):
                if pd.isna(value):
                    return None
                ts = value.tz_convert("UTC") if value.tzinfo else value.tz_localize("UTC")
                normalized = ts.to_pydatetime()
                if normalized is None:
                    return None
                return normalized
            if isinstance(value, (int, float)):
                numeric = float(value)
                if not math.isfinite(numeric):
                    return None
                abs_value = abs(numeric)
                if abs_value >= 1e18:  # nanoseconds
                    numeric /= 1_000_000_000.0
                elif abs_value >= 1e15:  # microseconds
                    numeric /= 1_000_000.0
                elif abs_value >= 1e12:  # milliseconds
                    numeric /= 1_000.0
                return datetime.fromtimestamp(numeric, tz=timezone.utc)
            if isinstance(value, str):
                candidate = value.strip()
                if not candidate:
                    return None
                lowered = candidate.lower()
                if lowered in {"nan", "nat"}:
                    return None
                if candidate.isdigit():
                    try:
                        numeric = float(candidate)
                    except ValueError:
                        numeric = None
                    else:
                        return _normalize_timestamp(numeric)
                try:
                    parsed = pd.to_datetime(candidate, utc=True)
                except Exception:
                    return None
                if isinstance(parsed, pd.Timestamp):
                    if pd.isna(parsed):
                        return None
                    return parsed.to_pydatetime()
                return None
            return None

        avg_price_val = _first_valid_float(
            getattr(result, "avg_price", None),
            getattr(result, "price", None),
            getattr(request, "avg_price", None),
            getattr(request, "price", None),
            default=0.0,
            search_keys=(
                "avg_price",
                "average_price",
                "price",
                "avgPrice",
                "averagePrice",
                "executionPrice",
                "fill_price",
                "executedPrice",
            ),
            containers=(raw_search_container, request_search_container),
        )
        filled_qty_val = _first_valid_float(
            getattr(result, "filled_quantity", None),
            getattr(result, "quantity", None),
            getattr(request, "filled_quantity", None),
            getattr(request, "quantity", None),
            default=0.0,
            search_keys=(
                "filled_quantity",
                "quantity",
                "qty",
                "filledQty",
                "executedQty",
                "size",
                "amount",
                "baseQty",
                "base_quantity",
            ),
            containers=(raw_search_container, request_search_container),
        )
        default_notional = abs(avg_price_val) * abs(filled_qty_val)
        notional_value = _first_valid_float(
            getattr(result, "notional", None),
            getattr(result, "filled_notional", None),
            getattr(request, "notional", None),
            getattr(request, "filled_notional", None),
            default=default_notional,
            search_keys=(
                "notional",
                "filled_notional",
                "quoteQty",
                "quote_quantity",
                "cummulativeQuoteQty",
                "quote_volume",
                "quoteAmount",
                "fillNotional",
                "cost",
            ),
            containers=(raw_search_container, request_search_container),
        )

        pnl_value = _locate_float(
            getattr(result, "pnl", None),
            search_keys=(
                "pnl",
                "realized_pnl",
                "realizedPnl",
                "profit",
                "profit_loss",
                "realizedProfit",
            ),
            containers=(raw_search_container, request_search_container),
        )
        pnl_value = float(pnl_value or 0.0)

        fee_value = _locate_float(
            getattr(result, "fee", None),
            getattr(result, "commission", None),
            getattr(request, "fee", None),
            getattr(request, "commission", None),
            search_keys=(
                "fee",
                "fees",
                "commission",
                "fee_amount",
                "feeAmount",
                "feeValue",
                "fee_cost",
                "commissionAmount",
                "commission_amount",
                "tradingFee",
                "fill_fee",
            ),
            containers=(raw_search_container, request_search_container),
            nested_search_keys=(
                "amount",
                "value",
                "cost",
                "feeAmount",
                "feeValue",
                "fee_cost",
                "commissionAmount",
                "commission_amount",
                "commissionValue",
            ),
        )

        if (
            fee_value is not None
            and not math.isclose(default_notional, 0.0)
            and math.isclose(abs(notional_value), abs(fee_value), rel_tol=1e-9, abs_tol=1e-9)
        ):
            notional_value = default_notional

        notional = abs(notional_value)

        fee_currency = _first_non_empty(
            getattr(result, "fee_currency", None),
            getattr(result, "commission_currency", None),
            getattr(result, "fee_asset", None),
            getattr(request, "fee_currency", None),
            getattr(request, "commission_currency", None),
            getattr(request, "fee_asset", None),
            search_keys=(
                "fee_currency",
                "feeCurrency",
                "fee_asset",
                "feeAsset",
                "commissionCurrency",
                "commissionAsset",
                "feeAssetCode",
            ),
            containers=(raw_search_container, request_search_container),
            transform=str,
            nested_search_keys=(
                "currency",
                "asset",
                "code",
                "symbol",
                "commissionCurrency",
                "commissionAsset",
                "feeCurrency",
                "feeAsset",
            ),
        )

        fee_rate_value = _locate_float(
            getattr(result, "fee_rate", None),
            getattr(result, "commission_rate", None),
            getattr(result, "maker_commission_rate", None),
            getattr(result, "taker_commission_rate", None),
            getattr(request, "fee_rate", None),
            getattr(request, "commission_rate", None),
            getattr(request, "maker_commission_rate", None),
            getattr(request, "taker_commission_rate", None),
            search_keys=(
                "fee_rate",
                "commission_rate",
                "maker_commission_rate",
                "taker_commission_rate",
                "makerCommissionRate",
                "takerCommissionRate",
                "commissionRate",
                "feeRate",
                "fee_rate_pct",
                "commissionRatePct",
            ),
            containers=(raw_search_container, request_search_container),
            nested_search_keys=(
                "rate",
                "feeRate",
                "commissionRate",
                "makerCommissionRate",
                "takerCommissionRate",
                "commission_rate",
                "fee_rate",
            ),
        )

        liquidity_role = _first_non_empty(
            getattr(result, "liquidity", None),
            getattr(result, "liquidity_type", None),
            getattr(result, "execution_role", None),
            getattr(result, "executionRole", None),
            getattr(result, "trade_liquidity", None),
            getattr(result, "is_maker", None),
            getattr(request, "liquidity", None),
            getattr(request, "liquidity_type", None),
            getattr(request, "execution_role", None),
            getattr(request, "executionRole", None),
            getattr(request, "trade_liquidity", None),
            getattr(request, "is_maker", None),
            search_keys=(
                "liquidity",
                "liquidity_type",
                "liquidityType",
                "execution_role",
                "executionRole",
                "execution_type",
                "executionType",
                "trade_liquidity",
                "tradeLiquidity",
                "liquidity_role",
                "liquidityRole",
                "makerFlag",
                "makerRole",
                "is_maker",
                "isMaker",
                "maker",
            ),
            containers=(raw_search_container, request_search_container),
            nested_search_keys=(
                "liquidity",
                "liquidity_type",
                "liquidityType",
                "execution_role",
                "executionRole",
                "execution_type",
                "executionType",
                "trade_liquidity",
                "tradeLiquidity",
                "makerFlag",
                "maker",
                "is_maker",
                "isMaker",
                "role",
                "type",
            ),
            transform=_normalize_liquidity,
        )

        order_id = _first_non_empty(
            getattr(result, "order_id", None),
            getattr(result, "orderId", None),
            getattr(request, "order_id", None),
            getattr(request, "orderId", None),
            search_keys=(
                "order_id",
                "orderId",
                "id",
                "origClientOrderId",
                "orig_order_id",
            ),
            containers=(raw_search_container, request_search_container),
            transform=str,
        )

        client_order_id = _first_non_empty(
            getattr(result, "client_order_id", None),
            getattr(result, "clientOrderId", None),
            getattr(request, "client_order_id", None),
            getattr(request, "clientOrderId", None),
            search_keys=(
                "client_order_id",
                "clientOrderId",
                "client_id",
                "clientId",
                "origClientOrderId",
            ),
            containers=(raw_search_container, request_search_container),
            transform=str,
        )

        trade_id = _first_non_empty(
            getattr(result, "trade_id", None),
            getattr(result, "tradeId", None),
            search_keys=(
                "trade_id",
                "tradeId",
                "deal_id",
                "dealId",
            ),
            containers=(raw_search_container, request_search_container),
            transform=str,
        )

        fill_id = _first_non_empty(
            getattr(result, "fill_id", None),
            getattr(result, "fillId", None),
            search_keys=(
                "fill_id",
                "fillId",
                "execution_id",
                "execId",
                "executionId",
            ),
            containers=(raw_search_container, request_search_container),
            transform=str,
        )

        timestamp_candidate = _normalize_timestamp(getattr(result, "timestamp", None))
        if timestamp_candidate is None:
            timestamp_candidate = _normalize_timestamp(getattr(result, "ts", None))
        if timestamp_candidate is None and raw_search_container is not None:
            timestamp_candidate = _normalize_timestamp(
                _extract_nested(
                    raw_search_container,
                    {
                        "timestamp",
                        "ts",
                        "time",
                        "transactTime",
                        "updateTime",
                        "filled_at",
                        "created_at",
                        "event_time",
                    },
                )
            )
        if timestamp_candidate is None and request_search_container is not None:
            timestamp_candidate = _normalize_timestamp(
                _extract_nested(
                    request_search_container,
                    {
                        "timestamp",
                        "ts",
                        "time",
                        "decision_time",
                        "generated_at",
                        "created_at",
                    },
                )
            )

        explicit_position_value = _locate_float(
            getattr(result, "position_value", None),
            getattr(result, "positionValue", None),
            getattr(request, "position_value", None),
            getattr(request, "positionValue", None),
            search_keys={
                "position_value",
                "positionValue",
                "position_notional",
                "positionNotional",
                "position_value_usd",
                "positionValueUsd",
                "exposure",
                "positionExposure",
            },
            containers=(raw_search_container, request_search_container),
        )

        explicit_position_delta = _locate_float(
            getattr(result, "position_delta", None),
            getattr(result, "positionDelta", None),
            getattr(request, "position_delta", None),
            getattr(request, "positionDelta", None),
            search_keys={
                "position_delta",
                "positionDelta",
                "position_change",
                "positionChange",
                "delta_notional",
                "deltaNotional",
                "positionDeltaNotional",
            },
            containers=(raw_search_container, request_search_container),
        )

        side_lower = str(side or "").lower()
        default_position_value = notional if side_lower == "buy" else 0.0
        position_value = (
            explicit_position_value
            if explicit_position_value is not None
            else default_position_value
        )
        position_delta = (
            explicit_position_delta
            if explicit_position_delta is not None
            else (notional if side_lower == "buy" else -notional)
        )

        profile_name = self._core_risk_profile
        candidate_metadata = None
        if isinstance(request_metadata, Mapping):
            candidate_metadata = request_metadata.get("decision_candidate")
        if candidate_metadata is None and request_search_container is not None:
            candidate_metadata = _extract_nested(
                request_search_container,
                {"decision_candidate"},
            )
        if not profile_name and isinstance(candidate_metadata, Mapping):
            candidate_profile = candidate_metadata.get("risk_profile")
            if candidate_profile:
                profile_name = str(candidate_profile)
        if not profile_name and self._core_ai_connector is not None:
            profile_name = getattr(self._core_ai_connector, "risk_profile", None)
        profile_name = profile_name or "default"

        try:
=======
        avg_price = getattr(result, "avg_price", None)
        if avg_price is None:
            avg_price = getattr(request, "price", 0.0)
        filled_quantity = getattr(result, "filled_quantity", None)
        if filled_quantity is None:
            filled_quantity = getattr(request, "quantity", 0.0)
        try:
            notional = abs(float(avg_price or 0.0)) * abs(float(filled_quantity or 0.0))
        except Exception:
            notional = 0.0
        side_lower = side.lower()
        position_value = notional
        pnl_value: float = 0.0
        for source in (result, request):
            try:
                candidate = getattr(source, "realized_pnl", None)
            except Exception:
                candidate = None
            if candidate is None:
                try:
                    candidate = getattr(source, "pnl", None)
                except Exception:
                    candidate = None
            if candidate is not None:
                try:
                    pnl_value = float(candidate)
                    break
                except Exception:
                    pnl_value = 0.0
        timestamp = None
        for source in (result, request):
            try:
                ts_candidate = getattr(source, "timestamp", None)
            except Exception:
                ts_candidate = None
            if ts_candidate is None:
                try:
                    ts_candidate = getattr(source, "executed_at", None)
                except Exception:
                    ts_candidate = None
            if ts_candidate is None:
                continue
            if isinstance(ts_candidate, datetime):
                timestamp = ts_candidate
                break
            try:
                parsed = pd.to_datetime(ts_candidate)
            except Exception:
                continue
            if isinstance(parsed, pd.Timestamp):
                timestamp = parsed.to_pydatetime()
                break
        try:
            profile_name = self._core_risk_profile_name
            if (not profile_name) and self._core_risk_profile is not None:
                profile_name = getattr(self._core_risk_profile, "name", None)
            if (not profile_name) and self._core_ai_connector is not None:
                connector_profile = getattr(self._core_ai_connector, "risk_profile", None)
                profile_name = getattr(connector_profile, "name", None) or connector_profile
>>>>>>> 5c9c5c0a
            self._core_risk_engine.on_fill(
                profile_name=profile_name,
                symbol=symbol,
                side=side_lower,
                position_value=position_value,
                pnl=pnl_value,
<<<<<<< HEAD
                timestamp=timestamp_candidate,
=======
                timestamp=timestamp,
>>>>>>> 5c9c5c0a
            )
        except Exception:
            logger.debug("Failed to update risk engine post fill", exc_info=True)

        decision_log = getattr(self._core_risk_engine, "_decision_log", None)
        if decision_log is None:
            decision_log = getattr(self._core_risk_engine, "decision_log", None)
        record_log = None
        if RiskDecisionLog is not None and isinstance(decision_log, RiskDecisionLog):
            record_log = decision_log
        elif decision_log is not None and hasattr(decision_log, "record"):
            record_log = decision_log
        if record_log is not None:
            metadata_payload: Dict[str, object] = {"source": "auto_trader_core_fill"}
            if request_metadata_source is not None or request_metadata:
                metadata_payload["request"] = request_metadata
            if raw_response_source is not None or raw_response:
                metadata_payload["fill"] = raw_response
            metrics: Dict[str, object] = {
                "avg_price": avg_price_val,
                "filled_quantity": filled_qty_val,
                "notional": notional,
                "position_value": position_value,
                "pnl": pnl_value,
            }
            metrics["position_delta"] = position_delta
            if fee_value is not None:
                metrics["fee"] = fee_value
            if fee_currency is not None:
                metrics["fee_currency"] = fee_currency
            if fee_rate_value is not None:
                metrics["fee_rate"] = fee_rate_value
            if timestamp_candidate is not None:
                metadata_payload["fill_timestamp"] = timestamp_candidate.isoformat()
            if liquidity_role is not None:
                metadata_payload["liquidity"] = liquidity_role
            identifiers: Dict[str, str] = {}
            if order_id is not None:
                identifiers["order_id"] = order_id
            if client_order_id is not None:
                identifiers["client_order_id"] = client_order_id
            if trade_id is not None:
                identifiers["trade_id"] = trade_id
            if fill_id is not None:
                identifiers["fill_id"] = fill_id
            if identifiers:
                metadata_payload["identifiers"] = identifiers
            metadata_payload["metrics"] = metrics
            try:
                record_log.record(
                    profile=profile_name,
                    symbol=symbol,
                    side=side_lower,
                    quantity=filled_qty_val,
                    price=avg_price_val,
                    notional=notional,
                    allowed=True,
                    reason="fill",
                    metadata=metadata_payload,
                )
            except Exception:
                logger.debug("Failed to append fill to risk decision log", exc_info=True)
    # --- Prediction helpers ---
    def _resolve_prediction_result(self, result: Any, *, context: str) -> Any:
        if not inspect.isawaitable(result):
            return result

        async def _await_result(awaitable: Any) -> Any:
            return await awaitable

        try:
            if self._service_loop is not None:
                try:
                    if self._service_loop.is_running():
                        future = asyncio.run_coroutine_threadsafe(
                            _await_result(result), self._service_loop
                        )
                        return future.result()
                except Exception:
                    # Jeśli pętla nie działa lub zgłosi błąd – fallback do lokalnego wykonania
                    pass

            try:
                running_loop = asyncio.get_running_loop()
            except RuntimeError:
                running_loop = None

            if running_loop is not None:
                container: Dict[str, Any] = {}
                errors: List[BaseException] = []

                def _execute_in_thread() -> None:
                    try:
                        container["value"] = asyncio.run(_await_result(result))
                    except BaseException as thread_exc:  # pragma: no cover - propagacja błędu
                        errors.append(thread_exc)

                thread = threading.Thread(target=_execute_in_thread, daemon=True)
                thread.start()
                thread.join(timeout=30.0)
                if thread.is_alive():
                    raise TimeoutError("Timed out waiting for coroutine result")
                if errors:
                    raise errors[0]
                return container.get("value")

            return asyncio.run(_await_result(result))
        except Exception as exc:
            message = f"{context} coroutine failed: {exc!r}"
            try:
                self.emitter.log(message, level="ERROR", component="AutoTrader")
            except Exception:
                logger.exception("Emitter failed while logging coroutine error")
            logger.error("Coroutine execution failed during %s", context, exc_info=exc)
            return None

    def _obtain_prediction(
        self,
        ai: Any,
        symbol: str,
        timeframe: str,
        ex: Any,
    ) -> Tuple[Optional[float], Optional[pd.DataFrame], Optional[float]]:
        predict_fn = getattr(ai, "predict_series", None)
        if not callable(predict_fn):
            return (None, None, None)

        df: Optional[pd.DataFrame] = None
        last_price: Optional[float] = None
        last_pred: Optional[float] = None

        try:
            sig = inspect.signature(predict_fn)
            params = sig.parameters
        except (TypeError, ValueError):
            sig = None
            params = {}

        # 1) Spróbuj wywołania na podstawie symbolu/bars – zgodność z prostym API
        if "symbol" in params and last_pred is None:
            kwargs: Dict[str, Any] = {"symbol": symbol}
            if "timeframe" in params:
                kwargs["timeframe"] = timeframe
            if "bars" in params:
                kwargs["bars"] = 256
            elif "limit" in params:
                kwargs["limit"] = 256
            try:
                preds = predict_fn(**kwargs)
                preds = self._resolve_prediction_result(
                    preds, context=f"predict_series[{symbol}]"
                )
                last_pred = self._extract_last_pred(preds)
            except Exception:
                last_pred = None

        # 2) Klasyczny wariant – przekazanie DataFrame z OHLCV
        if last_pred is None:
            df = self._ensure_dataframe(symbol, timeframe, ex)
            if df is not None and not df.empty:
                last_price = float(df["close"].iloc[-1])
                call_attempts = []
                if sig is None or "feature_cols" in params:
                    call_attempts.append({"feature_cols": ["open", "high", "low", "close", "volume"]})
                call_attempts.append({})  # bez dodatkowych argumentów
                for extra in call_attempts:
                    try:
                        preds = predict_fn(df, **extra)
                        preds = self._resolve_prediction_result(
                            preds, context=f"predict_series[{symbol}]"
                        )
                        last_pred = self._extract_last_pred(preds)
                    except TypeError:
                        # jeśli feature_cols niepasuje – spróbuj kolejnego wariantu
                        continue
                    except Exception:
                        continue
                    if last_pred is not None:
                        break

        if last_price is None:
            last_price = self._resolve_market_price(symbol, ex, df)

        return (last_pred, df, last_price)

    def _ensure_dataframe(
        self, symbol: str, timeframe: str, ex: Any
    ) -> Optional[pd.DataFrame]:
        if self._market_data_provider is not None:
            try:
                from KryptoLowca.data.market_data import MarketDataRequest

                request = MarketDataRequest(symbol=symbol, timeframe=timeframe, limit=256)
                df = self._market_data_provider.get_historical(request)
                return df
            except Exception as exc:
                self.emitter.log(
                    f"MarketDataProvider failed: {exc!r}",
                    level="ERROR",
                    component="AutoTrader",
                )
                logger.exception("MarketDataProvider.get_historical failed")
        if ex is None or not hasattr(ex, "fetch_ohlcv"):
            return None
        try:
            raw = ex.fetch_ohlcv(symbol, timeframe=timeframe, limit=256) or []
        except Exception as exc:
            self.emitter.log(
                f"fetch_ohlcv failed: {exc!r}", level="ERROR", component="AutoTrader"
            )
            return None
        if not raw:
            return None
        try:
            df = pd.DataFrame(raw, columns=["timestamp", "open", "high", "low", "close", "volume"])
        except Exception:
            df = pd.DataFrame(raw)
            expected = ["timestamp", "open", "high", "low", "close", "volume"]
            for idx, col in enumerate(df.columns):
                if idx < len(expected):
                    df.rename(columns={col: expected[idx]}, inplace=True)
        return df

    def _resolve_market_price(
        self, symbol: str, ex: Any, df: Optional[pd.DataFrame]
    ) -> Optional[float]:
        if self._market_data_provider is not None:
            price = self._market_data_provider.get_latest_price(symbol)
            if price is not None:
                return float(price)
        if df is not None and not df.empty and "close" in df.columns:
            try:
                return float(df["close"].iloc[-1])
            except Exception:
                pass
        if ex is None:
            return None
        if hasattr(ex, "fetch_ticker"):
            try:
                ticker = ex.fetch_ticker(symbol) or {}
                for key in ("last", "close", "bid", "ask"):
                    val = ticker.get(key)
                    if val is not None:
                        return float(val)
            except Exception as exc:
                self.emitter.log(
                    f"fetch_ticker failed: {exc!r}", level="ERROR", component="AutoTrader"
                )
        return None

    @staticmethod
    def _extract_last_pred(preds: Any) -> Optional[float]:
        if preds is None:
            return None
        series: Optional[pd.Series]
        if isinstance(preds, pd.Series):
            series = preds
        elif isinstance(preds, pd.DataFrame):
            if preds.empty:
                return None
            series = preds.iloc[:, -1]
        else:
            try:
                series = pd.Series(list(preds))
            except Exception:
                return None
        if series is None:
            return None
        series = series.dropna()
        if series.empty:
            return None
        try:
            return float(series.iloc[-1])
        except Exception:
            return None

    # --- Strategy & risk helpers -------------------------------------------------
    def _update_strategy_config(self, value: Any) -> None:
        try:
            if isinstance(value, StrategyConfig):
                cfg = value.validate()
            elif isinstance(value, str):
                cfg = StrategyConfig.from_preset(value)
            elif isinstance(value, dict):
                cfg = StrategyConfig(**value).validate()
            else:
                raise TypeError("Nieobsługiwany format konfiguracji strategii")
            if cfg.mode == "live":
                backtest_ts = getattr(cfg, "backtest_passed_at", None)
                freshness_window = getattr(cfg, "BACKTEST_VALIDITY_WINDOW_S", 0.0)
                reason: Optional[str] = None
                if not backtest_ts:
                    reason = "brak potwierdzonego backtestu"
                else:
                    age = time.time() - float(backtest_ts)
                    if freshness_window and age > float(freshness_window):
                        hours = max(1, int(freshness_window // 3600))
                        reason = (
                            "wynik backtestu jest przeterminowany (starszy niż "
                            f"{hours}h)"
                        )
                if reason:
                    message = (
                        "Odrzucono przełączenie strategii w tryb LIVE – "
                        f"{reason}. Uruchom backtest i ponów próbę."
                    )
                    self.emitter.log(message, level="WARNING", component="AutoTrader")
                    logger.warning("%s", message)
                    return
        except Exception as exc:  # pragma: no cover - logujemy i utrzymujemy stare ustawienia
            self.emitter.log(
                f"Nieprawidłowa konfiguracja strategii: {exc!r}",
                level="ERROR",
                component="AutoTrader",
            )
            logger.exception("Strategy config update failed")
            return
        if cfg.mode == "live":
            passed_at = cfg.backtest_passed_at or 0.0
            now_ts = time.time()
            if passed_at <= 0:
                message = (
                    "Odrzucono przełączenie strategii w tryb LIVE: brak potwierdzonego backtestu."
                )
                self.emitter.log(message, level="WARNING", component="AutoTrader")
                logger.warning(message)
                return
            if now_ts - passed_at > self.BACKTEST_GUARD_MAX_AGE_S:
                message = (
                    "Odrzucono przełączenie strategii w tryb LIVE: wynik backtestu jest przestarzały."
                )
                self.emitter.log(message, level="WARNING", component="AutoTrader")
                logger.warning(message)
                return
        with self._lock:
            self._strategy_config = cfg
            self._strategy_override = True
        self.emitter.log(
            f"Strategia zaktualizowana: {cfg.preset} mode={cfg.mode} max_notional={cfg.max_position_notional_pct}",
            level="INFO",
            component="AutoTrader",
        )

    def _get_strategy_config(self) -> StrategyConfig:
        cfg = self._strategy_config
        if self._strategy_override:
            return cfg
        cfg_manager = getattr(self.gui, "cfg", None)
        loader = getattr(cfg_manager, "load_strategy_config", None) if cfg_manager else None
        if callable(loader):
            try:
                loaded = loader()
                if isinstance(loaded, StrategyConfig):
                    cfg = loaded.validate()
                elif isinstance(loaded, dict):
                    cfg = StrategyConfig(**loaded).validate()
                self._strategy_config_error_notified = False
            except Exception as exc:  # pragma: no cover - unikamy zalewania logów
                if not self._strategy_config_error_notified:
                    self.emitter.log(
                        f"Nie udało się wczytać konfiguracji strategii: {exc!r}",
                        level="WARNING",
                        component="AutoTrader",
                    )
                    logger.warning("Failed to refresh strategy config", exc_info=True)
                    self._strategy_config_error_notified = True
        cfg_applied = self._apply_runtime_risk_budget(cfg)
        self._strategy_config = cfg_applied
        return cfg_applied

    @staticmethod
    def _build_signal_payload(symbol: str, side: str, prediction: Optional[float]) -> Dict[str, Any]:
        try:
            pred_value = float(prediction) if prediction is not None else 0.0
        except Exception:
            pred_value = 0.0
        direction = "LONG" if str(side).upper() == "BUY" else "SHORT"
        strength = abs(pred_value)
        confidence = min(1.0, max(0.0, strength * 10.0))
        return {
            "symbol": symbol,
            "direction": direction,
            "prediction": pred_value,
            "strength": strength,
            "confidence": confidence,
        }

    def _evaluate_risk(
        self,
        symbol: str,
        side: str,
        price: float,
        signal_payload: Dict[str, Any],
        market_df: Optional[pd.DataFrame],
    ) -> RiskDecision:
        with self._lock:
            strategy_cfg = self._get_strategy_config()
        now = time.time()
        side_u = side.upper()

        ro_until = self._reduce_only_until.get(symbol, 0.0)
        if ro_until and now < ro_until and side_u == "BUY":
            details = {"until": ro_until, "now": now, "policy": "reduce_only"}
            return self._finalize_risk_decision(
                symbol,
                side,
                price,
                RiskDecision(
                    should_trade=False,
                    fraction=0.0,
                    state="lock",
                    reason="reduce_only_active",
                    details=details,
                    stop_loss_pct=strategy_cfg.default_sl,
                    take_profit_pct=strategy_cfg.default_tp,
                    mode=strategy_cfg.mode,
                ),
                None,
            )

        if self._risk_lock_until and now < self._risk_lock_until and side_u == "BUY":
            details = {"until": self._risk_lock_until, "now": now, "policy": "cooldown"}
            return self._finalize_risk_decision(
                symbol,
                side,
                price,
                RiskDecision(
                    should_trade=False,
                    fraction=0.0,
                    state="lock",
                    reason="cooldown_active",
                    details=details,
                    stop_loss_pct=strategy_cfg.default_sl,
                    take_profit_pct=strategy_cfg.default_tp,
                    mode=strategy_cfg.mode,
                ),
                None,
            )

        env_mode = self._resolve_mode()
        if strategy_cfg.mode == "demo" and env_mode != "paper":
            details = {"configured_mode": strategy_cfg.mode, "env_mode": env_mode}
            return self._finalize_risk_decision(
                symbol,
                side,
                price,
                RiskDecision(
                    should_trade=False,
                    fraction=0.0,
                    state="lock",
                    reason="demo_mode_enforced",
                    details=details,
                    stop_loss_pct=strategy_cfg.default_sl,
                    take_profit_pct=strategy_cfg.default_tp,
                    mode=strategy_cfg.mode,
                ),
                None,
            )

        compliance_state = {
            "compliance_confirmed": bool(strategy_cfg.compliance_confirmed),
            "api_keys_configured": bool(strategy_cfg.api_keys_configured),
            "acknowledged_risk_disclaimer": bool(
                strategy_cfg.acknowledged_risk_disclaimer
            ),
        }
        if strategy_cfg.mode == "live":
            missing_checks = [name for name, ok in compliance_state.items() if not ok]
            if missing_checks:
                summary = ", ".join(missing_checks)
                log_message = (
                    "Live trading blocked: missing compliance confirmations -> "
                    f"{summary}"
                )
                self.emitter.log(log_message, level="WARNING", component="AutoTrader")
                return self._finalize_risk_decision(
                    symbol,
                    side,
                    price,
                    RiskDecision(
                        should_trade=False,
                        fraction=0.0,
                        state="lock",
                        reason="live_compliance_missing",
                        details={
                            "missing_checks": missing_checks,
                            "compliance_state": compliance_state,
                        },
                        stop_loss_pct=strategy_cfg.default_sl,
                        take_profit_pct=strategy_cfg.default_tp,
                        mode=strategy_cfg.mode,
                    ),
                    None,
                )

        portfolio_ctx = self._build_portfolio_context(symbol, price)
        risk_mgr = getattr(self.gui, "risk_mgr", None)
        try:
            base_fraction = float(strategy_cfg.trade_risk_pct)
        except Exception:
            base_fraction = 0.0
        fraction = base_fraction
        details: Dict[str, Any] = {}
        risk_engine_snapshot: Optional[Dict[str, Any]] = None

        try:
            positions_ctx = portfolio_ctx.get("positions") or {}
            open_positions = sum(
                1 for entry in positions_ctx.values() if (entry or {}).get("size")
            )
            prometheus_metrics.set_open_positions(count=open_positions, mode=strategy_cfg.mode)
        except Exception:
            logger.debug("Nie udało się ustawić metryki open_positions", exc_info=True)

        stop_loss_pct = strategy_cfg.default_sl
        take_profit_pct = strategy_cfg.default_tp

        market_payload: Any
        if isinstance(market_df, pd.DataFrame):
            market_payload = market_df
        else:
            market_payload = {"price": price}

        if risk_mgr is not None and hasattr(risk_mgr, "calculate_position_size"):
            try:
                try:
                    result = risk_mgr.calculate_position_size(
                        symbol=symbol,
                        signal=signal_payload,
                        market_data=market_payload,
                        portfolio=portfolio_ctx,
                        return_details=True,
                    )
                except TypeError as exc:
                    logger.warning(
                        "Risk manager %s signature rejected keyword invocation (%s); retrying positional",
                        type(risk_mgr).__name__,
                        exc,
                    )
                    result = risk_mgr.calculate_position_size(
                        symbol,
                        signal_payload,
                        market_payload,
                        portfolio_ctx,
                    )

                fraction_val, details_val, sl_override, tp_override = self._normalize_risk_result(result)
                if fraction_val is not None:
                    fraction = fraction_val
                if details_val:
                    details = details_val
                if sl_override is not None:
                    stop_loss_pct = sl_override
                if tp_override is not None:
                    take_profit_pct = tp_override
            except Exception as exc:
                self.emitter.log(
                    f"Risk sizing error: {exc!r}", level="ERROR", component="AutoTrader"
                )
                logger.exception("Risk manager calculate_position_size failed")
                fraction = 0.0
                details = {"error": str(exc)}
            else:
                if hasattr(risk_mgr, "latest_guard_state"):
                    try:
                        snapshot_candidate = risk_mgr.latest_guard_state()
                    except Exception:
                        logger.debug(
                            "Risk manager latest_guard_state failed", exc_info=True
                        )
                    else:
                        if isinstance(snapshot_candidate, Mapping):
                            risk_engine_snapshot = {
                                str(key): value for key, value in snapshot_candidate.items()
                            }
        else:
            details["risk_mgr"] = "missing"

        adjustments_raw = details.get("adjustments") if isinstance(details, dict) else None
        adjustments: Optional[Dict[str, Any]] = None
        if isinstance(adjustments_raw, Mapping):
            adjustments = {str(key): value for key, value in adjustments_raw.items()}

        metadata_raw = details.get("metadata") if isinstance(details, dict) else None
        metadata_details: Optional[Dict[str, Any]] = None
        if isinstance(metadata_raw, Mapping):
            metadata_details = {str(key): value for key, value in metadata_raw.items()}

        try:
            fraction = float(fraction)
        except Exception:
            fraction = 0.0
        fraction = max(0.0, min(1.0, fraction))

        recommended_fraction = fraction
        if isinstance(details, dict):
            candidate_fraction = details.get("recommended_size")
            if candidate_fraction is None:
                candidate_fraction = details.get("fraction") or details.get("size")
            if candidate_fraction is not None:
                try:
                    recommended_fraction = float(candidate_fraction)
                except Exception:
                    recommended_fraction = fraction
        recommended_fraction = max(0.0, min(1.0, recommended_fraction))
        details["recommended_size"] = recommended_fraction
        fraction = recommended_fraction

        risk_allowed: Optional[bool] = None
        risk_reason_text: Optional[str] = None
        if isinstance(details, dict):
            raw_allowed = details.get("allowed")
            if raw_allowed is not None:
                risk_allowed = bool(raw_allowed)
            raw_reason = details.get("reason")
            if raw_reason is not None:
                risk_reason_text = str(raw_reason)
                details["risk_reason"] = risk_reason_text

        risk_engine_details: Dict[str, Any] = {}
        if risk_allowed is not None:
            risk_engine_details["allowed"] = risk_allowed
            details["risk_engine_allowed"] = risk_allowed
        if risk_reason_text:
            risk_engine_details["reason"] = risk_reason_text
        if adjustments:
            risk_engine_details["adjustments"] = {
                key: (
                    float(value)
                    if isinstance(value, (int, float)) and not isinstance(value, bool)
                    else value
                )
                for key, value in adjustments.items()
            }
        if metadata_details:
            risk_engine_details["metadata"] = metadata_details
        if risk_engine_snapshot:
            risk_engine_details["state"] = risk_engine_snapshot
        if risk_engine_details:
            details["risk_engine"] = risk_engine_details

        try:
            if stop_loss_pct is not None:
                stop_loss_pct = float(stop_loss_pct)
        except Exception:
            stop_loss_pct = strategy_cfg.default_sl

        try:
            if take_profit_pct is not None:
                take_profit_pct = float(take_profit_pct)
        except Exception:
            take_profit_pct = strategy_cfg.default_tp

        state = "ok"
        limit_events: List[Dict[str, Any]] = []

        if risk_allowed is False:
            limit_event = {"type": "risk_engine_denied"}
            if risk_reason_text:
                limit_event["reason"] = risk_reason_text
            limit_events.append(limit_event)
            details.setdefault("limit_events", []).extend(limit_events)
            if strategy_cfg.reduce_only_after_violation:
                self._trigger_reduce_only(symbol, "risk_engine_denied", strategy_cfg)
            return self._finalize_risk_decision(
                symbol,
                side,
                price,
                RiskDecision(
                    should_trade=False,
                    fraction=fraction,
                    state="lock",
                    reason="risk_engine_denied",
                    details=details,
                    stop_loss_pct=stop_loss_pct,
                    take_profit_pct=take_profit_pct,
                    mode=strategy_cfg.mode,
                ),
                portfolio_ctx,
            )

        if adjustments:
            limit_events.append(
                {
                    "type": "risk_engine_adjustment",
                    "adjustments": {
                        key: (
                            float(value)
                            if isinstance(value, (int, float)) and not isinstance(value, bool)
                            else value
                        )
                        for key, value in adjustments.items()
                    },
                }
            )
            if state != "lock":
                state = "warn"

        if base_fraction > 0 and fraction < base_fraction - 1e-9:
            limit_events.append(
                {
                    "type": "risk_engine_clamp",
                    "baseline": base_fraction,
                    "value": fraction,
                }
            )
            if state != "lock":
                state = "warn"

        # limit pozycyjny względem notional
        max_pct = float(strategy_cfg.max_position_notional_pct)
        if max_pct > 0.0 and fraction > max_pct:
            limit_events.append({
                "type": "max_position_notional_pct",
                "value": fraction,
                "threshold": max_pct,
            })
            fraction = max_pct
            state = "warn"

        account_value = self._resolve_account_value(portfolio_ctx)
        positions = portfolio_ctx.get("positions") or {}
        position_ctx = positions.get(symbol, {})
        symbol_notional = float(position_ctx.get("notional", 0.0) or 0.0)
        total_notional = float(portfolio_ctx.get("total_notional", 0.0) or 0.0)

        if account_value <= 0.0:
            if strategy_cfg.reduce_only_after_violation:
                self._trigger_reduce_only(symbol, "no_account_value", strategy_cfg)
            details.update({"account_value": account_value, "portfolio_ctx": portfolio_ctx})
            return self._finalize_risk_decision(
                symbol,
                side,
                price,
                RiskDecision(
                    should_trade=False,
                    fraction=0.0,
                    state="lock",
                    reason="account_value_non_positive",
                    details=details,
                    stop_loss_pct=stop_loss_pct,
                    take_profit_pct=take_profit_pct,
                    mode=strategy_cfg.mode,
                ),
                portfolio_ctx,
            )

        projected_notional = total_notional
        if side_u == "BUY":
            projected_notional += fraction * account_value
        else:
            projected_notional = max(total_notional - symbol_notional, 0.0)

        leverage_after = projected_notional / max(account_value, 1e-9)
        if side_u == "BUY" and leverage_after > strategy_cfg.max_leverage + 1e-6:
            limit_events.append({
                "type": "max_leverage",
                "value": leverage_after,
                "threshold": strategy_cfg.max_leverage,
            })
            if strategy_cfg.reduce_only_after_violation:
                self._trigger_reduce_only(symbol, "max_leverage", strategy_cfg)
            return self._finalize_risk_decision(
                symbol,
                side,
                price,
                RiskDecision(
                    should_trade=False,
                    fraction=0.0,
                    state="lock",
                    reason="max_leverage_exceeded",
                    details={
                        "leverage_after": leverage_after,
                        "max_leverage": strategy_cfg.max_leverage,
                        "limit_events": limit_events,
                    },
                    stop_loss_pct=stop_loss_pct,
                    take_profit_pct=take_profit_pct,
                    mode=strategy_cfg.mode,
                ),
                portfolio_ctx,
            )

        if fraction <= 0.0:
            if strategy_cfg.reduce_only_after_violation:
                self._trigger_reduce_only(symbol, "fraction_non_positive", strategy_cfg)
            details["limit_events"] = limit_events
            return self._finalize_risk_decision(
                symbol,
                side,
                price,
                RiskDecision(
                    should_trade=False,
                    fraction=0.0,
                    state="lock",
                    reason="risk_fraction_zero",
                    details=details,
                    stop_loss_pct=stop_loss_pct,
                    take_profit_pct=take_profit_pct,
                    mode=strategy_cfg.mode,
                ),
                portfolio_ctx,
            )

        if side_u == "SELL" and ro_until and now < ro_until:
            # pozwól zamknąć pozycję i wyczyść reduce-only
            self._reduce_only_until.pop(symbol, None)
            details["reduce_only_cleared"] = True

        if limit_events:
            details.setdefault("limit_events", []).extend(limit_events)
            if state != "lock":
                state = "warn"

        decision_details = {
            **details,
            "account_value": account_value,
            "projected_notional": projected_notional,
            "current_notional": total_notional,
            "symbol_notional": symbol_notional,
        }

        decision = RiskDecision(
            should_trade=True,
            fraction=fraction,
            state=state,
            reason="risk_ok" if state == "ok" else "risk_clamped",
            details=decision_details,
            stop_loss_pct=stop_loss_pct,
            take_profit_pct=take_profit_pct,
            mode=strategy_cfg.mode,
        )
        self._apply_violation_cooldown(symbol, side_u, strategy_cfg, decision)
        return self._finalize_risk_decision(
            symbol,
            side,
            price,
            decision,
            portfolio_ctx,
        )

    def _finalize_risk_decision(
        self,
        symbol: str,
        side: str,
        price: float,
        decision: RiskDecision,
        portfolio_ctx: Mapping[str, Any] | None,
    ) -> RiskDecision:
        try:
            self._record_risk_decision(
                symbol=symbol,
                side=side,
                price=price,
                decision=decision,
                portfolio_ctx=portfolio_ctx,
            )
        except Exception:
            logger.debug("Risk decision logging failed", exc_info=True)
        return decision

    def _record_risk_decision(
        self,
        *,
        symbol: str,
        side: str,
        price: float,
        decision: RiskDecision,
        portfolio_ctx: Mapping[str, Any] | None,
    ) -> None:
        log = getattr(self, "_risk_decision_log", None)
        if log is None:
            return

        profile = (
            self._risk_profile_name
            or getattr(self._risk_manager_settings, "profile_name", None)
            or self._core_risk_profile
            or "default"
        )

        try:
            fraction = float(decision.fraction)
        except Exception:
            fraction = 0.0

        allowed = bool(decision.should_trade and decision.state != "lock")

        details: Mapping[str, Any] | None = None
        if isinstance(decision.details, Mapping):
            details = decision.details

        account_value: float | None = None
        if details is not None:
            candidate = details.get("account_value") or details.get("portfolio_value")
            try:
                if candidate is not None:
                    account_value = float(candidate)
            except (TypeError, ValueError):
                account_value = None

        if account_value is None and portfolio_ctx is not None:
            try:
                account_value = float(self._resolve_account_value(portfolio_ctx))
            except Exception:
                account_value = None

        notional: float | None = None
        quantity = 0.0
        if account_value is not None and account_value > 0:
            notional = max(0.0, account_value * fraction)
            if price > 0:
                try:
                    quantity = notional / price
                except Exception:
                    quantity = 0.0

        adjustments: Dict[str, Any] | None = None
        if details is not None:
            risk_info = details.get("risk_engine")
            if isinstance(risk_info, Mapping):
                candidate = risk_info.get("adjustments")
                if isinstance(candidate, Mapping):
                    try:
                        adjustments = {
                            str(key): (
                                float(value)
                                if isinstance(value, (int, float)) and not isinstance(value, bool)
                                else value
                            )
                            for key, value in candidate.items()
                        }
                    except Exception:
                        adjustments = None

        metadata: Dict[str, Any] = {
            "mode": decision.mode,
            "state": decision.state,
            "reason": decision.reason,
            "stop_loss_pct": decision.stop_loss_pct,
            "take_profit_pct": decision.take_profit_pct,
            "source": "auto_trader",
        }
        if details is not None:
            metadata["details"] = dict(details)
            if "limit_events" in details:
                metadata["limit_events"] = details.get("limit_events")

        log.record(
            profile=str(profile or "default"),
            symbol=self._normalize_symbol(symbol),
            side=str(side).lower(),
            quantity=max(0.0, float(quantity)),
            price=price if price > 0 else None,
            notional=notional,
            allowed=allowed,
            reason=decision.reason,
            adjustments=adjustments,
            metadata=metadata,
        )

    def _emit_risk_audit(self, symbol: str, side: str, decision: RiskDecision, price: float) -> None:
        payload = {
            "symbol": symbol,
            "side": side,
            "state": decision.state,
            "reason": decision.reason,
            "fraction": float(decision.fraction),
            "price": float(price),
            "mode": decision.mode,
            "details": decision.details,
            "stop_loss_pct": decision.stop_loss_pct,
            "take_profit_pct": decision.take_profit_pct,
            "ts": time.time(),
            "schema_version": 1,
        }
        self._last_risk_audit = payload
        try:
            prometheus_metrics.observe_risk(symbol, decision.state, decision.fraction, decision.mode)
        except Exception:
            logger.debug("Prometheus observe_risk skipped", exc_info=True)
        try:
            self.emitter.emit("risk_guard_event", **payload)
        except Exception:  # pragma: no cover - audyt nie może zatrzymać bota
            logger.exception("Failed to emit risk_guard_event")

        db_manager = self._resolve_db()
        if db_manager is not None:
            limit_events: Optional[List[str]] = None
            if isinstance(decision.details, dict):
                candidate = decision.details.get("limit_events")
                if isinstance(candidate, (list, tuple)):
                    limit_events = [str(item) for item in candidate]
            db_payload = {
                "symbol": symbol,
                "state": decision.state,
                "fraction": float(decision.fraction),
                "side": side,
                "reason": decision.reason,
                "price": float(price),
                "mode": decision.mode,
                "limit_events": limit_events,
                "details": decision.details,
                "stop_loss_pct": decision.stop_loss_pct,
                "take_profit_pct": decision.take_profit_pct,
                "should_trade": decision.should_trade,
            }
            try:
                try:
                    loop = asyncio.get_running_loop()
                except RuntimeError:
                    loop = None

                if loop is not None:
                    async_method = getattr(db_manager, "log_risk_audit", None)
                    if callable(async_method):
                        result = async_method(db_payload)
                        if inspect.isawaitable(result):
                            task = loop.create_task(result)

                            def _handle_task(t: asyncio.Task[Any]) -> None:
                                try:
                                    t.result()
                                except Exception:  # pragma: no cover - logowanie awarii w tle
                                    logger.exception("Async risk audit log failed")

                            task.add_done_callback(_handle_task)
                        else:
                            logger.debug("Async log_risk_audit returned non-awaitable result")
                    else:
                        logger.debug("No async log_risk_audit available on db manager")
                else:
                    sync = getattr(db_manager, "sync", None)
                    log_method = None
                    if sync is not None:
                        log_method = getattr(sync, "log_risk_audit", None)
                    if log_method is None:
                        log_method = getattr(db_manager, "log_risk_audit", None)
                    if callable(log_method):
                        result = log_method(db_payload)
                        if inspect.isawaitable(result):
                            asyncio.run(result)
                    else:
                        logger.debug("No log_risk_audit method available on db manager")
            except Exception:  # pragma: no cover - logowanie awarii
                logger.exception("Failed to persist risk audit log")

        msg = (
            f"Risk state={decision.state} reason={decision.reason} symbol={symbol} side={side} fraction={decision.fraction:.4f}"
        )
        level = "INFO"
        if decision.state == "warn":
            level = "WARNING"
        elif decision.state == "lock":
            level = "WARNING" if decision.should_trade else "ERROR"
        self.emitter.log(msg, level=level, component="AutoTrader")
        if decision.state != "ok":
            severity = AlertSeverity.WARNING if decision.state == "warn" else AlertSeverity.ERROR
            _emit_alert(
                f"Risk guard {decision.state} ({decision.reason}) dla {symbol}",
                severity=severity,
                source="risk_guard",
                context={
                    "symbol": symbol,
                    "side": side,
                    "fraction": float(decision.fraction),
                    "state": decision.state,
                    "reason": decision.reason,
                    "limit_events": decision.details.get("limit_events"),
                    "cooldown_until": decision.details.get("cooldown_until"),
                },
            )

    @staticmethod
    def _normalize_risk_result(
        result: Any,
    ) -> Tuple[Optional[float], Dict[str, Any], Optional[float], Optional[float]]:
        fraction: Optional[float] = None
        details: Dict[str, Any] = {}
        stop_loss_override: Optional[float] = None
        take_profit_override: Optional[float] = None

        if hasattr(result, "recommended_size"):
            try:
                recommended = float(getattr(result, "recommended_size", 0.0))
            except Exception:
                recommended = 0.0
            fraction = recommended
            details = {
                "recommended_size": recommended,
                "max_allowed_size": float(
                    getattr(result, "max_allowed_size", recommended) or recommended
                ),
                "kelly_size": float(getattr(result, "kelly_size", recommended) or recommended),
                "risk_adjusted_size": float(
                    getattr(result, "risk_adjusted_size", recommended) or recommended
                ),
            }
            confidence = getattr(result, "confidence_level", None)
            if confidence is not None:
                try:
                    details["confidence_level"] = float(confidence)
                except Exception:
                    details["confidence_level"] = confidence
            reasoning = getattr(result, "reasoning", None)
            if reasoning is not None:
                details["reasoning"] = reasoning
            for attr_name in ("stop_loss_pct", "stop_loss"):
                sl_value = getattr(result, attr_name, None)
                if sl_value is not None:
                    try:
                        stop_loss_override = float(sl_value)
                        break
                    except Exception:
                        continue
            for attr_name in ("take_profit_pct", "take_profit"):
                tp_value = getattr(result, attr_name, None)
                if tp_value is not None:
                    try:
                        take_profit_override = float(tp_value)
                        break
                    except Exception:
                        continue
        elif isinstance(result, tuple) and len(result) == 2:
            fraction, details_val = result
            if isinstance(details_val, dict):
                details = dict(details_val)
            else:
                details = {"details": details_val}
        elif isinstance(result, dict):
            details = dict(result)
            raw_fraction = details.get(
                "recommended_size",
                details.get("fraction", details.get("size")),
            )
            if raw_fraction is not None:
                try:
                    fraction = float(raw_fraction)
                except Exception:
                    fraction = None
        else:
            fraction = result if result is not None else None

        try:
            if fraction is not None:
                fraction = float(fraction)
        except Exception:
            fraction = None

        if fraction is not None:
            details.setdefault("recommended_size", fraction)

        return fraction, details, stop_loss_override, take_profit_override

    def _resolve_account_value(self, portfolio_ctx: Dict[str, Any]) -> float:
        account_value = portfolio_ctx.get("equity")
        try:
            if account_value is not None:
                return float(account_value)
        except Exception:
            pass
        cash = portfolio_ctx.get("cash")
        try:
            if cash is not None:
                return float(cash)
        except Exception:
            pass
        candidates = ["paper_balance", "account_balance", "equity", "cash"]
        for attr in candidates:
            if hasattr(self.gui, attr):
                try:
                    return float(getattr(self.gui, attr))
                except Exception:
                    continue
        return 0.0

    def _build_portfolio_context(self, symbol: str, ref_price: float) -> Dict[str, Any]:
        context: Dict[str, Any] = {
            "positions": {},
            "total_notional": 0.0,
        }
        raw_positions = getattr(self.gui, "_open_positions", None)
        if not isinstance(raw_positions, dict):
            raw_positions = getattr(self.gui, "open_positions", None)
        if isinstance(raw_positions, dict):
            for sym, pos in raw_positions.items():
                try:
                    qty = float(pos.get("qty", 0.0) or 0.0)
                    entry = float(pos.get("entry") or pos.get("price") or ref_price or 0.0)
                except Exception:
                    qty = 0.0
                    entry = ref_price or 0.0
                notional = abs(qty * entry)
                context["positions"][sym] = {
                    "qty": qty,
                    "entry": entry,
                    "side": str(pos.get("side", "")).upper(),
                    "notional": notional,
                }
                context["total_notional"] += notional

        cash_candidates = [
            ("paper_balance", getattr(self.gui, "paper_balance", None)),
            ("account_balance", getattr(self.gui, "account_balance", None)),
        ]
        cash_value = 0.0
        for name, val in cash_candidates:
            try:
                if val is not None:
                    cash_value = float(val)
                    break
            except Exception:
                continue
        context["cash"] = cash_value
        context["equity"] = max(cash_value, cash_value + context["total_notional"])
        return context

    def _trigger_reduce_only(self, symbol: str, reason: str, cfg: StrategyConfig) -> None:
        cooldown = max(float(cfg.violation_cooldown_s), 1.0)
        until = time.time() + cooldown
        self._reduce_only_until[symbol] = until
        self._risk_lock_until = max(self._risk_lock_until, until)
        self.emitter.log(
            f"Reduce-only aktywne dla {symbol} przez {cooldown:.0f}s (powód: {reason})",
            level="WARNING",
            component="AutoTrader",
        )
        _emit_alert(
            f"Reduce-only dla {symbol} przez {cooldown:.0f}s",
            severity=AlertSeverity.ERROR,
            source="risk_guard",
            context={
                "symbol": symbol,
                "reason": reason,
                "cooldown_seconds": cooldown,
                "cooldown_until": until,
            },
        )

    def _apply_violation_cooldown(
        self,
        symbol: str,
        side: str,
        cfg: StrategyConfig,
        decision: RiskDecision,
    ) -> None:
        if side != "BUY":
            return
        if decision.state not in {"warn", "lock"}:
            return

        cooldown = max(float(cfg.violation_cooldown_s), 1.0)
        now = time.time()
        previous_lock = self._risk_lock_until
        proposed_until = now + cooldown
        existing_until = float(decision.details.get("cooldown_until", 0.0) or 0.0)
        if existing_until and existing_until >= proposed_until:
            decision.details.setdefault("cooldown_seconds", cooldown)
            decision.details["cooldown_until"] = existing_until
            self._risk_lock_until = max(self._risk_lock_until, existing_until)
            return

        until = proposed_until
        decision.details.setdefault("cooldown_seconds", cooldown)
        decision.details["cooldown_until"] = until
        self._risk_lock_until = max(self._risk_lock_until, until)

        if previous_lock >= self._risk_lock_until:
            return

        self.emitter.log(
            f"Aktywowano cooldown po naruszeniu limitów ({decision.state}) do {until:.0f}",
            level="WARNING",
            component="AutoTrader",
        )
        _emit_alert(
            f"Cooldown ryzyka dla {symbol}",
            severity=AlertSeverity.WARNING if decision.state == "warn" else AlertSeverity.ERROR,
            source="risk_guard",
            context={
                "symbol": symbol,
                "state": decision.state,
                "reason": decision.reason,
                "cooldown_seconds": cooldown,
                "cooldown_until": until,
            },
        )<|MERGE_RESOLUTION|>--- conflicted
+++ resolved
@@ -6,19 +6,12 @@
 import time
 import statistics
 import asyncio
-<<<<<<< HEAD
 import math
-=======
-from datetime import datetime
->>>>>>> 5c9c5c0a
 from typing import (
     Iterable,
     Mapping,
     Optional,
-<<<<<<< HEAD
     Sequence,
-=======
->>>>>>> 5c9c5c0a
     List,
     Dict,
     Any,
@@ -26,10 +19,7 @@
     Tuple,
     TYPE_CHECKING,
 )
-<<<<<<< HEAD
 from datetime import datetime, timezone
-=======
->>>>>>> 5c9c5c0a
 import inspect
 from pathlib import Path
 from types import SimpleNamespace
@@ -2893,7 +2883,6 @@
     ) -> None:
         if self._core_risk_engine is None:
             return
-<<<<<<< HEAD
         raw_response_source = getattr(result, "raw_response", None)
         request_metadata_source = getattr(request, "metadata", None)
 
@@ -3672,78 +3661,13 @@
         profile_name = profile_name or "default"
 
         try:
-=======
-        avg_price = getattr(result, "avg_price", None)
-        if avg_price is None:
-            avg_price = getattr(request, "price", 0.0)
-        filled_quantity = getattr(result, "filled_quantity", None)
-        if filled_quantity is None:
-            filled_quantity = getattr(request, "quantity", 0.0)
-        try:
-            notional = abs(float(avg_price or 0.0)) * abs(float(filled_quantity or 0.0))
-        except Exception:
-            notional = 0.0
-        side_lower = side.lower()
-        position_value = notional
-        pnl_value: float = 0.0
-        for source in (result, request):
-            try:
-                candidate = getattr(source, "realized_pnl", None)
-            except Exception:
-                candidate = None
-            if candidate is None:
-                try:
-                    candidate = getattr(source, "pnl", None)
-                except Exception:
-                    candidate = None
-            if candidate is not None:
-                try:
-                    pnl_value = float(candidate)
-                    break
-                except Exception:
-                    pnl_value = 0.0
-        timestamp = None
-        for source in (result, request):
-            try:
-                ts_candidate = getattr(source, "timestamp", None)
-            except Exception:
-                ts_candidate = None
-            if ts_candidate is None:
-                try:
-                    ts_candidate = getattr(source, "executed_at", None)
-                except Exception:
-                    ts_candidate = None
-            if ts_candidate is None:
-                continue
-            if isinstance(ts_candidate, datetime):
-                timestamp = ts_candidate
-                break
-            try:
-                parsed = pd.to_datetime(ts_candidate)
-            except Exception:
-                continue
-            if isinstance(parsed, pd.Timestamp):
-                timestamp = parsed.to_pydatetime()
-                break
-        try:
-            profile_name = self._core_risk_profile_name
-            if (not profile_name) and self._core_risk_profile is not None:
-                profile_name = getattr(self._core_risk_profile, "name", None)
-            if (not profile_name) and self._core_ai_connector is not None:
-                connector_profile = getattr(self._core_ai_connector, "risk_profile", None)
-                profile_name = getattr(connector_profile, "name", None) or connector_profile
->>>>>>> 5c9c5c0a
             self._core_risk_engine.on_fill(
                 profile_name=profile_name,
                 symbol=symbol,
                 side=side_lower,
                 position_value=position_value,
                 pnl=pnl_value,
-<<<<<<< HEAD
                 timestamp=timestamp_candidate,
-=======
-                timestamp=timestamp,
->>>>>>> 5c9c5c0a
             )
         except Exception:
             logger.debug("Failed to update risk engine post fill", exc_info=True)
