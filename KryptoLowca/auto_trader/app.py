"""Compatibility shim delegating to :mod:`bot_core.auto_trader.app`."""
from __future__ import annotations

from importlib import import_module
<<<<<<< HEAD
from sys import modules
=======
>>>>>>> 45337910
from typing import Any, Callable

from bot_core.alerts import emit_alert as _core_emit_alert
from bot_core.auto_trader.app import AutoTrader, RiskDecision

<<<<<<< HEAD
__all__ = ["AutoTrader", "RiskDecision", "emit_alert", "_emit_alert"]


def _resolve_emit_alert() -> Callable[..., None]:
    """Zwraca handler alertów preferując ten z pakietu ``KryptoLowca``."""

    package_name = __package__ or "KryptoLowca.auto_trader"
    package = modules.get(package_name)
    if package is None:
        try:
            package = import_module(package_name)
        except ModuleNotFoundError:
            package = None

    handler = getattr(package, "emit_alert", None) if package else None
    if callable(handler):
        return handler
    return _core_emit_alert


def emit_alert(*args: Any, **kwargs: Any) -> None:
    """Public delegat zachowujący historyczne API modułu."""

    handler = _resolve_emit_alert()
    handler(*args, **kwargs)


def _emit_alert(*args: Any, **kwargs: Any) -> None:
    """Alias wykorzystywany przez moduły pomocnicze wewnątrz pakietu."""

    emit_alert(*args, **kwargs)
=======
__all__ = ["AutoTrader", "RiskDecision", "_emit_alert"]


def _resolve_emit_alert() -> Callable[..., None]:
    module = import_module(__package__ or "KryptoLowca.auto_trader")
    handler: Callable[..., None] = getattr(module, "emit_alert", _core_emit_alert)
    return handler


def _emit_alert(*args: Any, **kwargs: Any) -> None:
    """Delegate alert emission to the package-level handler."""

    handler = _resolve_emit_alert()
    handler(*args, **kwargs)
>>>>>>> 45337910
<|MERGE_RESOLUTION|>--- conflicted
+++ resolved
@@ -2,48 +2,11 @@
 from __future__ import annotations
 
 from importlib import import_module
-<<<<<<< HEAD
-from sys import modules
-=======
->>>>>>> 45337910
 from typing import Any, Callable
 
 from bot_core.alerts import emit_alert as _core_emit_alert
 from bot_core.auto_trader.app import AutoTrader, RiskDecision
 
-<<<<<<< HEAD
-__all__ = ["AutoTrader", "RiskDecision", "emit_alert", "_emit_alert"]
-
-
-def _resolve_emit_alert() -> Callable[..., None]:
-    """Zwraca handler alertów preferując ten z pakietu ``KryptoLowca``."""
-
-    package_name = __package__ or "KryptoLowca.auto_trader"
-    package = modules.get(package_name)
-    if package is None:
-        try:
-            package = import_module(package_name)
-        except ModuleNotFoundError:
-            package = None
-
-    handler = getattr(package, "emit_alert", None) if package else None
-    if callable(handler):
-        return handler
-    return _core_emit_alert
-
-
-def emit_alert(*args: Any, **kwargs: Any) -> None:
-    """Public delegat zachowujący historyczne API modułu."""
-
-    handler = _resolve_emit_alert()
-    handler(*args, **kwargs)
-
-
-def _emit_alert(*args: Any, **kwargs: Any) -> None:
-    """Alias wykorzystywany przez moduły pomocnicze wewnątrz pakietu."""
-
-    emit_alert(*args, **kwargs)
-=======
 __all__ = ["AutoTrader", "RiskDecision", "_emit_alert"]
 
 
@@ -57,5 +20,4 @@
     """Delegate alert emission to the package-level handler."""
 
     handler = _resolve_emit_alert()
-    handler(*args, **kwargs)
->>>>>>> 45337910
+    handler(*args, **kwargs)