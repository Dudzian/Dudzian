--- conflicted
+++ resolved
@@ -11,11 +11,11 @@
 
 sys.path.insert(0, str(Path(__file__).resolve().parents[1]))
 
-<<<<<<< HEAD
-from KryptoLowca.managers.config_manager import ConfigManager
-=======
-from managers.config_manager import ConfigManager
->>>>>>> c9d2ec19
+# Odporny import ConfigManager: najpierw przestrzeń nazw KryptoLowca, potem lokalnie
+try:  # pragma: no cover
+    from KryptoLowca.managers.config_manager import ConfigManager  # type: ignore
+except Exception:  # pragma: no cover
+    from managers.config_manager import ConfigManager
 
 
 @pytest.fixture()
