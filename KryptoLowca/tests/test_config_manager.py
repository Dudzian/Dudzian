# tests/test_config_manager.py
# -*- coding: utf-8 -*-
"""Testy walidacji presetów w :mod:`managers.config_manager`."""

from __future__ import annotations

import sys
from pathlib import Path

import pytest

sys.path.insert(0, str(Path(__file__).resolve().parents[1]))

# Odporny import ConfigManager: najpierw przestrzeń nazw KryptoLowca, potem lokalnie
try:  # pragma: no cover
    from KryptoLowca.managers.config_manager import ConfigManager  # type: ignore
except Exception:  # pragma: no cover
    from managers.config_manager import ConfigManager


@pytest.fixture()
def sample_preset() -> dict:
    return {
        "network": "Testnet",
        "mode": "Spot",
        "timeframe": "5m",
        "fraction": 0.25,
        "ai": {
            "enable": True,
            "seq_len": 256,
            "epochs": 20,
            "batch": 64,
            "retrain_min": 30,
            "train_window": 720,
            "valid_window": 120,
            "ai_threshold_bps": 4.5,
            "train_all": False,
        },
        "risk": {
            "max_daily_loss_pct": 0.02,
            "soft_halt_losses": 2,
            "trade_cooldown_on_error": 60,
            "risk_per_trade": 0.005,
            "portfolio_risk": 0.3,
            "one_trade_per_bar": True,
            "cooldown_s": 15,
            "min_move_pct": 0.01,
        },
        "dca_trailing": {
            "use_trailing": True,
            "atr_period": 14,
            "trail_atr_mult": 2.5,
            "take_atr_mult": 3.5,
            "dca_enabled": True,
            "dca_max_adds": 2,
            "dca_step_atr": 1.5,
        },
        "slippage": {"use_orderbook_vwap": True, "fallback_bps": 6.0},
        "advanced": {
            "rsi_period": 14,
            "ema_fast": 12,
            "ema_slow": 26,
            "atr_period": 14,
            "rsi_buy": 30.0,
            "rsi_sell": 70.0,
        },
        "paper": {"capital": 15_000.0},
        "selected_symbols": ["btc/usdt", "eth/usdt", "btc/usdt"],
    }


@pytest.fixture()
def cfg(tmp_path: Path) -> ConfigManager:
    return ConfigManager(tmp_path)


def test_save_and_load_roundtrip(cfg: ConfigManager, sample_preset: dict) -> None:
    path = cfg.save_preset("demo", sample_preset)
    assert path.exists()

    loaded = cfg.load_preset("demo")
    assert loaded["network"] == "Testnet"
    assert loaded["mode"] == "Spot"
    assert loaded["timeframe"] == "5m"
    assert loaded["fraction"] == pytest.approx(0.25)
    # symbole oczyszczone i bez duplikatów
    assert loaded["selected_symbols"] == ["BTC/USDT", "ETH/USDT"]
    # sekcje dodatkowe obecne
    assert loaded["ai"]["epochs"] == 20
<<<<<<< HEAD
    assert loaded["risk"]["risk_per_trade"] == pytest.approx(0.005)
=======
    assert loaded["risk"]["risk_per_trade"] == pytest.approx(0.02)
>>>>>>> f9f933b5
    assert loaded["version"] == ConfigManager.current_version()


def test_invalid_fraction_rejected(cfg: ConfigManager, sample_preset: dict) -> None:
    sample_preset["fraction"] = 1.5
    with pytest.raises(ValueError):
        cfg.save_preset("bad_fraction", sample_preset)


def test_defaults_and_normalisation(cfg: ConfigManager) -> None:
    minimal = {"selected_symbols": [" sol/usdt ", "ada/usdt"], "fraction": 0.0}
    preset = cfg.validate_preset(minimal)

    assert preset.network == "Testnet"
    assert preset.mode == "Spot"
    assert preset.timeframe == "1m"
    assert preset.selected_symbols == ["SOL/USDT", "ADA/USDT"]
    assert preset.fraction == pytest.approx(0.0)
    data = preset.to_dict()
    assert "ai" in data and "risk" in data
    assert preset.version == ConfigManager.current_version()


def test_demo_requirement_blocks_live(cfg: ConfigManager, sample_preset: dict) -> None:
    sample_preset["network"] = "Live"
    with pytest.raises(ValueError):
        cfg.save_preset("live", sample_preset)

    cfg.require_demo_mode(False)
    path = cfg.save_preset("live_allowed", sample_preset)
    assert path.exists()


def test_create_preset_with_audit(cfg: ConfigManager, sample_preset: dict) -> None:
    cfg.save_preset("base", sample_preset)
    audit = cfg.create_preset(
        "custom",
        base="base",
<<<<<<< HEAD
        overrides={"fraction": 0.2, "risk": {"trade_cooldown_on_error": 10}},
    )
    assert audit["preset"]["network"] == "Testnet"
    assert audit["warnings"], "Niski cooldown powinien generować ostrzeżenie"
    assert audit["risk_state"] == "warn"
=======
        overrides={"fraction": 0.3, "risk": {"max_daily_loss_pct": 0.25}},
    )
    assert audit["preset"]["network"] == "Testnet"
    assert audit["warnings"], "Zbyt wysoka dzienna strata powinna zostać oznaczona"
>>>>>>> f9f933b5
    assert "path" in audit and Path(audit["path"]).exists()
    assert audit["version"] == ConfigManager.current_version()
    assert audit["preset"]["version"] == ConfigManager.current_version()


def test_preset_wizard_profiles(cfg: ConfigManager, sample_preset: dict) -> None:
    cfg.save_preset("base", sample_preset)
<<<<<<< HEAD
    wizard = cfg.preset_wizard().from_template("base").with_risk_profile("aggressive").with_symbols([
        "btc/usdt",
        "ada/usdt",
    ])
    audit = wizard.build("aggressive_profile")

    assert audit["preset"]["selected_symbols"] == ["BTC/USDT", "ADA/USDT"]
    assert audit["preset"]["fraction"] == pytest.approx(0.24)
=======
    wizard = (
        cfg.preset_wizard()
        .from_template("base")
        .with_risk_profile("aggressive")
        .with_symbols(["btc/usdt", "ada/usdt"])
    )
    audit = wizard.build("aggressive_profile")

    assert audit["preset"]["selected_symbols"] == ["BTC/USDT", "ADA/USDT"]
    assert audit["preset"]["fraction"] == pytest.approx(0.35)
>>>>>>> f9f933b5
    assert audit["is_demo"] is True
    assert audit["preset"]["version"] == ConfigManager.current_version()<|MERGE_RESOLUTION|>--- conflicted
+++ resolved
@@ -87,11 +87,7 @@
     assert loaded["selected_symbols"] == ["BTC/USDT", "ETH/USDT"]
     # sekcje dodatkowe obecne
     assert loaded["ai"]["epochs"] == 20
-<<<<<<< HEAD
     assert loaded["risk"]["risk_per_trade"] == pytest.approx(0.005)
-=======
-    assert loaded["risk"]["risk_per_trade"] == pytest.approx(0.02)
->>>>>>> f9f933b5
     assert loaded["version"] == ConfigManager.current_version()
 
 
@@ -130,18 +126,10 @@
     audit = cfg.create_preset(
         "custom",
         base="base",
-<<<<<<< HEAD
-        overrides={"fraction": 0.2, "risk": {"trade_cooldown_on_error": 10}},
-    )
-    assert audit["preset"]["network"] == "Testnet"
-    assert audit["warnings"], "Niski cooldown powinien generować ostrzeżenie"
-    assert audit["risk_state"] == "warn"
-=======
         overrides={"fraction": 0.3, "risk": {"max_daily_loss_pct": 0.25}},
     )
     assert audit["preset"]["network"] == "Testnet"
     assert audit["warnings"], "Zbyt wysoka dzienna strata powinna zostać oznaczona"
->>>>>>> f9f933b5
     assert "path" in audit and Path(audit["path"]).exists()
     assert audit["version"] == ConfigManager.current_version()
     assert audit["preset"]["version"] == ConfigManager.current_version()
@@ -149,16 +137,6 @@
 
 def test_preset_wizard_profiles(cfg: ConfigManager, sample_preset: dict) -> None:
     cfg.save_preset("base", sample_preset)
-<<<<<<< HEAD
-    wizard = cfg.preset_wizard().from_template("base").with_risk_profile("aggressive").with_symbols([
-        "btc/usdt",
-        "ada/usdt",
-    ])
-    audit = wizard.build("aggressive_profile")
-
-    assert audit["preset"]["selected_symbols"] == ["BTC/USDT", "ADA/USDT"]
-    assert audit["preset"]["fraction"] == pytest.approx(0.24)
-=======
     wizard = (
         cfg.preset_wizard()
         .from_template("base")
@@ -169,6 +147,5 @@
 
     assert audit["preset"]["selected_symbols"] == ["BTC/USDT", "ADA/USDT"]
     assert audit["preset"]["fraction"] == pytest.approx(0.35)
->>>>>>> f9f933b5
     assert audit["is_demo"] is True
     assert audit["preset"]["version"] == ConfigManager.current_version()