--- conflicted
+++ resolved
@@ -10,10 +10,7 @@
 
 import pytest
 
-<<<<<<< HEAD
 from KryptoLowca.alerts import AlertSeverity, get_alert_dispatcher
-=======
->>>>>>> f9f933b5
 from KryptoLowca.managers.security_manager import SecurityError, SecurityManager
 
 
@@ -46,7 +43,7 @@
 
 
 def test_missing_key_file(security_manager: SecurityManager) -> None:
-    with pytest.raises(SecurityError, match="Key file .* not found"):
+    with pytest.raises(SecurityError, match=r"Key file .* not found"):
         security_manager.load_encrypted_keys("password123")
 
 
@@ -80,13 +77,15 @@
     assert loaded == keys
     actions = [action for action, _ in events]
     assert "encrypt_keys" in actions
-<<<<<<< HEAD
     assert "decrypt_keys" in actions
+
+    # Verify masking in audit metadata (nothing sensitive in clear text)
     encrypt_payload = next(payload for action, payload in events if action == "encrypt_keys")
     assert encrypt_payload["status"] == "success"
     masked_key = encrypt_payload["metadata"]["keys"]["testnet"]["key"]
     assert masked_key != keys["testnet"]["key"]
     assert "***" in masked_key
+
     decrypt_payload = next(payload for action, payload in events if action == "decrypt_keys")
     assert decrypt_payload["status"] == "success"
     masked_secret = decrypt_payload["metadata"]["keys"]["live"]["secret"]
@@ -110,7 +109,5 @@
             security_manager.load_encrypted_keys("wrong-pass")
     finally:
         dispatcher.unregister(token)
-    assert any(event.severity == AlertSeverity.CRITICAL for event in received)
-=======
-    assert "decrypt_keys" in actions
->>>>>>> f9f933b5
+
+    assert any(getattr(event, "severity", None) == AlertSeverity.CRITICAL for event in received)