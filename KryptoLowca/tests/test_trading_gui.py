--- conflicted
+++ resolved
@@ -255,7 +255,6 @@
     await app._run_backtest()
 
 
-<<<<<<< HEAD
 def _write_core_config(
     path: Path,
     *,
@@ -264,9 +263,6 @@
     hard_drawdown: float,
     stop_loss: float = 1.5,
 ) -> None:
-=======
-def _write_core_config(path: Path, *, max_daily_loss: float, max_position: float, hard_drawdown: float) -> None:
->>>>>>> b589e025
     path.write_text(
         dedent(
             f"""
@@ -276,11 +272,7 @@
                 max_position_pct: {max_position}
                 target_volatility: 0.1
                 max_leverage: 3.0
-<<<<<<< HEAD
                 stop_loss_atr_multiple: {stop_loss}
-=======
-                stop_loss_atr_multiple: 1.5
->>>>>>> b589e025
                 max_open_positions: 5
                 hard_drawdown_pct: {hard_drawdown}
             environments:
@@ -302,11 +294,7 @@
 @pytest.mark.asyncio
 async def test_reload_risk_manager_settings_updates_gui(app, tmp_path):
     core_path = tmp_path / "core.yaml"
-<<<<<<< HEAD
     _write_core_config(core_path, max_daily_loss=0.02, max_position=0.05, hard_drawdown=0.08, stop_loss=1.5)
-=======
-    _write_core_config(core_path, max_daily_loss=0.02, max_position=0.05, hard_drawdown=0.08)
->>>>>>> b589e025
 
     app.core_config_path = core_path
     app.core_environment = "paper_env"
@@ -320,25 +308,16 @@
     assert app.risk_per_trade.get() == pytest.approx(0.05)
     assert app.portfolio_risk.get() == pytest.approx(0.08)
     assert app.risk_profile_var.get() == "balanced"
-<<<<<<< HEAD
     assert app.trail_atr_mult_var.get() == pytest.approx(1.5)
     assert app.risk_mgr is not old_mgr
 
     _write_core_config(core_path, max_daily_loss=0.03, max_position=0.07, hard_drawdown=0.1, stop_loss=2.25)
-=======
-    assert app.risk_mgr is not old_mgr
-
-    _write_core_config(core_path, max_daily_loss=0.03, max_position=0.07, hard_drawdown=0.1)
->>>>>>> b589e025
 
     profile_name2, settings2, _ = app.reload_risk_manager_settings()
     assert profile_name2 == "balanced"
     assert settings2["max_daily_loss_pct"] == pytest.approx(0.03)
     assert app.max_daily_loss_pct == pytest.approx(0.03)
-<<<<<<< HEAD
     assert app.trail_atr_mult_var.get() == pytest.approx(2.25)
-=======
->>>>>>> b589e025
 
 
 def test_sync_positions_from_service_spot(tmp_path, monkeypatch):
