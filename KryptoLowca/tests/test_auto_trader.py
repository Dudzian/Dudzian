--- conflicted
+++ resolved
@@ -1,16 +1,13 @@
 """Tests for safety guards in AutoTrader."""
 from __future__ import annotations
 
-<<<<<<< HEAD
-=======
 import asyncio
 import ast
->>>>>>> bce70db7
 import sys
+import time
+import threading
+from dataclasses import asdict
 from pathlib import Path
-import threading
-import time
-from dataclasses import asdict
 from types import MethodType
 from typing import Any, Callable, Dict, List, Tuple
 
@@ -22,12 +19,7 @@
 if str(PROJECT_ROOT) not in sys.path:
     sys.path.insert(0, str(PROJECT_ROOT))
 
-<<<<<<< HEAD
-from KryptoLowca.alerts import get_alert_dispatcher
-from KryptoLowca.auto_trader import AutoTrader
-=======
 from KryptoLowca.auto_trader import AutoTrader, RiskDecision
->>>>>>> bce70db7
 from KryptoLowca.config_manager import StrategyConfig
 from KryptoLowca.risk_management import RiskManagement
 
@@ -68,7 +60,7 @@
     def __init__(self) -> None:
         self.records: List[Dict[str, Any]] = []
         self.risk_audits: List[Dict[str, Any]] = []
-        self.sync = self
+        self.sync = self  # AutoTrader spodziewa się obiektu z .sync
 
     def log_performance_metric(self, payload: Dict[str, Any]) -> int:
         self.records.append(payload)
@@ -77,35 +69,6 @@
     def log_risk_audit(self, payload: Dict[str, Any]) -> int:
         self.risk_audits.append(payload)
         return len(self.risk_audits)
-
-
-class DummyRiskManager:
-    def __init__(self, fraction: float = 0.05) -> None:
-        self.fraction = fraction
-        self.calls = 0
-
-    def calculate_position_size(
-        self,
-        symbol: str,
-        signal: Any,
-        market_data: Any,
-        portfolio: Dict[str, Any],
-        return_details: bool = False,
-    ) -> Any:
-        self.calls += 1
-        if return_details:
-            return self.fraction, {"recommended_size": self.fraction, "reasoning": "ok"}
-        return self.fraction
-
-
-class DummyCfg:
-    def __init__(self, strategy: StrategyConfig | Dict[str, Any] | None = None) -> None:
-        self._strategy = strategy
-
-    def load_strategy_config(self) -> StrategyConfig | Dict[str, Any]:
-        if self._strategy is None:
-            return StrategyConfig()
-        return self._strategy
 
 
 class DummyRiskManager:
@@ -197,7 +160,6 @@
         trader = AutoTrader(emitter, gui, lambda: "BTC/USDT", auto_trade_interval_s=0.01)
         trader.enable_auto_trade = True
         return trader
-
     return factory
 
 
@@ -281,8 +243,6 @@
         return pd.Series([self._value] * len(df), index=df.index)
 
 
-<<<<<<< HEAD
-=======
 def _convert_portfolio(portfolio_ctx: Dict[str, Any], fallback_price: float) -> Dict[str, Dict[str, float]]:
     converted: Dict[str, Dict[str, float]] = {}
     if not isinstance(portfolio_ctx, dict):
@@ -311,7 +271,6 @@
     return converted
 
 
->>>>>>> bce70db7
 def test_risk_manager_blocks_trade_on_zero_fraction(
     demo_autotrader: Callable[[DummyGUI], AutoTrader]
 ) -> None:
@@ -322,73 +281,14 @@
 
     assert gui.executed == []
     assert risk_mgr.calls > 0
-    risk_events = [payload for kind, event, payload in trader.emitter.logs if kind == "event" and event == "risk_guard_event"]
+    risk_events = [
+        payload
+        for kind, event, payload in trader.emitter.logs
+        if kind == "event" and event == "risk_guard_event"
+    ]
     assert any("risk_fraction_zero" in payload for payload in risk_events)
-<<<<<<< HEAD
     assert gui.db.risk_audits, "Powinien zostać zapisany audyt ryzyka"
     assert any(entry["reason"] == "risk_fraction_zero" for entry in gui.db.risk_audits)
-
-
-def test_risk_audit_contains_limit_events(demo_autotrader: Callable[[DummyGUI], AutoTrader]) -> None:
-    risk_mgr = DummyRiskManager(fraction=0.5)
-    gui = DummyGUI(demo=True, allow_live=True, ai=SignalAI(0.02), risk_mgr=risk_mgr)
-    trader = demo_autotrader(gui)
-    _run_loop(trader, duration=0.2)
-
-    assert gui.db.risk_audits, "Audyt ryzyka powinien być zarejestrowany"
-    limit_event_found = False
-    engine_keys_present = False
-    for audit in gui.db.risk_audits:
-        details = audit.get("details") or {}
-        limit_events = details.get("limit_events") or []
-        if any(evt.get("type") == "trade_risk_pct" for evt in limit_events):
-            limit_event_found = True
-            engine = details.get("risk_engine") or {}
-            engine_keys_present = "recommended_size" in engine
-            break
-    assert limit_event_found, "Powinien istnieć wpis z limit_events"
-    assert engine_keys_present, "Detal risk_engine powinien zawierać recommended_size"
-
-
-def test_risk_audit_emits_alert_and_cooldown(
-    demo_autotrader: Callable[[DummyGUI], AutoTrader]
-) -> None:
-    dispatcher = get_alert_dispatcher()
-    dispatcher.clear()
-    events: List[Any] = []
-
-    def _listener(event):
-        events.append(event)
-
-    token = dispatcher.register(_listener, name="risk-alert-test")
-    try:
-        risk_mgr = DummyRiskManager(fraction=0.5)
-        gui = DummyGUI(demo=True, allow_live=True, ai=SignalAI(0.02), risk_mgr=risk_mgr)
-        trader = demo_autotrader(gui)
-        _run_loop(trader, duration=0.2)
-    finally:
-        dispatcher.unregister(token)
-
-    assert gui.db.risk_audits, "Powinien powstać wpis audytu"
-    assert any(event.source == "risk_guard" for event in events), "Powinien zostać wysłany alert risk_guard"
-    cooldown_values = [event.context.get("cooldown_until") for event in events if event.source == "risk_guard"]
-    assert any(value for value in cooldown_values), "Alert powinien zawierać informację o cooldown"
-    cooldown_details = [
-        (audit.get("details") or {})
-        for audit in gui.db.risk_audits
-        if (audit.get("details") or {}).get("cooldown_until")
-    ]
-    assert cooldown_details, "Audyt powinien zawierać cooldown"
-
-
-def test_compliance_flags_block_live_mode(demo_autotrader: Callable[[DummyGUI], AutoTrader]) -> None:
-    gui = DummyGUI(demo=False, allow_live=True)
-    trader = demo_autotrader(gui)
-    custom_cfg = StrategyConfig(
-        preset="CUSTOM",
-        mode="live",
-        max_leverage=1.0,
-=======
 
 
 def test_real_risk_management_integration_handles_reduce_only(
@@ -464,71 +364,15 @@
     assert decision.details["risk_adjusted_size"] == pytest.approx(expected_sizing.risk_adjusted_size, rel=1e-6)
     assert decision.mode == "demo"
 
+    # wymuś naruszenie dźwigni -> reduce-only
     tight_cfg = StrategyConfig(
         preset="SAFE",
         mode="demo",
         max_leverage=0.05,
->>>>>>> bce70db7
         max_position_notional_pct=0.02,
         trade_risk_pct=0.01,
         default_sl=0.02,
         default_tp=0.04,
-<<<<<<< HEAD
-        violation_cooldown_s=120,
-        reduce_only_after_violation=True,
-        compliance_confirmed=False,
-        api_keys_configured=False,
-        acknowledged_risk_disclaimer=False,
-    )
-    trader._strategy_config = custom_cfg
-    trader._strategy_override = True
-
-    decision = trader._evaluate_risk(
-        "BTC/USDT",
-        "BUY",
-        100.0,
-        {"strength": 0.6, "confidence": 0.7},
-        None,
-    )
-
-    assert decision.should_trade is False
-    assert decision.reason == "compliance_requirements_not_met"
-    assert "missing" in decision.details
-
-
-def test_position_sizing_with_real_risk_management(
-    demo_autotrader: Callable[[DummyGUI], AutoTrader]
-) -> None:
-    gui = DummyGUI(demo=True, allow_live=True, ai=SignalAI(0.05))
-    gui.risk_mgr = RiskManagement({"max_risk_per_trade": 0.03, "max_portfolio_risk": 0.2})
-    trader = demo_autotrader(gui)
-
-    base = 100.0
-    closes = [base + i * 0.5 for i in range(200)]
-    df = pd.DataFrame(
-        {
-            "open": [c * 0.999 for c in closes],
-            "high": [c * 1.001 for c in closes],
-            "low": [c * 0.998 for c in closes],
-            "close": closes,
-            "volume": [100 + i for i in range(200)],
-        }
-    )
-
-    decision = trader._evaluate_risk(
-        "BTC/USDT",
-        "BUY",
-        float(df["close"].iloc[-1]),
-        {"strength": 0.7, "confidence": 0.6},
-        df,
-    )
-
-    assert decision.should_trade is True
-    assert "risk_engine" in decision.details
-    engine = decision.details["risk_engine"]
-    assert engine["recommended_size"] >= 0.0
-    assert decision.fraction <= decision.details["strategy_trade_risk_pct"]
-=======
         violation_cooldown_s=60,
         reduce_only_after_violation=True,
     ).validate()
@@ -713,5 +557,4 @@
     assert last_event["details"]["recommended_size"] == pytest.approx(
         decision.details["recommended_size"],
         rel=1e-9,
-    )
->>>>>>> bce70db7
+    )