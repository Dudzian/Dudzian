"""Tests for safety guards in AutoTrader."""
from __future__ import annotations

import sys
from pathlib import Path
import threading
import time
from dataclasses import asdict
from types import MethodType
from typing import Any, Callable, Dict, List, Tuple

import pandas as pd
import pytest

# Ensure repository root is available on sys.path when running the test as a script
PROJECT_ROOT = Path(__file__).resolve().parents[2]
if str(PROJECT_ROOT) not in sys.path:
    sys.path.insert(0, str(PROJECT_ROOT))

from KryptoLowca.auto_trader import AutoTrader
from KryptoLowca.config_manager import StrategyConfig
<<<<<<< HEAD
=======
from KryptoLowca.risk_management import RiskManagement
>>>>>>> af06618a


class DummyEmitter:
    def __init__(self) -> None:
        self.logs: List[Tuple[str, str, str]] = []

    def on(self, *_, **__) -> None:  # pragma: no cover - interface placeholder
        return None

    def off(self, *_, **__) -> None:  # pragma: no cover - interface placeholder
        return None

    def emit(self, event: str, **payload: Any) -> None:
        self.logs.append(("event", event, str(payload)))

    def log(self, message: str, level: str = "INFO", component: str | None = None) -> None:
        self.logs.append(("log", level, message))


class DummyVar:
    def __init__(self, value: str) -> None:
        self._value = value

    def get(self) -> str:
        return self._value


class NoSignalAI:
    ai_threshold_bps = 5.0

    def predict_series(self, *_, **__) -> None:
        return None


class DummyDB:
    def __init__(self) -> None:
        self.records: List[Dict[str, Any]] = []
        self.sync = self

    def log_performance_metric(self, payload: Dict[str, Any]) -> int:
        self.records.append(payload)
        return len(self.records)


class DummyRiskManager:
    def __init__(self, fraction: float = 0.05) -> None:
        self.fraction = fraction
        self.calls = 0

    def calculate_position_size(
        self,
        symbol: str,
        signal: Any,
        market_data: Any,
        portfolio: Dict[str, Any],
        return_details: bool = False,
    ) -> Any:
        self.calls += 1
        if return_details:
            return self.fraction, {"recommended_size": self.fraction, "reasoning": "ok"}
        return self.fraction


class DummyCfg:
    def __init__(self, strategy: StrategyConfig | Dict[str, Any] | None = None) -> None:
        self._strategy = strategy

    def load_strategy_config(self) -> StrategyConfig | Dict[str, Any]:
        if self._strategy is None:
            return StrategyConfig()
        return self._strategy


class DummyGUI:
    def __init__(
        self,
        demo: bool,
        allow_live: bool,
        *,
        ai: Any | None = None,
        risk_mgr: DummyRiskManager | None = None,
        strategy: StrategyConfig | Dict[str, Any] | None = None,
        paper_balance: float = 10_000.0,
    ) -> None:
        self.timeframe_var = DummyVar("1m")
        self.network_var = DummyVar("Testnet" if demo else "Live")
        self.ai_mgr = ai or NoSignalAI()
        self.ex_mgr = self
        self._demo = demo
        self._allow_live = allow_live
        self.executed: List[Tuple[str, str, float]] = []
        self.db = DummyDB()
        self.paper_balance = paper_balance
        self._open_positions: Dict[str, Dict[str, Any]] = {}
        self.risk_mgr = risk_mgr or DummyRiskManager()
        self.cfg = DummyCfg(strategy)

    def is_demo_mode_active(self) -> bool:
        return self._demo

    def is_live_trading_allowed(self) -> bool:
        return self._allow_live

    def _bridge_execute_trade(self, symbol: str, side: str, price: float) -> None:
        self.executed.append((symbol, side, price))

    # Exchange-like API -------------------------------------------------
    def fetch_ticker(self, symbol: str) -> Dict[str, float]:
        return {"last": 100.0}

    def fetch_ohlcv(self, symbol: str, timeframe: str = "1m", limit: int = 20) -> List[List[float]]:
        base_ts = int(time.time() * 1000) - limit * 60_000
        data: List[List[float]] = []
        price = 100.0
        for i in range(limit):
            ts = base_ts + i * 60_000
            open_ = price
            high = open_ * 1.001
            low = open_ * 0.999
            close = open_ * 1.0005
            volume = 10.0 + i
<<<<<<< HEAD
            data.append([ts, open_, high, low, close, volume])
=======
            data.append([ts, open_, high_, low, close, volume])
>>>>>>> af06618a
            price = close
        return data


@pytest.fixture()
def demo_autotrader() -> Callable[[DummyGUI], AutoTrader]:
    def factory(gui: DummyGUI) -> AutoTrader:
        emitter = DummyEmitter()
        trader = AutoTrader(emitter, gui, lambda: "BTC/USDT", auto_trade_interval_s=0.01)
        trader.enable_auto_trade = True
        return trader

    return factory


def _run_loop(trader: AutoTrader, duration: float = 0.1) -> None:
    worker = threading.Thread(target=trader._auto_trade_loop, daemon=True)
    worker.start()
    time.sleep(duration)
    trader._stop.set()
    worker.join(timeout=1.0)
    trader.stop()


def test_no_fallback_trade_without_signal(demo_autotrader: Callable[[DummyGUI], AutoTrader]) -> None:
    gui = DummyGUI(demo=True, allow_live=True)
    trader = demo_autotrader(gui)
    _run_loop(trader)
    assert gui.executed == []
    assert any("no valid model signal" in msg for kind, _, msg in trader.emitter.logs if kind == "log")


def test_live_trading_blocked_without_confirmation(demo_autotrader: Callable[[DummyGUI], AutoTrader]) -> None:
    gui = DummyGUI(demo=False, allow_live=False)
    trader = demo_autotrader(gui)
    _run_loop(trader)
    assert gui.executed == []
    assert any(
        "live trading requires explicit confirmation" in msg
        for kind, _, msg in trader.emitter.logs
        if kind == "log"
    )


def test_metrics_persisted_on_trade_close(demo_autotrader: Callable[[DummyGUI], AutoTrader]) -> None:
    gui = DummyGUI(demo=True, allow_live=True)
    trader = demo_autotrader(gui)
    trader._on_trade_closed("BTC/USDT", "BUY", 100.0, 110.0, 5.0, time.time())
    metrics = gui.db.records
    assert metrics, "Brak zapisanych metryk po zamknięciu transakcji"
    names = {entry["metric"] for entry in metrics}
    assert "auto_trader_expectancy" in names
    assert any(entry["symbol"] == "BTC/USDT" for entry in metrics)


class SignalAI:
    def __init__(self, value: float = 0.02) -> None:
        self.ai_threshold_bps = 5.0
        self._value = value

    def predict_series(self, df: pd.DataFrame | None = None, **_: Any) -> pd.Series:
        if df is None or df.empty:
            return pd.Series([self._value])
        return pd.Series([self._value] * len(df), index=df.index)


<<<<<<< HEAD
=======
def _convert_portfolio(portfolio_ctx: Dict[str, Any], fallback_price: float) -> Dict[str, Dict[str, float]]:
    converted: Dict[str, Dict[str, float]] = {}
    if not isinstance(portfolio_ctx, dict):
        return converted
    raw_positions = portfolio_ctx.get("positions", {})
    if not isinstance(raw_positions, dict):
        return converted
    for sym, pos in raw_positions.items():
        if not isinstance(pos, dict):
            continue
        try:
            qty = abs(float(pos.get("qty", 0.0) or 0.0))
        except Exception:
            qty = 0.0
        try:
            entry = float(pos.get("entry") or pos.get("price") or fallback_price)
        except Exception:
            entry = fallback_price
        notional = abs(float(pos.get("notional", qty * entry))) if entry or qty else 0.0
        size = qty if entry <= 0 else (notional / entry if entry else qty)
        converted[sym] = {
            "size": size,
            "volatility": float(pos.get("volatility", 0.2)),
            "entry_price": entry,
        }
    return converted


>>>>>>> af06618a
def test_risk_manager_blocks_trade_on_zero_fraction(
    demo_autotrader: Callable[[DummyGUI], AutoTrader]
) -> None:
    risk_mgr = DummyRiskManager(fraction=0.0)
    gui = DummyGUI(demo=True, allow_live=True, ai=SignalAI(0.02), risk_mgr=risk_mgr)
    trader = demo_autotrader(gui)
    _run_loop(trader, duration=0.2)

    assert gui.executed == []
    assert risk_mgr.calls > 0
    risk_events = [payload for kind, event, payload in trader.emitter.logs if kind == "event" and event == "risk_guard_event"]
<<<<<<< HEAD
    assert any("risk_fraction_zero" in payload for payload in risk_events)
=======
    assert any("risk_fraction_zero" in payload for payload in risk_events)


def test_real_risk_management_integration_handles_reduce_only(
    demo_autotrader: Callable[[DummyGUI], AutoTrader]
) -> None:
    risk_engine = RiskManagement(
        {
            "max_risk_per_trade": 0.015,
            "max_portfolio_risk": 0.2,
            "max_positions": 5,
        }
    )
    original_calc = RiskManagement.calculate_position_size

    def adapted_calculate_position_size(
        self: RiskManagement,
        *,
        symbol: str,
        signal: Dict[str, Any],
        market_data: Any,
        portfolio: Dict[str, Any],
        return_details: bool = False,
    ) -> Any:
        market_df = market_data if isinstance(market_data, pd.DataFrame) else pd.DataFrame(market_data)
        fallback_price = float(market_df["close"].iloc[-1]) if "close" in market_df and not market_df.empty else 0.0
        converted_portfolio = _convert_portfolio(portfolio, fallback_price)
        sizing = original_calc(self, symbol, signal, market_df, converted_portfolio)
        detail_payload = asdict(sizing)
        detail_payload["engine"] = "RiskManagement"
        if return_details:
            return sizing.recommended_size, detail_payload
        return sizing.recommended_size

    risk_engine.calculate_position_size = MethodType(adapted_calculate_position_size, risk_engine)

    gui = DummyGUI(demo=True, allow_live=True, ai=SignalAI(0.03), risk_mgr=risk_engine)
    trader = demo_autotrader(gui)

    periods = 120
    index = pd.date_range("2024-01-01", periods=periods, freq="min")
    steps = pd.Series(range(periods), dtype=float, index=index)
    close = 100.0 + 0.05 * steps
    market_df = pd.DataFrame(
        {
            "open": close - 0.02,
            "high": close + 0.04,
            "low": close - 0.06,
            "close": close,
            "volume": 100 + steps * 0.5,
        },
        index=index,
    )

    symbol = "BTC/USDT"
    risk_engine.historical_returns[symbol] = market_df["close"].pct_change().dropna()
    price = float(market_df["close"].iloc[-1])
    signal_payload = AutoTrader._build_signal_payload(symbol, "BUY", 0.03)

    portfolio_ctx = trader._build_portfolio_context(symbol, price)
    expected_sizing = original_calc(
        risk_engine,
        symbol,
        signal_payload,
        market_df,
        _convert_portfolio(portfolio_ctx, price),
    )

    decision = trader._evaluate_risk(symbol, "BUY", price, signal_payload, market_df)

    assert decision.should_trade is True
    assert decision.fraction == pytest.approx(expected_sizing.recommended_size, rel=1e-6)
    assert decision.details["engine"] == "RiskManagement"
    assert decision.details["risk_adjusted_size"] == pytest.approx(expected_sizing.risk_adjusted_size, rel=1e-6)
    assert decision.mode == "demo"

    tight_cfg = StrategyConfig(
        preset="SAFE",
        mode="demo",
        max_leverage=0.05,
        max_position_notional_pct=0.02,
        trade_risk_pct=0.01,
        default_sl=0.02,
        default_tp=0.04,
        violation_cooldown_s=60,
        reduce_only_after_violation=True,
    ).validate()
    trader._update_strategy_config(tight_cfg)

    gui.paper_balance = 100.0
    gui._open_positions[symbol] = {"qty": 5.0, "entry": price, "side": "LONG"}

    violation_decision = trader._evaluate_risk(symbol, "BUY", price, signal_payload, market_df)

    assert violation_decision.should_trade is False
    assert violation_decision.reason == "max_leverage_exceeded"
    assert any(
        event.get("type") == "max_leverage"
        for event in violation_decision.details.get("limit_events", [])
    )
    ro_until = trader._reduce_only_until.get(symbol, 0.0)
    assert ro_until > time.time()

    reduce_only_decision = trader._evaluate_risk(symbol, "BUY", price, signal_payload, market_df)

    assert reduce_only_decision.should_trade is False
    assert reduce_only_decision.reason == "reduce_only_active"
>>>>>>> af06618a
<|MERGE_RESOLUTION|>--- conflicted
+++ resolved
@@ -19,10 +19,7 @@
 
 from KryptoLowca.auto_trader import AutoTrader
 from KryptoLowca.config_manager import StrategyConfig
-<<<<<<< HEAD
-=======
 from KryptoLowca.risk_management import RiskManagement
->>>>>>> af06618a
 
 
 class DummyEmitter:
@@ -144,11 +141,7 @@
             low = open_ * 0.999
             close = open_ * 1.0005
             volume = 10.0 + i
-<<<<<<< HEAD
             data.append([ts, open_, high, low, close, volume])
-=======
-            data.append([ts, open_, high_, low, close, volume])
->>>>>>> af06618a
             price = close
         return data
 
@@ -215,8 +208,6 @@
         return pd.Series([self._value] * len(df), index=df.index)
 
 
-<<<<<<< HEAD
-=======
 def _convert_portfolio(portfolio_ctx: Dict[str, Any], fallback_price: float) -> Dict[str, Dict[str, float]]:
     converted: Dict[str, Dict[str, float]] = {}
     if not isinstance(portfolio_ctx, dict):
@@ -245,7 +236,6 @@
     return converted
 
 
->>>>>>> af06618a
 def test_risk_manager_blocks_trade_on_zero_fraction(
     demo_autotrader: Callable[[DummyGUI], AutoTrader]
 ) -> None:
@@ -257,9 +247,6 @@
     assert gui.executed == []
     assert risk_mgr.calls > 0
     risk_events = [payload for kind, event, payload in trader.emitter.logs if kind == "event" and event == "risk_guard_event"]
-<<<<<<< HEAD
-    assert any("risk_fraction_zero" in payload for payload in risk_events)
-=======
     assert any("risk_fraction_zero" in payload for payload in risk_events)
 
 
@@ -366,5 +353,4 @@
     reduce_only_decision = trader._evaluate_risk(symbol, "BUY", price, signal_payload, market_df)
 
     assert reduce_only_decision.should_trade is False
-    assert reduce_only_decision.reason == "reduce_only_active"
->>>>>>> af06618a
+    assert reduce_only_decision.reason == "reduce_only_active"