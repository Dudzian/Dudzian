"""Integration tests for the service-based AutoTrader loop."""
from __future__ import annotations

import time
from dataclasses import dataclass
from datetime import datetime, timezone
from typing import Any, Callable, Dict, Iterable, List, Mapping, Optional, Tuple

import pytest

from KryptoLowca.auto_trader import AutoTrader
from KryptoLowca.backtest.simulation import BacktestFill
from KryptoLowca.config_manager import StrategyConfig
from KryptoLowca.core.services import ExecutionService, PaperTradingAdapter, RiskAssessment, SignalService
from KryptoLowca.core.services.data_provider import ExchangeDataProvider  # noqa: F401 - ensures module importable
from KryptoLowca.core.services.risk_service import RiskService
from KryptoLowca.strategies.base import BaseStrategy, StrategyContext, StrategyMetadata, StrategySignal
from KryptoLowca.strategies.base.registry import StrategyRegistry

# Opcjonalny import okna ważności backtestu — gdy brak, użyjemy sensownego domyślnego
try:  # pragma: no cover - tylko dla kompatybilności
    from KryptoLowca.config_manager import BACKTEST_VALIDITY_WINDOW_S  # type: ignore
except Exception:  # pragma: no cover
    BACKTEST_VALIDITY_WINDOW_S = 24 * 3600  # 24h fallback


class DummyEmitter:
    def __init__(self) -> None:
        self.logs: List[Tuple[str, str, str]] = []
        self.events: List[Tuple[str, Mapping[str, Any]]] = []

    def on(self, *_, **__) -> None:  # pragma: no cover - interface only
        return None

    def off(self, *_, **__) -> None:  # pragma: no cover - interface only
        return None

    def emit(self, event: str, **payload: Any) -> None:
        self.events.append((event, dict(payload)))

    def log(self, message: str, level: str = "INFO", component: Optional[str] = None) -> None:
        self.logs.append((level, component or "", message))


class DummyVar:
    def __init__(self, value: str) -> None:
        self._value = value

    def get(self) -> str:
        return self._value


class RecordingExecutionAdapter:
    def __init__(self) -> None:
        self.orders: List[Mapping[str, Any]] = []

    async def submit_order(self, *, symbol: str, side: str, size: float, **kwargs: Any) -> Mapping[str, Any]:
        payload = {"symbol": symbol, "side": side, "size": size, **kwargs}
        self.orders.append(payload)
        return {"status": "ok", **payload}


class StubDataProvider:
    def __init__(self, *, price: float = 100.0) -> None:
        self.price = float(price)
        self.ohlcv_calls: Dict[str, int] = {}

    async def get_ohlcv(self, symbol: str, timeframe: str, *, limit: int = 500) -> Mapping[str, Any]:
        self.ohlcv_calls[symbol] = self.ohlcv_calls.get(symbol, 0) + 1
        return {
            "symbol": symbol,
            "timeframe": timeframe,
            "limit": limit,
            "close": self.price,
            "candles": [[0, self.price, self.price, self.price, self.price, 1.0]],
        }

    async def get_ticker(self, symbol: str) -> Mapping[str, Any]:
        return {"symbol": symbol, "last": self.price}


class AcceptAllRiskService(RiskService):
    def __init__(self, *, size: float = 50.0) -> None:
        super().__init__()
        self.size = float(size)
        self.calls = 0

    def assess(self, signal: StrategySignal, context: StrategyContext, market_state: Mapping[str, float]) -> RiskAssessment:
        self.calls += 1
        return RiskAssessment(
            allow=True,
            reason="ok",
            size=self.size,
            stop_loss=signal.stop_loss,
            take_profit=signal.take_profit,
        )


class RejectingRiskService(RiskService):
    def __init__(self) -> None:
        super().__init__()
        self.calls = 0

    def assess(self, signal: StrategySignal, context: StrategyContext, market_state: Mapping[str, float]) -> RiskAssessment:
        self.calls += 1
        return RiskAssessment(allow=False, reason="blocked", size=0.0)


class DummyGUI:
    def __init__(self, *, paper_balance: float = 10_000.0) -> None:
        self.timeframe_var = DummyVar("1m")
        self.paper_balance = paper_balance
        self._open_positions: Dict[str, Dict[str, Any]] = {}
        self.network_var = DummyVar("demo")

    def get_portfolio_snapshot(self, symbol: str) -> Mapping[str, Any]:
        return {
            "portfolio_value": self.paper_balance,
            "position": 0.0,
            "symbol": symbol,
        }


@dataclass
class StrategyHarness:
    registry: StrategyRegistry
    signal_service: SignalService


@pytest.fixture
def strategy_harness() -> StrategyHarness:
    registry = StrategyRegistry()

    @registry.register
    class DummyStrategy(BaseStrategy):
        metadata = StrategyMetadata(
            name="DummyStrategy",
            description="Test strategy",
            timeframes=("1m", "5m"),
        )

        async def generate_signal(
            self,
            context: StrategyContext,
            market_payload: Mapping[str, Any],
        ) -> StrategySignal:
            return StrategySignal(
                symbol=context.symbol,
                action="BUY",
                confidence=0.9,
                size=50.0,
            )

    return StrategyHarness(registry=registry, signal_service=SignalService(strategy_registry=registry))


def _configured_trader(
    *,
    symbol_source: Callable[[], Iterable[Tuple[str, str]] | Iterable[str] | str],
    data_provider: StubDataProvider,
    signal_service: SignalService,
    risk_service: RiskService,
    execution_adapter: RecordingExecutionAdapter,
) -> Tuple[AutoTrader, DummyEmitter, RecordingExecutionAdapter]:
    emitter = DummyEmitter()
    execution_service = ExecutionService(execution_adapter)
    trader = AutoTrader(
        emitter,
        DummyGUI(),
        symbol_source,
        auto_trade_interval_s=0.05,
        walkforward_interval_s=None,
        signal_service=signal_service,
        risk_service=risk_service,
        execution_service=execution_service,
        data_provider=data_provider,
    )
    trader.enable_auto_trade = True
    trader.configure(
        strategy=StrategyConfig(
            preset="DummyStrategy",
            mode="demo",
            max_leverage=1.0,
            max_position_notional_pct=0.5,
            trade_risk_pct=0.1,
            default_sl=0.01,
            default_tp=0.02,
            violation_cooldown_s=1,
            reduce_only_after_violation=False,
        )
    )
    return trader, emitter, execution_adapter


def _run_for(trader: AutoTrader, duration: float) -> None:
    trader.start()
    time.sleep(duration)
    trader.stop()


def _wait_until(predicate: Callable[[], bool], timeout: float = 1.5) -> bool:
    deadline = time.time() + timeout
    while time.time() < deadline:
        if predicate():
            return True
        time.sleep(0.05)
    return predicate()


def test_live_mode_requires_backtest_confirmation(strategy_harness: StrategyHarness) -> None:
    provider = StubDataProvider(price=100.0)
    adapter = RecordingExecutionAdapter()
    trader, emitter, _ = _configured_trader(
        symbol_source=lambda: [("BTC/USDT", "1m")],
        data_provider=provider,
        signal_service=strategy_harness.signal_service,
        risk_service=AcceptAllRiskService(size=50.0),
        execution_adapter=adapter,
    )

    assert trader._strategy_config.mode == "demo"

    live_cfg = StrategyConfig(
        preset="DummyStrategy",
        mode="live",
        max_leverage=1.0,
        max_position_notional_pct=0.5,
        trade_risk_pct=0.1,
        default_sl=0.01,
        default_tp=0.02,
        violation_cooldown_s=1,
        reduce_only_after_violation=False,
        compliance_confirmed=True,
        api_keys_configured=True,
        acknowledged_risk_disclaimer=True,
    )

    trader.configure(strategy=live_cfg)

    assert trader._strategy_config.mode == "demo"
    assert any(
        level == "WARNING" and "backtest" in message.lower()
        for level, _, message in emitter.logs
    )


def test_live_mode_rejects_stale_backtest(strategy_harness: StrategyHarness) -> None:
    provider = StubDataProvider(price=102.0)
    adapter = RecordingExecutionAdapter()
    trader, emitter, _ = _configured_trader(
        symbol_source=lambda: [("BTC/USDT", "1m")],
        data_provider=provider,
        signal_service=strategy_harness.signal_service,
        risk_service=AcceptAllRiskService(size=50.0),
        execution_adapter=adapter,
    )

    assert trader._strategy_config.mode == "demo"

    stale_ts = time.time() - (BACKTEST_VALIDITY_WINDOW_S + 10)
    live_cfg = StrategyConfig(
        preset="DummyStrategy",
        mode="live",
        max_leverage=1.0,
        max_position_notional_pct=0.5,
        trade_risk_pct=0.1,
        default_sl=0.01,
        default_tp=0.02,
        violation_cooldown_s=1,
        reduce_only_after_violation=False,
        compliance_confirmed=True,
        api_keys_configured=True,
        acknowledged_risk_disclaimer=True,
        backtest_passed_at=stale_ts,
    )

    trader.configure(strategy=live_cfg)

    assert trader._strategy_config.mode == "demo"
    assert any(
        level == "WARNING" and "przeterminowany" in message.lower()
        for level, _, message in emitter.logs
    )


def test_services_execute_order(strategy_harness: StrategyHarness) -> None:
    provider = StubDataProvider(price=101.0)
    adapter = RecordingExecutionAdapter()
    trader, emitter, adapter = _configured_trader(
        symbol_source=lambda: [("BTC/USDT", "1m")],
        data_provider=provider,
        signal_service=strategy_harness.signal_service,
        risk_service=AcceptAllRiskService(size=75.0),
        execution_adapter=adapter,
    )

    _run_for(trader, 0.4)

    assert _wait_until(lambda: len(adapter.orders) >= 1)
    order = adapter.orders[0]
    assert order["symbol"] == "BTC/USDT"
    assert order["side"] == "buy"
    assert pytest.approx(order["size"], rel=1e-6) == 75.0
    assert any(event[0] == "auto_trade_tick" for event in emitter.events)


def test_paper_trading_mode_switch(strategy_harness: StrategyHarness) -> None:
    provider = StubDataProvider(price=101.0)
    adapter = RecordingExecutionAdapter()
    trader, _, _ = _configured_trader(
        symbol_source=lambda: [("BTC/USDT", "1m")],
        data_provider=provider,
        signal_service=strategy_harness.signal_service,
        risk_service=AcceptAllRiskService(size=25.0),
        execution_adapter=adapter,
    )
    assert not trader._paper_enabled
    trader.configure(exchange={"testnet": False})
    assert trader._paper_enabled
    assert isinstance(getattr(trader._execution_service, "_adapter", None), PaperTradingAdapter)


<<<<<<< HEAD
=======
def test_paper_trading_adapter_apply_fill_charges_fees() -> None:
    adapter = PaperTradingAdapter(initial_balance=1_000.0)
    state = adapter._ensure_state("BTC/USDT")
    timestamp = datetime.now(timezone.utc)

    buy_fill = BacktestFill(
        order_id=1,
        side="buy",
        size=0.5,
        price=100.0,
        fee=0.25,
        slippage=0.0,
        timestamp=timestamp,
        partial=False,
    )
    adapter._apply_fill(state, buy_fill)

    expected_cash = adapter._initial_balance - (buy_fill.price * buy_fill.size) - buy_fill.fee
    assert state.cash == pytest.approx(expected_cash)
    assert state.position == pytest.approx(0.5)

    sell_fill = BacktestFill(
        order_id=2,
        side="sell",
        size=0.5,
        price=110.0,
        fee=0.3,
        slippage=0.0,
        timestamp=timestamp,
        partial=False,
    )
    adapter._apply_fill(state, sell_fill)

    expected_cash += (sell_fill.price * sell_fill.size) - sell_fill.fee
    assert state.cash == pytest.approx(expected_cash)
    assert state.position == pytest.approx(0.0, abs=1e-9)
    assert state.avg_price == pytest.approx(0.0)

    total_fees = sum(fill.fee for fill in state.fills)
    assert total_fees == pytest.approx(buy_fill.fee + sell_fill.fee)


>>>>>>> d3291010
def test_risk_rejection_applies_cooldown(strategy_harness: StrategyHarness) -> None:
    provider = StubDataProvider(price=99.0)
    adapter = RecordingExecutionAdapter()
    risk_service = RejectingRiskService()
    trader, emitter, _ = _configured_trader(
        symbol_source=lambda: [("ETH/USDT", "5m")],
        data_provider=provider,
        signal_service=strategy_harness.signal_service,
        risk_service=risk_service,
        execution_adapter=adapter,
    )

    _run_for(trader, 0.3)

    assert risk_service.calls == 1
    assert not adapter.orders
    assert any("Cooldown applied" in log[2] for log in emitter.logs)


def test_scheduler_handles_multiple_symbols(strategy_harness: StrategyHarness) -> None:
    provider = StubDataProvider(price=105.0)
    adapter = RecordingExecutionAdapter()
    trader, _, adapter = _configured_trader(
        symbol_source=lambda: [("BTC/USDT", "1m"), ("ETH/USDT", "5m")],
        data_provider=provider,
        signal_service=strategy_harness.signal_service,
        risk_service=AcceptAllRiskService(size=25.0),
        execution_adapter=adapter,
    )

    _run_for(trader, 0.6)

    assert provider.ohlcv_calls.get("BTC/USDT", 0) > 0
    assert provider.ohlcv_calls.get("ETH/USDT", 0) > 0
    symbols = {order["symbol"] for order in adapter.orders}
<<<<<<< HEAD
    assert {"BTC/USDT", "ETH/USDT"}.issubset(symbols)


def test_live_mode_requires_recent_backtest(strategy_harness: StrategyHarness) -> None:
    provider = StubDataProvider(price=100.0)
    adapter = RecordingExecutionAdapter()
    trader, emitter, _ = _configured_trader(
        symbol_source=lambda: [("BTC/USDT", "1m")],
        data_provider=provider,
        signal_service=strategy_harness.signal_service,
        risk_service=AcceptAllRiskService(size=25.0),
        execution_adapter=adapter,
    )

    trader.configure(
        strategy={
            "preset": "SAFE",
            "mode": "live",
            "compliance_confirmed": True,
            "api_keys_configured": True,
            "acknowledged_risk_disclaimer": True,
        }
    )

    assert trader._strategy_config.mode == "demo"
    assert any(
        "Odrzucono przełączenie strategii w tryb LIVE" in log[2] for log in emitter.logs
    )


def test_live_mode_passes_with_valid_backtest(strategy_harness: StrategyHarness) -> None:
    provider = StubDataProvider(price=100.0)
    adapter = RecordingExecutionAdapter()
    trader, emitter, _ = _configured_trader(
        symbol_source=lambda: [("BTC/USDT", "1m")],
        data_provider=provider,
        signal_service=strategy_harness.signal_service,
        risk_service=AcceptAllRiskService(size=25.0),
        execution_adapter=adapter,
    )

    trader.configure(
        strategy={
            "preset": "SAFE",
            "mode": "live",
            "compliance_confirmed": True,
            "api_keys_configured": True,
            "acknowledged_risk_disclaimer": True,
            "backtest_passed_at": time.time(),
        }
    )

    assert trader._strategy_config.mode == "live"
    assert any(
        "Strategia zaktualizowana" in log[2]
        for log in emitter.logs
        if log[0] == "INFO"
    )
=======
    assert {"BTC/USDT", "ETH/USDT"}.issubset(symbols)
>>>>>>> d3291010
<|MERGE_RESOLUTION|>--- conflicted
+++ resolved
@@ -320,8 +320,6 @@
     assert isinstance(getattr(trader._execution_service, "_adapter", None), PaperTradingAdapter)
 
 
-<<<<<<< HEAD
-=======
 def test_paper_trading_adapter_apply_fill_charges_fees() -> None:
     adapter = PaperTradingAdapter(initial_balance=1_000.0)
     state = adapter._ensure_state("BTC/USDT")
@@ -364,7 +362,6 @@
     assert total_fees == pytest.approx(buy_fill.fee + sell_fill.fee)
 
 
->>>>>>> d3291010
 def test_risk_rejection_applies_cooldown(strategy_harness: StrategyHarness) -> None:
     provider = StubDataProvider(price=99.0)
     adapter = RecordingExecutionAdapter()
@@ -400,65 +397,4 @@
     assert provider.ohlcv_calls.get("BTC/USDT", 0) > 0
     assert provider.ohlcv_calls.get("ETH/USDT", 0) > 0
     symbols = {order["symbol"] for order in adapter.orders}
-<<<<<<< HEAD
-    assert {"BTC/USDT", "ETH/USDT"}.issubset(symbols)
-
-
-def test_live_mode_requires_recent_backtest(strategy_harness: StrategyHarness) -> None:
-    provider = StubDataProvider(price=100.0)
-    adapter = RecordingExecutionAdapter()
-    trader, emitter, _ = _configured_trader(
-        symbol_source=lambda: [("BTC/USDT", "1m")],
-        data_provider=provider,
-        signal_service=strategy_harness.signal_service,
-        risk_service=AcceptAllRiskService(size=25.0),
-        execution_adapter=adapter,
-    )
-
-    trader.configure(
-        strategy={
-            "preset": "SAFE",
-            "mode": "live",
-            "compliance_confirmed": True,
-            "api_keys_configured": True,
-            "acknowledged_risk_disclaimer": True,
-        }
-    )
-
-    assert trader._strategy_config.mode == "demo"
-    assert any(
-        "Odrzucono przełączenie strategii w tryb LIVE" in log[2] for log in emitter.logs
-    )
-
-
-def test_live_mode_passes_with_valid_backtest(strategy_harness: StrategyHarness) -> None:
-    provider = StubDataProvider(price=100.0)
-    adapter = RecordingExecutionAdapter()
-    trader, emitter, _ = _configured_trader(
-        symbol_source=lambda: [("BTC/USDT", "1m")],
-        data_provider=provider,
-        signal_service=strategy_harness.signal_service,
-        risk_service=AcceptAllRiskService(size=25.0),
-        execution_adapter=adapter,
-    )
-
-    trader.configure(
-        strategy={
-            "preset": "SAFE",
-            "mode": "live",
-            "compliance_confirmed": True,
-            "api_keys_configured": True,
-            "acknowledged_risk_disclaimer": True,
-            "backtest_passed_at": time.time(),
-        }
-    )
-
-    assert trader._strategy_config.mode == "live"
-    assert any(
-        "Strategia zaktualizowana" in log[2]
-        for log in emitter.logs
-        if log[0] == "INFO"
-    )
-=======
-    assert {"BTC/USDT", "ETH/USDT"}.issubset(symbols)
->>>>>>> d3291010
+    assert {"BTC/USDT", "ETH/USDT"}.issubset(symbols)