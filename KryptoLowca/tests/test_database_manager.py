# test_database_manager.py
# -*- coding: utf-8 -*-
"""
Unit tests for database_manager.py.
"""
import asyncio
import json
import pytest
from datetime import datetime, timezone
from pathlib import Path

from KryptoLowca.database_manager import DatabaseManager, DBOptions, DatabaseConnectionError, MigrationError
from KryptoLowca.managers.database_manager import CURRENT_SCHEMA_VERSION

@pytest.fixture
async def db(tmp_path):
    options = DBOptions(db_url=f"sqlite+aiosqlite:///{tmp_path}/test.db", timeout_s=10.0)
    db = await DatabaseManager.create(options)
    user_id = await db.ensure_user("tester@example.com")
    return db, user_id

@pytest.mark.asyncio
async def test_user_and_config(db):
    dbm, uid = db
    assert uid > 0
    preset = {"risk_per_trade": 0.01, "ai_threshold_bps": 7}
    await dbm.save_user_config(uid, "default", preset)
    loaded = await dbm.load_user_config(uid, "default")
    assert loaded == preset

@pytest.mark.asyncio
async def test_logging_and_export(db):
    dbm, uid = db
    context = {"k": 1}
    await dbm.log(uid, "INFO", "hello", category="app", context=context)
    rows = await dbm.get_logs(user_id=uid, level="INFO", category="app", limit=10)
    assert len(rows) == 1
    assert rows[0]["message"] == "hello"
    assert rows[0]["context"] == context
    csv_data = await dbm.export_logs(rows, fmt="csv")
    assert "message,context" in csv_data
    json_data = await dbm.export_logs(rows, fmt="json")
    parsed = json.loads(json_data)
    assert parsed[0]["context"]["k"] == 1

@pytest.mark.asyncio
async def test_trades_and_pnl(db):
    dbm, uid = db
    now = datetime.now(timezone.utc).isoformat()
    batch = [
        {"ts": now, "symbol": "BTCUSDT", "side": "BUY", "qty": 0.5, "entry": 30000, "exit": 31000, "pnl": 500},
        {"ts": now, "symbol": "BTCUSDT", "side": "SELL", "qty": 0.5, "entry": 32000, "exit": 31500, "pnl": -250},
        {"ts": now, "symbol": "ETHUSDT", "side": "BUY", "qty": 1.0, "entry": 2000, "exit": 2100, "pnl": 100},
    ]
    await dbm.batch_insert_trades(uid, batch)
    pnl = await dbm.get_pnl_by_symbol(uid)
    assert pytest.approx(pnl["BTCUSDT"], 1e-8) == 250.0
    assert pytest.approx(pnl["ETHUSDT"], 1e-8) == 100.0
    pnl_daily = await dbm.get_pnl_by_symbol(uid, group_by="day")
    assert len(pnl_daily) > 0

@pytest.mark.asyncio
async def test_positions(db):
    dbm, uid = db
    await dbm.upsert_position(uid, "BTCUSDT", 1.25, 30500.0)
    await dbm.upsert_position(uid, "BTCUSDT", 0.75, 31000.0)
    pos = await dbm.get_positions(uid)
    assert pos[0]["symbol"] == "BTCUSDT"
    assert pytest.approx(pos[0]["qty"], 1e-8) == 0.75
    assert pytest.approx(pos[0]["avg_entry"], 1e-8) == 31000.0

@pytest.mark.asyncio
async def test_reporting_feed(db):
    dbm, uid = db
    now = datetime.now(timezone.utc).isoformat()
    await dbm.insert_trade(uid, {"ts": now, "symbol": "ADAUSDT", "side": "BUY", "qty": 100, "entry": 0.5, "pnl": 5})
    feed = await dbm.feed_reporting_trades(uid, "ADAUSDT")
    assert feed and "commission" in feed[0] and "slippage" in feed[0]

@pytest.mark.asyncio
async def test_backup_restore(db, tmp_path):
    dbm, uid = db
    backup_path = tmp_path / "backup.db"
    await dbm.log(uid, "INFO", "test")
    await dbm.backup_database(backup_path)
    assert backup_path.exists()
    await dbm.restore_database(backup_path)
    logs = await dbm.get_logs(uid)
    assert len(logs) == 1

@pytest.mark.asyncio
async def test_invalid_input(db):
    dbm, uid = db
    with pytest.raises(ValueError):
        await dbm.ensure_user("")
    with pytest.raises(ValueError):
        await dbm.insert_trade(uid, {"ts": "2025-08-21", "qty": 1.0})
    with pytest.raises(ValueError):
        await dbm.upsert_position(uid, "BTCUSDT", -1.0, 30000.0)


@pytest.mark.asyncio
async def test_schema_version(db):
    dbm, _ = db
    version = await dbm.get_schema_version()
    assert version == CURRENT_SCHEMA_VERSION


@pytest.mark.asyncio
async def test_performance_and_risk_logging(db):
    dbm, _ = db
    metric_id = await dbm.log_performance_metric(
        {
            "metric": "auto_trader_expectancy",
            "value": 1.5,
            "symbol": "BTC/USDT",
            "mode": "paper",
            "window": 10,
            "context": {"source": "test"},
        }
    )
    assert metric_id > 0
    metrics = await dbm.fetch_performance_metrics(metric="auto_trader_expectancy")
    assert metrics and metrics[0]["metric"] == "auto_trader_expectancy"

    risk_id = await dbm.log_risk_limit(
        {
            "symbol": "BTC/USDT",
            "max_fraction": 0.2,
            "recommended_size": 0.1,
            "mode": "paper",
            "details": {"kelly": 0.05},
        }
    )
    assert risk_id > 0
    limits = await dbm.fetch_risk_limits(symbol="BTC/USDT")
<<<<<<< HEAD
    assert limits and limits[0]["symbol"] == "BTC/USDT"

    rate_id = await dbm.log_rate_limit_snapshot(
        {
            "bucket_name": "global",
            "window_seconds": 60.0,
            "capacity": 1200,
            "count": 600,
            "usage": 0.5,
            "max_usage": 0.75,
            "reset_in_seconds": 10.0,
            "mode": "paper",
            "context": {"limit_triggered": False},
        }
    )
    assert rate_id > 0
    rate_snapshots = await dbm.fetch_rate_limit_snapshots(bucket="global")
    assert rate_snapshots and rate_snapshots[0]["bucket_name"] == "global"

    audit_id = await dbm.log_security_audit(
        {
            "action": "decrypt_keys",
            "status": "ok",
            "detail": "unit-test",
            "metadata": {"source": "tests"},
        }
    )
    assert audit_id > 0
    audits = await dbm.fetch_security_audit(action="decrypt_keys")
    assert audits and audits[0]["detail"] == "unit-test"
=======
    assert limits and limits[0]["symbol"] == "BTC/USDT"
>>>>>>> f9f933b5
<|MERGE_RESOLUTION|>--- conflicted
+++ resolved
@@ -1,4 +1,4 @@
-# test_database_manager.py
+# tests/test_database_manager.py
 # -*- coding: utf-8 -*-
 """
 Unit tests for database_manager.py.
@@ -9,15 +9,22 @@
 from datetime import datetime, timezone
 from pathlib import Path
 
-from KryptoLowca.database_manager import DatabaseManager, DBOptions, DatabaseConnectionError, MigrationError
+from KryptoLowca.database_manager import (
+    DatabaseManager,
+    DBOptions,
+    DatabaseConnectionError,
+    MigrationError,
+)
 from KryptoLowca.managers.database_manager import CURRENT_SCHEMA_VERSION
 
+
 @pytest.fixture
-async def db(tmp_path):
+async def db(tmp_path: Path):
     options = DBOptions(db_url=f"sqlite+aiosqlite:///{tmp_path}/test.db", timeout_s=10.0)
     db = await DatabaseManager.create(options)
     user_id = await db.ensure_user("tester@example.com")
     return db, user_id
+
 
 @pytest.mark.asyncio
 async def test_user_and_config(db):
@@ -27,6 +34,7 @@
     await dbm.save_user_config(uid, "default", preset)
     loaded = await dbm.load_user_config(uid, "default")
     assert loaded == preset
+
 
 @pytest.mark.asyncio
 async def test_logging_and_export(db):
@@ -42,6 +50,7 @@
     json_data = await dbm.export_logs(rows, fmt="json")
     parsed = json.loads(json_data)
     assert parsed[0]["context"]["k"] == 1
+
 
 @pytest.mark.asyncio
 async def test_trades_and_pnl(db):
@@ -59,6 +68,7 @@
     pnl_daily = await dbm.get_pnl_by_symbol(uid, group_by="day")
     assert len(pnl_daily) > 0
 
+
 @pytest.mark.asyncio
 async def test_positions(db):
     dbm, uid = db
@@ -69,16 +79,21 @@
     assert pytest.approx(pos[0]["qty"], 1e-8) == 0.75
     assert pytest.approx(pos[0]["avg_entry"], 1e-8) == 31000.0
 
+
 @pytest.mark.asyncio
 async def test_reporting_feed(db):
     dbm, uid = db
     now = datetime.now(timezone.utc).isoformat()
-    await dbm.insert_trade(uid, {"ts": now, "symbol": "ADAUSDT", "side": "BUY", "qty": 100, "entry": 0.5, "pnl": 5})
+    await dbm.insert_trade(
+        uid,
+        {"ts": now, "symbol": "ADAUSDT", "side": "BUY", "qty": 100, "entry": 0.5, "pnl": 5},
+    )
     feed = await dbm.feed_reporting_trades(uid, "ADAUSDT")
     assert feed and "commission" in feed[0] and "slippage" in feed[0]
 
+
 @pytest.mark.asyncio
-async def test_backup_restore(db, tmp_path):
+async def test_backup_restore(db, tmp_path: Path):
     dbm, uid = db
     backup_path = tmp_path / "backup.db"
     await dbm.log(uid, "INFO", "test")
@@ -87,6 +102,7 @@
     await dbm.restore_database(backup_path)
     logs = await dbm.get_logs(uid)
     assert len(logs) == 1
+
 
 @pytest.mark.asyncio
 async def test_invalid_input(db):
@@ -134,9 +150,9 @@
     )
     assert risk_id > 0
     limits = await dbm.fetch_risk_limits(symbol="BTC/USDT")
-<<<<<<< HEAD
     assert limits and limits[0]["symbol"] == "BTC/USDT"
 
+    # --- Extended telemetry/audit logging ---
     rate_id = await dbm.log_rate_limit_snapshot(
         {
             "bucket_name": "global",
@@ -164,7 +180,4 @@
     )
     assert audit_id > 0
     audits = await dbm.fetch_security_audit(action="decrypt_keys")
-    assert audits and audits[0]["detail"] == "unit-test"
-=======
-    assert limits and limits[0]["symbol"] == "BTC/USDT"
->>>>>>> f9f933b5
+    assert audits and audits[0]["detail"] == "unit-test"