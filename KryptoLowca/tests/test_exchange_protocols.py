from __future__ import annotations

import asyncio
import base64
import hashlib
import hmac
import json
import os
from datetime import datetime, timedelta, timezone
from typing import Sequence

import pytest

from bot_core.execution.base import ExecutionContext
from bot_core.execution import live_router as live_router_module
from bot_core.execution.live_router import LiveExecutionRouter, RouteDefinition
from bot_core.exchanges.base import OrderResult

from KryptoLowca.exchanges import (
    BinanceTestnetAdapter,
    ExchangeCredentials,
    MarketDataPoller,
    MarketSubscription,
    KrakenDemoAdapter,
    OrderRequest,
    OrderStatus,
    ZondaAdapter,
)
import KryptoLowca.exchanges.binance as binance_module
import KryptoLowca.exchanges.kraken as kraken_module
import KryptoLowca.exchanges.polling as polling_module
import KryptoLowca.exchanges.zonda as zonda_module

from bot_core.execution import ExecutionContext, LiveExecutionRouter
from bot_core.execution.live_router import RouteDefinition
from bot_core.exchanges.base import (
    AccountSnapshot,
    ExchangeAdapter as CoreExchangeAdapter,
    ExchangeCredentials as CoreExchangeCredentials,
    OrderRequest as CoreOrderRequest,
    OrderResult as CoreOrderResult,
)


class StubResponse:
    def __init__(self, payload: dict, status_code: int = 200) -> None:
        self._payload = payload
        self.status_code = status_code
        self.text = json.dumps(payload)

    def json(self) -> dict:
        return self._payload


class RecordingHTTPClient:
    def __init__(self, responses: list[StubResponse]) -> None:
        self.responses = responses
        self.requests: list[dict] = []

    async def request(self, method, url, *, params=None, data=None, headers=None, timeout=None):
        self.requests.append(
            {
                "method": method,
                "url": url,
                "params": params,
                "data": data,
                "headers": headers,
            }
        )
        if not self.responses:
            raise RuntimeError("No more responses configured")
        return self.responses.pop(0)


@pytest.mark.asyncio
async def test_binance_adapter_signed_requests():
    response = StubResponse(
        {"orderId": 1, "status": "NEW", "executedQty": "0", "origQty": "1", "price": "0"}
    )
    http = RecordingHTTPClient([response])
    adapter = BinanceTestnetAdapter(http_client=http)
    await adapter.connect()
    await adapter.authenticate(ExchangeCredentials(api_key="k", api_secret="s"))

    order = OrderRequest(symbol="BTCUSDT", side="BUY", quantity=1.0, order_type="MARKET")
    status = await adapter.submit_order(order)

    call = http.requests[0]
    assert call["headers"]["X-MBX-APIKEY"] == "k"
    assert "signature" in call["params"]
    assert status.order_id == 1
    assert status.status == "NEW"


@pytest.mark.asyncio
async def test_binance_rate_limit_retry(monkeypatch):
    success = StubResponse(
        {
            "orderId": 1,
            "status": "FILLED",
            "executedQty": "1",
            "origQty": "1",
            "price": "20000",
        }
    )
    http = RecordingHTTPClient([StubResponse({"error": "429"}, status_code=429), success])

    async def fast_sleep(delay: float) -> None:  # pragma: no cover - test helper
        return None

    monkeypatch.setattr(asyncio, "sleep", fast_sleep)

    adapter = BinanceTestnetAdapter(http_client=http)
    await adapter.connect()
    await adapter.authenticate(ExchangeCredentials(api_key="k", api_secret="s"))

    status = await adapter.fetch_order_status("1", symbol="BTCUSDT")
    assert status.status == "FILLED"
    assert len(http.requests) == 2


@pytest.mark.asyncio
async def test_kraken_headers_signed():
    http = RecordingHTTPClient(
        [
            StubResponse({"result": {"txid": ["ABC"], "descr": {"price": "10"}}}),
            StubResponse({"result": {"ABC": {"status": "closed", "vol": "1", "vol_exec": "1"}}}),
        ]
    )
    adapter = KrakenDemoAdapter(http_client=http)
    await adapter.connect()
    secret = base64.b64encode(b"topsecret").decode()
    await adapter.authenticate(ExchangeCredentials(api_key="key", api_secret=secret))

    order = OrderRequest(symbol="XBTUSD", side="buy", quantity=1.0, order_type="limit", price=10)
    status = await adapter.submit_order(order)
    assert status.order_id == "ABC"
    call = http.requests[0]
    assert call["headers"]["API-Key"] == "key"
    assert "API-Sign" in call["headers"]

    detail = await adapter.fetch_order_status("ABC")
    assert detail.status == "CLOSED"
    assert len(http.requests) == 2


@pytest.mark.asyncio
async def test_zonda_signed_headers(monkeypatch):
    response = StubResponse(
        {
            "status": "Ok",
            "offerId": "1",
            "filledAmount": "0",
            "remainingAmount": "1",
            "avgPrice": "100",
        }
    )
    http = RecordingHTTPClient([response])
    adapter = ZondaAdapter(http_client=http)
    await adapter.connect()
    await adapter.authenticate(ExchangeCredentials(api_key="pub", api_secret="priv"))

    monkeypatch.setattr(zonda_module.time, "time", lambda: 1_700_000_000.0)

    order = OrderRequest(symbol="BTC-PLN", side="buy", quantity=1.0, price=100.0, order_type="limit")
    status = await adapter.submit_order(order)

    call = http.requests[0]
    assert call["headers"]["API-Key"] == "pub"
    timestamp = call["headers"]["Request-Timestamp"]
    body = call["data"] or ""
    expected_signature = hmac.new(
        b"priv",
        f"{timestamp}POST/trading/offer{body}".encode(),
        hashlib.sha512,
    ).hexdigest()
    assert call["headers"]["API-Hash"] == expected_signature
    assert status.order_id == "1"
    assert status.status == "OK"
    assert status.remaining_quantity == 1.0


@pytest.mark.asyncio
async def test_zonda_fetch_and_cancel(monkeypatch):
    responses = [
        StubResponse(
            {
                "status": "Ok",
                "order": {
                    "id": "XYZ",
                    "status": "active",
                    "filledAmount": "0.1",
                    "remainingAmount": "0.9",
                    "avgPrice": "99.5",
                },
            }
        ),
        StubResponse(
            {
                "status": "Ok",
                "order": {
                    "id": "XYZ",
                    "status": "cancelled",
                    "filledAmount": "0.1",
                    "remainingAmount": "0.9",
                    "avgPrice": "99.5",
                },
            }
        ),
    ]
    http = RecordingHTTPClient(responses)
    adapter = ZondaAdapter(http_client=http)
    await adapter.connect()
    await adapter.authenticate(ExchangeCredentials(api_key="pub", api_secret="priv"))

    monkeypatch.setattr(zonda_module.time, "time", lambda: 1_700_000_000.0)

    detail = await adapter.fetch_order_status("XYZ")
    call_status = http.requests[0]
    ts_status = call_status["headers"]["Request-Timestamp"]
    expected_status_sig = hmac.new(
        b"priv",
        f"{ts_status}GET/trading/order/XYZ".encode(),
        hashlib.sha512,
    ).hexdigest()
    assert call_status["headers"]["API-Hash"] == expected_status_sig
    assert detail.status == "ACTIVE"
    assert detail.filled_quantity == 0.1

    cancelled = await adapter.cancel_order("XYZ")
    call_cancel = http.requests[1]
    ts_cancel = call_cancel["headers"]["Request-Timestamp"]
    expected_cancel_sig = hmac.new(
        b"priv",
        f"{ts_cancel}DELETE/trading/order/XYZ".encode(),
        hashlib.sha512,
    ).hexdigest()
    assert call_cancel["headers"]["API-Hash"] == expected_cancel_sig
    assert cancelled.status == "CANCELLED"
    assert len(http.requests) == 2


@pytest.mark.asyncio
async def test_zonda_status_mapping_variants(monkeypatch):
    responses = [
        StubResponse(
            {
                "status": "Ok",
                "order": {
                    "id": "AAA",
                    "status": "PartiallyFilled",
                    "filledAmount": "0.5",
                    "remainingAmount": "0.5",
                },
            }
        ),
        StubResponse(
            {
                "status": "Ok",
                "order": {
                    "id": "AAA",
                    "status": "closed",
                    "filledAmount": "1",
                    "remainingAmount": "0",
                },
            }
        ),
        StubResponse(
            {
                "status": "Ok",
                "order": {
                    "id": "AAA",
                    "status": "waiting",
                    "filledAmount": "0",
                    "remainingAmount": "1",
                },
            }
        ),
    ]
    http = RecordingHTTPClient(responses)
    adapter = ZondaAdapter(http_client=http)
    await adapter.connect()
    await adapter.authenticate(ExchangeCredentials(api_key="pub", api_secret="priv"))

    monkeypatch.setattr(zonda_module.time, "time", lambda: 1_700_000_000.0)

    partial = await adapter.fetch_order_status("AAA")
    filled = await adapter.fetch_order_status("AAA")
    pending = await adapter.fetch_order_status("AAA")

    assert partial.status == "PARTIALLY_FILLED"
    assert partial.filled_quantity == 0.5
    assert filled.status == "FILLED"
    assert pending.status == "PENDING"
    assert len(http.requests) == 3


@pytest.mark.asyncio
async def test_zonda_websocket_subscription(monkeypatch):
    events: list[dict] = []
    done = asyncio.Event()

    class FakeWebSocket:
        def __init__(self, messages: list[str]) -> None:
            self._messages = list(messages)
            self._closed = asyncio.Event()
            self.sent: list[dict] = []

        def __aiter__(self):
            return self

        async def __anext__(self):
            if self._messages:
                return self._messages.pop(0)
            await self._closed.wait()
            raise StopAsyncIteration

        async def send(self, payload: str) -> None:
            self.sent.append(json.loads(payload))

        async def close(self) -> None:
            self._closed.set()

    fake_ws = FakeWebSocket([json.dumps({"type": "ticker", "payload": {"symbol": "BTC-PLN"}})])

    class FakeWebSocketsModule:
        def __init__(self, websocket: FakeWebSocket) -> None:
            self._websocket = websocket
            self.connected: list[tuple[str, float]] = []

        async def connect(self, endpoint: str, ping_interval: int = 20):
            self.connected.append((endpoint, ping_interval))
            return self._websocket

    fake_module = FakeWebSocketsModule(fake_ws)
    monkeypatch.setattr(zonda_module, "websockets", fake_module)

    adapter = ZondaAdapter(http_client=RecordingHTTPClient([]), enable_streaming=True)

    async def callback(payload: dict) -> None:
        events.append(payload)
        done.set()

    subscription = await adapter.stream_market_data(
        [MarketSubscription(channel="trading/ticker", symbols=["BTC-PLN"])],
        callback,
    )

    async with subscription:
        await asyncio.wait_for(done.wait(), timeout=0.2)

    assert fake_module.connected[0][0] == "wss://api.zondacrypto.exchange/websocket"
    actions = [message["action"] for message in fake_ws.sent]
    assert "subscribe-public" in actions
    assert "unsubscribe" in actions
    assert events and events[0]["payload"]["symbol"] == "BTC-PLN"


@pytest.mark.asyncio
async def test_zonda_streaming_disabled_by_default():
    adapter = ZondaAdapter(http_client=RecordingHTTPClient([]))

    with pytest.raises(RuntimeError, match="Streaming danych rynkowych przez WebSocket Zonda jest wyłączony"):
        await adapter.stream_market_data(
            [MarketSubscription(channel="trading/ticker", symbols=["BTC-PLN"])],
            lambda payload: asyncio.sleep(0),
        )


@pytest.mark.asyncio
async def test_market_data_poller_polls_symbols():
    class StubAdapter:
        def __init__(self) -> None:
            self.calls: list[str] = []

        async def fetch_market_data(self, symbol: str) -> dict:
            self.calls.append(symbol)
            return {"symbol": symbol, "price": 100.0}

    adapter = StubAdapter()
    events: list[tuple[str, dict]] = []
    done = asyncio.Event()

    async def callback(symbol: str, payload: dict) -> None:
        events.append((symbol, payload))
        if len(events) >= 3:
            done.set()

    poller = MarketDataPoller(adapter, symbols=["BTC-PLN", "ETH-PLN"], interval=0.05, callback=callback)

    async with poller:
        await asyncio.wait_for(done.wait(), timeout=0.5)

    assert any(symbol == "BTC-PLN" for symbol, _ in events)
    assert any(symbol == "ETH-PLN" for symbol, _ in events)
    assert len(adapter.calls) >= len(events)


@pytest.mark.asyncio
async def test_market_data_poller_reports_errors(caplog):
    class FlakyAdapter:
        def __init__(self) -> None:
            self.calls = 0

        async def fetch_market_data(self, symbol: str) -> dict:
            self.calls += 1
            if self.calls == 1:
                raise RuntimeError("boom")
            return {"symbol": symbol, "price": 99.0}

    adapter = FlakyAdapter()
    events: list[dict] = []
    done = asyncio.Event()
    errors: list[tuple[str, Exception]] = []

    async def callback(symbol: str, payload: dict) -> None:
        events.append(payload)
        done.set()

    async def error_callback(symbol: str, exc: Exception) -> None:
        errors.append((symbol, exc))

    poller = MarketDataPoller(
        adapter,
        symbols=["BTC-PLN"],
        interval=0.05,
        callback=callback,
        error_callback=error_callback,
    )

    caplog.set_level("WARNING")
    async with poller:
        await asyncio.wait_for(done.wait(), timeout=0.5)

    assert events and events[0]["price"] == 99.0
    assert any("Nie udało się pobrać" in message for message in caplog.messages)
    assert errors and isinstance(errors[0][1], RuntimeError)


@pytest.mark.asyncio
async def test_market_data_poller_applies_backoff():
    loop = asyncio.get_running_loop()
    call_times: list[float] = []

    class ErrorProneAdapter:
        def __init__(self) -> None:
            self.calls = 0

        async def fetch_market_data(self, symbol: str) -> dict:
            self.calls += 1
            call_times.append(loop.time())
            if self.calls < 3:
                raise RuntimeError("temporary failure")
            return {"symbol": symbol, "price": 101.0}

    adapter = ErrorProneAdapter()
    done = asyncio.Event()

    async def callback(symbol: str, payload: dict) -> None:
        done.set()

    poller = polling_module.MarketDataPoller(
        adapter,
        symbols=["BTC-PLN"],
        interval=0.05,
        callback=callback,
        backoff_initial=0.1,
        backoff_multiplier=2.0,
        backoff_max=0.3,
    )

    async with poller:
        await asyncio.wait_for(done.wait(), timeout=1.5)

    assert adapter.calls == 3
    assert len(call_times) >= 3
    diff1 = call_times[1] - call_times[0]
    diff2 = call_times[2] - call_times[1]
    assert diff1 >= 0.09
    assert diff2 >= 0.18
    assert diff2 > diff1


def test_market_data_poller_requires_symbols_and_positive_interval():
    class StubAdapter:
        async def fetch_market_data(self, symbol: str) -> dict:
            return {"symbol": symbol}

    adapter = StubAdapter()

    with pytest.raises(ValueError, match="co najmniej jednego symbolu"):
        MarketDataPoller(adapter, symbols=[], callback=lambda *_: None)

    with pytest.raises(ValueError, match="Odstęp odpytywania musi być dodatni"):
        MarketDataPoller(adapter, symbols=["BTC-PLN"], interval=0.0, callback=lambda *_: None)


def test_zonda_build_ws_messages_infers_defaults():
    subscription = MarketSubscription(channel="trading/ticker", symbols=["BTC-PLN"])

    subscribe, unsubscribe = zonda_module._build_ws_messages([subscription])

    assert subscribe == [
        {
            "action": "subscribe-public",
            "module": "trading",
            "path": "ticker",
            "params": {"symbol": "BTC-PLN"},
        }
    ]
    assert unsubscribe == [
        {
            "action": "unsubscribe",
            "module": "trading",
            "path": "ticker",
            "params": {"symbol": "BTC-PLN"},
        }
    ]


def test_zonda_build_ws_messages_respects_custom_actions_and_params():
    subscription = MarketSubscription(
        channel="public/trades",
        symbols=["BTC-PLN", "ETH-PLN"],
        params={
            "module": "spot",
            "path": "marketTrades",
            "action": "subscribe-private",
            "unsubscribe_action": "unsubscribe-private",
            "params": {"depth": 50, "foo": "bar"},
        },
    )

    subscribe, unsubscribe = zonda_module._build_ws_messages([subscription])

    expected_params = [
        {
            "action": "subscribe-private",
            "module": "spot",
            "path": "marketTrades",
            "params": {"depth": 50, "foo": "bar", "symbol": symbol},
        }
        for symbol in ("BTC-PLN", "ETH-PLN")
    ]
    expected_unsub = [
        {
            "action": "unsubscribe-private",
            "module": "spot",
            "path": "marketTrades",
            "params": {"depth": 50, "foo": "bar", "symbol": symbol},
        }
        for symbol in ("BTC-PLN", "ETH-PLN")
    ]

    assert subscribe == expected_params
    assert unsubscribe == expected_unsub


@pytest.mark.asyncio
async def test_binance_websocket_subscription(monkeypatch):
    events: list[dict] = []
    done = asyncio.Event()

    class FakeWebSocket:
        def __init__(self, messages: list[str]) -> None:
            self._messages = list(messages)
            self._closed = asyncio.Event()
            self.sent: list[dict] = []

        def __aiter__(self):
            return self

        async def __anext__(self):
            if self._messages:
                return self._messages.pop(0)
            await self._closed.wait()
            raise StopAsyncIteration

        async def send(self, payload: str) -> None:
            self.sent.append(json.loads(payload))

        async def close(self) -> None:
            self._closed.set()

    fake_ws = FakeWebSocket(
        [json.dumps({"stream": "btcusdt@ticker", "data": {"c": "123.45"}})]
    )

    class FakeWebSocketsModule:
        def __init__(self, websocket: FakeWebSocket) -> None:
            self._websocket = websocket
            self.connected: list[tuple[str, int]] = []

        async def connect(self, endpoint: str, ping_interval: int = 20):
            self.connected.append((endpoint, ping_interval))
            return self._websocket

    fake_module = FakeWebSocketsModule(fake_ws)
    monkeypatch.setattr(binance_module, "websockets", fake_module)
    monkeypatch.setattr(binance_module, "_WSState", None, raising=False)

    adapter = BinanceTestnetAdapter(http_client=RecordingHTTPClient([]))

    async def callback(payload: dict) -> None:
        events.append(payload)
        done.set()

    subscription = await adapter.stream_market_data(
        [MarketSubscription(channel="ticker", symbols=["BTCUSDT"])],
        callback,
    )

    async with subscription:
        await asyncio.wait_for(done.wait(), timeout=0.2)

    assert fake_module.connected[0][0] == binance_module._BINANCE_WS_ENDPOINT
    assert fake_ws.sent[0]["method"] == "SUBSCRIBE"
    assert fake_ws.sent[0]["params"] == ["btcusdt@ticker"]
    assert fake_ws.sent[1]["method"] == "UNSUBSCRIBE"
    assert events and events[0]["data"]["c"] == "123.45"


@pytest.mark.asyncio
async def test_kraken_websocket_subscription(monkeypatch):
    events: list[dict | list] = []
    done = asyncio.Event()

    class FakeWebSocket:
        def __init__(self, messages: list[str]) -> None:
            self._messages = list(messages)
            self._closed = asyncio.Event()
            self.sent: list[dict] = []

        def __aiter__(self):
            return self

        async def __anext__(self):
            if self._messages:
                return self._messages.pop(0)
            await self._closed.wait()
            raise StopAsyncIteration

        async def send(self, payload: str) -> None:
            self.sent.append(json.loads(payload))

        async def close(self) -> None:
            self._closed.set()

    fake_ws = FakeWebSocket(
        [json.dumps([42, {"c": ["123.45", "123.46"]}, "ticker", "XBT/USDT"])]
    )

    class FakeWebSocketsModule:
        def __init__(self, websocket: FakeWebSocket) -> None:
            self._websocket = websocket
            self.connected: list[tuple[str, int]] = []

        async def connect(self, endpoint: str, ping_interval: int = 20):
            self.connected.append((endpoint, ping_interval))
            return self._websocket

    fake_module = FakeWebSocketsModule(fake_ws)
    monkeypatch.setattr(kraken_module, "websockets", fake_module)
    monkeypatch.setattr(kraken_module, "_WSState", None, raising=False)

    adapter = KrakenDemoAdapter(http_client=RecordingHTTPClient([]))

    async def callback(payload):
        events.append(payload)
        done.set()

    subscription = await adapter.stream_market_data(
        [
            MarketSubscription(
                channel="ticker",
                symbols=["XBT/USDT"],
                params={"subscription": {"name": "ticker", "interval": 1}},
            )
        ],
        callback,
    )

    async with subscription:
        await asyncio.wait_for(done.wait(), timeout=0.2)

    assert fake_module.connected[0][0] == kraken_module._KRAKEN_WS_ENDPOINT
    assert fake_ws.sent[0]["event"] == "subscribe"
    assert fake_ws.sent[0]["pair"] == ["XBT/USDT"]
    assert fake_ws.sent[0]["subscription"]["interval"] == 1
    assert fake_ws.sent[1]["event"] == "unsubscribe"
    assert events and isinstance(events[0], list) and events[0][1]["c"][0] == "123.45"


class RouterStubAdapter:
    def __init__(self, name: str, outcomes: list[OrderResult | Exception]) -> None:
        self.name = name
        self._outcomes = list(outcomes)
        self.cancelled: list[str] = []

    def place_order(self, request: OrderRequest) -> OrderResult:
        if not self._outcomes:
            raise RuntimeError("Brak zdefiniowanego wyniku dla adaptera")
        outcome = self._outcomes.pop(0)
        if isinstance(outcome, Exception):
            raise outcome
        return outcome

    def cancel_order(self, order_id: str, *, symbol: str | None = None) -> None:
        self.cancelled.append(order_id)


def _make_execution_context(metadata: dict[str, str] | None = None) -> ExecutionContext:
    return ExecutionContext(
        portfolio_id="test-portfolio",
        risk_profile="balanced",
        environment="paper",
        metadata=metadata or {},
    )


def test_live_execution_router_fallback_and_binding(tmp_path):
    primary = RouterStubAdapter(
        "binance",
        [live_router_module.ExchangeNetworkError("temporary outage")],
    )
    success_result = OrderResult(
        order_id="kraken-1",
        status="FILLED",
        filled_quantity=1.0,
        avg_price=101.0,
        raw_response={"exchange": "kraken"},
    )
    secondary = RouterStubAdapter("kraken", [success_result])

    router = LiveExecutionRouter(
        adapters={"binance": primary, "kraken": secondary},
        default_route=("binance", "kraken"),
        decision_log_path=tmp_path / "router.log",
        decision_log_hmac_key=os.urandom(64),
        decision_log_key_id="tests",
    )

<<<<<<< HEAD
    request = OrderRequest(symbol="BTCUSDT", side="BUY", quantity=1.0, order_type="MARKET")
    context = _make_execution_context()

    result = router.execute(request, context)

    assert result.order_id == "kraken-1"
    assert router.binding_for_order(result.order_id) == "kraken"

    router.cancel(result.order_id, context)
    assert result.order_id in secondary.cancelled

    router.flush()


def test_live_execution_router_route_overrides():
    kraken_result = OrderResult(
        order_id="kraken-override",
        status="FILLED",
        filled_quantity=2.0,
        avg_price=200.0,
        raw_response={"exchange": "kraken"},
    )
    binance_default = OrderResult(
        order_id="binance-default",
        status="FILLED",
        filled_quantity=0.5,
        avg_price=50.0,
        raw_response={"exchange": "binance"},
    )
    binance_followup = OrderResult(
        order_id="binance-followup",
        status="FILLED",
        filled_quantity=0.75,
        avg_price=55.0,
        raw_response={"exchange": "binance"},
    )

    router = LiveExecutionRouter(
        adapters={
            "kraken": RouterStubAdapter("kraken", [kraken_result]),
            "binance": RouterStubAdapter("binance", [binance_default, binance_followup]),
        },
        default_route=("binance",),
        route_overrides={"BTCUSDT": ("kraken",), "ETHUSDT": ("binance",)},
    )

    btc_request = OrderRequest(symbol="BTCUSDT", side="BUY", quantity=2.0, order_type="MARKET")
    context = _make_execution_context()
    btc_result = router.execute(btc_request, context)
    assert btc_result.order_id == "kraken-override"
    assert router.binding_for_order("kraken-override") == "kraken"
=======
class StubLiveAdapter(CoreExchangeAdapter):
    """Minimalny adapter zgodny z bot_core do testów routera live."""

    class _Stream:
        async def __aenter__(self):  # pragma: no cover - prosty kontekst
            return self

        async def __aexit__(self, exc_type, exc, tb):  # pragma: no cover - prosty kontekst
            return False

    def __init__(self, name: str) -> None:
        super().__init__(CoreExchangeCredentials(key_id=f"{name}-key"))
        self.name = name
        self._orders: dict[str, CoreOrderResult] = {}
        self._counter = 0

    def configure_network(self, *, ip_allowlist=None) -> None:  # pragma: no cover - brak logiki
        return None

    def fetch_account_snapshot(self) -> AccountSnapshot:  # pragma: no cover - brak logiki
        return AccountSnapshot(balances={}, total_equity=0.0, available_margin=0.0, maintenance_margin=0.0)

    def fetch_symbols(self) -> Sequence[str]:  # pragma: no cover - brak logiki
        return ("BTCUSDT",)

    def fetch_ohlcv(self, symbol: str, interval: str, start=None, end=None, limit=None):  # pragma: no cover
        return []

    def place_order(self, request: CoreOrderRequest) -> CoreOrderResult:
        self._counter += 1
        order_id = f"{self.name}-{self._counter}"
        result = CoreOrderResult(
            order_id=order_id,
            status="NEW",
            filled_quantity=0.0,
            avg_price=None,
            raw_response={"exchange": self.name},
        )
        self._orders[order_id] = result
        return result

    def cancel_order(self, order_id: str, *, symbol: str | None = None) -> None:
        self._orders.pop(order_id, None)

    def stream_public_data(self, *, channels):  # pragma: no cover - brak logiki
        return self._Stream()

    def stream_private_data(self, *, channels):  # pragma: no cover - brak logiki
        return self._Stream()
>>>>>>> b30dc971

    eth_request = OrderRequest(symbol="ETHUSDT", side="BUY", quantity=1.0, order_type="MARKET")
    eth_result = router.execute(eth_request, context)
    assert eth_result.order_id == "binance-default"
    assert router.binding_for_order("binance-default") == "binance"

<<<<<<< HEAD
    second_eth = router.execute(
        OrderRequest(symbol="ETHUSDT", side="BUY", quantity=0.5, order_type="MARKET"),
        context,
    )
    assert second_eth.order_id == "binance-followup"


def test_live_execution_router_named_route_selection():
    vip_result = OrderResult(
        order_id="vip-route",
        status="FILLED",
        filled_quantity=1.5,
        avg_price=150.0,
        raw_response={"exchange": "kraken"},
    )
    standard_result = OrderResult(
        order_id="standard-route",
        status="FILLED",
        filled_quantity=1.0,
        avg_price=100.0,
        raw_response={"exchange": "binance"},
    )
=======
@pytest.mark.asyncio
async def test_multi_account_round_robin():
    adapters = {
        "binance": StubLiveAdapter("binance"),
        "kraken": StubLiveAdapter("kraken"),
    }
    router = LiveExecutionRouter(
        adapters=adapters,
        routes=(
            RouteDefinition(name="binance_route", exchanges=("binance",)),
            RouteDefinition(name="kraken_route", exchanges=("kraken",)),
        ),
        default_route="binance_route",
    )
    context = ExecutionContext(
        portfolio_id="default",
        risk_profile="balanced",
        environment="live",
        metadata={},
    )
    manager = MultiExchangeAccountManager(router, base_context=context)
    manager.register_account(exchange="binance", account="a", execution_route="binance_route")
    manager.register_account(exchange="kraken", account="b", execution_route="kraken_route")

    order = CoreOrderRequest(symbol="BTCUSDT", side="BUY", quantity=1.0, order_type="MARKET")
    first = await manager.dispatch_order(order)
    second = await manager.dispatch_order(order)

    assert first.order_id.startswith("binance")
    assert second.order_id.startswith("kraken")
    assert set(manager.supported_exchanges) == {"binance", "kraken"}

    await manager.cancel_order(first.order_id)
>>>>>>> b30dc971

    router = LiveExecutionRouter(
        adapters={
            "kraken": RouterStubAdapter("kraken", [vip_result]),
            "binance": RouterStubAdapter("binance", [standard_result]),
        },
        routes=[
            RouteDefinition(
                name="vip",
                exchanges=("kraken",),
                risk_profiles=("vip",),
                metadata={"owner": "vip-desk"},
            ),
            RouteDefinition(
                name="standard",
                exchanges=("binance",),
                metadata={"owner": "default"},
            ),
        ],
        default_route="standard",
    )

<<<<<<< HEAD
    request = OrderRequest(symbol="ADAUSDT", side="BUY", quantity=1.5, order_type="MARKET")
    context = _make_execution_context({"execution_route": "vip"})
    result = router.execute(request, context)
    assert result.order_id == "vip-route"
    assert router.binding_for_order("vip-route") == "kraken"
=======
def test_multi_account_supported_exchanges():
    adapters = {"binance": StubLiveAdapter("binance")}
    router = LiveExecutionRouter(
        adapters=adapters,
        routes=(RouteDefinition(name="binance", exchanges=("binance",)),),
        default_route="binance",
    )
    context = ExecutionContext(
        portfolio_id="demo",
        risk_profile="paper",
        environment="testnet",
        metadata={},
    )
    manager = MultiExchangeAccountManager(router, base_context=context)
    manager.register_account(exchange="binance", account="primary")

    assert manager.supported_exchanges == ("binance",)
>>>>>>> b30dc971


@pytest.mark.asyncio
async def test_live_mode_requires_ack(monkeypatch):
    http = RecordingHTTPClient([])
    with pytest.raises(ValueError):
        BinanceTestnetAdapter(demo_mode=False, http_client=http)

    adapter = BinanceTestnetAdapter(demo_mode=False, http_client=http, compliance_ack=True)
    await adapter.connect()<|MERGE_RESOLUTION|>--- conflicted
+++ resolved
@@ -740,7 +740,6 @@
         decision_log_key_id="tests",
     )
 
-<<<<<<< HEAD
     request = OrderRequest(symbol="BTCUSDT", side="BUY", quantity=1.0, order_type="MARKET")
     context = _make_execution_context()
 
@@ -792,64 +791,12 @@
     btc_result = router.execute(btc_request, context)
     assert btc_result.order_id == "kraken-override"
     assert router.binding_for_order("kraken-override") == "kraken"
-=======
-class StubLiveAdapter(CoreExchangeAdapter):
-    """Minimalny adapter zgodny z bot_core do testów routera live."""
-
-    class _Stream:
-        async def __aenter__(self):  # pragma: no cover - prosty kontekst
-            return self
-
-        async def __aexit__(self, exc_type, exc, tb):  # pragma: no cover - prosty kontekst
-            return False
-
-    def __init__(self, name: str) -> None:
-        super().__init__(CoreExchangeCredentials(key_id=f"{name}-key"))
-        self.name = name
-        self._orders: dict[str, CoreOrderResult] = {}
-        self._counter = 0
-
-    def configure_network(self, *, ip_allowlist=None) -> None:  # pragma: no cover - brak logiki
-        return None
-
-    def fetch_account_snapshot(self) -> AccountSnapshot:  # pragma: no cover - brak logiki
-        return AccountSnapshot(balances={}, total_equity=0.0, available_margin=0.0, maintenance_margin=0.0)
-
-    def fetch_symbols(self) -> Sequence[str]:  # pragma: no cover - brak logiki
-        return ("BTCUSDT",)
-
-    def fetch_ohlcv(self, symbol: str, interval: str, start=None, end=None, limit=None):  # pragma: no cover
-        return []
-
-    def place_order(self, request: CoreOrderRequest) -> CoreOrderResult:
-        self._counter += 1
-        order_id = f"{self.name}-{self._counter}"
-        result = CoreOrderResult(
-            order_id=order_id,
-            status="NEW",
-            filled_quantity=0.0,
-            avg_price=None,
-            raw_response={"exchange": self.name},
-        )
-        self._orders[order_id] = result
-        return result
-
-    def cancel_order(self, order_id: str, *, symbol: str | None = None) -> None:
-        self._orders.pop(order_id, None)
-
-    def stream_public_data(self, *, channels):  # pragma: no cover - brak logiki
-        return self._Stream()
-
-    def stream_private_data(self, *, channels):  # pragma: no cover - brak logiki
-        return self._Stream()
->>>>>>> b30dc971
 
     eth_request = OrderRequest(symbol="ETHUSDT", side="BUY", quantity=1.0, order_type="MARKET")
     eth_result = router.execute(eth_request, context)
     assert eth_result.order_id == "binance-default"
     assert router.binding_for_order("binance-default") == "binance"
 
-<<<<<<< HEAD
     second_eth = router.execute(
         OrderRequest(symbol="ETHUSDT", side="BUY", quantity=0.5, order_type="MARKET"),
         context,
@@ -872,41 +819,6 @@
         avg_price=100.0,
         raw_response={"exchange": "binance"},
     )
-=======
-@pytest.mark.asyncio
-async def test_multi_account_round_robin():
-    adapters = {
-        "binance": StubLiveAdapter("binance"),
-        "kraken": StubLiveAdapter("kraken"),
-    }
-    router = LiveExecutionRouter(
-        adapters=adapters,
-        routes=(
-            RouteDefinition(name="binance_route", exchanges=("binance",)),
-            RouteDefinition(name="kraken_route", exchanges=("kraken",)),
-        ),
-        default_route="binance_route",
-    )
-    context = ExecutionContext(
-        portfolio_id="default",
-        risk_profile="balanced",
-        environment="live",
-        metadata={},
-    )
-    manager = MultiExchangeAccountManager(router, base_context=context)
-    manager.register_account(exchange="binance", account="a", execution_route="binance_route")
-    manager.register_account(exchange="kraken", account="b", execution_route="kraken_route")
-
-    order = CoreOrderRequest(symbol="BTCUSDT", side="BUY", quantity=1.0, order_type="MARKET")
-    first = await manager.dispatch_order(order)
-    second = await manager.dispatch_order(order)
-
-    assert first.order_id.startswith("binance")
-    assert second.order_id.startswith("kraken")
-    assert set(manager.supported_exchanges) == {"binance", "kraken"}
-
-    await manager.cancel_order(first.order_id)
->>>>>>> b30dc971
 
     router = LiveExecutionRouter(
         adapters={
@@ -929,13 +841,135 @@
         default_route="standard",
     )
 
-<<<<<<< HEAD
     request = OrderRequest(symbol="ADAUSDT", side="BUY", quantity=1.5, order_type="MARKET")
     context = _make_execution_context({"execution_route": "vip"})
     result = router.execute(request, context)
     assert result.order_id == "vip-route"
     assert router.binding_for_order("vip-route") == "kraken"
-=======
+@pytest.mark.asyncio
+async def test_api_key_manager_rotation(tmp_path):
+    encryption_key = Fernet.generate_key()
+    cfg = await ConfigManager.create(config_path=str(tmp_path / "config.json"), encryption_key=encryption_key)
+    manager = cfg.api_key_manager
+
+    creds = ExchangeCredentials(api_key="demo", api_secret="secret", metadata={"environment": "demo"})
+    record = manager.save_credentials("binance", "acct", creds)
+    stored = json.loads((tmp_path / "api_keys_store.json").read_text())
+    assert stored["records"][0]["data"]["api_key"] != "demo"
+
+    rotated = manager.rotate_credentials(
+        "binance",
+        "acct",
+        ExchangeCredentials(api_key="demo2", api_secret="secret2", metadata={"environment": "demo"}),
+    )
+    assert rotated.version == 2
+    latest = manager.load_credentials("binance", "acct")
+    assert latest.api_key == "demo2"
+
+    with pytest.raises(ValueError):
+        manager.save_credentials(
+            "binance",
+            "live",
+            ExchangeCredentials(api_key="live", api_secret="live", metadata={"environment": "live"}),
+        )
+
+    manager.save_credentials(
+        "binance",
+        "live",
+        ExchangeCredentials(api_key="live", api_secret="live", metadata={"environment": "live"}),
+        compliance_ack=True,
+        expires_at=datetime.now(timezone.utc) - timedelta(days=1),
+    )
+    removed = manager.purge_expired()
+    assert removed >= 1
+
+
+class StubLiveAdapter(CoreExchangeAdapter):
+    """Minimalny adapter zgodny z bot_core do testów routera live."""
+
+    class _Stream:
+        async def __aenter__(self):  # pragma: no cover - prosty kontekst
+            return self
+
+        async def __aexit__(self, exc_type, exc, tb):  # pragma: no cover - prosty kontekst
+            return False
+
+    def __init__(self, name: str) -> None:
+        super().__init__(CoreExchangeCredentials(key_id=f"{name}-key"))
+        self.name = name
+        self._orders: dict[str, CoreOrderResult] = {}
+        self._counter = 0
+
+    def configure_network(self, *, ip_allowlist=None) -> None:  # pragma: no cover - brak logiki
+        return None
+
+    def fetch_account_snapshot(self) -> AccountSnapshot:  # pragma: no cover - brak logiki
+        return AccountSnapshot(balances={}, total_equity=0.0, available_margin=0.0, maintenance_margin=0.0)
+
+    def fetch_symbols(self) -> Sequence[str]:  # pragma: no cover - brak logiki
+        return ("BTCUSDT",)
+
+    def fetch_ohlcv(self, symbol: str, interval: str, start=None, end=None, limit=None):  # pragma: no cover
+        return []
+
+    def place_order(self, request: CoreOrderRequest) -> CoreOrderResult:
+        self._counter += 1
+        order_id = f"{self.name}-{self._counter}"
+        result = CoreOrderResult(
+            order_id=order_id,
+            status="NEW",
+            filled_quantity=0.0,
+            avg_price=None,
+            raw_response={"exchange": self.name},
+        )
+        self._orders[order_id] = result
+        return result
+
+    def cancel_order(self, order_id: str, *, symbol: str | None = None) -> None:
+        self._orders.pop(order_id, None)
+
+    def stream_public_data(self, *, channels):  # pragma: no cover - brak logiki
+        return self._Stream()
+
+    def stream_private_data(self, *, channels):  # pragma: no cover - brak logiki
+        return self._Stream()
+
+
+@pytest.mark.asyncio
+async def test_multi_account_round_robin():
+    adapters = {
+        "binance": StubLiveAdapter("binance"),
+        "kraken": StubLiveAdapter("kraken"),
+    }
+    router = LiveExecutionRouter(
+        adapters=adapters,
+        routes=(
+            RouteDefinition(name="binance_route", exchanges=("binance",)),
+            RouteDefinition(name="kraken_route", exchanges=("kraken",)),
+        ),
+        default_route="binance_route",
+    )
+    context = ExecutionContext(
+        portfolio_id="default",
+        risk_profile="balanced",
+        environment="live",
+        metadata={},
+    )
+    manager = MultiExchangeAccountManager(router, base_context=context)
+    manager.register_account(exchange="binance", account="a", execution_route="binance_route")
+    manager.register_account(exchange="kraken", account="b", execution_route="kraken_route")
+
+    order = CoreOrderRequest(symbol="BTCUSDT", side="BUY", quantity=1.0, order_type="MARKET")
+    first = await manager.dispatch_order(order)
+    second = await manager.dispatch_order(order)
+
+    assert first.order_id.startswith("binance")
+    assert second.order_id.startswith("kraken")
+    assert set(manager.supported_exchanges) == {"binance", "kraken"}
+
+    await manager.cancel_order(first.order_id)
+
+
 def test_multi_account_supported_exchanges():
     adapters = {"binance": StubLiveAdapter("binance")}
     router = LiveExecutionRouter(
@@ -953,7 +987,6 @@
     manager.register_account(exchange="binance", account="primary")
 
     assert manager.supported_exchanges == ("binance",)
->>>>>>> b30dc971
 
 
 @pytest.mark.asyncio
