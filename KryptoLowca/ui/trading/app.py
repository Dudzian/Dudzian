"""Główne API aplikacji Trading GUI."""

from __future__ import annotations

import asyncio
import contextlib
import logging
import os
<<<<<<< HEAD
import queue
import threading
=======
>>>>>>> b30dc971
import sys
from dataclasses import replace
from pathlib import Path
from typing import Any, Callable, Dict, Iterable, Mapping, Optional, Protocol

import tkinter as tk

try:  # pragma: no cover - zależność opcjonalna
    from bot_core.market_intel import MarketIntelAggregator
except Exception:  # pragma: no cover - fallback gdy moduł nie istnieje
    MarketIntelAggregator = None  # type: ignore[assignment]

from bot_core.runtime.paths import (
    DesktopAppPaths,
    build_desktop_app_paths,
    resolve_core_config_path,
)
from bot_core.runtime.metadata import (
    RuntimeEntrypointMetadata,
    RiskManagerSettings,
    derive_risk_manager_settings,
    load_risk_manager_settings,
    load_runtime_entrypoint_metadata,
)
from bot_core.runtime.preset_service import PresetConfigService
from bot_core.security.file_storage import EncryptedFileSecretStorage

from KryptoLowca.logging_utils import (
    DEFAULT_LOG_FILE,
    LOGS_DIR as GLOBAL_LOGS_DIR,
    get_logger,
    setup_app_logging,
)
from KryptoLowca.runtime.bootstrap import FrontendBootstrap, bootstrap_frontend_services
from KryptoLowca.database_manager import DatabaseManager
<<<<<<< HEAD
from KryptoLowca.security_manager import SecurityManager
from KryptoLowca.config_manager import ConfigManager
from KryptoLowca.report_manager import ReportManager
from KryptoLowca.risk_manager import RiskManager
from KryptoLowca.ai_manager import AIManager
from KryptoLowca.exchange_manager import ExchangeManager
from KryptoLowca.exchanges import MarketDataPoller
from KryptoLowca.exchanges.zonda import ZondaAdapter
=======
from KryptoLowca.managers.report_manager import ReportManager
from KryptoLowca.managers.risk_manager_adapter import RiskManager
from KryptoLowca.managers.ai_manager import AIManager
from KryptoLowca.managers.exchange_manager import ExchangeManager
>>>>>>> b30dc971

from .state import AppState
from .controller import TradingSessionController
from .view import TradingView
from .license_context import LicenseUiContext, build_license_ui_context
from .risk_helpers import (
    RiskSnapshot,
    build_risk_limits_summary,
    build_risk_profile_hint,
    compute_default_notional,
    format_notional,
    snapshot_from_app,
)


_DEFAULT_FRACTION = 0.05
_DEFAULT_MARKET_SYMBOL = "BTC-PLN"
_DEFAULT_MARKET_INTERVAL = 2.0


def get_default_market_symbol() -> str:
    """Odczytuje domyślny symbol rynku z ENV lub korzysta z wartości wbudowanej."""

    env_symbol = os.getenv("TRADING_GUI_DEFAULT_SYMBOL")
    if env_symbol:
        cleaned = env_symbol.strip().replace("/", "-").upper()
        if cleaned:
            return cleaned
    return _DEFAULT_MARKET_SYMBOL


def get_default_market_interval() -> float:
    """Zwraca odstęp odpytywania REST z ENV (`TRADING_GUI_MARKET_INTERVAL`)."""

    env_interval = os.getenv("TRADING_GUI_MARKET_INTERVAL")
    if not env_interval:
        return _DEFAULT_MARKET_INTERVAL
    try:
        value = float(env_interval)
    except ValueError:
        logging.getLogger(__name__).warning(
            "Nieprawidłowa wartość TRADING_GUI_MARKET_INTERVAL=%s – używam %.2f s",
            env_interval,
            _DEFAULT_MARKET_INTERVAL,
        )
        return _DEFAULT_MARKET_INTERVAL
    if value <= 0:
        logging.getLogger(__name__).warning(
            "TRADING_GUI_MARKET_INTERVAL musi być dodatnie (otrzymano %s) – używam %.2f s",
            env_interval,
            _DEFAULT_MARKET_INTERVAL,
        )
        return _DEFAULT_MARKET_INTERVAL
    return value


def normalize_market_symbol(
    symbol: str, *, default: Optional[str] = None
) -> str:
    """Zamienia zapis symbolu na format wymagany przez REST (np. ``BTC/PLN`` → ``BTC-PLN``)."""

    cleaned = (symbol or "").strip().replace("/", "-").upper()
    fallback = default if default is not None else get_default_market_symbol()
    return cleaned or fallback


def _to_float(value: Any) -> Optional[float]:
    if isinstance(value, (int, float)):
        return float(value)
    if isinstance(value, str):
        try:
            return float(value.replace(",", "").strip())
        except ValueError:
            return None
    return None


def extract_market_price(payload: Mapping[str, Any] | None) -> Optional[float]:
    """Wydobywa cenę z odpowiedzi tickera niezależnie od wariantu struktury."""

    if payload is None:
        return None
    if isinstance(payload, Mapping):
        for key in ("last", "rate", "closing_rate", "closingRate", "price", "close", "sell", "buy"):
            if key in payload:
                value = _to_float(payload[key])
                if value is not None:
                    return value
        for nested_key in ("ticker", "data", "stats", "statistics"):
            nested = payload.get(nested_key)
            price = extract_market_price(nested)
            if price is not None:
                return price
        items = payload.get("items")
        if isinstance(items, Iterable):
            for item in items:
                price = extract_market_price(item)
                if price is not None:
                    return price
    elif isinstance(payload, (list, tuple)):
        for entry in payload:
            price = extract_market_price(entry)
            if price is not None:
                return price
    return None


def _ensure_repo_root() -> None:
    current_dir = Path(__file__).resolve().parent.parent
    for candidate in (current_dir, *current_dir.parents):
        package_init = candidate / "KryptoLowca" / "__init__.py"
        if package_init.exists():
            candidate_str = str(candidate)
            if candidate_str not in sys.path:
                sys.path.insert(0, candidate_str)
            return


if __package__ in (None, ""):
    _ensure_repo_root()


logger = logging.getLogger(__name__)


class TradeExecutor(Protocol):
    """Callable odpowiedzialny za egzekucję transakcji w GUI."""

    def __call__(self, gui: "TradingGUI", symbol: str, side: str, price: float) -> None:
        """Execute trade for ``symbol`` with direction ``side`` at ``price``."""


class TradingGUI:
    """Klasa spinająca widok i logikę."""

    def __init__(
        self,
        root: Optional[tk.Tk] = None,
        *,
        paths: Optional[DesktopAppPaths] = None,
        session_controller_factory: Optional[
            Callable[[AppState], TradingSessionController]
        ] = None,
        trade_executor: Optional[TradeExecutor] = None,
<<<<<<< HEAD
        market_data_adapter_factory: Optional[Callable[..., Any]] = None,
        market_data_interval: Optional[float] = None,
=======
        market_intel: Optional["MarketIntelAggregator"] = None,
        frontend_services: FrontendBootstrap | None = None,
>>>>>>> b30dc971
    ) -> None:
        setup_app_logging()
        global logger
        logger = get_logger(__name__)

        self.root = root or tk.Tk()
        self.paths = paths or build_desktop_app_paths(
            __file__,
            logs_dir=GLOBAL_LOGS_DIR,
            text_log_file=DEFAULT_LOG_FILE,
        )
        core_config_path = self._resolve_core_config_path()
        if frontend_services is None:
            services = bootstrap_frontend_services(
                paths=self.paths,
                config_path=core_config_path,
            )
        else:
            services = frontend_services
        self.frontend_services = services
        self.market_intel = market_intel or self.frontend_services.market_intel
        self._core_config_path = core_config_path
        self.runtime_metadata = self._load_metadata(self._core_config_path)
        (
            self._risk_profile_name,
            self._risk_profile_config,
            self.risk_manager_settings,
        ) = self._load_risk_profile(self.runtime_metadata, self._core_config_path)
        self._risk_repository_dir = self.paths.logs_dir / "risk_state"
        self._risk_repository_dir.mkdir(parents=True, exist_ok=True)
        self._risk_repository = FileRiskRepository(self._risk_repository_dir)
        self._risk_decision_log = RiskDecisionLog(
            max_entries=500,
            jsonl_path=self.paths.logs_dir / "risk_decisions.jsonl",
        )
        self.risk_manager_config = self._settings_to_adapter_config(self.risk_manager_settings)
        self._risk_config_mtime = self._get_risk_config_timestamp()
        self._risk_watchdog_after: Optional[str] = None
        self._risk_watch_interval_ms = 5_000
        self._risk_reload_listeners: list[
            Callable[[str | None, RiskManagerSettings, Any | None], None]
        ] = []
        self.state = self._create_state()
        controller_factory = session_controller_factory or self._default_controller_factory
        self.controller: TradingSessionController = controller_factory(self.state)
        if getattr(self.controller, "market_intel", None) is None and self.market_intel is not None:
            try:
                self.controller.market_intel = self.market_intel  # type: ignore[attr-defined]
            except Exception:  # pragma: no cover - defensywnie
                logger.debug("Nie udało się wstrzyknąć MarketIntelAggregator do kontrolera", exc_info=True)
        self.view = TradingView(
            self.root,
            self.state,
            self.controller,
            on_refresh_risk=self.reload_risk_profile,
            on_start=self._handle_view_start,
            on_stop=self._handle_view_stop,
        )
        self._apply_license_restrictions()
        self._configure_fraction_widget(self.risk_manager_settings)
        self._configure_logging_handler()
        self.ex_mgr = self.frontend_services.exchange_manager
        self.network_var = self.state.network
        self.timeframe_var = self.state.timeframe
        self.symbol_var = self.state.symbol
        self.paper_balance = self._parse_float(self.state.paper_balance.get())
        self.account_balance = 0.0
        self._open_positions = self.state.open_positions
        self._view_logs: Dict[str, str] = {}
        self.default_trade_executor = self._default_trade_executor
        self._trade_executor_callable = self._wrap_trade_executor(trade_executor)
        self._market_data_queue: "queue.Queue[tuple[str, Dict[str, Any]]]" = queue.Queue()
        self._market_status_queue: "queue.Queue[str]" = queue.Queue()
        self._market_data_thread: Optional[threading.Thread] = None
        self._market_data_loop: Optional[asyncio.AbstractEventLoop] = None
        self._market_data_stop = threading.Event()
        self._market_data_adapter_factory = (
            market_data_adapter_factory or self._default_market_adapter_factory
        )
        interval = (
            market_data_interval
            if market_data_interval is not None
            else get_default_market_interval()
        )
        self._market_data_interval = max(0.1, float(interval))
        self._market_data_poller: Optional[MarketDataPoller] = None
        self._market_data_adapter: Any = None
        self._symbol_trace = self.symbol_var.trace_add("write", self._on_symbol_changed)
        self._schedule_market_data_drain()
        self.view.sync_positions()
        self.risk_profile_name = self.state.risk_profile_name
        self.risk_profile_config = self.state.risk_profile_config
        self.risk_manager_settings = self.state.risk_manager_settings or self.risk_manager_settings
        self._update_risk_banner()
        self._start_risk_watchdog()
        try:
            self.root.bind("<Destroy>", self._on_root_destroy, add="+")
        except Exception:  # pragma: no cover - środowiska bez pełnego Tk
            logger.debug("Nie udało się zarejestrować obserwatora Destroy", exc_info=True)
        if hasattr(self.root, "protocol"):
            try:
                self.root.protocol("WM_DELETE_WINDOW", self._handle_window_close)
            except Exception:  # pragma: no cover - środowiska bez WM
                logger.debug("Nie udało się ustawić handlera WM_DELETE_WINDOW", exc_info=True)

    def _settings_to_adapter_config(
        self, settings: RiskManagerSettings | None
    ) -> Dict[str, Any]:
        if not isinstance(settings, RiskManagerSettings):
            return {}

        payload: Dict[str, Any] = dict(settings.to_dict())
        payload.setdefault("max_daily_loss_pct", float(settings.max_daily_loss_pct))
        payload.setdefault(
            "max_drawdown_pct", float(settings.emergency_stop_drawdown)
        )
        payload.setdefault(
            "hard_drawdown_pct", float(settings.emergency_stop_drawdown)
        )
        payload.setdefault("max_positions", int(settings.max_positions))
        payload.setdefault("max_risk_per_trade", float(settings.max_risk_per_trade))
        payload.setdefault("max_portfolio_risk", float(settings.max_portfolio_risk))
        if settings.profile_name:
            payload.setdefault("risk_profile_name", settings.profile_name)
        return payload

    # ------------------------------------------------------------------
    def _default_controller_factory(self, state: AppState) -> TradingSessionController:
        db_manager = DatabaseManager()
        risk_settings = self.state.risk_manager_settings or self.risk_manager_settings
        config_payload = self._settings_to_adapter_config(risk_settings)
        if not config_payload:
            config_payload = dict(self.risk_manager_config or {})

        risk_mode = "paper"
        try:
            network = (state.network.get() if hasattr(state.network, "get") else "testnet")
            risk_mode = "paper" if str(network).lower() != "live" else "live"
        except Exception:
            risk_mode = "paper"

        risk_manager = RiskManager(
            config=config_payload,
            db_manager=db_manager,
            mode=risk_mode,
            profile_name=config_payload.get("risk_profile_name"),
            decision_log=self._risk_decision_log,
            repository=self._risk_repository,
        )

        return TradingSessionController(
            state,
            db_manager,
            SecurityManager(self.paths.keys_file, self.paths.salt_file),
            ConfigManager(self.paths.presets_dir),
            ReportManager(str(self.paths.db_file)),
            risk_manager,
            self._build_ai_manager(),
            exchange_manager=self.frontend_services.exchange_manager,
            market_intel=self.market_intel,
        )

    # ------------------------------------------------------------------
    def _default_market_adapter_factory(self, *, demo_mode: bool) -> ZondaAdapter:
        return ZondaAdapter(demo_mode=demo_mode)

    # ------------------------------------------------------------------
    def _load_metadata(
        self, config_path: Optional[Path]
    ) -> Optional[RuntimeEntrypointMetadata]:
        try:
            metadata = load_runtime_entrypoint_metadata(
                "trading_gui",
                config_path=config_path,
                logger=logger,
            )
            if metadata:
                logger.info("Runtime metadata: %s", metadata.to_dict())
            else:
                logger.warning("Brak metadanych runtime dla trading_gui")
            return metadata
        except Exception:  # pragma: no cover - środowisko bez konfiguracji
            logger.exception("Nie udało się wczytać metadanych runtime")
            return None

    # ------------------------------------------------------------------
    def _load_license_context(
        self,
    ) -> tuple[Path | None, LicenseCapabilities | None, CapabilityGuard | None, LicenseUiContext]:
        license_path: Path | None = None
        capabilities: LicenseCapabilities | None = None
        guard: CapabilityGuard | None = None
        extra_notice = ""

        public_key = os.environ.get("BOT_CORE_LICENSE_PUBLIC_KEY")
        license_path_value = os.environ.get("BOT_CORE_LICENSE_PATH")

        if not public_key or not license_path_value:
            extra_notice = (
                "Brak skonfigurowanej licencji offline. Skontaktuj się z opiekunem licencji."
            )
            logger.warning(extra_notice)
        else:
            try:
                from bot_core.security.guards import install_capability_guard
                from bot_core.security.license_service import (
                    LicenseService,
                    LicenseServiceError,
                )
            except Exception:
                logger.exception("Nie udało się zaimportować modułów obsługi licencji")
                extra_notice = "Nie udało się zainicjalizować obsługi licencji offline."
            else:
                license_path = Path(license_path_value).expanduser()
                try:
                    service = LicenseService(verify_key_hex=public_key)
                    snapshot = service.load_from_file(license_path)
                except FileNotFoundError:
                    extra_notice = (
                        f"Nie znaleziono pliku licencji: {license_path}. Skontaktuj się z opiekunem licencji."
                    )
                    logger.error(extra_notice)
                except LicenseServiceError as exc:
                    extra_notice = f"Nie udało się zweryfikować licencji offline: {exc}"
                    logger.error(extra_notice)
                except Exception:
                    logger.exception("Nieoczekiwany błąd podczas ładowania licencji offline")
                    extra_notice = (
                        "Wystąpił nieoczekiwany błąd podczas ładowania licencji offline."
                    )
                else:
                    capabilities = snapshot.capabilities
                    guard = install_capability_guard(capabilities)

        context = build_license_ui_context(capabilities)
        if extra_notice:
            context = replace(
                context,
                notice=self._combine_notices(extra_notice, context.notice),
            )
        return license_path, capabilities, guard, context

    # ------------------------------------------------------------------
    @staticmethod
    def _combine_notices(*messages: str) -> str:
        merged: list[str] = []
        for message in messages:
            text = (message or "").strip()
            if not text:
                continue
            if text not in merged:
                merged.append(text)
        return " ".join(merged)

    # ------------------------------------------------------------------
    def _apply_license_restrictions(self) -> None:
        context = getattr(self, "_license_ui_context", None)
        if context is None:
            return

        self.state.capability_guard = self.license_guard
        self.state.license_capabilities = self.license_capabilities
        if self.state.license_summary is not None:
            self.state.license_summary.set(context.summary)
        if self.state.license_notice is not None:
            self.state.license_notice.set(context.notice)
        if hasattr(self.view, "configure_network_options"):
            self.view.configure_network_options(live_enabled=context.live_enabled)
        if hasattr(self.view, "configure_mode_options"):
            self.view.configure_mode_options(futures_enabled=context.futures_enabled)
        if hasattr(self.view, "set_start_enabled"):
            self.view.set_start_enabled(context.auto_trader_enabled)

    # ------------------------------------------------------------------
    def _create_state(self) -> AppState:
        profile_label, limits_label = self._initial_risk_labels()
        fraction_value = self._compute_fraction_value(self.risk_manager_settings)
        notional_label = self._initial_default_notional_label(fraction_value)
<<<<<<< HEAD
        default_symbol = get_default_market_symbol()
        symbol_var = tk.StringVar(value=default_symbol)
        market_symbol_var = tk.StringVar(
            value=normalize_market_symbol(symbol_var.get(), default=default_symbol)
        )
        market_price_var = tk.StringVar(value="—")

=======
        license_summary = tk.StringVar(value=self._license_ui_context.summary)
        license_notice = tk.StringVar(value=self._license_ui_context.notice)
>>>>>>> b30dc971
        return AppState(
            paths=self.paths,
            runtime_metadata=self.runtime_metadata,
            symbol=symbol_var,
            risk_profile_name=self._risk_profile_name,
            risk_profile_config=self._risk_profile_config,
            risk_manager_config=self.risk_manager_config,
            risk_manager_settings=self.risk_manager_settings,
            risk_profile_label=tk.StringVar(value=profile_label),
            risk_limits_label=tk.StringVar(value=limits_label),
            risk_notional_label=tk.StringVar(value=notional_label),
            network=tk.StringVar(value="Testnet"),
            mode=tk.StringVar(value="Spot"),
            timeframe=tk.StringVar(value="1m"),
            fraction=tk.DoubleVar(value=fraction_value),
            paper_balance=tk.StringVar(value="10 000.00"),
            account_balance=tk.StringVar(value="—"),
            status=tk.StringVar(value="Oczekiwanie na start"),
<<<<<<< HEAD
            market_symbol=market_symbol_var,
            market_price=market_price_var,
=======
            license_capabilities=self.license_capabilities,
            capability_guard=self.license_guard,
            license_summary=license_summary,
            license_notice=license_notice,
            license_path=str(self._license_path) if self._license_path else None,
>>>>>>> b30dc971
        )

    # ------------------------------------------------------------------
    def _build_ai_manager(self) -> AIManager:
        try:
            return AIManager(models_dir=self.paths.models_dir, logger_=logger)
        except TypeError:
            try:
                return AIManager(self.paths.models_dir, logger)
            except TypeError:
                return AIManager(self.paths.models_dir)

    # ------------------------------------------------------------------
    def _build_secret_storage(self) -> EncryptedFileSecretStorage:
        vault_path = getattr(self.paths, "secret_vault_file", None)
        if vault_path is None:
            vault_path = self.paths.keys_file.with_suffix(".vault")
        passphrase = os.environ.get("DUDZIAN_GUI_SECRET_PASSPHRASE")
        if not passphrase:
            logger.warning(
                "Brak zmiennej DUDZIAN_GUI_SECRET_PASSPHRASE – użyto domyślnego hasła magazynu."
            )
            passphrase = "trading-gui"
        return EncryptedFileSecretStorage(vault_path, passphrase)

    # ------------------------------------------------------------------
    def _build_preset_service(self) -> PresetConfigService:
        core_path = self._core_config_path or resolve_core_config_path()
        try:
            return PresetConfigService(core_path)
        except Exception:  # pragma: no cover - konfiguracja może być niepełna podczas developmentu
            logger.exception("Nie udało się utworzyć serwisu konfiguracji presetów")
            return PresetConfigService(core_path)

    # ------------------------------------------------------------------
    def _configure_logging_handler(self) -> None:
        handler = _TkLogHandler(self.view)
        logging.getLogger().addHandler(handler)

    # ------------------------------------------------------------------
    def _schedule_market_data_drain(self) -> None:
        if not hasattr(self.root, "after"):
            return
        try:
            self.root.after(300, self._drain_market_data_queue)
        except Exception:  # pragma: no cover - środowiska bez after()
            logger.debug("Nie udało się zaplanować odczytu kolejki rynku", exc_info=True)

    # ------------------------------------------------------------------
    def _drain_market_data_queue(self) -> None:
        self._flush_market_status_queue()
        while True:
            try:
                symbol, payload = self._market_data_queue.get_nowait()
            except queue.Empty:
                break
            self._process_market_payload(symbol, payload)
        if hasattr(self.root, "after"):
            try:
                self.root.after(500, self._drain_market_data_queue)
            except Exception:  # pragma: no cover - środowiska bez after()
                logger.debug("Nie udało się ponownie zaplanować odczytu rynku", exc_info=True)

    # ------------------------------------------------------------------
    def _process_market_payload(self, symbol: str, payload: Mapping[str, Any]) -> None:
        normalized = normalize_market_symbol(symbol)
        if self.state.market_symbol is not None:
            self.state.market_symbol.set(normalized)
        price = extract_market_price(payload)
        if price is not None and self.state.market_price is not None:
            self.state.market_price.set(f"{price:,.2f}")
            self._set_status_immediate(f"Ticker {normalized}: {price:,.2f}")
        else:
            self._set_status_immediate(f"Odświeżono dane {normalized}")

    # ------------------------------------------------------------------
    def _on_symbol_changed(self, *_: Any) -> None:
        normalized = normalize_market_symbol(self.symbol_var.get())
        if self.state.market_symbol is not None:
            self.state.market_symbol.set(normalized)
        if self._market_data_thread and self._market_data_thread.is_alive():
            self._restart_market_data()

    # ------------------------------------------------------------------
    def _handle_view_start(self) -> None:
        self._start_market_data()

    # ------------------------------------------------------------------
    def _handle_view_stop(self) -> None:
        self._stop_market_data()

    # ------------------------------------------------------------------
    def _determine_market_symbols(self) -> list[str]:
        symbol = self.state.market_symbol.get() if self.state.market_symbol else ""
        return [normalize_market_symbol(symbol)]

    # ------------------------------------------------------------------
    def _should_use_demo_mode(self) -> bool:
        try:
            network = self.state.network.get()
        except Exception:
            return True
        return str(network or "").strip().lower() != "live"

    # ------------------------------------------------------------------
    def _start_market_data(self) -> None:
        if self._market_data_thread and self._market_data_thread.is_alive():
            return
        symbols = self._determine_market_symbols()
        if not symbols:
            return
        self._market_data_stop.clear()
        demo_mode = self._should_use_demo_mode()
        self._set_status("Łączenie z rynkiem (REST)...")

        def runner() -> None:
            loop = asyncio.new_event_loop()
            self._market_data_loop = loop
            asyncio.set_event_loop(loop)
            try:
                loop.run_until_complete(self._market_data_worker(symbols, demo_mode))
            finally:
                with contextlib.suppress(Exception):
                    loop.run_until_complete(loop.shutdown_asyncgens())
                asyncio.set_event_loop(None)
                loop.close()
                self._market_data_loop = None

        self._market_data_thread = threading.Thread(
            target=runner, name="market-data-poller", daemon=True
        )
        self._market_data_thread.start()

    # ------------------------------------------------------------------
    def _restart_market_data(self) -> None:
        self._stop_market_data()
        if hasattr(self.root, "after"):
            try:
                self.root.after(200, self._start_market_data)
                return
            except Exception:  # pragma: no cover - środowiska bez after()
                logger.debug("Nie udało się przeplanować restartu pollera", exc_info=True)
        self._start_market_data()

    # ------------------------------------------------------------------
    def _stop_market_data(self) -> None:
        self._market_data_stop.set()
        loop = self._market_data_loop
        if loop is not None:
            if self._market_data_poller is not None:
                future = asyncio.run_coroutine_threadsafe(
                    self._market_data_poller.stop(), loop
                )
                with contextlib.suppress(Exception):
                    future.result(timeout=1.0)
            if self._market_data_adapter is not None:
                future = asyncio.run_coroutine_threadsafe(
                    self._market_data_adapter.close(), loop
                )
                with contextlib.suppress(Exception):
                    future.result(timeout=1.0)
            with contextlib.suppress(Exception):
                loop.call_soon_threadsafe(lambda: None)
        thread = self._market_data_thread
        if thread and thread.is_alive():
            thread.join(timeout=2.0)
        self._market_data_thread = None
        self._market_data_loop = None
        self._market_data_poller = None
        self._market_data_adapter = None
        self._market_data_stop.clear()
        if self.state.market_price is not None:
            self.state.market_price.set("—")
        self._set_status("Ticker zatrzymany")

    # ------------------------------------------------------------------
    async def _market_data_worker(self, symbols: list[str], demo_mode: bool) -> None:
        try:
            adapter = self._market_data_adapter_factory(demo_mode=demo_mode)
        except Exception as exc:
            logger.warning("Nie udało się utworzyć adaptera rynku: %s", exc)
            self._set_status("Błąd uruchamiania adaptera rynku")
            return
        self._market_data_adapter = adapter
        try:
            await adapter.connect()
        except Exception as exc:
            logger.warning("Połączenie adaptera rynku nie powiodło się: %s", exc)
            self._set_status("Nie udało się połączyć z rynkiem (REST)")
            try:
                await adapter.close()
            except Exception:  # pragma: no cover - najlepszy wysiłek podczas sprzątania
                logger.debug(
                    "Nie udało się zamknąć adaptera rynku po błędzie połączenia",
                    exc_info=True,
                )
            finally:
                self._market_data_adapter = None
            return
        poller = MarketDataPoller(
            adapter,
            symbols=symbols,
            interval=self._market_data_interval,
            callback=self._market_data_callback,
            error_callback=self._market_data_error,
        )
        self._market_data_poller = poller
        try:
            await poller.start()
            self._set_status("Ticker REST aktywny")
            while not self._market_data_stop.is_set():
                await asyncio.sleep(0.2)
        finally:
            with contextlib.suppress(Exception):
                await poller.stop()
            with contextlib.suppress(Exception):
                await adapter.close()
            self._market_data_poller = None
            self._market_data_adapter = None

    # ------------------------------------------------------------------
    async def _market_data_callback(self, symbol: str, payload: Dict[str, Any]) -> None:
        self._market_data_queue.put((symbol, payload))

    # ------------------------------------------------------------------
    async def _market_data_error(self, symbol: str, exc: Exception) -> None:
        normalized = normalize_market_symbol(symbol)
        logger.warning("Błąd REST tickera %s: %s", normalized, exc)
        self._set_status(f"Błąd REST tickera {normalized}: {exc}")

    # ------------------------------------------------------------------
    def _flush_market_status_queue(self) -> None:
        while True:
            try:
                message = self._market_status_queue.get_nowait()
            except queue.Empty:
                break
            self._set_status_immediate(message)

    # ------------------------------------------------------------------
    def _set_status(self, message: str) -> None:
        if threading.current_thread() is threading.main_thread():
            self._set_status_immediate(message)
        else:
            self._market_status_queue.put(message)

    # ------------------------------------------------------------------
    def _set_status_immediate(self, message: str) -> None:
        status_var = getattr(self.state, "status", None)
        if status_var is None:
            return
        try:
            status_var.set(message)
        except Exception:  # pragma: no cover - defensywne logowanie
            logger.debug("Nie udało się ustawić statusu GUI", exc_info=True)

    # ------------------------------------------------------------------
    def _resolve_core_config_path(self) -> Optional[Path]:
        try:
            return resolve_core_config_path()
        except Exception:  # pragma: no cover - środowisko bez konfiguracji
            logger.debug(
                "Nie udało się ustalić ścieżki konfiguracji core dla Trading GUI",
                exc_info=True,
            )
            return None

    # ------------------------------------------------------------------
    def _load_risk_profile(
        self,
        metadata: Optional[RuntimeEntrypointMetadata],
        config_path: Optional[Path],
    ) -> tuple[str | None, Any | None, RiskManagerSettings]:
        candidate_name: str | None = None
        if metadata is not None:
            candidate_name = getattr(metadata, "risk_profile", None)
        try:
            (
                resolved_name,
                profile,
                settings,
            ) = load_risk_manager_settings(
                "trading_gui",
                profile_name=candidate_name,
                config_path=config_path,
                logger=logger,
            )
        except Exception:  # pragma: no cover - środowisko bez konfiguracji
            logger.exception("Nie udało się wczytać profilu ryzyka Trading GUI")
            fallback_settings = derive_risk_manager_settings(
                None,
                profile_name=candidate_name,
            )
            return candidate_name, None, fallback_settings
        if resolved_name:
            candidate_name = resolved_name
        if profile is not None:
            logger.info("Zastosowano profil ryzyka %s dla Trading GUI", candidate_name)
        return candidate_name, profile, settings

    # ------------------------------------------------------------------
    # ------------------------------------------------------------------
    def run(self) -> None:
        logger.info("Uruchamiam Trading GUI")
        try:
            self.root.mainloop()
        finally:
            logger.info("Zamykam Trading GUI")

    # ------------------------------------------------------------------
    def _parse_float(self, value: str) -> float:
        try:
            normalised = value.replace(" ", "").replace(",", "")
            return float(normalised)
        except Exception:
            return 0.0

    # ------------------------------------------------------------------
    def _ensure_exchange(self) -> ExchangeManager:
        """Zachowuje zgodność z dawnym API TradingGUI."""

        ensure = getattr(self.controller, "ensure_exchange", None)
        if ensure is None:
            raise RuntimeError("Brak kontrolera zapewniającego ExchangeManager")
        self.ex_mgr = ensure()
        return self.ex_mgr

    # ------------------------------------------------------------------
    def get_exchange_manager(self) -> Optional[ExchangeManager]:
        """Zwraca bieżący ExchangeManager (dla zgodności)."""

        if self.ex_mgr is not None:
            return self.ex_mgr
        if hasattr(self.controller, "get_exchange"):
            self.ex_mgr = self.controller.get_exchange()
        return self.ex_mgr

    # ------------------------------------------------------------------
    def reload_risk_profile(self, profile_name: str | None = None) -> RiskManagerSettings:
        """Ponownie wczytuje ustawienia profilu ryzyka i aktualizuje GUI."""

        candidate = profile_name or self.risk_profile_name or self._risk_profile_name
        resolved_name = candidate
        profile_payload: Any | None = None
        settings: RiskManagerSettings

        try:
            (
                loaded_name,
                profile_payload,
                loaded_settings,
            ) = load_risk_manager_settings(
                "trading_gui",
                profile_name=candidate,
                config_path=self._core_config_path,
                logger=logger,
            )
        except Exception:
            logger.exception("Błąd podczas ponownego wczytywania profilu ryzyka")
            loaded_name = candidate
            profile_payload = None
            loaded_settings = None

        if loaded_name:
            resolved_name = loaded_name

        if loaded_settings is None:
            settings = derive_risk_manager_settings(
                profile_payload,
                profile_name=resolved_name,
            )
        else:
            settings = loaded_settings

        self.risk_profile_name = resolved_name
        self.risk_profile_config = profile_payload
        self.risk_manager_settings = settings
        self.risk_manager_config = self._settings_to_adapter_config(settings)
        self._risk_config_mtime = self._get_risk_config_timestamp()

        self.state.risk_profile_name = resolved_name
        self.state.risk_profile_config = profile_payload
        self.state.risk_manager_settings = settings
        self.state.risk_manager_config = self.risk_manager_config

        self._apply_fraction_from_settings(settings)

        controller_update = getattr(self.controller, "update_risk_settings", None)
        if callable(controller_update):
            try:
                controller_update(settings)
            except Exception:
                logger.exception("Kontroler nie przyjął nowych ustawień ryzyka")

        self._update_risk_banner()
        self._notify_risk_reload_listeners(resolved_name, settings, profile_payload)
        return settings

    # ------------------------------------------------------------------
    def _wrap_trade_executor(
        self, trade_executor: Optional[TradeExecutor]
    ) -> Callable[[str, str, float], None]:
        if trade_executor is None:
            return self._default_trade_executor

        def executor(symbol: str, side: str, price: float) -> None:
            trade_executor(self, symbol, side, price)

        return executor

    # ------------------------------------------------------------------
    def _log(self, message: str, level: str = "INFO") -> None:
        """Loguje zdarzenie i dopisuje je do panelu tekstowego GUI."""

        level_norm = (level or "INFO").upper()
        log_fn = getattr(logger, level_norm.lower(), logger.info)
        log_fn(message)
        try:
            formatted = f"[{level_norm}] {message}"
            self.view.append_log(formatted)
            self._view_logs[level_norm] = message
        except Exception:  # pragma: no cover - obrona przed błędami UI
            logger.debug("Nie udało się dopisać logu do widoku", exc_info=True)

    # ------------------------------------------------------------------
    def set_trade_executor(self, trade_executor: Optional[TradeExecutor]) -> None:
        """Ustawia zewnętrzny executor transakcji."""

        self._trade_executor_callable = self._wrap_trade_executor(trade_executor)

    # ------------------------------------------------------------------
    def _bridge_execute_trade(self, symbol: str, side: str, mkt_price: float) -> None:
        """Minimalna symulacja egzekucji wykorzystywana przez moduły paper."""

        self._trade_executor_callable(symbol, side, mkt_price)

    # ------------------------------------------------------------------
    def _default_trade_executor(self, symbol: str, side: str, mkt_price: float) -> None:
        """Domyślna implementacja symulacji transakcji."""

        try:
            price = float(mkt_price)
        except Exception:
            self._log(f"Nieprawidłowa cena: {mkt_price}", "ERROR")
            return

        symbol_key = (symbol or "").upper() or "UNKNOWN"
        side_norm = (side or "").lower()

        if side_norm not in {"buy", "sell"}:
            self._log(f"Nieobsługiwany kierunek transakcji: {side}", "ERROR")
            return

        position = self._open_positions.get(symbol_key)

        if side_norm == "buy":
            fraction = self._get_fraction_from_state()
            notional = max(self.paper_balance * fraction, 0.0)
            qty = notional / price if price > 0 else 0.0
            if qty <= 0:
                self._log("Nie udało się obliczyć wielkości pozycji", "WARNING")
                return
            self._open_positions[symbol_key] = {
                "side": "buy",
                "qty": qty,
                "entry": price,
            }
            self._log(
                f"Symulowany zakup {symbol_key} qty={qty:.6f} @ {price:.2f}",
                "INFO",
            )
            self.view.sync_positions()
            self._update_risk_banner()
            return

        if not position or position.get("side") != "buy":
            self._log(f"Brak pozycji do zamknięcia dla {symbol_key}", "WARNING")
            return

        qty = float(position.get("qty", 0.0) or 0.0)
        entry = float(position.get("entry", price) or price)
        pnl = (price - entry) * qty
        self.paper_balance += pnl
        self.state.paper_balance.set(f"{self.paper_balance:,.2f}")
        self._open_positions.pop(symbol_key, None)
        self._log(
            f"Symulowana sprzedaż {symbol_key} qty={qty:.6f} @ {price:.2f} (PnL={pnl:.2f})",
            "INFO",
        )

        self.view.sync_positions()
        self._update_risk_banner()

    # ------------------------------------------------------------------
    def _initial_risk_labels(self) -> tuple[str, str]:
        snapshot = RiskSnapshot(
            paper_balance=0.0,
            settings=self.risk_manager_settings,
            profile_name=self._risk_profile_name,
        )
        profile_text = build_risk_profile_hint(snapshot) or "Profil ryzyka: —"
        limits_text = build_risk_limits_summary(snapshot) or "Limity ryzyka: —"
        return profile_text, limits_text

    # ------------------------------------------------------------------
    def _initial_default_notional_label(self, fraction_value: float) -> str:
        fallback = self._fallback_default_notional(fraction_value)
        snapshot = RiskSnapshot(
            paper_balance=max(self.paper_balance, 0.0),
            settings=self.risk_manager_settings,
            profile_name=self._risk_profile_name,
        )
        amount = compute_default_notional(snapshot, default_notional=fallback)
        return self._format_default_notional(amount)

    # ------------------------------------------------------------------
    def _fallback_default_notional(self, fraction_value: float | None = None) -> float:
        balance = max(self.paper_balance, 0.0)
        if fraction_value is None:
            fraction_value = self._get_fraction_from_state()
        if fraction_value is None:
            fraction_value = _DEFAULT_FRACTION
        try:
            fraction = float(fraction_value)
        except Exception:
            fraction = _DEFAULT_FRACTION
        fraction = max(0.0, fraction)
        if fraction == 0.0 or balance == 0.0:
            return 0.0
        return balance * fraction

    # ------------------------------------------------------------------
    def _get_fraction_from_state(self) -> float:
        state_obj = getattr(self, "state", None)
        fraction_var = getattr(state_obj, "fraction", None)
        if hasattr(fraction_var, "get"):
            try:
                value = float(fraction_var.get())
            except Exception:
                value = _DEFAULT_FRACTION
        else:
            value = _DEFAULT_FRACTION
        return max(0.0, value)

    # ------------------------------------------------------------------
    def _calculate_default_notional(self) -> float:
        snapshot = snapshot_from_app(self)
        fallback = self._fallback_default_notional()
        return compute_default_notional(snapshot, default_notional=fallback)

    # ------------------------------------------------------------------
    def _format_default_notional(self, amount: float) -> str:
        if amount <= 0:
            return "Domyślna kwota: —"
        return f"Domyślna kwota: {format_notional(amount)} USDT"

    # ------------------------------------------------------------------
    def _compute_fraction_value(
        self, settings: RiskManagerSettings | None
    ) -> float:
        state_fraction: float | None = None
        state_obj = getattr(self, "state", None)
        if state_obj is not None:
            fraction_var = getattr(state_obj, "fraction", None)
            if hasattr(fraction_var, "get"):
                try:
                    state_fraction = float(fraction_var.get())
                except Exception:
                    state_fraction = None
        if isinstance(settings, RiskManagerSettings):
            try:
                value = float(settings.max_risk_per_trade)
            except Exception:
                value = 0.0
            value = max(0.0, min(1.0, value))
            if value > 0:
                return value
        if state_fraction is not None and state_fraction > 0:
            return state_fraction
        return _DEFAULT_FRACTION

    # ------------------------------------------------------------------
    def _configure_fraction_widget(
        self, settings: RiskManagerSettings | None
    ) -> float:
        max_fraction = 1.0
        if isinstance(settings, RiskManagerSettings):
            try:
                candidate = float(settings.max_risk_per_trade)
            except Exception:
                candidate = None
            if candidate is not None and candidate > 0:
                max_fraction = min(1.0, candidate)
        increment = 0.01
        if max_fraction > 0:
            increment = max(0.001, min(0.01, max_fraction / 5))
        view = getattr(self, "view", None)
        if hasattr(view, "configure_fraction_input"):
            try:
                view.configure_fraction_input(maximum=max_fraction, increment=increment)
            except Exception:  # pragma: no cover - defensywne logowanie
                logger.debug(
                    "Nie udało się skonfigurować pola frakcji na podstawie profilu ryzyka",
                    exc_info=True,
                )
        return max_fraction

    # ------------------------------------------------------------------
    def _apply_fraction_from_settings(self, settings: RiskManagerSettings | None) -> None:
        max_fraction = self._configure_fraction_widget(settings)
        fraction_value = self._compute_fraction_value(settings)
        if max_fraction > 0:
            fraction_value = min(fraction_value, max_fraction)
        if fraction_value <= 0:
            fraction_value = max_fraction if max_fraction > 0 else _DEFAULT_FRACTION
        fraction_var = getattr(self.state, "fraction", None)
        if hasattr(fraction_var, "set"):
            try:
                fraction_var.set(fraction_value)
            except Exception:  # pragma: no cover - defensywne logowanie
                logger.debug(
                    "Nie udało się ustawić frakcji transakcji na podstawie profilu ryzyka",
                    exc_info=True,
                )

    # ------------------------------------------------------------------
    def _update_risk_banner(self) -> None:
        snapshot = snapshot_from_app(self)
        profile_text = build_risk_profile_hint(snapshot) or "Profil ryzyka: —"
        limits_text = build_risk_limits_summary(snapshot) or "Limity ryzyka: —"
        notional_text = self._format_default_notional(self._calculate_default_notional())
        if self.state.risk_profile_label is not None:
            self.state.risk_profile_label.set(profile_text)
        if self.state.risk_limits_label is not None:
            self.state.risk_limits_label.set(limits_text)
        if self.state.risk_notional_label is not None:
            self.state.risk_notional_label.set(notional_text)

    # ------------------------------------------------------------------
    def add_risk_reload_listener(
        self,
        callback: Callable[[str | None, RiskManagerSettings, Any | None], None],
    ) -> None:
        if not callable(callback):
            raise TypeError("Oczekiwano wywoływalnego callbacku")
        self._risk_reload_listeners.append(callback)

    # ------------------------------------------------------------------
    def remove_risk_reload_listener(
        self,
        callback: Callable[[str | None, RiskManagerSettings, Any | None], None],
    ) -> None:
        try:
            self._risk_reload_listeners.remove(callback)
        except ValueError:  # pragma: no cover - defensywne
            logger.debug("Próba usunięcia niezarejestrowanego callbacku", exc_info=True)

    # ------------------------------------------------------------------
    def _notify_risk_reload_listeners(
        self,
        profile_name: str | None,
        settings: RiskManagerSettings,
        profile_payload: Any | None,
    ) -> None:
        listeners: Iterable[
            Callable[[str | None, RiskManagerSettings, Any | None], None]
        ] = tuple(self._risk_reload_listeners)
        for callback in listeners:
            try:
                callback(profile_name, settings, profile_payload)
            except Exception:  # pragma: no cover - defensywne logowanie
                logger.exception("Callback przeładowania profilu ryzyka zgłosił wyjątek")

    # ------------------------------------------------------------------
    def _handle_window_close(self) -> None:
        self._stop_risk_watchdog()
        self._stop_market_data()
        try:
            self.root.quit()
        except Exception:  # pragma: no cover - defensywne
            logger.debug("Nie udało się zatrzymać pętli głównej Tk", exc_info=True)
        try:
            self.root.destroy()
        except Exception:  # pragma: no cover - defensywne
            logger.debug("Nie udało się zamknąć okna Trading GUI", exc_info=True)

    # ------------------------------------------------------------------
    def _on_root_destroy(self, event: tk.Event) -> None:  # type: ignore[name-defined]
        widget = getattr(event, "widget", None)
        if widget is self.root:
            self._stop_risk_watchdog()
            self._stop_market_data()

    # ------------------------------------------------------------------
    def _get_risk_config_timestamp(self) -> Optional[float]:
        if not self._core_config_path:
            return None
        try:
            return self._core_config_path.stat().st_mtime
        except FileNotFoundError:
            return None
        except Exception:  # pragma: no cover - defensywne logowanie
            logger.debug(
                "Nie udało się pobrać stempla czasowego konfiguracji core", exc_info=True
            )
            return None

    # ------------------------------------------------------------------
    def _start_risk_watchdog(self) -> None:
        if not self._core_config_path or not hasattr(self.root, "after"):
            return
        self._stop_risk_watchdog()
        try:
            self._risk_watchdog_after = self.root.after(
                self._risk_watch_interval_ms,
                self._risk_watchdog_tick,
            )
        except Exception:  # pragma: no cover - środowiska bez after()
            logger.debug("Nie udało się uruchomić watchdog profilu ryzyka", exc_info=True)

    # ------------------------------------------------------------------
    def _stop_risk_watchdog(self) -> None:
        token = self._risk_watchdog_after
        if token is None:
            return
        try:
            self.root.after_cancel(token)
        except Exception:  # pragma: no cover - środowiska bez cancel
            logger.debug("Nie udało się zatrzymać watchdog profilu ryzyka", exc_info=True)
        finally:
            self._risk_watchdog_after = None

    # ------------------------------------------------------------------
    def _risk_watchdog_tick(self) -> bool:
        self._risk_watchdog_after = None
        changed = self._check_risk_config_change()
        if hasattr(self.root, "after"):
            try:
                self._risk_watchdog_after = self.root.after(
                    self._risk_watch_interval_ms,
                    self._risk_watchdog_tick,
                )
            except Exception:  # pragma: no cover - środowiska bez after()
                logger.debug("Nie udało się ponownie zaplanować watchdog", exc_info=True)
        return changed

    # ------------------------------------------------------------------
    def _check_risk_config_change(self) -> bool:
        new_mtime = self._get_risk_config_timestamp()
        if new_mtime is None:
            self._risk_config_mtime = None
            return False
        if self._risk_config_mtime is None:
            self._risk_config_mtime = new_mtime
            return False
        if new_mtime <= self._risk_config_mtime:
            return False
        self._risk_config_mtime = new_mtime
        try:
            self.reload_risk_profile()
        except Exception:  # pragma: no cover - defensywne
            logger.exception("Automatyczne przeładowanie profilu ryzyka nie powiodło się")
            return False
        return True

    # ------------------------------------------------------------------
    def get_portfolio_snapshot(self, symbol: str) -> Dict[str, float]:
        """Udostępnia uproszczony stan portfela dla modułów papierowych."""

        entry = self._open_positions.get(symbol.upper()) if symbol else None
        qty = float(entry.get("qty", 0.0)) if isinstance(entry, dict) else 0.0
        entry_price = float(entry.get("entry", 0.0)) if isinstance(entry, dict) else 0.0
        return {
            "portfolio_value": float(self.paper_balance),
            "position": qty,
            "entry": entry_price,
            "symbol": symbol,
        }


class _TkLogHandler(logging.Handler):
    """Logger wysyłający wpisy do panelu tekstowego GUI."""

    def __init__(self, view: TradingView) -> None:
        super().__init__()
        self.view = view

    def emit(self, record: logging.LogRecord) -> None:  # pragma: no cover - UI
        try:
            msg = self.format(record)
        except Exception:
            msg = record.getMessage()
        self.view.append_log(msg)


def main() -> None:
    TradingGUI().run()


__all__ = [
    "TradingGUI",
    "TradeExecutor",
    "normalize_market_symbol",
    "get_default_market_symbol",
    "get_default_market_interval",
    "extract_market_price",
    "main",
]<|MERGE_RESOLUTION|>--- conflicted
+++ resolved
@@ -6,11 +6,8 @@
 import contextlib
 import logging
 import os
-<<<<<<< HEAD
 import queue
 import threading
-=======
->>>>>>> b30dc971
 import sys
 from dataclasses import replace
 from pathlib import Path
@@ -46,7 +43,6 @@
 )
 from KryptoLowca.runtime.bootstrap import FrontendBootstrap, bootstrap_frontend_services
 from KryptoLowca.database_manager import DatabaseManager
-<<<<<<< HEAD
 from KryptoLowca.security_manager import SecurityManager
 from KryptoLowca.config_manager import ConfigManager
 from KryptoLowca.report_manager import ReportManager
@@ -55,12 +51,6 @@
 from KryptoLowca.exchange_manager import ExchangeManager
 from KryptoLowca.exchanges import MarketDataPoller
 from KryptoLowca.exchanges.zonda import ZondaAdapter
-=======
-from KryptoLowca.managers.report_manager import ReportManager
-from KryptoLowca.managers.risk_manager_adapter import RiskManager
-from KryptoLowca.managers.ai_manager import AIManager
-from KryptoLowca.managers.exchange_manager import ExchangeManager
->>>>>>> b30dc971
 
 from .state import AppState
 from .controller import TradingSessionController
@@ -205,13 +195,8 @@
             Callable[[AppState], TradingSessionController]
         ] = None,
         trade_executor: Optional[TradeExecutor] = None,
-<<<<<<< HEAD
         market_data_adapter_factory: Optional[Callable[..., Any]] = None,
         market_data_interval: Optional[float] = None,
-=======
-        market_intel: Optional["MarketIntelAggregator"] = None,
-        frontend_services: FrontendBootstrap | None = None,
->>>>>>> b30dc971
     ) -> None:
         setup_app_logging()
         global logger
@@ -490,7 +475,6 @@
         profile_label, limits_label = self._initial_risk_labels()
         fraction_value = self._compute_fraction_value(self.risk_manager_settings)
         notional_label = self._initial_default_notional_label(fraction_value)
-<<<<<<< HEAD
         default_symbol = get_default_market_symbol()
         symbol_var = tk.StringVar(value=default_symbol)
         market_symbol_var = tk.StringVar(
@@ -498,10 +482,6 @@
         )
         market_price_var = tk.StringVar(value="—")
 
-=======
-        license_summary = tk.StringVar(value=self._license_ui_context.summary)
-        license_notice = tk.StringVar(value=self._license_ui_context.notice)
->>>>>>> b30dc971
         return AppState(
             paths=self.paths,
             runtime_metadata=self.runtime_metadata,
@@ -520,16 +500,11 @@
             paper_balance=tk.StringVar(value="10 000.00"),
             account_balance=tk.StringVar(value="—"),
             status=tk.StringVar(value="Oczekiwanie na start"),
-<<<<<<< HEAD
-            market_symbol=market_symbol_var,
-            market_price=market_price_var,
-=======
             license_capabilities=self.license_capabilities,
             capability_guard=self.license_guard,
             license_summary=license_summary,
             license_notice=license_notice,
             license_path=str(self._license_path) if self._license_path else None,
->>>>>>> b30dc971
         )
 
     # ------------------------------------------------------------------
