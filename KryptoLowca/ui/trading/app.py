"""Główne API aplikacji Trading GUI."""

from __future__ import annotations

import logging
import os
import sys
from dataclasses import replace
from pathlib import Path
from typing import Any, Callable, Dict, Iterable, Optional, Protocol

import tkinter as tk

try:  # pragma: no cover - zależność opcjonalna
    from bot_core.market_intel import MarketIntelAggregator
except Exception:  # pragma: no cover - fallback gdy moduł nie istnieje
    MarketIntelAggregator = None  # type: ignore[assignment]

from bot_core.runtime.paths import (
    DesktopAppPaths,
    build_desktop_app_paths,
    resolve_core_config_path,
)
from bot_core.runtime.metadata import (
    RuntimeEntrypointMetadata,
    RiskManagerSettings,
    derive_risk_manager_settings,
    load_risk_manager_settings,
    load_runtime_entrypoint_metadata,
)
<<<<<<< HEAD
from bot_core.security.capabilities import LicenseCapabilities
from bot_core.security.guards import CapabilityGuard
=======
from bot_core.runtime.preset_service import PresetConfigService
from bot_core.security.file_storage import EncryptedFileSecretStorage
>>>>>>> 8a152cf9

from KryptoLowca.logging_utils import (
    DEFAULT_LOG_FILE,
    LOGS_DIR as GLOBAL_LOGS_DIR,
    get_logger,
    setup_app_logging,
)
from KryptoLowca.runtime.bootstrap import FrontendBootstrap, bootstrap_frontend_services
from KryptoLowca.database_manager import DatabaseManager
from KryptoLowca.managers.report_manager import ReportManager
from KryptoLowca.managers.risk_manager_adapter import RiskManager
from KryptoLowca.managers.ai_manager import AIManager
from KryptoLowca.managers.exchange_manager import ExchangeManager

from .state import AppState
from .controller import TradingSessionController
from .view import TradingView
from .license_context import LicenseUiContext, build_license_ui_context
from .risk_helpers import (
    RiskSnapshot,
    build_risk_limits_summary,
    build_risk_profile_hint,
    compute_default_notional,
    format_notional,
    snapshot_from_app,
)


_DEFAULT_FRACTION = 0.05


def _ensure_repo_root() -> None:
    current_dir = Path(__file__).resolve().parent.parent
    for candidate in (current_dir, *current_dir.parents):
        package_init = candidate / "KryptoLowca" / "__init__.py"
        if package_init.exists():
            candidate_str = str(candidate)
            if candidate_str not in sys.path:
                sys.path.insert(0, candidate_str)
            return


if __package__ in (None, ""):
    _ensure_repo_root()


setup_app_logging()
logger = get_logger(__name__)


class TradeExecutor(Protocol):
    """Callable odpowiedzialny za egzekucję transakcji w GUI."""

    def __call__(self, gui: "TradingGUI", symbol: str, side: str, price: float) -> None:
        """Execute trade for ``symbol`` with direction ``side`` at ``price``."""


class TradingGUI:
    """Klasa spinająca widok i logikę."""

    def __init__(
        self,
        root: Optional[tk.Tk] = None,
        *,
        paths: Optional[DesktopAppPaths] = None,
        session_controller_factory: Optional[
            Callable[[AppState], TradingSessionController]
        ] = None,
        trade_executor: Optional[TradeExecutor] = None,
        market_intel: Optional["MarketIntelAggregator"] = None,
        frontend_services: FrontendBootstrap | None = None,
    ) -> None:
        self.root = root or tk.Tk()
        self.paths = paths or build_desktop_app_paths(
            __file__,
            logs_dir=GLOBAL_LOGS_DIR,
            text_log_file=DEFAULT_LOG_FILE,
        )
<<<<<<< HEAD
        (
            self._license_path,
            self.license_capabilities,
            self.license_guard,
            self._license_ui_context,
        ) = self._load_license_context()
        self._core_config_path = self._resolve_core_config_path()
=======
        core_config_path = self._resolve_core_config_path()
        if frontend_services is None:
            services = bootstrap_frontend_services(
                paths=self.paths,
                config_path=core_config_path,
            )
        else:
            services = frontend_services
        self.frontend_services = services
        self.market_intel = market_intel or self.frontend_services.market_intel
        self._core_config_path = core_config_path
>>>>>>> 8a152cf9
        self.runtime_metadata = self._load_metadata(self._core_config_path)
        (
            self._risk_profile_name,
            self._risk_profile_config,
            self.risk_manager_settings,
        ) = self._load_risk_profile(self.runtime_metadata, self._core_config_path)
        self._risk_repository_dir = self.paths.logs_dir / "risk_state"
        self._risk_repository_dir.mkdir(parents=True, exist_ok=True)
        self._risk_repository = FileRiskRepository(self._risk_repository_dir)
        self._risk_decision_log = RiskDecisionLog(
            max_entries=500,
            jsonl_path=self.paths.logs_dir / "risk_decisions.jsonl",
        )
        self.risk_manager_config = self._settings_to_adapter_config(self.risk_manager_settings)
        self._risk_config_mtime = self._get_risk_config_timestamp()
        self._risk_watchdog_after: Optional[str] = None
        self._risk_watch_interval_ms = 5_000
        self._risk_reload_listeners: list[
            Callable[[str | None, RiskManagerSettings, Any | None], None]
        ] = []
        self.state = self._create_state()
        controller_factory = session_controller_factory or self._default_controller_factory
        self.controller: TradingSessionController = controller_factory(self.state)
        if getattr(self.controller, "market_intel", None) is None and self.market_intel is not None:
            try:
                self.controller.market_intel = self.market_intel  # type: ignore[attr-defined]
            except Exception:  # pragma: no cover - defensywnie
                logger.debug("Nie udało się wstrzyknąć MarketIntelAggregator do kontrolera", exc_info=True)
        self.view = TradingView(
            self.root,
            self.state,
            self.controller,
            on_refresh_risk=self.reload_risk_profile,
        )
        self._apply_license_restrictions()
        self._configure_fraction_widget(self.risk_manager_settings)
        self._configure_logging_handler()
        self.ex_mgr = self.frontend_services.exchange_manager
        self.network_var = self.state.network
        self.timeframe_var = self.state.timeframe
        self.symbol_var = tk.StringVar(value="BTC/USDT")
        self.paper_balance = self._parse_float(self.state.paper_balance.get())
        self.account_balance = 0.0
        self._open_positions = self.state.open_positions
        self._view_logs: Dict[str, str] = {}
        self.default_trade_executor = self._default_trade_executor
        self._trade_executor_callable = self._wrap_trade_executor(trade_executor)
        self.view.sync_positions()
        self.risk_profile_name = self.state.risk_profile_name
        self.risk_profile_config = self.state.risk_profile_config
        self.risk_manager_settings = self.state.risk_manager_settings or self.risk_manager_settings
        self._update_risk_banner()
        self._start_risk_watchdog()
        try:
            self.root.bind("<Destroy>", self._on_root_destroy, add="+")
        except Exception:  # pragma: no cover - środowiska bez pełnego Tk
            logger.debug("Nie udało się zarejestrować obserwatora Destroy", exc_info=True)
        if hasattr(self.root, "protocol"):
            try:
                self.root.protocol("WM_DELETE_WINDOW", self._handle_window_close)
            except Exception:  # pragma: no cover - środowiska bez WM
                logger.debug("Nie udało się ustawić handlera WM_DELETE_WINDOW", exc_info=True)

    def _settings_to_adapter_config(
        self, settings: RiskManagerSettings | None
    ) -> Dict[str, Any]:
        if not isinstance(settings, RiskManagerSettings):
            return {}

        payload: Dict[str, Any] = dict(settings.to_dict())
        payload.setdefault("max_daily_loss_pct", float(settings.max_daily_loss_pct))
        payload.setdefault(
            "max_drawdown_pct", float(settings.emergency_stop_drawdown)
        )
        payload.setdefault(
            "hard_drawdown_pct", float(settings.emergency_stop_drawdown)
        )
        payload.setdefault("max_positions", int(settings.max_positions))
        payload.setdefault("max_risk_per_trade", float(settings.max_risk_per_trade))
        payload.setdefault("max_portfolio_risk", float(settings.max_portfolio_risk))
        if settings.profile_name:
            payload.setdefault("risk_profile_name", settings.profile_name)
        return payload

    # ------------------------------------------------------------------
    def _default_controller_factory(self, state: AppState) -> TradingSessionController:
        db_manager = DatabaseManager()
        risk_settings = self.state.risk_manager_settings or self.risk_manager_settings
        config_payload = self._settings_to_adapter_config(risk_settings)
        if not config_payload:
            config_payload = dict(self.risk_manager_config or {})

        risk_mode = "paper"
        try:
            network = (state.network.get() if hasattr(state.network, "get") else "testnet")
            risk_mode = "paper" if str(network).lower() != "live" else "live"
        except Exception:
            risk_mode = "paper"

        risk_manager = RiskManager(
            config=config_payload,
            db_manager=db_manager,
            mode=risk_mode,
            profile_name=config_payload.get("risk_profile_name"),
            decision_log=self._risk_decision_log,
            repository=self._risk_repository,
        )

        return TradingSessionController(
            state,
            db_manager,
            SecurityManager(self.paths.keys_file, self.paths.salt_file),
            ConfigManager(self.paths.presets_dir),
            ReportManager(str(self.paths.db_file)),
            risk_manager,
            self._build_ai_manager(),
            exchange_manager=self.frontend_services.exchange_manager,
            market_intel=self.market_intel,
        )

    # ------------------------------------------------------------------
    def _load_metadata(
        self, config_path: Optional[Path]
    ) -> Optional[RuntimeEntrypointMetadata]:
        try:
            metadata = load_runtime_entrypoint_metadata(
                "trading_gui",
                config_path=config_path,
                logger=logger,
            )
            if metadata:
                logger.info("Runtime metadata: %s", metadata.to_dict())
            else:
                logger.warning("Brak metadanych runtime dla trading_gui")
            return metadata
        except Exception:  # pragma: no cover - środowisko bez konfiguracji
            logger.exception("Nie udało się wczytać metadanych runtime")
            return None

    # ------------------------------------------------------------------
    def _load_license_context(
        self,
    ) -> tuple[Path | None, LicenseCapabilities | None, CapabilityGuard | None, LicenseUiContext]:
        license_path: Path | None = None
        capabilities: LicenseCapabilities | None = None
        guard: CapabilityGuard | None = None
        extra_notice = ""

        public_key = os.environ.get("BOT_CORE_LICENSE_PUBLIC_KEY")
        license_path_value = os.environ.get("BOT_CORE_LICENSE_PATH")

        if not public_key or not license_path_value:
            extra_notice = (
                "Brak skonfigurowanej licencji offline. Skontaktuj się z opiekunem licencji."
            )
            logger.warning(extra_notice)
        else:
            try:
                from bot_core.security.guards import install_capability_guard
                from bot_core.security.license_service import (
                    LicenseService,
                    LicenseServiceError,
                )
            except Exception:
                logger.exception("Nie udało się zaimportować modułów obsługi licencji")
                extra_notice = "Nie udało się zainicjalizować obsługi licencji offline."
            else:
                license_path = Path(license_path_value).expanduser()
                try:
                    service = LicenseService(verify_key_hex=public_key)
                    snapshot = service.load_from_file(license_path)
                except FileNotFoundError:
                    extra_notice = (
                        f"Nie znaleziono pliku licencji: {license_path}. Skontaktuj się z opiekunem licencji."
                    )
                    logger.error(extra_notice)
                except LicenseServiceError as exc:
                    extra_notice = f"Nie udało się zweryfikować licencji offline: {exc}"
                    logger.error(extra_notice)
                except Exception:
                    logger.exception("Nieoczekiwany błąd podczas ładowania licencji offline")
                    extra_notice = (
                        "Wystąpił nieoczekiwany błąd podczas ładowania licencji offline."
                    )
                else:
                    capabilities = snapshot.capabilities
                    guard = install_capability_guard(capabilities)

        context = build_license_ui_context(capabilities)
        if extra_notice:
            context = replace(
                context,
                notice=self._combine_notices(extra_notice, context.notice),
            )
        return license_path, capabilities, guard, context

    # ------------------------------------------------------------------
    @staticmethod
    def _combine_notices(*messages: str) -> str:
        merged: list[str] = []
        for message in messages:
            text = (message or "").strip()
            if not text:
                continue
            if text not in merged:
                merged.append(text)
        return " ".join(merged)

    # ------------------------------------------------------------------
    def _apply_license_restrictions(self) -> None:
        context = getattr(self, "_license_ui_context", None)
        if context is None:
            return

        self.state.capability_guard = self.license_guard
        self.state.license_capabilities = self.license_capabilities
        if self.state.license_summary is not None:
            self.state.license_summary.set(context.summary)
        if self.state.license_notice is not None:
            self.state.license_notice.set(context.notice)
        if hasattr(self.view, "configure_network_options"):
            self.view.configure_network_options(live_enabled=context.live_enabled)
        if hasattr(self.view, "configure_mode_options"):
            self.view.configure_mode_options(futures_enabled=context.futures_enabled)
        if hasattr(self.view, "set_start_enabled"):
            self.view.set_start_enabled(context.auto_trader_enabled)

    # ------------------------------------------------------------------
    def _create_state(self) -> AppState:
        profile_label, limits_label = self._initial_risk_labels()
        fraction_value = self._compute_fraction_value(self.risk_manager_settings)
        notional_label = self._initial_default_notional_label(fraction_value)
        license_summary = tk.StringVar(value=self._license_ui_context.summary)
        license_notice = tk.StringVar(value=self._license_ui_context.notice)
        return AppState(
            paths=self.paths,
            runtime_metadata=self.runtime_metadata,
            risk_profile_name=self._risk_profile_name,
            risk_profile_config=self._risk_profile_config,
            risk_manager_config=self.risk_manager_config,
            risk_manager_settings=self.risk_manager_settings,
            risk_profile_label=tk.StringVar(value=profile_label),
            risk_limits_label=tk.StringVar(value=limits_label),
            risk_notional_label=tk.StringVar(value=notional_label),
            network=tk.StringVar(value="Testnet"),
            mode=tk.StringVar(value="Spot"),
            timeframe=tk.StringVar(value="1m"),
            fraction=tk.DoubleVar(value=fraction_value),
            paper_balance=tk.StringVar(value="10 000.00"),
            account_balance=tk.StringVar(value="—"),
            status=tk.StringVar(value="Oczekiwanie na start"),
<<<<<<< HEAD
            license_capabilities=self.license_capabilities,
            capability_guard=self.license_guard,
            license_summary=license_summary,
            license_notice=license_notice,
            license_path=str(self._license_path) if self._license_path else None,
=======
            market_intel_label=tk.StringVar(value="Market intel: —"),
            market_intel_summary="Market intel: —",
            market_intel_auto_save=tk.BooleanVar(value=False),
>>>>>>> 8a152cf9
        )

    # ------------------------------------------------------------------
    def _build_ai_manager(self) -> AIManager:
        try:
            return AIManager(models_dir=self.paths.models_dir, logger_=logger)
        except TypeError:
            try:
                return AIManager(self.paths.models_dir, logger)
            except TypeError:
                return AIManager(self.paths.models_dir)

    # ------------------------------------------------------------------
    def _build_secret_storage(self) -> EncryptedFileSecretStorage:
        vault_path = getattr(self.paths, "secret_vault_file", None)
        if vault_path is None:
            vault_path = self.paths.keys_file.with_suffix(".vault")
        passphrase = os.environ.get("DUDZIAN_GUI_SECRET_PASSPHRASE")
        if not passphrase:
            logger.warning(
                "Brak zmiennej DUDZIAN_GUI_SECRET_PASSPHRASE – użyto domyślnego hasła magazynu."
            )
            passphrase = "trading-gui"
        return EncryptedFileSecretStorage(vault_path, passphrase)

    # ------------------------------------------------------------------
    def _build_preset_service(self) -> PresetConfigService:
        core_path = self._core_config_path or resolve_core_config_path()
        try:
            return PresetConfigService(core_path)
        except Exception:  # pragma: no cover - konfiguracja może być niepełna podczas developmentu
            logger.exception("Nie udało się utworzyć serwisu konfiguracji presetów")
            return PresetConfigService(core_path)

    # ------------------------------------------------------------------
    def _configure_logging_handler(self) -> None:
        handler = _TkLogHandler(self.view)
        logging.getLogger().addHandler(handler)

    # ------------------------------------------------------------------
    def _resolve_core_config_path(self) -> Optional[Path]:
        try:
            return resolve_core_config_path()
        except Exception:  # pragma: no cover - środowisko bez konfiguracji
            logger.debug(
                "Nie udało się ustalić ścieżki konfiguracji core dla Trading GUI",
                exc_info=True,
            )
            return None

    # ------------------------------------------------------------------
    def _load_risk_profile(
        self,
        metadata: Optional[RuntimeEntrypointMetadata],
        config_path: Optional[Path],
    ) -> tuple[str | None, Any | None, RiskManagerSettings]:
        candidate_name: str | None = None
        if metadata is not None:
            candidate_name = getattr(metadata, "risk_profile", None)
        try:
            (
                resolved_name,
                profile,
                settings,
            ) = load_risk_manager_settings(
                "trading_gui",
                profile_name=candidate_name,
                config_path=config_path,
                logger=logger,
            )
        except Exception:  # pragma: no cover - środowisko bez konfiguracji
            logger.exception("Nie udało się wczytać profilu ryzyka Trading GUI")
            fallback_settings = derive_risk_manager_settings(
                None,
                profile_name=candidate_name,
            )
            return candidate_name, None, fallback_settings
        if resolved_name:
            candidate_name = resolved_name
        if profile is not None:
            logger.info("Zastosowano profil ryzyka %s dla Trading GUI", candidate_name)
        return candidate_name, profile, settings

    # ------------------------------------------------------------------
    # ------------------------------------------------------------------
    def run(self) -> None:
        logger.info("Uruchamiam Trading GUI")
        try:
            self.root.mainloop()
        finally:
            logger.info("Zamykam Trading GUI")

    # ------------------------------------------------------------------
    def _parse_float(self, value: str) -> float:
        try:
            normalised = value.replace(" ", "").replace(",", "")
            return float(normalised)
        except Exception:
            return 0.0

    # ------------------------------------------------------------------
    def _ensure_exchange(self) -> ExchangeManager:
        """Zachowuje zgodność z dawnym API TradingGUI."""

        ensure = getattr(self.controller, "ensure_exchange", None)
        if ensure is None:
            raise RuntimeError("Brak kontrolera zapewniającego ExchangeManager")
        self.ex_mgr = ensure()
        return self.ex_mgr

    # ------------------------------------------------------------------
    def get_exchange_manager(self) -> Optional[ExchangeManager]:
        """Zwraca bieżący ExchangeManager (dla zgodności)."""

        if self.ex_mgr is not None:
            return self.ex_mgr
        if hasattr(self.controller, "get_exchange"):
            self.ex_mgr = self.controller.get_exchange()
        return self.ex_mgr

    # ------------------------------------------------------------------
    def reload_risk_profile(self, profile_name: str | None = None) -> RiskManagerSettings:
        """Ponownie wczytuje ustawienia profilu ryzyka i aktualizuje GUI."""

        candidate = profile_name or self.risk_profile_name or self._risk_profile_name
        resolved_name = candidate
        profile_payload: Any | None = None
        settings: RiskManagerSettings

        try:
            (
                loaded_name,
                profile_payload,
                loaded_settings,
            ) = load_risk_manager_settings(
                "trading_gui",
                profile_name=candidate,
                config_path=self._core_config_path,
                logger=logger,
            )
        except Exception:
            logger.exception("Błąd podczas ponownego wczytywania profilu ryzyka")
            loaded_name = candidate
            profile_payload = None
            loaded_settings = None

        if loaded_name:
            resolved_name = loaded_name

        if loaded_settings is None:
            settings = derive_risk_manager_settings(
                profile_payload,
                profile_name=resolved_name,
            )
        else:
            settings = loaded_settings

        self.risk_profile_name = resolved_name
        self.risk_profile_config = profile_payload
        self.risk_manager_settings = settings
        self.risk_manager_config = self._settings_to_adapter_config(settings)
        self._risk_config_mtime = self._get_risk_config_timestamp()

        self.state.risk_profile_name = resolved_name
        self.state.risk_profile_config = profile_payload
        self.state.risk_manager_settings = settings
        self.state.risk_manager_config = self.risk_manager_config

        self._apply_fraction_from_settings(settings)

        controller_update = getattr(self.controller, "update_risk_settings", None)
        if callable(controller_update):
            try:
                controller_update(settings)
            except Exception:
                logger.exception("Kontroler nie przyjął nowych ustawień ryzyka")

        self._update_risk_banner()
        self._notify_risk_reload_listeners(resolved_name, settings, profile_payload)
        return settings

    # ------------------------------------------------------------------
    def _wrap_trade_executor(
        self, trade_executor: Optional[TradeExecutor]
    ) -> Callable[[str, str, float], None]:
        if trade_executor is None:
            return self._default_trade_executor

        def executor(symbol: str, side: str, price: float) -> None:
            trade_executor(self, symbol, side, price)

        return executor

    # ------------------------------------------------------------------
    def _log(self, message: str, level: str = "INFO") -> None:
        """Loguje zdarzenie i dopisuje je do panelu tekstowego GUI."""

        level_norm = (level or "INFO").upper()
        log_fn = getattr(logger, level_norm.lower(), logger.info)
        log_fn(message)
        try:
            formatted = f"[{level_norm}] {message}"
            self.view.append_log(formatted)
            self._view_logs[level_norm] = message
        except Exception:  # pragma: no cover - obrona przed błędami UI
            logger.debug("Nie udało się dopisać logu do widoku", exc_info=True)

    # ------------------------------------------------------------------
    def set_trade_executor(self, trade_executor: Optional[TradeExecutor]) -> None:
        """Ustawia zewnętrzny executor transakcji."""

        self._trade_executor_callable = self._wrap_trade_executor(trade_executor)

    # ------------------------------------------------------------------
    def _bridge_execute_trade(self, symbol: str, side: str, mkt_price: float) -> None:
        """Minimalna symulacja egzekucji wykorzystywana przez moduły paper."""

        self._trade_executor_callable(symbol, side, mkt_price)

    # ------------------------------------------------------------------
    def _default_trade_executor(self, symbol: str, side: str, mkt_price: float) -> None:
        """Domyślna implementacja symulacji transakcji."""

        try:
            price = float(mkt_price)
        except Exception:
            self._log(f"Nieprawidłowa cena: {mkt_price}", "ERROR")
            return

        symbol_key = (symbol or "").upper() or "UNKNOWN"
        side_norm = (side or "").lower()

        if side_norm not in {"buy", "sell"}:
            self._log(f"Nieobsługiwany kierunek transakcji: {side}", "ERROR")
            return

        position = self._open_positions.get(symbol_key)

        if side_norm == "buy":
            fraction = self._get_fraction_from_state()
            notional = max(self.paper_balance * fraction, 0.0)
            qty = notional / price if price > 0 else 0.0
            if qty <= 0:
                self._log("Nie udało się obliczyć wielkości pozycji", "WARNING")
                return
            self._open_positions[symbol_key] = {
                "side": "buy",
                "qty": qty,
                "entry": price,
            }
            self._log(
                f"Symulowany zakup {symbol_key} qty={qty:.6f} @ {price:.2f}",
                "INFO",
            )
            self.view.sync_positions()
            self._update_risk_banner()
            return

        if not position or position.get("side") != "buy":
            self._log(f"Brak pozycji do zamknięcia dla {symbol_key}", "WARNING")
            return

        qty = float(position.get("qty", 0.0) or 0.0)
        entry = float(position.get("entry", price) or price)
        pnl = (price - entry) * qty
        self.paper_balance += pnl
        self.state.paper_balance.set(f"{self.paper_balance:,.2f}")
        self._open_positions.pop(symbol_key, None)
        self._log(
            f"Symulowana sprzedaż {symbol_key} qty={qty:.6f} @ {price:.2f} (PnL={pnl:.2f})",
            "INFO",
        )

        self.view.sync_positions()
        self._update_risk_banner()

    # ------------------------------------------------------------------
    def _initial_risk_labels(self) -> tuple[str, str]:
        snapshot = RiskSnapshot(
            paper_balance=0.0,
            settings=self.risk_manager_settings,
            profile_name=self._risk_profile_name,
        )
        profile_text = build_risk_profile_hint(snapshot) or "Profil ryzyka: —"
        limits_text = build_risk_limits_summary(snapshot) or "Limity ryzyka: —"
        return profile_text, limits_text

    # ------------------------------------------------------------------
    def _initial_default_notional_label(self, fraction_value: float) -> str:
        fallback = self._fallback_default_notional(fraction_value)
        snapshot = RiskSnapshot(
            paper_balance=max(self.paper_balance, 0.0),
            settings=self.risk_manager_settings,
            profile_name=self._risk_profile_name,
        )
        amount = compute_default_notional(snapshot, default_notional=fallback)
        return self._format_default_notional(amount)

    # ------------------------------------------------------------------
    def _fallback_default_notional(self, fraction_value: float | None = None) -> float:
        balance = max(self.paper_balance, 0.0)
        if fraction_value is None:
            fraction_value = self._get_fraction_from_state()
        if fraction_value is None:
            fraction_value = _DEFAULT_FRACTION
        try:
            fraction = float(fraction_value)
        except Exception:
            fraction = _DEFAULT_FRACTION
        fraction = max(0.0, fraction)
        if fraction == 0.0 or balance == 0.0:
            return 0.0
        return balance * fraction

    # ------------------------------------------------------------------
    def _get_fraction_from_state(self) -> float:
        state_obj = getattr(self, "state", None)
        fraction_var = getattr(state_obj, "fraction", None)
        if hasattr(fraction_var, "get"):
            try:
                value = float(fraction_var.get())
            except Exception:
                value = _DEFAULT_FRACTION
        else:
            value = _DEFAULT_FRACTION
        return max(0.0, value)

    # ------------------------------------------------------------------
    def _calculate_default_notional(self) -> float:
        snapshot = snapshot_from_app(self)
        fallback = self._fallback_default_notional()
        return compute_default_notional(snapshot, default_notional=fallback)

    # ------------------------------------------------------------------
    def _format_default_notional(self, amount: float) -> str:
        if amount <= 0:
            return "Domyślna kwota: —"
        return f"Domyślna kwota: {format_notional(amount)} USDT"

    # ------------------------------------------------------------------
    def _compute_fraction_value(
        self, settings: RiskManagerSettings | None
    ) -> float:
        state_fraction: float | None = None
        state_obj = getattr(self, "state", None)
        if state_obj is not None:
            fraction_var = getattr(state_obj, "fraction", None)
            if hasattr(fraction_var, "get"):
                try:
                    state_fraction = float(fraction_var.get())
                except Exception:
                    state_fraction = None
        if isinstance(settings, RiskManagerSettings):
            try:
                value = float(settings.max_risk_per_trade)
            except Exception:
                value = 0.0
            value = max(0.0, min(1.0, value))
            if value > 0:
                return value
        if state_fraction is not None and state_fraction > 0:
            return state_fraction
        return _DEFAULT_FRACTION

    # ------------------------------------------------------------------
    def _configure_fraction_widget(
        self, settings: RiskManagerSettings | None
    ) -> float:
        max_fraction = 1.0
        if isinstance(settings, RiskManagerSettings):
            try:
                candidate = float(settings.max_risk_per_trade)
            except Exception:
                candidate = None
            if candidate is not None and candidate > 0:
                max_fraction = min(1.0, candidate)
        increment = 0.01
        if max_fraction > 0:
            increment = max(0.001, min(0.01, max_fraction / 5))
        view = getattr(self, "view", None)
        if hasattr(view, "configure_fraction_input"):
            try:
                view.configure_fraction_input(maximum=max_fraction, increment=increment)
            except Exception:  # pragma: no cover - defensywne logowanie
                logger.debug(
                    "Nie udało się skonfigurować pola frakcji na podstawie profilu ryzyka",
                    exc_info=True,
                )
        return max_fraction

    # ------------------------------------------------------------------
    def _apply_fraction_from_settings(self, settings: RiskManagerSettings | None) -> None:
        max_fraction = self._configure_fraction_widget(settings)
        fraction_value = self._compute_fraction_value(settings)
        if max_fraction > 0:
            fraction_value = min(fraction_value, max_fraction)
        if fraction_value <= 0:
            fraction_value = max_fraction if max_fraction > 0 else _DEFAULT_FRACTION
        fraction_var = getattr(self.state, "fraction", None)
        if hasattr(fraction_var, "set"):
            try:
                fraction_var.set(fraction_value)
            except Exception:  # pragma: no cover - defensywne logowanie
                logger.debug(
                    "Nie udało się ustawić frakcji transakcji na podstawie profilu ryzyka",
                    exc_info=True,
                )

    # ------------------------------------------------------------------
    def _update_risk_banner(self) -> None:
        snapshot = snapshot_from_app(self)
        profile_text = build_risk_profile_hint(snapshot) or "Profil ryzyka: —"
        limits_text = build_risk_limits_summary(snapshot) or "Limity ryzyka: —"
        notional_text = self._format_default_notional(self._calculate_default_notional())
        if self.state.risk_profile_label is not None:
            self.state.risk_profile_label.set(profile_text)
        if self.state.risk_limits_label is not None:
            self.state.risk_limits_label.set(limits_text)
        if self.state.risk_notional_label is not None:
            self.state.risk_notional_label.set(notional_text)

    # ------------------------------------------------------------------
    def add_risk_reload_listener(
        self,
        callback: Callable[[str | None, RiskManagerSettings, Any | None], None],
    ) -> None:
        if not callable(callback):
            raise TypeError("Oczekiwano wywoływalnego callbacku")
        self._risk_reload_listeners.append(callback)

    # ------------------------------------------------------------------
    def remove_risk_reload_listener(
        self,
        callback: Callable[[str | None, RiskManagerSettings, Any | None], None],
    ) -> None:
        try:
            self._risk_reload_listeners.remove(callback)
        except ValueError:  # pragma: no cover - defensywne
            logger.debug("Próba usunięcia niezarejestrowanego callbacku", exc_info=True)

    # ------------------------------------------------------------------
    def _notify_risk_reload_listeners(
        self,
        profile_name: str | None,
        settings: RiskManagerSettings,
        profile_payload: Any | None,
    ) -> None:
        listeners: Iterable[
            Callable[[str | None, RiskManagerSettings, Any | None], None]
        ] = tuple(self._risk_reload_listeners)
        for callback in listeners:
            try:
                callback(profile_name, settings, profile_payload)
            except Exception:  # pragma: no cover - defensywne logowanie
                logger.exception("Callback przeładowania profilu ryzyka zgłosił wyjątek")

    # ------------------------------------------------------------------
    def _handle_window_close(self) -> None:
        self._stop_risk_watchdog()
        try:
            self.root.quit()
        except Exception:  # pragma: no cover - defensywne
            logger.debug("Nie udało się zatrzymać pętli głównej Tk", exc_info=True)
        try:
            self.root.destroy()
        except Exception:  # pragma: no cover - defensywne
            logger.debug("Nie udało się zamknąć okna Trading GUI", exc_info=True)

    # ------------------------------------------------------------------
    def _on_root_destroy(self, event: tk.Event) -> None:  # type: ignore[name-defined]
        widget = getattr(event, "widget", None)
        if widget is self.root:
            self._stop_risk_watchdog()

    # ------------------------------------------------------------------
    def _get_risk_config_timestamp(self) -> Optional[float]:
        if not self._core_config_path:
            return None
        try:
            return self._core_config_path.stat().st_mtime
        except FileNotFoundError:
            return None
        except Exception:  # pragma: no cover - defensywne logowanie
            logger.debug(
                "Nie udało się pobrać stempla czasowego konfiguracji core", exc_info=True
            )
            return None

    # ------------------------------------------------------------------
    def _start_risk_watchdog(self) -> None:
        if not self._core_config_path or not hasattr(self.root, "after"):
            return
        self._stop_risk_watchdog()
        try:
            self._risk_watchdog_after = self.root.after(
                self._risk_watch_interval_ms,
                self._risk_watchdog_tick,
            )
        except Exception:  # pragma: no cover - środowiska bez after()
            logger.debug("Nie udało się uruchomić watchdog profilu ryzyka", exc_info=True)

    # ------------------------------------------------------------------
    def _stop_risk_watchdog(self) -> None:
        token = self._risk_watchdog_after
        if token is None:
            return
        try:
            self.root.after_cancel(token)
        except Exception:  # pragma: no cover - środowiska bez cancel
            logger.debug("Nie udało się zatrzymać watchdog profilu ryzyka", exc_info=True)
        finally:
            self._risk_watchdog_after = None

    # ------------------------------------------------------------------
    def _risk_watchdog_tick(self) -> bool:
        self._risk_watchdog_after = None
        changed = self._check_risk_config_change()
        if hasattr(self.root, "after"):
            try:
                self._risk_watchdog_after = self.root.after(
                    self._risk_watch_interval_ms,
                    self._risk_watchdog_tick,
                )
            except Exception:  # pragma: no cover - środowiska bez after()
                logger.debug("Nie udało się ponownie zaplanować watchdog", exc_info=True)
        return changed

    # ------------------------------------------------------------------
    def _check_risk_config_change(self) -> bool:
        new_mtime = self._get_risk_config_timestamp()
        if new_mtime is None:
            self._risk_config_mtime = None
            return False
        if self._risk_config_mtime is None:
            self._risk_config_mtime = new_mtime
            return False
        if new_mtime <= self._risk_config_mtime:
            return False
        self._risk_config_mtime = new_mtime
        try:
            self.reload_risk_profile()
        except Exception:  # pragma: no cover - defensywne
            logger.exception("Automatyczne przeładowanie profilu ryzyka nie powiodło się")
            return False
        return True

    # ------------------------------------------------------------------
    def get_portfolio_snapshot(self, symbol: str) -> Dict[str, float]:
        """Udostępnia uproszczony stan portfela dla modułów papierowych."""

        entry = self._open_positions.get(symbol.upper()) if symbol else None
        qty = float(entry.get("qty", 0.0)) if isinstance(entry, dict) else 0.0
        entry_price = float(entry.get("entry", 0.0)) if isinstance(entry, dict) else 0.0
        return {
            "portfolio_value": float(self.paper_balance),
            "position": qty,
            "entry": entry_price,
            "symbol": symbol,
        }


class _TkLogHandler(logging.Handler):
    """Logger wysyłający wpisy do panelu tekstowego GUI."""

    def __init__(self, view: TradingView) -> None:
        super().__init__()
        self.view = view

    def emit(self, record: logging.LogRecord) -> None:  # pragma: no cover - UI
        try:
            msg = self.format(record)
        except Exception:
            msg = record.getMessage()
        self.view.append_log(msg)


def main() -> None:
    TradingGUI().run()


__all__ = ["TradingGUI", "TradeExecutor", "main"]<|MERGE_RESOLUTION|>--- conflicted
+++ resolved
@@ -28,13 +28,8 @@
     load_risk_manager_settings,
     load_runtime_entrypoint_metadata,
 )
-<<<<<<< HEAD
-from bot_core.security.capabilities import LicenseCapabilities
-from bot_core.security.guards import CapabilityGuard
-=======
 from bot_core.runtime.preset_service import PresetConfigService
 from bot_core.security.file_storage import EncryptedFileSecretStorage
->>>>>>> 8a152cf9
 
 from KryptoLowca.logging_utils import (
     DEFAULT_LOG_FILE,
@@ -113,15 +108,6 @@
             logs_dir=GLOBAL_LOGS_DIR,
             text_log_file=DEFAULT_LOG_FILE,
         )
-<<<<<<< HEAD
-        (
-            self._license_path,
-            self.license_capabilities,
-            self.license_guard,
-            self._license_ui_context,
-        ) = self._load_license_context()
-        self._core_config_path = self._resolve_core_config_path()
-=======
         core_config_path = self._resolve_core_config_path()
         if frontend_services is None:
             services = bootstrap_frontend_services(
@@ -133,7 +119,6 @@
         self.frontend_services = services
         self.market_intel = market_intel or self.frontend_services.market_intel
         self._core_config_path = core_config_path
->>>>>>> 8a152cf9
         self.runtime_metadata = self._load_metadata(self._core_config_path)
         (
             self._risk_profile_name,
@@ -385,17 +370,11 @@
             paper_balance=tk.StringVar(value="10 000.00"),
             account_balance=tk.StringVar(value="—"),
             status=tk.StringVar(value="Oczekiwanie na start"),
-<<<<<<< HEAD
             license_capabilities=self.license_capabilities,
             capability_guard=self.license_guard,
             license_summary=license_summary,
             license_notice=license_notice,
             license_path=str(self._license_path) if self._license_path else None,
-=======
-            market_intel_label=tk.StringVar(value="Market intel: —"),
-            market_intel_summary="Market intel: —",
-            market_intel_auto_save=tk.BooleanVar(value=False),
->>>>>>> 8a152cf9
         )
 
     # ------------------------------------------------------------------
