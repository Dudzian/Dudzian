--- conflicted
+++ resolved
@@ -205,15 +205,6 @@
 
     # ------------------------------------------------------------------
     def _default_controller_factory(self, state: AppState) -> TradingSessionController:
-<<<<<<< HEAD
-        secret_storage = self._build_secret_storage()
-        preset_service = self._build_preset_service()
-        return TradingSessionController(
-            state,
-            DatabaseManager(),
-            secret_storage,
-            preset_service,
-=======
         db_manager = DatabaseManager()
         risk_settings = self.state.risk_manager_settings or self.risk_manager_settings
         config_payload = self._settings_to_adapter_config(risk_settings)
@@ -241,7 +232,6 @@
             db_manager,
             SecurityManager(self.paths.keys_file, self.paths.salt_file),
             ConfigManager(self.paths.presets_dir),
->>>>>>> d30665ba
             ReportManager(str(self.paths.db_file)),
             risk_manager,
             self._build_ai_manager(),
