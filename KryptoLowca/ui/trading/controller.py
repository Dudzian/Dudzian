"""Logika kontrolera sesji tradingowej."""

from __future__ import annotations

import logging
import os
import webbrowser
from datetime import datetime, timezone
from pathlib import Path
from typing import Any, Callable, Dict, Optional, Tuple

from tkinter import messagebox

from bot_core.runtime.metadata import RiskManagerSettings
from bot_core.runtime.preset_service import PresetConfigService
from bot_core.security.file_storage import EncryptedFileSecretStorage
from KryptoLowca.database_manager import DatabaseManager
from KryptoLowca.managers.exchange_manager import ExchangeManager
from KryptoLowca.managers.report_manager import ReportManager
from KryptoLowca.managers.risk_manager_adapter import RiskManager
from KryptoLowca.managers.ai_manager import AIManager
from KryptoLowca.core.trading_engine import TradingEngine
<<<<<<< HEAD
from bot_core.security.guards import (
    CapabilityGuard,
    LicenseCapabilityError,
    get_capability_guard,
)
=======
from KryptoLowca.runtime.bootstrap import bootstrap_exchange_manager
>>>>>>> 8a152cf9

from .state import AppState


logger = logging.getLogger(__name__)


class TradingSessionController:
    """Skapsułkowana logika zarządzania sesją tradingową."""

    def __init__(
        self,
        state: AppState,
        db: DatabaseManager,
        secret_storage: EncryptedFileSecretStorage,
        config_service: PresetConfigService,
        reporter: ReportManager,
        risk: RiskManager,
        ai_manager: AIManager,
        *,
        exchange_manager: Optional[ExchangeManager] = None,
        market_intel: Optional["MarketIntelAggregator"] = None,
    ) -> None:
        self.state = state
        self.db = db
        self.secret_storage = secret_storage
        self.config_service = config_service
        self.reporter = reporter
        self.risk = risk
        self.ai_manager = ai_manager
<<<<<<< HEAD
        self.exchange: Optional[ExchangeManager] = None
        self.engine = TradingEngine()
        self._reserved_slot: str | None = None
=======
        self.exchange: Optional[ExchangeManager] = exchange_manager
        self.market_intel: Optional["MarketIntelAggregator"] = market_intel
        self.engine = TradingEngine(market_intel=market_intel)
        if hasattr(self.engine, "set_market_intel"):
            try:
                self.engine.set_market_intel(market_intel)
            except Exception:  # pragma: no cover - defensywne logowanie
                logger.debug("Nie udało się ustawić MarketIntelAggregator w TradingEngine", exc_info=True)
        initial_destination = self._parse_optional_path(
            getattr(self.state, "market_intel_history_destination", None)
        )
        if initial_destination is not None and self._is_default_history_path(initial_destination):
            initial_destination = None
        self._remember_history_destination(initial_destination)
>>>>>>> 8a152cf9
        self._attach_engine_callbacks()
        self._autoload_market_intel_history()

    @staticmethod
    def _settings_to_adapter_config(settings: RiskManagerSettings) -> Dict[str, Any]:
        config = dict(settings.to_dict())
        config.setdefault("max_daily_loss_pct", float(settings.max_daily_loss_pct))
        config.setdefault("max_drawdown_pct", float(settings.emergency_stop_drawdown))
        config.setdefault("hard_drawdown_pct", float(settings.emergency_stop_drawdown))
        config.setdefault("max_positions", int(settings.max_positions))
        config.setdefault("max_risk_per_trade", float(settings.max_risk_per_trade))
        config.setdefault("max_portfolio_risk", float(settings.max_portfolio_risk))
        if settings.profile_name:
            config.setdefault("risk_profile_name", settings.profile_name)
        return config

    # ------------------------------------------------------------------
    def _attach_engine_callbacks(self) -> None:
        if hasattr(self.engine, "set_report_manager"):
            try:
                self.engine.set_report_manager(self.reporter)
            except Exception:  # pragma: no cover - defensywne
                logger.exception("Nie udało się przypisać reportera do silnika")
        if hasattr(self.engine, "on_event"):
            try:
                self.engine.on_event(self._handle_engine_event)
            except Exception:  # pragma: no cover - defensywne
                logger.exception("Nie udało się podpiąć handlera zdarzeń")

    # ------------------------------------------------------------------
    def _handle_engine_event(self, event: Dict[str, Any]) -> None:
        """Reaguj na zdarzenia TradingEngine."""

        if not event:
            return
        event_type = event.get("type", "unknown")
        logger.info("Zdarzenie TradingEngine: %s", event)
        if event_type == "position_opened":
            symbol = event.get("symbol", "?")
            self.state.open_positions[symbol] = event
        elif event_type == "position_closed":
            symbol = event.get("symbol")
            if symbol and symbol in self.state.open_positions:
                self.state.open_positions.pop(symbol, None)
        elif event_type == "plan_created":
            plan = event.get("plan") or {}
            intel_payload = plan.get("market_intel") if isinstance(plan, dict) else None
            summary = self._format_market_intel(intel_payload)
            self._update_market_intel_summary(summary)
        self.state.status.set(f"Odebrano zdarzenie: {event_type}")

    # ------------------------------------------------------------------
    def clear_market_intel_history(self) -> None:
        """Czyści historię market intel w stanie i, jeśli to możliwe, w GUI."""

        self._sync_market_intel_history([])
        logger.info("Historia market intel została wyczyszczona")

    # ------------------------------------------------------------------
    def get_market_intel_history_text(self) -> str:
        """Zwraca historię market intel jako tekst gotowy do skopiowania."""

        history = getattr(self.state, "market_intel_history", None)
        if not isinstance(history, list) or not history:
            return "Brak historii market intel"

        normalised: list[str] = []
        for entry in history:
            if isinstance(entry, str):
                normalised.append(entry)
            else:
                normalised.append(str(entry))
        return "\n".join(normalised)

    # ------------------------------------------------------------------
    def export_market_intel_history(
        self,
        destination: Optional[Path | str] = None,
        *,
        silent: bool = False,
    ) -> Path:
        """Zapisuje historię market intel do pliku i zwraca docelową ścieżkę."""

        history_text = self.get_market_intel_history_text()
        target_path = self._resolve_history_export_path(destination)
        custom_destination = False
        if destination is not None:
            custom_destination = not self._is_default_history_path(target_path)
        else:
            custom_destination = self._has_custom_history_destination()
        self._remember_history_destination(target_path if custom_destination else None)

        try:
            target_path.parent.mkdir(parents=True, exist_ok=True)
            if not history_text.endswith("\n"):
                history_text += "\n"
            target_path.write_text(history_text, encoding="utf-8")
        except Exception as exc:
            logger.exception("Nie udało się zapisać historii market intel do pliku")
            raise RuntimeError("Nie udało się zapisać historii market intel") from exc

        message = f"Zapisano historię market intel do {target_path}"
        if silent:
            logger.debug(message)
        else:
            self._set_status(message)
            logger.info(message)
        return target_path

    # ------------------------------------------------------------------
    def load_market_intel_history(self, source: Optional[Path | str] = None) -> list[str]:
        """Wczytuje historię market intel z pliku i aktualizuje stan GUI."""

        target_path = self._resolve_history_export_path(source)
        custom_destination = False
        if source is not None:
            custom_destination = not self._is_default_history_path(target_path)
        else:
            custom_destination = self._has_custom_history_destination()
        self._remember_history_destination(target_path if custom_destination else None)
        try:
            content = target_path.read_text(encoding="utf-8")
        except FileNotFoundError:
            message = f"Brak zapisanej historii market intel w {target_path}"
            logger.info(message)
            self._set_status("Brak zapisanej historii market intel")
            self._sync_market_intel_history([])
            return []
        except Exception as exc:
            logger.exception("Nie udało się wczytać historii market intel z pliku")
            raise RuntimeError("Nie udało się wczytać historii market intel") from exc

        entries = [line.strip() for line in content.splitlines() if line.strip()]
        if not entries:
            self._sync_market_intel_history([])
            self._set_status("Wczytano pustą historię market intel")
            return []

        history = entries[-10:]
        self._sync_market_intel_history(history)
        summary_entry = history[-1]
        summary_text = self._extract_summary_from_entry(summary_entry)
        self._apply_market_intel_summary(summary_text)

        message = f"Wczytano {len(history)} wpisów historii market intel z {target_path}"
        logger.info(message)
        self._set_status(message)
        return history

    # ------------------------------------------------------------------
    def reveal_market_intel_history(
        self,
        *,
        opener: Optional[Callable[[Path], bool]] = None,
    ) -> Path:
        """Otwiera plik historii market intel w zewnętrznej aplikacji."""

        try:
            target_path = self._resolve_history_export_path(None)
        except RuntimeError as exc:
            logger.info("Nie można ustalić domyślnej ścieżki historii market intel")
            self._set_status("Nie udało się otworzyć pliku historii market intel")
            raise RuntimeError("Nie udało się otworzyć pliku historii market intel") from exc

        if not target_path.exists():
            message = f"Brak zapisanej historii market intel w {target_path}"
            logger.info(message)
            self._set_status("Brak zapisanej historii market intel")
            raise FileNotFoundError(message)

        def _default_opener(path: Path) -> bool:
            try:
                return bool(webbrowser.open(path.as_uri()))
            except Exception:  # pragma: no cover - defensywne logowanie
                logger.debug("Domyślny opener nie otworzył pliku historii", exc_info=True)
                return False

        open_callable = opener or _default_opener

        try:
            opened = bool(open_callable(target_path))
        except Exception as exc:
            logger.exception("Nie udało się otworzyć pliku historii market intel")
            self._set_status("Nie udało się otworzyć pliku historii market intel")
            raise RuntimeError("Nie udało się otworzyć pliku historii market intel") from exc

        if not opened:
            logger.info("Opener zwrócił False przy otwieraniu %s", target_path)
            self._set_status("Nie udało się otworzyć pliku historii market intel")
            raise RuntimeError("Nie udało się otworzyć pliku historii market intel")

        message = f"Otwarto plik historii market intel: {target_path}"
        logger.info(message)
        self._set_status(message)
        return target_path

    # ------------------------------------------------------------------
    def set_market_intel_auto_save(self, enabled: bool) -> None:
        """Włącza lub wyłącza automatyczny zapis historii market intel."""

        var = getattr(self.state, "market_intel_auto_save", None)
        if hasattr(var, "set"):
            try:
                var.set(bool(enabled))
            except Exception:  # pragma: no cover - defensywne logowanie
                logger.debug(
                    "Nie udało się zaktualizować market_intel_auto_save", exc_info=True
                )
        else:
            setattr(self.state, "market_intel_auto_save", bool(enabled))

        message = (
            "Auto-zapis historii market intel włączony"
            if enabled
            else "Auto-zapis historii market intel wyłączony"
        )
        self._set_status(message)
        logger.info(message)

        if enabled:
            history = getattr(self.state, "market_intel_history", None) or []
            if history:
                self._auto_save_market_intel_history()

    # ------------------------------------------------------------------
    def set_market_intel_history_destination(
        self, destination: Optional[Path | str]
    ) -> Optional[Path]:
        """Aktualizuje ścieżkę pliku historii market intel wykorzystywaną przy eksporcie."""

        if destination in (None, "", False):
            self._remember_history_destination(None)
            message = "Przywrócono domyślny plik historii market intel"
            self._set_status(message)
            logger.info(message)
            return None

        path = self._parse_optional_path(destination)
        if path is None:
            raise ValueError("Niepoprawna ścieżka docelowa historii market intel")

        self._remember_history_destination(path)
        message = f"Ustawiono plik historii market intel: {path}"
        self._set_status(message)
        logger.info(message)
        return path

    # ------------------------------------------------------------------
    def get_market_intel_history_destination(self) -> Path:
        """Zwraca aktualnie ustawioną ścieżkę pliku historii market intel."""

        stored = self._parse_optional_path(
            getattr(self.state, "market_intel_history_destination", None)
        )
        if stored is not None:
            return stored
        return self._default_history_path()

    # ------------------------------------------------------------------
    def start(self) -> None:
        if self.state.running:
            return
        guard = self._resolve_guard()
        slot_kind: str | None = None
        reserved = False
        if guard is not None:
            try:
                slot_kind = self._ensure_license_allows_start(guard)
                guard.reserve_slot(slot_kind)
                reserved = True
            except LicenseCapabilityError as exc:
                logger.warning("Blokada licencyjna przy starcie sesji: %s", exc)
                self.state.status.set(str(exc))
                notice_var = getattr(self.state, "license_notice", None)
                if hasattr(notice_var, "set"):
                    try:
                        notice_var.set(str(exc))
                    except Exception:  # pragma: no cover - defensywne logowanie
                        logger.debug("Nie udało się zaktualizować komunikatu licencji", exc_info=True)
                messagebox.showerror("Licencja", str(exc))
                return
        try:
            self.ensure_exchange()
            self.state.running = True
            self.state.status.set("Sesja handlowa uruchomiona")
            logger.info("Trading session started")
        except Exception as exc:  # pragma: no cover - reakcja UI
            logger.exception("Nie udało się uruchomić sesji")
            self.state.status.set("Błąd przy uruchamianiu sesji")
            if guard is not None and reserved and slot_kind:
                try:
                    guard.release_slot(slot_kind)
                except Exception:  # pragma: no cover - defensywne logowanie
                    logger.debug("Nie udało się zwolnić slotu licencyjnego", exc_info=True)
                finally:
                    reserved = False
            self._reserved_slot = None
            messagebox.showerror("Trading GUI", str(exc))
            return
        if guard is not None and reserved and slot_kind:
            self._reserved_slot = slot_kind
        else:
            self._reserved_slot = None

    # ------------------------------------------------------------------
    def stop(self) -> None:
        if not self.state.running:
            return
        guard = self._resolve_guard()
        if guard is not None and self._reserved_slot:
            try:
                guard.release_slot(self._reserved_slot)
            except Exception:  # pragma: no cover - defensywne logowanie
                logger.debug("Nie udało się zwolnić slotu przy zatrzymywaniu", exc_info=True)
            finally:
                self._reserved_slot = None
        self.state.running = False
        self.state.status.set("Sesja zatrzymana")
        logger.info("Trading session stopped")

    # ------------------------------------------------------------------
    def ensure_exchange(self) -> ExchangeManager:
        """Zapewnia instancję ``ExchangeManager`` zgodną z aktualnym stanem GUI."""

        if self.exchange is None:
            logger.debug("Brak instancji ExchangeManager – tworzę nową")
            paths = getattr(self.state, "paths", None)
            manager = bootstrap_exchange_manager(paths=paths)
            if manager is None:
                raise RuntimeError("ExchangeManager nie jest dostępny w tej dystrybucji")
            self._configure_exchange_manager(manager)
            self.exchange = manager
        else:
            logger.debug("Ponownie wykorzystuję wstrzyknięty ExchangeManager")
            self._configure_exchange_manager(self.exchange)
        return self.exchange

    # ------------------------------------------------------------------
    def _configure_exchange_manager(self, manager: ExchangeManager) -> None:
        """Ustawia tryb działania i dane logowania ExchangeManagera."""

        network = self._safe_get(getattr(self.state, "network", None), default="testnet").lower()
        mode = self._safe_get(getattr(self.state, "mode", None), default="spot").lower()
        futures = mode == "futures"

        if network == "live":
            if self._configure_live_credentials(manager, futures=futures):
                return
            logger.warning(
                "Nie znaleziono kluczy LIVE – przełączam ExchangeManager w tryb papierowy"
            )
        elif network in {"testnet", "demo"}:
            if self._configure_testnet_credentials(manager, futures=futures):
                return
            logger.info(
                "Brak kluczy TESTNET – korzystam z trybu papierowego ExchangeManagera"
            )

        self._configure_paper_mode(manager)

    # ------------------------------------------------------------------
    def _configure_live_credentials(
        self, manager: ExchangeManager, *, futures: bool
    ) -> bool:
        api_key, api_secret = self._resolve_api_credentials("live")
        if not api_key or not api_secret:
            return False
        manager.set_mode(futures=futures, spot=not futures, testnet=False)
        manager.set_credentials(api_key, api_secret)
        logger.info("ExchangeManager skonfigurowany dla trybu LIVE (%s)", "futures" if futures else "spot")
        return True

    # ------------------------------------------------------------------
    def _configure_testnet_credentials(
        self, manager: ExchangeManager, *, futures: bool
    ) -> bool:
        api_key, api_secret = self._resolve_api_credentials("testnet")
        if not api_key or not api_secret:
            return False
        manager.set_mode(futures=futures, spot=not futures, testnet=True)
        manager.set_credentials(api_key, api_secret)
        logger.info(
            "ExchangeManager skonfigurowany dla trybu TESTNET (%s)",
            "futures" if futures else "spot",
        )
        return True

    # ------------------------------------------------------------------
    def _configure_paper_mode(self, manager: ExchangeManager) -> None:
        manager.set_mode(paper=True)
        balance = self._resolve_paper_balance()
        manager.set_paper_balance(balance, asset="USDT")
        logger.info("ExchangeManager działa w trybie papierowym z saldem %.2f USDT", balance)

    # ------------------------------------------------------------------
    def _resolve_paper_balance(self) -> float:
        raw = self._safe_get(getattr(self.state, "paper_balance", None), default="10000")
        try:
            normalised = raw.replace(" ", "").replace(",", "")
            return max(0.0, float(normalised))
        except Exception:
            return 10_000.0

    # ------------------------------------------------------------------
    def _resolve_api_credentials(self, variant: str) -> Tuple[Optional[str], Optional[str]]:
        loader = getattr(self.security, "load_encrypted_keys", None)
        if not callable(loader):
            return (None, None)

        password = self._resolve_credentials_password()
        if not password:
            return (None, None)
        try:
            payload = loader(password) or {}
        except Exception:
            logger.exception("Nie udało się wczytać kluczy API dla wariantu %s", variant)
            return (None, None)

        key = payload.get(f"{variant}_key") or payload.get(f"{variant}_api_key")
        secret = payload.get(f"{variant}_secret") or payload.get(f"{variant}_api_secret")
        return (key or None, secret or None)

    # ------------------------------------------------------------------
    def _update_market_intel_summary(self, summary: str) -> None:
        self._apply_market_intel_summary(summary)
        self._record_market_intel_history(summary)

    # ------------------------------------------------------------------
    def _record_market_intel_history(self, summary: str) -> None:
        timestamp = datetime.now(timezone.utc).strftime("%H:%M:%S UTC")
        entry = f"{timestamp} | {summary}"
        history = getattr(self.state, "market_intel_history", None)
        if not isinstance(history, list):
            history = []
        history.append(entry)
        max_length = 10
        if len(history) > max_length:
            del history[: len(history) - max_length]

        self._sync_market_intel_history(history)
        self._auto_save_market_intel_history()

    # ------------------------------------------------------------------
    @staticmethod
    def _format_market_intel(payload: Optional[Dict[str, Any]]) -> str:
        prefix = "Market intel: "
        if not payload:
            return prefix + "—"

        def _coerce_float(value: Any) -> Optional[float]:
            try:
                return float(value)
            except (TypeError, ValueError):
                return None

        def _format_price(value: Optional[float]) -> Optional[str]:
            if value is None or value <= 0:
                return None
            if value >= 1000:
                return f"price≈{value:,.2f}"  # noqa: P101 - przecinki zwiększają czytelność
            if value >= 10:
                return f"price≈{value:,.2f}"
            return f"price≈{value:,.4f}"

        def _format_liquidity(value: Optional[float]) -> Optional[str]:
            if value is None or value <= 0:
                return None
            abs_value = abs(value)
            if abs_value >= 1_000_000_000:
                return f"liq≈{value / 1_000_000_000:.2f}B USD"
            if abs_value >= 1_000_000:
                return f"liq≈{value / 1_000_000:.2f}M USD"
            if abs_value >= 1_000:
                return f"liq≈{value / 1_000:.2f}K USD"
            if abs_value >= 100:
                return f"liq≈{value:,.0f} USD"
            return f"liq≈{value:.2f} USD"

        def _format_momentum(value: Optional[float]) -> Optional[str]:
            if value is None:
                return None
            return f"mom≈{value:+.2f}"

        def _format_volatility(value: Optional[float]) -> Optional[str]:
            if value is None:
                return None
            return f"vol≈{value:.2f}%"

        price_keys = ("mid_price", "price", "last", "close")
        liquidity_keys = ("liquidity_usd", "liquidity", "notional_usd")
        momentum_keys = ("momentum_score", "momentum", "momentum_zscore")
        volatility_keys = ("volatility_pct", "volatility", "atr_pct")

        price = next((payload.get(key) for key in price_keys if key in payload), None)
        liquidity = next((payload.get(key) for key in liquidity_keys if key in payload), None)
        momentum = next((payload.get(key) for key in momentum_keys if key in payload), None)
        volatility = next((payload.get(key) for key in volatility_keys if key in payload), None)

        parts: list[str] = []
        price_str = _format_price(_coerce_float(price))
        if price_str:
            parts.append(price_str)
        liquidity_str = _format_liquidity(_coerce_float(liquidity))
        if liquidity_str:
            parts.append(liquidity_str)
        momentum_str = _format_momentum(_coerce_float(momentum))
        if momentum_str:
            parts.append(momentum_str)
        volatility_str = _format_volatility(_coerce_float(volatility))
        if volatility_str:
            parts.append(volatility_str)

        if not parts:
            return prefix + "dane dostępne"
        return prefix + ", ".join(parts)

    # ------------------------------------------------------------------
    @staticmethod
    def _resolve_credentials_password() -> Optional[str]:
        candidates = (
            os.environ.get("KRYPTLOWCA_KEYS_PASSWORD"),
            os.environ.get("TRADING_GUI_KEYS_PASSWORD"),
        )
        for candidate in candidates:
            if candidate:
                return candidate
        return None

    # ------------------------------------------------------------------
    @staticmethod
    def _safe_get(variable: Any, *, default: str) -> str:
        if hasattr(variable, "get"):
            try:
                value = variable.get()
            except Exception:
                return default
            return str(value) if value is not None else default
        if variable is None:
            return default
        return str(variable)

    # ------------------------------------------------------------------
    def _resolve_history_export_path(self, destination: Optional[Path | str]) -> Path:
        parsed = self._parse_optional_path(destination)
        if parsed is not None:
            return parsed

        stored = self._parse_optional_path(
            getattr(self.state, "market_intel_history_destination", None)
        )
        if stored is not None:
            return stored

        return self._default_history_path()

    # ------------------------------------------------------------------
    def _default_history_path(self) -> Path:
        paths = getattr(self.state, "paths", None)
        logs_dir = getattr(paths, "logs_dir", None) if paths is not None else None
        if not logs_dir:
            raise RuntimeError("Brak katalogu logów do zapisania historii market intel")
        return Path(logs_dir) / "market_intel_history.txt"

    # ------------------------------------------------------------------
    def _autoload_market_intel_history(self) -> None:
        try:
            default_path = self._default_history_path()
        except RuntimeError:
            return

        if not default_path.exists():
            return

        try:
            self.load_market_intel_history(default_path)
        except RuntimeError:
            logger.debug("Nie udało się automatycznie wczytać historii market intel", exc_info=True)

    # ------------------------------------------------------------------
    def _apply_market_intel_summary(self, summary: str) -> None:
        setattr(self.state, "market_intel_summary", summary)
        label = getattr(self.state, "market_intel_label", None)
        if label is None:
            return
        setter = getattr(label, "set", None)
        if callable(setter):
            try:
                setter(summary)
            except Exception:  # pragma: no cover - defensywne logowanie
                logger.debug("Nie udało się zaktualizować market_intel_label", exc_info=True)
        else:  # pragma: no cover - fallback dla nietypowych struktur
            try:
                setattr(self.state, "market_intel_label", summary)
            except Exception:
                logger.debug("Nie udało się przypisać market_intel_label", exc_info=True)

    # ------------------------------------------------------------------
    def _sync_market_intel_history(self, history: list[str]) -> None:
        history_copy = list(history)
        setattr(self.state, "market_intel_history", history_copy)
        display = "\n".join(history_copy[-5:]) if history_copy else "Brak historii market intel"
        setattr(self.state, "market_intel_history_display", display)

        label = getattr(self.state, "market_intel_history_label", None)
        setter = getattr(label, "set", None)
        if callable(setter):
            try:
                setter(display)
            except Exception:  # pragma: no cover - defensywne logowanie
                logger.debug("Nie udało się zaktualizować historii market intel", exc_info=True)
        elif label is not None:  # pragma: no cover - fallback gdy brak metody set
            try:
                setattr(self.state, "market_intel_history_label", display)
            except Exception:
                logger.debug(
                    "Nie udało się zaktualizować referencji etykiety historii market intel",
                    exc_info=True,
                )

    # ------------------------------------------------------------------
    def _sync_history_destination_label(self, path: Optional[Path]) -> None:
        display_text = self._format_history_destination(path)
        setattr(self.state, "market_intel_history_destination_display", display_text)

        label = getattr(self.state, "market_intel_history_path_label", None)
        setter = getattr(label, "set", None)
        if callable(setter):
            try:
                setter(display_text)
            except Exception:  # pragma: no cover - defensywne logowanie
                logger.debug(
                    "Nie udało się zaktualizować etykiety ścieżki historii market intel",
                    exc_info=True,
                )
        elif label is not None:  # pragma: no cover - fallback gdy brak metody set
            try:
                setattr(self.state, "market_intel_history_path_label", display_text)
            except Exception:
                logger.debug(
                    "Nie udało się przypisać etykiety ścieżki historii market intel",
                    exc_info=True,
                )

    # ------------------------------------------------------------------
    @staticmethod
    def _extract_summary_from_entry(entry: str) -> str:
        if "|" in entry:
            parts = entry.split("|", 1)
            return parts[1].strip()
        return entry.strip()

    # ------------------------------------------------------------------
    def _set_status(self, message: str) -> None:
        status = getattr(self.state, "status", None)
        setter = getattr(status, "set", None)
        if callable(setter):
            try:
                setter(message)
            except Exception:  # pragma: no cover - defensywne logowanie
                logger.debug("Nie udało się zaktualizować statusu GUI", exc_info=True)

    # ------------------------------------------------------------------
    def _should_auto_save_history(self) -> bool:
        toggle = getattr(self.state, "market_intel_auto_save", None)
        if hasattr(toggle, "get"):
            try:
                return bool(toggle.get())
            except Exception:  # pragma: no cover - defensywne logowanie
                logger.debug("Nie udało się pobrać market_intel_auto_save", exc_info=True)
                return False
        if isinstance(toggle, bool):
            return toggle
        return False

    # ------------------------------------------------------------------
    def _auto_save_market_intel_history(self) -> None:
        if not self._should_auto_save_history():
            return

        history = getattr(self.state, "market_intel_history", None) or []
        if not history:
            return

        try:
            self.export_market_intel_history(silent=True)
        except RuntimeError:  # pragma: no cover - brak katalogu logów itp.
            logger.debug(
                "Automatyczny zapis historii market intel nie powiódł się (brak katalogu)",
                exc_info=True,
            )
        except Exception:  # pragma: no cover - defensywnie logujemy
            logger.debug(
                "Nie udało się automatycznie zapisać historii market intel",
                exc_info=True,
            )

    # ------------------------------------------------------------------
    def _remember_history_destination(self, path: Optional[Path]) -> None:
        stored_value = str(path) if path is not None else None
        setattr(self.state, "market_intel_history_destination", stored_value)
        self._sync_history_destination_label(path)

    # ------------------------------------------------------------------
    def _has_custom_history_destination(self) -> bool:
        stored = self._parse_optional_path(
            getattr(self.state, "market_intel_history_destination", None)
        )
        if stored is None:
            return False
        return not self._is_default_history_path(stored)

    # ------------------------------------------------------------------
    def _parse_optional_path(self, value: Optional[Path | str | bool]) -> Optional[Path]:
        if value in (None, "", False):
            return None
        try:
            path = Path(value).expanduser()
        except (TypeError, ValueError, OSError):
            logger.debug("Nie udało się sparsować ścieżki historii market intel", exc_info=True)
            return None
        try:
            return path.resolve()
        except OSError:
            logger.debug("Nie udało się znormalizować ścieżki historii market intel", exc_info=True)
            return path

    # ------------------------------------------------------------------
    def _is_default_history_path(self, path: Path) -> bool:
        try:
            default_path = self._default_history_path()
        except RuntimeError:
            return False
        try:
            return path.resolve() == default_path.resolve()
        except OSError:
            try:
                return path == default_path.resolve()
            except OSError:
                return path == default_path

    # ------------------------------------------------------------------
    def _format_history_destination(self, path: Optional[Path]) -> str:
        if path is not None:
            return f"Plik historii: {path}"
        try:
            default_path = self._default_history_path()
        except RuntimeError:
            return "Plik historii: domyślny (brak katalogu logów)"
        return f"Plik historii: domyślny ({default_path})"

    # ------------------------------------------------------------------
    def get_exchange(self) -> Optional[ExchangeManager]:
        """Zwraca bieżący ``ExchangeManager`` jeśli został już utworzony."""

        return self.exchange

    # ------------------------------------------------------------------
    def update_risk_settings(self, settings: RiskManagerSettings) -> None:
        """Aktualizuje konfigurację adaptera ryzyka dla bieżącej sesji."""

        if not isinstance(settings, RiskManagerSettings):
            raise TypeError("Oczekiwano instancji RiskManagerSettings")

        config = self._settings_to_adapter_config(settings)
        self.state.risk_manager_settings = settings
        self.state.risk_manager_config = config
        if settings.profile_name:
            self.state.risk_profile_name = settings.profile_name
        mode = self.state.mode.get() if hasattr(self.state.mode, "get") else "paper"
        existing_repository = getattr(self.risk, "_repository", self._risk_repository)
        existing_log = getattr(self.risk, "_decision_log", self._risk_decision_log)
        self.risk = RiskManager(
            config=config,
            db_manager=self.db,
            mode=str(mode or "paper"),
            profile_name=settings.profile_name,
            repository=existing_repository,
            decision_log=existing_log,
        )
        self._risk_repository = getattr(self.risk, "_repository", existing_repository)
        self._risk_decision_log = getattr(self.risk, "_decision_log", existing_log)

    # ------------------------------------------------------------------
    def _resolve_guard(self) -> CapabilityGuard | None:
        guard = getattr(self.state, "capability_guard", None)
        if isinstance(guard, CapabilityGuard):
            return guard
        return get_capability_guard()

    # ------------------------------------------------------------------
    def _ensure_license_allows_start(self, guard: CapabilityGuard) -> str:
        network_var = getattr(self.state, "network", None)
        try:
            network_value = network_var.get() if hasattr(network_var, "get") else network_var
        except Exception:
            network_value = None
        network_text = str(network_value or "").strip().lower()

        if network_text == "live":
            message = "Tryb live wymaga edycji Pro. Skontaktuj się z opiekunem licencji."
            if not guard.capabilities.is_environment_allowed("live"):
                raise LicenseCapabilityError(message, capability="environment")
            guard.require_edition("pro", message=message)
            slot_kind = "live_controller"
        else:
            aliases = ("demo", "paper", "testnet")
            if not any(guard.capabilities.is_environment_allowed(alias) for alias in aliases):
                raise LicenseCapabilityError(
                    "Licencja nie obejmuje środowiska demo/testnet. Skontaktuj się z opiekunem licencji.",
                    capability="environment",
                )
            slot_kind = "paper_controller"

        mode_var = getattr(self.state, "mode", None)
        try:
            mode_value = mode_var.get() if hasattr(mode_var, "get") else mode_var
        except Exception:
            mode_value = None
        mode_text = str(mode_value or "").strip().lower()
        if mode_text == "futures":
            guard.require_module(
                "futures",
                message="Dodaj moduł Futures, aby aktywować handel kontraktami.",
            )

        guard.require_runtime(
            "auto_trader",
            message="Licencja nie obejmuje modułu AutoTrader. Skontaktuj się z opiekunem licencji.",
        )

        return slot_kind


__all__ = ["TradingSessionController"]<|MERGE_RESOLUTION|>--- conflicted
+++ resolved
@@ -20,15 +20,11 @@
 from KryptoLowca.managers.risk_manager_adapter import RiskManager
 from KryptoLowca.managers.ai_manager import AIManager
 from KryptoLowca.core.trading_engine import TradingEngine
-<<<<<<< HEAD
 from bot_core.security.guards import (
     CapabilityGuard,
     LicenseCapabilityError,
     get_capability_guard,
 )
-=======
-from KryptoLowca.runtime.bootstrap import bootstrap_exchange_manager
->>>>>>> 8a152cf9
 
 from .state import AppState
 
@@ -59,11 +55,6 @@
         self.reporter = reporter
         self.risk = risk
         self.ai_manager = ai_manager
-<<<<<<< HEAD
-        self.exchange: Optional[ExchangeManager] = None
-        self.engine = TradingEngine()
-        self._reserved_slot: str | None = None
-=======
         self.exchange: Optional[ExchangeManager] = exchange_manager
         self.market_intel: Optional["MarketIntelAggregator"] = market_intel
         self.engine = TradingEngine(market_intel=market_intel)
@@ -78,7 +69,6 @@
         if initial_destination is not None and self._is_default_history_path(initial_destination):
             initial_destination = None
         self._remember_history_destination(initial_destination)
->>>>>>> 8a152cf9
         self._attach_engine_callbacks()
         self._autoload_market_intel_history()
 
