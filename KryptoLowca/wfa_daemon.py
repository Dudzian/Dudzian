# wfa_daemon.py
# -*- coding: utf-8 -*-
"""
Lekki daemon walk-forward optimization (WFO).

Aktualna wersja integruje się z odświeżonym modułem `WalkForwardService`, który
wymaga EventBus-a, dlatego całość jest bardziej zbliżona do architektury bota
niż poprzednia implementacja uruchamiana w izolacji.
"""

from __future__ import annotations

from pathlib import Path
import sys
import argparse
import csv
import json
import logging
import time
from dataclasses import asdict
from datetime import datetime
from typing import Any, Dict, Iterable, List, Optional, Sequence

<<<<<<< HEAD

def _ensure_repo_root() -> None:
    current_dir = Path(__file__).resolve().parent
    for candidate in (current_dir, *current_dir.parents):
        package_init = candidate / "KryptoLowca" / "__init__.py"
        if package_init.exists():
            candidate_str = str(candidate)
            if candidate_str not in sys.path:
                sys.path.insert(0, candidate_str)
            break


if __package__ in (None, ""):
    _ensure_repo_root()
=======
if __package__ in {None, ""}:
    _current_file = Path(__file__).resolve()
    for _parent in _current_file.parents:
        candidate = _parent / "KryptoLowca" / "__init__.py"
        if candidate.exists():
            sys.path.insert(0, str(_parent))
            __package__ = "KryptoLowca"
            break
    else:  # pragma: no cover - diagnostyka uruchomienia
        raise ModuleNotFoundError(
            "Nie można zlokalizować pakietu 'KryptoLowca'. Uruchom daemon z katalogu projektu lub"
            " zainstaluj pakiet w środowisku (pip install -e .)."
        )
>>>>>>> bce70db7

from KryptoLowca.event_emitter_adapter import Event, EventBus, EventType
from KryptoLowca.services.walkforward_service import (
    ObjectiveWeights,
    WFOServiceConfig,
    WalkForwardService,
)

log = logging.getLogger("KryptoLowca.wfa_daemon")
logging.basicConfig(level=logging.INFO, format="%(asctime)s [%(levelname)s] %(name)s: %(message)s")


def emit_stdout(event: str, payload: Dict[str, Any]) -> None:
    rec = {"ts": datetime.utcnow().isoformat(timespec="seconds"), "event": event, "payload": payload}
    sys.stdout.write(json.dumps(rec, ensure_ascii=False) + "\n")
    sys.stdout.flush()


def _iter_events(events: Optional[Iterable[Event] | Event]) -> List[Event]:
    if not events:
        return []
    if isinstance(events, list):
        return events
    return [events]


def load_config(path: Path) -> Dict[str, Any]:
    text = path.read_text(encoding="utf-8")
    lines: List[str] = []
    for line in text.splitlines():
        stripped = line.strip()
        if stripped.startswith("//"):
            continue
        lines.append(line)
    return json.loads("\n".join(lines))


def _as_tuple(seq: Any, caster) -> Sequence[Any]:
    if seq is None:
        return ()
    if isinstance(seq, (list, tuple, set)):
        return tuple(caster(x) for x in seq)
    return (caster(seq),)


def build_service_config(cfg_dict: Dict[str, Any]) -> tuple[WFOServiceConfig, Dict[str, Any]]:
    defaults = WFOServiceConfig()
    obj_defaults = ObjectiveWeights()

    symbol = cfg_dict.get("symbol")
    if not symbol:
        symbols = cfg_dict.get("symbols")
        if isinstance(symbols, (list, tuple)) and symbols:
            symbol = symbols[0]
        else:
            symbol = defaults.symbol

    obj_cfg = cfg_dict.get("objective_weights") or cfg_dict.get("obj_weights") or {}
    obj_weights = ObjectiveWeights(
        w_pf=float(obj_cfg.get("w_pf", obj_defaults.w_pf)),
        w_expectancy=float(obj_cfg.get("w_expectancy", obj_defaults.w_expectancy)),
        w_sharpe=float(obj_cfg.get("w_sharpe", obj_defaults.w_sharpe)),
        w_maxdd=float(obj_cfg.get("w_maxdd", obj_defaults.w_maxdd)),
        pf_cap=float(obj_cfg.get("pf_cap", obj_defaults.pf_cap)),
<<<<<<< HEAD
    )

    fast_grid = _as_tuple(
        cfg_dict.get("fast_grid") or (cfg_dict.get("grids") or {}).get("fast") or defaults.fast_grid,
        int,
    )
    slow_grid = _as_tuple(
        cfg_dict.get("slow_grid") or (cfg_dict.get("grids") or {}).get("slow") or defaults.slow_grid,
        int,
    )
    qty_grid = _as_tuple(
        cfg_dict.get("qty_grid") or (cfg_dict.get("grids") or {}).get("qty") or defaults.qty_grid,
        float,
    )

    cfg = WFOServiceConfig(
        symbol=str(symbol),
        cooldown_sec=float(cfg_dict.get("cooldown_sec", defaults.cooldown_sec)),
        auto_apply=bool(cfg_dict.get("auto_apply", defaults.auto_apply)),
        obj_weights=obj_weights,
        min_is_bars=int(cfg_dict.get("min_is_bars", cfg_dict.get("wf_train_bars", defaults.min_is_bars))),
        min_oos_bars=int(cfg_dict.get("min_oos_bars", cfg_dict.get("wf_test_bars", defaults.min_oos_bars))),
        step_bars=int(cfg_dict.get("step_bars", cfg_dict.get("wf_step_bars", defaults.step_bars))),
        price_buffer=int(cfg_dict.get("price_buffer", defaults.price_buffer)),
        fast_grid=tuple(int(x) for x in fast_grid) or defaults.fast_grid,
        slow_grid=tuple(int(x) for x in slow_grid) or defaults.slow_grid,
        qty_grid=tuple(float(x) for x in qty_grid) or defaults.qty_grid,
    )

    runtime = {
        "loop_forever": bool(cfg_dict.get("loop_forever", False)),
        "loop_sleep_sec": float(cfg_dict.get("loop_sleep_sec", 30.0)),
        "timeframe": cfg_dict.get("timeframe", "1h"),
        "data": cfg_dict.get("data") or {},
    }
    return cfg, runtime


def _load_ohlc_from_csv(path: Path) -> Optional[List[Dict[str, float]]]:
    if not path.exists():
        log.warning("Plik CSV z danymi OHLC nie istnieje: %s", path)
        return None
    candles: List[Dict[str, float]] = []
    with path.open("r", encoding="utf-8") as handle:
        reader = csv.DictReader(handle)
        for row in reader:
            def _get(keys: Sequence[str]) -> Optional[float]:
                for key in keys:
                    value = row.get(key)
                    if value in (None, ""):
                        continue
                    try:
                        return float(value)
                    except ValueError:
                        continue
                return None

            close = _get(["close", "c"])
            if close is None:
                continue
            candle = {
                "close": close,
                "high": _get(["high", "h"]) or close,
                "low": _get(["low", "l"]) or close,
            }
            candles.append(candle)
    return candles or None


def fetch_ohlc(runtime_cfg: Dict[str, Any], symbol: str, timeframe: str) -> Optional[List[Dict[str, float]]]:
    data_cfg = runtime_cfg.get("data") or {}
    csv_path = data_cfg.get("ohlc_csv") or data_cfg.get("csv")
    if csv_path:
        return _load_ohlc_from_csv(Path(csv_path))
    # brak podłączonego providera -> odsyłamy None, żeby daemon wypisał instrukcję
    return None


def _forward(event_name: str):
    def _callback(events: Optional[Iterable[Event] | Event]) -> None:
        for evt in _iter_events(events):
            emit_stdout(event_name, evt.payload or {})
    return _callback


def _pump_prices(bus: EventBus, symbol: str, candles: List[Dict[str, float]]) -> None:
    for candle in candles:
        price = candle.get("close")
        if price is None:
            continue
        bus.publish(EventType.MARKET_TICK, {"symbol": symbol, "price": float(price)})


=======
    )

    fast_grid = _as_tuple(
        cfg_dict.get("fast_grid") or (cfg_dict.get("grids") or {}).get("fast") or defaults.fast_grid,
        int,
    )
    slow_grid = _as_tuple(
        cfg_dict.get("slow_grid") or (cfg_dict.get("grids") or {}).get("slow") or defaults.slow_grid,
        int,
    )
    qty_grid = _as_tuple(
        cfg_dict.get("qty_grid") or (cfg_dict.get("grids") or {}).get("qty") or defaults.qty_grid,
        float,
    )

    cfg = WFOServiceConfig(
        symbol=str(symbol),
        cooldown_sec=float(cfg_dict.get("cooldown_sec", defaults.cooldown_sec)),
        auto_apply=bool(cfg_dict.get("auto_apply", defaults.auto_apply)),
        obj_weights=obj_weights,
        min_is_bars=int(cfg_dict.get("min_is_bars", cfg_dict.get("wf_train_bars", defaults.min_is_bars))),
        min_oos_bars=int(cfg_dict.get("min_oos_bars", cfg_dict.get("wf_test_bars", defaults.min_oos_bars))),
        step_bars=int(cfg_dict.get("step_bars", cfg_dict.get("wf_step_bars", defaults.step_bars))),
        price_buffer=int(cfg_dict.get("price_buffer", defaults.price_buffer)),
        fast_grid=tuple(int(x) for x in fast_grid) or defaults.fast_grid,
        slow_grid=tuple(int(x) for x in slow_grid) or defaults.slow_grid,
        qty_grid=tuple(float(x) for x in qty_grid) or defaults.qty_grid,
    )

    runtime = {
        "loop_forever": bool(cfg_dict.get("loop_forever", False)),
        "loop_sleep_sec": float(cfg_dict.get("loop_sleep_sec", 30.0)),
        "timeframe": cfg_dict.get("timeframe", "1h"),
        "data": cfg_dict.get("data") or {},
    }
    return cfg, runtime


def _load_ohlc_from_csv(path: Path) -> Optional[List[Dict[str, float]]]:
    if not path.exists():
        log.warning("Plik CSV z danymi OHLC nie istnieje: %s", path)
        return None
    candles: List[Dict[str, float]] = []
    with path.open("r", encoding="utf-8") as handle:
        reader = csv.DictReader(handle)
        for row in reader:
            def _get(keys: Sequence[str]) -> Optional[float]:
                for key in keys:
                    value = row.get(key)
                    if value in (None, ""):
                        continue
                    try:
                        return float(value)
                    except ValueError:
                        continue
                return None

            close = _get(["close", "c"])
            if close is None:
                continue
            candle = {
                "close": close,
                "high": _get(["high", "h"]) or close,
                "low": _get(["low", "l"]) or close,
            }
            candles.append(candle)
    return candles or None


def fetch_ohlc(runtime_cfg: Dict[str, Any], symbol: str, timeframe: str) -> Optional[List[Dict[str, float]]]:
    data_cfg = runtime_cfg.get("data") or {}
    csv_path = data_cfg.get("ohlc_csv") or data_cfg.get("csv")
    if csv_path:
        return _load_ohlc_from_csv(Path(csv_path))
    # brak podłączonego providera -> odsyłamy None, żeby daemon wypisał instrukcję
    return None


def _forward(event_name: str):
    def _callback(events: Optional[Iterable[Event] | Event]) -> None:
        for evt in _iter_events(events):
            emit_stdout(event_name, evt.payload or {})
    return _callback


def _pump_prices(bus: EventBus, symbol: str, candles: List[Dict[str, float]]) -> None:
    for candle in candles:
        price = candle.get("close")
        if price is None:
            continue
        bus.publish(EventType.MARKET_TICK, {"symbol": symbol, "price": float(price)})


>>>>>>> bce70db7
def main() -> None:
    parser = argparse.ArgumentParser(description="WalkForward daemon (paper mode)")
    parser.add_argument("--config", required=True, help="Ścieżka do pliku konfiguracyjnego JSON/JSON5")
    args = parser.parse_args()

    cfg_path = Path(args.config)
    if not cfg_path.exists():
        raise FileNotFoundError(f"Nie znaleziono pliku konfiguracyjnego: {cfg_path}")

    cfg_dict = load_config(cfg_path)
    service_cfg, runtime_cfg = build_service_config(cfg_dict)

    bus = EventBus()
    bus.subscribe(EventType.WFO_STATUS, _forward("WFO_STATUS"))
    bus.subscribe(EventType.AUTOTRADE_STATUS, _forward("AUTOTRADE_STATUS"))

    service = WalkForwardService(bus=bus, cfg=service_cfg)
    emit_stdout("DAEMON_STARTED", {"config": asdict(service_cfg)})

    try:
        while True:
            candles = fetch_ohlc(runtime_cfg, service_cfg.symbol, runtime_cfg["timeframe"])
            if not candles:
                emit_stdout("NO_DATA", {
                    "symbol": service_cfg.symbol,
                    "hint": "Dodaj sekcję data.ohlc_csv z drogą do pliku OHLC lub podłącz realny provider.",
                })
            else:
                _pump_prices(bus, service_cfg.symbol, candles)
                bus.publish(EventType.WFO_TRIGGER, {"symbol": service_cfg.symbol, "source": "wfa_daemon"})
                emit_stdout("WFO_TRIGGERED", {"bars": len(candles)})

            if not runtime_cfg["loop_forever"]:
                break
            time.sleep(max(0.1, runtime_cfg["loop_sleep_sec"]))
    except KeyboardInterrupt:
        emit_stdout("DAEMON_STOP", {"reason": "keyboard_interrupt"})
    finally:
        bus.stop()


if __name__ == "__main__":  # pragma: no cover - manualne uruchomienie
    main()<|MERGE_RESOLUTION|>--- conflicted
+++ resolved
@@ -19,24 +19,9 @@
 import time
 from dataclasses import asdict
 from datetime import datetime
-from typing import Any, Dict, Iterable, List, Optional, Sequence
-
-<<<<<<< HEAD
-
-def _ensure_repo_root() -> None:
-    current_dir = Path(__file__).resolve().parent
-    for candidate in (current_dir, *current_dir.parents):
-        package_init = candidate / "KryptoLowca" / "__init__.py"
-        if package_init.exists():
-            candidate_str = str(candidate)
-            if candidate_str not in sys.path:
-                sys.path.insert(0, candidate_str)
-            break
-
-
-if __package__ in (None, ""):
-    _ensure_repo_root()
-=======
+from typing import Any, Dict, Iterable, List, Optional, Sequence, Tuple
+
+# Repo bootstrap
 if __package__ in {None, ""}:
     _current_file = Path(__file__).resolve()
     for _parent in _current_file.parents:
@@ -50,7 +35,6 @@
             "Nie można zlokalizować pakietu 'KryptoLowca'. Uruchom daemon z katalogu projektu lub"
             " zainstaluj pakiet w środowisku (pip install -e .)."
         )
->>>>>>> bce70db7
 
 from KryptoLowca.event_emitter_adapter import Event, EventBus, EventType
 from KryptoLowca.services.walkforward_service import (
@@ -96,7 +80,7 @@
     return (caster(seq),)
 
 
-def build_service_config(cfg_dict: Dict[str, Any]) -> tuple[WFOServiceConfig, Dict[str, Any]]:
+def build_service_config(cfg_dict: Dict[str, Any]) -> Tuple[WFOServiceConfig, Dict[str, Any]]:
     defaults = WFOServiceConfig()
     obj_defaults = ObjectiveWeights()
 
@@ -115,7 +99,6 @@
         w_sharpe=float(obj_cfg.get("w_sharpe", obj_defaults.w_sharpe)),
         w_maxdd=float(obj_cfg.get("w_maxdd", obj_defaults.w_maxdd)),
         pf_cap=float(obj_cfg.get("pf_cap", obj_defaults.pf_cap)),
-<<<<<<< HEAD
     )
 
     fast_grid = _as_tuple(
@@ -209,101 +192,6 @@
         bus.publish(EventType.MARKET_TICK, {"symbol": symbol, "price": float(price)})
 
 
-=======
-    )
-
-    fast_grid = _as_tuple(
-        cfg_dict.get("fast_grid") or (cfg_dict.get("grids") or {}).get("fast") or defaults.fast_grid,
-        int,
-    )
-    slow_grid = _as_tuple(
-        cfg_dict.get("slow_grid") or (cfg_dict.get("grids") or {}).get("slow") or defaults.slow_grid,
-        int,
-    )
-    qty_grid = _as_tuple(
-        cfg_dict.get("qty_grid") or (cfg_dict.get("grids") or {}).get("qty") or defaults.qty_grid,
-        float,
-    )
-
-    cfg = WFOServiceConfig(
-        symbol=str(symbol),
-        cooldown_sec=float(cfg_dict.get("cooldown_sec", defaults.cooldown_sec)),
-        auto_apply=bool(cfg_dict.get("auto_apply", defaults.auto_apply)),
-        obj_weights=obj_weights,
-        min_is_bars=int(cfg_dict.get("min_is_bars", cfg_dict.get("wf_train_bars", defaults.min_is_bars))),
-        min_oos_bars=int(cfg_dict.get("min_oos_bars", cfg_dict.get("wf_test_bars", defaults.min_oos_bars))),
-        step_bars=int(cfg_dict.get("step_bars", cfg_dict.get("wf_step_bars", defaults.step_bars))),
-        price_buffer=int(cfg_dict.get("price_buffer", defaults.price_buffer)),
-        fast_grid=tuple(int(x) for x in fast_grid) or defaults.fast_grid,
-        slow_grid=tuple(int(x) for x in slow_grid) or defaults.slow_grid,
-        qty_grid=tuple(float(x) for x in qty_grid) or defaults.qty_grid,
-    )
-
-    runtime = {
-        "loop_forever": bool(cfg_dict.get("loop_forever", False)),
-        "loop_sleep_sec": float(cfg_dict.get("loop_sleep_sec", 30.0)),
-        "timeframe": cfg_dict.get("timeframe", "1h"),
-        "data": cfg_dict.get("data") or {},
-    }
-    return cfg, runtime
-
-
-def _load_ohlc_from_csv(path: Path) -> Optional[List[Dict[str, float]]]:
-    if not path.exists():
-        log.warning("Plik CSV z danymi OHLC nie istnieje: %s", path)
-        return None
-    candles: List[Dict[str, float]] = []
-    with path.open("r", encoding="utf-8") as handle:
-        reader = csv.DictReader(handle)
-        for row in reader:
-            def _get(keys: Sequence[str]) -> Optional[float]:
-                for key in keys:
-                    value = row.get(key)
-                    if value in (None, ""):
-                        continue
-                    try:
-                        return float(value)
-                    except ValueError:
-                        continue
-                return None
-
-            close = _get(["close", "c"])
-            if close is None:
-                continue
-            candle = {
-                "close": close,
-                "high": _get(["high", "h"]) or close,
-                "low": _get(["low", "l"]) or close,
-            }
-            candles.append(candle)
-    return candles or None
-
-
-def fetch_ohlc(runtime_cfg: Dict[str, Any], symbol: str, timeframe: str) -> Optional[List[Dict[str, float]]]:
-    data_cfg = runtime_cfg.get("data") or {}
-    csv_path = data_cfg.get("ohlc_csv") or data_cfg.get("csv")
-    if csv_path:
-        return _load_ohlc_from_csv(Path(csv_path))
-    # brak podłączonego providera -> odsyłamy None, żeby daemon wypisał instrukcję
-    return None
-
-
-def _forward(event_name: str):
-    def _callback(events: Optional[Iterable[Event] | Event]) -> None:
-        for evt in _iter_events(events):
-            emit_stdout(event_name, evt.payload or {})
-    return _callback
-
-
-def _pump_prices(bus: EventBus, symbol: str, candles: List[Dict[str, float]]) -> None:
-    for candle in candles:
-        price = candle.get("close")
-        if price is None:
-            continue
-        bus.publish(EventType.MARKET_TICK, {"symbol": symbol, "price": float(price)})
-
-
->>>>>>> bce70db7
 def main() -> None:
     parser = argparse.ArgumentParser(description="WalkForward daemon (paper mode)")
     parser.add_argument("--config", required=True, help="Ścieżka do pliku konfiguracyjnego JSON/JSON5")
