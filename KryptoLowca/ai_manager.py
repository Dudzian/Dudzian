"""Warstwa zgodności delegująca do natywnego modułu ``bot_core.ai.manager``.

Moduł ``bot_core.ai.manager`` zawiera właściwą implementację asynchronicznego
menedżera modeli AI.  Pakiet ``KryptoLowca`` nadal eksportuje te same symbole,
aby zachować kompatybilność wsteczną ze starszymi skryptami i testami.
"""
from __future__ import annotations

<<<<<<< HEAD
import asyncio
import inspect
import json
import logging
import math
from collections import deque
from dataclasses import dataclass, field
from datetime import datetime, timezone
from os import PathLike
from pathlib import Path
from typing import Any, Awaitable, Callable, Dict, Iterable, List, Mapping, Optional, Tuple, Union
=======
from typing import Any, Iterable
>>>>>>> c121a516

from bot_core.ai import manager as _impl
from bot_core.ai.manager import *  # noqa: F401,F403

__doc__ = _impl.__doc__
__all__ = list(getattr(_impl, "__all__", ()))


def __getattr__(name: str) -> Any:  # pragma: no cover - delegacja dla atrybutów pomocniczych
    return getattr(_impl, name)


<<<<<<< HEAD
import numpy as np
import pandas as pd

logger = logging.getLogger(__name__)
if not logger.handlers:
    handler = logging.StreamHandler()
    handler.setFormatter(logging.Formatter("%(asctime)s [%(levelname)s] %(name)s: %(message)s"))
    logger.addHandler(handler)
logger.setLevel(logging.INFO)
_history_logger = logger.getChild("history")

_DRIFT_FALLBACK_EXCEPTIONS: tuple[type[BaseException], ...] = (
    TypeError,
    ValueError,
    AttributeError,
    ArithmeticError,
)

LoggerLike = Union[logging.Logger, logging.LoggerAdapter]


def _column_stack_features(df: pd.DataFrame, feature_cols: Iterable[str]) -> np.ndarray:
    """Zwraca macierz cech bez ponownego importowania NumPy podczas zbiorczych odczytów."""

    cols = list(feature_cols)
    if not cols:
        return np.empty((len(df), 0), dtype=float)
    arrays = [df[col].to_numpy(dtype=float, copy=False) for col in cols]
    if not arrays:
        return np.empty((len(df), 0), dtype=float)
    return np.column_stack(arrays)


def _percent_change_columns(df: pd.DataFrame, feature_cols: Iterable[str]) -> list[list[float]]:
    """Zwróć listy procentowych zmian dla każdej kolumny, oczyszczając wartości niefinityczne."""

    cols: list[list[float]] = []
    for col in feature_cols:
        numeric = pd.to_numeric(df[col], errors="coerce")
        series = numeric.astype(float).tolist()
        pct: list[float] = []
        for idx in range(1, len(series)):
            prev = series[idx - 1]
            curr = series[idx]
            if not math.isfinite(prev) or not math.isfinite(curr) or prev == 0.0:
                pct.append(float("nan"))
            else:
                pct.append((curr - prev) / prev)
        cols.append(pct)
    rows = list(zip(*cols)) if cols else []
    filtered_rows = [row for row in rows if all(math.isfinite(value) for value in row)]
    if not filtered_rows:
        return []
    return [list(col) for col in zip(*filtered_rows)]


def _column_mean(values: list[float]) -> float:
    if not values:
        return 0.0
    total = 0.0
    for value in values:
        total += float(value)
    return total / len(values)


def _column_std(values: list[float]) -> float:
    if not values:
        return 0.0
    mean = _column_mean(values)
    variance = 0.0
    for value in values:
        diff = value - mean
        variance += diff * diff
    variance /= len(values)
    return math.sqrt(variance)


def _ensure_logger(logger_like: Optional[LoggerLike]) -> LoggerLike:
    if logger_like is None:
        return _history_logger
    if not isinstance(logger_like, (logging.Logger, logging.LoggerAdapter)):
        raise TypeError("logger musi być instancją logging.Logger lub logging.LoggerAdapter")
    return logger_like


def _emit_history_log(
    message: str,
    *,
    level: int,
    logger_like: Optional[LoggerLike] = None,
    extra: Optional[Mapping[str, Any]] = None,
    stacklevel: int = 2,
) -> None:
    resolved_logger = _ensure_logger(logger_like)
    if not isinstance(level, int):
        raise TypeError("level musi być liczbą całkowitą")
    if extra is not None and not isinstance(extra, Mapping):
        raise TypeError("extra musi być mapowaniem jeśli jest podane")
    log_kwargs: Dict[str, Any] = {}
    if extra:
        log_kwargs["extra"] = dict(extra)
    log_kwargs["stacklevel"] = stacklevel
    resolved_logger.log(level, message, **log_kwargs)

_AI_IMPORT_ERROR: Optional[BaseException] = None
try:  # pragma: no cover - w testach zastępujemy _AIModels atrapą
    from ai_models import AIModels as _DefaultAIModels  # type: ignore
except Exception as exc:  # pragma: no cover - brak zależności na CI
    _AI_IMPORT_ERROR = exc

    class _DefaultAIModels:
        """Minimalny model fallback używany w testach bez zależności ML."""

        def __init__(self, input_size: int, seq_len: int, model_type: str = "rf") -> None:
            self.input_size = input_size
            self.seq_len = seq_len
            self.model_type = model_type
            self._coef = np.zeros(input_size, dtype=float)

        async def train(
            self,
            X: np.ndarray,
            y: np.ndarray,
            epochs: int,
            batch_size: int,
            progress_callback: Optional[Callable[..., None]] = None,
            model_out: Optional[str] = None,
            verbose: bool = False,
        ) -> None:
            if len(X) == 0:
                return
            self._coef = np.nan_to_num(X.mean(axis=1).mean(axis=0))
            if model_out:
                _joblib_dump(self, Path(model_out))

        def predict(self, X: np.ndarray) -> np.ndarray:
            if X.ndim == 3:
                features = X.reshape(X.shape[0], -1)
            else:
                features = X
            coef = self._coef
            if features.shape[1] != coef.size:
                coef = np.resize(coef, features.shape[1])
            return features @ coef

        async def predict_series(self, df: pd.DataFrame, feature_cols: List[str]) -> pd.Series:
            arr = _column_stack_features(df, feature_cols)
            if arr.size == 0:
                return pd.Series(np.zeros(len(df)), index=df.index)
            coef = np.resize(self._coef, arr.shape[1])
            preds = arr @ coef
            return pd.Series(preds, index=df.index)

        @staticmethod
        def load_model(path: str) -> "_DefaultAIModels":
            return _joblib_load(Path(path))

# --- Import funkcji windowize z różnych możliwych miejsc, z bezpiecznym fallbackiem ---
_default_windowize: Callable[..., Tuple[np.ndarray, np.ndarray]]
try:  # najpierw wariant namespacowany
    from KryptoLowca.data_preprocessor import windowize as _default_windowize  # type: ignore
except Exception:
    try:  # następnie wariant lokalny
        from data_preprocessor import windowize as _default_windowize  # type: ignore
    except Exception:  # fallback minimalny – działa w środowisku testowym bez zależności
        def _default_windowize(df: pd.DataFrame, feature_cols: List[str], seq_len: int, target_col: str):
            """Minimalna implementacja okienkująca dane dla modeli sekwencyjnych."""
            if seq_len <= 0 or len(df) <= seq_len:
                raise ValueError("Za mało danych do przygotowania sekwencji.")
            X: List[np.ndarray] = []
            y: List[float] = []
            values = _column_stack_features(df, feature_cols)
            target = df[target_col].to_numpy(dtype=float)
            for idx in range(seq_len, len(df)):
                X.append(values[idx - seq_len : idx])
                prev = target[idx - 1] if target[idx - 1] != 0 else 1e-12
                y.append((target[idx] / prev) - 1.0)
            return np.asarray(X, dtype=np.float32), np.asarray(y, dtype=np.float32)

# Zmienne modułowe podmieniane w testach jednostkowych
_AIModels = _DefaultAIModels
_windowize = _default_windowize


@dataclass(slots=True)
class TrainResult:
    """Podsumowanie treningu pojedynczego modelu."""

    model_type: str
    hit_rate: float
    model_path: Optional[str]


@dataclass(slots=True)
class ModelEvaluation:
    """Szczegółowa ocena modelu wykorzystywana przy selekcji strategii."""

    model_type: str
    hit_rate: float
    pnl: float
    sharpe: float
    cv_scores: List[float] = field(default_factory=list)
    model_path: Optional[str] = None

    def composite_score(self) -> float:
        """Łączna ocena – średnia trafności ważona Sharpe'em."""

        sharpe_bonus = max(self.sharpe, 0.0)
        return float(self.hit_rate * (1.0 + sharpe_bonus))


@dataclass(slots=True)
class StrategySelectionResult:
    """Wynik wyboru najlepszego modelu dla strategii."""

    symbol: str
    best_model: str
    evaluations: List[ModelEvaluation]
    decided_at: datetime
    drift_report: Optional["DriftReport"] = None
    predictions: Optional[pd.Series] = None


@dataclass(frozen=True, slots=True)
class EnsembleDefinition:
    """Opis zespołu modeli łączonego w trakcie generowania predykcji."""

    name: str
    components: Tuple[str, ...]
    aggregation: str = "mean"
    weights: Optional[Tuple[float, ...]] = None

    def require_weights(self) -> Tuple[float, ...]:
        if self.weights is None:
            raise ValueError("Definicja zespołu nie zawiera wag.")
        return self.weights


@dataclass(slots=True)
class EnsembleRegistrySnapshot:
    """Migawka zarejestrowanych zespołów modeli."""

    ensembles: Dict[str, EnsembleDefinition] = field(default_factory=dict)

    def total_ensembles(self) -> int:
        return len(self.ensembles)

    def names(self) -> Tuple[str, ...]:
        return tuple(sorted(self.ensembles))

    def get(self, name: str) -> Optional[EnsembleDefinition]:
        return self.ensembles.get(name)


@dataclass(slots=True)
class EnsembleRegistryDiff:
    """Różnica pomiędzy dwiema migawkami rejestru zespołów modeli."""

    added: Dict[str, EnsembleDefinition] = field(default_factory=dict)
    removed: Dict[str, EnsembleDefinition] = field(default_factory=dict)
    changed: Dict[str, Tuple[EnsembleDefinition, EnsembleDefinition]] = field(default_factory=dict)

    def is_empty(self) -> bool:
        return not (self.added or self.removed or self.changed)

    def added_names(self) -> Tuple[str, ...]:
        return tuple(sorted(self.added))

    def removed_names(self) -> Tuple[str, ...]:
        return tuple(sorted(self.removed))

    def changed_names(self) -> Tuple[str, ...]:
        return tuple(sorted(self.changed))

    def names(self) -> Tuple[str, ...]:
        return tuple(sorted(set(self.added) | set(self.removed) | set(self.changed)))


@dataclass(slots=True)
class DriftReport:
    """Raport detekcji dryfu danych wejściowych."""

    feature_drift: float
    volatility_shift: float
    triggered: bool
    threshold: float


@dataclass(slots=True)
class TrainingSchedule:
    """Reprezentuje zaplanowane zadanie treningowe."""

    symbol: str
    interval_seconds: float
    task: asyncio.Task
    model_types: Tuple[str, ...]
    seq_len: int


@dataclass(slots=True)
class PipelineSchedule:
    """Zaplanowany pipeline selekcji modeli i generowania sygnałów."""

    symbol: str
    interval_seconds: float
    task: asyncio.Task
    model_types: Tuple[str, ...]
    seq_len: int
    folds: int


@dataclass(slots=True)
class PipelineExecutionRecord:
    """Zapis pojedynczego uruchomienia pipeline'u selekcji modeli."""

    symbol: str
    decided_at: datetime
    best_model: str
    evaluations: Tuple[ModelEvaluation, ...]
    drift_report: Optional[DriftReport] = None
    prediction_count: int = 0
    prediction_mean: Optional[float] = None
    prediction_std: Optional[float] = None
    prediction_min: Optional[float] = None
    prediction_max: Optional[float] = None


@dataclass(slots=True)
class PipelineHistorySnapshot:
    """Migawka historii pipeline'u dla jednego lub wielu symboli."""

    records: Dict[str, Tuple[PipelineExecutionRecord, ...]] = field(default_factory=dict)

    def total_symbols(self) -> int:
        return len(self.records)

    def total_records(self) -> int:
        return sum(len(entries) for entries in self.records.values())

    def symbols(self) -> Tuple[str, ...]:
        return tuple(sorted(self.records))

    def for_symbol(self, symbol: str) -> Tuple[PipelineExecutionRecord, ...]:
        return self.records.get(symbol, ())


@dataclass(slots=True)
class PipelineHistoryDiff:
    """Różnice pomiędzy dwiema migawkami historii pipeline'u."""

    added: Dict[str, Tuple[PipelineExecutionRecord, ...]] = field(default_factory=dict)
    removed: Dict[str, Tuple[PipelineExecutionRecord, ...]] = field(default_factory=dict)
    changed: Dict[str, Tuple[Tuple[PipelineExecutionRecord, ...], Tuple[PipelineExecutionRecord, ...]]] = field(
        default_factory=dict
    )

    def is_empty(self) -> bool:
        return not (self.added or self.removed or self.changed)

    def added_symbols(self) -> Tuple[str, ...]:
        return tuple(sorted(self.added))

    def removed_symbols(self) -> Tuple[str, ...]:
        return tuple(sorted(self.removed))

    def changed_symbols(self) -> Tuple[str, ...]:
        return tuple(sorted(self.changed))

    def symbols(self) -> Tuple[str, ...]:
        return tuple(sorted(set(self.added) | set(self.removed) | set(self.changed)))

    def total_added_records(self) -> int:
        return sum(len(records) for records in self.added.values())

    def total_removed_records(self) -> int:
        return sum(len(records) for records in self.removed.values())

    def total_changed_records(self) -> int:
        return sum(len(after) for _, after in self.changed.values())


PathInput = Union[str, Path, PathLike[str]]


class AIManager:
    """Wysokopoziomowy kontroler treningu i predykcji modeli AI.

    Interfejs jest asynchroniczny, aby łatwo współpracował z GUI oraz
    umożliwiał blokadę podczas długich operacji treningowych. Równolegle
    dba o higienę danych oraz ograniczenie sygnałów do rozsądnego zakresu.
    """

    def __init__(self, *, ai_threshold_bps: float = 5.0, model_dir: str | Path = "models") -> None:
        self.ai_threshold_bps = float(ai_threshold_bps)
        self.model_dir = Path(model_dir)
        self.model_dir.mkdir(parents=True, exist_ok=True)
        self._lock = asyncio.Lock()
        self.models: Dict[str, Any] = {}
        self._schedules: Dict[str, TrainingSchedule] = {}
        self._pipeline_schedules: Dict[str, PipelineSchedule] = {}
        self._recent_signals: Dict[str, deque[float]] = {}
        self._active_models: Dict[str, str] = {}
        self._pipeline_history: Dict[str, deque[PipelineExecutionRecord]] = {}
        self._pipeline_history_limit = 100
        self._model_init_kwargs: Dict[str, Any] = {}
        self._ensembles: Dict[str, EnsembleDefinition] = {}
        try:
            init_signature = inspect.signature(_AIModels.__init__)  # type: ignore[attr-defined]
        except (TypeError, ValueError, AttributeError):
            init_signature = None
        if init_signature is not None and "model_dir" in init_signature.parameters:
            self._model_init_kwargs["model_dir"] = self.model_dir

    # -------------------------- API pomocnicze --------------------------
    @staticmethod
    def _normalize_symbol(symbol: str) -> str:
        sym = (symbol or "").strip().lower()
        if not sym:
            raise ValueError("Symbol nie może być pusty.")
        return sym

    @staticmethod
    def _normalize_model_type(model_type: str) -> str:
        variant = (model_type or "").strip()
        if not variant:
            raise ValueError("Typ modelu nie może być pusty.")
        if ":" in variant:
            variant = variant.split(":")[-1]
        return variant.lower()

    @staticmethod
    def _validate_dataframe(df: pd.DataFrame, feature_cols: Iterable[str]) -> None:
        if df is None or df.empty:
            raise ValueError("DataFrame z danymi jest pusty.")
        missing = [col for col in feature_cols if col not in df.columns]
        if missing:
            raise ValueError(f"Brak kolumn wymaganych przez model: {missing}")
        if df.isna().any().any():
            raise ValueError("Dane wejściowe zawierają braki (NaN).")

    def _model_key(self, symbol: str, model_type: str) -> str:
        return f"{self._normalize_symbol(symbol)}:{self._normalize_model_type(model_type)}"

    # --------------------------- Modele aktywne ---------------------------
    def set_active_model(self, symbol: str, model_type: str | None) -> None:
        """Ustaw aktywny model dla symbolu lub usuń go, podając ``None``."""

        key = self._normalize_symbol(symbol)
        if model_type is None or not str(model_type).strip():
            self._active_models.pop(key, None)
            return
        self._active_models[key] = self._normalize_model_type(str(model_type))

    def clear_active_model(self, symbol: str) -> None:
        """Usuń informację o aktywnym modelu dla danego symbolu."""

        self._active_models.pop(self._normalize_symbol(symbol), None)

    def get_active_model(self, symbol: str) -> Optional[str]:
        """Zwróć aktualnie aktywny model lub ``None`` jeśli nie ustawiono."""

        return self._active_models.get(self._normalize_symbol(symbol))

    def list_active_models(self) -> Dict[str, str]:
        """Zwróć kopię mapowania aktywnych modeli."""

        return dict(self._active_models)

    # --------------------------- Zespoły modeli ---------------------------
    def register_ensemble(
        self,
        name: str,
        components: Iterable[str],
        *,
        aggregation: str = "mean",
        weights: Optional[Iterable[float]] = None,
        override: bool = False,
    ) -> EnsembleDefinition:
        """Zarejestruj zespół modeli dostępny przy generowaniu predykcji."""

        normalized_name = self._normalize_model_type(name)
        comp_list = [self._normalize_model_type(component) for component in components if str(component).strip()]
        if not comp_list:
            raise ValueError("Zespół modeli wymaga co najmniej jednego komponentu.")
        if len(set(comp_list)) != len(comp_list):
            raise ValueError("Lista komponentów zespołu nie może zawierać duplikatów.")
        agg = aggregation.strip().lower()
        allowed = {"mean", "median", "max", "min", "weighted"}
        if agg not in allowed:
            raise ValueError(f"Nieznany typ agregacji zespołu: {aggregation!r}.")
        weights_tuple: Optional[Tuple[float, ...]] = None
        if weights is not None:
            weights_tuple = tuple(float(value) for value in weights)
            if len(weights_tuple) != len(comp_list):
                raise ValueError("Liczba wag musi odpowiadać liczbie komponentów.")
            if agg != "weighted":
                raise ValueError("Wagi mogą być podane tylko dla agregacji 'weighted'.")
            if not any(weight != 0.0 for weight in weights_tuple):
                raise ValueError("Co najmniej jedna waga musi być niezerowa.")
        elif agg == "weighted":
            raise ValueError("Agregacja 'weighted' wymaga listy wag.")

        if not override and normalized_name in self._ensembles:
            raise ValueError(f"Zespół {normalized_name!r} jest już zarejestrowany.")

        definition = EnsembleDefinition(
            name=normalized_name,
            components=tuple(comp_list),
            aggregation=agg,
            weights=weights_tuple,
        )
        self._ensembles[normalized_name] = definition
        return definition

    def unregister_ensemble(self, name: str, *, missing_ok: bool = False) -> None:
        """Usuń definicję zespołu modeli."""

        normalized_name = self._normalize_model_type(name)
        if normalized_name not in self._ensembles:
            if missing_ok:
                return
            raise KeyError(f"Zespół {normalized_name!r} nie jest zarejestrowany.")
        del self._ensembles[normalized_name]

    def get_ensemble(self, name: str) -> Optional[EnsembleDefinition]:
        """Pobierz definicję zespołu modeli, jeśli istnieje."""

        return self._ensembles.get(self._normalize_model_type(name))

    def list_ensembles(self) -> Dict[str, EnsembleDefinition]:
        """Zwróć kopię zarejestrowanych zespołów modeli."""

        return dict(self._ensembles)

    def snapshot_ensembles(self) -> EnsembleRegistrySnapshot:
        """Wykonaj migawkę aktualnego rejestru zespołów modeli."""

        return EnsembleRegistrySnapshot(dict(self._ensembles))

    def restore_ensembles(
        self,
        snapshot: EnsembleRegistrySnapshot,
        *,
        clear_missing: bool = True,
    ) -> None:
        """Przywróć rejestr zespołów z dostarczonej migawki."""

        if not isinstance(snapshot, EnsembleRegistrySnapshot):
            raise TypeError("Oczekiwano instancji EnsembleRegistrySnapshot")

        desired = {self._normalize_model_type(name): definition for name, definition in snapshot.ensembles.items()}

        if clear_missing:
            for name in list(self._ensembles.keys()):
                if name not in desired:
                    del self._ensembles[name]

        for name, definition in desired.items():
            self.register_ensemble(
                name,
                definition.components,
                aggregation=definition.aggregation,
                weights=definition.weights,
                override=True,
            )

    def _sanitize_predictions(self, series: pd.Series) -> pd.Series:
        """Ogranicz sygnały do zakresu [-1, 1] i usuń wartości odstające."""
        sanitized = series.replace([np.inf, -np.inf], np.nan).fillna(0.0)
        sanitized = sanitized.clip(lower=-1.0, upper=1.0)
        return sanitized

    def _aggregate_ensemble_predictions(
        self,
        series_list: Iterable[pd.Series],
        definition: EnsembleDefinition,
    ) -> pd.Series:
        series_seq = [pd.Series(series) for series in series_list]
        columns = [series.astype(float).reset_index(drop=True) for series in series_seq]
        if not columns:
            raise ValueError("Brak predykcji komponentów do agregacji.")
        length = len(columns[0])
        for series in columns:
            if len(series) != length:
                raise ValueError("Serie komponentów muszą mieć tę samą długość.")
        data_rows = list(zip(*(series.tolist() for series in columns)))
        index = series_seq[0].index
        agg = definition.aggregation
        if agg == "mean":
            values = [sum(row) / len(row) if row else 0.0 for row in data_rows]
        elif agg == "median":
            import statistics

            values = [statistics.median(row) if row else 0.0 for row in data_rows]
        elif agg == "max":
            values = [max(row) if row else 0.0 for row in data_rows]
        elif agg == "min":
            values = [min(row) if row else 0.0 for row in data_rows]
        elif agg == "weighted":
            weights = [float(w) for w in definition.require_weights()]
            total = sum(weights)
            if total == 0.0:
                raise ValueError("Suma wag zespołu nie może być zerowa.")
            normalized = [w / total for w in weights]
            values = [sum(val * weight for val, weight in zip(row, normalized)) for row in data_rows]
        else:  # pragma: no cover - zabezpieczenie przed przyszłymi wartościami
            raise ValueError(f"Nieobsługiwana agregacja zespołu: {agg}")
        return pd.Series(values, index=index)

    async def _predict_model_series(
        self,
        symbol_key: str,
        model_type: str,
        df: pd.DataFrame,
        feats: List[str],
        cache: Dict[str, pd.Series],
        visited: Optional[set[str]] = None,
    ) -> pd.Series:
        normalized_type = self._normalize_model_type(model_type)
        if normalized_type in cache:
            return cache[normalized_type]
        if visited is None:
            visited = set()
        if normalized_type in visited:
            raise ValueError(f"Wykryto cykliczną definicję zespołu dla {normalized_type!r}.")
        visited.add(normalized_type)
        try:
            ensemble = self._ensembles.get(normalized_type)
            if ensemble is not None:
                component_series = [
                    await self._predict_model_series(symbol_key, component, df, feats, cache, visited)
                    for component in ensemble.components
                ]
                combined = self._aggregate_ensemble_predictions(component_series, ensemble)
                cache[normalized_type] = combined
                return combined

            key = self._model_key(symbol_key, normalized_type)
            model = self.models.get(key)
            if model is None:
                path = self.model_dir / f"{symbol_key}:{normalized_type}.joblib"
                if path.exists():
                    try:
                        model = self._load_model_from_disk(path)
                        self.models[key] = model
                    except Exception as exc:
                        logger.error("Nie można wczytać modelu %s: %s", path, exc)
                        model = None
            if model is None:
                candidate = normalized_type
                try:
                    X_tmp, y_tmp = _windowize(
                        df,
                        feats,
                        min(len(df) // 2, max(2, int(self.ai_threshold_bps and 10))),
                        "close",
                    )
                except Exception as exc:
                    logger.error("Fallback windowize failed: %s", exc)
                    X_tmp, y_tmp = None, None
                if X_tmp is None or y_tmp is None or len(X_tmp) == 0:
                    raise ValueError("Nie znaleziono żadnego modelu spełniającego kryteria.")
                ctor_kwargs = dict(self._model_init_kwargs)
                model = _AIModels(
                    input_size=X_tmp.shape[-1],
                    seq_len=X_tmp.shape[1],
                    model_type=candidate,
                    **ctor_kwargs,
                )
                await self._invoke_model_method(
                    model,
                    "train",
                    prefer_thread=True,
                    X=X_tmp,
                    y=y_tmp,
                    epochs=1,
                    batch_size=max(1, min(32, len(X_tmp))),
                    progress_callback=None,
                    model_out=None,
                    verbose=False,
                )
                self.models[key] = model

            preds = await self._invoke_model_method(
                model,
                "predict_series",
                df,
                feats,
                prefer_thread=True,
            )
            if not isinstance(preds, pd.Series):
                preds = pd.Series(np.asarray(preds, dtype=float), index=df.index)
            cache[normalized_type] = preds
            return preds
        finally:
            visited.remove(normalized_type)

    async def _invoke_model_method(
        self,
        model: Any,
        method_name: str,
        *args: Any,
        prefer_thread: bool = False,
        **kwargs: Any,
    ) -> Any:
        method = getattr(model, method_name, None)
        if method is None:
            raise AttributeError(f"Model {model!r} nie ma metody {method_name!r}")
        if inspect.iscoroutinefunction(method):
            return await method(*args, **kwargs)
        if prefer_thread:
            return await asyncio.to_thread(method, *args, **kwargs)
        result = method(*args, **kwargs)
        if inspect.isawaitable(result):
            return await result
        return result

    def _load_model_from_disk(self, path: Path) -> Any:
        loader = getattr(_AIModels, "load_model", None)
        if callable(loader):
            try:
                return loader(path)
            except Exception:
                logger.debug("Nowy loader modeli nie powiódł się dla %s", path, exc_info=True)
        return _joblib_load(path)

    def _track_signal(self, symbol: str, signals: pd.Series) -> None:
        """Zachowaj ostatnie predykcje do monitorowania dryfu."""

        key = self._normalize_symbol(symbol)
        buffer = self._recent_signals.setdefault(key, deque(maxlen=500))
        buffer.extend(float(v) for v in signals.values if np.isfinite(v))

    @staticmethod
    def _sharpe_ratio(returns: np.ndarray) -> float:
        if returns.size == 0:
            return 0.0
        mean = float(np.mean(returns))
        std = float(np.std(returns))
        if std == 0.0:
            return 0.0
        return mean / std

    async def _train_single_model(
        self,
        model_name: str,
        X: np.ndarray,
        y: np.ndarray,
        *,
        seq_len: int,
        epochs: int,
        batch_size: int,
        model_path: Path,
    ) -> Any:
        ctor_kwargs = dict(self._model_init_kwargs)
        model = _AIModels(
            input_size=X.shape[-1],
            seq_len=int(seq_len),
            model_type=model_name,
            **ctor_kwargs,
        )

        train_kwargs = dict(
            X=X,
            y=y,
            epochs=int(max(1, epochs)),
            batch_size=int(max(1, batch_size)),
            progress_callback=(lambda *_: None),
            model_out=str(model_path),
            verbose=False,
        )
        await self._invoke_model_method(model, "train", prefer_thread=True, **train_kwargs)
        return model

    def detect_drift(
        self,
        baseline: pd.DataFrame,
        recent: pd.DataFrame,
        feature_cols: Optional[Iterable[str]] = None,
        *,
        threshold: float = 0.35,
    ) -> DriftReport:
        """Porównaj zmienność cech i zgłoś dryf."""

        feats = list(feature_cols or ["open", "high", "low", "close", "volume"])
        self._validate_dataframe(baseline, feats)
        self._validate_dataframe(recent, feats)

        try:
            baseline_pct = baseline[feats].pct_change().replace([np.inf, -np.inf], np.nan).dropna()
            recent_pct = recent[feats].pct_change().replace([np.inf, -np.inf], np.nan).dropna()

            if baseline_pct.empty or recent_pct.empty:
                return DriftReport(0.0, 0.0, False, threshold)

            baseline_std = baseline_pct.std().replace(0.0, np.nan)
            recent_std = recent_pct.std()
            volatility_shift = float(
                ((recent_std - baseline_std).abs() / (baseline_std.abs() + 1e-9))
                .replace([np.inf, -np.inf], np.nan)
                .fillna(0.0)
                .max()
            )

            baseline_mean = baseline_pct.mean()
            recent_mean = recent_pct.mean()
            feature_drift = float(
                ((recent_mean - baseline_mean).abs() / (baseline_std.abs() + 1e-9))
                .replace([np.inf, -np.inf], np.nan)
                .fillna(0.0)
                .max()
            )
        except Exception as exc:
            if not isinstance(exc, _DRIFT_FALLBACK_EXCEPTIONS):
                raise
            logger.debug("Falling back to Python drift maths", exc_info=True)
            baseline_cols = _percent_change_columns(baseline, feats)
            recent_cols = _percent_change_columns(recent, feats)
            if not baseline_cols or not recent_cols:
                return DriftReport(0.0, 0.0, False, threshold)
            eps = 1e-9
            feature_drift = 0.0
            volatility_shift = 0.0
            for base_col, recent_col in zip(baseline_cols, recent_cols):
                base_std = _column_std(base_col)
                recent_std = _column_std(recent_col)
                volatility_shift = max(volatility_shift, abs(recent_std - base_std) / (abs(base_std) + eps))
                base_mean = _column_mean(base_col)
                recent_mean = _column_mean(recent_col)
                feature_drift = max(feature_drift, abs(recent_mean - base_mean) / (abs(base_std) + eps))

        triggered = volatility_shift > threshold or feature_drift > threshold
        return DriftReport(feature_drift=feature_drift, volatility_shift=volatility_shift, triggered=triggered, threshold=threshold)

    async def rank_models(
        self,
        symbol: str,
        df: pd.DataFrame,
        model_types: Iterable[str],
        *,
        seq_len: int = 64,
        folds: int = 3,
        epochs: int = 10,
        batch_size: int = 32,
    ) -> List[ModelEvaluation]:
        """Przeprowadź walidację krzyżową modeli i zwróć ranking."""

        feature_cols = ["open", "high", "low", "close", "volume"]
        self._validate_dataframe(df, feature_cols)
        symbol_key = self._normalize_symbol(symbol)
        folds = max(2, int(folds))

        async with self._lock:
            X, y = _windowize(df, feature_cols, int(seq_len), "close")
            if X is None or y is None or len(X) <= folds:
                raise ValueError("Za mało danych do walidacji modeli AI.")

            total = len(X)
            fold_size = max(1, total // folds)
            evaluations: List[ModelEvaluation] = []

            for model_type in model_types:
                model_name = str(model_type).lower()
                cv_scores: List[float] = []
                pnl_scores: List[float] = []

                for fold_idx in range(folds):
                    start = fold_idx * fold_size
                    end = total if fold_idx == folds - 1 else min(total, start + fold_size)
                    if start >= end:
                        continue

                    X_val = X[start:end]
                    y_val = y[start:end]
                    X_train = np.concatenate((X[:start], X[end:]), axis=0) if start > 0 or end < total else X
                    y_train = np.concatenate((y[:start], y[end:]), axis=0) if start > 0 or end < total else y

                    if len(X_train) == 0 or len(X_val) == 0:
                        continue

                    model_path = self.model_dir / f"{symbol_key}:{model_name}.fold{fold_idx}.joblib"
                    model = await self._train_single_model(
                        model_name,
                        X_train,
                        y_train,
                        seq_len=seq_len,
                        epochs=epochs,
                        batch_size=batch_size,
                        model_path=model_path,
                    )

                    pred = await self._invoke_model_method(
                        model,
                        "predict",
                        X_val,
                        prefer_thread=True,
                    )
                    preds = np.asarray(pred, dtype=float).flatten()
                    if preds.shape[0] != y_val.shape[0]:
                        preds = np.resize(preds, y_val.shape[0])

                    guesses = np.sign(preds)
                    target = np.sign(np.asarray(y_val, dtype=float))
                    cv_scores.append(float((guesses == target).mean()))

                    pnl_vector = preds * np.asarray(y_val, dtype=float)
                    pnl_scores.append(float(np.sum(pnl_vector)))

                hit_rate = float(np.mean(cv_scores)) if cv_scores else 0.0
                pnl = float(np.mean(pnl_scores)) if pnl_scores else 0.0
                sharpe = self._sharpe_ratio(np.asarray(pnl_scores, dtype=float))
                evaluations.append(
                    ModelEvaluation(
                        model_type=model_name,
                        hit_rate=hit_rate,
                        pnl=pnl,
                        sharpe=sharpe,
                        cv_scores=cv_scores,
                        model_path=str(self.model_dir / f"{symbol_key}:{model_name}.joblib"),
                    )
                )

            evaluations.sort(key=lambda ev: ev.composite_score(), reverse=True)
            return evaluations

    async def select_best_model(
        self,
        symbol: str,
        df: pd.DataFrame,
        model_types: Iterable[str],
        *,
        seq_len: int = 64,
        folds: int = 3,
    ) -> StrategySelectionResult:
        """Wybierz najlepszy model w oparciu o ranking."""

        evaluations = await self.rank_models(
            symbol,
            df,
            model_types,
            seq_len=seq_len,
            folds=folds,
        )
        if not evaluations:
            raise ValueError("Nie udało się ocenić żadnego modelu.")

        best = evaluations[0]
        decided_at = datetime.now(timezone.utc)
        return StrategySelectionResult(
            symbol=self._normalize_symbol(symbol),
            best_model=best.model_type,
            evaluations=evaluations,
            decided_at=decided_at,
        )

    def cancel_schedule(self, symbol: str) -> None:
        key = self._normalize_symbol(symbol)
        schedule = self._schedules.pop(key, None)
        if schedule and not schedule.task.done():
            schedule.task.cancel()

    def active_schedules(self) -> Dict[str, TrainingSchedule]:
        return dict(self._schedules)

    def cancel_pipeline_schedule(self, symbol: str) -> None:
        key = self._normalize_symbol(symbol)
        schedule = self._pipeline_schedules.pop(key, None)
        if schedule and not schedule.task.done():
            schedule.task.cancel()

    def active_pipeline_schedules(self) -> Dict[str, PipelineSchedule]:
        return dict(self._pipeline_schedules)

    def _get_history_buffer(self, symbol: str) -> deque[PipelineExecutionRecord]:
        key = self._normalize_symbol(symbol)
        history = self._pipeline_history.get(key)
        if history is None or history.maxlen != self._pipeline_history_limit:
            history = deque(history or (), maxlen=self._pipeline_history_limit)
            self._pipeline_history[key] = history
        return history

    def _record_pipeline_selection(self, selection: StrategySelectionResult) -> PipelineExecutionRecord:
        symbol = self._normalize_symbol(selection.symbol)
        predictions = selection.predictions
        prediction_count = 0
        prediction_mean: Optional[float] = None
        prediction_std: Optional[float] = None
        prediction_min: Optional[float] = None
        prediction_max: Optional[float] = None

        if predictions is not None:
            if not isinstance(predictions, pd.Series):
                predictions = pd.Series(np.asarray(predictions, dtype=float))
            values = predictions.to_numpy(dtype=float)
            finite = values[np.isfinite(values)]
            prediction_count = int(finite.size)
            if prediction_count:
                prediction_mean = float(np.mean(finite))
                prediction_std = float(np.std(finite))
                prediction_min = float(np.min(finite))
                prediction_max = float(np.max(finite))

        record = PipelineExecutionRecord(
            symbol=symbol,
            decided_at=selection.decided_at,
            best_model=selection.best_model,
            evaluations=tuple(selection.evaluations),
            drift_report=selection.drift_report,
            prediction_count=prediction_count,
            prediction_mean=prediction_mean,
            prediction_std=prediction_std,
            prediction_min=prediction_min,
            prediction_max=prediction_max,
        )

        history = self._get_history_buffer(symbol)
        history.append(record)
        return record

    def get_pipeline_history_limit(self) -> int:
        return self._pipeline_history_limit

    def set_pipeline_history_limit(self, limit: int) -> None:
        if not isinstance(limit, int):
            raise TypeError("limit musi być liczbą całkowitą")
        if limit <= 0:
            raise ValueError("limit historii musi być dodatni")
        if limit == self._pipeline_history_limit:
            return
        self._pipeline_history_limit = int(limit)
        for symbol, history in list(self._pipeline_history.items()):
            new_history = deque(history, maxlen=self._pipeline_history_limit)
            if not new_history:
                if symbol in self._pipeline_history:
                    self._pipeline_history[symbol] = new_history
                continue
            self._pipeline_history[symbol] = new_history

    def get_pipeline_history(self, symbol: str, limit: Optional[int] = None) -> List[PipelineExecutionRecord]:
        if limit is not None and limit <= 0:
            return []
        history = self._pipeline_history.get(self._normalize_symbol(symbol))
        if not history:
            return []
        records = list(history)
        if limit is None or limit >= len(records):
            return records
        return records[-int(limit) :]

    def last_pipeline_selection(self, symbol: str) -> Optional[PipelineExecutionRecord]:
        history = self._pipeline_history.get(self._normalize_symbol(symbol))
        if not history:
            return None
        try:
            return history[-1]
        except IndexError:
            return None

    def clear_pipeline_history(self, symbol: str) -> None:
        self._pipeline_history.pop(self._normalize_symbol(symbol), None)

    def pipeline_history(self) -> Dict[str, List[PipelineExecutionRecord]]:
        return {symbol: list(records) for symbol, records in self._pipeline_history.items()}

    def snapshot_pipeline_history(
        self,
        symbol: Optional[str] = None,
        *,
        limit: Optional[int] = None,
    ) -> PipelineHistorySnapshot:
        if limit is not None and limit <= 0:
            return PipelineHistorySnapshot()
        if symbol is not None:
            key = self._normalize_symbol(symbol)
            history = self._pipeline_history.get(key)
            if not history:
                return PipelineHistorySnapshot()
            records = list(history)
            if limit is not None and len(records) > limit:
                records = records[-int(limit) :]
            return PipelineHistorySnapshot({key: tuple(records)})

        snapshot: Dict[str, Tuple[PipelineExecutionRecord, ...]] = {}
        for key, history in self._pipeline_history.items():
            if not history:
                continue
            records = list(history)
            if limit is not None and len(records) > limit:
                records = records[-int(limit) :]
            snapshot[key] = tuple(records)
        return PipelineHistorySnapshot(snapshot)

    def restore_pipeline_history(
        self,
        snapshot: PipelineHistorySnapshot,
        *,
        replace: bool = False,
    ) -> None:
        if not isinstance(snapshot, PipelineHistorySnapshot):
            raise TypeError("snapshot musi być instancją PipelineHistorySnapshot")
        if replace:
            self._pipeline_history.clear()
        for symbol, records in snapshot.records.items():
            key = self._normalize_symbol(symbol)
            buffer = deque(records, maxlen=self._pipeline_history_limit)
            if replace:
                self._pipeline_history[key] = buffer
            else:
                target = self._get_history_buffer(key)
                target.extend(records)

    def _schedule_runner(
        self,
        symbol: str,
        df_provider: Callable[[], Union[pd.DataFrame, Awaitable[pd.DataFrame]]],
        model_types: Iterable[str],
        interval_seconds: float,
        seq_len: int,
        epochs: int,
        batch_size: int,
    ) -> Callable[[], Awaitable[None]]:
        async def _runner() -> None:
            while True:
                try:
                    df_candidate = df_provider()
                    if inspect.isawaitable(df_candidate):
                        df_candidate = await df_candidate
                    await self.train_all_models(
                        symbol,
                        df_candidate,
                        model_types,
                        seq_len=seq_len,
                        epochs=epochs,
                        batch_size=batch_size,
                    )
                    await asyncio.sleep(interval_seconds)
                except asyncio.CancelledError:
                    break
                except Exception as exc:  # pragma: no cover - błędy runtime
                    logger.error("Błąd harmonogramu treningowego %s: %s", symbol, exc)
                    await asyncio.sleep(min(60.0, interval_seconds))

        return _runner

    def schedule_periodic_training(
        self,
        symbol: str,
        df_provider: Callable[[], Union[pd.DataFrame, Awaitable[pd.DataFrame]]],
        model_types: Iterable[str],
        *,
        interval_seconds: float = 3600.0,
        seq_len: int = 64,
        epochs: int = 10,
        batch_size: int = 32,
    ) -> TrainingSchedule:
        """Utwórz cykliczny trening modeli AI."""

        model_types_tuple = tuple(model_types)
        runner = self._schedule_runner(
            symbol,
            df_provider,
            model_types_tuple,
            interval_seconds,
            seq_len,
            epochs,
            batch_size,
        )
        task = asyncio.create_task(runner())
        schedule = TrainingSchedule(
            symbol=self._normalize_symbol(symbol),
            interval_seconds=float(interval_seconds),
            task=task,
            model_types=model_types_tuple,
            seq_len=int(seq_len),
        )
        self._schedules[schedule.symbol] = schedule
        return schedule

    def _pipeline_schedule_runner(
        self,
        symbol: str,
        df_provider: Callable[[], Union[pd.DataFrame, Awaitable[pd.DataFrame]]],
        model_types: Iterable[str],
        interval_seconds: float,
        seq_len: int,
        folds: int,
        baseline_provider: Optional[Callable[[], Union[pd.DataFrame, Awaitable[pd.DataFrame]]]] = None,
        on_result: Optional[Callable[[StrategySelectionResult], Union[None, Awaitable[None]]]] = None,
    ) -> Callable[[], Awaitable[None]]:
        async def _runner() -> None:
            while True:
                try:
                    df_candidate = df_provider()
                    if inspect.isawaitable(df_candidate):
                        df_candidate = await df_candidate
                    baseline_df = None
                    if baseline_provider is not None:
                        baseline_candidate = baseline_provider()
                        if inspect.isawaitable(baseline_candidate):
                            baseline_candidate = await baseline_candidate
                        baseline_df = baseline_candidate
                    selection = await self.run_pipeline(
                        symbol,
                        df_candidate,
                        model_types,
                        seq_len=seq_len,
                        folds=folds,
                        baseline=baseline_df,
                    )
                    if on_result is not None:
                        try:
                            maybe_awaitable = on_result(selection)
                            if inspect.isawaitable(maybe_awaitable):
                                await maybe_awaitable
                        except Exception:  # pragma: no cover - callback użytkownika
                            logger.debug("Callback pipeline'u zgłosił wyjątek.")
                    await asyncio.sleep(interval_seconds)
                except asyncio.CancelledError:
                    break
                except Exception as exc:  # pragma: no cover - błędy runtime
                    logger.error("Błąd harmonogramu pipeline'u %s: %s", symbol, exc, exc_info=True)
                    await asyncio.sleep(min(60.0, interval_seconds))

        return _runner

    def schedule_pipeline(
        self,
        symbol: str,
        df_provider: Callable[[], Union[pd.DataFrame, Awaitable[pd.DataFrame]]],
        model_types: Iterable[str],
        *,
        interval_seconds: float = 3600.0,
        seq_len: int = 64,
        folds: int = 3,
        baseline_provider: Optional[Callable[[], Union[pd.DataFrame, Awaitable[pd.DataFrame]]]] = None,
        on_result: Optional[Callable[[StrategySelectionResult], Union[None, Awaitable[None]]]] = None,
    ) -> PipelineSchedule:
        """Zaplanuj cykliczne uruchamianie pipeline'u selekcji modeli."""

        model_types_tuple = tuple(model_types)
        runner = self._pipeline_schedule_runner(
            symbol,
            df_provider,
            model_types_tuple,
            interval_seconds,
            seq_len,
            folds,
            baseline_provider,
            on_result,
        )
        task = asyncio.create_task(runner())
        schedule = PipelineSchedule(
            symbol=self._normalize_symbol(symbol),
            interval_seconds=float(interval_seconds),
            task=task,
            model_types=model_types_tuple,
            seq_len=int(seq_len),
            folds=int(folds),
        )
        self._pipeline_schedules[schedule.symbol] = schedule
        return schedule

    async def run_pipeline(
        self,
        symbol: str,
        df: pd.DataFrame,
        model_types: Iterable[str],
        *,
        seq_len: int = 64,
        folds: int = 3,
        baseline: Optional[pd.DataFrame] = None,
    ) -> StrategySelectionResult:
        """Zautomatyzowany pipeline: selekcja modelu → trening → predykcja."""

        selection = await self.select_best_model(
            symbol,
            df,
            model_types,
            seq_len=seq_len,
            folds=folds,
        )
        await self.train_all_models(
            symbol,
            df,
            [selection.best_model],
            seq_len=seq_len,
        )
        predictions = await self.predict_series(
            symbol,
            df,
            model_types=[selection.best_model],
        )
        selection.predictions = predictions
        self.set_active_model(symbol, selection.best_model)
        if baseline is not None:
            selection.drift_report = self.detect_drift(baseline, df)
        self._track_signal(symbol, predictions)
        self._record_pipeline_selection(selection)
        return selection

    # ----------------------------- Trening -----------------------------
    async def train_all_models(
        self,
        symbol: str,
        df: pd.DataFrame,
        model_types: Iterable[str],
        *,
        seq_len: int = 64,
        epochs: int = 10,
        batch_size: int = 32,
        progress_callback: Optional[Callable[[str, float, Optional[float]], None]] = None,
    ) -> Dict[str, TrainResult]:
        """Wytrenuj sekwencyjnie modele i zwróć metryki trafności."""

        feature_cols = ["open", "high", "low", "close", "volume"]
        self._validate_dataframe(df, feature_cols)
        symbol_key = self._normalize_symbol(symbol)

        async with self._lock:
            X, y = _windowize(df, feature_cols, int(seq_len), "close")
            if X is None or y is None or len(X) == 0:
                raise ValueError("Za mało danych do treningu modeli AI.")

            results: Dict[str, TrainResult] = {}
            for model_type in model_types:
                model_name = str(model_type).lower()
                model_path = self.model_dir / f"{symbol_key}:{model_name}.joblib"
                model = await self._train_single_model(
                    model_name,
                    X,
                    y,
                    seq_len=seq_len,
                    epochs=epochs,
                    batch_size=batch_size,
                    model_path=model_path,
                )

                preds = None
                try:
                    pred = await self._invoke_model_method(
                        model,
                        "predict",
                        X,
                        prefer_thread=True,
                    )
                    preds = np.asarray(pred, dtype=float).flatten()
                except Exception:
                    logger.debug("Model %s nie udostępnia metody predict – pomijam ocenę.", model_name)

                hit_rate = 0.0
                if preds is not None and len(preds) == len(y):
                    target = np.sign(np.asarray(y, dtype=float))
                    guesses = np.sign(preds)
                    hit_rate = float((guesses == target).mean())

                key = self._model_key(symbol, model_name)
                self.models[key] = model
                results[model_name] = TrainResult(model_type=model_name, hit_rate=hit_rate, model_path=str(model_path))

                if progress_callback:
                    try:
                        progress_callback(model_name, 1.0, hit_rate)
                    except Exception:  # pragma: no cover - callback użytkownika
                        logger.debug("Callback post-treningowy zgłosił wyjątek.")

            return results

    # ---------------------------- Predykcje ----------------------------
    async def predict_series(
        self,
        symbol: str,
        df: pd.DataFrame,
        *,
        model_types: Optional[Iterable[str]] = None,
        feature_cols: Optional[List[str]] = None,
    ) -> pd.Series:
        """Wygeneruj prognozę zwróconą jako seria Pandas."""

        feats = feature_cols or ["open", "high", "low", "close", "volume"]
        self._validate_dataframe(df, feats)
        symbol_key = self._normalize_symbol(symbol)
        if model_types is None:
            active_model = self._active_models.get(symbol_key)
            if active_model:
                candidates = [active_model]
            else:
                candidates = [
                    self._normalize_model_type(mt)
                    for mt in self.models.keys()
                    if mt.startswith(symbol_key)
                ]
        else:
            candidates = [self._normalize_model_type(mt) for mt in model_types]
        if not candidates:
            raise ValueError("Brak wytrenowanych modeli dla podanego symbolu.")

        async with self._lock:
            cache: Dict[str, pd.Series] = {}
            last_error: Optional[BaseException] = None
            for candidate in candidates:
                try:
                    raw_predictions = await self._predict_model_series(
                        symbol_key,
                        candidate,
                        df,
                        feats,
                        cache,
                        set(),
                    )
                except Exception as exc:
                    last_error = exc
                    logger.debug(
                        "Nie udało się uzyskać predykcji modelu %s dla %s: %s",
                        candidate,
                        symbol_key,
                        exc,
                        exc_info=True,
                    )
                    continue
                sanitized = self._sanitize_predictions(raw_predictions)
                cache[self._normalize_model_type(candidate)] = sanitized
                self._track_signal(symbol, sanitized)
                logger.debug("Zwracam predykcje modelu %s dla %s", candidate, symbol_key)
                return sanitized
            if last_error is not None:
                raise last_error
            raise ValueError("Nie znaleziono żadnego modelu spełniającego kryteria.")

    # --------------------------- Import modeli --------------------------
    async def import_model(self, symbol: str, model_type: str, path: str | Path) -> None:
        """Załaduj model zapisany na dysku i zarejestruj go w menedżerze."""

        symbol_key = self._normalize_symbol(symbol)
        key = self._model_key(symbol, model_type)
        model_path = Path(path)
        if not model_path.exists():
            raise FileNotFoundError(model_path)

        def _load() -> Any:
            return self._load_model_from_disk(model_path)

        model = await asyncio.to_thread(_load)
        async with self._lock:
            self.models[key] = model
            target = self.model_dir / f"{symbol_key}:{model_type.lower()}.joblib"
            if target != model_path:
                target.parent.mkdir(parents=True, exist_ok=True)
                await asyncio.to_thread(_joblib_dump, model, target)

        logger.info("Zaimportowano model %s z pliku %s", key, model_path)


def _serialize_ensemble_definition(definition: EnsembleDefinition) -> Dict[str, Any]:
    return {
        "name": definition.name,
        "components": list(definition.components),
        "aggregation": definition.aggregation,
        "weights": None if definition.weights is None else list(definition.weights),
    }


def _deserialize_ensemble_definition(name: str, payload: Mapping[str, Any]) -> EnsembleDefinition:
    if not isinstance(payload, Mapping):
        raise TypeError("Definicja zespołu musi być mapowaniem")

    key_name = str(name or "").strip()
    if not key_name:
        raise ValueError("Nazwa zespołu nie może być pusta")

    provided_name_raw = payload.get("name", key_name)
    provided_name = str(provided_name_raw or "").strip()
    if provided_name:
        normalized_provided = AIManager._normalize_model_type(provided_name)
        normalized_key = AIManager._normalize_model_type(key_name)
        if normalized_provided != normalized_key:
            raise ValueError("Nazwa w definicji nie zgadza się z kluczem migawki")
        normalized_name = normalized_provided
    else:
        normalized_name = AIManager._normalize_model_type(key_name)

    components_raw = payload.get("components")
    if not isinstance(components_raw, Iterable):
        raise TypeError("Pole components musi być iterowalne")
    components: list[str] = []
    for component in components_raw:
        text = str(component or "").strip()
        if not text:
            continue
        components.append(AIManager._normalize_model_type(text))
    if not components:
        raise ValueError("Lista komponentów zespołu nie może być pusta")
    if len(set(components)) != len(components):
        raise ValueError("Lista komponentów nie może zawierać duplikatów")

    aggregation_raw = payload.get("aggregation", "mean")
    agg = str(aggregation_raw or "").strip().lower() or "mean"
    allowed = {"mean", "median", "max", "min", "weighted"}
    if agg not in allowed:
        raise ValueError(f"Nieznany typ agregacji zespołu: {aggregation_raw!r}")

    weights_raw = payload.get("weights", None)
    weights_tuple: Optional[Tuple[float, ...]] = None
    if weights_raw is not None:
        if not isinstance(weights_raw, Iterable):
            raise TypeError("Pole weights musi być iterowalne")
        weights_tuple = tuple(float(value) for value in weights_raw)
        if len(weights_tuple) != len(components):
            raise ValueError("Liczba wag musi odpowiadać liczbie komponentów")
        if agg != "weighted":
            raise ValueError("Wagi dozwolone są tylko przy agregacji 'weighted'")
        if not any(weight != 0.0 for weight in weights_tuple):
            raise ValueError("Co najmniej jedna waga zespołu musi być niezerowa")
    elif agg == "weighted":
        raise ValueError("Agregacja 'weighted' wymaga podania wag")

    return EnsembleDefinition(
        name=normalized_name,
        components=tuple(components),
        aggregation=agg,
        weights=weights_tuple,
    )


def ensemble_registry_snapshot_to_dict(snapshot: EnsembleRegistrySnapshot) -> Dict[str, Dict[str, Any]]:
    if not isinstance(snapshot, EnsembleRegistrySnapshot):
        raise TypeError("Oczekiwano instancji EnsembleRegistrySnapshot")
    return {name: _serialize_ensemble_definition(definition) for name, definition in snapshot.ensembles.items()}


def ensemble_registry_snapshot_from_dict(payload: Mapping[str, Any]) -> EnsembleRegistrySnapshot:
    if not isinstance(payload, Mapping):
        raise TypeError("Dane wejściowe muszą być mapowaniem")
    ensembles: Dict[str, EnsembleDefinition] = {}
    for name, definition_payload in payload.items():
        if definition_payload is None:
            continue
        if not isinstance(name, str):
            raise TypeError("Klucz migawki musi być tekstem")
        normalized_name = AIManager._normalize_model_type(name)
        definition = _deserialize_ensemble_definition(normalized_name, definition_payload)
        ensembles[normalized_name] = definition
    return EnsembleRegistrySnapshot(ensembles)


def ensemble_registry_snapshot_to_json(snapshot: EnsembleRegistrySnapshot, *, indent: Optional[int] = None) -> str:
    data = ensemble_registry_snapshot_to_dict(snapshot)
    return json.dumps(data, indent=indent, sort_keys=True)


def ensemble_registry_snapshot_from_json(payload: Union[str, bytes, bytearray]) -> EnsembleRegistrySnapshot:
    if isinstance(payload, (bytes, bytearray)):
        payload = payload.decode("utf-8")
    if not isinstance(payload, str):
        raise TypeError("Payload JSON musi być tekstem lub bajtami")
    data = json.loads(payload)
    return ensemble_registry_snapshot_from_dict(data)


def ensemble_registry_snapshot_to_file(
    snapshot: EnsembleRegistrySnapshot,
    path: PathInput,
    *,
    indent: Optional[int] = 2,
) -> None:
    target = Path(path)
    target.parent.mkdir(parents=True, exist_ok=True)
    payload = ensemble_registry_snapshot_to_json(snapshot, indent=indent)
    target.write_text(payload, encoding="utf-8")


def ensemble_registry_snapshot_from_file(path: PathInput) -> EnsembleRegistrySnapshot:
    source = Path(path)
    data = source.read_text(encoding="utf-8")
    return ensemble_registry_snapshot_from_json(data)


def diff_ensemble_snapshots(
    before: EnsembleRegistrySnapshot,
    after: EnsembleRegistrySnapshot,
) -> EnsembleRegistryDiff:
    if not isinstance(before, EnsembleRegistrySnapshot):
        raise TypeError("before musi być instancją EnsembleRegistrySnapshot")
    if not isinstance(after, EnsembleRegistrySnapshot):
        raise TypeError("after musi być instancją EnsembleRegistrySnapshot")

    diff = EnsembleRegistryDiff()

    before_defs = {name: definition for name, definition in before.ensembles.items()}
    after_defs = {name: definition for name, definition in after.ensembles.items()}

    for name in before_defs.keys() - after_defs.keys():
        diff.removed[name] = before_defs[name]

    for name in after_defs.keys() - before_defs.keys():
        diff.added[name] = after_defs[name]

    for name in before_defs.keys() & after_defs.keys():
        previous = before_defs[name]
        current = after_defs[name]
        if previous != current:
            diff.changed[name] = (previous, current)

    return diff


def ensemble_registry_diff_to_dict(diff: EnsembleRegistryDiff) -> Dict[str, Any]:
    if not isinstance(diff, EnsembleRegistryDiff):
        raise TypeError("Oczekiwano instancji EnsembleRegistryDiff")

    result: Dict[str, Any] = {
        "added": {},
        "removed": {},
        "changed": {},
    }

    for name, definition in diff.added.items():
        result["added"][name] = _serialize_ensemble_definition(definition)

    for name, definition in diff.removed.items():
        result["removed"][name] = _serialize_ensemble_definition(definition)

    for name, (before_def, after_def) in diff.changed.items():
        result["changed"][name] = {
            "before": _serialize_ensemble_definition(before_def),
            "after": _serialize_ensemble_definition(after_def),
        }

    return result


def ensemble_registry_diff_from_dict(payload: Mapping[str, Any]) -> EnsembleRegistryDiff:
    if not isinstance(payload, Mapping):
        raise TypeError("Dane wejściowe muszą być mapowaniem diffu")

    diff = EnsembleRegistryDiff()

    added_raw = payload.get("added", {})
    if not isinstance(added_raw, Mapping):
        raise TypeError("Sekcja 'added' musi być mapowaniem")
    for name, definition_payload in added_raw.items():
        if definition_payload is None:
            continue
        if not isinstance(name, str):
            raise TypeError("Nazwa zespołu musi być tekstem")
        normalized = AIManager._normalize_model_type(name)
        diff.added[normalized] = _deserialize_ensemble_definition(normalized, definition_payload)

    removed_raw = payload.get("removed", {})
    if not isinstance(removed_raw, Mapping):
        raise TypeError("Sekcja 'removed' musi być mapowaniem")
    for name, definition_payload in removed_raw.items():
        if definition_payload is None:
            continue
        if not isinstance(name, str):
            raise TypeError("Nazwa zespołu musi być tekstem")
        normalized = AIManager._normalize_model_type(name)
        diff.removed[normalized] = _deserialize_ensemble_definition(normalized, definition_payload)

    changed_raw = payload.get("changed", {})
    if not isinstance(changed_raw, Mapping):
        raise TypeError("Sekcja 'changed' musi być mapowaniem")
    for name, definition_payload in changed_raw.items():
        if definition_payload is None:
            continue
        if not isinstance(name, str):
            raise TypeError("Nazwa zespołu musi być tekstem")
        if not isinstance(definition_payload, Mapping):
            raise TypeError("Dane zmienionego zespołu muszą być mapowaniem")
        before_payload = definition_payload.get("before")
        after_payload = definition_payload.get("after")
        normalized = AIManager._normalize_model_type(name)
        before_definition = _deserialize_ensemble_definition(normalized, before_payload)
        after_definition = _deserialize_ensemble_definition(normalized, after_payload)
        diff.changed[normalized] = (before_definition, after_definition)

    return diff


def ensemble_registry_diff_to_json(diff: EnsembleRegistryDiff, *, indent: Optional[int] = None) -> str:
    data = ensemble_registry_diff_to_dict(diff)
    return json.dumps(data, indent=indent, sort_keys=True)


def ensemble_registry_diff_from_json(payload: Union[str, bytes, bytearray]) -> EnsembleRegistryDiff:
    if isinstance(payload, (bytes, bytearray)):
        payload = payload.decode("utf-8")
    if not isinstance(payload, str):
        raise TypeError("Payload JSON musi być tekstem lub bajtami")
    data = json.loads(payload)
    return ensemble_registry_diff_from_dict(data)


def ensemble_registry_diff_to_file(
    diff: EnsembleRegistryDiff,
    path: PathInput,
    *,
    indent: Optional[int] = 2,
) -> None:
    target = Path(path)
    target.parent.mkdir(parents=True, exist_ok=True)
    payload = ensemble_registry_diff_to_json(diff, indent=indent)
    target.write_text(payload, encoding="utf-8")


def ensemble_registry_diff_from_file(path: PathInput) -> EnsembleRegistryDiff:
    source = Path(path)
    data = source.read_text(encoding="utf-8")
    return ensemble_registry_diff_from_json(data)


def _serialize_model_evaluation(evaluation: ModelEvaluation) -> Dict[str, Any]:
    return {
        "model_type": evaluation.model_type,
        "hit_rate": float(evaluation.hit_rate),
        "pnl": float(evaluation.pnl),
        "sharpe": float(evaluation.sharpe),
        "cv_scores": [float(score) for score in evaluation.cv_scores],
        "model_path": evaluation.model_path,
    }


def _deserialize_model_evaluation(payload: Mapping[str, Any]) -> ModelEvaluation:
    if not isinstance(payload, Mapping):
        raise TypeError("Oczekiwano mapowania do rekonstrukcji ModelEvaluation")
    model_type = str(payload.get("model_type", "")).strip()
    if not model_type:
        raise ValueError("Brak pola model_type w ModelEvaluation")
    cv_scores_raw = payload.get("cv_scores", [])
    if not isinstance(cv_scores_raw, Iterable):
        raise TypeError("Pole cv_scores musi być iterowalne")
    cv_scores = [float(score) for score in cv_scores_raw]
    return ModelEvaluation(
        model_type=model_type,
        hit_rate=float(payload.get("hit_rate", 0.0)),
        pnl=float(payload.get("pnl", 0.0)),
        sharpe=float(payload.get("sharpe", 0.0)),
        cv_scores=cv_scores,
        model_path=payload.get("model_path"),
    )


def _serialize_drift_report(report: Optional[DriftReport]) -> Optional[Dict[str, Any]]:
    if report is None:
        return None
    return {
        "feature_drift": float(report.feature_drift),
        "volatility_shift": float(report.volatility_shift),
        "triggered": bool(report.triggered),
        "threshold": float(report.threshold),
    }


def _deserialize_drift_report(payload: Optional[Mapping[str, Any]]) -> Optional[DriftReport]:
    if payload is None:
        return None
    if not isinstance(payload, Mapping):
        raise TypeError("Raport dryfu musi być mapowaniem lub None")
    return DriftReport(
        feature_drift=float(payload.get("feature_drift", 0.0)),
        volatility_shift=float(payload.get("volatility_shift", 0.0)),
        triggered=bool(payload.get("triggered", False)),
        threshold=float(payload.get("threshold", 0.0)),
    )


def _serialize_pipeline_execution_record(record: PipelineExecutionRecord) -> Dict[str, Any]:
    decided_at = record.decided_at
    if decided_at.tzinfo is None:
        decided_at = decided_at.replace(tzinfo=timezone.utc)
    else:
        decided_at = decided_at.astimezone(timezone.utc)
    return {
        "symbol": record.symbol,
        "decided_at": decided_at.isoformat(),
        "best_model": record.best_model,
        "evaluations": [_serialize_model_evaluation(ev) for ev in record.evaluations],
        "drift_report": _serialize_drift_report(record.drift_report),
        "prediction_count": int(record.prediction_count),
        "prediction_mean": record.prediction_mean,
        "prediction_std": record.prediction_std,
        "prediction_min": record.prediction_min,
        "prediction_max": record.prediction_max,
    }


def _deserialize_pipeline_execution_record(payload: Mapping[str, Any]) -> PipelineExecutionRecord:
    if not isinstance(payload, Mapping):
        raise TypeError("Rekord historii pipeline'u musi być mapowaniem")
    symbol = str(payload.get("symbol", "")).strip()
    if not symbol:
        raise ValueError("Brak pola symbol w rekordzie historii pipeline'u")
    decided_at_raw = payload.get("decided_at")
    if not isinstance(decided_at_raw, str) or not decided_at_raw.strip():
        raise ValueError("Pole decided_at musi być tekstem w formacie ISO")
    decided_at = datetime.fromisoformat(decided_at_raw)
    best_model = str(payload.get("best_model", "")).strip()
    if not best_model:
        raise ValueError("Brak pola best_model w rekordzie historii pipeline'u")
    evaluations_raw = payload.get("evaluations", [])
    if not isinstance(evaluations_raw, Iterable):
        raise TypeError("Pole evaluations musi być iterowalne")
    evaluations = tuple(_deserialize_model_evaluation(ev) for ev in evaluations_raw)
    drift_report = _deserialize_drift_report(payload.get("drift_report"))
    return PipelineExecutionRecord(
        symbol=symbol,
        decided_at=decided_at,
        best_model=best_model,
        evaluations=evaluations,
        drift_report=drift_report,
        prediction_count=int(payload.get("prediction_count", 0) or 0),
        prediction_mean=(None if payload.get("prediction_mean") is None else float(payload["prediction_mean"])),
        prediction_std=(None if payload.get("prediction_std") is None else float(payload["prediction_std"])),
        prediction_min=(None if payload.get("prediction_min") is None else float(payload["prediction_min"])),
        prediction_max=(None if payload.get("prediction_max") is None else float(payload["prediction_max"])),
    )


def pipeline_history_snapshot_to_dict(snapshot: PipelineHistorySnapshot) -> Dict[str, List[Dict[str, Any]]]:
    if not isinstance(snapshot, PipelineHistorySnapshot):
        raise TypeError("Oczekiwano instancji PipelineHistorySnapshot")
    result: Dict[str, List[Dict[str, Any]]] = {}
    for symbol, records in snapshot.records.items():
        result[symbol] = [_serialize_pipeline_execution_record(record) for record in records]
    return result


def pipeline_history_snapshot_from_dict(payload: Mapping[str, Any]) -> PipelineHistorySnapshot:
    if not isinstance(payload, Mapping):
        raise TypeError("Dane wejściowe muszą być mapowaniem symbol→historia")
    records: Dict[str, Tuple[PipelineExecutionRecord, ...]] = {}
    for symbol, entries in payload.items():
        if entries is None:
            continue
        if not isinstance(symbol, str):
            raise TypeError("Klucze słownika migawek muszą być tekstowe")
        if not isinstance(entries, Iterable):
            raise TypeError("Lista rekordów historii musi być iterowalna")
        records[symbol] = tuple(_deserialize_pipeline_execution_record(entry) for entry in entries)
    return PipelineHistorySnapshot(records)


def pipeline_history_snapshot_to_json(snapshot: PipelineHistorySnapshot, *, indent: Optional[int] = None) -> str:
    data = pipeline_history_snapshot_to_dict(snapshot)
    return json.dumps(data, indent=indent, sort_keys=True)


def pipeline_history_snapshot_from_json(payload: Union[str, bytes, bytearray]) -> PipelineHistorySnapshot:
    if isinstance(payload, (bytes, bytearray)):
        payload = payload.decode("utf-8")
    if not isinstance(payload, str):
        raise TypeError("Payload JSON musi być tekstem lub bajtami")
    data = json.loads(payload)
    return pipeline_history_snapshot_from_dict(data)


def pipeline_history_snapshot_to_file(snapshot: PipelineHistorySnapshot, path: PathInput, *, indent: Optional[int] = 2) -> None:
    target = Path(path)
    target.parent.mkdir(parents=True, exist_ok=True)
    payload = pipeline_history_snapshot_to_json(snapshot, indent=indent)
    target.write_text(payload, encoding="utf-8")


def pipeline_history_snapshot_from_file(path: PathInput) -> PipelineHistorySnapshot:
    source = Path(path)
    data = source.read_text(encoding="utf-8")
    return pipeline_history_snapshot_from_json(data)


def diff_pipeline_history_snapshots(
    before: PipelineHistorySnapshot, after: PipelineHistorySnapshot
) -> PipelineHistoryDiff:
    if not isinstance(before, PipelineHistorySnapshot):
        raise TypeError("before musi być instancją PipelineHistorySnapshot")
    if not isinstance(after, PipelineHistorySnapshot):
        raise TypeError("after musi być instancją PipelineHistorySnapshot")

    diff = PipelineHistoryDiff()

    before_records = {symbol: tuple(records) for symbol, records in before.records.items() if records}
    after_records = {symbol: tuple(records) for symbol, records in after.records.items() if records}

    for symbol in before_records.keys() - after_records.keys():
        diff.removed[symbol] = before_records[symbol]

    for symbol in after_records.keys() - before_records.keys():
        diff.added[symbol] = after_records[symbol]

    for symbol in before_records.keys() & after_records.keys():
        previous = before_records[symbol]
        current = after_records[symbol]
        if previous != current:
            diff.changed[symbol] = (previous, current)

    return diff


def pipeline_history_diff_to_dict(diff: PipelineHistoryDiff) -> Dict[str, Any]:
    if not isinstance(diff, PipelineHistoryDiff):
        raise TypeError("Oczekiwano instancji PipelineHistoryDiff")

    result: Dict[str, Any] = {
        "added": {},
        "removed": {},
        "changed": {},
    }

    for symbol, records in diff.added.items():
        result["added"][symbol] = [_serialize_pipeline_execution_record(record) for record in records]

    for symbol, records in diff.removed.items():
        result["removed"][symbol] = [_serialize_pipeline_execution_record(record) for record in records]

    for symbol, (before_records, after_records) in diff.changed.items():
        result["changed"][symbol] = {
            "before": [_serialize_pipeline_execution_record(record) for record in before_records],
            "after": [_serialize_pipeline_execution_record(record) for record in after_records],
        }

    return result


def pipeline_history_diff_from_dict(payload: Mapping[str, Any]) -> PipelineHistoryDiff:
    if not isinstance(payload, Mapping):
        raise TypeError("Dane wejściowe muszą być mapowaniem diffu")

    diff = PipelineHistoryDiff()

    added_raw = payload.get("added", {})
    if not isinstance(added_raw, Mapping):
        raise TypeError("Sekcja 'added' musi być mapowaniem symbol→lista")
    for symbol, records in added_raw.items():
        if not isinstance(symbol, str):
            raise TypeError("Symbol w diffie musi być tekstowy")
        if records is None:
            continue
        if not isinstance(records, Iterable):
            raise TypeError("Lista rekordów dodanych musi być iterowalna")
        diff.added[symbol] = tuple(_deserialize_pipeline_execution_record(record) for record in records)

    removed_raw = payload.get("removed", {})
    if not isinstance(removed_raw, Mapping):
        raise TypeError("Sekcja 'removed' musi być mapowaniem symbol→lista")
    for symbol, records in removed_raw.items():
        if not isinstance(symbol, str):
            raise TypeError("Symbol w diffie musi być tekstowy")
        if records is None:
            continue
        if not isinstance(records, Iterable):
            raise TypeError("Lista rekordów usuniętych musi być iterowalna")
        diff.removed[symbol] = tuple(_deserialize_pipeline_execution_record(record) for record in records)

    changed_raw = payload.get("changed", {})
    if not isinstance(changed_raw, Mapping):
        raise TypeError("Sekcja 'changed' musi być mapowaniem symbol→dane")
    for symbol, records in changed_raw.items():
        if not isinstance(symbol, str):
            raise TypeError("Symbol w diffie musi być tekstowy")
        if records is None:
            continue
        if not isinstance(records, Mapping):
            raise TypeError("Dane zmienionych rekordów muszą być mapowaniem")
        before_entries = records.get("before", [])
        after_entries = records.get("after", [])
        if not isinstance(before_entries, Iterable) or not isinstance(after_entries, Iterable):
            raise TypeError("Sekcje 'before' i 'after' muszą być iterowalne")
        before_records = tuple(_deserialize_pipeline_execution_record(record) for record in before_entries)
        after_records = tuple(_deserialize_pipeline_execution_record(record) for record in after_entries)
        diff.changed[symbol] = (before_records, after_records)

    return diff


def pipeline_history_diff_to_json(diff: PipelineHistoryDiff, *, indent: Optional[int] = None) -> str:
    data = pipeline_history_diff_to_dict(diff)
    return json.dumps(data, indent=indent, sort_keys=True)


def pipeline_history_diff_from_json(payload: Union[str, bytes, bytearray]) -> PipelineHistoryDiff:
    if isinstance(payload, (bytes, bytearray)):
        payload = payload.decode("utf-8")
    if not isinstance(payload, str):
        raise TypeError("Payload JSON musi być tekstem lub bajtami")
    data = json.loads(payload)
    return pipeline_history_diff_from_dict(data)


def pipeline_history_diff_to_file(diff: PipelineHistoryDiff, path: PathInput, *, indent: Optional[int] = 2) -> None:
    target = Path(path)
    target.parent.mkdir(parents=True, exist_ok=True)
    payload = pipeline_history_diff_to_json(diff, indent=indent)
    target.write_text(payload, encoding="utf-8")


def pipeline_history_diff_from_file(path: PathInput) -> PipelineHistoryDiff:
    source = Path(path)
    data = source.read_text(encoding="utf-8")
    return pipeline_history_diff_from_json(data)


def _format_optional_float(value: Optional[float], precision: int = 6) -> str:
    if value is None:
        return "n/d"
    try:
        numeric = float(value)
    except (TypeError, ValueError):  # pragma: no cover - defensywne
        return "n/d"
    return f"{numeric:.{precision}f}"


def format_pipeline_execution_record(
    record: PipelineExecutionRecord,
    *,
    include_evaluations: bool = False,
    indent: str = "  ",
) -> str:
    if not isinstance(record, PipelineExecutionRecord):
        raise TypeError("record musi być instancją PipelineExecutionRecord")
    if not isinstance(indent, str):
        raise TypeError("indent musi być tekstem")

    lines = [
        f"Symbol: {record.symbol}",
        f"Decyzja: {record.decided_at.isoformat()}",
        f"Najlepszy model: {record.best_model}",
    ]

    lines.append("Statystyki predykcji:")
    lines.append(f"{indent}Liczba: {int(record.prediction_count)}")
    lines.append(f"{indent}Średnia: {_format_optional_float(record.prediction_mean)}")
    lines.append(f"{indent}Odchylenie standardowe: {_format_optional_float(record.prediction_std)}")
    lines.append(f"{indent}Minimum: {_format_optional_float(record.prediction_min)}")
    lines.append(f"{indent}Maksimum: {_format_optional_float(record.prediction_max)}")

    if record.drift_report is not None:
        drift = record.drift_report
        lines.append("Dryf danych:")
        lines.append(f"{indent}Wskaźnik cech: {_format_optional_float(drift.feature_drift)}")
        lines.append(f"{indent}Zmiana zmienności: {_format_optional_float(drift.volatility_shift)}")
        lines.append(f"{indent}Próg: {_format_optional_float(drift.threshold)}")
        lines.append(f"{indent}Wykryto: {'tak' if drift.triggered else 'nie'}")

    if include_evaluations and record.evaluations:
        lines.append("Ewaluacje modeli:")
        for evaluation in record.evaluations:
            cv_scores = ", ".join(f"{float(score):.4f}" for score in evaluation.cv_scores) or "brak"
            lines.append(
                f"{indent}- {evaluation.model_type}: hit={_format_optional_float(evaluation.hit_rate)} "
                f"pnl={_format_optional_float(evaluation.pnl)} sharpe={_format_optional_float(evaluation.sharpe)}"
            )
            lines.append(f"{indent}{indent}CV: {cv_scores}")
            if evaluation.model_path:
                lines.append(f"{indent}{indent}Model: {evaluation.model_path}")

    return "\n".join(lines)


def format_pipeline_history_snapshot(
    snapshot: PipelineHistorySnapshot,
    *,
    include_evaluations: bool = False,
    indent: str = "  ",
) -> str:
    if not isinstance(snapshot, PipelineHistorySnapshot):
        raise TypeError("snapshot musi być instancją PipelineHistorySnapshot")
    if not isinstance(indent, str):
        raise TypeError("indent musi być tekstem")

    if not snapshot.records:
        return "Historia pipeline'u jest pusta"

    lines = [
        f"Liczba symboli: {snapshot.total_symbols()}",
        f"Łączna liczba rekordów: {snapshot.total_records()}",
    ]

    for symbol in snapshot.symbols():
        records = snapshot.records[symbol]
        lines.append(f"Symbol {symbol}: {len(records)} rekordów")
        for entry in records:
            formatted = format_pipeline_execution_record(
                entry,
                include_evaluations=include_evaluations,
                indent=indent,
            )
            for line in formatted.splitlines():
                lines.append(f"{indent}{line}")

    return "\n".join(lines)


def format_pipeline_history_diff(
    diff: PipelineHistoryDiff,
    *,
    include_evaluations: bool = False,
    indent: str = "  ",
) -> str:
    if not isinstance(diff, PipelineHistoryDiff):
        raise TypeError("diff musi być instancją PipelineHistoryDiff")
    if not isinstance(indent, str):
        raise TypeError("indent musi być tekstem")

    if diff.is_empty():
        return "Brak zmian w historii pipeline'u"

    lines = ["Zmiany w historii pipeline'u:"]

    if diff.added:
        lines.append("Dodane symbole:")
        for symbol in diff.added_symbols():
            records = diff.added[symbol]
            lines.append(f"{indent}{symbol}: {len(records)} rekordów")
            for record in records:
                formatted = format_pipeline_execution_record(
                    record,
                    include_evaluations=include_evaluations,
                    indent=indent,
                )
                for line in formatted.splitlines():
                    lines.append(f"{indent}{indent}{line}")

    if diff.removed:
        lines.append("Usunięte symbole:")
        for symbol in diff.removed_symbols():
            records = diff.removed[symbol]
            lines.append(f"{indent}{symbol}: {len(records)} rekordów")
            for record in records:
                formatted = format_pipeline_execution_record(
                    record,
                    include_evaluations=include_evaluations,
                    indent=indent,
                )
                for line in formatted.splitlines():
                    lines.append(f"{indent}{indent}{line}")

    if diff.changed:
        lines.append("Zmienione symbole:")
        for symbol in diff.changed_symbols():
            before_records, after_records = diff.changed[symbol]
            lines.append(f"{indent}{symbol} (przed → po):")
            for label, records in (("przed", before_records), ("po", after_records)):
                lines.append(f"{indent}{indent}{label}:")
                for record in records:
                    formatted = format_pipeline_execution_record(
                        record,
                        include_evaluations=include_evaluations,
                        indent=indent,
                    )
                    for line in formatted.splitlines():
                        lines.append(f"{indent}{indent}{indent}{line}")

    return "\n".join(lines)


def log_pipeline_execution_record(
    record: PipelineExecutionRecord,
    *,
    level: int = logging.INFO,
    logger_like: Optional[LoggerLike] = None,
    include_evaluations: bool = False,
    indent: str = "  ",
    extra: Optional[Mapping[str, Any]] = None,
    stacklevel: int = 2,
) -> None:
    message = format_pipeline_execution_record(
        record,
        include_evaluations=include_evaluations,
        indent=indent,
    )
    _emit_history_log(
        message,
        level=level,
        logger_like=logger_like,
        extra=extra,
        stacklevel=stacklevel,
    )


def log_pipeline_history_snapshot(
    snapshot: PipelineHistorySnapshot,
    *,
    level: int = logging.INFO,
    logger_like: Optional[LoggerLike] = None,
    include_evaluations: bool = False,
    indent: str = "  ",
    extra: Optional[Mapping[str, Any]] = None,
    stacklevel: int = 2,
) -> None:
    message = format_pipeline_history_snapshot(
        snapshot,
        include_evaluations=include_evaluations,
        indent=indent,
    )
    _emit_history_log(
        message,
        level=level,
        logger_like=logger_like,
        extra=extra,
        stacklevel=stacklevel,
    )


def log_pipeline_history_diff(
    diff: PipelineHistoryDiff,
    *,
    level: int = logging.INFO,
    logger_like: Optional[LoggerLike] = None,
    include_evaluations: bool = False,
    indent: str = "  ",
    extra: Optional[Mapping[str, Any]] = None,
    stacklevel: int = 2,
) -> None:
    message = format_pipeline_history_diff(
        diff,
        include_evaluations=include_evaluations,
        indent=indent,
    )
    _emit_history_log(
        message,
        level=level,
        logger_like=logger_like,
        extra=extra,
        stacklevel=stacklevel,
    )


def format_ensemble_definition(
    definition: EnsembleDefinition,
    *,
    indent: str = "  ",
) -> str:
    """Zbuduj czytelną reprezentację definicji zespołu modeli."""

    if not isinstance(definition, EnsembleDefinition):
        raise TypeError("definition musi być instancją EnsembleDefinition")
    if not isinstance(indent, str):
        raise TypeError("indent musi być tekstem")

    lines = [
        f"Zespół: {definition.name}",
        f"Agregacja: {definition.aggregation}",
        f"Liczba komponentów: {len(definition.components)}",
    ]

    if definition.components:
        lines.append("Komponenty:")
        weights = definition.weights or ()
        for idx, component in enumerate(definition.components):
            entry = f"{indent}- {component}"
            if idx < len(weights):
                entry += f" (waga: {_format_optional_float(float(weights[idx]))})"
            lines.append(entry)
    else:
        lines.append("Komponenty: brak")

    return "\n".join(lines)


def format_ensemble_registry_snapshot(
    snapshot: EnsembleRegistrySnapshot,
    *,
    indent: str = "  ",
) -> str:
    """Zbuduj raport tekstowy opisujący zarejestrowane zespoły modeli."""

    if not isinstance(snapshot, EnsembleRegistrySnapshot):
        raise TypeError("snapshot musi być instancją EnsembleRegistrySnapshot")
    if not isinstance(indent, str):
        raise TypeError("indent musi być tekstem")

    if not snapshot.ensembles:
        return "Rejestr zespołów jest pusty"

    lines = [f"Liczba zespołów: {snapshot.total_ensembles()}"]

    for name in snapshot.names():
        definition = snapshot.ensembles[name]
        formatted = format_ensemble_definition(definition, indent=indent)
        for line in formatted.splitlines():
            lines.append(f"{indent}{line}")

    return "\n".join(lines)


def format_ensemble_registry_diff(
    diff: EnsembleRegistryDiff,
    *,
    indent: str = "  ",
) -> str:
    """Zbuduj raport tekstowy opisujący różnice w rejestrze zespołów modeli."""

    if not isinstance(diff, EnsembleRegistryDiff):
        raise TypeError("diff musi być instancją EnsembleRegistryDiff")
    if not isinstance(indent, str):
        raise TypeError("indent musi być tekstem")

    if diff.is_empty():
        return "Brak zmian w rejestrze zespołów"

    lines = ["Zmiany w rejestrze zespołów:"]

    if diff.added:
        lines.append("Dodane zespoły:")
        for name in diff.added_names():
            formatted = format_ensemble_definition(diff.added[name], indent=indent)
            for line in formatted.splitlines():
                lines.append(f"{indent}{line}")

    if diff.removed:
        lines.append("Usunięte zespoły:")
        for name in diff.removed_names():
            formatted = format_ensemble_definition(diff.removed[name], indent=indent)
            for line in formatted.splitlines():
                lines.append(f"{indent}{line}")

    if diff.changed:
        lines.append("Zmienione zespoły:")
        for name in diff.changed_names():
            before_definition, after_definition = diff.changed[name]
            lines.append(f"{indent}{name} (przed → po):")
            for label, definition in (("przed", before_definition), ("po", after_definition)):
                lines.append(f"{indent}{indent}{label}:")
                formatted = format_ensemble_definition(definition, indent=indent)
                for line in formatted.splitlines():
                    lines.append(f"{indent}{indent}{indent}{line}")

    return "\n".join(lines)


def log_ensemble_definition(
    definition: EnsembleDefinition,
    *,
    level: int = logging.INFO,
    logger_like: Optional[LoggerLike] = None,
    indent: str = "  ",
    extra: Optional[Mapping[str, Any]] = None,
    stacklevel: int = 2,
) -> None:
    """Zaloguj pojedynczą definicję zespołu modeli."""

    message = format_ensemble_definition(definition, indent=indent)
    _emit_history_log(
        message,
        level=level,
        logger_like=logger_like,
        extra=extra,
        stacklevel=stacklevel,
    )


def log_ensemble_registry_snapshot(
    snapshot: EnsembleRegistrySnapshot,
    *,
    level: int = logging.INFO,
    logger_like: Optional[LoggerLike] = None,
    indent: str = "  ",
    extra: Optional[Mapping[str, Any]] = None,
    stacklevel: int = 2,
) -> None:
    """Zaloguj stan rejestru zespołów modeli."""

    message = format_ensemble_registry_snapshot(snapshot, indent=indent)
    _emit_history_log(
        message,
        level=level,
        logger_like=logger_like,
        extra=extra,
        stacklevel=stacklevel,
    )


def log_ensemble_registry_diff(
    diff: EnsembleRegistryDiff,
    *,
    level: int = logging.INFO,
    logger_like: Optional[LoggerLike] = None,
    indent: str = "  ",
    extra: Optional[Mapping[str, Any]] = None,
    stacklevel: int = 2,
) -> None:
    """Zaloguj różnice pomiędzy dwiema migawkami rejestru zespołów."""

    message = format_ensemble_registry_diff(diff, indent=indent)
    _emit_history_log(
        message,
        level=level,
        logger_like=logger_like,
        extra=extra,
        stacklevel=stacklevel,
    )


__all__ = [
    "AIManager",
    "TrainResult",
    "ModelEvaluation",
    "StrategySelectionResult",
    "EnsembleDefinition",
    "EnsembleRegistrySnapshot",
    "EnsembleRegistryDiff",
    "DriftReport",
    "TrainingSchedule",
    "PipelineSchedule",
    "PipelineExecutionRecord",
    "PipelineHistorySnapshot",
    "PipelineHistoryDiff",
    "ensemble_registry_snapshot_to_dict",
    "ensemble_registry_snapshot_from_dict",
    "ensemble_registry_snapshot_to_json",
    "ensemble_registry_snapshot_from_json",
    "ensemble_registry_snapshot_to_file",
    "ensemble_registry_snapshot_from_file",
    "diff_ensemble_snapshots",
    "ensemble_registry_diff_to_dict",
    "ensemble_registry_diff_from_dict",
    "ensemble_registry_diff_to_json",
    "ensemble_registry_diff_from_json",
    "ensemble_registry_diff_to_file",
    "ensemble_registry_diff_from_file",
    "format_ensemble_definition",
    "format_ensemble_registry_snapshot",
    "format_ensemble_registry_diff",
    "log_ensemble_definition",
    "log_ensemble_registry_snapshot",
    "log_ensemble_registry_diff",
    "pipeline_history_snapshot_to_dict",
    "pipeline_history_snapshot_from_dict",
    "pipeline_history_snapshot_to_json",
    "pipeline_history_snapshot_from_json",
    "pipeline_history_snapshot_to_file",
    "pipeline_history_snapshot_from_file",
    "diff_pipeline_history_snapshots",
    "pipeline_history_diff_to_dict",
    "pipeline_history_diff_from_dict",
    "pipeline_history_diff_to_json",
    "pipeline_history_diff_from_json",
    "pipeline_history_diff_to_file",
    "pipeline_history_diff_from_file",
    "format_pipeline_execution_record",
    "format_pipeline_history_snapshot",
    "format_pipeline_history_diff",
    "log_pipeline_execution_record",
    "log_pipeline_history_snapshot",
    "log_pipeline_history_diff",
    "_AIModels",
    "_windowize",
]
=======
def __dir__() -> Iterable[str]:  # pragma: no cover - utrzymanie wygodnej introspekcji
    return sorted(set(__all__) | set(dir(_impl)))
>>>>>>> c121a516
<|MERGE_RESOLUTION|>--- conflicted
+++ resolved
@@ -6,7 +6,6 @@
 """
 from __future__ import annotations
 
-<<<<<<< HEAD
 import asyncio
 import inspect
 import json
@@ -18,9 +17,6 @@
 from os import PathLike
 from pathlib import Path
 from typing import Any, Awaitable, Callable, Dict, Iterable, List, Mapping, Optional, Tuple, Union
-=======
-from typing import Any, Iterable
->>>>>>> c121a516
 
 from bot_core.ai import manager as _impl
 from bot_core.ai.manager import *  # noqa: F401,F403
@@ -33,7 +29,6 @@
     return getattr(_impl, name)
 
 
-<<<<<<< HEAD
 import numpy as np
 import pandas as pd
 
@@ -2479,8 +2474,4 @@
     "log_pipeline_history_diff",
     "_AIModels",
     "_windowize",
-]
-=======
-def __dir__() -> Iterable[str]:  # pragma: no cover - utrzymanie wygodnej introspekcji
-    return sorted(set(__all__) | set(dir(_impl)))
->>>>>>> c121a516
+]