from pathlib import Path
import sys
import datetime as dt

from bot_core.exchanges.core import Mode, OrderSide, OrderType
from KryptoLowca.managers.exchange_manager import ExchangeManager


def _ensure_repo_root() -> None:
    current_dir = Path(__file__).resolve().parent
    for candidate in (current_dir, *current_dir.parents):
        package_init = candidate / "KryptoLowca" / "__init__.py"
        if package_init.exists():
            candidate_str = str(candidate)
            if candidate_str not in sys.path:
                sys.path.insert(0, candidate_str)
            break


if __package__ in (None, ""):
    _ensure_repo_root()


<<<<<<< HEAD
from KryptoLowca.database_manager import DatabaseManager
from KryptoLowca.paper_exchange import PaperExchange
import datetime as dt

def main():
    # 1) DB init
    db = DatabaseManager("sqlite+aiosqlite:///trading.db")
    db.sync.init_db()

    # 2) PaperExchange ze startowym kapitałem 10k USDT
    px = PaperExchange(
        db,
        symbol="BTC/USDT",
        starting_balance=10_000.0,
        fee_rate=0.001,        # 0.1%
        slippage_bps=5,        # 0.05%
        max_partial_fill_qty=0.01,  # częściowe fill'e do 0.01 BTC na tick
    )
=======
def main() -> None:
    # 1) ExchangeManager w trybie papierowym
    manager = ExchangeManager()
    manager.set_mode(paper=True)
    manager.set_paper_balance(10_000.0, asset="USDT")
    manager.set_paper_fee_rate(0.001)
    manager.load_markets()
>>>>>>> b30dc971

    # 2) Strumień cen (symulacja)
    prices = [50_000, 49_900, 50_100, 51_000, 51_500, 51_900, 52_100, 51_200, 50_800]

    # 3) Pierwszy tick – ustalamy cenę rynkową
    now = dt.datetime.utcnow()
    manager.process_paper_tick("BTC/USDT", prices[0], timestamp=now)

    # 4) MARKET BUY 0.02 BTC
    manager.create_order(
        "BTC/USDT",
        OrderSide.BUY.value,
        OrderType.MARKET.value,
        0.02,
        client_order_id="mkt-buy-1",
    )

    # 5) LIMIT SELL 0.02 na 52_000
    manager.create_order(
        "BTC/USDT",
        OrderSide.SELL.value,
        OrderType.LIMIT.value,
        0.02,
        price=52_000.0,
        client_order_id="lim-sell-1",
    )

    # 6) Przetapiaj ceny
    for idx, price in enumerate(prices[1:], start=1):
        manager.process_paper_tick(
            "BTC/USDT",
            price,
            timestamp=now + dt.timedelta(seconds=idx),
        )

    # 7) Podsumowanie
    print("\n--- OPEN ORDERS ---")
    for order in manager.fetch_open_orders("BTC/USDT"):
        print(order.model_dump())

    print("\n--- POSITION ---")
    for pos in manager.fetch_positions("BTC/USDT"):
        print(pos.model_dump())

    print("\n--- TRADES SAMPLE ---")
    db = manager._ensure_db()
    trades = db.sync.fetch_trades(limit=5, mode=Mode.PAPER.value)
    for trade in trades:
        print(trade)

    print("\nEksport do backups/:")
    db.sync.export_trades_csv(path="backups/trades_paper.csv")
    db.sync.export_table_json(table="positions", path="backups/positions_paper.json")
    print("OK -> backups/trades_paper.csv, backups/positions_paper.json")


if __name__ == "__main__":
    main()<|MERGE_RESOLUTION|>--- conflicted
+++ resolved
@@ -21,26 +21,9 @@
     _ensure_repo_root()
 
 
-<<<<<<< HEAD
 from KryptoLowca.database_manager import DatabaseManager
 from KryptoLowca.paper_exchange import PaperExchange
 import datetime as dt
-
-def main():
-    # 1) DB init
-    db = DatabaseManager("sqlite+aiosqlite:///trading.db")
-    db.sync.init_db()
-
-    # 2) PaperExchange ze startowym kapitałem 10k USDT
-    px = PaperExchange(
-        db,
-        symbol="BTC/USDT",
-        starting_balance=10_000.0,
-        fee_rate=0.001,        # 0.1%
-        slippage_bps=5,        # 0.05%
-        max_partial_fill_qty=0.01,  # częściowe fill'e do 0.01 BTC na tick
-    )
-=======
 def main() -> None:
     # 1) ExchangeManager w trybie papierowym
     manager = ExchangeManager()
@@ -48,7 +31,6 @@
     manager.set_paper_balance(10_000.0, asset="USDT")
     manager.set_paper_fee_rate(0.001)
     manager.load_markets()
->>>>>>> b30dc971
 
     # 2) Strumień cen (symulacja)
     prices = [50_000, 49_900, 50_100, 51_000, 51_500, 51_900, 52_100, 51_200, 50_800]
