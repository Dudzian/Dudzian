# -*- coding: utf-8 -*-
"""Warstwa kompatybilności z historycznym API ``database_manager``.

Nowa implementacja znajduje się w ``managers.database_manager``. Ten plik
zapewnia jedynie przyjazne aliasy (``DBOptions``) oraz ujednolicone wyjątki,
tak aby starsze testy oraz skrypty mogły działać bez zmian.
"""
from __future__ import annotations

import asyncio
import datetime as dt
import json
import shutil
from dataclasses import dataclass
from pathlib import Path
from typing import Any, Dict, Iterable, List, Optional

<<<<<<< HEAD
from KryptoLowca.managers import database_manager as _core
from KryptoLowca.managers.database_manager import DatabaseManager as _CoreDatabaseManager
=======
from managers import database_manager as _core
from managers.database_manager import DatabaseManager as _CoreDatabaseManager
>>>>>>> c9d2ec19
from sqlalchemy import DateTime, Integer, String, Text, UniqueConstraint, select
from sqlalchemy.engine import make_url
from sqlalchemy.orm import Mapped, mapped_column

__all__ = [
    "DatabaseManager",
    "DBOptions",
    "DatabaseConnectionError",
    "MigrationError",
]


class DatabaseConnectionError(RuntimeError):
    """Błąd inicjalizacji lub połączenia z bazą danych."""


class MigrationError(RuntimeError):
    """Błąd podczas uruchamiania migracji schematu."""


@dataclass(slots=True)
class DBOptions:
    """Opcje tworzenia ``DatabaseManager`` w starszym API."""

    db_url: str = "sqlite+aiosqlite:///trading.db"
    timeout_s: float = 30.0
    echo: bool = False


class _UserConfigModel(_core.Base):
    """Tabela przechowująca presety użytkowników dla legacy API."""

    __tablename__ = "user_configs"

    id: Mapped[int] = mapped_column(Integer, primary_key=True, autoincrement=True)
    user_id: Mapped[int] = mapped_column(Integer, nullable=False, index=True)
    name: Mapped[str] = mapped_column(String(100), nullable=False)
    payload: Mapped[str] = mapped_column(Text, nullable=False)
    updated_at: Mapped[dt.datetime] = mapped_column(
        DateTime, default=dt.datetime.utcnow, onupdate=dt.datetime.utcnow, nullable=False
    )

    __table_args__ = (UniqueConstraint("user_id", "name", name="uq_user_configs_user_name"),)


class DatabaseManager(_CoreDatabaseManager):
<<<<<<< HEAD
    """Rozszerzenie nowego menedżera o pomocnicze metody fabryczne."""
=======
    """Rozszerzenie nowego menedżera o pomocnicze metody fabryczne i legacy API."""
>>>>>>> c9d2ec19

    @classmethod
    async def create(cls, options: Optional[DBOptions] = None) -> "DatabaseManager":
        opts = options or DBOptions()
        manager = cls(db_url=opts.db_url)
        try:
            await manager.init_db(create=True)
        except Exception as exc:  # pragma: no cover - propagacja do testów
            raise DatabaseConnectionError(str(exc)) from exc
        return manager

    async def run_migrations(self) -> None:
        try:
            await self.init_db(create=True)
        except Exception as exc:  # pragma: no cover - propagacja do testów
            raise MigrationError(str(exc)) from exc

    # ------------------------------------------------------------------
    # Legacy API - konfiguracje użytkowników
    # ------------------------------------------------------------------
    async def save_user_config(self, user_id: int, name: str, config: Dict[str, Any]) -> None:
        if user_id <= 0:
            raise ValueError("user_id must be positive")
        preset = (name or "").strip()
        if not preset:
            raise ValueError("Preset name cannot be empty")
        if not isinstance(config, dict):
            raise ValueError("config must be a dict")

        payload = json.dumps(config, ensure_ascii=False, sort_keys=True)
        async with self.transaction() as session:
            stmt = select(_UserConfigModel).where(
                _UserConfigModel.user_id == user_id, _UserConfigModel.name == preset
            )
            existing = (await session.execute(stmt)).scalar_one_or_none()
            if existing:
                existing.payload = payload
            else:
                session.add(
                    _UserConfigModel(user_id=user_id, name=preset, payload=payload)
                )

    async def load_user_config(self, user_id: int, name: str) -> Dict[str, Any]:
        preset = (name or "").strip()
        if user_id <= 0 or not preset:
            raise ValueError("user_id and preset name are required")

        async with self.session() as session:
            stmt = select(_UserConfigModel).where(
                _UserConfigModel.user_id == user_id, _UserConfigModel.name == preset
            )
            row = (await session.execute(stmt)).scalar_one_or_none()
        if row is None:
            raise KeyError(f"Preset '{preset}' for user {user_id} not found")
        return json.loads(row.payload)

    async def delete_user_config(self, user_id: int, name: str) -> None:
        preset = (name or "").strip()
        if user_id <= 0 or not preset:
            raise ValueError("user_id and preset name are required")
        async with self.transaction() as session:
            stmt = select(_UserConfigModel).where(
                _UserConfigModel.user_id == user_id, _UserConfigModel.name == preset
            )
            row = (await session.execute(stmt)).scalar_one_or_none()
            if row:
                await session.delete(row)

    # ------------------------------------------------------------------
    # Legacy API - logi
    # ------------------------------------------------------------------
    async def get_logs(
        self,
        user_id: Optional[int] = None,
        level: Optional[str] = None,
        category: Optional[str] = None,
        limit: int = 100,
    ) -> List[Dict[str, Any]]:
        stmt = select(_core.LogEntry).order_by(_core.LogEntry.ts.desc()).limit(limit)
        if user_id is not None:
            stmt = stmt.where(_core.LogEntry.user_id == user_id)
        if level:
            stmt = stmt.where(_core.LogEntry.level == level.upper())
        if category:
            stmt = stmt.where(_core.LogEntry.category == category)

        async with self.session() as session:
            rows = (await session.execute(stmt)).scalars().all()

        result: List[Dict[str, Any]] = []
        for row in rows:
            payload = self._decode_extra(row.extra)
            result.append(
                {
                    "id": row.id,
                    "timestamp": row.ts.isoformat() if row.ts else None,
                    "level": row.level,
                    "message": row.message,
                    "category": row.category,
                    "context": payload.get("context") or payload,
                    "user_id": row.user_id,
                }
            )
        return result

    async def export_logs(self, rows: Iterable[Dict[str, Any]], fmt: str = "csv") -> str:
        entries = list(rows)
        if fmt.lower() == "json":
            return json.dumps(entries, ensure_ascii=False, indent=2)

        if fmt.lower() != "csv":
            raise ValueError("Supported formats: csv, json")

        import io
        import csv

        if not entries:
            headers = ["id", "timestamp", "level", "message", "context", "category", "user_id"]
        else:
            headers = list(entries[0].keys())
            if "message" in headers and "context" in headers:
                headers.remove("context")
                headers.insert(headers.index("message") + 1, "context")

        buffer = io.StringIO()
        writer = csv.DictWriter(buffer, fieldnames=headers)
        writer.writeheader()
        for row in entries:
            data = dict(row)
            if isinstance(data.get("context"), (dict, list)):
                data["context"] = json.dumps(data["context"], ensure_ascii=False)
            writer.writerow(data)
        return buffer.getvalue()

    # ------------------------------------------------------------------
    # Legacy API - handel / statystyki
    # ------------------------------------------------------------------
    async def insert_trade(self, user_id: int, trade: Dict[str, Any]) -> int:
        if user_id <= 0:
            raise ValueError("user_id must be positive")
        if not isinstance(trade, dict):
            raise ValueError("trade must be a dict")

        normalised = self._normalise_trade_payload(user_id, trade)
        trade_id = await self.record_trade(normalised["record"])

        trade_ts = normalised.get("timestamp")
        if trade_ts is not None:
            async with self.transaction() as session:
                db_row = await session.get(_core.Trade, trade_id)
                if db_row is not None:
                    db_row.ts = trade_ts
        return trade_id

    async def batch_insert_trades(self, user_id: int, trades: Iterable[Dict[str, Any]]) -> None:
        for payload in trades:
            await self.insert_trade(user_id, payload)

    async def upsert_position(
        self,
        user_id: int,
        symbol: str,
        quantity: float,
        avg_entry: float,
        *,
        mode: str = "paper",
    ) -> int:
        if user_id <= 0:
            raise ValueError("user_id must be positive")
        symbol_norm = (symbol or "").upper()
        if not symbol_norm:
            raise ValueError("symbol is required")
        qty = float(quantity)
        if qty < 0:
            raise ValueError("quantity must be non-negative in legacy adapter")
        price = float(avg_entry)
        side = "FLAT"
        if qty > 0:
            side = "LONG"

        payload = {
            "symbol": symbol_norm,
            "side": side,
            "quantity": qty,
            "avg_price": price,
            "unrealized_pnl": 0.0,
            "mode": mode,
        }
        return await super().upsert_position(payload)

    async def feed_reporting_trades(
        self, user_id: int, symbol: Optional[str] = None
    ) -> List[Dict[str, Any]]:
        if user_id <= 0:
            raise ValueError("user_id must be positive")
        rows = await self.fetch_trades(limit=10_000)
        feed: List[Dict[str, Any]] = []
        for row in rows:
            extra = self._decode_extra(row.get("extra"))
            if extra.get("user_id") != user_id:
                continue
            if symbol and row.get("symbol") != symbol:
                continue
            feed.append(
                {
                    "timestamp": row.get("ts"),
                    "symbol": row.get("symbol"),
                    "side": row.get("side"),
                    "qty": row.get("quantity"),
                    "price": row.get("price"),
                    "pnl": row.get("pnl"),
                    "commission": extra.get("commission", 0.0),
                    "slippage": extra.get("slippage", 0.0),
                }
            )
        return feed

    async def get_pnl_by_symbol(
        self,
        user_id: int,
        symbol: Optional[str] = None,
        since_ts: Optional[dt.datetime] = None,
        until_ts: Optional[dt.datetime] = None,
        group_by: str = "symbol",
    ) -> Dict[str, Any]:
        rows = await self.fetch_trades(limit=10_000)
        by_symbol: Dict[str, float] = {}
        by_day: Dict[str, Dict[str, float]] = {}

        for row in rows:
            extra = self._decode_extra(row.get("extra"))
            if extra.get("user_id") != user_id:
                continue
            sym = str(row.get("symbol") or "").upper()
            if symbol and sym != symbol:
                continue
            ts_raw = row.get("ts")
            ts = self._parse_timestamp(ts_raw)
            if since_ts and ts and ts < since_ts:
                continue
            if until_ts and ts and ts > until_ts:
                continue
            pnl = float(row.get("pnl") or 0.0)
            by_symbol[sym] = by_symbol.get(sym, 0.0) + pnl
            if ts is not None:
                day_key = ts.date().isoformat()
                bucket = by_day.setdefault(day_key, {})
                bucket[sym] = bucket.get(sym, 0.0) + pnl

        if group_by.lower() == "day":
            return by_day
        return by_symbol

    # ------------------------------------------------------------------
    # Legacy API - backup
    # ------------------------------------------------------------------
    async def backup_database(self, destination: Path | str) -> Path:
        sqlite_path = self._sqlite_path()
        if sqlite_path is None:
            raise RuntimeError("Backup is only supported for SQLite databases in legacy API")

        dest_path = Path(destination)
        dest_path.parent.mkdir(parents=True, exist_ok=True)
        await asyncio.to_thread(shutil.copy2, sqlite_path, dest_path)
        return dest_path

    async def restore_database(self, source: Path | str) -> None:
        sqlite_path = self._sqlite_path()
        if sqlite_path is None:
            raise RuntimeError("Restore is only supported for SQLite databases in legacy API")
        src_path = Path(source)
        if not src_path.exists():
            raise FileNotFoundError(str(source))
        sqlite_path.parent.mkdir(parents=True, exist_ok=True)
        await asyncio.to_thread(shutil.copy2, src_path, sqlite_path)

    # ------------------------------------------------------------------
    # Helpers
    # ------------------------------------------------------------------
    def _sqlite_path(self) -> Optional[Path]:
        url = make_url(self.db_url)
        if not url.database:
            return None
        if not url.get_backend_name().startswith("sqlite"):
            return None
        return Path(url.database).expanduser().resolve()

    @staticmethod
    def _decode_extra(extra: Any) -> Dict[str, Any]:
        if isinstance(extra, dict):
            return extra
        if isinstance(extra, str) and extra:
            try:
                return json.loads(extra)
            except json.JSONDecodeError:
                return {"raw": extra}
        return {}

    @staticmethod
    def _parse_timestamp(value: Any) -> Optional[dt.datetime]:
        if value is None:
            return None
        if isinstance(value, dt.datetime):
            return value
        if isinstance(value, str) and value:
            try:
                parsed = dt.datetime.fromisoformat(value.replace("Z", "+00:00"))
                if parsed.tzinfo is not None:
                    parsed = parsed.astimezone(dt.timezone.utc).replace(tzinfo=None)
                return parsed
            except ValueError:
                return None
        return None

    def _normalise_trade_payload(self, user_id: int, trade: Dict[str, Any]) -> Dict[str, Any]:
        symbol = str(trade.get("symbol") or trade.get("pair") or "").upper()
        if not symbol:
            raise ValueError("Trade payload requires 'symbol'")
        side = str(trade.get("side") or trade.get("direction") or "").upper()
        if side not in {"BUY", "SELL"}:
            raise ValueError("Trade side must be BUY or SELL")

        qty = trade.get("qty", trade.get("quantity"))
        if qty is None:
            raise ValueError("Trade payload requires qty/quantity")
        quantity = float(qty)
        if quantity <= 0:
            raise ValueError("Trade quantity must be positive")

        entry_price = trade.get("entry")
        exit_price = trade.get("exit") or trade.get("price")
        price_source = exit_price if exit_price is not None else entry_price
        if price_source is None:
            raise ValueError("Trade payload requires price/entry/exit")
        price = float(price_source)

        mode = str(trade.get("mode") or "paper").lower()
        pnl = float(trade.get("pnl", 0.0))
        fee = float(trade.get("fee", trade.get("commission", 0.0)) or 0.0)

        timestamp = self._parse_timestamp(trade.get("ts"))

        extra = {
            "user_id": user_id,
            "entry": entry_price,
            "exit": exit_price,
            "commission": fee,
            "slippage": float(trade.get("slippage", 0.0) or 0.0),
            "raw": trade,
        }

        record = {
            "symbol": symbol,
            "side": side,
            "quantity": quantity,
            "price": price,
            "fee": fee,
            "pnl": pnl,
            "mode": mode,
            "extra": extra,
        }

        return {"record": record, "timestamp": timestamp, "extra": extra}<|MERGE_RESOLUTION|>--- conflicted
+++ resolved
@@ -15,13 +15,16 @@
 from pathlib import Path
 from typing import Any, Dict, Iterable, List, Optional
 
-<<<<<<< HEAD
-from KryptoLowca.managers import database_manager as _core
-from KryptoLowca.managers.database_manager import DatabaseManager as _CoreDatabaseManager
-=======
-from managers import database_manager as _core
-from managers.database_manager import DatabaseManager as _CoreDatabaseManager
->>>>>>> c9d2ec19
+# Odporne importy: najpierw namespacowane, potem lokalne
+try:  # pragma: no cover
+    from KryptoLowca.managers import database_manager as _core  # type: ignore
+    from KryptoLowca.managers.database_manager import (  # type: ignore
+        DatabaseManager as _CoreDatabaseManager,
+    )
+except Exception:  # pragma: no cover
+    from managers import database_manager as _core
+    from managers.database_manager import DatabaseManager as _CoreDatabaseManager
+
 from sqlalchemy import DateTime, Integer, String, Text, UniqueConstraint, select
 from sqlalchemy.engine import make_url
 from sqlalchemy.orm import Mapped, mapped_column
@@ -68,11 +71,7 @@
 
 
 class DatabaseManager(_CoreDatabaseManager):
-<<<<<<< HEAD
-    """Rozszerzenie nowego menedżera o pomocnicze metody fabryczne."""
-=======
     """Rozszerzenie nowego menedżera o pomocnicze metody fabryczne i legacy API."""
->>>>>>> c9d2ec19
 
     @classmethod
     async def create(cls, options: Optional[DBOptions] = None) -> "DatabaseManager":
