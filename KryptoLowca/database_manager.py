--- conflicted
+++ resolved
@@ -7,7 +7,6 @@
 """
 from __future__ import annotations
 
-<<<<<<< HEAD
 import asyncio
 import datetime as dt
 import json
@@ -21,12 +20,6 @@
 from sqlalchemy import DateTime, Integer, String, Text, UniqueConstraint, select
 from sqlalchemy.engine import make_url
 from sqlalchemy.orm import Mapped, mapped_column
-=======
-from dataclasses import dataclass
-from typing import Optional
-
-from managers.database_manager import DatabaseManager as _CoreDatabaseManager
->>>>>>> 84b6a961
 
 __all__ = [
     "DatabaseManager",
@@ -53,7 +46,6 @@
     echo: bool = False
 
 
-<<<<<<< HEAD
 class _UserConfigModel(_core.Base):
     """Tabela przechowująca presety użytkowników dla legacy API."""
 
@@ -70,10 +62,8 @@
     __table_args__ = (UniqueConstraint("user_id", "name", name="uq_user_configs_user_name"),)
 
 
-=======
->>>>>>> 84b6a961
 class DatabaseManager(_CoreDatabaseManager):
-    """Rozszerzenie nowego menedżera o pomocnicze metody fabryczne."""
+    """Rozszerzenie nowego menedżera o pomocnicze metody fabryczne i legacy API."""
 
     @classmethod
     async def create(cls, options: Optional[DBOptions] = None) -> "DatabaseManager":
@@ -89,7 +79,6 @@
         try:
             await self.init_db(create=True)
         except Exception as exc:  # pragma: no cover - propagacja do testów
-<<<<<<< HEAD
             raise MigrationError(str(exc)) from exc
 
     # ------------------------------------------------------------------
@@ -437,7 +426,4 @@
             "extra": extra,
         }
 
-        return {"record": record, "timestamp": timestamp, "extra": extra}
-=======
-            raise MigrationError(str(exc)) from exc
->>>>>>> 84b6a961
+        return {"record": record, "timestamp": timestamp, "extra": extra}