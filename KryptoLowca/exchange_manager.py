--- conflicted
+++ resolved
@@ -3,15 +3,11 @@
 from __future__ import annotations
 
 import asyncio
-<<<<<<< HEAD
 import inspect
 import logging
 import math
 import sys
 import types
-=======
-import logging
->>>>>>> 84b6a961
 from dataclasses import dataclass
 from typing import Any, Dict, Iterable, List, Optional
 
@@ -21,16 +17,13 @@
     try:
         import ccxt.asyncio as ccxt_async  # type: ignore
     except Exception:  # pragma: no cover - brak ccxt
-<<<<<<< HEAD
+        # Utwórz atrapę modułu, aby testy mogły się odwoływać do ccxt.asyncio
         ccxt_async = types.ModuleType("ccxt.asyncio")  # type: ignore
         ccxt_module = sys.modules.setdefault("ccxt", types.ModuleType("ccxt"))
         setattr(ccxt_module, "asyncio", ccxt_async)
         sys.modules["ccxt.asyncio"] = ccxt_async
 
 from managers.exchange_core import Mode
-=======
-        ccxt_async = None  # type: ignore
->>>>>>> 84b6a961
 
 logger = logging.getLogger(__name__)
 if not logger.handlers:
@@ -75,11 +68,8 @@
         self._user_id = user_id
         self._retry_attempts = 1
         self._retry_delay = 0.05
-<<<<<<< HEAD
         self.mode = Mode.PAPER
         self._markets: Dict[str, Dict[str, Any]] = {}
-=======
->>>>>>> 84b6a961
 
     @classmethod
     async def create(
@@ -105,8 +95,10 @@
         try:
             exchange = exchange_cls(kwargs)
         except Exception as exc:
-            from ccxt.base.errors import AuthenticationError as CCXTAuthError  # type: ignore
-
+            try:
+                from ccxt.base.errors import AuthenticationError as CCXTAuthError  # type: ignore
+            except Exception:  # pragma: no cover
+                CCXTAuthError = type("AuthenticationError", (Exception,), {})  # type: ignore
             if isinstance(exc, CCXTAuthError):
                 raise AuthenticationError(str(exc)) from exc
             raise ExchangeError(str(exc)) from exc
@@ -118,7 +110,6 @@
             except Exception:
                 logger.warning("Nie udało się utworzyć użytkownika w bazie – kontynuuję bez ID.")
 
-<<<<<<< HEAD
         manager = cls(exchange, user_id=user_id)
         manager.mode = getattr(config, "mode", Mode.PAPER)
         if isinstance(manager.mode, str):
@@ -127,9 +118,6 @@
             except ValueError:
                 pass
         return manager
-=======
-        return cls(exchange, user_id=user_id)
->>>>>>> 84b6a961
 
     # --------------------------- operacje pomocnicze ---------------------------
     async def _run_with_retry(self, coro_factory) -> Any:
@@ -146,7 +134,6 @@
             raise last_exc
         return None
 
-<<<<<<< HEAD
     async def _maybe_await(self, result: Any) -> Any:
         if inspect.isawaitable(result):
             return await result
@@ -164,25 +151,17 @@
         markets = await self.exchange.load_markets()
         self._markets = markets or {}
         return markets
-=======
-    # --------------------------------- API ------------------------------------
-    async def load_markets(self) -> Dict[str, Any]:
-        return await self.exchange.load_markets()
->>>>>>> 84b6a961
 
     async def fetch_ohlcv(self, symbol: str, timeframe: str, limit: int = 500) -> Iterable[Any]:
         if not symbol:
             raise ValueError("Symbol nie może być pusty.")
         if limit <= 0:
             raise ValueError("Limit musi być dodatni.")
-<<<<<<< HEAD
+
         async def _call() -> Any:
             return await self.exchange.fetch_ohlcv(symbol, timeframe, limit=limit)
 
         return await self._run_with_retry(_call)
-=======
-        return await self.exchange.fetch_ohlcv(symbol, timeframe, limit=limit)
->>>>>>> 84b6a961
 
     async def place_market_order(self, symbol: str, side: str, quantity: float) -> OrderResult:
         if side.lower() not in {"buy", "sell"}:
@@ -199,7 +178,6 @@
             status=str(raw.get("status", "filled")).lower(),
         )
 
-<<<<<<< HEAD
     async def create_order(
         self,
         symbol: str,
@@ -228,10 +206,10 @@
         else:
             px = float(price) if price is not None else None
 
-        params = dict(params or {})
+        _params = dict(params or {})
         if client_order_id:
-            params.setdefault("newClientOrderId", client_order_id)
-            params.setdefault("clientOrderId", client_order_id)
+            _params.setdefault("newClientOrderId", client_order_id)
+            _params.setdefault("clientOrderId", client_order_id)
 
         notional_price = px if px is not None else price
         if order_type == "market" and notional_price is None:
@@ -243,7 +221,7 @@
                 raise ValueError("Wartość zlecenia poniżej min_notional")
 
         response = await self._submit_order(
-            symbol, side.lower(), order_type, qty, px, params or {}, client_order_id
+            symbol, side.lower(), order_type, qty, px, _params or {}, client_order_id
         )
         amount = float(response.get("amount") or response.get("quantity") or qty)
         filled_price = response.get("price") or px or notional_price or 0.0
@@ -263,10 +241,6 @@
             return await self.exchange.fetch_balance()
 
         data = await self._run_with_retry(_call)
-=======
-    async def fetch_balance(self) -> Dict[str, Any]:
-        data = await self.exchange.fetch_balance()
->>>>>>> 84b6a961
         if isinstance(data, dict) and "total" in data:
             return data["total"]
         return data
@@ -301,7 +275,6 @@
     async def close(self) -> None:
         close = getattr(self.exchange, "close", None)
         if close:
-<<<<<<< HEAD
             await close()
 
     # ------------------------------- helpers ---------------------------------
@@ -407,7 +380,4 @@
                 limit_method(symbol, side, quantity, price, params)
             )
         except TypeError:
-            return await self._maybe_await(limit_method(symbol, side, quantity, price))
-=======
-            await close()
->>>>>>> 84b6a961
+            return await self._maybe_await(limit_method(symbol, side, quantity, price))