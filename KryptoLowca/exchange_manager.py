# -*- coding: utf-8 -*-
"""Lekki wrapper zapewniający kompatybilność z historycznym API."""
from __future__ import annotations

import asyncio
import inspect
import logging
import math
import sys
import time
import types
import weakref
from collections import defaultdict
from dataclasses import asdict, dataclass, field
from typing import Any, Callable, Dict, Iterable, List, Optional, Sequence, Tuple
<<<<<<< HEAD

from KryptoLowca.alerts import (
    AlertEvent,
    AlertSeverity,
    BotError,
    emit_alert,
    get_alert_dispatcher,
)
=======
>>>>>>> c0ee0993

# ---- ccxt async importy odporne na różne wersje / brak biblioteki ----
try:  # pragma: no cover - importowany tylko jeśli ccxt jest dostępne
    import ccxt.async_support as ccxt_async  # type: ignore
except Exception:  # pragma: no cover - starsze wersje ccxt
    try:
        import ccxt.asyncio as ccxt_async  # type: ignore
    except Exception:  # pragma: no cover - brak ccxt
        # Utwórz atrapę modułu, aby testy mogły się odwoływać do ccxt.asyncio
        ccxt_async = types.ModuleType("ccxt.asyncio")  # type: ignore
        ccxt_module = sys.modules.setdefault("ccxt", types.ModuleType("ccxt"))
        setattr(ccxt_module, "asyncio", ccxt_async)
        sys.modules["ccxt.asyncio"] = ccxt_async

# ---- odporny import Mode ----
try:  # pragma: no cover
    from KryptoLowca.managers.exchange_core import Mode  # type: ignore
except Exception:  # pragma: no cover
    from managers.exchange_core import Mode  # type: ignore

logger = logging.getLogger(__name__)
if not logger.handlers:
    handler = logging.StreamHandler()
    handler.setFormatter(logging.Formatter("%(asctime)s [%(levelname)s] %(name)s: %(message)s"))
    logger.addHandler(handler)
logger.setLevel(logging.INFO)

__all__ = [
    "ExchangeManager",
    "ExchangeError",
    "AuthenticationError",
    "OrderResult",
]


@dataclass(slots=True)
class _EndpointMetrics:
    total_calls: int = 0
    total_errors: int = 0
    avg_latency_ms: float = 0.0
    max_latency_ms: float = 0.0
    last_latency_ms: float = 0.0


@dataclass(slots=True)
class _APIMetrics:
    total_calls: int = 0
    total_errors: int = 0
    avg_latency_ms: float = 0.0
    max_latency_ms: float = 0.0
    last_latency_ms: float = 0.0
    consecutive_errors: int = 0
    window_calls: int = 0
    window_errors: int = 0
    last_endpoint: Optional[str] = None


@dataclass(slots=True)
class _RateLimitBucket:
    """Opis pojedynczego limitu czasowego API."""

    name: str
    capacity: int
    window_seconds: float
    count: int = 0
    window_start: float = field(default_factory=time.monotonic)
    alert_active: bool = False
    last_usage: float = 0.0
    max_usage: float = 0.0

    def reset(self, *, now: Optional[float] = None, hard: bool = False) -> None:
        self.count = 0
        self.window_start = now if now is not None else time.monotonic()
        self.alert_active = False
        self.last_usage = 0.0
        if hard:
            self.max_usage = 0.0

    def snapshot(self) -> Dict[str, Any]:
        remaining = max(0.0, self.window_seconds - (time.monotonic() - self.window_start))
        return {
            "name": self.name,
            "capacity": self.capacity,
            "window_seconds": self.window_seconds,
            "count": self.count,
            "usage": self.last_usage,
            "max_usage": self.max_usage,
            "reset_in_seconds": remaining,
        }


<<<<<<< HEAD
class ExchangeError(BotError):
=======
class ExchangeError(RuntimeError):
>>>>>>> c0ee0993
    """Podstawowy wyjątek warstwy wymiany."""

    severity = AlertSeverity.ERROR
    source = "exchange"


class AuthenticationError(ExchangeError):
    """Błąd uwierzytelniania API giełdy."""

    severity = AlertSeverity.CRITICAL


@dataclass(slots=True)
class OrderResult:
    """Minimalna struktura opisująca wynik zlecenia."""

    id: Any
    symbol: str
    side: str
    qty: float
    price: Optional[float]
    status: str


class ExchangeManager:
    """Asynchroniczny wrapper wykorzystywany w testach jednostkowych."""

    def __init__(self, exchange, *, user_id: Optional[int] = None) -> None:
        self.exchange = exchange
        self._user_id = user_id
        self._retry_attempts = 1
        self._retry_delay = 0.05
        self.mode = Mode.PAPER
        self._markets: Dict[str, Dict[str, Any]] = {}

        # Telemetria / alerty / throttling
        self._db_manager: Optional[Any] = None
        self._alert_callback: Optional[Callable[[str, Dict[str, Any]], None]] = None
        self._alert_listener_token: Optional[str] = None
        self._alert_dispatcher = get_alert_dispatcher()
        self._alert_listener_ref: Optional[Callable[[AlertEvent], None]] = None

        self._metrics = _APIMetrics()
        self._endpoint_metrics: Dict[str, _EndpointMetrics] = defaultdict(lambda: _EndpointMetrics())
        self._throttle_lock = asyncio.Lock()
        self._min_interval = 0.0
        self._last_request_ts = 0.0
        self._window_start = time.monotonic()
        self._window_count = 0
        self._rate_limit_window = 60.0
        self._rate_limit_per_minute: Optional[int] = None
        self._max_calls_per_window: Optional[int] = None
        self._rate_limit_buckets: List[_RateLimitBucket] = []
        self._alert_usage_threshold = 0.85
        self._rate_alert_active = False
        self._alert_cooldown_seconds = 5.0
        self._alert_last: Dict[str, float] = {}
        self._error_alert_threshold = 3
        self._metrics_log_interval = 30.0
        self._last_metrics_log = 0.0

    @classmethod
    async def create(
        cls,
        config,
        db_manager: Optional[Any] = None,
        security_manager: Optional[Any] = None,
    ) -> "ExchangeManager":
        if ccxt_async is None:
            raise ExchangeError("Biblioteka ccxt nie jest dostępna w trybie asynchronicznym.")

        exchange_id = getattr(config, "exchange_name", "binance")
        try:
            exchange_cls = getattr(ccxt_async, exchange_id)
        except AttributeError as exc:  # pragma: no cover - nieznana giełda
            raise ExchangeError(f"Nieobsługiwana giełda: {exchange_id}") from exc

        kwargs = {
            "apiKey": getattr(config, "api_key", ""),
            "secret": getattr(config, "api_secret", ""),
            "enableRateLimit": True,
        }
        try:
            exchange = exchange_cls(kwargs)
        except Exception as exc:
            try:
                from ccxt.base.errors import AuthenticationError as CCXTAuthError  # type: ignore
            except Exception:  # pragma: no cover
                CCXTAuthError = type("AuthenticationError", (Exception,), {})  # type: ignore
            if isinstance(exc, CCXTAuthError):
                raise AuthenticationError(str(exc)) from exc
            raise ExchangeError(str(exc)) from exc

        user_id = None
        if db_manager is not None:
            try:
                user_id = await db_manager.ensure_user("system@bot")
            except Exception:
                logger.warning("Nie udało się utworzyć użytkownika w bazie – kontynuuję bez ID.")

        manager = cls(exchange, user_id=user_id)
        manager._db_manager = db_manager
        manager.mode = getattr(config, "mode", Mode.PAPER)
        if isinstance(manager.mode, str):
            try:
                manager.mode = Mode(manager.mode)
            except ValueError:
                pass

        require_demo = bool(getattr(config, "require_demo_mode", False))
        if require_demo and not getattr(config, "testnet", True):
            raise ExchangeError(
                "Polityka bezpieczeństwa wymaga uruchomienia bota w trybie testnet/paper na tym etapie."
            )

        # Konfiguracja limitów/alertów z configu
        per_minute = max(0, int(getattr(config, "rate_limit_per_minute", 0) or 0))
        window_seconds = float(getattr(config, "rate_limit_window_seconds", 60.0) or 60.0)
        manager._rate_limit_window = max(0.1, window_seconds)
        manager.configure_rate_limits(
            per_minute=per_minute or None,
            window_seconds=manager._rate_limit_window,
            buckets=getattr(config, "rate_limit_buckets", None),
        )
        manager._alert_usage_threshold = max(
            0.1,
            min(1.0, float(getattr(config, "rate_limit_alert_threshold", 0.85) or 0.85)),
        )
        manager._error_alert_threshold = max(1, int(getattr(config, "error_alert_threshold", 3) or 3))

        rate_limit_ms = getattr(exchange, "rateLimit", None)
        try:
            manager._min_interval = max(0.0, float(rate_limit_ms) / 1000.0) if rate_limit_ms else 0.0
        except (TypeError, ValueError):  # pragma: no cover
            manager._min_interval = 0.0
        manager._window_start = time.monotonic()
        manager._window_count = 0
        manager.set_retry_policy(
            attempts=getattr(config, "retry_attempts", manager._retry_attempts),
            delay=getattr(config, "retry_delay", manager._retry_delay),
        )
        return manager

    # --------------------------- konfiguracja ---------------------------
    def set_retry_policy(self, *, attempts: int, delay: float) -> None:
        """Skonfiguruj politykę ponawiania żądań."""
<<<<<<< HEAD

=======
>>>>>>> c0ee0993
        try:
            attempts_int = max(0, int(attempts))
        except Exception:
            attempts_int = self._retry_attempts
        try:
            delay_float = max(0.0, float(delay))
        except Exception:
            delay_float = self._retry_delay
        self._retry_attempts = attempts_int
        self._retry_delay = delay_float

    def set_metrics_log_interval(self, seconds: float) -> None:
        """Ustaw minimalny odstęp między zapisami telemetrii API do bazy."""
<<<<<<< HEAD

=======
>>>>>>> c0ee0993
        try:
            interval = max(0.0, float(seconds))
        except Exception:
            interval = 0.0
        self._metrics_log_interval = interval

    def configure_rate_limits(
        self,
        *,
        per_minute: Optional[int] = None,
        window_seconds: float = 60.0,
        buckets: Optional[Sequence[Dict[str, Any]]] = None,
    ) -> None:
        """Zaktualizuj konfigurację limitów API i wyzeruj liczniki."""
<<<<<<< HEAD

=======
>>>>>>> c0ee0993
        self._rate_limit_window = max(0.1, float(window_seconds or 60.0))
        self._rate_limit_per_minute = None
        self._max_calls_per_window = None
        new_buckets: List[_RateLimitBucket] = []

        if per_minute:
            try:
                per_minute_int = max(0, int(per_minute))
            except Exception:
                per_minute_int = 0
            if per_minute_int > 0:
                calls_per_window = per_minute_int * (self._rate_limit_window / 60.0)
                capacity = max(1, int(math.floor(calls_per_window)))
                new_buckets.append(
                    _RateLimitBucket(name="global", capacity=capacity, window_seconds=self._rate_limit_window)
                )
                self._rate_limit_per_minute = per_minute_int
                self._max_calls_per_window = capacity

        if buckets:
            for raw in buckets:
                if not isinstance(raw, dict):
                    continue
                name = str(raw.get("name") or f"bucket_{len(new_buckets) + 1}")
                try:
                    capacity = int(raw.get("capacity", 0))
                    window = float(raw.get("window_seconds", 0.0))
                except Exception:
                    continue
                if capacity <= 0 or window <= 0:
                    continue
                new_buckets.append(
                    _RateLimitBucket(name=name, capacity=capacity, window_seconds=float(window))
                )

        if not new_buckets:
            new_buckets.append(
                _RateLimitBucket(
                    name="unbounded",
                    capacity=1_000_000_000,
                    window_seconds=self._rate_limit_window,
                )
            )

        self._rate_limit_buckets = new_buckets
        self._reset_rate_windows()

    def _reset_rate_windows(self) -> None:
        now = time.monotonic()
        self._window_start = now
        self._window_count = 0
        self._metrics.window_calls = 0
        self._metrics.window_errors = 0
        self._rate_alert_active = False
        for bucket in self._rate_limit_buckets:
            bucket.reset(now=now, hard=True)

    def _ensure_rate_buckets(self) -> None:
        if not self._rate_limit_buckets:
            self._rate_limit_buckets = [
                _RateLimitBucket(
                    name="unbounded",
                    capacity=1_000_000_000,
                    window_seconds=self._rate_limit_window,
                )
            ]

    # --------------------------- operacje pomocnicze ---------------------------
    async def _before_call(self, endpoint: str) -> None:
        wait_time = 0.0
        alerts: List[Tuple[str, Dict[str, Any], str]] = []
        async with self._throttle_lock:
            now = time.monotonic()
            if now - self._window_start >= self._rate_limit_window:
                self._reset_rate_windows()

            self._ensure_rate_buckets()

            for bucket in self._rate_limit_buckets:
                elapsed = now - bucket.window_start
                if elapsed >= bucket.window_seconds:
                    bucket.reset(now=now, hard=True)
                    elapsed = 0.0

                projected = bucket.count + 1
<<<<<<< HEAD
                if bucket.capacity > 0:
                    usage_pct = projected / bucket.capacity
                else:
                    usage_pct = 0.0
=======
                usage_pct = projected / bucket.capacity if bucket.capacity > 0 else 0.0
>>>>>>> c0ee0993
                bucket.last_usage = min(usage_pct, 1.0 if bucket.capacity > 0 else usage_pct)
                bucket.max_usage = max(bucket.max_usage, bucket.last_usage)

                if bucket.capacity > 0 and bucket.count >= bucket.capacity:
                    wait_time = max(wait_time, bucket.window_seconds - elapsed)

                if (
                    bucket.capacity > 0
                    and usage_pct >= self._alert_usage_threshold
                    and not bucket.alert_active
                ):
                    bucket.alert_active = True
                    context = {
                        "endpoint": endpoint,
                        "bucket": bucket.name,
                        "usage": bucket.last_usage,
                        "capacity": bucket.capacity,
                        "window_seconds": bucket.window_seconds,
                        "reset_in_seconds": max(0.0, bucket.window_seconds - elapsed),
                    }
                    alerts.append(
                        (
                            f"Zużyto {bucket.last_usage * 100:.1f}% limitu API dla kubełka '{bucket.name}'.",
                            context,
                            f"rate_limit::{bucket.name}",
                        )
                    )

                bucket.count = projected

            if self._rate_limit_buckets:
                self._window_count = self._rate_limit_buckets[0].count
                self._rate_alert_active = any(bucket.alert_active for bucket in self._rate_limit_buckets)

            if self._min_interval > 0:
                delta = now - self._last_request_ts
                if delta < self._min_interval:
                    wait_time = max(wait_time, self._min_interval - delta)

            self._metrics.window_calls = self._window_count
            self._last_request_ts = now + wait_time if wait_time > 0 else now

        if wait_time > 0:
            await asyncio.sleep(wait_time)

        for message, context, key in alerts:
            self._raise_alert(message, context=context, key=key)

    def _record_metrics(self, endpoint: str, latency_ms: float, *, success: bool) -> None:
        metrics = self._metrics
        metrics.total_calls += 1
        metrics.avg_latency_ms = (
            ((metrics.avg_latency_ms * (metrics.total_calls - 1)) + latency_ms) / metrics.total_calls
        )
        metrics.max_latency_ms = max(metrics.max_latency_ms, latency_ms)
        metrics.last_latency_ms = latency_ms
        metrics.last_endpoint = endpoint

        endpoint_metrics = self._endpoint_metrics[endpoint]
        endpoint_metrics.total_calls += 1
        endpoint_metrics.avg_latency_ms = (
            (endpoint_metrics.avg_latency_ms * (endpoint_metrics.total_calls - 1) + latency_ms)
            / endpoint_metrics.total_calls
        )
        endpoint_metrics.max_latency_ms = max(endpoint_metrics.max_latency_ms, latency_ms)
        endpoint_metrics.last_latency_ms = latency_ms

        if success:
            metrics.consecutive_errors = 0
        else:
            metrics.total_errors += 1
            metrics.window_errors += 1
            metrics.consecutive_errors += 1
            endpoint_metrics.total_errors += 1
            if (
                self._error_alert_threshold
                and metrics.consecutive_errors == self._error_alert_threshold
            ):
                context = {
                    "endpoint": endpoint,
                    "consecutive_errors": metrics.consecutive_errors,
                }
                self._raise_alert(
                    f"Przekroczono próg błędów API ({metrics.consecutive_errors}) dla {endpoint}",
                    context=context,
                    key="error",
                )

        self._schedule_metrics_snapshot()

    def _register_error(self, endpoint: str, exc: Exception, *, final: bool) -> None:
        level = logging.ERROR if final else logging.WARNING
        logger.log(level, "Wywołanie %s nie powiodło się: %s", endpoint, exc)
        if final and self._db_manager and self._user_id:
            try:
                loop = asyncio.get_running_loop()
            except RuntimeError:  # pragma: no cover - brak aktywnej pętli
                pass
            else:
                loop.create_task(
                    self._db_manager.log(
                        self._user_id,
                        "ERROR",
                        f"Wywołanie {endpoint} zakończyło się błędem: {exc}",
                        category="exchange",
                    )
                )

    def _raise_alert(self, message: str, context: Optional[Dict[str, Any]] = None, *, key: str) -> None:
        now = time.monotonic()
        last = self._alert_last.get(key, 0.0)
        if now - last < self._alert_cooldown_seconds:
            return
        self._alert_last[key] = now
        payload = dict(context or {})
        if self._user_id is not None:
            payload.setdefault("user_id", self._user_id)
        logger.critical("[ALERT] %s | context=%s", message, payload)
        emit_alert(
            message,
            severity=AlertSeverity.CRITICAL,
            source="exchange",
            context=payload,
        )
        if self._db_manager and self._user_id:
            try:
                loop = asyncio.get_running_loop()
            except RuntimeError:  # pragma: no cover
                return
            loop.create_task(
                self._db_manager.log(
                    self._user_id,
                    "CRITICAL",
                    message,
                    category="exchange",
                    context=payload,
                )
            )

    def _schedule_metrics_snapshot(self) -> None:
        if not self._db_manager or not self._user_id:
            return
        if self._metrics_log_interval <= 0:
            return
        now = time.monotonic()
        if now - self._last_metrics_log < self._metrics_log_interval:
            return
        self._last_metrics_log = now
        snapshot = self.get_api_metrics()
        try:
            loop = asyncio.get_running_loop()
        except RuntimeError:
            return
        loop.create_task(
            self._db_manager.log(
                self._user_id,
                "INFO",
                "API metrics snapshot",
                category="exchange_metrics",
                context=snapshot,
            )
        )

    async def _run_with_retry(self, coro_factory: Callable[[], Any], *, endpoint: str) -> Any:
        last_exc: Optional[Exception] = None
        for attempt in range(self._retry_attempts + 1):
            await self._before_call(endpoint)
            start = time.perf_counter()
            try:
                result = await coro_factory()
            except Exception as exc:
                latency_ms = (time.perf_counter() - start) * 1000.0
                self._record_metrics(endpoint, latency_ms, success=False)
                final = attempt == self._retry_attempts
                self._register_error(endpoint, exc, final=final)
                last_exc = exc
                if final:
                    raise
                await asyncio.sleep(self._retry_delay)
            else:
                latency_ms = (time.perf_counter() - start) * 1000.0
                self._record_metrics(endpoint, latency_ms, success=True)
                return result
        if last_exc:
            raise last_exc
        return None

    async def _call_with_metrics(self, endpoint: str, func: Callable[..., Any], *args, **kwargs) -> Any:
        async def _factory() -> Any:
            result = func(*args, **kwargs)
            if inspect.isawaitable(result):
                return await result
            return result

        return await self._run_with_retry(_factory, endpoint=endpoint)

    def _market(self, symbol: str) -> Dict[str, Any]:
        if symbol in self._markets:
            return self._markets[symbol]
        if symbol.upper() in self._markets:
            return self._markets[symbol.upper()]
        return {}

    # --------------------------------- API ------------------------------------
    async def load_markets(self) -> Dict[str, Any]:
        markets = await self._call_with_metrics("load_markets", self.exchange.load_markets)
        self._markets = markets or {}
        return markets

    async def fetch_ohlcv(self, symbol: str, timeframe: str, limit: int = 500) -> Iterable[Any]:
        if not symbol:
            raise ValueError("Symbol nie może być pusty.")
        if limit <= 0:
            raise ValueError("Limit musi być dodatni.")
        return await self._call_with_metrics(
            "fetch_ohlcv", self.exchange.fetch_ohlcv, symbol, timeframe, limit=limit
        )

    async def place_market_order(self, symbol: str, side: str, quantity: float) -> OrderResult:
        if side.lower() not in {"buy", "sell"}:
            raise ValueError("Dozwolone strony zlecenia: buy/sell.")
        if quantity <= 0:
            raise ValueError("Ilość musi być dodatnia.")
        raw = await self._call_with_metrics(
            "create_market_order", self.exchange.create_market_order, symbol, side, quantity
        )
        return OrderResult(
            id=raw.get("id"),
            symbol=raw.get("symbol", symbol),
            side=raw.get("side", side),
            qty=float(raw.get("amount", quantity)),
            price=raw.get("price"),
            status=str(raw.get("status", "filled")).lower(),
        )

    async def create_order(
        self,
        symbol: str,
        side: str,
        order_type: str,
        quantity: float,
        price: Optional[float] = None,
        client_order_id: Optional[str] = None,
        params: Optional[Dict[str, Any]] = None,
    ) -> OrderResult:
        if side.lower() not in {"buy", "sell"}:
            raise ValueError("Dozwolone strony zlecenia: buy/sell.")
        if quantity <= 0:
            raise ValueError("Ilość musi być dodatnia.")

        qty = self.quantize_amount(symbol, quantity)
        if qty <= 0:
            raise ValueError("Skwantowana ilość wynosi 0.")

        order_type = order_type.lower()
        px: Optional[float] = None
        if order_type != "market":
            if price is None:
                raise ValueError("Cena wymagana dla zleceń LIMIT/STOP.")
            px = self.quantize_price(symbol, float(price))
        else:
            px = float(price) if price is not None else None

        params = dict(params or {})
        if client_order_id:
            params.setdefault("newClientOrderId", client_order_id)
            params.setdefault("clientOrderId", client_order_id)

        notional_price = px if px is not None else price
        if order_type == "market" and notional_price is None:
            last_price = await self._last_price(symbol)
            notional_price = last_price
        min_notional = self.min_notional(symbol)
        if min_notional and notional_price:
            if qty * float(notional_price) < min_notional - 1e-9:
                raise ValueError("Wartość zlecenia poniżej min_notional")

        response = await self._submit_order(
            symbol, side.lower(), order_type, qty, px, params or {}, client_order_id
        )
        amount = float(response.get("amount") or response.get("quantity") or qty)
        filled_price = response.get("price") or px or notional_price or 0.0
        status = str(response.get("status") or "open").lower()
        order_id = response.get("id") or response.get("orderId") or response.get("order_id")
        return OrderResult(
            id=order_id,
            symbol=response.get("symbol", symbol),
            side=response.get("side", side),
            qty=amount,
            price=float(filled_price) if filled_price is not None else None,
            status=status,
        )

    async def fetch_balance(self) -> Dict[str, Any]:
        data = await self._call_with_metrics("fetch_balance", self.exchange.fetch_balance)
        if isinstance(data, dict) and "total" in data:
            return data["total"]
        return data

    async def fetch_open_orders(self, symbol: Optional[str] = None) -> List[OrderResult]:
        if symbol:
            rows = await self._call_with_metrics(
                "fetch_open_orders", self.exchange.fetch_open_orders, symbol
            )
        else:
            rows = await self._call_with_metrics("fetch_open_orders", self.exchange.fetch_open_orders)
        results: List[OrderResult] = []
        for row in rows or []:
            results.append(
                OrderResult(
                    id=row.get("id"),
                    symbol=row.get("symbol", symbol or ""),
                    side=row.get("side", ""),
                    qty=float(row.get("amount", 0.0)),
                    price=row.get("price"),
                    status=str(row.get("status", "open")).lower(),
                )
            )
        return results

    async def cancel_order(self, order_id: Any, symbol: str) -> bool:
        if not order_id or not symbol:
            raise ValueError("Identyfikator zlecenia i symbol są wymagane.")
        result = await self._call_with_metrics(
            "cancel_order", self.exchange.cancel_order, order_id, symbol
        )
        return bool(result) if result is not None else True

    async def close(self) -> None:
        close = getattr(self.exchange, "close", None)
        if close:
            maybe = close()
            if inspect.isawaitable(maybe):
                await maybe
        if self._alert_listener_token is not None:
            self._alert_dispatcher.unregister(self._alert_listener_token)
            self._alert_listener_token = None
            self._alert_listener_ref = None
            self._alert_callback = None

    # ------------------------------- helpers ---------------------------------
    def quantize_amount(self, symbol: str, amount: float) -> float:
        market = self._market(symbol)
        value = float(amount)
        limits = market.get("limits") or {}
        precision = market.get("precision") or {}
        step = (limits.get("amount") or {}).get("step")
        if step:
            step_val = float(step)
            if step_val > 0:
                value = math.floor(value / step_val) * step_val
        elif precision.get("amount") is not None:
            value = round(value, int(precision["amount"]))
        return max(value, 0.0)

    def quantize_price(self, symbol: str, price: float) -> float:
        market = self._market(symbol)
        value = float(price)
        limits = market.get("limits") or {}
        precision = market.get("precision") or {}
        step = (limits.get("price") or {}).get("step")
        if step:
            step_val = float(step)
            if step_val > 0:
                value = math.floor(value / step_val) * step_val
        elif precision.get("price") is not None:
            value = round(value, int(precision["price"]))
        return max(value, 0.0)

    def min_notional(self, symbol: str) -> float:
        market = self._market(symbol)
        limits = market.get("limits") or {}
        cost = limits.get("cost") or {}
        value = cost.get("min")
        try:
            return float(value) if value is not None else 0.0
        except (TypeError, ValueError):  # pragma: no cover
            return 0.0

    async def _last_price(self, symbol: str) -> Optional[float]:
        ticker_fn = getattr(self.exchange, "fetch_ticker", None)
        if not callable(ticker_fn):
            return None
        try:
            ticker = await self._call_with_metrics("fetch_ticker", ticker_fn, symbol)
        except Exception:
            return None
        if not isinstance(ticker, dict):
            return None
        for key in ("last", "close", "bid", "ask"):
            value = ticker.get(key)
            if isinstance(value, (int, float)):
                return float(value)
        return None

    async def _submit_order(
        self,
        symbol: str,
        side: str,
        order_type: str,
        quantity: float,
        price: Optional[float],
        params: Dict[str, Any],
        client_order_id: Optional[str],
    ) -> Dict[str, Any]:
        if order_type == "market":
            method = getattr(self.exchange, "create_order", None)
            if callable(method):
                try:
                    return await self._call_with_metrics(
                        "create_order",
                        method,
                        symbol,
                        "market",
                        side,
                        quantity,
                        None,
                        params,
                    )
                except TypeError:
                    return await self._call_with_metrics(
                        "create_order",
                        method,
                        symbol,
                        "market",
                        side,
                        quantity,
                        None,
                    )

            market_method = getattr(self.exchange, "create_market_order", None)
            if market_method is None:
                raise ExchangeError("Exchange does not provide create_order API")
            try:
                return await self._call_with_metrics(
                    "create_market_order", market_method, symbol, side, quantity, params
                )
            except TypeError:
                return await self._call_with_metrics(
                    "create_market_order", market_method, symbol, side, quantity
                )

        method = getattr(self.exchange, "create_order", None)
        if callable(method):
            try:
                return await self._call_with_metrics(
                    "create_order",
                    method,
                    symbol,
                    order_type,
                    side,
                    quantity,
                    price,
                    params,
                )
            except TypeError:
                return await self._call_with_metrics(
                    "create_order",
                    method,
                    symbol,
                    order_type,
                    side,
                    quantity,
                    price,
                )

        limit_method = getattr(self.exchange, "create_limit_order", None)
        if limit_method is None:
            raise ExchangeError("Exchange does not provide limit order API")
        try:
            return await self._call_with_metrics(
                "create_limit_order", limit_method, symbol, side, quantity, price, params
            )
        except TypeError:
            return await self._call_with_metrics(
                "create_limit_order", limit_method, symbol, side, quantity, price
            )

    # ------------------------------ telemetry ---------------------------------
    def register_alert_handler(self, callback: Callable[[str, Dict[str, Any]], None]) -> None:
        """Zarejestruj zewnętrzny handler alertów (np. GUI / moduł powiadomień)."""

        self._alert_callback = callback
        if self._alert_listener_token is not None:
            self._alert_dispatcher.unregister(self._alert_listener_token)
            self._alert_listener_token = None
            self._alert_listener_ref = None

        manager_ref = weakref.ref(self)

        def _listener(event: AlertEvent) -> None:
            manager = manager_ref()
            if manager is None:
                return
            if event.source != "exchange":
                return
            callback = manager._alert_callback
            if callback is None:
                return
            try:
                callback(event.message, dict(event.context))
            except Exception:  # pragma: no cover - nie przerywamy pracy głównej pętli
                logger.exception("Alert callback zgłosił wyjątek")

        self._alert_listener_ref = _listener
        self._alert_listener_token = self._alert_dispatcher.register(
            _listener,
            name=f"exchange-{id(self)}",
        )

    def get_rate_limit_snapshot(self) -> List[Dict[str, Any]]:
        """Szybki podgląd stanu kubełków limitów API."""

        return [bucket.snapshot() for bucket in self._rate_limit_buckets]

    def get_rate_limit_snapshot(self) -> List[Dict[str, Any]]:
        """Szybki podgląd stanu kubełków limitów API."""
        return [bucket.snapshot() for bucket in self._rate_limit_buckets]

    def get_api_metrics(self) -> Dict[str, Any]:
        """Zwróć metryki zużycia API (łącznie i per-endpoint)."""
        usage = None
        if self._max_calls_per_window:
<<<<<<< HEAD
            if self._max_calls_per_window:
                usage = self._window_count / self._max_calls_per_window
=======
            usage = self._window_count / self._max_calls_per_window
>>>>>>> c0ee0993
        buckets_snapshot = [bucket.snapshot() for bucket in self._rate_limit_buckets]
        return {
            "total_calls": self._metrics.total_calls,
            "total_errors": self._metrics.total_errors,
            "avg_latency_ms": self._metrics.avg_latency_ms,
            "max_latency_ms": self._metrics.max_latency_ms,
            "last_latency_ms": self._metrics.last_latency_ms,
            "consecutive_errors": self._metrics.consecutive_errors,
            "window_calls": self._metrics.window_calls,
            "window_errors": self._metrics.window_errors,
            "last_endpoint": self._metrics.last_endpoint,
            "rate_limit_per_minute": self._rate_limit_per_minute,
            "rate_limit_window_seconds": self._rate_limit_window,
            "current_window_usage": usage,
            "rate_limit_buckets": buckets_snapshot,
            "endpoints": {name: asdict(data) for name, data in self._endpoint_metrics.items()},
        }

    def reset_api_metrics(self) -> None:
        """Wyzeruj liczniki metryk (np. po raporcie)."""
        self._metrics = _APIMetrics()
        self._endpoint_metrics = defaultdict(lambda: _EndpointMetrics())
        self._metrics.consecutive_errors = 0
        self._alert_last.clear()
        self._reset_rate_windows()
        self._last_metrics_log = 0.0<|MERGE_RESOLUTION|>--- conflicted
+++ resolved
@@ -13,19 +13,46 @@
 from collections import defaultdict
 from dataclasses import asdict, dataclass, field
 from typing import Any, Callable, Dict, Iterable, List, Optional, Sequence, Tuple
-<<<<<<< HEAD
-
-from KryptoLowca.alerts import (
-    AlertEvent,
-    AlertSeverity,
-    BotError,
-    emit_alert,
-    get_alert_dispatcher,
-)
-=======
->>>>>>> c0ee0993
-
-# ---- ccxt async importy odporne na różne wersje / brak biblioteki ----
+
+# ---- Alerts (z fallbackiem, gdy moduł nie istnieje) -------------------------
+try:  # pragma: no cover
+    from KryptoLowca.alerts import (  # type: ignore
+        AlertEvent,
+        AlertSeverity,
+        BotError,
+        emit_alert,
+        get_alert_dispatcher,
+    )
+except Exception:  # pragma: no cover
+    class AlertSeverity:
+        INFO = "INFO"
+        WARNING = "WARNING"
+        ERROR = "ERROR"
+        CRITICAL = "CRITICAL"
+
+    class BotError(RuntimeError):
+        severity = AlertSeverity.ERROR
+        source = "general"
+
+    def emit_alert(message: str, *, severity: str, source: str, context: Optional[Dict[str, Any]] = None) -> None:
+        logging.getLogger(__name__).critical("[ALERT:FALLBACK] %s | src=%s | ctx=%s", message, source, context or {})
+
+    class _DummyDispatcher:
+        def register(self, callback: Callable[[Any], None], *, name: str) -> str:
+            return name
+        def unregister(self, token: str) -> None:
+            return None
+    def get_alert_dispatcher() -> _DummyDispatcher:
+        return _DummyDispatcher()
+
+    @dataclass
+    class AlertEvent:
+        message: str
+        severity: str = AlertSeverity.INFO
+        source: str = "general"
+        context: Dict[str, Any] = field(default_factory=dict)
+
+# ---- ccxt async importy odporne na różne wersje / brak biblioteki -----------
 try:  # pragma: no cover - importowany tylko jeśli ccxt jest dostępne
     import ccxt.async_support as ccxt_async  # type: ignore
 except Exception:  # pragma: no cover - starsze wersje ccxt
@@ -38,7 +65,7 @@
         setattr(ccxt_module, "asyncio", ccxt_async)
         sys.modules["ccxt.asyncio"] = ccxt_async
 
-# ---- odporny import Mode ----
+# ---- odporny import Mode ----------------------------------------------------
 try:  # pragma: no cover
     from KryptoLowca.managers.exchange_core import Mode  # type: ignore
 except Exception:  # pragma: no cover
@@ -58,7 +85,7 @@
     "OrderResult",
 ]
 
-
+# ------------------------------- Telemetria ----------------------------------
 @dataclass(slots=True)
 class _EndpointMetrics:
     total_calls: int = 0
@@ -84,7 +111,6 @@
 @dataclass(slots=True)
 class _RateLimitBucket:
     """Opis pojedynczego limitu czasowego API."""
-
     name: str
     capacity: int
     window_seconds: float
@@ -114,28 +140,21 @@
             "reset_in_seconds": remaining,
         }
 
-
-<<<<<<< HEAD
+# ------------------------------- Wyjątki -------------------------------------
 class ExchangeError(BotError):
-=======
-class ExchangeError(RuntimeError):
->>>>>>> c0ee0993
     """Podstawowy wyjątek warstwy wymiany."""
-
     severity = AlertSeverity.ERROR
     source = "exchange"
 
 
 class AuthenticationError(ExchangeError):
     """Błąd uwierzytelniania API giełdy."""
-
     severity = AlertSeverity.CRITICAL
 
-
+# -------------------------- Wynik zlecenia -----------------------------------
 @dataclass(slots=True)
 class OrderResult:
     """Minimalna struktura opisująca wynik zlecenia."""
-
     id: Any
     symbol: str
     side: str
@@ -143,7 +162,7 @@
     price: Optional[float]
     status: str
 
-
+# ---------------------------- ExchangeManager --------------------------------
 class ExchangeManager:
     """Asynchroniczny wrapper wykorzystywany w testach jednostkowych."""
 
@@ -181,6 +200,7 @@
         self._metrics_log_interval = 30.0
         self._last_metrics_log = 0.0
 
+    # -------------------------------- Factory --------------------------------
     @classmethod
     async def create(
         cls,
@@ -263,13 +283,9 @@
         )
         return manager
 
-    # --------------------------- konfiguracja ---------------------------
+    # --------------------------- konfiguracja ---------------------------------
     def set_retry_policy(self, *, attempts: int, delay: float) -> None:
         """Skonfiguruj politykę ponawiania żądań."""
-<<<<<<< HEAD
-
-=======
->>>>>>> c0ee0993
         try:
             attempts_int = max(0, int(attempts))
         except Exception:
@@ -283,10 +299,6 @@
 
     def set_metrics_log_interval(self, seconds: float) -> None:
         """Ustaw minimalny odstęp między zapisami telemetrii API do bazy."""
-<<<<<<< HEAD
-
-=======
->>>>>>> c0ee0993
         try:
             interval = max(0.0, float(seconds))
         except Exception:
@@ -301,10 +313,6 @@
         buckets: Optional[Sequence[Dict[str, Any]]] = None,
     ) -> None:
         """Zaktualizuj konfigurację limitów API i wyzeruj liczniki."""
-<<<<<<< HEAD
-
-=======
->>>>>>> c0ee0993
         self._rate_limit_window = max(0.1, float(window_seconds or 60.0))
         self._rate_limit_per_minute = None
         self._max_calls_per_window = None
@@ -390,14 +398,7 @@
                     elapsed = 0.0
 
                 projected = bucket.count + 1
-<<<<<<< HEAD
-                if bucket.capacity > 0:
-                    usage_pct = projected / bucket.capacity
-                else:
-                    usage_pct = 0.0
-=======
                 usage_pct = projected / bucket.capacity if bucket.capacity > 0 else 0.0
->>>>>>> c0ee0993
                 bucket.last_usage = min(usage_pct, 1.0 if bucket.capacity > 0 else usage_pct)
                 bucket.max_usage = max(bucket.max_usage, bucket.last_usage)
 
@@ -472,10 +473,7 @@
             metrics.window_errors += 1
             metrics.consecutive_errors += 1
             endpoint_metrics.total_errors += 1
-            if (
-                self._error_alert_threshold
-                and metrics.consecutive_errors == self._error_alert_threshold
-            ):
+            if self._error_alert_threshold and metrics.consecutive_errors == self._error_alert_threshold:
                 context = {
                     "endpoint": endpoint,
                     "consecutive_errors": metrics.consecutive_errors,
@@ -494,7 +492,7 @@
         if final and self._db_manager and self._user_id:
             try:
                 loop = asyncio.get_running_loop()
-            except RuntimeError:  # pragma: no cover - brak aktywnej pętli
+            except RuntimeError:  # pragma: no cover
                 pass
             else:
                 loop.create_task(
@@ -591,7 +589,6 @@
             if inspect.isawaitable(result):
                 return await result
             return result
-
         return await self._run_with_retry(_factory, endpoint=endpoint)
 
     def _market(self, symbol: str) -> Dict[str, Any]:
@@ -738,7 +735,7 @@
             self._alert_listener_ref = None
             self._alert_callback = None
 
-    # ------------------------------- helpers ---------------------------------
+    # ------------------------------- helpers ----------------------------------
     def quantize_amount(self, symbol: str, amount: float) -> float:
         market = self._market(symbol)
         value = float(amount)
@@ -879,7 +876,6 @@
     # ------------------------------ telemetry ---------------------------------
     def register_alert_handler(self, callback: Callable[[str, Dict[str, Any]], None]) -> None:
         """Zarejestruj zewnętrzny handler alertów (np. GUI / moduł powiadomień)."""
-
         self._alert_callback = callback
         if self._alert_listener_token is not None:
             self._alert_dispatcher.unregister(self._alert_listener_token)
@@ -892,14 +888,14 @@
             manager = manager_ref()
             if manager is None:
                 return
-            if event.source != "exchange":
+            if getattr(event, "source", None) != "exchange":
                 return
-            callback = manager._alert_callback
-            if callback is None:
+            cb = manager._alert_callback
+            if cb is None:
                 return
             try:
-                callback(event.message, dict(event.context))
-            except Exception:  # pragma: no cover - nie przerywamy pracy głównej pętli
+                cb(event.message, dict(getattr(event, "context", {}) or {}))
+            except Exception:  # pragma: no cover
                 logger.exception("Alert callback zgłosił wyjątek")
 
         self._alert_listener_ref = _listener
@@ -910,23 +906,13 @@
 
     def get_rate_limit_snapshot(self) -> List[Dict[str, Any]]:
         """Szybki podgląd stanu kubełków limitów API."""
-
-        return [bucket.snapshot() for bucket in self._rate_limit_buckets]
-
-    def get_rate_limit_snapshot(self) -> List[Dict[str, Any]]:
-        """Szybki podgląd stanu kubełków limitów API."""
         return [bucket.snapshot() for bucket in self._rate_limit_buckets]
 
     def get_api_metrics(self) -> Dict[str, Any]:
         """Zwróć metryki zużycia API (łącznie i per-endpoint)."""
         usage = None
         if self._max_calls_per_window:
-<<<<<<< HEAD
-            if self._max_calls_per_window:
-                usage = self._window_count / self._max_calls_per_window
-=======
             usage = self._window_count / self._max_calls_per_window
->>>>>>> c0ee0993
         buckets_snapshot = [bucket.snapshot() for bucket in self._rate_limit_buckets]
         return {
             "total_calls": self._metrics.total_calls,
