# run_trading_gui_paper.py
# -*- coding: utf-8 -*-
"""
Launcher PAPER dla modułowego Trading GUI (pakiet ``KryptoLowca.ui.trading``).
Funkcje:
- Kierunek: LONG / SHORT (futures paper, bez nettingu – dwie niezależne pozycje na symbol).
- Market/Limit: otwieranie i zamykanie dla obu kierunków.
- Risk sizing: Spot i Futures (cap po marginie) + tryb ATR-aware (jak w Cryptohopperze).
- SL/TP (twarde ceny), Partial TP (TP1/2/TP3) z PRESETAMI udziałów, Trailing – dla LONG i SHORT.
- ATR-aware: SL/TP/Trailing/Sizing z krotności ATR na wybranym interwale.
- Zapis do DB: orders/trades/positions (side=LONG/SHORT), unrealized_pnl tutaj nie liczymy (0).

Uwaga:
- Short tylko w trybie Futures (w Spot – wyłączamy SHORT).
- Zamykanie częściowe przez TP1/TP2/TP3 działa proporcjonalnie.
- Trailing: LONG używa 'peak', SHORT używa 'trough'.
- Nowość: przełącznik „Zawsze na wierzchu” i komunikaty wiązane z tym oknem (nie chowają się).
"""

from __future__ import annotations

from importlib import import_module
from pathlib import Path
import sys
import traceback
import logging
import math
from typing import Optional, List, Dict, Any, Set, Tuple

import tkinter as tk
from tkinter import ttk, messagebox


from bot_core.runtime.paths import DesktopAppPaths, build_desktop_app_paths
from KryptoLowca.logging_utils import DEFAULT_LOG_FILE, LOGS_DIR
from KryptoLowca.runtime.bootstrap import FrontendBootstrap, bootstrap_frontend_services


def _ensure_repo_root() -> None:
    current_dir = Path(__file__).resolve().parent
    for candidate in (current_dir, *current_dir.parents):
        package_init = candidate / "KryptoLowca" / "__init__.py"
        if package_init.exists():
            candidate_str = str(candidate)
            if candidate_str not in sys.path:
                sys.path.insert(0, candidate_str)
            break


if __package__ in (None, ""):
    _ensure_repo_root()


from KryptoLowca.ui.trading import (
    RiskSnapshot,
    TradingGUI,
    build_risk_profile_hint as _build_hint,
    compute_default_notional as _compute_notional,
    format_decimal as _format_decimal,
    format_notional as _format_notional,
    snapshot_from_app,
)
from KryptoLowca.ui.trading.risk_helpers import apply_runtime_risk_context
from KryptoLowca.managers.database_manager import DatabaseManager


# ----------------- KONFIG / POMOCNICZE -----------------

DEFAULT_NOTIONAL_USDT = 12.0
DEFAULT_CAPITAL_USDT = 10_000.0
DEFAULT_RISK_PCT = 1.0
DEFAULT_PORTFOLIO_PCT = 20.0

FEE_RATE = 0.001       # 0.1% koszt (paper)
ENGINE_TICK_MS = 1500  # ms: cykl silnika symulacji
SAFETY_DELTA = 0.003   # 0.3% korekta, gdy SL/TP bez sensu
MIN_SL_PCT = 0.0005    # min. 0.05% dla sizingu – anty-kosmiczne pozycje

DEFAULT_ATR_LEN = 14
DEFAULT_ATR_TF = "5m"
TIMEFRAMES = ["1m","3m","5m","15m","30m","1h","2h","4h","6h","12h","1d"]

# alias typu
LevelsKey = Tuple[str, str]  # (symbol, side) side in {"LONG","SHORT"}

# Presety udziałów TP (wartości w ułamkach 0..1)
TP_PORTION_PRESETS: Dict[str, Tuple[float,float,float]] = {
    "Zbalansowany (33/33/34)": (0.33, 0.33, 0.34),
    "Konserwatywny (25/35/40)": (0.25, 0.35, 0.40),
    "Agresywny (50/30/20)": (0.50, 0.30, 0.20),
    "Jedno-TP (100/0/0)": (1.00, 0.00, 0.00),
    "Dwa-TP (50/50/0)": (0.50, 0.50, 0.00),
}

logger = logging.getLogger(__name__)


_FRONTEND_PATHS: DesktopAppPaths | None = None


def _build_frontend_bootstrap(
    *,
    core_config_path: str | Path | None = None,
    core_environment: str | None = None,
) -> Tuple[DesktopAppPaths | None, FrontendBootstrap | None]:
    """Przygotowuje wspólne usługi frontowe dla launchera GUI."""

    global _FRONTEND_PATHS

    if _FRONTEND_PATHS is None:
        module_file: Path | None = None
        try:
            trading_app = import_module("KryptoLowca.ui.trading.app")
            candidate = getattr(trading_app, "__file__", None)
            if candidate is not None:
                module_file = Path(candidate)
        except Exception:
            module_file = None
        if module_file is not None:
            try:
                _FRONTEND_PATHS = build_desktop_app_paths(
                    module_file,
                    logs_dir=LOGS_DIR,
                    text_log_file=DEFAULT_LOG_FILE,
                )
            except Exception:
                _FRONTEND_PATHS = None

    services = bootstrap_frontend_services(
        paths=_FRONTEND_PATHS,
        config_path=core_config_path,
        environment=core_environment,
    )
    return _FRONTEND_PATHS, services


def _derive_risk_defaults(snapshot: RiskSnapshot) -> tuple[float, float, float, float]:
    """Zwraca (kapitał, ryzyko %, ekspozycja %, notional) zgodne z profilem runtime."""

    capital = snapshot.paper_balance if snapshot.paper_balance > 0 else DEFAULT_CAPITAL_USDT

    if snapshot.settings is not None:
        try:
            risk_pct = max(float(snapshot.settings.max_risk_per_trade) * 100.0, 0.0)
        except Exception:
            risk_pct = DEFAULT_RISK_PCT
        try:
            portfolio_pct = max(float(snapshot.settings.max_portfolio_risk) * 100.0, 0.0)
        except Exception:
            portfolio_pct = DEFAULT_PORTFOLIO_PCT
    else:
        risk_pct = DEFAULT_RISK_PCT
        portfolio_pct = DEFAULT_PORTFOLIO_PCT

    if risk_pct <= 0:
        risk_pct = DEFAULT_RISK_PCT
    if portfolio_pct <= 0:
        portfolio_pct = DEFAULT_PORTFOLIO_PCT

    notional = _compute_notional(snapshot, default_notional=DEFAULT_NOTIONAL_USDT)
<<<<<<< HEAD
    limit_notional = _compute_notional(snapshot, default_notional=float("inf"))
    if math.isfinite(limit_notional) and limit_notional > notional:
        notional = limit_notional
=======
    if snapshot.settings is not None and snapshot.paper_balance > 0:
        try:
            risk_per_trade = float(snapshot.settings.max_risk_per_trade)
        except Exception:
            risk_per_trade = 0.0
        if risk_per_trade > 0:
            risk_notional = float(snapshot.paper_balance) * risk_per_trade
            if risk_notional > notional:
                notional = risk_notional
>>>>>>> e745b3fc

    return capital, risk_pct, portfolio_pct, notional


def _fmt_float(x: float, max_dec: int = 8) -> float:
    s = f"{float(x):.{max_dec}f}"
    if "." in s:
        s = s.rstrip("0").rstrip(".")
    return float(s) if s else 0.0

def _get_last_price(app: TradingGUI, symbol: str) -> Optional[float]:
    try:
        app._ensure_exchange()
        ex = getattr(app, "ex_mgr", None)
        if not ex:
            return None
        t = ex.fetch_ticker(symbol)
        if t:
            for k in ("last", "close", "bid", "ask"):
                v = t.get(k)
                if v is not None:
                    return float(v)
    except Exception:
        pass
    return None

def _fetch_ohlcv(app: TradingGUI, symbol: str, timeframe: str, limit: int) -> Optional[List[List[float]]]:
    """Pobiera świece przez exchange manager GUI (ccxt). Format: [ts, o, h, l, c, v] rosnąco."""
    try:
        app._ensure_exchange()
        ex = getattr(app, "ex_mgr", None)
        if not ex:
            return None
        return ex.fetch_ohlcv(symbol, timeframe=timeframe, limit=limit)
    except Exception:
        return None

def _compute_atr(ohlcv: List[List[float]], length: int) -> Optional[float]:
    """Wilder ATR: initial SMA(TR[0:N]), potem wygładzanie."""
    if not ohlcv or len(ohlcv) < length + 1:
        return None
    trs: List[float] = []
    prev_close = ohlcv[0][4]
    for i in range(1, len(ohlcv)):
        h = float(ohlcv[i][2]); l = float(ohlcv[i][3]); c_prev = float(prev_close)
        tr = max(h - l, abs(h - c_prev), abs(l - c_prev))
        trs.append(tr)
        prev_close = float(ohlcv[i][4])
    if len(trs) < length:
        return None
    atr = sum(trs[:length]) / float(length)
    for tr in trs[length:]:
        atr = (atr * (length - 1) + tr) / float(length)
    return float(atr)


# ----------------- OKNO QUICK PAPER TRADE -----------------

class QuickPaperTrade(tk.Toplevel):
    _last_instance: "QuickPaperTrade" = None  # referencja do ostatniego okna (dla podbijania komunikatów)

    def __init__(self, app: TradingGUI):
        super().__init__(app.root)
        self.title("Quick Paper Trade")
        self.app = app

        # DB
        self.db = DatabaseManager("sqlite+aiosqlite:///trading.db")
        self.db.sync.init_db()

        # Stan symulatora
        self.open_limit_orders: List[Dict[str, Any]] = []
        self.levels: Dict[LevelsKey, Dict[str, Any]] = {}
        self.watch_symbols: Set[str] = set()

        # „Zawsze na wierzchu”
        self.always_on_top_var = tk.IntVar(value=1)

        self._build_ui()

        # Zawsze-na-wierzchu: ustaw po starcie i podbij okno
        self.after(100, self.lift)
        self.after(150, self._apply_topmost_from_var)

        self._engine_running = True
        self._engine_tick()

        QuickPaperTrade._last_instance = self

    # ---------- Pomoc: topmost i messagebox ----------

    def _apply_topmost_from_var(self):
        try:
            on = bool(self.always_on_top_var.get())
            self.attributes("-topmost", on)
            if on:
                self.lift()
        except Exception:
            pass

    def _with_topmost_msg(self, kind: str, title: str, text: str):
        """Pokazuje messagebox modalnie względem TEGO okna i pilnuje topmost."""
        try:
            prev = bool(self.attributes("-topmost"))
        except Exception:
            prev = False
        try:
            self.attributes("-topmost", True)
            self.lift()
            if kind == "error":
                messagebox.showerror(title, text, parent=self)
            elif kind == "warning":
                messagebox.showwarning(title, text, parent=self)
            else:
                messagebox.showinfo(title, text, parent=self)
        finally:
            # przywróć do stanu wg przełącznika lub poprzedniego
            target = bool(self.always_on_top_var.get()) or prev
            try:
                self.attributes("-topmost", target)
            except Exception:
                pass

    def _error(self, title: str, text: str):   self._with_topmost_msg("error", title, text)
    def _warning(self, title: str, text: str): self._with_topmost_msg("warning", title, text)
    def _info(self, title: str, text: str):    self._with_topmost_msg("info", title, text)

    # ---------- UI ----------

    def _build_ui(self):
        main = ttk.Notebook(self)
        main.pack(fill="both", expand=True)

        # --- Zakładka: Trade (Market/LIMIT + Risk + Futures + ATR + Kierunek) ---
        tab_trade = ttk.Frame(main); main.add(tab_trade, text="Trade")

        # Górny pasek: symbol + kwota + market
        snapshot = snapshot_from_app(self.app)
        capital_default, risk_pct_default, portfolio_pct_default, notional_default = _derive_risk_defaults(snapshot)

        frm_top = ttk.Frame(tab_trade); frm_top.pack(fill="x", padx=8, pady=6)
        ttk.Label(frm_top, text="Symbol:").grid(row=0, column=0, sticky="w")
        default_symbol = getattr(self.app, "symbol_var", None)
        default_symbol = (default_symbol.get() if default_symbol else "BTC/USDT")
        self.symbol_var = tk.StringVar(value=default_symbol)
        ttk.Entry(frm_top, textvariable=self.symbol_var, width=18).grid(row=0, column=1, sticky="w", padx=4)

        ttk.Label(frm_top, text="Kwota (USDT):").grid(row=0, column=2, sticky="w", padx=(12,0))
        self.notional_var = tk.StringVar(value=_format_notional(notional_default))
        ttk.Entry(frm_top, textvariable=self.notional_var, width=10).grid(row=0, column=3, sticky="w", padx=4)

        # Przełącznik „Zawsze na wierzchu”
        ttk.Checkbutton(frm_top, text="Zawsze na wierzchu", variable=self.always_on_top_var,
                        command=self._apply_topmost_from_var).grid(row=0, column=9, sticky="e", padx=(12,0))

        # Kierunek (tylko Futures)
        ttk.Label(frm_top, text="Kierunek:").grid(row=0, column=4, sticky="w", padx=(12,0))
        self.side_mode_var = tk.StringVar(value="LONG")
        self.rb_long = ttk.Radiobutton(frm_top, text="LONG", value="LONG", variable=self.side_mode_var)
        self.rb_short = ttk.Radiobutton(frm_top, text="SHORT", value="SHORT", variable=self.side_mode_var)
        self.rb_long.grid(row=0, column=5, sticky="w")
        self.rb_short.grid(row=0, column=6, sticky="w")

        ttk.Button(frm_top, text="Market BUY",  command=self._on_mkt_buy).grid(row=0, column=7, padx=(12,4))
        ttk.Button(frm_top, text="Market SELL", command=self._on_mkt_sell).grid(row=0, column=8, padx=4)

        risk_hint = _build_hint(snapshot)
        if risk_hint:
            ttk.Label(frm_top, text=risk_hint, foreground="gray25").grid(
                row=1, column=0, columnspan=9, sticky="w", pady=(6, 0)
            )

        # Risk sizing
        frm_risk = ttk.LabelFrame(tab_trade, text="Risk sizing (paper)")
        frm_risk.pack(fill="x", padx=8, pady=(0,6))

        ttk.Label(frm_risk, text="Kapitał (USDT):").grid(row=0, column=0, sticky="w")
        self.capital_var = tk.StringVar(
            value=_format_decimal(capital_default, decimals=2, fallback=str(int(DEFAULT_CAPITAL_USDT)))
        )
        ttk.Entry(frm_risk, textvariable=self.capital_var, width=10).grid(row=0, column=1, sticky="w", padx=4)

        ttk.Label(frm_risk, text="Ryzyko % na trade:").grid(row=0, column=2, sticky="w", padx=(12,0))
        self.risk_pct_var = tk.StringVar(
            value=_format_decimal(risk_pct_default, decimals=2, fallback=str(DEFAULT_RISK_PCT))
        )
        ttk.Entry(frm_risk, textvariable=self.risk_pct_var, width=8).grid(row=0, column=3, sticky="w", padx=4)

        # FUTURES / LEVERAGE
        self.futures_var = tk.IntVar(value=1)
        chk = ttk.Checkbutton(frm_risk, text="Futures / Leverage", variable=self.futures_var, command=self._toggle_futures_fields)
        chk.grid(row=0, column=4, sticky="w", padx=(12,0))

        ttk.Label(frm_risk, text="Dźwignia (x):").grid(row=1, column=0, sticky="w", pady=(6,0))
        self.leverage_var = tk.StringVar(value="10")
        self.ent_leverage = ttk.Entry(frm_risk, textvariable=self.leverage_var, width=8)
        self.ent_leverage.grid(row=1, column=1, sticky="w", padx=4, pady=(6,0))

        ttk.Label(frm_risk, text="Max margin % kapitału:").grid(row=1, column=2, sticky="w", padx=(12,0), pady=(6,0))
        self.max_margin_pct_var = tk.StringVar(
            value=_format_decimal(portfolio_pct_default, decimals=2, fallback=str(DEFAULT_PORTFOLIO_PCT))
        )
        self.ent_max_margin = ttk.Entry(frm_risk, textvariable=self.max_margin_pct_var, width=8)
        self.ent_max_margin.grid(row=1, column=3, sticky="w", padx=4, pady=(6,0))

        ttk.Label(frm_risk, text="Max wielkość pozycji % kapitału:").grid(row=1, column=4, sticky="w", padx=(12,0), pady=(6,0))
        self.max_notional_pct_var = tk.StringVar(
            value=_format_decimal(portfolio_pct_default, decimals=2, fallback=str(DEFAULT_PORTFOLIO_PCT))
        )
        self.ent_max_notional = ttk.Entry(frm_risk, textvariable=self.max_notional_pct_var, width=8)
        self.ent_max_notional.grid(row=1, column=5, sticky="w", padx=4, pady=(6,0))

        ttk.Button(frm_risk, text="Wylicz kwotę z ryzyka", command=self._on_calc_risk_notional).grid(row=1, column=6, padx=(12,4), pady=(6,0))
        ttk.Button(frm_risk, text="Market (z ryzyka)", command=self._on_market_by_risk).grid(row=1, column=7, padx=4, pady=(6,0))

        # domyślnie futures ON → SHORT dostępny; przy SPOT – SHORT blokujemy
        self._toggle_futures_fields()

        # ATR-aware panel
        frm_atr = ttk.LabelFrame(tab_trade, text="ATR-aware (jak w Cryptohopperze)")
        frm_atr.pack(fill="x", padx=8, pady=(0,6))

        self.use_atr_var = tk.IntVar(value=1)
        ttk.Checkbutton(frm_atr, text="Użyj ATR do SL/TP/Trailing i sizingu", variable=self.use_atr_var, command=self._toggle_atr_fields).grid(row=0, column=0, sticky="w")

        ttk.Label(frm_atr, text="ATR length:").grid(row=0, column=1, sticky="w", padx=(12,0))
        self.atr_len_var = tk.StringVar(value=str(DEFAULT_ATR_LEN))
        self.ent_atr_len = ttk.Entry(frm_atr, textvariable=self.atr_len_var, width=8)
        self.ent_atr_len.grid(row=0, column=2, sticky="w", padx=4)

        ttk.Label(frm_atr, text="Interwał ATR:").grid(row=0, column=3, sticky="w", padx=(12,0))
        self.atr_tf_var = tk.StringVar(value=DEFAULT_ATR_TF)
        self.cmb_atr_tf = ttk.Combobox(frm_atr, textvariable=self.atr_tf_var, values=TIMEFRAMES, state="readonly", width=6)
        self.cmb_atr_tf.grid(row=0, column=4, sticky="w", padx=4)

        ttk.Label(frm_atr, text="SL k×ATR:").grid(row=1, column=0, sticky="w", pady=(6,0))
        self.k_sl_var = tk.StringVar(value="1.5")
        self.ent_k_sl = ttk.Entry(frm_atr, textvariable=self.k_sl_var, width=8)
        self.ent_k_sl.grid(row=1, column=1, sticky="w", padx=4, pady=(6,0))

        ttk.Label(frm_atr, text="TP1/TP2/TP3 k×ATR:").grid(row=1, column=2, sticky="w", padx=(12,0), pady=(6,0))
        self.k_tp1_var = tk.StringVar(value="1.0")
        self.k_tp2_var = tk.StringVar(value="2.0")
        self.k_tp3_var = tk.StringVar(value="3.0")
        self.ent_k_tp1 = ttk.Entry(frm_atr, textvariable=self.k_tp1_var, width=6); self.ent_k_tp1.grid(row=1, column=3, sticky="w", padx=2, pady=(6,0))
        self.ent_k_tp2 = ttk.Entry(frm_atr, textvariable=self.k_tp2_var, width=6); self.ent_k_tp2.grid(row=1, column=4, sticky="w", padx=2, pady=(6,0))
        self.ent_k_tp3 = ttk.Entry(frm_atr, textvariable=self.k_tp3_var, width=6); self.ent_k_tp3.grid(row=1, column=5, sticky="w", padx=2, pady=(6,0))

        ttk.Label(frm_atr, text="Trailing k×ATR:").grid(row=1, column=6, sticky="w", padx=(12,0), pady=(6,0))
        self.k_trail_var = tk.StringVar(value="1.0")
        self.ent_k_trail = ttk.Entry(frm_atr, textvariable=self.k_trail_var, width=8)
        self.ent_k_trail.grid(row=1, column=7, sticky="w", padx=4, pady=(6,0))

        ttk.Button(frm_atr, text="Wypełnij z ATR (jak CH)", command=self._apply_atr_levels).grid(row=0, column=5, padx=(12,4))
        ttk.Button(frm_atr, text="Policz ryzyko (ATR)", command=self._on_calc_risk_notional).grid(row=0, column=6, padx=4)

        # LIMIT sekcja
        frm_lim = ttk.Frame(tab_trade); frm_lim.pack(fill="x", padx=8, pady=(6,6))
        ttk.Label(frm_lim, text="LIMIT cena:").grid(row=0, column=0, sticky="w")
        self.limit_price_var = tk.StringVar(value="")
        ttk.Entry(frm_lim, textvariable=self.limit_price_var, width=12).grid(row=0, column=1, sticky="w", padx=4)

        ttk.Label(frm_lim, text="Ilość (opcjonalnie, puste = z Kwoty):").grid(row=0, column=2, sticky="w", padx=(12,0))
        self.limit_qty_var = tk.StringVar(value="")
        ttk.Entry(frm_lim, textvariable=self.limit_qty_var, width=14).grid(row=0, column=3, sticky="w", padx=4)

        ttk.Button(frm_lim, text="Place LIMIT BUY",  command=self._on_limit_buy).grid(row=0, column=4, padx=(12,4))
        ttk.Button(frm_lim, text="Place LIMIT SELL", command=self._on_limit_sell).grid(row=0, column=5, padx=4)

        ttk.Label(tab_trade, text="Otwarte zlecenia LIMIT (paper)").pack(anchor="w", padx=8)
        cols = ("oid","symbol","side","intent","qty","limit_price","status")
        self.tree_lims = ttk.Treeview(tab_trade, columns=cols, show="headings", height=7)
        for c,w in (("oid",70),("symbol",110),("side",70),("intent",130),("qty",110),("limit_price",110),("status",90)):
            self.tree_lims.heading(c, text=c.upper()); self.tree_lims.column(c, width=w, anchor="center")
        self.tree_lims.pack(fill="x", padx=8, pady=(2,6))

        frm_lbot = ttk.Frame(tab_trade); frm_lbot.pack(fill="x", padx=8, pady=(0,8))
        ttk.Button(frm_lbot, text="Cancel selected LIMIT", command=self._cancel_selected_limit).pack(side="right")
        ttk.Button(frm_lbot, text="Odśwież", command=self._refresh_views).pack(side="right", padx=(0,8))

        # --- Zakładka: Stops / Targets ---
        tab_sl = ttk.Frame(main); main.add(tab_sl, text="Stops / Targets")

        # SL/TP twarde + SL % pomocniczo
        frm_sl = ttk.LabelFrame(tab_sl, text="Twardy SL / TP (ceny) + SL% dla sizingu")
        frm_sl.pack(fill="x", padx=8, pady=6)

        ttk.Label(frm_sl, text="Symbol:").grid(row=0, column=0, sticky="w")
        self.sl_symbol_var = tk.StringVar(value=self.symbol_var.get())
        ttk.Entry(frm_sl, textvariable=self.sl_symbol_var, width=18).grid(row=0, column=1, sticky="w", padx=4)

        ttk.Label(frm_sl, text="Stop Loss (cena):").grid(row=0, column=2, sticky="w", padx=(12,0))
        self.sl_price_var = tk.StringVar(value="")
        self.ent_sl_price = ttk.Entry(frm_sl, textvariable=self.sl_price_var, width=12)
        self.ent_sl_price.grid(row=0, column=3, sticky="w", padx=4)

        ttk.Label(frm_sl, text="SL % (jeśli wolisz procent):").grid(row=0, column=4, sticky="w", padx=(12,0))
        self.sl_pct_var = tk.StringVar(value="")
        self.ent_sl_pct = ttk.Entry(frm_sl, textvariable=self.sl_pct_var, width=8)
        self.ent_sl_pct.grid(row=0, column=5, sticky="w", padx=4)

        ttk.Label(frm_sl, text="Take Profit (cena):").grid(row=0, column=6, sticky="w", padx=(12,0))
        self.tp_price_var = tk.StringVar(value="")
        self.ent_tp_price = ttk.Entry(frm_sl, textvariable=self.tp_price_var, width=12)
        self.ent_tp_price.grid(row=0, column=7, sticky="w", padx=4)

        ttk.Button(frm_sl, text="Ustaw SL/TP",   command=self._set_sl_tp).grid(row=0, column=8, padx=(12,4))
        ttk.Button(frm_sl, text="Wyczyść SL/TP", command=self._clear_sl_tp).grid(row=0, column=9, padx=4)

        # Partial TP (TP1/TP2/TP3) – w % od bazy
        frm_ptp = ttk.LabelFrame(tab_sl, text="Partial TP (od ceny bazowej – % dodatnie)")
        frm_ptp.pack(fill="x", padx=8, pady=6)

        # PRESET udziałów TP
        ttk.Label(frm_ptp, text="Preset udziałów:").grid(row=0, column=0, sticky="w")
        self.tp_portion_preset_var = tk.StringVar(value="Zbalansowany (33/33/34)")
        self.cmb_tp_preset = ttk.Combobox(frm_ptp, textvariable=self.tp_portion_preset_var,
                                          values=list(TP_PORTION_PRESETS.keys()), state="readonly", width=24)
        self.cmb_tp_preset.grid(row=0, column=1, sticky="w", padx=4)
        ttk.Button(frm_ptp, text="Zastosuj preset udziałów", command=self._apply_tp_portion_preset).grid(row=0, column=2, sticky="w", padx=(8,4))

        ttk.Label(frm_ptp, text="TP1 %:").grid(row=1, column=0, sticky="w", pady=(6,0))
        self.tp1_pct_var = tk.StringVar(value="")
        ttk.Entry(frm_ptp, textvariable=self.tp1_pct_var, width=8).grid(row=1, column=1, sticky="w", padx=4, pady=(6,0))
        ttk.Label(frm_ptp, text="Udział TP1 (% pozycji):").grid(row=1, column=2, sticky="w", padx=(12,0), pady=(6,0))
        self.tp1_portion_pct_var = tk.StringVar(value="33")
        ttk.Entry(frm_ptp, textvariable=self.tp1_portion_pct_var, width=8).grid(row=1, column=3, sticky="w", padx=4, pady=(6,0))

        ttk.Label(frm_ptp, text="TP2 %:").grid(row=1, column=4, sticky="w", padx=(12,0), pady=(6,0))
        self.tp2_pct_var = tk.StringVar(value="")
        ttk.Entry(frm_ptp, textvariable=self.tp2_pct_var, width=8).grid(row=1, column=5, sticky="w", padx=4, pady=(6,0))
        ttk.Label(frm_ptp, text="Udział TP2 (% pozycji):").grid(row=1, column=6, sticky="w", padx=(12,0), pady=(6,0))
        self.tp2_portion_pct_var = tk.StringVar(value="33")
        ttk.Entry(frm_ptp, textvariable=self.tp2_portion_pct_var, width=8).grid(row=1, column=7, sticky="w", padx=4, pady=(6,0))

        ttk.Label(frm_ptp, text="TP3 %:").grid(row=1, column=8, sticky="w", padx=(12,0), pady=(6,0))
        self.tp3_pct_var = tk.StringVar(value="")
        ttk.Entry(frm_ptp, textvariable=self.tp3_pct_var, width=8).grid(row=1, column=9, sticky="w", padx=4, pady=(6,0))
        ttk.Label(frm_ptp, text="Udział TP3 (% pozycji):").grid(row=1, column=10, sticky="w", padx=(12,0), pady=(6,0))
        self.tp3_portion_pct_var = tk.StringVar(value="34")
        ttk.Entry(frm_ptp, textvariable=self.tp3_portion_pct_var, width=8).grid(row=1, column=11, sticky="w", padx=4, pady=(6,0))

        ttk.Button(frm_ptp, text="Ustaw Partial TP", command=self._set_partial_tp).grid(row=1, column=12, padx=(12,4), pady=(6,0))
        ttk.Button(frm_ptp, text="Wyczyść Partial",  command=self._clear_partial_tp).grid(row=1, column=13, padx=4, pady=(6,0))

        # Trailing Stop
        frm_tr = ttk.LabelFrame(tab_sl, text="Trailing Stop (od ceny bazowej – % dodatnie)")
        frm_tr.pack(fill="x", padx=8, pady=6)
        ttk.Label(frm_tr, text="Aktywacja po zysku %:").grid(row=0, column=0, sticky="w")
        self.tr_activate_pct_var = tk.StringVar(value="")
        ttk.Entry(frm_tr, textvariable=self.tr_activate_pct_var, width=8).grid(row=0, column=1, sticky="w", padx=4)
        ttk.Label(frm_tr, text="Szerokość traila %:").grid(row=0, column=2, sticky="w", padx=(12,0))
        self.tr_trail_pct_var = tk.StringVar(value="")
        ttk.Entry(frm_tr, textvariable=self.tr_trail_pct_var, width=8).grid(row=0, column=3, sticky="w", padx=4)
        ttk.Button(frm_tr, text="Ustaw Trailing",   command=self._set_trailing).grid(row=0, column=4, padx=(12,4))
        ttk.Button(frm_tr, text="Wyczyść Trailing", command=self._clear_trailing).grid(row=0, column=5, padx=4)

        self.lbl_sl_info = ttk.Label(tab_sl, text="Brak aktywnych poziomów.")
        self.lbl_sl_info.pack(anchor="w", padx=8, pady=(4,8))

        # --- Pozycje/Transakcje ---
        tab_pos = ttk.Frame(main); main.add(tab_pos, text="Pozycje/Transakcje")
        ttk.Label(tab_pos, text="Pozycje (paper)").pack(anchor="w", padx=8, pady=(8,0))
        self.tree_pos = ttk.Treeview(tab_pos, columns=("symbol","side","qty","avg_price","unrl_pnl"), show="headings", height=7)
        for c,w in (("symbol",120),("side",80),("qty",120),("avg_price",120),("unrl_pnl",120)):
            self.tree_pos.heading(c, text=c.upper()); self.tree_pos.column(c, width=w, anchor="center")
        self.tree_pos.pack(fill="x", padx=8, pady=(2,8))

        ttk.Label(tab_pos, text="Trades (ostatnie 10, paper)").pack(anchor="w", padx=8)
        self.tree_tr = ttk.Treeview(tab_pos, columns=("id","time","symbol","side","qty","price","fee"), show="headings", height=10)
        for c,w in (("id",60),("time",160),("symbol",120),("side",80),("qty",100),("price",110),("fee",100)):
            self.tree_tr.heading(c, text=c.upper()); self.tree_tr.column(c, width=w, anchor="center")
        self.tree_tr.pack(fill="both", expand=True, padx=8, pady=(2,8))

        # Synchronizacja symbolu
        def _sync_symbols(*_):
            new_sym = (self.symbol_var.get() or "").strip().upper()
            if new_sym:
                self.sl_symbol_var.set(new_sym)
        self.symbol_var.trace_add("write", _sync_symbols)

        self._toggle_atr_fields()
        self._refresh_views()
        self._refresh_sl_label()

    # ---------- MARKET ----------

    def _on_mkt_buy(self):  self._market_click("BUY")
    def _on_mkt_sell(self): self._market_click("SELL")

    def _market_click(self, click_side: str):
        """
        Mapowanie przycisku na zamiar (intent) w zależności od kierunku i futures/spot:
        - LONG: BUY = OPEN_LONG, SELL = CLOSE_LONG
        - SHORT (tylko futures): SELL = OPEN_SHORT, BUY = CLOSE_SHORT
        """
        symbol = (self.symbol_var.get() or "BTC/USDT").strip().upper()
        mode_side = self.side_mode_var.get() or "LONG"
        if self.futures_var.get() != 1 and mode_side == "SHORT":
            self._error("Futures", "SHORT dostępny tylko w trybie Futures.")
            return

        if click_side == "BUY":
            intent = "OPEN_LONG" if mode_side == "LONG" else "CLOSE_SHORT"
        else:  # SELL
            intent = "CLOSE_LONG" if mode_side == "LONG" else "OPEN_SHORT"

        try:
            notional = float(self.notional_var.get())
        except Exception:
            self._error("Input", "Niepoprawna kwota USDT.")
            return
        if notional <= 0:
            self._error("Input", "Kwota musi być > 0.")
            return

        price = _get_last_price(self.app, symbol)
        if not price:
            self._error("Price", f"Brak ceny dla {symbol}. Najpierw 'Load Markets'.")
            return

        qty = _fmt_float(notional / price, 8)
        if qty <= 0:
            self._error("Calc", "Wyliczona ilość wyszła 0. Zwiększ kwotę / wybierz tańszy symbol.")
            return

        if intent == "CLOSE_LONG":
            pos = self._get_position(symbol, "LONG")
            if not pos or float(pos.get("quantity", 0.0)) <= 0:
                self._error("Paper", "Brak pozycji LONG do zamknięcia.")
                return
            qty = min(qty, float(pos["quantity"]))
        elif intent == "CLOSE_SHORT":
            pos = self._get_position(symbol, "SHORT")
            if not pos or float(pos.get("quantity", 0.0)) <= 0:
                self._error("Paper", "Brak pozycji SHORT do zamknięcia.")
                return
            qty = min(qty, float(pos["quantity"]))

        side_on_trade = "BUY" if click_side == "BUY" else "SELL"
        self._fill_now(symbol, side_on_trade, qty, price, intent=intent)
        self._refresh_views()

    # ---------- FUTURES UI przełączanie ----------

    def _toggle_futures_fields(self):
        is_fut = self.futures_var.get() == 1
        self.ent_leverage.configure(state=("!disabled" if is_fut else "disabled"))
        self.ent_max_margin.configure(state=("!disabled" if is_fut else "disabled"))
        self.ent_max_notional.configure(state=("disabled" if is_fut else "!disabled"))
        if is_fut:
            self.rb_short.configure(state="!disabled")
        else:
            self.side_mode_var.set("LONG")
            self.rb_short.configure(state="disabled")

    # ---------- ATR UI przełączanie ----------

    def _toggle_atr_fields(self):
        use = self.use_atr_var.get() == 1
        state = ("!disabled" if use else "disabled")
        for w in (self.ent_atr_len, self.cmb_atr_tf, self.ent_k_sl, self.ent_k_tp1, self.ent_k_tp2, self.ent_k_tp3, self.ent_k_trail):
            w.configure(state=state)
        self.ent_sl_pct.configure(state=("disabled" if use else "!disabled"))
        self.ent_sl_price.configure(state=("disabled" if use else "!disabled"))
        self.ent_tp_price.configure(state=("disabled" if use else "!disabled"))

    # ---------- ATR compute & apply ----------

    def _apply_atr_levels(self):
        symbol = (self.symbol_var.get() or "BTC/USDT").strip().upper()
        side_mode = self.side_mode_var.get() or "LONG"
        base = self._get_base_price(symbol, side_mode)
        if base is None:
            self._error("ATR", "Brak ceny bazowej (pozycja/cena). Najpierw 'Load Markets'.")
            return

        try:
            use = self.use_atr_var.get() == 1
            n = max(int(self.atr_len_var.get()), 2)
            tf = (self.atr_tf_var.get() or DEFAULT_ATR_TF)
            k_sl = max(float(self.k_sl_var.get()), 0.01)
            k_tp1 = max(float(self.k_tp1_var.get()), 0.0)
            k_tp2 = max(float(self.k_tp2_var.get()), 0.0)
            k_tp3 = max(float(self.k_tp3_var.get()), 0.0)
            k_trail = max(float(self.k_trail_var.get()), 0.0)
        except Exception:
            self._error("ATR", "Upewnij się, że ATR length/krotności są poprawne.")
            return

        if not use:
            self._warning("ATR", "Zaznacz 'Użyj ATR...', aby zastosować poziomy z ATR.")
            return

        ohlcv = _fetch_ohlcv(self.app, symbol, tf, limit=n+100)
        if not ohlcv or len(ohlcv) < n+1:
            self._error("ATR", f"Za mało świec ({len(ohlcv) if ohlcv else 0}). Zwiększ limit/zmień interwał.")
            return
        atr = _compute_atr(ohlcv, n)
        if not atr:
            self._error("ATR", "Nie udało się policzyć ATR.")
            return

        key: LevelsKey = (symbol, side_mode)
        d = self.levels.get(key, {})

        if side_mode == "LONG":
            sl_abs = _fmt_float(base - k_sl * atr, 8)
            if sl_abs >= base:
                sl_abs = _fmt_float(base * (1.0 - SAFETY_DELTA), 8)
            tp1 = _fmt_float(base + k_tp1 * atr, 8) if k_tp1 > 0 else None
            tp2 = _fmt_float(base + k_tp2 * atr, 8) if k_tp2 > 0 else None
            tp3 = _fmt_float(base + k_tp3 * atr, 8) if k_tp3 > 0 else None
        else:
            sl_abs = _fmt_float(base + k_sl * atr, 8)
            if sl_abs <= base:
                sl_abs = _fmt_float(base * (1.0 + SAFETY_DELTA), 8)
            tp1 = _fmt_float(base - k_tp1 * atr, 8) if k_tp1 > 0 else None
            tp2 = _fmt_float(base - k_tp2 * atr, 8) if k_tp2 > 0 else None
            tp3 = _fmt_float(base - k_tp3 * atr, 8) if k_tp3 > 0 else None

        trail_pct = (k_trail * atr / base) if k_trail > 0 else 0.0
        trailing = {"activate_pct": trail_pct, "trail_pct": trail_pct, "active": False,
                    "peak": None, "trough": None, "dir": side_mode} if trail_pct > 0 else None

        self.sl_symbol_var.set(symbol)
        self.sl_price_var.set(f"{sl_abs}")
        self.sl_pct_var.set("")
        self.tp_price_var.set("")

        def _tp(price): return {"price": _fmt_float(price, 8), "portion": 0.0, "done": False}
        d["sl"] = sl_abs
        d["tp"] = None
        d["tp1"] = _tp(tp1) if tp1 else None
        d["tp2"] = _tp(tp2) if tp2 else None
        d["tp3"] = _tp(tp3) if tp3 else None
        d["trailing"] = trailing
        d["atr_snapshot"] = {"len": n, "tf": tf, "atr": float(atr)}
        self.levels[key] = d
        self.watch_symbols.add(symbol)

        self._apply_tp_portion_preset_to_levels(symbol, side_mode, log=False)

        self._log(f"[Paper] [ATR][{side_mode}] len={n}, tf={tf}, ATR≈{atr:.8f}; SL={sl_abs}; "
                  f"TPs={d['tp1']},{d['tp2']},{d['tp3']}; trailing≈{trail_pct*100:.3f}% ({side_mode}). "
                  f"Preset udziałów='{self.tp_portion_preset_var.get()}'.", "INFO")
        self._refresh_sl_label()

    # ---------- RISK SIZING ----------

    def _on_calc_risk_notional(self):
        symbol = (self.sl_symbol_var.get() or self.symbol_var.get() or "BTC/USDT").strip().upper()
        side_mode = self.side_mode_var.get() or "LONG"
        base = self._get_base_price(symbol, side_mode)
        if base is None:
            self._error("Risk sizing", "Brak ceny bazowej (pozycja/cena). Najpierw 'Load Markets'.")
            return

        try:
            capital = float(self.capital_var.get())
            risk_pct = float(self.risk_pct_var.get()) / 100.0
        except Exception:
            self._error("Risk sizing", "Podaj poprawny Kapitał i Ryzyko %.")
            return
        if capital <= 0 or risk_pct <= 0:
            self._error("Risk sizing", "Kapitał i Ryzyko muszą być > 0%.")
            return

        use_atr = self.use_atr_var.get() == 1
        sl_pct: Optional[float] = None

        if use_atr:
            try:
                n = max(int(self.atr_len_var.get()), 2)
                tf = (self.atr_tf_var.get() or DEFAULT_ATR_TF)
                k_sl = max(float(self.k_sl_var.get()), 0.01)
            except Exception:
                self._error("ATR", "Upewnij się, że ATR length i k_sl są poprawne.")
                return
            ohlcv = _fetch_ohlcv(self.app, symbol, tf, limit=n+100)
            if not ohlcv or len(ohlcv) < n+1:
                self._error("ATR", f"Za mało świec ({len(ohlcv) if ohlcv else 0}). Zmień interwał.")
                return
            atr = _compute_atr(ohlcv, n)
            if not atr:
                self._error("ATR", "Nie udało się policzyć ATR.")
                return
            sl_pct = max((k_sl * atr) / base, MIN_SL_PCT)
            self._log(f"[Paper] [ATR][{side_mode}] base={base}, ATR≈{atr:.8f}, k_sl={k_sl} → SL%≈{sl_pct*100:.3f}%.", "INFO")
        else:
            sl_pct_text = (self.sl_pct_var.get() or "").strip()
            sl_price_text = (self.sl_price_var.get() or "").strip()
            if sl_pct_text:
                try:
                    sl_pct = float(sl_pct_text) / 100.0
                except Exception:
                    self._error("Risk sizing", "SL % niepoprawne.")
                    return
            elif sl_price_text:
                try:
                    sl_price = float(sl_price_text)
                    if side_mode == "LONG":
                        sl_pct = max((base - sl_price) / base, 0.0)
                    else:
                        sl_pct = max((sl_price - base) / base, 0.0)
                except Exception:
                    self._error("Risk sizing", "SL (cena) niepoprawna.")
                    return
            else:
                self._error("Risk sizing", "Podaj SL (jako % lub jako cenę), albo włącz ATR.")
                return

        if sl_pct < MIN_SL_PCT:
            self._log(f"[Paper] SL% zbyt mały ({sl_pct*100:.4f}%) – podbity do {MIN_SL_PCT*100:.2f}%.", "ERROR")
            sl_pct = MIN_SL_PCT

        risk_usdt = capital * risk_pct
        req_notional = risk_usdt / sl_pct

        if self.futures_var.get() == 1:
            try:
                lev = max(float(self.leverage_var.get()), 1.0)
                max_margin_pct = max(float(self.max_margin_pct_var.get()) / 100.0, 0.0)
            except Exception:
                self._error("Futures", "Podaj poprawną dźwignię i Max margin %.") 
                return
            max_margin_pct = min(max_margin_pct, 1.0)
            req_margin = req_notional / lev
            margin_cap = capital * max_margin_pct
            notional_cap = margin_cap * lev
            if req_margin > margin_cap:
                self._log(f"[Paper] Kwota ograniczona marginem: wymagany margin~{req_margin:.2f} USDT > limit {margin_cap:.2f} USDT "
                          f"(max {max_margin_pct*100:.0f}% kapitału, lev x{lev}).", "ERROR")
            notional = min(req_notional, notional_cap)
        else:
            try:
                max_notional_pct = max(float(self.max_notional_pct_var.get()) / 100.0, 0.0)
            except Exception:
                self._error("Spot cap", "Podaj poprawny Max wielkość pozycji %.") 
                return
            max_notional_pct = min(max_notional_pct, 1.0)
            notional_cap = capital * max_notional_pct
            if req_notional > notional_cap:
                self._log(f"[Paper] Kwota ograniczona do limitu pozycji {notional_cap:.2f} USDT (max {max_notional_pct*100:.0f}% kapitału). "
                          f"Wymagane~{req_notional:.2f} USDT.", "ERROR")
            notional = min(req_notional, notional_cap)

        self.notional_var.set(f"{_fmt_float(notional, 2)}")
        mode = "FUTURES" if self.futures_var.get() == 1 else "SPOT"
        self._log(f"[Paper] [{mode}][{side_mode}] Risk sizing: base={base}, SL%={sl_pct*100:.3f}%, Risk={risk_usdt:.2f} USDT → Kwota={_fmt_float(notional,2)} USDT", "INFO")

    def _on_market_by_risk(self):
        self._on_calc_risk_notional()
        side_mode = self.side_mode_var.get() or "LONG"
        if side_mode == "LONG":
            self._market_click("BUY")
        else:
            self._market_click("SELL")

    # ---------- LIMIT ----------

    def _on_limit_buy(self):  self._place_limit(click_side="BUY")
    def _on_limit_sell(self): self._place_limit(click_side="SELL")

    def _place_limit(self, click_side: str):
        symbol = (self.symbol_var.get() or "BTC/USDT").strip().upper()
        side_mode = self.side_mode_var.get() or "LONG"
        if self.futures_var.get() != 1 and side_mode == "SHORT":
            self._error("Futures", "SHORT dostępny tylko w trybie Futures.")
            return

        try:
            limit_price = float(self.limit_price_var.get())
        except Exception:
            self._error("LIMIT", "Podaj poprawną cenę LIMIT.")
            return
        if limit_price <= 0:
            self._error("LIMIT", "Cena LIMIT musi być > 0.")
            return

        qty: Optional[float] = None
        if (self.limit_qty_var.get() or "").strip():
            try: qty = float(self.limit_qty_var.get())
            except Exception:
                self._error("LIMIT", "Niepoprawna ilość.")
                return
        else:
            try:
                notional = float(self.notional_var.get())
            except Exception:
                self._error("LIMIT", "Niepoprawna kwota USDT.")
                return
            if notional <= 0:
                self._error("LIMIT", "Kwota musi być > 0.")
                return
            qty = notional / limit_price

        qty = _fmt_float(qty, 8)
        if qty <= 0:
            self._error("LIMIT", "Ilość wyszła 0. Zwiększ kwotę/ilość.")
            return

        if side_mode == "LONG":
            intent = "OPEN_LONG" if click_side == "BUY" else "CLOSE_LONG"
        else:
            intent = "OPEN_SHORT" if click_side == "SELL" else "CLOSE_SHORT"

        if intent == "CLOSE_LONG":
            pos = self._get_position(symbol, "LONG")
            if not pos or float(pos.get("quantity", 0.0)) <= 0:
                self._error("LIMIT", "Brak pozycji LONG do sprzedaży.")
                return
            qty = min(qty, float(pos["quantity"]))
        elif intent == "CLOSE_SHORT":
            pos = self._get_position(symbol, "SHORT")
            if not pos or float(pos.get("quantity", 0.0)) <= 0:
                self._error("LIMIT", "Brak pozycji SHORT do odkupienia.")
                return
            qty = min(qty, float(pos["quantity"]))

        last = _get_last_price(self.app, symbol)
        if last:
            dev = abs(limit_price - last) / last
            if dev > 0.5:
                self._log(f"[Paper] Ostrzeżenie: LIMIT {click_side} {symbol} @ {limit_price} daleko od rynku (last~{last}).", "ERROR")

        oid = self.db.sync.record_order({
            "symbol": symbol, "side": click_side, "type": "LIMIT",
            "quantity": qty, "price": limit_price, "mode": "paper",
            "client_order_id": None
        })
        try: self.db.sync.update_order_status(order_id=oid, status="OPEN")
        except Exception: pass

        self.open_limit_orders.append({
            "oid": oid, "symbol": symbol, "side": click_side,
            "intent": intent, "qty": qty, "limit_price": limit_price, "status": "OPEN"
        })
        self.watch_symbols.add(symbol)
        self._log(f"[Paper] LIMIT {click_side} {symbol} qty={qty} @ {limit_price} ({intent}, OPEN)", "INFO")
        self._refresh_views()

    # ---------- SL/TP – ręczne ----------

    def _set_sl_tp(self):
        symbol = (self.sl_symbol_var.get() or "").strip().upper()
        side_mode = self.side_mode_var.get() or "LONG"
        if not symbol:
            self._error("SL/TP", "Podaj symbol.")
            return

        base = self._get_base_price(symbol, side_mode)

        sl_price = (self.sl_price_var.get() or "").strip()
        sl_pct_text = (self.sl_pct_var.get() or "").strip()
        tp_text = (self.tp_price_var.get() or "").strip()

        sl_p: Optional[float] = None
        tp_p: Optional[float] = None

        if sl_pct_text and self.use_atr_var.get() == 0:
            if base is None:
                self._error("SL/TP", "Brak ceny bazowej do przeliczenia SL%. Najpierw 'Load Markets'.")
                return
            try:
                pct = max(float(sl_pct_text) / 100.0, MIN_SL_PCT)
            except Exception:
                self._error("SL/TP", "SL% niepoprawne.")
                return
            if side_mode == "LONG":
                sl_p = _fmt_float(base * (1.0 - pct), 8)
            else:
                sl_p = _fmt_float(base * (1.0 + pct), 8)
            self.sl_price_var.set(f"{sl_p}")

        if sl_price:
            try: sl_p2 = float(sl_price)
            except Exception:
                self._error("SL/TP", "SL (cena) niepoprawna.")
                return
            if sl_p is None:
                sl_p = sl_p2

        if tp_text and self.use_atr_var.get() == 0:
            try:
                tp_p2 = float(tp_text)
            except Exception:
                self._error("SL/TP", "TP (cena) niepoprawna.")
                return
            tp_p = tp_p2

        if base:
            if side_mode == "LONG":
                if sl_p is not None and sl_p >= base:
                    corr = _fmt_float(base * (1.0 - SAFETY_DELTA), 8)
                    self._log(f"[Paper] Korekta SL: {sl_p} ≥ baza({base}) → {corr}", "ERROR")
                    sl_p = corr
                if tp_p is not None and tp_p <= base:
                    corr = _fmt_float(base * (1.0 + SAFETY_DELTA), 8)
                    self._log(f"[Paper] Korekta TP: {tp_p} ≤ baza({base}) → {corr}", "ERROR")
                    tp_p = corr
            else:  # SHORT
                if sl_p is not None and sl_p <= base:
                    corr = _fmt_float(base * (1.0 + SAFETY_DELTA), 8)
                    self._log(f"[Paper] Korekta SL(SHORT): {sl_p} ≤ baza({base}) → {corr}", "ERROR")
                    sl_p = corr
                if tp_p is not None and tp_p >= base:
                    corr = _fmt_float(base * (1.0 - SAFETY_DELTA), 8)
                    self._log(f"[Paper] Korekta TP(SHORT): {tp_p} ≥ baza({base}) → {corr}", "ERROR")
                    tp_p = corr

        key: LevelsKey = (symbol, side_mode)
        d = self.levels.get(key, {})
        d["sl"] = sl_p
        d["tp"] = tp_p if self.use_atr_var.get() == 0 else None  # przy ATR TP klasyczny pomijamy
        self.levels[key] = d
        self.watch_symbols.add(symbol)

        self._log(f"[Paper] Ustawiono SL/TP dla {symbol} [{side_mode}]: SL={sl_p}, TP={d['tp']}", "INFO")
        self._refresh_sl_label()

    def _clear_sl_tp(self):
        symbol = (self.sl_symbol_var.get() or "").strip().upper()
        side_mode = self.side_mode_var.get() or "LONG"
        key: LevelsKey = (symbol, side_mode)
        d = self.levels.get(key)
        if d:
            d["sl"] = None; d["tp"] = None
            self._log(f"[Paper] Wyczyszczono SL/TP dla {symbol} [{side_mode}]", "INFO")
        self._refresh_sl_label()

    # ---------- PRESET udziałów TP ----------

    def _apply_tp_portion_preset(self):
        preset_name = self.tp_portion_preset_var.get()
        portions = TP_PORTION_PRESETS.get(preset_name)
        if not portions:
            self._error("Preset", "Nie znaleziono presetu.")
            return
        p1, p2, p3 = portions
        self.tp1_portion_pct_var.set(f"{int(round(p1*100))}")
        self.tp2_portion_pct_var.set(f"{int(round(p2*100))}")
        self.tp3_portion_pct_var.set(f"{int(round(p3*100))}")

        symbol = (self.sl_symbol_var.get() or self.symbol_var.get() or "BTC/USDT").strip().upper()
        side_mode = self.side_mode_var.get() or "LONG"
        self._apply_tp_portion_preset_to_levels(symbol, side_mode, log=True)

    def _apply_tp_portion_preset_to_levels(self, symbol: str, side_mode: str, *, log: bool):
        preset_name = self.tp_portion_preset_var.get()
        portions = TP_PORTION_PRESETS.get(preset_name)
        if not portions:
            return
        key: LevelsKey = (symbol, side_mode)
        d = self.levels.get(key)
        if not d:
            return
        p1, p2, p3 = portions
        if d.get("tp1"): d["tp1"]["portion"] = float(p1)
        if d.get("tp2"): d["tp2"]["portion"] = float(p2)
        if d.get("tp3"): d["tp3"]["portion"] = float(p3)
        if log:
            self._log(f"[Paper] Zastosowano preset udziałów '{preset_name}' dla {symbol} [{side_mode}].", "INFO")
        self._refresh_sl_label()

    # ---------- Partial TP (TP1/TP2/TP3) ----------

    def _set_partial_tp(self):
        symbol = (self.sl_symbol_var.get() or "").strip().upper()
        side_mode = self.side_mode_var.get() or "LONG"
        if not symbol:
            self._error("Partial TP", "Podaj symbol.")
            return

        base = self._get_base_price(symbol, side_mode)
        if base is None:
            self._error("Partial TP", "Brak ceny bazowej (pozycja/cena). Najpierw 'Load Markets'.")
            return

        def _to_pct(s: str) -> Optional[float]:
            return float(s)/100.0 if s.strip() else None

        tp1_pct = _to_pct(self.tp1_pct_var.get() or "")
        tp2_pct = _to_pct(self.tp2_pct_var.get() or "")
        tp3_pct = _to_pct(self.tp3_pct_var.get() or "")

        def _to_part(s: str) -> Optional[float]:
            return float(s)/100.0 if s.strip() else None

        tp1_portion = _to_part(self.tp1_portion_pct_var.get() or "")
        tp2_portion = _to_part(self.tp2_portion_pct_var.get() or "")
        tp3_portion = _to_part(self.tp3_portion_pct_var.get() or "")

        if tp1_pct is None and tp2_pct is None and tp3_pct is None:
            self._error("Partial TP", "Podaj co najmniej jeden TP% (TP1/TP2/TP3).")
            return

        sum_portions = sum([p or 0.0 for p in (tp1_portion, tp2_portion, tp3_portion)])
        if sum_portions > 1.0 + 1e-9:
            self._error("Partial TP", "Suma udziałów TP przekracza 100%. Zmniejsz udziały.")
            return

        key: LevelsKey = (symbol, side_mode)
        d = self.levels.get(key, {})

        def _price_from_pct(pct: float) -> float:
            if side_mode == "LONG":
                return _fmt_float(base * (1.0 + pct), 8)
            else:
                return _fmt_float(base * (1.0 - pct), 8)

        d["tp1"] = {"price": _price_from_pct(tp1_pct), "portion": tp1_portion or 0.0, "done": False} if tp1_pct is not None else None
        d["tp2"] = {"price": _price_from_pct(tp2_pct), "portion": tp2_portion or 0.0, "done": False} if tp2_pct is not None else None
        d["tp3"] = {"price": _price_from_pct(tp3_pct), "portion": tp3_portion or 0.0, "done": False} if tp3_pct is not None else None

        self.levels[key] = d
        self.watch_symbols.add(symbol)

        self._log(f"[Paper] Ustawiono Partial TP dla {symbol} [{side_mode}]: TP1={d['tp1']}, TP2={d['tp2']}, TP3={d['tp3']}", "INFO")
        self._refresh_sl_label()

    def _clear_partial_tp(self):
        symbol = (self.sl_symbol_var.get() or "").strip().upper()
        side_mode = self.side_mode_var.get() or "LONG"
        key: LevelsKey = (symbol, side_mode)
        d = self.levels.get(key)
        if d:
            d["tp1"] = None; d["tp2"] = None; d["tp3"] = None
            self._log(f"[Paper] Wyczyszczono Partial TP dla {symbol} [{side_mode}]", "INFO")
        self._refresh_sl_label()

    # ---------- Trailing ----------

    def _set_trailing(self):
        symbol = (self.sl_symbol_var.get() or "").strip().upper()
        side_mode = self.side_mode_var.get() or "LONG"
        if not symbol:
            self._error("Trailing", "Podaj symbol.")
            return
        try:
            act = float((self.tr_activate_pct_var.get() or "").strip())/100.0
            trail = float((self.tr_trail_pct_var.get() or "").strip())/100.0
        except Exception:
            self._error("Trailing", "Podaj poprawne wartości %.")
            return
        if act <= 0 or trail <= 0:
            self._error("Trailing", "Wartości muszą być > 0%.")
            return

        key: LevelsKey = (symbol, side_mode)
        d = self.levels.get(key, {})
        d["trailing"] = {"activate_pct": act, "trail_pct": trail, "active": False,
                         "peak": None, "trough": None, "dir": side_mode}
        self.levels[key] = d
        self.watch_symbols.add(symbol)

        self._log(f"[Paper] Ustawiono Trailing dla {symbol} [{side_mode}]: act={act*100:.2f}%, trail={trail*100:.2f}%", "INFO")
        self._refresh_sl_label()

    def _clear_trailing(self):
        symbol = (self.sl_symbol_var.get() or "").strip().upper()
        side_mode = self.side_mode_var.get() or "LONG"
        key: LevelsKey = (symbol, side_mode)
        d = self.levels.get(key)
        if d:
            d["trailing"] = None
            self._log(f"[Paper] Wyczyszczono Trailing dla {symbol} [{side_mode}]", "INFO")
        self._refresh_sl_label()

    # ---------- Silnik symulacji ----------

    def _engine_tick(self):
        if not self._engine_running:
            return
        try:
            self._process_engine()
        except Exception as e:
            self._log(f"[Paper] Engine exception: {e}", "ERROR")
        self.after(ENGINE_TICK_MS, self._engine_tick)

    def _process_engine(self):
        symbols = set(self.watch_symbols)
        cur = (self.symbol_var.get() or "").strip().upper()
        if cur: symbols.add(cur)

        for sym in list(symbols):
            price = _get_last_price(self.app, sym)
            if price is None:
                continue

            # LIMIT-y
            for od in list(self.open_limit_orders):
                if od["symbol"] != sym or od["status"] != "OPEN":
                    continue
                side_click, qty, lim, intent = od["side"], float(od["qty"]), float(od["limit_price"]), od["intent"]

                should_fill = False
                fill_price = price

                if intent == "OPEN_LONG":
                    if price <= lim:
                        should_fill, fill_price = True, min(price, lim)
                elif intent == "CLOSE_LONG":
                    pos = self._get_position(sym, "LONG")
                    pos_qty = float(pos["quantity"]) if pos else 0.0
                    if pos_qty <= 0:
                        self._cancel_limit(od, reason="brak LONG")
                        continue
                    qty = min(qty, pos_qty)
                    if price >= lim:
                        should_fill, fill_price = True, max(price, lim)
                elif intent == "OPEN_SHORT":
                    if price >= lim:
                        should_fill, fill_price = True, max(price, lim)
                elif intent == "CLOSE_SHORT":
                    pos = self._get_position(sym, "SHORT")
                    pos_qty = float(pos["quantity"]) if pos else 0.0
                    if pos_qty <= 0:
                        self._cancel_limit(od, reason="brak SHORT")
                        continue
                    qty = min(qty, pos_qty)
                    if price <= lim:
                        should_fill, fill_price = True, min(price, lim)

                if should_fill:
                    self._fill_limit_order(od, sym, side_click, qty, fill_price, intent=intent)
                    self.open_limit_orders.remove(od)

            # Poziomy SL/TP/Trailing dla LONG i SHORT niezależnie
            for side_mode in ("LONG", "SHORT"):
                st = self.levels.get((sym, side_mode)) or {}
                pos = self._get_position(sym, side_mode)
                pos_qty = float(pos["quantity"]) if pos else 0.0
                avg = float(pos["avg_price"]) if pos else None

                if pos_qty <= 0:
                    continue

                # HARD SL
                sl_p = st.get("sl")
                if sl_p is not None:
                    if side_mode == "LONG" and price <= float(sl_p):
                        self._log(f"[Paper] SL trigger {sym} [{side_mode}] @ {price} (SL={sl_p}) – zamknięcie.", "INFO")
                        self._fill_now(sym, "SELL", _fmt_float(pos_qty, 8), price, intent="CLOSE_LONG")
                        self._clear_all_for(sym, side_mode)
                        continue
                    if side_mode == "SHORT" and price >= float(sl_p):
                        self._log(f"[Paper] SL trigger {sym} [{side_mode}] @ {price} (SL={sl_p}) – zamknięcie.", "INFO")
                        self._fill_now(sym, "BUY", _fmt_float(pos_qty, 8), price, intent="CLOSE_SHORT")
                        self._clear_all_for(sym, side_mode)
                        continue

                # TRAILING
                tr = st.get("trailing")
                if tr:
                    act_pct, trail_pct = tr.get("activate_pct"), tr.get("trail_pct")
                    active = tr.get("active", False)
                    base = avg if avg else price
                    if side_mode == "LONG":
                        peak = tr.get("peak")
                        if not active and act_pct and base and price >= base * (1.0 + act_pct):
                            tr["active"], tr["peak"] = True, price
                            self._log(f"[Paper] Trailing aktywowany {sym} [LONG] @ {price}", "INFO")
                            active, peak = True, price
                        if active:
                            if peak is None or price > peak:
                                tr["peak"] = price; peak = price
                            stop_price = peak * (1.0 - float(trail_pct or 0.0))
                            if price <= stop_price:
                                self._log(f"[Paper] Trailing stop {sym} [LONG] @ {price} (stop~{_fmt_float(stop_price,8)}) – zamknięcie.", "INFO")
                                self._fill_now(sym, "SELL", _fmt_float(pos_qty, 8), price, intent="CLOSE_LONG")
                                self._clear_all_for(sym, side_mode)
                                continue
                    else:
                        trough = tr.get("trough")
                        if not active and act_pct and base and price <= base * (1.0 - act_pct):
                            tr["active"], tr["trough"] = True, price
                            self._log(f"[Paper] Trailing aktywowany {sym} [SHORT] @ {price}", "INFO")
                            active, trough = True, price
                        if active:
                            if trough is None or price < trough:
                                tr["trough"] = price; trough = price
                            stop_price = trough * (1.0 + float(trail_pct or 0.0))
                            if price >= stop_price:
                                self._log(f"[Paper] Trailing stop {sym} [SHORT] @ {price} (stop~{_fmt_float(stop_price,8)}) – zamknięcie.", "INFO")
                                self._fill_now(sym, "BUY", _fmt_float(pos_qty, 8), price, intent="CLOSE_SHORT")
                                self._clear_all_for(sym, side_mode)
                                continue

                # PARTIAL TP
                for key in ("tp1", "tp2", "tp3"):
                    tp = st.get(key)
                    if pos_qty <= 0 or not tp or tp.get("done"):
                        continue
                    tp_price = float(tp.get("price"))
                    trigger = (price >= tp_price) if side_mode == "LONG" else (price <= tp_price)
                    if trigger:
                        portion = float(tp.get("portion", 0.0))
                        qty_exec = _fmt_float(pos_qty * max(0.0, min(1.0, portion)), 8)
                        if qty_exec > 0:
                            side_click = "SELL" if side_mode == "LONG" else "BUY"
                            intent = "CLOSE_LONG" if side_mode == "LONG" else "CLOSE_SHORT"
                            self._log(f"[Paper] {key.upper()} trigger {sym} [{side_mode}] @ {price} – zamknięcie {qty_exec}.", "INFO")
                            self._fill_now(sym, side_click, qty_exec, price, intent=intent)
                            tp["done"] = True
                            pos = self._get_position(sym, side_mode)
                            pos_qty = float(pos["quantity"]) if pos else 0.0

                # HARD TP
                tp_p = st.get("tp")
                if pos_qty > 0 and tp_p is not None:
                    if (side_mode == "LONG" and price >= float(tp_p)) or (side_mode == "SHORT" and price <= float(tp_p)):
                        side_click = "SELL" if side_mode == "LONG" else "BUY"
                        intent = "CLOSE_LONG" if side_mode == "LONG" else "CLOSE_SHORT"
                        self._log(f"[Paper] TP trigger {sym} [{side_mode}] @ {price} (TP={tp_p}) – pełne wyjście.", "INFO")
                        self._fill_now(sym, side_click, _fmt_float(pos_qty, 8), price, intent=intent)
                        self._clear_all_for(sym, side_mode)
                        continue

            self._refresh_views(light=True)

    # ---------- Pomoc / DB ----------

    def _log(self, msg: str, level: str = "INFO"):
        try: self.app._log(msg, level)
        except Exception: print(msg)

    def _get_position(self, symbol: str, side_mode: str) -> Optional[Dict[str, Any]]:
        try: positions = self.db.sync.get_open_positions(mode="paper")
        except Exception: return None
        for p in positions:
            if p.get("symbol") == symbol and p.get("side") == side_mode:
                return p
        return None

    def _get_base_price(self, symbol: str, side_mode: str) -> Optional[float]:
        pos = self._get_position(symbol, side_mode)
        if pos and float(pos.get("quantity", 0.0)) > 0:
            return float(pos["avg_price"])
        return _get_last_price(self.app, symbol)

    def _set_order_status(self, order_id: int, status: str):
        try: self.db.sync.update_order_status(order_id=order_id, status=status)
        except Exception: pass

    def _clear_all_for(self, symbol: str, side_mode: str):
        key: LevelsKey = (symbol, side_mode)
        d = self.levels.get(key)
        if not d: return
        d["sl"] = None; d["tp"] = None
        d["tp1"] = None; d["tp2"] = None; d["tp3"] = None
        d["trailing"] = None
        self._refresh_sl_label()

    def _cancel_limit(self, od: Dict[str, Any], reason: str = ""):
        self._set_order_status(od["oid"], "CANCELED")
        od["status"] = "CANCELED"
        self.open_limit_orders.remove(od)
        msg = f"[Paper] LIMIT {od.get('side')} {od.get('symbol')} anulowany ({reason})."
        self._log(msg, "ERROR")

    # ---------- Wypełnienia ----------

    def _fill_now(self, symbol: str, side: str, qty: float, price: float, *, intent: str):
        qty = _fmt_float(qty, 8); price = float(price)
        fee = _fmt_float(qty * price * FEE_RATE, 8)

        oid = self.db.sync.record_order({
            "symbol": symbol, "side": side, "type": "MARKET",
            "quantity": qty, "price": None, "mode": "paper",
            "client_order_id": intent
        })
        self._set_order_status(oid, "FILLED")

        self.db.sync.record_trade({
            "symbol": symbol, "side": side, "quantity": qty,
            "price": price, "fee": fee, "order_id": oid, "mode": "paper"
        })

        self._apply_position_change(symbol, qty, price, intent=intent)
        self._log(f"[Paper] FILLED {side} {symbol} qty={qty} @ {price} (fee≈{fee}) [{intent}]", "INFO")

    def _fill_limit_order(self, od: Dict[str, Any], symbol: str, side: str, qty: float, fill_price: float, *, intent: str):
        qty = _fmt_float(qty, 8); fill_price = float(fill_price)
        fee = _fmt_float(qty * fill_price * FEE_RATE, 8)
        self._set_order_status(od["oid"], "FILLED")

        self.db.sync.record_trade({
            "symbol": symbol, "side": side, "quantity": qty,
            "price": fill_price, "fee": fee, "order_id": od["oid"], "mode": "paper"
        })

        self._apply_position_change(symbol, qty, fill_price, intent=intent)
        self._log(f"[Paper] FILLED LIMIT {side} {symbol} qty={qty} @ {fill_price} [{intent}]", "INFO")

    def _apply_position_change(self, symbol: str, qty: float, price: float, *, intent: str):
        if intent in ("OPEN_LONG", "CLOSE_LONG"):
            side_mode = "LONG"
        else:
            side_mode = "SHORT"

        pos = self._get_position(symbol, side_mode)
        if intent in ("OPEN_LONG", "OPEN_SHORT"):
            if pos:
                old_qty = float(pos["quantity"]); old_avg = float(pos["avg_price"])
                new_qty = _fmt_float(old_qty + qty, 8)
                new_avg = _fmt_float((old_qty*old_avg + qty*price) / new_qty, 8) if new_qty > 0 else 0.0
            else:
                new_qty, new_avg = qty, price
            self.db.sync.upsert_position({
                "symbol": symbol, "side": side_mode, "quantity": new_qty,
                "avg_price": new_avg, "unrealized_pnl": 0.0, "mode": "paper"
            })
        else:
            if pos:
                old_qty = float(pos["quantity"])
                new_qty = _fmt_float(old_qty - qty, 8)
                if new_qty < 0: new_qty = 0.0
                new_avg = float(pos["avg_price"]) if new_qty > 0 else 0.0
                self.db.sync.upsert_position({
                    "symbol": symbol, "side": side_mode, "quantity": new_qty,
                    "avg_price": new_avg, "unrealized_pnl": 0.0, "mode": "paper"
                })

    # ---------- Widoki ----------

    def _refresh_views(self, light: bool = False):
        try: pos = self.db.sync.get_open_positions(mode="paper")
        except Exception: pos = []
        if not light:
            for i in self.tree_pos.get_children(): self.tree_pos.delete(i)
            for p in pos:
                self.tree_pos.insert("", "end", values=(
                    p.get("symbol"), p.get("side"),
                    _fmt_float(p.get("quantity", 0.0)), _fmt_float(p.get("avg_price", 0.0)),
                    _fmt_float(p.get("unrealized_pnl", 0.0))
                ))
            try: tr = self.db.sync.fetch_trades(mode="paper")
            except Exception: tr = []
            tr = sorted(tr, key=lambda x: x.get("id", 0), reverse=True)[:10]
            for i in self.tree_tr.get_children(): self.tree_tr.delete(i)
            for t in tr:
                self.tree_tr.insert("", "end", values=(
                    t.get("id"), t.get("ts"), t.get("symbol"), t.get("side"),
                    _fmt_float(t.get("quantity", 0.0)), _fmt_float(t.get("price", 0.0)),
                    _fmt_float(t.get("fee", 0.0))
                ))
            for i in self.tree_lims.get_children(): self.tree_lims.delete(i)
            for od in self.open_limit_orders:
                self.tree_lims.insert("", "end", values=(
                    od.get("oid"), od.get("symbol"), od.get("side"),
                    od.get("intent"),
                    _fmt_float(od.get("qty", 0.0)), _fmt_float(od.get("limit_price", 0.0)),
                    od.get("status", "OPEN")
                ))
        self._refresh_sl_label()

    def _refresh_sl_label(self):
        symbol = (self.sl_symbol_var.get() or "").strip().upper()
        side_mode = self.side_mode_var.get() or "LONG"
        d = self.levels.get((symbol, side_mode))
        if not d:
            self.lbl_sl_info.config(text=f"Brak aktywnych poziomów dla {symbol} [{side_mode}]."); return
        parts = []
        if d.get("sl") is not None: parts.append(f"SL={d.get('sl')}")
        if d.get("tp") is not None: parts.append(f"TP={d.get('tp')}")
        for key in ("tp1","tp2","tp3"):
            tp = d.get(key)
            if tp:
                parts.append(f"{key.upper()}={tp['price']} ({int(tp.get('portion',0)*100)}%) {'✓' if tp.get('done') else ''}")
        tr = d.get("trailing")
        if tr:
            status = "ON" if tr.get("active") else "ARMED"
            parts.append(f"TRAIL {status} [{tr.get('dir')}] (act={tr.get('activate_pct',0)*100:.2f}%, tr={tr.get('trail_pct',0)*100:.2f}%)")
        atrs = d.get("atr_snapshot")
        if atrs:
            parts.append(f"ATR(len={atrs.get('len')}, tf={atrs.get('tf')}, ≈{_fmt_float(atrs.get('atr',0.0),6)})")
        self.lbl_sl_info.config(text="; ".join(parts) if parts else f"Brak aktywnych poziomów dla {symbol} [{side_mode}].")

    # ---------- Anulowanie LIMIT ----------

    def _cancel_selected_limit(self):
        sel = self.tree_lims.selection()
        if not sel:
            self._warning("Cancel", "Zaznacz zlecenie LIMIT do anulowania.")
            return
        item = self.tree_lims.item(sel[0]); oid = item["values"][0]
        for od in list(self.open_limit_orders):
            if od.get("oid") == oid and od.get("status") == "OPEN":
                od["status"] = "CANCELED"
                self._set_order_status(od["oid"], "CANCELED")
                self.open_limit_orders.remove(od)
                self._log(f"[Paper] Canceled LIMIT order {oid}", "INFO")
                break
        self._refresh_views()

    # ---------- zamknięcie ----------

    def destroy(self):
        self._engine_running = False
        try:
            return super().destroy()
        finally:
            pass


# --- Executor stabilizujący komunikaty z mostka GUI -----------------

def _paper_trade_executor(gui: TradingGUI, symbol: str, side: str, mkt_price: float) -> None:
    try:
        gui.default_trade_executor(symbol, side, mkt_price)
    except Exception as exc:
        tb = traceback.format_exc()
        try:
            gui._log(f"AI Manager: failed in _bridge_execute_trade: {exc}\n{tb}", "ERROR")
        except Exception:
            print(f"[ERROR] _bridge_execute_trade: {exc}\n{tb}")
        # Jeśli istnieje okno QuickPaperTrade – użyj jego „topmost” i pokaż komunikat nad nim
        qp = getattr(QuickPaperTrade, "_last_instance", None)
        if isinstance(qp, QuickPaperTrade):
            qp._error("Paper", f"Nieoczekiwany błąd: {exc}\n{tb}")
        else:
            # awaryjnie nad głównym oknem
            try:
                gui.root.lift()
                gui.root.attributes("-topmost", True)
                messagebox.showerror(
                    "Paper", f"Nieoczekiwany błąd: {exc}\n{tb}", parent=gui.root
                )
            finally:
                try:
                    gui.root.attributes("-topmost", False)
                except Exception:
                    pass


# --- Start GUI + auto-okno ----------------------------------------------------

def _open_paper_panel_on_start(app: TradingGUI):
    app.root.after(800, lambda: QuickPaperTrade(app))

if __name__ == "__main__":
    root = tk.Tk()
<<<<<<< HEAD
    app = TradingGUI(root, trade_executor=_paper_trade_executor)
    apply_runtime_risk_context(
        app,
        entrypoint="trading_gui",
        config_path=getattr(app, "_core_config_path", None),
        default_notional=DEFAULT_NOTIONAL_USDT,
        logger=logger,
    )
=======
    paths, services = _build_frontend_bootstrap()
    gui_kwargs: Dict[str, Any] = {}
    if paths is not None:
        gui_kwargs["paths"] = paths
    if services is not None:
        gui_kwargs["frontend_services"] = services
    try:
        app = TradingGUI(root, trade_executor=_paper_trade_executor, **gui_kwargs)
    except TypeError:
        app = TradingGUI(root, trade_executor=_paper_trade_executor)
>>>>>>> e745b3fc
    _open_paper_panel_on_start(app)
    root.mainloop()<|MERGE_RESOLUTION|>--- conflicted
+++ resolved
@@ -158,11 +158,6 @@
         portfolio_pct = DEFAULT_PORTFOLIO_PCT
 
     notional = _compute_notional(snapshot, default_notional=DEFAULT_NOTIONAL_USDT)
-<<<<<<< HEAD
-    limit_notional = _compute_notional(snapshot, default_notional=float("inf"))
-    if math.isfinite(limit_notional) and limit_notional > notional:
-        notional = limit_notional
-=======
     if snapshot.settings is not None and snapshot.paper_balance > 0:
         try:
             risk_per_trade = float(snapshot.settings.max_risk_per_trade)
@@ -172,7 +167,6 @@
             risk_notional = float(snapshot.paper_balance) * risk_per_trade
             if risk_notional > notional:
                 notional = risk_notional
->>>>>>> e745b3fc
 
     return capital, risk_pct, portfolio_pct, notional
 
@@ -1516,7 +1510,6 @@
 
 if __name__ == "__main__":
     root = tk.Tk()
-<<<<<<< HEAD
     app = TradingGUI(root, trade_executor=_paper_trade_executor)
     apply_runtime_risk_context(
         app,
@@ -1525,17 +1518,5 @@
         default_notional=DEFAULT_NOTIONAL_USDT,
         logger=logger,
     )
-=======
-    paths, services = _build_frontend_bootstrap()
-    gui_kwargs: Dict[str, Any] = {}
-    if paths is not None:
-        gui_kwargs["paths"] = paths
-    if services is not None:
-        gui_kwargs["frontend_services"] = services
-    try:
-        app = TradingGUI(root, trade_executor=_paper_trade_executor, **gui_kwargs)
-    except TypeError:
-        app = TradingGUI(root, trade_executor=_paper_trade_executor)
->>>>>>> e745b3fc
     _open_paper_panel_on_start(app)
     root.mainloop()