--- conflicted
+++ resolved
@@ -60,12 +60,9 @@
     format_notional as _format_notional,
     snapshot_from_app,
 )
-<<<<<<< HEAD
 from KryptoLowca.database_manager import DatabaseManager
-=======
 from KryptoLowca.ui.trading.risk_helpers import apply_runtime_risk_context
 from KryptoLowca.managers.database_manager import DatabaseManager
->>>>>>> b30dc971
 
 
 # ----------------- KONFIG / POMOCNICZE -----------------
