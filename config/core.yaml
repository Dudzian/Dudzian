--- conflicted
+++ resolved
@@ -74,7 +74,6 @@
     instrument_buckets:
       - manual_override
 
-<<<<<<< HEAD
 portfolio_governors:
   stage6_core:
     portfolio_id: stage6_core
@@ -121,7 +120,7 @@
         max_weight: 0.25
         risk_budget: aggressive
         tags: [liquidity]
-=======
+
 decision_engine:
   orchestrator:
     max_cost_bps: 12.0
@@ -171,6 +170,7 @@
       - var/audit/tco/latest_report.json
       - var/audit/acceptance/latest/tco_summary.json
     require_at_startup: false
+
 portfolio_governor:
   enabled: true
   rebalance_interval_minutes: 30
@@ -229,7 +229,6 @@
         - arbitrage
         - liquidity
 
-
 market_intel:
   enabled: true
   output_directory: ../data/stage6/metrics
@@ -298,7 +297,6 @@
         max_latency_spike_ms: 220.0
         max_blackout_minutes: 75.0
 
-
 resilience:
   enabled: true
   require_success: true
@@ -328,7 +326,6 @@
         max_failover_duration_seconds: 110.0
         max_orders_failed: 10
       description: Failover z Kraken Futures na Binance Futures.
-
 
 observability:
   slo:
@@ -365,7 +362,6 @@
       - key: core-mtls
         purpose: cert
         interval_days: 45.0
->>>>>>> e083a5a0
 
 runtime:
   live_routing:
