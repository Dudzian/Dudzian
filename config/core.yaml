risk_profiles:
  conservative:
    max_daily_loss_pct: 0.01
    max_position_pct: 0.03
    target_volatility: 0.07
    max_leverage: 2.0
    stop_loss_atr_multiple: 1.0
    max_open_positions: 3
    hard_drawdown_pct: 0.05
    data_quality:
      max_gap_minutes: 1440.0
      min_ok_ratio: 0.92
    strategy_allocations:
      daily_trend: 0.45
      mean_reversion: 0.2
      volatility_target: 0.25
      cross_exchange: 0.1
    instrument_buckets:
      - spot_core_major
      - pln_bridge
  balanced:
    max_daily_loss_pct: 0.015
    max_position_pct: 0.05
    target_volatility: 0.11
    max_leverage: 3.0
    stop_loss_atr_multiple: 1.5
    max_open_positions: 5
    hard_drawdown_pct: 0.1
    data_quality:
      max_gap_minutes: 2160.0
      min_ok_ratio: 0.9
    strategy_allocations:
      daily_trend: 0.35
      mean_reversion: 0.3
      volatility_target: 0.2
      cross_exchange: 0.15
    instrument_buckets:
      - spot_core_major
      - spot_alt_liquidity
      - stat_arb_intraday
  aggressive:
    max_daily_loss_pct: 0.03
    max_position_pct: 0.1
    target_volatility: 0.19
    max_leverage: 5.0
    stop_loss_atr_multiple: 2.0
    max_open_positions: 10
    hard_drawdown_pct: 0.2
    data_quality:
      max_gap_minutes: 2880.0
      min_ok_ratio: 0.85
    strategy_allocations:
      daily_trend: 0.3
      mean_reversion: 0.25
      volatility_target: 0.15
      cross_exchange: 0.3
    instrument_buckets:
      - spot_core_major
      - spot_alt_liquidity
      - stat_arb_intraday
  manual:
    max_daily_loss_pct: 0.0
    max_position_pct: 0.0
    target_volatility: 0.0
    max_leverage: 0.0
    stop_loss_atr_multiple: 0.0
    max_open_positions: 0
    hard_drawdown_pct: 0.0
    data_quality:
      max_gap_minutes: 4320.0
      min_ok_ratio: 0.75
    strategy_allocations:
      manual_override: 1.0
    instrument_buckets:
      - manual_override

permission_profiles:
  trading_default:
    required_permissions: [read, trade]
    forbidden_permissions: [withdraw]
  trading_read_only:
    required_permissions: [read]
    forbidden_permissions: []

license:
  license_path: var/licenses/active/license.json
  fingerprint_path: var/licenses/active/fingerprint.json
  license_keys_path: secrets/license_keys.json
  fingerprint_keys_path: secrets/fingerprint_keys.json
  allowed_profiles: [paper, trading_gui]
  allowed_issuers: [qa, security]
  max_validity_days: 1095
  required_schema: core.oem.license
  allowed_schema_versions: ["1.0"]
  revocation_list_path: var/licenses/active/revocations.json
  revocation_required: true
  revocation_list_max_age_hours: 12
  revocation_keys_path: secrets/revocation_keys.json
  revocation_signature_required: true

runtime_entrypoints:
  auto_trader:
    environment: binance_paper
    description: "Zunifikowany runtime AutoTradera (demo/paper)."
    controller: autotrader_default
    strategy: ai_autotrader
    risk_profile: balanced
    tags: [desktop, autotrader]
    trusted_auto_confirm: false
    compliance:
      live_allowed: false
      risk_profiles: [balanced, aggressive]
      signoffs: []
      signed: false
      require_signoff: true
  trading_gui:
    environment: binance_paper
    description: "Punkt wejścia aplikacji Trading GUI."
    controller: trading_gui
    risk_profile: manual
    bootstrap: false
    tags: [desktop, gui]

portfolio_governors:
  stage6_core:
    portfolio_id: stage6_core
    drift_tolerance:
      absolute: 0.02
      relative: 0.25
    rebalance_cooldown_seconds: 900
    min_rebalance_value: 1000.0
    min_rebalance_weight: 0.01
    market_intel_interval: 1h
    market_intel_lookback_bars: 168
    risk_budgets:
      balanced:
        max_drawdown_pct: 0.18
        severity: warning
      aggressive:
        max_drawdown_pct: 0.25
        severity: critical
    slo_overrides:
      - slo: router_latency
        apply_on: [warning, breach]
        weight_multiplier: 0.5
        force_rebalance: true
        tags: [latency, stage6]
      - slo: order_throughput
        apply_on: [breach]
        min_weight: 0.05
        severity: warning
    assets:
      - symbol: BTC_USDT
        target_weight: 0.5
        min_weight: 0.2
        max_weight: 0.6
        risk_budget: balanced
        tags: [core, stage6]
      - symbol: ETH_USDT
        target_weight: 0.3
        min_weight: 0.1
        max_weight: 0.4
        risk_budget: balanced
      - symbol: BNB_USDT
        target_weight: 0.2
        min_weight: 0.05
        max_weight: 0.25
        risk_budget: aggressive
        tags: [liquidity]

decision_engine:
  orchestrator:
    max_cost_bps: 12.0
    min_net_edge_bps: 3.0
    max_daily_loss_pct: 0.022
    max_drawdown_pct: 0.08
    max_position_ratio: 0.35
    max_open_positions: 8
    max_latency_ms: 250.0
  min_probability: 0.55
  require_cost_data: true
  penalty_cost_bps: 1.0
  evaluation_history_limit: 512
  profile_overrides:
    conservative:
      max_cost_bps: 9.0
      min_net_edge_bps: 2.0
      max_daily_loss_pct: 0.012
      max_drawdown_pct: 0.05
      max_position_ratio: 0.22
      max_open_positions: 3
      max_latency_ms: 180.0
      max_trade_notional: 15000.0
    balanced:
      max_cost_bps: 12.0
      min_net_edge_bps: 3.5
      max_daily_loss_pct: 0.02
      max_drawdown_pct: 0.09
      max_position_ratio: 0.32
      max_open_positions: 6
      max_latency_ms: 220.0
      max_trade_notional: 25000.0
    aggressive:
      max_cost_bps: 15.0
      min_net_edge_bps: 4.5
      max_daily_loss_pct: 0.035
      max_drawdown_pct: 0.18
      max_position_ratio: 0.5
      max_open_positions: 10
      max_latency_ms: 300.0
      max_trade_notional: 40000.0
  stress_tests:
    cost_shock_bps: 2.5

ai_model_management:
  repository:
    path: var/models/sequential
    retention: 20
  online_min_probability: 0.6
  models:
    - name: sequential_td_primary
      backend: sequential_td
      feature_window: 48
      target_horizon: 3
      top_k_features: 24
      walk_forward_folds: 4
      learning_rate: 0.05
      discount_factor: 0.9
      min_directional_accuracy: 0.58
<<<<<<< HEAD
      heuristics: [momentum, volatility]
  latency_spike_ms: 80.0
  slippage_multiplier: 1.35
=======
      heuristics:
        - momentum
        - volatility
      latency_spike_ms: 80.0
      slippage_multiplier: 1.35
>>>>>>> 2dcf135f
  tco:
    reports:
      - var/audit/tco/latest_report.json
      - var/audit/acceptance/latest/tco_summary.json
    require_at_startup: false
    runtime_clear_after_export: true
    warn_report_age_hours: 24.0
    max_report_age_hours: 72.0

portfolio_governor:
  enabled: true
  rebalance_interval_minutes: 30
  smoothing: 0.6
  default_baseline_weight: 0.3
  default_min_weight: 0.05
  default_max_weight: 0.55
  require_complete_metrics: true
  min_score_threshold: 0.05
  default_cost_bps: 4.5
  max_signal_floor: 1
  scoring:
    alpha: 1.0
    cost: 1.2
    slo: 1.1
    risk: 0.6
  strategies:
    core_daily_trend:
      baseline_weight: 0.4
      min_weight: 0.25
      max_weight: 0.65
      baseline_max_signals: 4
      max_signal_factor: 1.3
      risk_profile: balanced
      tags:
        - core
        - trend
    core_mean_reversion:
      baseline_weight: 0.3
      min_weight: 0.1
      max_weight: 0.5
      baseline_max_signals: 6
      max_signal_factor: 1.6
      risk_profile: conservative
      tags:
        - core
        - mean_reversion
    core_volatility_target:
      baseline_weight: 0.2
      min_weight: 0.1
      max_weight: 0.45
      baseline_max_signals: 3
      max_signal_factor: 1.2
      risk_profile: balanced
      tags:
        - volatility
        - stabilizer
    core_cross_exchange:
      baseline_weight: 0.1
      min_weight: 0.05
      max_weight: 0.3
      baseline_max_signals: 5
      max_signal_factor: 1.4
      risk_profile: aggressive
      tags:
        - arbitrage
        - liquidity

market_intel:
  enabled: true
  output_directory: ../data/stage6/metrics
  manifest_path: ../var/audit/stage6/market_intel/manifest.json
  default_weight: 1.0
  required_symbols:
    - BTCUSDT
    - ETHUSDT
  sqlite:
    path: ../var/stage6/market_intel/market_metrics.sqlite
    table: market_metrics

stress_lab:
  enabled: true
  require_success: true
  report_directory: var/audit/stage6/stress_lab
  signing_key_env: STRESS_LAB_SIGNING_KEY
  thresholds:
    max_liquidity_loss_pct: 0.7
    max_spread_increase_bps: 60.0
    max_volatility_increase_pct: 0.95
    max_sentiment_drawdown: 0.6
    max_funding_change_bps: 35.0
    max_latency_spike_ms: 190.0
    max_blackout_minutes: 60.0
    max_dispersion_bps: 70.0
  datasets:
    BTCUSDT:
      symbol: BTCUSDT
      metrics_path: ../data/stage6/metrics/btcusdt.json
      weight: 1.0
      allow_synthetic: true
    ETHUSDT:
      symbol: ETHUSDT
      metrics_path: ../data/stage6/metrics/ethusdt.json
      weight: 0.8
      allow_synthetic: false
  scenarios:
    - name: cross_market_liquidity_crunch
      severity: high
      description: Symulacja globalnej utraty płynności i wzrostu spreadów.
      markets:
        - BTCUSDT
        - ETHUSDT
      shocks:
        - type: liquidity_crunch
          intensity: 0.6
        - type: volatility_spike
          intensity: 0.6
        - type: price_gap
          intensity: 0.4
    - name: exchange_blackout_and_latency
      severity: medium
      description: Blackout infrastrukturalny z opóźnieniami i zmianą sentymentu.
      markets:
        - BTCUSDT
      shocks:
        - type: latency_spike
          intensity: 0.7
        - type: blackout
          intensity: 0.6
          duration_minutes: 45
        - type: sentiment_crash
          intensity: 0.5
      threshold_overrides:
        max_latency_spike_ms: 220.0
        max_blackout_minutes: 75.0

resilience:
  enabled: true
  require_success: true
  report_directory: var/audit/stage6/resilience
  signing_key_env: STAGE6_RESILIENCE_SIGNING_KEY
  drills:
    - name: binance_failover
      primary: binance_futures
      fallbacks:
        - kraken_futures
        - zonda_spot
      dataset_path: ../data/stage6/resilience/binance_failover.json
      thresholds:
        max_latency_ms: 220.0
        max_error_rate: 0.08
        max_failover_duration_seconds: 90.0
        max_orders_failed: 8
      description: Failover z Binance Futures na zapasowe giełdy podczas problemów infrastrukturalnych.
    - name: kraken_failover
      primary: kraken_futures
      fallbacks:
        - binance_futures
      dataset_path: ../data/stage6/resilience/kraken_failover.json
      thresholds:
        max_latency_ms: 240.0
        max_error_rate: 0.07
        max_failover_duration_seconds: 110.0
        max_orders_failed: 10
      description: Failover z Kraken Futures na Binance Futures.

observability:
  slo:
    decision_latency:
      metric: bot_core_decision_latency_ms
      objective: 220.0
      comparator: "<="
      aggregation: p95
      window_minutes: 1440.0
      label_filters:
        schedule: core_multi_pipeline
    trade_cost:
      metric: bot_core_trade_cost_bps
      objective: 12.0
      comparator: "<="
      aggregation: average
      window_minutes: 1440.0
    fill_rate:
      metric: bot_core_fill_rate_pct
      objective: 0.94
      comparator: ">="
      aggregation: average
      window_minutes: 1440.0
  key_rotation:
    registry_path: var/security/key_rotation.json
    default_interval_days: 90.0
    default_warn_within_days: 14.0
    audit_directory: var/audit/keys
    entries:
      - key: binance-api
        purpose: trading
        interval_days: 60.0
        warn_within_days: 10.0
      - key: core-mtls
        purpose: cert
        interval_days: 45.0

runtime:
  live_routing:
    enabled: true
    default_route:
      - binance_spot
      - kraken_spot
    route_overrides:
      BTCUSDT:
        - binance_spot
        - kraken_spot
      ETHUSDT:
        - kraken_spot
        - binance_spot
    latency_histogram_buckets: [0.05, 0.1, 0.25, 0.5, 1.0, 2.5]
    prometheus_alerts:
      - name: LiveRouterHighLatency
        expr: >-
          histogram_quantile(0.95, rate(live_router_latency_seconds_bucket[5m])) > 0.75
        for: 2m
        labels:
          severity: warning
        annotations:
          summary: Wysoka latencja routera live
          description: >-
            95-centyl latencji egzekucji przekracza 750 ms w oknie 5 minut – sprawdź opóźnienia
            API giełd i stan sieci.
      - name: LiveRouterFailureRate
        expr: rate(live_router_failures_total[10m]) > 0.05
        for: 5m
        labels:
          severity: critical
        annotations:
          summary: Wysoki odsetek błędów routera live
          description: >-
            Ponad 5% zleceń w ostatnich 10 minutach zakończyło się błędem. Zweryfikuj połączenie
            z adapterami live i uprawnienia API.
  resource_limits:
    cpu_percent: 65.0
    memory_mb: 2048.0
    io_read_mb_s: 120.0
    io_write_mb_s: 80.0
    headroom_warning_threshold: 0.8
  controllers:
    daily_trend_core:
      tick_seconds: 86400
      interval: 1d
  multi_strategy_schedulers:
    core_multi_pipeline:
      telemetry_namespace: runtime.multi_strategy.core
      decision_log_category: runtime.scheduler.core
      health_check_interval: 120
      portfolio_governor: stage6_core
      portfolio_inputs:
        slo_report_path: var/audit/observability/slo_report.json
        slo_max_age_minutes: 120
        stress_lab_report_path: var/audit/stage6/stress_lab_report.json
        stress_max_age_minutes: 240
      rbac_tokens:
        - token_id: scheduler-local
          token_env: CORE_SCHEDULER_TOKEN
          scopes: [runtime.schedule.read, runtime.schedule.write]
      schedules:
        mean_reversion_intraday:
          strategy: core_mean_reversion
          cadence_seconds: 900
          max_drift_seconds: 120
          warmup_bars: 120
          risk_profile: balanced
          max_signals: 4
          interval: 5m
        volatility_target_daily:
          strategy: core_volatility_target
          cadence_seconds: 86400
          max_drift_seconds: 900
          warmup_bars: 90
          risk_profile: conservative
          max_signals: 2
          interval: 1d
        cross_exchange_watch:
          strategy: core_cross_exchange
          cadence_seconds: 30
          max_drift_seconds: 10
          warmup_bars: 30
          risk_profile: aggressive
          max_signals: 6
          interval: 30s
  metrics_service:
    enabled: true
    host: 127.0.0.1
    port: 55060
    history_size: 1024
    auth_token_env: METRICS_SERVICE_AUTH_TOKEN
    log_sink: true
    jsonl_path: audit/metrics/telemetry.jsonl
    jsonl_fsync: false
    # — rozszerzenia kompatybilne w obie strony —
    ui_alerts_jsonl_path: audit/metrics/ui_alerts.jsonl
    ui_alerts_risk_profile: balanced
    ui_alerts_risk_profiles_file: configs/telemetry_risk_profiles.yaml
    tls:
      enabled: true
      certificate_path: secrets/runtime/metrics/server.crt
      private_key_path: secrets/runtime/metrics/server.key
      client_ca_path: secrets/runtime/metrics/clients.pem
      require_client_auth: true
    reduce_motion_alerts: true
    reduce_motion_category: ui.performance
    reduce_motion_severity_active: warning
    reduce_motion_severity_recovered: info
    overlay_alerts: true
    overlay_alert_category: ui.performance
    overlay_alert_severity_exceeded: warning
    overlay_alert_severity_recovered: info
    overlay_alert_severity_critical: critical
    overlay_alert_critical_threshold: 3
    jank_alerts: true
    jank_alert_category: ui.performance
    jank_alert_severity_spike: warning
    jank_alert_severity_critical: critical
    jank_alert_critical_over_ms: 12.0
    performance_alerts: true
    performance_alert_mode: enable
    performance_category: ui.performance
    performance_severity_warning: warning
    performance_severity_critical: critical
    performance_severity_recovered: info
    performance_event_to_frame_warning_ms: 55.0
    performance_event_to_frame_critical_ms: 75.0
    cpu_utilization_warning_percent: 80.0
    cpu_utilization_critical_percent: 95.0
    gpu_utilization_warning_percent: 70.0
    gpu_utilization_critical_percent: 85.0
    ram_usage_warning_megabytes: 6144
    ram_usage_critical_megabytes: 8192

execution:
  live_router:
    decision_log:
      path: audit/decision_logs/live_execution.jsonl
      hmac_key_env: LIVE_DECISION_LOG_HMAC
      key_id: live-router
    routes:
      - name: core_spot
        exchanges:
          - binance_spot_live
          - kraken_spot_live
        symbols:
          - BTCUSDT
          - ETHUSDT
          - ETHUSDC
        risk_profiles:
          - balanced
          - aggressive
        latency_budget_ms: 250.0
        max_retries_per_exchange: 2
        metadata:
          escalation_channel: ops
      - name: manual_control
        exchanges:
          - zonda_spot_live
        risk_profiles:
          - manual
        max_retries_per_exchange: 1
        metadata:
          escalation_channel: compliance
    metrics:
      latency_alert_threshold_ms: 350.0
      fallback_alert_threshold: 3
  mtls:
    bundle_directory: secrets/mtls
    ca_certificate: secrets/mtls/core-oem-ca.pem
    server_certificate: secrets/mtls/core-oem-server.pem
    server_key: secrets/mtls/core-oem-server-key.pem
    client_certificate: secrets/mtls/core-oem-client.pem
    client_key: secrets/mtls/core-oem-client-key.pem
    rotation_registry: var/security/tls_rotation.json

strategies:
  core_daily_trend:
    engine: daily_trend_momentum
    parameters:
      fast_ma: 25
      slow_ma: 100
      breakout_lookback: 55
      momentum_window: 20
      atr_window: 14
      atr_multiplier: 2.0
      min_trend_strength: 0.005
      min_momentum: 0.001

mean_reversion_strategies:
  core_mean_reversion:
    parameters:
      lookback: 96
      entry_zscore: 1.9
      exit_zscore: 0.35
      max_holding_period: 16
      volatility_cap: 0.035
      min_volume_usd: 250000

volatility_target_strategies:
  core_volatility_target:
    parameters:
      target_volatility: 0.1
      lookback: 60
      rebalance_threshold: 0.08
      min_allocation: 0.15
      max_allocation: 0.95
      floor_volatility: 0.015

cross_exchange_arbitrage_strategies:
  core_cross_exchange:
    parameters:
      primary_exchange: binance_spot
      secondary_exchange: kraken_spot
      spread_entry: 0.0018
      spread_exit: 0.0006
      max_notional: 75000
      max_open_seconds: 180

instrument_universes:
  core_multi_exchange:
    description: >
      Bazowy koszyk instrumentów dostępny na Binance, Krakenie i Zondzie.
      Zawiera pary BTC i ETH do USDT oraz EUR, sześć głównych altów oraz fiatowe pary
      na Zondzie wykorzystywane do testów integracyjnych.
    instruments:
      BTC_USDT:
        base_asset: BTC
        quote_asset: USDT
        categories: [core, btc, stable]
        exchanges:
          binance_spot: BTCUSDT
          binance_futures: BTCUSDT
          kraken_spot: XBTUSDT
          kraken_futures: pi_xbtusd
          zonda_spot: BTC-USDT
        backfill:
          - interval: 1d
            lookback_days: 1825
          - interval: 1h
            lookback_days: 1095
          - interval: 15m
            lookback_days: 180
      ETH_USDT:
        base_asset: ETH
        quote_asset: USDT
        categories: [core, eth, stable]
        exchanges:
          binance_spot: ETHUSDT
          binance_futures: ETHUSDT
          kraken_spot: ETHUSDT
          kraken_futures: pi_ethusd
          zonda_spot: ETH-USDT
        backfill:
          - interval: 1d
            lookback_days: 1825
          - interval: 1h
            lookback_days: 1095
          - interval: 15m
            lookback_days: 180
      BTC_EUR:
        base_asset: BTC
        quote_asset: EUR
        categories: [core, btc, fiat]
        exchanges:
          binance_spot: BTCEUR
          kraken_spot: XBTEUR
          kraken_futures: pi_xbteur
          zonda_spot: BTC-EUR
        backfill:
          - interval: 1d
            lookback_days: 1825
          - interval: 1h
            lookback_days: 730
          - interval: 15m
            lookback_days: 180
      ETH_EUR:
        base_asset: ETH
        quote_asset: EUR
        categories: [core, eth, fiat]
        exchanges:
          binance_spot: ETHEUR
          kraken_spot: ETHEUR
          kraken_futures: pi_etheur
          zonda_spot: ETH-EUR
        backfill:
          - interval: 1d
            lookback_days: 1825
          - interval: 1h
            lookback_days: 730
          - interval: 15m
            lookback_days: 180
      SOL_USDT:
        base_asset: SOL
        quote_asset: USDT
        categories: [alt, high_liquidity]
        exchanges:
          binance_spot: SOLUSDT
          binance_futures: SOLUSDT
          kraken_spot: SOLUSDT
        backfill:
          - interval: 1d
            lookback_days: 1825
          - interval: 1h
            lookback_days: 730
          - interval: 15m
            lookback_days: 180
      BNB_USDT:
        base_asset: BNB
        quote_asset: USDT
        categories: [alt, high_liquidity]
        exchanges:
          binance_spot: BNBUSDT
          binance_futures: BNBUSDT
        backfill:
          - interval: 1d
            lookback_days: 1825
          - interval: 1h
            lookback_days: 730
          - interval: 15m
            lookback_days: 180
      XRP_USDT:
        base_asset: XRP
        quote_asset: USDT
        categories: [alt, high_liquidity]
        exchanges:
          binance_spot: XRPUSDT
          kraken_spot: XRPUSDT
        backfill:
          - interval: 1d
            lookback_days: 1825
          - interval: 1h
            lookback_days: 730
          - interval: 15m
            lookback_days: 180
      ADA_USDT:
        base_asset: ADA
        quote_asset: USDT
        categories: [alt, high_liquidity]
        exchanges:
          binance_spot: ADAUSDT
          binance_futures: ADAUSDT
          kraken_spot: ADAUSDT
        backfill:
          - interval: 1d
            lookback_days: 1825
          - interval: 1h
            lookback_days: 730
          - interval: 15m
            lookback_days: 180
      LTC_USDT:
        base_asset: LTC
        quote_asset: USDT
        categories: [alt, high_liquidity]
        exchanges:
          binance_spot: LTCUSDT
          binance_futures: LTCUSDT
          kraken_spot: LTCUSDT
        backfill:
          - interval: 1d
            lookback_days: 1825
          - interval: 1h
            lookback_days: 730
          - interval: 15m
            lookback_days: 180
      POL_USDT:
        base_asset: POL
        quote_asset: USDT
        categories: [alt, high_liquidity, migrated_matic]
        exchanges:
          binance_spot: POLUSDT
          binance_futures: POLUSDT
        backfill:
          - interval: 1d
            lookback_days: 360
          - interval: 1h
            lookback_days: 360
          - interval: 15m
            lookback_days: 360
      BTC_PLN:
        base_asset: BTC
        quote_asset: PLN
        categories: [fiat, zonda]
        exchanges:
          zonda_spot: BTC-PLN
        backfill:
          - interval: 1d
            lookback_days: 3650
          - interval: 1h
            lookback_days: 1825
          - interval: 15m
            lookback_days: 180
      ETH_PLN:
        base_asset: ETH
        quote_asset: PLN
        categories: [fiat, zonda]
        exchanges:
          zonda_spot: ETH-PLN
        backfill:
          - interval: 1d
            lookback_days: 3650
          - interval: 1h
            lookback_days: 1825
          - interval: 15m
            lookback_days: 180
  pol_only:
    description: Tymczasowe uniwersum do backfillu POLUSDT (1d/1h/15m).
    instruments:
      POL_USDT:
        base_asset: POL
        quote_asset: USDT
        categories: [temp, backfill_only]
        exchanges:
          binance_spot: POLUSDT
        backfill:
          - interval: 1d
            lookback_days: 360
          - interval: 1h
            lookback_days: 360
          - interval: 15m
            lookback_days: 360
  stat_arb_core:
    description: >
      Koszyk wysokiej płynności do strategii mean reversion na interwałach intraday
      z uwzględnieniem par USD i EUR na Binance oraz Krakenie.
    instruments:
      BTC_USDT:
        base_asset: BTC
        quote_asset: USDT
        categories: [stat_arb, btc, usd_quote]
        exchanges:
          binance_spot: BTCUSDT
          kraken_spot: XBTUSDT
        backfill:
          - interval: 5m
            lookback_days: 365
          - interval: 1m
            lookback_days: 120
      ETH_USDT:
        base_asset: ETH
        quote_asset: USDT
        categories: [stat_arb, eth, usd_quote]
        exchanges:
          binance_spot: ETHUSDT
          kraken_spot: ETHUSDT
        backfill:
          - interval: 5m
            lookback_days: 365
          - interval: 1m
            lookback_days: 120
      BTC_EUR:
        base_asset: BTC
        quote_asset: EUR
        categories: [stat_arb, btc, fiat]
        exchanges:
          binance_spot: BTCEUR
          kraken_spot: XBTEUR
        backfill:
          - interval: 5m
            lookback_days: 365
          - interval: 1m
            lookback_days: 120
  cross_exchange_core:
    description: >
      Uniwersum arbitrażowe dla par BTC i ETH na giełdach Binance oraz Kraken z monitorowaniem
      różnic cenowych między orderbookami spot.
    instruments:
      BTC_USDT_CROSS:
        base_asset: BTC
        quote_asset: USDT
        categories: [arbitrage, btc]
        exchanges:
          binance_spot: BTCUSDT
          kraken_spot: XBTUSDT
        backfill:
          - interval: 1m
            lookback_days: 90
          - interval: 30s
            lookback_days: 30
      ETH_USDT_CROSS:
        base_asset: ETH
        quote_asset: USDT
        categories: [arbitrage, eth]
        exchanges:
          binance_spot: ETHUSDT
          kraken_spot: ETHUSDT
        backfill:
          - interval: 1m
            lookback_days: 90
          - interval: 30s
            lookback_days: 30

instrument_buckets:
  spot_core_major:
    universe: core_multi_exchange
    symbols: [BTC_USDT, ETH_USDT, BTC_EUR, ETH_EUR]
    max_position_pct: 0.03
    max_notional_usd: 175000
    tags: [core, major]
  spot_alt_liquidity:
    universe: core_multi_exchange
    symbols:
      - SOL_USDT
      - BNB_USDT
      - XRP_USDT
      - ADA_USDT
      - LTC_USDT
      - POL_USDT
    max_position_pct: 0.025
    max_notional_usd: 125000
    tags: [alt, high_liquidity]
  pln_bridge:
    universe: core_multi_exchange
    symbols: [BTC_PLN, ETH_PLN]
    max_position_pct: 0.015
    max_notional_usd: 60000
    tags: [fiat_bridge]
  stat_arb_intraday:
    universe: stat_arb_core
    symbols: [BTC_USDT, ETH_USDT, BTC_EUR, ETH_EUR]
    max_position_pct: 0.02
    max_notional_usd: 90000
    tags: [stat_arb, intraday]
  cross_exchange_major:
    universe: cross_exchange_core
    symbols: [BTC_USDT_CROSS, ETH_USDT_CROSS]
    max_position_pct: 0.03
    max_notional_usd: 110000
    tags: [arbitrage, cross_exchange]
  manual_override:
    universe: core_multi_exchange
    symbols: [BTC_USDT]
    tags: [manual]

environments:
  binance_paper:
    exchange: binance_spot
    environment: paper
    keychain_key: binance_paper_trading
    keychain_user: default
    credential_purpose: trading
    data_cache_path: ./var/data/binance_paper
    risk_profile: balanced
    default_strategy: core_daily_trend
    default_controller: daily_trend_core
    alert_channels: []
    ip_allowlist: []
    required_permissions: [read, trade]
    forbidden_permissions: [withdraw]
    instrument_universe: core_multi_exchange
    data_quality:
      max_gap_minutes: 240
      min_ok_ratio: 0.95
    adapter_settings:
      paper_trading:
        valuation_asset: USDT
        position_size: 0.1
        initial_balances:
          USDT: 100000.0
        default_market:
          min_quantity: 0.001
          min_notional: 10.0
        ledger_directory: audit/ledger
        ledger_retention_days: 730
        ledger_fsync: true
      stream:
        public_params:
          symbol: BTC/USDT
          depth: 50
    stream:
      host: 127.0.0.1
      port: 8765
    alert_throttle:
      window_seconds: 300
      exclude_severities: [critical]
      exclude_categories: [health]
      max_entries: 4096
    alert_audit:
      backend: file
      directory: audit/alerts
      filename_pattern: alerts-%Y%m%d.jsonl
      retention_days: 730
      fsync: true
    decision_journal:
      backend: file
      directory: audit/decisions
      filename_pattern: decisions-%Y%m%d.jsonl
      retention_days: 730
      fsync: true

  binance_live:
    exchange: binance_spot
    environment: live
    keychain_key: binance_live_trading
    data_cache_path: ./var/data/binance_live
    risk_profile: conservative
    default_strategy: core_daily_trend
    default_controller: daily_trend_core
    alert_channels:
      - telegram:primary
      - sms:orange_local
      - email:ops
    ip_allowlist: []
    required_permissions: [read, trade]
    forbidden_permissions: [withdraw]
    instrument_universe: core_multi_exchange
    alert_throttle:
      window_seconds: 180
      exclude_severities: [critical]
      exclude_categories: [health]
      max_entries: 4096
    alert_audit:
      backend: file
      directory: audit/alerts
      filename_pattern: alerts-%Y%m%d.jsonl
      retention_days: 730
      fsync: true
    decision_journal:
      backend: file
      directory: audit/decisions
      filename_pattern: decisions-%Y%m%d.jsonl
      retention_days: 730
      fsync: true
    adapter_settings:
      stream:
        public_params:
          symbol: BTC/USDT
          depth: 50
    stream:
      host: 127.0.0.1
      port: 8765
    live_readiness:
      checklist_id: stage6-binance-2024q3
      signed: true
      signed_by: [compliance, security]
      signed_at: "2024-06-15T10:00:00Z"
      signature_path: compliance/live/binance/checklist.sig
      required_documents: [kyc_2024q3, license_attestation, alerting_playbook]
      documents:
        - name: kyc_2024q3
          path: compliance/live/binance/kyc_packet_2024q3.pdf
          sha256: 9d2c1fa9c7f83e2f5c4b14326a6d1f0e5b0a5dd4c5ac8b4398a7e63c1a1d778f
          signature_path: compliance/live/binance/kyc_packet_2024q3.sig
          signed: true
          signed_by: [compliance]
          signed_at: "2024-06-12T09:30:00Z"
        - name: license_attestation
          path: compliance/live/binance/license_attestation.pdf
          sha256: 4bd5a6e0e90af7a1dc5b426ce8039d3c18c1e871d0d8b59a6a489f72c8b23f10
          signature_path: compliance/live/binance/license_attestation.sig
          signed: true
          signed_by: [security]
          signed_at: "2024-06-13T15:45:00Z"
        - name: alerting_playbook
          path: sre/live/binance/alerting_playbook_v2.pdf
          sha256: 7c3b0d4f74f1e87a3cfa45ea0b2c3d015412ae858dc99c431edc0de0bbf84ce1
          signature_path: sre/live/binance/alerting_playbook_v2.sig
          signed: true
          signed_by: [sre]
          signed_at: "2024-06-14T18:05:00Z"

  binance_futures_paper:
    exchange: binance_futures
    environment: paper
    keychain_key: binance_futures_paper_trading
    data_cache_path: ./var/data/binance_futures_paper
    risk_profile: balanced
    default_strategy: core_daily_trend
    default_controller: daily_trend_core
    alert_channels:
      - telegram:primary
      - email:ops
    ip_allowlist: []
    required_permissions: [read, trade]
    forbidden_permissions: [withdraw]
    instrument_universe: core_multi_exchange
    data_quality:
      max_gap_minutes: 240
      min_ok_ratio: 0.95
    alert_throttle:
      window_seconds: 300
      exclude_severities: [critical]
      exclude_categories: [health]
      max_entries: 4096
    alert_audit:
      backend: file
      directory: audit/alerts
      filename_pattern: alerts-%Y%m%d.jsonl
      retention_days: 730
      fsync: true
    decision_journal:
      backend: file
      directory: audit/decisions
      filename_pattern: decisions-%Y%m%d.jsonl
      retention_days: 730
      fsync: true
    adapter_settings:
      stream:
        public_params:
          symbol: BTCUSDT
          depth: 50
    stream:
      host: 127.0.0.1
      port: 8765

  binance_futures_live:
    exchange: binance_futures
    environment: live
    keychain_key: binance_futures_live_trading
    data_cache_path: ./var/data/binance_futures_live
    risk_profile: conservative
    default_strategy: core_daily_trend
    default_controller: daily_trend_core
    alert_channels:
      - telegram:primary
      - sms:orange_local
      - email:ops
    ip_allowlist: []
    required_permissions: [read, trade]
    forbidden_permissions: [withdraw]
    instrument_universe: core_multi_exchange
    alert_throttle:
      window_seconds: 180
      exclude_severities: [critical]
      exclude_categories: [health]
      max_entries: 4096
    alert_audit:
      backend: file
      directory: audit/alerts
      filename_pattern: alerts-%Y%m%d.jsonl
      retention_days: 730
      fsync: true
    decision_journal:
      backend: file
      directory: audit/decisions
      filename_pattern: decisions-%Y%m%d.jsonl
      retention_days: 730
      fsync: true
    adapter_settings:
      stream:
        public_params:
          symbol: BTCUSDT
          depth: 50
    stream:
      host: 127.0.0.1
      port: 8765
    live_readiness:
      checklist_id: stage6-binance-futures-2024q3
      signed: true
      signed_by: [compliance, security, sre]
      signed_at: "2024-06-16T11:20:00Z"
      signature_path: compliance/live/binance_futures/checklist.sig
      required_documents: [kyc_2024q3, license_attestation, alerting_playbook, risk_profile_alignment]
      documents:
        - name: kyc_2024q3
          path: compliance/live/binance_futures/kyc_packet_2024q3.pdf
          sha256: c5abf419f8872bbf6e0ac0f841e77d181ec498c3fd76c0b53f86b6d8d34a6c25
          signature_path: compliance/live/binance_futures/kyc_packet_2024q3.sig
          signed: true
          signed_by: [compliance]
          signed_at: "2024-06-12T10:00:00Z"
        - name: license_attestation
          path: compliance/live/binance_futures/license_attestation.pdf
          sha256: 6d8307fe89f7ba0644a6d048976dba752ab90829a7a2fd7ed783aaf30b263bdf
          signature_path: compliance/live/binance_futures/license_attestation.sig
          signed: true
          signed_by: [security]
          signed_at: "2024-06-13T16:15:00Z"
        - name: alerting_playbook
          path: sre/live/binance_futures/alerting_playbook_v2.pdf
          sha256: b33dfd145d4ed7f3f469707e5eb94e2804a6b3f1a6f78ebc9b3a5da0530b6e2f
          signature_path: sre/live/binance_futures/alerting_playbook_v2.sig
          signed: true
          signed_by: [sre]
          signed_at: "2024-06-15T08:55:00Z"
        - name: risk_profile_alignment
          path: risk/live/binance_futures/risk_profile_alignment.pdf
          sha256: d5f7b0f0554aaebb2c609ead32a1a86f158ab2787d770c8cf2f0a056a3457d9e
          signature_path: risk/live/binance_futures/risk_profile_alignment.sig
          signed: true
          signed_by: [risk]
          signed_at: "2024-06-15T12:40:00Z"

  coinbase_paper:
    exchange: coinbase_spot
    environment: paper
    keychain_key: coinbase_paper_trading
    data_cache_path: ./var/data/coinbase_paper
    risk_profile: balanced
    default_strategy: core_daily_trend
    default_controller: daily_trend_core
    alert_channels: []
    ip_allowlist: []
    permission_profile: trading_default
    instrument_universe: core_multi_exchange
    data_quality:
      max_gap_minutes: 240
      min_ok_ratio: 0.95
    adapter_settings:
      ccxt_config:
        timeout: 12000
      paper_trading:
        valuation_asset: USDT
        position_size: 0.1
        initial_balances:
          USDT: 75000.0
        default_market:
          min_quantity: 0.001
          min_notional: 10.0
        ledger_directory: audit/ledger
        ledger_retention_days: 730
        ledger_fsync: true
    data_source:
      cache_namespace: coinbase_spot
    stream:
      host: 127.0.0.1
      port: 8765
    alert_throttle:
      window_seconds: 300
      exclude_severities: [critical]
      exclude_categories: [health]
      max_entries: 4096
    alert_audit:
      backend: file
      directory: audit/alerts
      filename_pattern: alerts-%Y%m%d.jsonl
      retention_days: 730
      fsync: true
    decision_journal:
      backend: file
      directory: audit/decisions
      filename_pattern: decisions-%Y%m%d.jsonl
      retention_days: 730
      fsync: true

  okx_paper:
    exchange: okx_spot
    environment: paper
    keychain_key: okx_paper_trading
    data_cache_path: ./var/data/okx_paper
    risk_profile: balanced
    default_strategy: core_daily_trend
    default_controller: daily_trend_core
    alert_channels: []
    ip_allowlist: []
    permission_profile: trading_default
    instrument_universe: core_multi_exchange
    data_quality:
      max_gap_minutes: 240
      min_ok_ratio: 0.95
    adapter_settings:
      ccxt_config:
        timeout: 20000
      fetch_ohlcv_params:
        price: mark
      paper_trading:
        valuation_asset: USDT
        position_size: 0.1
        initial_balances:
          USDT: 80000.0
        default_market:
          min_quantity: 0.001
          min_notional: 10.0
        ledger_directory: audit/ledger
        ledger_retention_days: 730
        ledger_fsync: true
    data_source:
      cache_namespace: okx_spot
    alert_throttle:
      window_seconds: 300
      exclude_severities: [critical]
      exclude_categories: [health]
      max_entries: 4096
    alert_audit:
      backend: file
      directory: audit/alerts
      filename_pattern: alerts-%Y%m%d.jsonl
      retention_days: 730
      fsync: true
    decision_journal:
      backend: file
      directory: audit/decisions
      filename_pattern: decisions-%Y%m%d.jsonl
      retention_days: 730
      fsync: true

  okx_margin_testnet:
    exchange: okx_margin
    environment: testnet
    keychain_key: okx_margin_testnet_trading
    data_cache_path: ./var/data/okx_margin_testnet
    risk_profile: balanced
    default_strategy: core_daily_trend
    default_controller: daily_trend_core
    alert_channels:
      - telegram:primary
      - email:ops
    ip_allowlist: []
    required_permissions: [read, trade]
    forbidden_permissions: [withdraw]
    instrument_universe: core_multi_exchange
    health_check:
      public_symbol: BTC-USDT
      private_asset: USDT
      private_min_balance: 75.0
    watchdog:
      retry_policy:
        max_attempts: 4
        base_delay: 0.4
        max_delay: 3.0
        jitter: [0.05, 0.3]
      circuit_breaker:
        failure_threshold: 4
        recovery_timeout: 60.0
        half_open_success_threshold: 2
    adapter_settings:
      native_adapter:
        settings:
          marginMode: cross
      stream:
        public_params:
          symbol: BTC-USDT
          depth: 50

  kucoin_paper:
    exchange: kucoin_spot
    environment: paper
    keychain_key: kucoin_paper_trading
    data_cache_path: ./var/data/kucoin_paper
    risk_profile: balanced
    default_strategy: core_daily_trend
    default_controller: daily_trend_core
    alert_channels: []
    ip_allowlist: []
    permission_profile: trading_default
    instrument_universe: core_multi_exchange
    data_quality:
      max_gap_minutes: 240
      min_ok_ratio: 0.95
    adapter_settings:
      ccxt_config:
        timeout: 15000
      paper_trading:
        valuation_asset: USDT
        position_size: 0.1
        initial_balances:
          USDT: 60000.0
        default_market:
          min_quantity: 0.001
          min_notional: 10.0
        ledger_directory: audit/ledger
        ledger_retention_days: 730
        ledger_fsync: true
    data_source:
      cache_namespace: kucoin_spot
    alert_throttle:
      window_seconds: 300
      exclude_severities: [critical]
      exclude_categories: [health]
      max_entries: 4096
    alert_audit:
      backend: file
      directory: audit/alerts
      filename_pattern: alerts-%Y%m%d.jsonl
      retention_days: 730
      fsync: true
    decision_journal:
      backend: file
      directory: audit/decisions
      filename_pattern: decisions-%Y%m%d.jsonl
      retention_days: 730
      fsync: true

  bybit_paper:
    exchange: bybit_spot
    environment: paper
    keychain_key: bybit_paper_trading
    data_cache_path: ./var/data/bybit_paper
    risk_profile: balanced
    default_strategy: core_daily_trend
    default_controller: daily_trend_core
    alert_channels: []
    ip_allowlist: []
    permission_profile: trading_default
    instrument_universe: core_multi_exchange
    data_quality:
      max_gap_minutes: 240
      min_ok_ratio: 0.95
    adapter_settings:
      ccxt_config:
        timeout: 20000
      paper_trading:
        valuation_asset: USDT
        position_size: 0.1
        initial_balances:
          USDT: 70000.0
        default_market:
          min_quantity: 0.001
          min_notional: 10.0
        ledger_directory: audit/ledger
        ledger_retention_days: 730
        ledger_fsync: true
      cancel_order_params:
        category: spot
    data_source:
      cache_namespace: bybit_spot
    alert_throttle:
      window_seconds: 300
      exclude_severities: [critical]
      exclude_categories: [health]
      max_entries: 4096
    alert_audit:
      backend: file
      directory: audit/alerts
      filename_pattern: alerts-%Y%m%d.jsonl
      retention_days: 730
      fsync: true
    decision_journal:
      backend: file
      directory: audit/decisions
      filename_pattern: decisions-%Y%m%d.jsonl
      retention_days: 730
      fsync: true

  bybit_futures_testnet:
    exchange: bybit_futures
    environment: testnet
    keychain_key: bybit_futures_testnet_trading
    data_cache_path: ./var/data/bybit_futures_testnet
    risk_profile: balanced
    default_strategy: core_daily_trend
    default_controller: daily_trend_core
    alert_channels:
      - telegram:primary
      - email:ops
    ip_allowlist: []
    required_permissions: [read, trade]
    forbidden_permissions: [withdraw]
    instrument_universe: core_multi_exchange
    health_check:
      public_symbol: BTCUSDT
      private_asset: USDT
      private_min_balance: 50.0
    watchdog:
      retry_policy:
        max_attempts: 4
        base_delay: 0.35
        max_delay: 2.5
        jitter: [0.05, 0.25]
      circuit_breaker:
        failure_threshold: 5
        recovery_timeout: 45.0
        half_open_success_threshold: 2
    adapter_settings:
      native_adapter:
        settings:
          hedgeMode: true
      stream:
        public_params:
          symbol: BTCUSDT
          depth: 100

  coinbase_paper:
    exchange: coinbase_spot
    environment: paper
    keychain_key: coinbase_paper_trading
    data_cache_path: ./var/data/coinbase_paper
    risk_profile: balanced
    default_strategy: core_daily_trend
    default_controller: daily_trend_core
    alert_channels: []
    ip_allowlist: []
    permission_profile: trading_default
    instrument_universe: core_multi_exchange
    data_quality:
      max_gap_minutes: 240
      min_ok_ratio: 0.95
    adapter_settings:
      ccxt_config:
        timeout: 12000
      paper_trading:
        valuation_asset: USDT
        position_size: 0.1
        initial_balances:
          USDT: 75000.0
        default_market:
          min_quantity: 0.001
          min_notional: 10.0
        ledger_directory: audit/ledger
        ledger_retention_days: 730
        ledger_fsync: true
    data_source:
      cache_namespace: coinbase_spot
    alert_throttle:
      window_seconds: 300
      exclude_severities: [critical]
      exclude_categories: [health]
      max_entries: 4096
    alert_audit:
      backend: file
      directory: audit/alerts
      filename_pattern: alerts-%Y%m%d.jsonl
      retention_days: 730
      fsync: true
    decision_journal:
      backend: file
      directory: audit/decisions
      filename_pattern: decisions-%Y%m%d.jsonl
      retention_days: 730
      fsync: true

  okx_paper:
    exchange: okx_spot
    environment: paper
    keychain_key: okx_paper_trading
    data_cache_path: ./var/data/okx_paper
    risk_profile: balanced
    default_strategy: core_daily_trend
    default_controller: daily_trend_core
    alert_channels: []
    ip_allowlist: []
    permission_profile: trading_default
    instrument_universe: core_multi_exchange
    data_quality:
      max_gap_minutes: 240
      min_ok_ratio: 0.95
    adapter_settings:
      ccxt_config:
        timeout: 20000
      fetch_ohlcv_params:
        price: mark
      paper_trading:
        valuation_asset: USDT
        position_size: 0.1
        initial_balances:
          USDT: 80000.0
        default_market:
          min_quantity: 0.001
          min_notional: 10.0
        ledger_directory: audit/ledger
        ledger_retention_days: 730
        ledger_fsync: true
    data_source:
      cache_namespace: okx_spot
    alert_throttle:
      window_seconds: 300
      exclude_severities: [critical]
      exclude_categories: [health]
      max_entries: 4096
    alert_audit:
      backend: file
      directory: audit/alerts
      filename_pattern: alerts-%Y%m%d.jsonl
      retention_days: 730
      fsync: true
    decision_journal:
      backend: file
      directory: audit/decisions
      filename_pattern: decisions-%Y%m%d.jsonl
      retention_days: 730
      fsync: true

  kucoin_paper:
    exchange: kucoin_spot
    environment: paper
    keychain_key: kucoin_paper_trading
    data_cache_path: ./var/data/kucoin_paper
    risk_profile: balanced
    default_strategy: core_daily_trend
    default_controller: daily_trend_core
    alert_channels: []
    ip_allowlist: []
    permission_profile: trading_default
    instrument_universe: core_multi_exchange
    data_quality:
      max_gap_minutes: 240
      min_ok_ratio: 0.95
    adapter_settings:
      ccxt_config:
        timeout: 15000
      paper_trading:
        valuation_asset: USDT
        position_size: 0.1
        initial_balances:
          USDT: 60000.0
        default_market:
          min_quantity: 0.001
          min_notional: 10.0
        ledger_directory: audit/ledger
        ledger_retention_days: 730
        ledger_fsync: true
    data_source:
      cache_namespace: kucoin_spot
    alert_throttle:
      window_seconds: 300
      exclude_severities: [critical]
      exclude_categories: [health]
      max_entries: 4096
    alert_audit:
      backend: file
      directory: audit/alerts
      filename_pattern: alerts-%Y%m%d.jsonl
      retention_days: 730
      fsync: true
    decision_journal:
      backend: file
      directory: audit/decisions
      filename_pattern: decisions-%Y%m%d.jsonl
      retention_days: 730
      fsync: true

  bybit_paper:
    exchange: bybit_spot
    environment: paper
    keychain_key: bybit_paper_trading
    data_cache_path: ./var/data/bybit_paper
    risk_profile: balanced
    default_strategy: core_daily_trend
    default_controller: daily_trend_core
    alert_channels: []
    ip_allowlist: []
    permission_profile: trading_default
    instrument_universe: core_multi_exchange
    data_quality:
      max_gap_minutes: 240
      min_ok_ratio: 0.95
    adapter_settings:
      ccxt_config:
        timeout: 20000
      paper_trading:
        valuation_asset: USDT
        position_size: 0.1
        initial_balances:
          USDT: 70000.0
        default_market:
          min_quantity: 0.001
          min_notional: 10.0
        ledger_directory: audit/ledger
        ledger_retention_days: 730
        ledger_fsync: true
      cancel_order_params:
        category: spot
    data_source:
      cache_namespace: bybit_spot
    alert_throttle:
      window_seconds: 300
      exclude_severities: [critical]
      exclude_categories: [health]
      max_entries: 4096
    alert_audit:
      backend: file
      directory: audit/alerts
      filename_pattern: alerts-%Y%m%d.jsonl
      retention_days: 730
      fsync: true
    decision_journal:
      backend: file
      directory: audit/decisions
      filename_pattern: decisions-%Y%m%d.jsonl
      retention_days: 730
      fsync: true

  kraken_paper:
    exchange: kraken_spot
    environment: paper
    keychain_key: kraken_paper_trading
    data_cache_path: ./var/data/kraken_paper
    risk_profile: balanced
    default_strategy: core_daily_trend
    default_controller: daily_trend_core
    alert_channels:
      - telegram:primary
      - email:ops
    ip_allowlist: []
    required_permissions: [read, trade]
    forbidden_permissions: [withdraw]
    instrument_universe: core_multi_exchange
    data_quality:
      max_gap_minutes: 240
    adapter_settings:
      valuation_asset: ZUSD
    alert_throttle:
      window_seconds: 300
      exclude_severities: [critical]
      exclude_categories: [health]
      max_entries: 4096
    alert_audit:
      backend: file
      directory: audit/alerts
      filename_pattern: alerts-%Y%m%d.jsonl
      retention_days: 730
      fsync: true
    decision_journal:
      backend: file
      directory: audit/decisions
      filename_pattern: decisions-%Y%m%d.jsonl
      retention_days: 730
      fsync: true

  kraken_live:
    exchange: kraken_spot
    environment: live
    keychain_key: kraken_live_trading
    data_cache_path: ./var/data/kraken_live
    risk_profile: conservative
    default_strategy: core_daily_trend
    default_controller: daily_trend_core
    alert_channels:
      - telegram:primary
      - sms:orange_local
      - email:ops
    ip_allowlist: []
    required_permissions: [read, trade]
    forbidden_permissions: [withdraw]
    instrument_universe: core_multi_exchange
    adapter_settings:
      valuation_asset: ZEUR
    alert_throttle:
      window_seconds: 180
      exclude_severities: [critical]
      exclude_categories: [health]
      max_entries: 4096
    alert_audit:
      backend: file
      directory: audit/alerts
      filename_pattern: alerts-%Y%m%d.jsonl
      retention_days: 730
      fsync: true
    decision_journal:
      backend: file
      directory: audit/decisions
      filename_pattern: decisions-%Y%m%d.jsonl
      retention_days: 730
      fsync: true

  kraken_futures_paper:
    exchange: kraken_futures
    environment: paper
    keychain_key: kraken_futures_paper_trading
    data_cache_path: ./var/data/kraken_futures_paper
    risk_profile: balanced
    default_strategy: core_daily_trend
    default_controller: daily_trend_core
    alert_channels:
      - telegram:primary
      - email:ops
    ip_allowlist: []
    required_permissions: [read, trade]
    forbidden_permissions: [withdraw]
    instrument_universe: core_multi_exchange
    data_quality:
      max_gap_minutes: 240
      min_ok_ratio: 0.9
    alert_throttle:
      window_seconds: 300
      exclude_severities: [critical]
      exclude_categories: [health]
      max_entries: 4096
    alert_audit:
      backend: file
      directory: audit/alerts
      filename_pattern: alerts-%Y%m%d.jsonl
      retention_days: 730
      fsync: true
    decision_journal:
      backend: file
      directory: audit/decisions
      filename_pattern: decisions-%Y%m%d.jsonl
      retention_days: 730
      fsync: true

  kraken_futures_live:
    exchange: kraken_futures
    environment: live
    keychain_key: kraken_futures_live_trading
    data_cache_path: ./var/data/kraken_futures_live
    risk_profile: conservative
    default_strategy: core_daily_trend
    default_controller: daily_trend_core
    alert_channels:
      - telegram:primary
      - sms:orange_local
      - email:ops
    ip_allowlist: []
    required_permissions: [read, trade]
    forbidden_permissions: [withdraw]
    instrument_universe: core_multi_exchange
    alert_throttle:
      window_seconds: 180
      exclude_severities: [critical]
      exclude_categories: [health]
      max_entries: 4096
    alert_audit:
      backend: file
      directory: audit/alerts
      filename_pattern: alerts-%Y%m%d.jsonl
      retention_days: 730
      fsync: true
    decision_journal:
      backend: file
      directory: audit/decisions
      filename_pattern: decisions-%Y%m%d.jsonl
      retention_days: 730
      fsync: true

  nowa_gielda_paper:
    exchange: nowa_gielda_spot
    environment: paper
    keychain_key: nowa_gielda_paper_trading
    data_cache_path: ./var/data/nowa_gielda_paper
    risk_profile: balanced
    alert_channels: []
    ip_allowlist: []
    permission_profile: trading_default
    instrument_universe: core_multi_exchange
    adapter_settings:
      rest_base_url: https://api.nowa-gielda.test
    alert_throttle:
      window_seconds: 180
      exclude_severities: [critical]
      exclude_categories: [health]
      max_entries: 1024

  nowa_gielda_live:
    exchange: nowa_gielda_spot
    environment: live
    keychain_key: nowa_gielda_live_trading
    data_cache_path: ./var/data/nowa_gielda_live
    risk_profile: conservative
    alert_channels:
      - telegram:primary
      - email:ops
    ip_allowlist: []
    permission_profile: trading_default
    instrument_universe: core_multi_exchange
    alert_throttle:
      window_seconds: 120
      exclude_severities: [critical]
      exclude_categories: [health]
      max_entries: 1024

  coinbase_offline:
    exchange: coinbase_spot
    environment: paper
    keychain_key: coinbase_offline_research
    data_cache_path: ./var/data/offline/coinbase
    risk_profile: manual
    default_strategy: manual_override
    default_controller: manual_override
    offline_mode: true
    alert_channels: []
    ip_allowlist: []
    required_permissions: [read]
    forbidden_permissions: [trade, withdraw]
    instrument_universe: core_multi_exchange
    data_source:
      enable_snapshots: false
      cache_namespace: coinbase_offline
    alert_audit:
      backend: file
      directory: audit/offline/alerts
      filename_pattern: alerts-%Y%m%d.jsonl
      retention_days: 365
      fsync: true
    decision_journal:
      backend: file
      directory: audit/offline/decisions
      filename_pattern: decisions-%Y%m%d.jsonl
      retention_days: 365
      fsync: true
    report_storage:
      backend: file
      directory: audit/offline/reports
      filename_pattern: reports-%Y%m%d.json
      retention_days: 365
      fsync: true

  coinbase_margin_paper:
    exchange: coinbase_margin
    environment: paper
    keychain_key: coinbase_margin_paper_trading
    data_cache_path: ./var/data/coinbase_margin_paper
    risk_profile: balanced
    default_strategy: core_daily_trend
    default_controller: daily_trend_core
    alert_channels: []
    ip_allowlist: []
    required_permissions: [read, trade]
    forbidden_permissions: [withdraw]
    instrument_universe: core_multi_exchange
    health_check:
      public_symbol: BTC-USD
      private_asset: USDC
      private_min_balance: 40.0
    adapter_settings:
      native_adapter:
        settings:
          product_type: margin
      stream:
        public_params:
          symbol: BTC-USD
          depth: 50

  coinbase_futures_live:
    exchange: coinbase_futures
    environment: live
    keychain_key: coinbase_futures_live_trading
    data_cache_path: ./var/data/coinbase_futures_live
    risk_profile: conservative
    default_strategy: core_daily_trend
    default_controller: daily_trend_core
    alert_channels:
      - telegram:primary
      - sms:orange_local
      - email:ops
    ip_allowlist: []
    required_permissions: [read, trade]
    forbidden_permissions: [withdraw]
    instrument_universe: core_multi_exchange
    health_check:
      public_symbol: BTC-USD
      private_asset: USDC
      private_min_balance: 100.0
    watchdog:
      retry_policy:
        max_attempts: 3
        base_delay: 0.5
        max_delay: 3.5
        jitter: [0.05, 0.2]
      circuit_breaker:
        failure_threshold: 4
        recovery_timeout: 75.0
        half_open_success_threshold: 2
    adapter_settings:
      native_adapter:
        settings:
          product_type: futures
      stream:
        public_params:
          symbol: BTC-USD
          depth: 100

  zonda_paper:
    exchange: zonda_spot
    environment: paper
    keychain_key: zonda_paper_trading
    data_cache_path: ./var/data/zonda_paper
    risk_profile: conservative
    default_strategy: core_daily_trend
    default_controller: daily_trend_core
    alert_channels:
      - telegram:primary
    ip_allowlist: []
    required_permissions: [read, trade]
    forbidden_permissions: [withdraw]
    instrument_universe: core_multi_exchange
    data_quality:
      max_gap_minutes: 240
      min_ok_ratio: 0.85
    adapter_settings:
      valuation_asset: PLN
      secondary_valuation_assets: [USDT, EUR, USD]
    alert_throttle:
      window_seconds: 420
      exclude_severities: [critical]
      exclude_categories: [health]
      max_entries: 4096
    alert_audit:
      backend: file
      directory: audit/alerts
      filename_pattern: alerts-%Y%m%d.jsonl
      retention_days: 730
      fsync: true
    decision_journal:
      backend: file
      directory: audit/decisions
      filename_pattern: decisions-%Y%m%d.jsonl
      retention_days: 730
      fsync: true

  zonda_live:
    exchange: zonda_spot
    environment: live
    keychain_key: zonda_live_trading
    data_cache_path: ./var/data/zonda_live
    risk_profile: conservative
    default_strategy: core_daily_trend
    default_controller: daily_trend_core
    alert_channels:
      - telegram:primary
      - sms:nova_is
      - email:ops
    ip_allowlist: []
    required_permissions: [read, trade]
    forbidden_permissions: [withdraw]
    instrument_universe: core_multi_exchange
    adapter_settings:
      valuation_asset: PLN
      secondary_valuation_assets: [USDT, EUR, USD]
    alert_throttle:
      window_seconds: 240
      exclude_severities: [critical]
      exclude_categories: [health]
      max_entries: 4096
    alert_audit:
      backend: file
      directory: audit/alerts
      filename_pattern: alerts-%Y%m%d.jsonl
      retention_days: 730
      fsync: true
    decision_journal:
      backend: file
      directory: audit/decisions
      filename_pattern: decisions-%Y%m%d.jsonl
      retention_days: 730
      fsync: true

reporting:
  daily_report_time_utc: "21:00"
  weekly_report_day: sunday
  retention_months: "24"
  smoke_archive_upload:
    backend: local
    local:
      directory: audit/smoke_archives
      filename_pattern: "{environment}_{timestamp}_{hash}.zip"
      fsync: true

alerts:
  telegram_channels:
    primary:
      chat_id: "123456789"
      token_secret: telegram_primary_token
      parse_mode: MarkdownV2
  signal_channels:
    primary_signal:
      service_url: https://signal-gateway.local
      sender_number: "+48500100999"
      recipients:
        - "+48555111222"
      credential_secret: signal_cli_token
      verify_tls: true
  whatsapp_channels:
    primary_whatsapp:
      phone_number_id: "10987654321"
      recipients:
        - "48555111222"
      token_secret: whatsapp_primary_token
      api_base_url: https://graph.facebook.com
      api_version: v16.0
  messenger_channels:
    ops_messenger:
      page_id: "1357924680"
      recipients:
        - "2468013579"
      token_secret: messenger_page_token
      api_base_url: https://graph.facebook.com
      api_version: v16.0
  email_channels:
    ops:
      host: smtp.example.com
      port: 587
      from_address: bot@example.com
      recipients:
        - ops@example.com
      credential_secret: smtp_ops_credentials
      use_tls: true
  sms_providers:
    orange_local:
      provider: orange_pl
      api_base_url: https://api.orange.pl/sms/v1
      from_number: "+48500100100"
      recipients:
        - "+48555111222"
      allow_alphanumeric_sender: true
      sender_id: BOT-ORANGE
      credential_key: orange_sms_credentials
    tmobile_local:
      provider: tmobile_pl
      api_base_url: https://api.t-mobile.pl/sms/v1
      from_number: "+48500100101"
      recipients:
        - "+48555111333"
      allow_alphanumeric_sender: true
      sender_id: BOT-TMOBILE
      credential_key: tmobile_sms_credentials
    plus_local:
      provider: plus_pl
      api_base_url: https://api.plus.pl/messaging/v1
      from_number: "+48500100102"
      recipients:
        - "+48555111444"
      allow_alphanumeric_sender: false
      credential_key: plus_sms_credentials
    play_local:
      provider: play_pl
      api_base_url: https://api.play.pl/sms/v1
      from_number: "+48500100103"
      recipients:
        - "+48555111555"
      allow_alphanumeric_sender: true
      sender_id: BOT-PLAY
      credential_key: play_sms_credentials
    nova_is:
      provider: nova_is
      api_base_url: https://api.nova.is/sms/v1
      from_number: "+3546001001"
      recipients:
        - "+3546601234"
      allow_alphanumeric_sender: true
      sender_id: BOT-NOVA
      credential_key: nova_sms_credentials<|MERGE_RESOLUTION|>--- conflicted
+++ resolved
@@ -227,17 +227,11 @@
       learning_rate: 0.05
       discount_factor: 0.9
       min_directional_accuracy: 0.58
-<<<<<<< HEAD
-      heuristics: [momentum, volatility]
-  latency_spike_ms: 80.0
-  slippage_multiplier: 1.35
-=======
       heuristics:
         - momentum
         - volatility
       latency_spike_ms: 80.0
       slippage_multiplier: 1.35
->>>>>>> 2dcf135f
   tco:
     reports:
       - var/audit/tco/latest_report.json
