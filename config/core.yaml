--- conflicted
+++ resolved
@@ -58,7 +58,7 @@
     log_sink: true
     jsonl_path: audit/metrics/telemetry.jsonl
     jsonl_fsync: false
-<<<<<<< HEAD
+    # — rozszerzenia kompatybilne w obie strony —
     ui_alerts_jsonl_path: audit/metrics/ui_alerts.jsonl
     tls:
       enabled: false
@@ -66,7 +66,6 @@
       private_key_path: secrets/dev-metrics-server.key
       client_ca_path: secrets/dev-metrics-clients.pem
       require_client_auth: false
-=======
     reduce_motion_alerts: true
     reduce_motion_category: ui.performance
     reduce_motion_severity_active: warning
@@ -76,7 +75,6 @@
     overlay_alert_severity_exceeded: warning
     overlay_alert_severity_recovered: info
 
->>>>>>> e3b3ed94
 strategies:
   core_daily_trend:
     engine: daily_trend_momentum
