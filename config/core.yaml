# config/core.yaml
# Konfiguracja bazowa etapu 1 – wartości placeholder do dalszego dostosowania.

risk_profiles:
  conservative:
    max_daily_loss_pct: 0.01
    max_position_pct: 0.03
    target_volatility: 0.07
    max_leverage: 2.0
    stop_loss_atr_multiple: 1.0
    max_open_positions: 3
    hard_drawdown_pct: 0.05
  balanced:
    max_daily_loss_pct: 0.015
    max_position_pct: 0.05
    target_volatility: 0.11
    max_leverage: 3.0
    stop_loss_atr_multiple: 1.5
    max_open_positions: 5
    hard_drawdown_pct: 0.10
  aggressive:
    max_daily_loss_pct: 0.03
    max_position_pct: 0.10
    target_volatility: 0.19
    max_leverage: 5.0
    stop_loss_atr_multiple: 2.0
    max_open_positions: 10
    hard_drawdown_pct: 0.20
  manual:
    max_daily_loss_pct: 0.0
    max_position_pct: 0.0
    target_volatility: 0.0
    max_leverage: 0.0
    stop_loss_atr_multiple: 0.0
    max_open_positions: 0
    hard_drawdown_pct: 0.0

runtime:
  controllers:
    daily_trend_core:
      tick_seconds: 86400
      interval: 1d

strategies:
  core_daily_trend:
    engine: daily_trend_momentum
    parameters:
      fast_ma: 25
      slow_ma: 100
      breakout_lookback: 55
      momentum_window: 20
      atr_window: 14
      atr_multiplier: 2.0
      min_trend_strength: 0.005
      min_momentum: 0.001

instrument_universes:
  core_multi_exchange:
    description: >-
      Bazowy koszyk instrumentów dostępny na Binance, Krakenie i Zondzie.
      Zawiera pary BTC i ETH do USDT oraz EUR, sześć głównych altów oraz
      fiatowe pary na Zondzie wykorzystywane do testów integracyjnych.
    instruments:
      BTC_USDT:
        base_asset: BTC
        quote_asset: USDT
        categories: [core, btc, stable]
        exchanges:
          binance_spot: BTCUSDT
          binance_futures: BTCUSDT
          kraken_spot: XBTUSDT
          kraken_futures: pi_xbtusd
          zonda_spot: BTC-USDT
        backfill:
          - interval: 1d
            lookback_days: 3650
          - interval: 1h
            lookback_days: 1095
      ETH_USDT:
        base_asset: ETH
        quote_asset: USDT
        categories: [core, eth, stable]
        exchanges:
          binance_spot: ETHUSDT
          binance_futures: ETHUSDT
          kraken_spot: ETHUSDT
          kraken_futures: pi_ethusd
          zonda_spot: ETH-USDT
        backfill:
          - interval: 1d
            lookback_days: 3650
          - interval: 1h
            lookback_days: 1095
      BTC_EUR:
        base_asset: BTC
        quote_asset: EUR
        categories: [core, btc, fiat]
        exchanges:
          binance_spot: BTCEUR
          kraken_spot: XBTEUR
          kraken_futures: pi_xbteur
          zonda_spot: BTC-EUR
        backfill:
          - interval: 1d
            lookback_days: 3650
          - interval: 1h
            lookback_days: 730
      ETH_EUR:
        base_asset: ETH
        quote_asset: EUR
        categories: [core, eth, fiat]
        exchanges:
          binance_spot: ETHEUR
          kraken_spot: ETHEUR
          kraken_futures: pi_etheur
          zonda_spot: ETH-EUR
        backfill:
          - interval: 1d
            lookback_days: 3650
          - interval: 1h
            lookback_days: 730
      SOL_USDT:
        base_asset: SOL
        quote_asset: USDT
        categories: [alt, high_liquidity]
        exchanges:
          binance_spot: SOLUSDT
          binance_futures: SOLUSDT
          kraken_spot: SOLUSDT
        backfill:
          - interval: 1d
            lookback_days: 1825
          - interval: 1h
            lookback_days: 730
      BNB_USDT:
        base_asset: BNB
        quote_asset: USDT
        categories: [alt, high_liquidity]
        exchanges:
          binance_spot: BNBUSDT
          binance_futures: BNBUSDT
        backfill:
          - interval: 1d
            lookback_days: 1825
          - interval: 1h
            lookback_days: 730
      XRP_USDT:
        base_asset: XRP
        quote_asset: USDT
        categories: [alt, high_liquidity]
        exchanges:
          binance_spot: XRPUSDT
          kraken_spot: XRPUSDT
        backfill:
          - interval: 1d
            lookback_days: 1825
          - interval: 1h
            lookback_days: 730
      ADA_USDT:
        base_asset: ADA
        quote_asset: USDT
        categories: [alt, high_liquidity]
        exchanges:
          binance_spot: ADAUSDT
          binance_futures: ADAUSDT
          kraken_spot: ADAUSDT
        backfill:
          - interval: 1d
            lookback_days: 1825
          - interval: 1h
            lookback_days: 730
      LTC_USDT:
        base_asset: LTC
        quote_asset: USDT
        categories: [alt, high_liquidity]
        exchanges:
          binance_spot: LTCUSDT
          binance_futures: LTCUSDT
          kraken_spot: LTCUSDT
        backfill:
          - interval: 1d
            lookback_days: 1825
          - interval: 1h
            lookback_days: 730
      MATIC_USDT:
        base_asset: MATIC
        quote_asset: USDT
        categories: [alt, high_liquidity]
        exchanges:
          binance_spot: MATICUSDT
          binance_futures: MATICUSDT
          kraken_spot: MATICUSDT
        backfill:
          - interval: 1d
            lookback_days: 1825
          - interval: 1h
            lookback_days: 730
      BTC_PLN:
        base_asset: BTC
        quote_asset: PLN
        categories: [fiat, zonda]
        exchanges:
          zonda_spot: BTC-PLN
        backfill:
          - interval: 1d
            lookback_days: 3650
      ETH_PLN:
        base_asset: ETH
        quote_asset: PLN
        categories: [fiat, zonda]
        exchanges:
          zonda_spot: ETH-PLN
        backfill:
          - interval: 1d
            lookback_days: 3650

environments:
  binance_paper:
    exchange: binance_spot
    environment: paper
    keychain_key: binance_paper_trading
    credential_purpose: trading
    data_cache_path: ./var/data/binance_paper
    risk_profile: balanced
    alert_channels: ["telegram:primary", "email:ops"]
    ip_allowlist: []
    instrument_universe: core_multi_exchange
    alert_throttle:
      window_seconds: 300
      exclude_severities: [critical]
      exclude_categories: [health]
      max_entries: 4096
<<<<<<< HEAD
    alert_audit:
      backend: file
      directory: audit/alerts
      filename_pattern: alerts-%Y%m%d.jsonl
      retention_days: 730
      fsync: true
=======
>>>>>>> 18078b2a

  binance_live:
    exchange: binance_spot
    environment: live
    keychain_key: binance_live_trading
    data_cache_path: ./var/data/binance_live
    risk_profile: conservative
    alert_channels: ["telegram:primary", "sms:orange_local", "email:ops"]
    ip_allowlist: []
    instrument_universe: core_multi_exchange
    alert_throttle:
      window_seconds: 180
      exclude_severities: [critical]
      exclude_categories: [health]
      max_entries: 4096
<<<<<<< HEAD
    alert_audit:
      backend: file
      directory: audit/alerts
      filename_pattern: alerts-%Y%m%d.jsonl
      retention_days: 730
      fsync: true
=======
>>>>>>> 18078b2a

  binance_futures_paper:
    exchange: binance_futures
    environment: paper
    keychain_key: binance_futures_paper_trading
    data_cache_path: ./var/data/binance_futures_paper
    risk_profile: balanced
    alert_channels: ["telegram:primary", "email:ops"]
    ip_allowlist: []
    instrument_universe: core_multi_exchange
    alert_throttle:
      window_seconds: 300
      exclude_severities: [critical]
      exclude_categories: [health]
      max_entries: 4096
<<<<<<< HEAD
    alert_audit:
      backend: file
      directory: audit/alerts
      filename_pattern: alerts-%Y%m%d.jsonl
      retention_days: 730
      fsync: true
=======
>>>>>>> 18078b2a

  binance_futures_live:
    exchange: binance_futures
    environment: live
    keychain_key: binance_futures_live_trading
    data_cache_path: ./var/data/binance_futures_live
    risk_profile: conservative
    alert_channels: ["telegram:primary", "sms:orange_local", "email:ops"]
    ip_allowlist: []
    instrument_universe: core_multi_exchange
    alert_throttle:
      window_seconds: 180
      exclude_severities: [critical]
      exclude_categories: [health]
      max_entries: 4096
<<<<<<< HEAD
    alert_audit:
      backend: file
      directory: audit/alerts
      filename_pattern: alerts-%Y%m%d.jsonl
      retention_days: 730
      fsync: true
=======
>>>>>>> 18078b2a

  kraken_paper:
    exchange: kraken_spot
    environment: paper
    keychain_key: kraken_paper_trading
    data_cache_path: ./var/data/kraken_paper
    risk_profile: balanced
    alert_channels: ["telegram:primary", "email:ops"]
    ip_allowlist: []
    instrument_universe: core_multi_exchange
    adapter_settings:
      valuation_asset: ZUSD
    alert_throttle:
      window_seconds: 300
      exclude_severities: [critical]
      exclude_categories: [health]
      max_entries: 4096
<<<<<<< HEAD
    alert_audit:
      backend: file
      directory: audit/alerts
      filename_pattern: alerts-%Y%m%d.jsonl
      retention_days: 730
      fsync: true
=======
>>>>>>> 18078b2a

  kraken_live:
    exchange: kraken_spot
    environment: live
    keychain_key: kraken_live_trading
    data_cache_path: ./var/data/kraken_live
    risk_profile: conservative
    alert_channels: ["telegram:primary", "sms:orange_local", "email:ops"]
    ip_allowlist: []
    instrument_universe: core_multi_exchange
    adapter_settings:
      valuation_asset: ZEUR
    alert_throttle:
      window_seconds: 180
      exclude_severities: [critical]
      exclude_categories: [health]
      max_entries: 4096
<<<<<<< HEAD
    alert_audit:
      backend: file
      directory: audit/alerts
      filename_pattern: alerts-%Y%m%d.jsonl
      retention_days: 730
      fsync: true
=======
>>>>>>> 18078b2a

  kraken_futures_paper:
    exchange: kraken_futures
    environment: paper
    keychain_key: kraken_futures_paper_trading
    data_cache_path: ./var/data/kraken_futures_paper
    risk_profile: balanced
    alert_channels: ["telegram:primary", "email:ops"]
    ip_allowlist: []
    instrument_universe: core_multi_exchange
    alert_throttle:
      window_seconds: 300
      exclude_severities: [critical]
      exclude_categories: [health]
      max_entries: 4096
<<<<<<< HEAD
    alert_audit:
      backend: file
      directory: audit/alerts
      filename_pattern: alerts-%Y%m%d.jsonl
      retention_days: 730
      fsync: true
=======
>>>>>>> 18078b2a

  kraken_futures_live:
    exchange: kraken_futures
    environment: live
    keychain_key: kraken_futures_live_trading
    data_cache_path: ./var/data/kraken_futures_live
    risk_profile: conservative
    alert_channels: ["telegram:primary", "sms:orange_local", "email:ops"]
    ip_allowlist: []
    instrument_universe: core_multi_exchange
    alert_throttle:
      window_seconds: 180
      exclude_severities: [critical]
      exclude_categories: [health]
      max_entries: 4096
<<<<<<< HEAD
    alert_audit:
      backend: file
      directory: audit/alerts
      filename_pattern: alerts-%Y%m%d.jsonl
      retention_days: 730
      fsync: true
=======
>>>>>>> 18078b2a

  zonda_paper:
    exchange: zonda_spot
    environment: paper
    keychain_key: zonda_paper_trading
    data_cache_path: ./var/data/zonda_paper
    risk_profile: conservative
    alert_channels: ["telegram:primary"]
    ip_allowlist: []
    instrument_universe: core_multi_exchange
    adapter_settings:
      valuation_asset: PLN
      secondary_valuation_assets: [USDT, EUR, USD]
    alert_throttle:
      window_seconds: 420
      exclude_severities: [critical]
      exclude_categories: [health]
      max_entries: 4096
<<<<<<< HEAD
    alert_audit:
      backend: file
      directory: audit/alerts
      filename_pattern: alerts-%Y%m%d.jsonl
      retention_days: 730
      fsync: true
=======
>>>>>>> 18078b2a

  zonda_live:
    exchange: zonda_spot
    environment: live
    keychain_key: zonda_live_trading
    data_cache_path: ./var/data/zonda_live
    risk_profile: conservative
    alert_channels: ["telegram:primary", "sms:nova_is", "email:ops"]
    ip_allowlist: []
    instrument_universe: core_multi_exchange
    adapter_settings:
      valuation_asset: PLN
      secondary_valuation_assets: [USDT, EUR, USD]
    alert_throttle:
      window_seconds: 240
      exclude_severities: [critical]
      exclude_categories: [health]
      max_entries: 4096
<<<<<<< HEAD
    alert_audit:
      backend: file
      directory: audit/alerts
      filename_pattern: alerts-%Y%m%d.jsonl
      retention_days: 730
      fsync: true
=======
>>>>>>> 18078b2a

reporting:
  daily_report_time_utc: "21:00"
  weekly_report_day: "sunday"
  retention_months: "24"

alerts:
  telegram_channels:
    primary:
      chat_id: "123456789"
      token_secret: telegram_primary_token
      parse_mode: MarkdownV2
  signal_channels:
    primary_signal:
      service_url: https://signal-gateway.local
      sender_number: "+48500100999"
      recipients:
        - "+48555111222"
      credential_secret: signal_cli_token
      verify_tls: true
  whatsapp_channels:
    primary_whatsapp:
      phone_number_id: "10987654321"
      recipients:
        - "48555111222"
      token_secret: whatsapp_primary_token
      api_base_url: https://graph.facebook.com
      api_version: v16.0
  messenger_channels:
    ops_messenger:
      page_id: "1357924680"
      recipients:
        - "2468013579"
      token_secret: messenger_page_token
      api_base_url: https://graph.facebook.com
      api_version: v16.0
  email_channels:
    ops:
      host: smtp.example.com
      port: 587
      from_address: bot@example.com
      recipients:
        - ops@example.com
      credential_secret: smtp_ops_credentials
      use_tls: true
  sms_providers:
    orange_local:
      provider: orange_pl
      api_base_url: https://api.orange.pl/sms/v1
      from_number: "+48500100100"
      recipients: ["+48555111222"]
      allow_alphanumeric_sender: true
      sender_id: "BOT-ORANGE"
      credential_key: orange_sms_credentials
    tmobile_local:
      provider: tmobile_pl
      api_base_url: https://api.t-mobile.pl/sms/v1
      from_number: "+48500100101"
      recipients: ["+48555111333"]
      allow_alphanumeric_sender: true
      sender_id: "BOT-TMOBILE"
      credential_key: tmobile_sms_credentials
    plus_local:
      provider: plus_pl
      api_base_url: https://api.plus.pl/messaging/v1
      from_number: "+48500100102"
      recipients: ["+48555111444"]
      allow_alphanumeric_sender: false
      credential_key: plus_sms_credentials
    play_local:
      provider: play_pl
      api_base_url: https://api.play.pl/sms/v1
      from_number: "+48500100103"
      recipients: ["+48555111555"]
      allow_alphanumeric_sender: true
      sender_id: "BOT-PLAY"
      credential_key: play_sms_credentials
    nova_is:
      provider: nova_is
      api_base_url: https://api.nova.is/sms/v1
      from_number: "+3546001001"
      recipients: ["+3546601234"]
      allow_alphanumeric_sender: true
      sender_id: "BOT-NOVA"
      credential_key: nova_sms_credentials<|MERGE_RESOLUTION|>--- conflicted
+++ resolved
@@ -39,7 +39,7 @@
   controllers:
     daily_trend_core:
       tick_seconds: 86400
-      interval: 1d
+      interval: "1d"
 
 strategies:
   core_daily_trend:
@@ -72,9 +72,9 @@
           kraken_futures: pi_xbtusd
           zonda_spot: BTC-USDT
         backfill:
-          - interval: 1d
+          - interval: "1d"
             lookback_days: 3650
-          - interval: 1h
+          - interval: "1h"
             lookback_days: 1095
       ETH_USDT:
         base_asset: ETH
@@ -87,9 +87,9 @@
           kraken_futures: pi_ethusd
           zonda_spot: ETH-USDT
         backfill:
-          - interval: 1d
+          - interval: "1d"
             lookback_days: 3650
-          - interval: 1h
+          - interval: "1h"
             lookback_days: 1095
       BTC_EUR:
         base_asset: BTC
@@ -101,9 +101,9 @@
           kraken_futures: pi_xbteur
           zonda_spot: BTC-EUR
         backfill:
-          - interval: 1d
+          - interval: "1d"
             lookback_days: 3650
-          - interval: 1h
+          - interval: "1h"
             lookback_days: 730
       ETH_EUR:
         base_asset: ETH
@@ -115,9 +115,9 @@
           kraken_futures: pi_etheur
           zonda_spot: ETH-EUR
         backfill:
-          - interval: 1d
+          - interval: "1d"
             lookback_days: 3650
-          - interval: 1h
+          - interval: "1h"
             lookback_days: 730
       SOL_USDT:
         base_asset: SOL
@@ -128,9 +128,9 @@
           binance_futures: SOLUSDT
           kraken_spot: SOLUSDT
         backfill:
-          - interval: 1d
+          - interval: "1d"
             lookback_days: 1825
-          - interval: 1h
+          - interval: "1h"
             lookback_days: 730
       BNB_USDT:
         base_asset: BNB
@@ -140,9 +140,9 @@
           binance_spot: BNBUSDT
           binance_futures: BNBUSDT
         backfill:
-          - interval: 1d
+          - interval: "1d"
             lookback_days: 1825
-          - interval: 1h
+          - interval: "1h"
             lookback_days: 730
       XRP_USDT:
         base_asset: XRP
@@ -152,9 +152,9 @@
           binance_spot: XRPUSDT
           kraken_spot: XRPUSDT
         backfill:
-          - interval: 1d
+          - interval: "1d"
             lookback_days: 1825
-          - interval: 1h
+          - interval: "1h"
             lookback_days: 730
       ADA_USDT:
         base_asset: ADA
@@ -165,9 +165,9 @@
           binance_futures: ADAUSDT
           kraken_spot: ADAUSDT
         backfill:
-          - interval: 1d
+          - interval: "1d"
             lookback_days: 1825
-          - interval: 1h
+          - interval: "1h"
             lookback_days: 730
       LTC_USDT:
         base_asset: LTC
@@ -178,9 +178,9 @@
           binance_futures: LTCUSDT
           kraken_spot: LTCUSDT
         backfill:
-          - interval: 1d
+          - interval: "1d"
             lookback_days: 1825
-          - interval: 1h
+          - interval: "1h"
             lookback_days: 730
       MATIC_USDT:
         base_asset: MATIC
@@ -191,9 +191,9 @@
           binance_futures: MATICUSDT
           kraken_spot: MATICUSDT
         backfill:
-          - interval: 1d
+          - interval: "1d"
             lookback_days: 1825
-          - interval: 1h
+          - interval: "1h"
             lookback_days: 730
       BTC_PLN:
         base_asset: BTC
@@ -202,7 +202,7 @@
         exchanges:
           zonda_spot: BTC-PLN
         backfill:
-          - interval: 1d
+          - interval: "1d"
             lookback_days: 3650
       ETH_PLN:
         base_asset: ETH
@@ -211,7 +211,7 @@
         exchanges:
           zonda_spot: ETH-PLN
         backfill:
-          - interval: 1d
+          - interval: "1d"
             lookback_days: 3650
 
 environments:
@@ -230,15 +230,12 @@
       exclude_severities: [critical]
       exclude_categories: [health]
       max_entries: 4096
-<<<<<<< HEAD
-    alert_audit:
-      backend: file
-      directory: audit/alerts
-      filename_pattern: alerts-%Y%m%d.jsonl
-      retention_days: 730
-      fsync: true
-=======
->>>>>>> 18078b2a
+    alert_audit:
+      backend: file
+      directory: audit/alerts
+      filename_pattern: alerts-%Y%m%d.jsonl
+      retention_days: 730
+      fsync: true
 
   binance_live:
     exchange: binance_spot
@@ -254,15 +251,12 @@
       exclude_severities: [critical]
       exclude_categories: [health]
       max_entries: 4096
-<<<<<<< HEAD
-    alert_audit:
-      backend: file
-      directory: audit/alerts
-      filename_pattern: alerts-%Y%m%d.jsonl
-      retention_days: 730
-      fsync: true
-=======
->>>>>>> 18078b2a
+    alert_audit:
+      backend: file
+      directory: audit/alerts
+      filename_pattern: alerts-%Y%m%d.jsonl
+      retention_days: 730
+      fsync: true
 
   binance_futures_paper:
     exchange: binance_futures
@@ -278,15 +272,12 @@
       exclude_severities: [critical]
       exclude_categories: [health]
       max_entries: 4096
-<<<<<<< HEAD
-    alert_audit:
-      backend: file
-      directory: audit/alerts
-      filename_pattern: alerts-%Y%m%d.jsonl
-      retention_days: 730
-      fsync: true
-=======
->>>>>>> 18078b2a
+    alert_audit:
+      backend: file
+      directory: audit/alerts
+      filename_pattern: alerts-%Y%m%d.jsonl
+      retention_days: 730
+      fsync: true
 
   binance_futures_live:
     exchange: binance_futures
@@ -302,15 +293,12 @@
       exclude_severities: [critical]
       exclude_categories: [health]
       max_entries: 4096
-<<<<<<< HEAD
-    alert_audit:
-      backend: file
-      directory: audit/alerts
-      filename_pattern: alerts-%Y%m%d.jsonl
-      retention_days: 730
-      fsync: true
-=======
->>>>>>> 18078b2a
+    alert_audit:
+      backend: file
+      directory: audit/alerts
+      filename_pattern: alerts-%Y%m%d.jsonl
+      retention_days: 730
+      fsync: true
 
   kraken_paper:
     exchange: kraken_spot
@@ -328,15 +316,12 @@
       exclude_severities: [critical]
       exclude_categories: [health]
       max_entries: 4096
-<<<<<<< HEAD
-    alert_audit:
-      backend: file
-      directory: audit/alerts
-      filename_pattern: alerts-%Y%m%d.jsonl
-      retention_days: 730
-      fsync: true
-=======
->>>>>>> 18078b2a
+    alert_audit:
+      backend: file
+      directory: audit/alerts
+      filename_pattern: alerts-%Y%m%d.jsonl
+      retention_days: 730
+      fsync: true
 
   kraken_live:
     exchange: kraken_spot
@@ -354,15 +339,12 @@
       exclude_severities: [critical]
       exclude_categories: [health]
       max_entries: 4096
-<<<<<<< HEAD
-    alert_audit:
-      backend: file
-      directory: audit/alerts
-      filename_pattern: alerts-%Y%m%d.jsonl
-      retention_days: 730
-      fsync: true
-=======
->>>>>>> 18078b2a
+    alert_audit:
+      backend: file
+      directory: audit/alerts
+      filename_pattern: alerts-%Y%m%d.jsonl
+      retention_days: 730
+      fsync: true
 
   kraken_futures_paper:
     exchange: kraken_futures
@@ -378,15 +360,12 @@
       exclude_severities: [critical]
       exclude_categories: [health]
       max_entries: 4096
-<<<<<<< HEAD
-    alert_audit:
-      backend: file
-      directory: audit/alerts
-      filename_pattern: alerts-%Y%m%d.jsonl
-      retention_days: 730
-      fsync: true
-=======
->>>>>>> 18078b2a
+    alert_audit:
+      backend: file
+      directory: audit/alerts
+      filename_pattern: alerts-%Y%m%d.jsonl
+      retention_days: 730
+      fsync: true
 
   kraken_futures_live:
     exchange: kraken_futures
@@ -402,15 +381,12 @@
       exclude_severities: [critical]
       exclude_categories: [health]
       max_entries: 4096
-<<<<<<< HEAD
-    alert_audit:
-      backend: file
-      directory: audit/alerts
-      filename_pattern: alerts-%Y%m%d.jsonl
-      retention_days: 730
-      fsync: true
-=======
->>>>>>> 18078b2a
+    alert_audit:
+      backend: file
+      directory: audit/alerts
+      filename_pattern: alerts-%Y%m%d.jsonl
+      retention_days: 730
+      fsync: true
 
   zonda_paper:
     exchange: zonda_spot
@@ -429,15 +405,12 @@
       exclude_severities: [critical]
       exclude_categories: [health]
       max_entries: 4096
-<<<<<<< HEAD
-    alert_audit:
-      backend: file
-      directory: audit/alerts
-      filename_pattern: alerts-%Y%m%d.jsonl
-      retention_days: 730
-      fsync: true
-=======
->>>>>>> 18078b2a
+    alert_audit:
+      backend: file
+      directory: audit/alerts
+      filename_pattern: alerts-%Y%m%d.jsonl
+      retention_days: 730
+      fsync: true
 
   zonda_live:
     exchange: zonda_spot
@@ -456,15 +429,12 @@
       exclude_severities: [critical]
       exclude_categories: [health]
       max_entries: 4096
-<<<<<<< HEAD
-    alert_audit:
-      backend: file
-      directory: audit/alerts
-      filename_pattern: alerts-%Y%m%d.jsonl
-      retention_days: 730
-      fsync: true
-=======
->>>>>>> 18078b2a
+    alert_audit:
+      backend: file
+      directory: audit/alerts
+      filename_pattern: alerts-%Y%m%d.jsonl
+      retention_days: 730
+      fsync: true
 
 reporting:
   daily_report_time_utc: "21:00"
