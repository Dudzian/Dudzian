#include "runtime/OfflineRuntimeBridge.hpp"

#include <QLoggingCategory>
#include <QtGlobal>

#include "runtime/OfflineRuntimeService.hpp"

Q_LOGGING_CATEGORY(lcOfflineBridge, "bot.shell.offline.bridge")

OfflineRuntimeBridge::OfflineRuntimeBridge(QObject* parent)
    : QObject(parent)
{
}

OfflineRuntimeBridge::~OfflineRuntimeBridge() = default;

void OfflineRuntimeBridge::setEndpoint(const QUrl& endpoint)
{
    m_endpoint = endpoint;
}

void OfflineRuntimeBridge::setInstrument(const TradingClient::InstrumentConfig& config)
{
    m_instrument = config;
    if (m_service)
        m_service->setInstrument(m_instrument);
}

void OfflineRuntimeBridge::setHistoryLimit(int limit)
{
    m_historyLimit = qMax(1, limit);
    if (m_service)
        m_service->setHistoryLimit(m_historyLimit);
}

void OfflineRuntimeBridge::setAutoRunEnabled(bool enabled)
{
    if (m_autoRunEnabled == enabled)
        return;
    m_autoRunEnabled = enabled;
    if (m_service)
        m_service->setAutoRunEnabled(m_autoRunEnabled);
}

void OfflineRuntimeBridge::setStrategyConfig(const QVariantMap& config)
{
    m_strategyConfig = config;
    if (m_service)
        m_service->setStrategyConfig(m_strategyConfig);
}

void OfflineRuntimeBridge::setDatasetPath(const QString& path)
{
    if (m_datasetPath == path)
        return;
    m_datasetPath = path;
    if (m_service)
        m_service->setDatasetPath(m_datasetPath);
<<<<<<< HEAD
}

void OfflineRuntimeBridge::setStreamSnapshotPath(const QString& path)
{
    if (m_streamSnapshotPath == path)
        return;
    m_streamSnapshotPath = path;
    if (m_service)
        m_service->setStreamSnapshotPath(m_streamSnapshotPath);
}

void OfflineRuntimeBridge::setStreamingEnabled(bool enabled)
{
    if (m_streamingEnabled == enabled)
        return;
    m_streamingEnabled = enabled;
    if (m_service)
        m_service->setStreamingEnabled(m_streamingEnabled);
=======
>>>>>>> e92f01af
}

void OfflineRuntimeBridge::start()
{
    if (m_running)
        return;
    ensureService();
    configureService();
    if (!m_service) {
        qCWarning(lcOfflineBridge) << "Brak instancji OfflineRuntimeService";
        return;
    }
    m_service->start();
    m_running = true;
}

void OfflineRuntimeBridge::stop()
{
    if (!m_running)
        return;
    if (m_service)
        m_service->stop();
    m_running = false;
}

void OfflineRuntimeBridge::refreshRiskNow()
{
    if (!m_service)
        return;
    m_service->refreshRisk();
}

void OfflineRuntimeBridge::startAutomation()
{
    ensureService();
    if (!m_service)
        return;
    m_service->startAutomation();
}

void OfflineRuntimeBridge::stopAutomation()
{
    if (!m_service)
        return;
    m_service->stopAutomation();
}

void OfflineRuntimeBridge::ensureService()
{
    if (m_service)
        return;
<<<<<<< HEAD

    m_service = std::make_unique<OfflineRuntimeService>(this);
    connect(m_service.get(), &OfflineRuntimeService::connectionStateChanged,
            this, &OfflineRuntimeBridge::applyConnectionState);
    connect(m_service.get(), &OfflineRuntimeService::historyReady,
            this, &OfflineRuntimeBridge::historyReceived);
    connect(m_service.get(), &OfflineRuntimeService::riskReady,
            this, &OfflineRuntimeBridge::riskStateReceived);
    connect(m_service.get(), &OfflineRuntimeService::guardReady,
            this, &OfflineRuntimeBridge::performanceGuardUpdated);
    connect(m_service.get(), &OfflineRuntimeService::automationStateChanged,
            this, &OfflineRuntimeBridge::automationStateChanged);
}

=======

    m_service = std::make_unique<OfflineRuntimeService>(this);
    connect(m_service.get(), &OfflineRuntimeService::connectionStateChanged,
            this, &OfflineRuntimeBridge::applyConnectionState);
    connect(m_service.get(), &OfflineRuntimeService::historyReady,
            this, &OfflineRuntimeBridge::historyReceived);
    connect(m_service.get(), &OfflineRuntimeService::riskReady,
            this, &OfflineRuntimeBridge::riskStateReceived);
    connect(m_service.get(), &OfflineRuntimeService::guardReady,
            this, &OfflineRuntimeBridge::performanceGuardUpdated);
    connect(m_service.get(), &OfflineRuntimeService::automationStateChanged,
            this, &OfflineRuntimeBridge::automationStateChanged);
}

>>>>>>> e92f01af
void OfflineRuntimeBridge::configureService()
{
    if (!m_service)
        return;

    m_service->setInstrument(m_instrument);
    m_service->setHistoryLimit(m_historyLimit);
    m_service->setAutoRunEnabled(m_autoRunEnabled);
    m_service->setStrategyConfig(m_strategyConfig);
    m_service->setDatasetPath(m_datasetPath);
<<<<<<< HEAD
    m_service->setStreamSnapshotPath(m_streamSnapshotPath);
    m_service->setStreamingEnabled(m_streamingEnabled);
=======
>>>>>>> e92f01af
    Q_UNUSED(m_endpoint);
}

void OfflineRuntimeBridge::applyConnectionState(const QString& state)
{
    if (m_connectionState == state)
        return;
    m_connectionState = state;
    emit connectionStateChanged(state);
}<|MERGE_RESOLUTION|>--- conflicted
+++ resolved
@@ -56,27 +56,6 @@
     m_datasetPath = path;
     if (m_service)
         m_service->setDatasetPath(m_datasetPath);
-<<<<<<< HEAD
-}
-
-void OfflineRuntimeBridge::setStreamSnapshotPath(const QString& path)
-{
-    if (m_streamSnapshotPath == path)
-        return;
-    m_streamSnapshotPath = path;
-    if (m_service)
-        m_service->setStreamSnapshotPath(m_streamSnapshotPath);
-}
-
-void OfflineRuntimeBridge::setStreamingEnabled(bool enabled)
-{
-    if (m_streamingEnabled == enabled)
-        return;
-    m_streamingEnabled = enabled;
-    if (m_service)
-        m_service->setStreamingEnabled(m_streamingEnabled);
-=======
->>>>>>> e92f01af
 }
 
 void OfflineRuntimeBridge::start()
@@ -128,7 +107,6 @@
 {
     if (m_service)
         return;
-<<<<<<< HEAD
 
     m_service = std::make_unique<OfflineRuntimeService>(this);
     connect(m_service.get(), &OfflineRuntimeService::connectionStateChanged,
@@ -143,22 +121,6 @@
             this, &OfflineRuntimeBridge::automationStateChanged);
 }
 
-=======
-
-    m_service = std::make_unique<OfflineRuntimeService>(this);
-    connect(m_service.get(), &OfflineRuntimeService::connectionStateChanged,
-            this, &OfflineRuntimeBridge::applyConnectionState);
-    connect(m_service.get(), &OfflineRuntimeService::historyReady,
-            this, &OfflineRuntimeBridge::historyReceived);
-    connect(m_service.get(), &OfflineRuntimeService::riskReady,
-            this, &OfflineRuntimeBridge::riskStateReceived);
-    connect(m_service.get(), &OfflineRuntimeService::guardReady,
-            this, &OfflineRuntimeBridge::performanceGuardUpdated);
-    connect(m_service.get(), &OfflineRuntimeService::automationStateChanged,
-            this, &OfflineRuntimeBridge::automationStateChanged);
-}
-
->>>>>>> e92f01af
 void OfflineRuntimeBridge::configureService()
 {
     if (!m_service)
@@ -169,11 +131,6 @@
     m_service->setAutoRunEnabled(m_autoRunEnabled);
     m_service->setStrategyConfig(m_strategyConfig);
     m_service->setDatasetPath(m_datasetPath);
-<<<<<<< HEAD
-    m_service->setStreamSnapshotPath(m_streamSnapshotPath);
-    m_service->setStreamingEnabled(m_streamingEnabled);
-=======
->>>>>>> e92f01af
     Q_UNUSED(m_endpoint);
 }
 
