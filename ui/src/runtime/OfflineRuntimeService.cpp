--- conflicted
+++ resolved
@@ -191,15 +191,6 @@
     snapshot.insert(QStringLiteral("guardrail_summary"), QVariantMap());
     snapshot.insert(QStringLiteral("recommendations"), buildAutomationRecommendations(metrics, risk));
     snapshot.insert(QStringLiteral("risk_alerts"), buildRiskAlerts(risk));
-<<<<<<< HEAD
-    snapshot.insert(QStringLiteral("guardrail_state"), QVariantMap());
-    snapshot.insert(QStringLiteral("guardrail_trace"), QVariantList());
-    snapshot.insert(QStringLiteral("decision_history"), QVariantList());
-    snapshot.insert(QStringLiteral("model_events"), QVariantList());
-    snapshot.insert(QStringLiteral("signal_quality"), QVariantMap());
-    snapshot.insert(QStringLiteral("failover"), QVariantMap());
-=======
->>>>>>> d45442e3
     QVariantMap riskProfile;
     riskProfile.insert(QStringLiteral("drawdown_pct"), risk.currentDrawdown);
     riskProfile.insert(QStringLiteral("max_daily_loss_pct"), risk.maxDailyLoss);
@@ -227,86 +218,6 @@
         const QVariantMap performance = backendSnapshot.value(QStringLiteral("performance_summary")).toMap();
         if (!performance.isEmpty())
             snapshot.insert(QStringLiteral("performance"), performance);
-<<<<<<< HEAD
-
-        const QVariantMap backendGuardrailState = backendSnapshot.value(QStringLiteral("guardrail_state")).toMap();
-        if (!backendGuardrailState.isEmpty())
-            snapshot.insert(QStringLiteral("guardrail_state"), backendGuardrailState);
-
-        const QVariantList backendGuardrailTrace = backendSnapshot.value(QStringLiteral("guardrail_trace")).toList();
-        if (!backendGuardrailTrace.isEmpty())
-            snapshot.insert(QStringLiteral("guardrail_trace"), backendGuardrailTrace);
-
-        const QVariantList backendAlerts = backendSnapshot.value(QStringLiteral("risk_alerts")).toList();
-        if (!backendAlerts.isEmpty())
-            snapshot.insert(QStringLiteral("risk_alerts"), backendAlerts);
-
-        const QVariantList backendDecisionHistory = backendSnapshot.value(QStringLiteral("decision_history")).toList();
-        if (!backendDecisionHistory.isEmpty())
-            snapshot.insert(QStringLiteral("decision_history"), backendDecisionHistory);
-
-        const QVariantList backendModelEvents = backendSnapshot.value(QStringLiteral("model_events")).toList();
-        if (!backendModelEvents.isEmpty())
-            snapshot.insert(QStringLiteral("model_events"), backendModelEvents);
-
-        const QVariantMap backendSignalQuality = backendSnapshot.value(QStringLiteral("signal_quality")).toMap();
-        if (!backendSignalQuality.isEmpty())
-            snapshot.insert(QStringLiteral("signal_quality"), backendSignalQuality);
-
-        const QVariantMap backendFailover = backendSnapshot.value(QStringLiteral("failover")).toMap();
-        if (!backendFailover.isEmpty())
-            snapshot.insert(QStringLiteral("failover"), backendFailover);
-
-        const QVariantMap backendJournal = backendSnapshot.value(QStringLiteral("journal_performance")).toMap();
-        if (!backendJournal.isEmpty())
-            snapshot.insert(QStringLiteral("journal_performance"), backendJournal);
-
-        const QVariantMap backendAllocation = backendSnapshot.value(QStringLiteral("exchange_allocation")).toMap();
-        if (!backendAllocation.isEmpty())
-            snapshot.insert(QStringLiteral("exchange_allocation"), backendAllocation);
-
-        const QVariantMap backendIndicators = backendSnapshot.value(QStringLiteral("performance_indicators")).toMap();
-        if (!backendIndicators.isEmpty())
-            snapshot.insert(QStringLiteral("performance_indicators"), backendIndicators);
-    }
-
-    if (!snapshot.contains(QStringLiteral("journal_performance"))) {
-        QVariantMap journal;
-        journal.insert(QStringLiteral("mode"), QStringLiteral("baseline"));
-        snapshot.insert(QStringLiteral("journal_performance"), journal);
-    }
-
-    if (!snapshot.contains(QStringLiteral("exchange_allocation"))) {
-        QVariantMap allocation;
-        allocation.insert(QStringLiteral("selected"), QVariant());
-        allocation.insert(QStringLiteral("allocations"), QVariantList());
-        allocation.insert(QStringLiteral("history"), QVariantList());
-        snapshot.insert(QStringLiteral("exchange_allocation"), allocation);
-    }
-
-    if (!snapshot.contains(QStringLiteral("performance_indicators"))) {
-        const QVariantMap journal = snapshot.value(QStringLiteral("journal_performance")).toMap();
-        const QVariantMap strategy = snapshot.value(QStringLiteral("strategy")).toMap();
-        QVariantMap indicators;
-        indicators.insert(QStringLiteral("rolling_pnl"), QVariant());
-        indicators.insert(QStringLiteral("max_drawdown_pct"), QVariant());
-        indicators.insert(QStringLiteral("win_rate"), QVariant());
-        indicators.insert(QStringLiteral("journal"), journal);
-
-        QVariantMap strategyIndicators;
-        strategyIndicators.insert(QStringLiteral("current"), strategy.value(QStringLiteral("current")));
-        strategyIndicators.insert(QStringLiteral("state"), journal.value(QStringLiteral("mode"), QStringLiteral("baseline")));
-        strategyIndicators.insert(QStringLiteral("leverage"), strategy.value(QStringLiteral("leverage")));
-        strategyIndicators.insert(QStringLiteral("stop_loss_pct"), strategy.value(QStringLiteral("stop_loss_pct")));
-        strategyIndicators.insert(QStringLiteral("take_profit_pct"), strategy.value(QStringLiteral("take_profit_pct")));
-        strategyIndicators.insert(QStringLiteral("history"), QVariantList());
-        indicators.insert(QStringLiteral("strategy"), strategyIndicators);
-
-        indicators.insert(QStringLiteral("exchange"), snapshot.value(QStringLiteral("exchange_allocation")).toMap());
-
-        snapshot.insert(QStringLiteral("performance_indicators"), indicators);
-=======
->>>>>>> d45442e3
     }
     return snapshot;
 }
