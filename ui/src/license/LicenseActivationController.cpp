#include "LicenseActivationController.hpp"

#include <QByteArray>
#include <algorithm>
#include <QDate>
#include <QDateTime>
#include <QDir>
#include <QFile>
#include <QFileInfo>
#include <QJsonArray>
#include <QJsonObject>
#include <QStringList>
#include <QLoggingCategory>
#include <QProcess>
#include <QSaveFile>
#include <QTimer>
#include <QtGlobal>

#include "utils/PathUtils.hpp"

Q_LOGGING_CATEGORY(lcActivation, "bot.shell.license")

using bot::shell::utils::watchableDirectories;

namespace {
QString normalizeFingerprint(const QString& value)
{
    QString trimmed = value.trimmed().toUpper();
    return trimmed;
}

QString normalizeIso(const QDateTime& dt)
{
    if (!dt.isValid())
        return {};
    return dt.toUTC().toString(Qt::ISODate);
}

QJsonDocument parseJson(const QByteArray& data, QString* errorMessage)
{
    QJsonParseError parseError;
    const QJsonDocument doc = QJsonDocument::fromJson(data, &parseError);
    if (parseError.error != QJsonParseError::NoError) {
        if (errorMessage)
            *errorMessage = parseError.errorString();
        return {};
    }
    return doc;
}

QString extractFingerprintFromDocument(const QJsonDocument& doc)
{
    if (!doc.isObject())
        return {};
    const QJsonObject root = doc.object();
    const QString payloadB64 = root.value(QStringLiteral("payload_b64")).toString();
    if (!payloadB64.isEmpty()) {
        const QByteArray decoded = QByteArray::fromBase64(payloadB64.toUtf8(), QByteArray::Base64Option::IgnoreBase64Whitespace);
        if (!decoded.isEmpty()) {
            QString parseError;
            const QJsonDocument payloadDoc = parseJson(decoded, &parseError);
            if (!payloadDoc.isNull() && payloadDoc.isObject()) {
                const QString hwid = payloadDoc.object().value(QStringLiteral("hwid")).toString();
                if (!hwid.isEmpty())
                    return normalizeFingerprint(hwid);
            }
        }
    }
    if (root.contains(QStringLiteral("payload"))) {
        const QJsonValue payloadValue = root.value(QStringLiteral("payload"));
        if (payloadValue.isObject()) {
            const QString fp = payloadValue.toObject().value(QStringLiteral("fingerprint")).toString();
            if (!fp.isEmpty())
                return normalizeFingerprint(fp);
        }
    }
    const QString direct = root.value(QStringLiteral("fingerprint")).toString();
    if (!direct.isEmpty())
        return normalizeFingerprint(direct);
    return {};
}

QString extractFingerprintFromBytes(const QByteArray& data)
{
    QString error;
    const QJsonDocument doc = parseJson(data, &error);
    if (!doc.isNull()) {
        const QString fingerprint = extractFingerprintFromDocument(doc);
        if (!fingerprint.isEmpty())
            return fingerprint;
    }
    const QString text = QString::fromUtf8(data).trimmed();
    if (!text.isEmpty())
        return normalizeFingerprint(text);
    return {};
}

QByteArray tryDecodeBase64(const QString& text)
{
    const QByteArray raw = text.toUtf8();
    QByteArray decoded = QByteArray::fromBase64(raw, QByteArray::Base64Option::IgnoreBase64Whitespace);
    if (decoded.isEmpty())
        return {};
    return decoded;
}

} // namespace

class ProcessBindingSecretJob : public LicenseActivationController::BindingSecretJob {
    Q_OBJECT

public:
    explicit ProcessBindingSecretJob(QObject* parent = nullptr)
        : LicenseActivationController::BindingSecretJob(parent)
    {
        m_process.setProcessChannelMode(QProcess::SeparateChannels);
        connect(&m_process, &QProcess::started, this, &ProcessBindingSecretJob::handleStarted);
        connect(&m_process, &QProcess::readyReadStandardOutput, this, &ProcessBindingSecretJob::handleStdout);
        connect(&m_process, &QProcess::readyReadStandardError, this, &ProcessBindingSecretJob::handleStderr);
        connect(&m_process,
                QOverload<int, QProcess::ExitStatus>::of(&QProcess::finished),
                this,
                &ProcessBindingSecretJob::handleFinished);
        connect(&m_process, &QProcess::errorOccurred, this, &ProcessBindingSecretJob::handleError);
    }

    void start(const QString& program, const QStringList& arguments) override
    {
        if (m_process.state() != QProcess::NotRunning)
            m_process.kill();
        m_stdoutBuffer.clear();
        m_stderrBuffer.clear();
        m_cancelled = false;
        m_completed = false;
        m_process.setProgram(program);
        m_process.setArguments(arguments);
        m_process.start();
    }

    void cancel() override
    {
        if (m_completed)
            return;
        m_cancelled = true;
        if (m_process.state() != QProcess::NotRunning)
            m_process.kill();
        else {
            m_completed = true;
            Q_EMIT completed(false, QObject::tr("Anulowano zabezpieczanie sekretu licencji."), m_stdoutBuffer, m_stderrBuffer);
        }
    }

private slots:
    void handleStarted()
    {
        if (!m_completed)
            Q_EMIT started();
    }

    void handleStdout()
    {
        m_stdoutBuffer += m_process.readAllStandardOutput();
    }

    void handleStderr()
    {
        m_stderrBuffer += m_process.readAllStandardError();
    }

    void handleFinished(int exitCode, QProcess::ExitStatus status)
    {
        if (m_completed)
            return;
        m_stdoutBuffer += m_process.readAllStandardOutput();
        m_stderrBuffer += m_process.readAllStandardError();
        m_completed = true;

        if (m_cancelled) {
            Q_EMIT completed(false, QObject::tr("Anulowano zabezpieczanie sekretu licencji."), m_stdoutBuffer, m_stderrBuffer);
            return;
        }

        if (status != QProcess::NormalExit || exitCode != 0) {
            const QString message = QObject::tr("ensure-binding-secret zakończył się kodem %1").arg(exitCode);
            Q_EMIT completed(false, message, m_stdoutBuffer, m_stderrBuffer);
            return;
        }

        Q_EMIT completed(true, QString(), m_stdoutBuffer, m_stderrBuffer);
    }

    void handleError(QProcess::ProcessError error)
    {
        if (m_completed)
            return;
        if (error == QProcess::FailedToStart) {
            m_completed = true;
            Q_EMIT completed(false, m_process.errorString(), m_stdoutBuffer, m_stderrBuffer);
        }
    }

private:
    QProcess m_process;
    QByteArray m_stdoutBuffer;
    QByteArray m_stderrBuffer;
    bool m_cancelled = false;
    bool m_completed = false;
};

LicenseActivationController::LicenseActivationController(QObject* parent)
    : QObject(parent)
{
    const QByteArray pythonEnv = qgetenv("BOT_CORE_UI_PYTHON");
    if (pythonEnv.isEmpty())
        m_pythonExecutable = QStringLiteral("python3");
    else
        m_pythonExecutable = expandPath(QString::fromUtf8(pythonEnv));
    m_bindingSecretPath = expandPath(QStringLiteral("var/security/license_secret.key"));

    m_provisioningScanTimer.setSingleShot(true);
    m_provisioningScanTimer.setInterval(150);
    connect(&m_provisioningScanTimer, &QTimer::timeout, this, [this]() {
        attemptAutomaticProvisioning(m_pendingProvisioningError);
        m_pendingProvisioningError = false;
    });
    connect(&m_provisioningWatcher, &QFileSystemWatcher::directoryChanged, this,
            &LicenseActivationController::handleProvisioningDirectoryEvent);
    connect(&m_provisioningWatcher, &QFileSystemWatcher::fileChanged, this,
            &LicenseActivationController::handleProvisioningDirectoryEvent);

    m_licenseReloadTimer.setSingleShot(true);
    m_licenseReloadTimer.setInterval(100);
    connect(&m_licenseReloadTimer, &QTimer::timeout, this, [this]() {
        loadPersistedLicense();
    });

    m_fingerprintReloadTimer.setSingleShot(true);
    m_fingerprintReloadTimer.setInterval(75);
    connect(&m_fingerprintReloadTimer, &QTimer::timeout, this, [this]() {
        refreshExpectedFingerprint();
        if (!m_licenseActive)
            attemptAutomaticProvisioning(false);
    });

    connect(&m_licenseWatcher, &QFileSystemWatcher::fileChanged, this,
            &LicenseActivationController::handleLicensePathEvent);
    connect(&m_licenseWatcher, &QFileSystemWatcher::directoryChanged, this,
            &LicenseActivationController::handleLicensePathEvent);

    connect(&m_fingerprintWatcher, &QFileSystemWatcher::fileChanged, this,
            &LicenseActivationController::handleFingerprintPathEvent);
    connect(&m_fingerprintWatcher, &QFileSystemWatcher::directoryChanged, this,
            &LicenseActivationController::handleFingerprintPathEvent);

    m_bindingSecretJobFactory = [](QObject* owner) { return new ProcessBindingSecretJob(owner); };
    m_bindingSecretTimeoutTimer.setSingleShot(true);
    connect(&m_bindingSecretTimeoutTimer, &QTimer::timeout, this, [this]() {
        if (!m_bindingSecretJob)
            return;
        m_bindingSecretAbortReason = BindingSecretAbortReason::TimedOut;
        m_bindingSecretJob->cancel();
    });
}

void LicenseActivationController::setConfigDirectory(const QString& path)
{
    m_configDirectory = expandPath(path);
    if (m_initialized) {
        refreshExpectedFingerprint();
        setupFingerprintWatcher();
    }
}

void LicenseActivationController::setLicenseStoragePath(const QString& path)
{
    m_licenseOutputPath = expandPath(path);
    if (m_initialized) {
        loadPersistedLicense();
        setupLicenseWatcher();
    }
}

void LicenseActivationController::setFingerprintDocumentPath(const QString& path)
{
    m_fingerprintDocumentPath = expandPath(path);
    if (m_initialized) {
        refreshExpectedFingerprint();
        setupFingerprintWatcher();
    }
}

void LicenseActivationController::setProvisioningDirectory(const QString& path)
{
    const QString expanded = expandPath(path);
    if (m_provisioningDirectory == expanded)
        return;
    m_provisioningDirectory = expanded;
    Q_EMIT provisioningDirectoryChanged();
    if (m_initialized)
        setupProvisioningWatcher();
}

void LicenseActivationController::setPythonExecutable(const QString& executable)
{
    QString resolved = expandPath(executable).trimmed();
    if (resolved.isEmpty())
        resolved = QStringLiteral("python3");
    if (m_pythonExecutable == resolved)
        return;
    m_pythonExecutable = resolved;
}

void LicenseActivationController::setBindingSecretPath(const QString& path)
{
    const QString resolved = expandPath(path).trimmed();
    if (m_bindingSecretPath == resolved)
        return;
    m_bindingSecretPath = resolved;
}

<<<<<<< HEAD
void LicenseActivationController::setBindingSecretJobFactory(const std::function<BindingSecretJob*(QObject*)>& factory)
{
    m_bindingSecretJobFactory = factory;
}

void LicenseActivationController::setBindingSecretTimeout(int timeoutMs)
{
    if (timeoutMs > 0)
        m_bindingSecretTimeoutMs = timeoutMs;
}

void LicenseActivationController::cancelBindingSecretPriming()
{
    if (!m_bindingSecretJob)
        return;
    m_bindingSecretAbortReason = BindingSecretAbortReason::Cancelled;
    m_bindingSecretTimeoutTimer.stop();
    m_bindingSecretJob->cancel();
}

=======
>>>>>>> 643ade9e
void LicenseActivationController::initialize()
{
    if (m_initialized)
        return;

    if (m_licenseOutputPath.isEmpty()) {
        const QByteArray env = qgetenv("BOT_CORE_UI_ACTIVE_LICENSE_PATH");
        if (!env.isEmpty())
            m_licenseOutputPath = expandPath(QString::fromUtf8(env));
    }
    if (m_licenseOutputPath.isEmpty())
        m_licenseOutputPath = expandPath(QStringLiteral("var/licenses/active/license.json"));

    if (m_fingerprintDocumentPath.isEmpty()) {
        const QByteArray env = qgetenv("BOT_CORE_UI_EXPECTED_FINGERPRINT" );
        if (!env.isEmpty())
            m_fingerprintDocumentPath = expandPath(QString::fromUtf8(env));
    }
    if (m_fingerprintDocumentPath.isEmpty()) {
        if (!m_configDirectory.isEmpty())
            m_fingerprintDocumentPath = QDir(m_configDirectory).filePath(QStringLiteral("fingerprint.expected.json"));
        else
            m_fingerprintDocumentPath = expandPath(QStringLiteral("config/fingerprint.expected.json"));
    }

    if (m_provisioningDirectory.isEmpty()) {
        const QByteArray env = qgetenv("BOT_CORE_UI_LICENSE_INBOX");
        if (!env.isEmpty())
            m_provisioningDirectory = expandPath(QString::fromUtf8(env));
    }
    if (m_provisioningDirectory.isEmpty()) {
        if (!m_configDirectory.isEmpty())
            m_provisioningDirectory = QDir(m_configDirectory).filePath(QStringLiteral("licenses/inbox"));
        else
            m_provisioningDirectory = expandPath(QStringLiteral("var/licenses/inbox"));
    }

    refreshExpectedFingerprint();
    loadPersistedLicense();

    m_initialized = true;
    Q_EMIT provisioningDirectoryChanged();

    setupProvisioningWatcher();
    setupFingerprintWatcher();
    setupLicenseWatcher();
    attemptAutomaticProvisioning(false);
}

bool LicenseActivationController::ensureInitialized()
{
    if (!m_initialized)
        initialize();
    return m_initialized;
}

QString LicenseActivationController::licenseStoragePath() const
{
    return resolveLicenseOutputPath();
}

bool LicenseActivationController::saveExpectedFingerprint(const QString& fingerprint)
{
    if (!ensureInitialized())
        return false;

    const QString normalized = normalizeFingerprint(fingerprint);
    if (normalized.isEmpty()) {
        setStatusMessage(tr("Fingerprint nie może być pusty"), true);
        return false;
    }

    QString errorMessage;
    if (!persistExpectedFingerprint(normalized, &errorMessage)) {
        setStatusMessage(errorMessage, true);
        return false;
    }

    if (m_expectedFingerprint != normalized) {
        m_expectedFingerprint = normalized;
        Q_EMIT expectedFingerprintChanged();
    }
    setStatusMessage(tr("Zapisano oczekiwany fingerprint: %1").arg(normalized), false);
    return true;
}

void LicenseActivationController::overrideExpectedFingerprint(const QString& fingerprint)
{
    const QString normalized = normalizeFingerprint(fingerprint);
    if (normalized.isEmpty())
        return;
    if (m_expectedFingerprint == normalized)
        return;
    m_expectedFingerprint = normalized;
    Q_EMIT expectedFingerprintChanged();
}

QString LicenseActivationController::resolveLicenseOutputPath() const
{
    if (!m_licenseOutputPath.isEmpty())
        return m_licenseOutputPath;
    return expandPath(QStringLiteral("var/licenses/active/license.json"));
}

QString LicenseActivationController::resolveFingerprintDocumentPath() const
{
    if (!m_fingerprintDocumentPath.isEmpty())
        return m_fingerprintDocumentPath;
    if (!m_configDirectory.isEmpty())
        return QDir(m_configDirectory).filePath(QStringLiteral("fingerprint.expected.json"));
    return expandPath(QStringLiteral("config/fingerprint.expected.json"));
}

QString LicenseActivationController::resolveProvisioningDirectory() const
{
    if (!m_provisioningDirectory.isEmpty())
        return m_provisioningDirectory;
    if (!m_configDirectory.isEmpty())
        return QDir(m_configDirectory).filePath(QStringLiteral("licenses/inbox"));
    return expandPath(QStringLiteral("var/licenses/inbox"));
}

QString LicenseActivationController::resolveBindingSecretPath() const
{
    if (!m_bindingSecretPath.isEmpty())
        return m_bindingSecretPath;
    return expandPath(QStringLiteral("var/security/license_secret.key"));
}

bool LicenseActivationController::loadLicenseUrl(const QUrl& url)
{
    if (!ensureInitialized())
        return false;
    if (!url.isValid()) {
        setStatusMessage(tr("Nieprawidłowy adres pliku licencji"), true);
        return false;
    }
    if (url.isLocalFile())
        return loadLicenseFile(url.toLocalFile());
    return loadLicenseFile(url.toString());
}

bool LicenseActivationController::loadLicenseFile(const QString& path)
{
    if (!ensureInitialized())
        return false;
    const QString expanded = expandPath(path);
    QFile file(expanded);
    if (!file.exists()) {
        setStatusMessage(tr("Plik licencji nie istnieje: %1").arg(expanded), true);
        return false;
    }
    if (!file.open(QIODevice::ReadOnly | QIODevice::Text)) {
        setStatusMessage(tr("Nie można odczytać pliku licencji %1: %2").arg(expanded, file.errorString()), true);
        return false;
    }
    const QByteArray data = file.readAll();
    file.close();

    QString error;
    QJsonDocument doc = parseJson(data, &error);
    if (doc.isNull()) {
        setStatusMessage(tr("Niepoprawny dokument licencji (%1)").arg(error), true);
        return false;
    }
    return activateFromDocument(doc, true, expanded);
}

bool LicenseActivationController::applyLicenseText(const QString& text)
{
    if (!ensureInitialized())
        return false;
    const QString trimmed = text.trimmed();
    if (trimmed.isEmpty()) {
        setStatusMessage(tr("Wklejony payload jest pusty"), true);
        return false;
    }

    QString error;
    QJsonDocument doc = parseJson(trimmed.toUtf8(), &error);
    if (doc.isNull()) {
        const QByteArray decoded = tryDecodeBase64(trimmed);
        if (decoded.isEmpty()) {
            setStatusMessage(tr("Nie udało się zdekodować payloadu (błąd JSON: %1)").arg(error), true);
            return false;
        }
        error.clear();
        doc = parseJson(decoded, &error);
        if (doc.isNull()) {
            setStatusMessage(tr("Dekodowanie base64 powiodło się, ale JSON nadal jest niepoprawny: %1").arg(error), true);
            return false;
        }
    }

    return activateFromDocument(doc, true, tr("payload"));
}

void LicenseActivationController::refreshExpectedFingerprint()
{
    const QString path = resolveFingerprintDocumentPath();
    QFile file(path);
    if (!file.exists()) {
        if (!m_expectedFingerprint.isEmpty()) {
            m_expectedFingerprint.clear();
            Q_EMIT expectedFingerprintChanged();
        }
        return;
    }
    if (!file.open(QIODevice::ReadOnly | QIODevice::Text)) {
        if (!m_expectedFingerprint.isEmpty()) {
            m_expectedFingerprint.clear();
            Q_EMIT expectedFingerprintChanged();
        }
        return;
    }
    const QByteArray data = file.readAll();
    file.close();
    const QString fingerprint = extractFingerprintFromBytes(data);
    if (fingerprint != m_expectedFingerprint) {
        m_expectedFingerprint = fingerprint;
        Q_EMIT expectedFingerprintChanged();
    }
}

void LicenseActivationController::loadPersistedLicense()
{
    const QString path = resolveLicenseOutputPath();
    QFile file(path);
    if (!file.exists()) {
        clearLicenseState();
        return;
    }
    if (!file.open(QIODevice::ReadOnly | QIODevice::Text)) {
        setStatusMessage(tr("Nie udało się wczytać zapisanej licencji (%1)").arg(file.errorString()), true);
        clearLicenseState();
        return;
    }
    const QByteArray data = file.readAll();
    file.close();

    QString error;
    const QJsonDocument doc = parseJson(data, &error);
    if (doc.isNull()) {
        setStatusMessage(tr("Niepoprawna zapisana licencja: %1").arg(error), true);
        clearLicenseState();
        return;
    }
    activateFromDocument(doc, false, path);
}

bool LicenseActivationController::autoProvision(const QVariantMap& fingerprintDocument)
{
    if (!ensureInitialized())
        return false;

    const QString docFingerprint = fingerprintFromVariant(fingerprintDocument);
    if (!docFingerprint.isEmpty()) {
        const QString normalized = normalizeFingerprint(docFingerprint);
        if (normalized.isEmpty()) {
            setStatusMessage(tr("Fingerprint z dokumentu provisioning jest pusty"), true);
            return false;
        }
        if (!expectedFingerprintAvailable() || m_expectedFingerprint != normalized) {
            if (!saveExpectedFingerprint(normalized))
                return false;
        }
    }

    if (m_licenseActive) {
        setStatusMessage(tr("Licencja jest już aktywna"), false);
        return true;
    }

    const QString provisioningDir = expandPath(resolveProvisioningDirectory());
    QString expected = m_expectedFingerprint;
    if (expected.isEmpty())
        expected = docFingerprint;
    expected = normalizeFingerprint(expected);
    if (expected.isEmpty()) {
        setStatusMessage(tr("Automatyczna aktywacja wymaga fingerprintu urządzenia"), true);
        return false;
    }

    return runProvisioningScan(expected, true);
}

bool LicenseActivationController::activateFromDocument(const QJsonDocument& document, bool persist, const QString& sourceDescription)
{
    LicenseInfo info;
    QString error;
    if (!parseLicenseDocument(document, info, error)) {
        setStatusMessage(error, true);
        return false;
    }

    if (persist && !persistLicense(document))
        return false;

<<<<<<< HEAD
    if (persist) {
        m_pendingActivation = std::make_unique<PendingActivation>();
        m_pendingActivation->info = info;
        m_pendingActivation->sourceDescription = sourceDescription;
        m_pendingActivation->persist = true;
=======
    if (persist && !primeBindingSecret(info.fingerprint)) {
        QFile::remove(resolveLicenseOutputPath());
        setStatusMessage(tr("Nie udało się zabezpieczyć sekretu licencji."), true);
        return false;
    }

    const bool wasActive = m_licenseActive;
    m_licenseActive = true;
    m_licenseFingerprint = info.fingerprint;
    m_licenseEdition = info.edition;
    m_licenseLicenseId = info.licenseId;
    m_licenseIssuedAt = info.issuedAtIso;
    m_licenseMaintenanceUntil = info.maintenanceUntilIso;
    m_licenseMaintenanceActive = info.maintenanceActive;
    m_licenseHolderName = info.holderName;
    m_licenseHolderEmail = info.holderEmail;
    m_licenseSeats = info.seats;
    m_licenseTrialActive = info.trialActive;
    m_licenseTrialExpiresAt = info.trialExpiresIso;
    m_licenseModules = info.modules;
    m_licenseEnvironments = info.environments;
    m_licenseRuntime = info.runtime;
    m_lastDocument = info.document;
>>>>>>> 643ade9e

        if (!primeBindingSecret(info.fingerprint)) {
            QFile::remove(resolveLicenseOutputPath());
            m_pendingActivation.reset();
            setStatusMessage(tr("Nie udało się zabezpieczyć sekretu licencji."), true);
            return false;
        }

        setStatusMessage(tr("Trwa zabezpieczanie sekretu licencji..."), false);
        return true;
    }

    finalizeLicenseActivation(info, false, sourceDescription);
    return true;
}

bool LicenseActivationController::parseLicenseDocument(const QJsonDocument& document, LicenseInfo& info, QString& error) const
{
    if (!document.isObject()) {
        error = tr("Licencja musi być dokumentem JSON typu object");
        return false;
    }
    const QJsonObject root = document.object();
    const QString payloadB64 = root.value(QStringLiteral("payload_b64")).toString();
    if (!payloadB64.isEmpty()) {
        const QString signatureB64 = root.value(QStringLiteral("signature_b64")).toString();
        if (signatureB64.trimmed().isEmpty()) {
            error = tr("Licencja musi zawierać pole 'signature_b64'");
            return false;
        }
        const QByteArray payloadBytes = QByteArray::fromBase64(payloadB64.toUtf8(), QByteArray::Base64Option::IgnoreBase64Whitespace);
        if (payloadBytes.isEmpty()) {
            error = tr("Nie można zdekodować sekcji payload_b64 (base64)");
            return false;
        }
        QString parseErrorMessage;
        const QJsonDocument payloadDoc = parseJson(payloadBytes, &parseErrorMessage);
        if (payloadDoc.isNull() || !payloadDoc.isObject()) {
            error = tr("Payload licencji nie zawiera obiektu JSON: %1").arg(parseErrorMessage);
            return false;
        }
        const QJsonObject payload = payloadDoc.object();
        const QString edition = payload.value(QStringLiteral("edition")).toString().trimmed();
        if (edition.isEmpty()) {
            error = tr("Licencja nie zawiera pola 'edition'");
            return false;
        }
        const QString hwid = normalizeFingerprint(payload.value(QStringLiteral("hwid")).toString());
        if (expectedFingerprintAvailable()) {
            if (hwid.isEmpty()) {
                error = tr("Licencja nie zawiera fingerprintu HWID, oczekiwano %1").arg(m_expectedFingerprint);
                return false;
            }
            if (hwid != m_expectedFingerprint) {
                error = tr("Fingerprint licencji (%1) nie zgadza się z oczekiwanym (%2)")
                            .arg(hwid, m_expectedFingerprint);
                return false;
            }
        }

        info.fingerprint = hwid;
        info.licenseId = payload.value(QStringLiteral("license_id")).toString();
        info.edition = edition;
        info.issuedAtIso = payload.value(QStringLiteral("issued_at")).toString();
        info.maintenanceUntilIso = payload.value(QStringLiteral("maintenance_until")).toString();
        const QDate maintenanceDate = QDate::fromString(info.maintenanceUntilIso, Qt::ISODate);
        if (maintenanceDate.isValid())
            info.maintenanceActive = maintenanceDate >= QDate::currentDate();
        else
            info.maintenanceActive = true;

        const QJsonObject holderObj = payload.value(QStringLiteral("holder")).toObject();
        info.holderName = holderObj.value(QStringLiteral("name")).toString();
        info.holderEmail = holderObj.value(QStringLiteral("email")).toString();
        bool okSeats = false;
        info.seats = payload.value(QStringLiteral("seats")).toInt(&okSeats);
        if (!okSeats)
            info.seats = 0;

        const QJsonObject trialObj = payload.value(QStringLiteral("trial")).toObject();
        info.trialActive = trialObj.value(QStringLiteral("enabled")).toBool();
        info.trialExpiresIso = trialObj.value(QStringLiteral("expires_at")).toString();

        const auto collectEnabled = [](const QJsonValue& value) {
            QStringList enabled;
            if (value.isObject()) {
                const QJsonObject obj = value.toObject();
                for (auto it = obj.constBegin(); it != obj.constEnd(); ++it) {
                    if (it.value().toBool())
                        enabled.append(it.key());
                }
            }
            std::sort(enabled.begin(), enabled.end());
            return enabled;
        };

        info.modules = collectEnabled(payload.value(QStringLiteral("modules")));
        info.runtime = collectEnabled(payload.value(QStringLiteral("runtime")));

        const QJsonValue envValue = payload.value(QStringLiteral("environments"));
        if (envValue.isArray()) {
            const QJsonArray array = envValue.toArray();
            QStringList environments;
            environments.reserve(array.size());
            for (const QJsonValue& env : array) {
                if (env.isString()) {
                    const QString trimmed = env.toString().trimmed();
                    if (!trimmed.isEmpty())
                        environments.append(trimmed);
                }
            }
            std::sort(environments.begin(), environments.end());
            info.environments = environments;
        }

        info.document = document;
        return true;
    }

    const QJsonValue payloadValue = root.value(QStringLiteral("payload"));
    const QJsonValue signatureValue = root.value(QStringLiteral("signature"));
    if (!payloadValue.isObject() || !signatureValue.isObject()) {
        error = tr("Licencja musi zawierać sekcje 'payload' oraz 'signature'");
        return false;
    }
    const QJsonObject payload = payloadValue.toObject();
    const QJsonObject signature = signatureValue.toObject();

    const QString schema = payload.value(QStringLiteral("schema")).toString();
    if (schema != QStringLiteral("core.oem.license")) {
        error = tr("Nieobsługiwany typ dokumentu licencyjnego: %1").arg(schema);
        return false;
    }

    const QString fingerprint = normalizeFingerprint(payload.value(QStringLiteral("fingerprint")).toString());
    if (fingerprint.isEmpty()) {
        error = tr("Brak fingerprintu w payloadzie licencji");
        return false;
    }
    if (expectedFingerprintAvailable() && fingerprint != m_expectedFingerprint) {
        error = tr("Fingerprint licencji (%1) nie zgadza się z oczekiwanym (%2)")
                    .arg(fingerprint, m_expectedFingerprint);
        return false;
    }

    const QString profile = payload.value(QStringLiteral("profile")).toString();
    if (profile.isEmpty()) {
        error = tr("Brak profilu pracy w licencji");
        return false;
    }

    const QString issuedAtRaw = payload.value(QStringLiteral("issued_at")).toString();
    const QString expiresAtRaw = payload.value(QStringLiteral("expires_at")).toString();
    if (expiresAtRaw.isEmpty()) {
        error = tr("Licencja nie zawiera pola 'expires_at'");
        return false;
    }

    QDateTime expiresAt = QDateTime::fromString(expiresAtRaw, Qt::ISODate);
    if (!expiresAt.isValid())
        expiresAt = QDateTime::fromString(expiresAtRaw, Qt::ISODateWithMs);
    if (!expiresAt.isValid()) {
        error = tr("Nieprawidłowy format daty 'expires_at': %1").arg(expiresAtRaw);
        return false;
    }
    expiresAt = expiresAt.toUTC();
    if (expiresAt < QDateTime::currentDateTimeUtc()) {
        error = tr("Licencja wygasła (%1)").arg(expiresAt.toString(Qt::ISODate));
        return false;
    }

    QDateTime issuedAt;
    if (!issuedAtRaw.isEmpty()) {
        issuedAt = QDateTime::fromString(issuedAtRaw, Qt::ISODate);
        if (!issuedAt.isValid())
            issuedAt = QDateTime::fromString(issuedAtRaw, Qt::ISODateWithMs);
    }

    const QJsonValue featuresValue = payload.value(QStringLiteral("features"));
    QStringList features;
    if (featuresValue.isArray()) {
        const QJsonArray array = featuresValue.toArray();
        for (const QJsonValue& featureValue : array) {
            if (!featureValue.isString()) {
                error = tr("Pole 'features' musi zawierać listę stringów");
                return false;
            }
            const QString feature = featureValue.toString().trimmed();
            if (!feature.isEmpty())
                features.append(feature);
        }
        std::sort(features.begin(), features.end());
    } else if (!featuresValue.isUndefined() && !featuresValue.isNull()) {
        error = tr("Pole 'features' w licencji musi być tablicą");
        return false;
    }

    const QString algorithm = signature.value(QStringLiteral("algorithm")).toString();
    if (algorithm.trimmed().isEmpty()) {
        error = tr("Brak algorytmu podpisu w licencji");
        return false;
    }
    if (!algorithm.startsWith(QStringLiteral("HMAC"), Qt::CaseInsensitive)) {
        error = tr("Nieobsługiwany algorytm podpisu licencji: %1").arg(algorithm);
        return false;
    }
    const QString signatureValue = signature.value(QStringLiteral("value")).toString();
    if (signatureValue.trimmed().isEmpty()) {
        error = tr("Podpis licencji jest pusty");
        return false;
    }

    info.fingerprint = fingerprint;
    info.edition = profile;
    info.licenseId = payload.value(QStringLiteral("license_id")).toString();
    info.issuedAtIso = issuedAt.isValid() ? normalizeIso(issuedAt) : issuedAtRaw;
    info.maintenanceUntilIso = normalizeIso(expiresAt);
    info.maintenanceActive = true;
    info.modules = features;
    info.environments = {};
    info.runtime = {};
    info.document = document;

    return true;
}

bool LicenseActivationController::persistLicense(const QJsonDocument& document)
{
    const QString path = resolveLicenseOutputPath();
    if (path.isEmpty()) {
        setStatusMessage(tr("Brak skonfigurowanej ścieżki do zapisu licencji"), true);
        return false;
    }
    QFileInfo info(path);
    QDir dir = info.dir();
    if (!dir.exists() && !dir.mkpath(QStringLiteral("."))) {
        setStatusMessage(tr("Nie udało się utworzyć katalogu dla licencji: %1").arg(dir.path()), true);
        return false;
    }

    QSaveFile file(path);
    file.setDirectWriteFallback(true);
    if (!file.open(QIODevice::WriteOnly | QIODevice::Text)) {
        setStatusMessage(tr("Nie można zapisać licencji do %1: %2").arg(path, file.errorString()), true);
        return false;
    }
    const QByteArray payload = document.toJson(QJsonDocument::Indented);
    if (file.write(payload) != payload.size()) {
        setStatusMessage(tr("Błąd zapisu licencji do %1: %2").arg(path, file.errorString()), true);
        return false;
    }
    if (!file.commit()) {
        setStatusMessage(tr("Nie udało się zatwierdzić zapisu licencji: %1").arg(file.errorString()), true);
        return false;
    }
    return true;
}

void LicenseActivationController::setStatusMessage(const QString& message, bool isError)
{
    if (m_statusMessage == message && m_statusIsError == isError)
        return;
    m_statusMessage = message;
    m_statusIsError = isError;
    Q_EMIT statusMessageChanged();
}

QString LicenseActivationController::expandPath(const QString& path)
{
    return bot::shell::utils::expandPath(path);
}

bool LicenseActivationController::persistExpectedFingerprint(const QString& fingerprint, QString* errorMessage)
{
    const QString path = resolveFingerprintDocumentPath();
    if (path.isEmpty()) {
        if (errorMessage)
            *errorMessage = tr("Brak ścieżki docelowej dla fingerprintu");
        return false;
    }

    QFileInfo info(path);
    QDir dir = info.dir();
    if (!dir.exists() && !dir.mkpath(QStringLiteral("."))) {
        if (errorMessage)
            *errorMessage = tr("Nie udało się utworzyć katalogu %1").arg(dir.path());
        return false;
    }

    QJsonObject root;
    root.insert(QStringLiteral("fingerprint"), fingerprint);
    root.insert(QStringLiteral("updated_at"), QDateTime::currentDateTimeUtc().toString(Qt::ISODate));
    QJsonDocument document(root);

    QSaveFile file(path);
    file.setDirectWriteFallback(true);
    if (!file.open(QIODevice::WriteOnly | QIODevice::Text)) {
        if (errorMessage)
            *errorMessage = tr("Nie można zapisać fingerprintu do %1: %2").arg(path, file.errorString());
        return false;
    }

    const QByteArray payload = document.toJson(QJsonDocument::Indented);
    if (file.write(payload) != payload.size()) {
        if (errorMessage)
            *errorMessage = tr("Błąd zapisu fingerprintu: %1").arg(file.errorString());
        return false;
    }
    if (!file.commit()) {
        if (errorMessage)
            *errorMessage = tr("Nie udało się zatwierdzić pliku fingerprintu: %1").arg(file.errorString());
        return false;
    }
    return true;
}

QString LicenseActivationController::fingerprintFromVariant(const QVariantMap& fingerprintDocument)
{
    if (fingerprintDocument.isEmpty())
        return {};
    const QVariantMap payload = fingerprintDocument.value(QStringLiteral("payload")).toMap();
    QString fingerprint = payload.value(QStringLiteral("fingerprint")).toString();
    if (fingerprint.isEmpty())
        fingerprint = fingerprintDocument.value(QStringLiteral("fingerprint")).toString();
    return normalizeFingerprint(fingerprint);
}

void LicenseActivationController::setupProvisioningWatcher()
{
    const QStringList watchedDirs = m_provisioningWatcher.directories();
    for (const QString& dir : watchedDirs)
        m_provisioningWatcher.removePath(dir);
    const QStringList watchedFiles = m_provisioningWatcher.files();
    for (const QString& file : watchedFiles)
        m_provisioningWatcher.removePath(file);

    const QString directory = expandPath(resolveProvisioningDirectory());
    if (directory.isEmpty())
        return;

    QDir dir(directory);
    if (!dir.exists())
        dir.mkpath(QStringLiteral("."));

    m_provisioningWatcher.addPath(directory);
    scheduleProvisioningScan(0, false);
}

void LicenseActivationController::handleProvisioningDirectoryEvent(const QString& path)
{
    Q_UNUSED(path);
    scheduleProvisioningScan(200, false);
}

void LicenseActivationController::scheduleProvisioningScan(int delayMs, bool reportNotFound)
{
    if (delayMs < 0)
        delayMs = 0;
    m_pendingProvisioningError = reportNotFound;
    if (m_provisioningScanTimer.isActive())
        m_provisioningScanTimer.stop();
    m_provisioningScanTimer.start(delayMs);
}

void LicenseActivationController::attemptAutomaticProvisioning(bool reportNotFound)
{
    if (!m_initialized)
        return;
    if (m_licenseActive)
        return;

    QString expected = m_expectedFingerprint;
    if (expected.isEmpty()) {
        refreshExpectedFingerprint();
        expected = m_expectedFingerprint;
    }

    if (expected.isEmpty())
        return;

    runProvisioningScan(expected, reportNotFound);
}

bool LicenseActivationController::runProvisioningScan(const QString& expectedFingerprint, bool reportNotFound)
{
    const QString provisioningDir = expandPath(resolveProvisioningDirectory());
    if (provisioningDir.isEmpty())
        return false;

    const QString normalized = normalizeFingerprint(expectedFingerprint);
    if (normalized.isEmpty())
        return false;

    QDir dir(provisioningDir);
    if (!dir.exists())
        dir.mkpath(QStringLiteral("."));

    const bool previousState = m_provisioningInProgress;
    if (!previousState) {
        m_provisioningInProgress = true;
        Q_EMIT provisioningInProgressChanged();
    }

    const bool activated = provisionFromDirectory(provisioningDir, normalized);

    if (!previousState) {
        m_provisioningInProgress = false;
        Q_EMIT provisioningInProgressChanged();
    }

    if (activated)
        return true;

    if (reportNotFound) {
        setStatusMessage(tr("Nie znaleziono licencji dopasowanej do fingerprintu %1 w katalogu %2")
                             .arg(normalized, provisioningDir),
                         true);
    } else {
        qCDebug(lcActivation) << "Provisioning scan completed without match" << provisioningDir;
    }

    return false;
}

bool LicenseActivationController::provisionFromDirectory(const QString& directory, const QString& expectedFingerprint)
{
    QDir dir(directory);
    if (!dir.exists())
        return false;

    const QStringList filters = {QStringLiteral("*.json"), QStringLiteral("*.jsonl"),
                                 QStringLiteral("*.lic"), QStringLiteral("*.txt"), QStringLiteral("*.payload")};
    const QFileInfoList files = dir.entryInfoList(filters, QDir::Files | QDir::Readable);
    for (const QFileInfo& info : files) {
        if (tryProvisionFile(info.absoluteFilePath(), expectedFingerprint))
            return true;
    }
    return false;
}

bool LicenseActivationController::tryProvisionFile(const QString& path, const QString& expectedFingerprint)
{
    QFile file(path);
    if (!file.exists())
        return false;
    if (!file.open(QIODevice::ReadOnly | QIODevice::Text))
        return false;
    const QByteArray data = file.readAll();
    file.close();

    auto finalizeFile = [path]() {
        const QString archived = path + QStringLiteral(".applied");
        if (QFile::exists(archived))
            QFile::remove(archived);
        if (!QFile::rename(path, archived))
            qCWarning(lcActivation) << "Nie udało się oznaczyć przetworzonej licencji" << path;
    };

    QString parseError;
    QJsonDocument doc = parseJson(data, &parseError);
    if (!doc.isNull() && activateIfMatching(doc, true, path, expectedFingerprint)) {
        finalizeFile();
        return true;
    }

    const QList<QByteArray> lines = data.split('\n');
    int lineNumber = 0;
    for (const QByteArray& rawLine : lines) {
        ++lineNumber;
        const QByteArray trimmed = rawLine.trimmed();
        if (trimmed.isEmpty())
            continue;
        QString error;
        QJsonDocument lineDoc = parseJson(trimmed, &error);
        if (!lineDoc.isNull() && activateIfMatching(lineDoc, true,
                                                    QStringLiteral("%1:%2").arg(path).arg(lineNumber), expectedFingerprint)) {
            finalizeFile();
            return true;
        }
    }

    const QByteArray decoded = tryDecodeBase64(QString::fromUtf8(data));
    if (!decoded.isEmpty()) {
        QString error;
        const QJsonDocument decodedDoc = parseJson(decoded, &error);
        if (!decodedDoc.isNull() && activateIfMatching(decodedDoc, true, path, expectedFingerprint)) {
            finalizeFile();
            return true;
        }
    }

    return false;
}

bool LicenseActivationController::activateIfMatching(const QJsonDocument& document, bool persist,
                                                     const QString& sourceDescription,
                                                     const QString& expectedFingerprint)
{
    LicenseInfo info;
    QString error;
    if (!parseLicenseDocument(document, info, error))
        return false;
    const QString normalizedExpected = normalizeFingerprint(expectedFingerprint);
    if (!normalizedExpected.isEmpty() && normalizeFingerprint(info.fingerprint) != normalizedExpected)
        return false;
    return activateFromDocument(document, persist, sourceDescription);
}

void LicenseActivationController::setupLicenseWatcher()
{
    const QStringList currentFiles = m_licenseWatcher.files();
    if (!currentFiles.isEmpty())
        m_licenseWatcher.removePaths(currentFiles);
    const QStringList currentDirs = m_licenseWatcher.directories();
    if (!currentDirs.isEmpty())
        m_licenseWatcher.removePaths(currentDirs);

    const QString path = resolveLicenseOutputPath();
    if (path.isEmpty())
        return;

    QFileInfo info(path);
    const QString absolutePath = info.absoluteFilePath();
    if (info.exists() && info.isFile())
        m_licenseWatcher.addPath(absolutePath);

    const QString directory = info.absolutePath();
    const QStringList directories = watchableDirectories(directory);
    for (const QString& dir : directories) {
        if (!dir.isEmpty())
            m_licenseWatcher.addPath(dir);
    }

    if (!directory.isEmpty()) {
        QDir dir(directory);
        if (!dir.exists())
            dir.mkpath(QStringLiteral("."));
    }
}

void LicenseActivationController::setupFingerprintWatcher()
{
    const QStringList currentFiles = m_fingerprintWatcher.files();
    if (!currentFiles.isEmpty())
        m_fingerprintWatcher.removePaths(currentFiles);
    const QStringList currentDirs = m_fingerprintWatcher.directories();
    if (!currentDirs.isEmpty())
        m_fingerprintWatcher.removePaths(currentDirs);

    const QString path = resolveFingerprintDocumentPath();
    if (path.isEmpty())
        return;

    QFileInfo info(path);
    const QString absolutePath = info.absoluteFilePath();
    if (info.exists() && info.isFile())
        m_fingerprintWatcher.addPath(absolutePath);

    const QString directory = info.absolutePath();
    const QStringList directories = watchableDirectories(directory);
    for (const QString& dir : directories) {
        if (!dir.isEmpty())
            m_fingerprintWatcher.addPath(dir);
    }
}

void LicenseActivationController::handleLicensePathEvent(const QString& path)
{
    Q_UNUSED(path);
    setupLicenseWatcher();
    scheduleLicenseReload(120);
}

void LicenseActivationController::handleFingerprintPathEvent(const QString& path)
{
    Q_UNUSED(path);
    setupFingerprintWatcher();
    scheduleFingerprintReload(100);
}

void LicenseActivationController::scheduleLicenseReload(int delayMs)
{
    if (delayMs < 0)
        delayMs = 0;
    m_licenseReloadTimer.start(delayMs);
}

void LicenseActivationController::scheduleFingerprintReload(int delayMs)
{
    if (delayMs < 0)
        delayMs = 0;
    m_fingerprintReloadTimer.start(delayMs);
}

void LicenseActivationController::clearLicenseState()
{
    const bool wasActive = m_licenseActive;
    const bool hadData = wasActive || !m_licenseFingerprint.isEmpty() || !m_licenseEdition.isEmpty() ||
                         !m_licenseLicenseId.isEmpty() || !m_licenseIssuedAt.isEmpty() ||
                         !m_licenseMaintenanceUntil.isEmpty() || m_licenseMaintenanceActive ||
                         !m_licenseHolderName.isEmpty() || !m_licenseHolderEmail.isEmpty() || m_licenseSeats != 0 ||
                         m_licenseTrialActive || !m_licenseTrialExpiresAt.isEmpty() || !m_licenseModules.isEmpty() ||
                         !m_licenseEnvironments.isEmpty() || !m_licenseRuntime.isEmpty() || !m_lastDocument.isNull();

    if (!hadData)
        return;

    m_licenseActive = false;
    m_licenseFingerprint.clear();
    m_licenseEdition.clear();
    m_licenseLicenseId.clear();
    m_licenseIssuedAt.clear();
    m_licenseMaintenanceUntil.clear();
    m_licenseMaintenanceActive = false;
    m_licenseHolderName.clear();
    m_licenseHolderEmail.clear();
    m_licenseSeats = 0;
    m_licenseTrialActive = false;
    m_licenseTrialExpiresAt.clear();
    m_licenseModules.clear();
    m_licenseEnvironments.clear();
    m_licenseRuntime.clear();
    m_lastDocument = QJsonDocument();

    if (wasActive)
        Q_EMIT licenseActiveChanged();
    Q_EMIT licenseDataChanged();
    if (!m_statusIsError)
        setStatusMessage(tr("Brak aktywnej licencji"), false);
}

bool LicenseActivationController::primeBindingSecret(const QString& fingerprint)
{
<<<<<<< HEAD
    if (!m_bindingSecretJobFactory) {
        qCWarning(lcActivation) << "Brak fabryki zadania ensure-binding-secret";
        return false;
    }

=======
>>>>>>> 643ade9e
    QString program = m_pythonExecutable.trimmed();
    if (program.isEmpty())
        program = QStringLiteral("python3");

    QStringList args;
    args << QStringLiteral("-m") << QStringLiteral("bot_core.security.ui_bridge")
         << QStringLiteral("ensure-binding-secret");

    const QString secretPath = resolveBindingSecretPath();
    if (!secretPath.isEmpty())
        args << QStringLiteral("--secret-path") << secretPath;

    const QString normalized = normalizeFingerprint(fingerprint);
    if (!normalized.isEmpty())
        args << QStringLiteral("--fingerprint") << normalized;

<<<<<<< HEAD
    cleanupBindingSecretJob();
    m_bindingSecretJob = m_bindingSecretJobFactory(this);
    if (!m_bindingSecretJob) {
        qCWarning(lcActivation) << "Fabryka zadań ensure-binding-secret zwróciła null";
        return false;
    }

    connect(m_bindingSecretJob,
            &BindingSecretJob::completed,
            this,
            [this](bool success, const QString& message, const QByteArray& stdoutData, const QByteArray& stderrData) {
                handleBindingSecretCompletion(success, message, stdoutData, stderrData);
            });

    m_bindingSecretStdout.clear();
    m_bindingSecretStderr.clear();
    m_bindingSecretAbortReason = BindingSecretAbortReason::None;

    m_bindingSecretTimeoutTimer.start(m_bindingSecretTimeoutMs);
    m_bindingSecretJob->start(program, args);
    Q_EMIT bindingSecretPrimingStarted();
    return true;
}

void LicenseActivationController::handleBindingSecretCompletion(bool success, const QString& message,
                                                               const QByteArray& stdoutData, const QByteArray& stderrData)
{
    m_bindingSecretTimeoutTimer.stop();

    if (!stderrData.isEmpty())
        qCDebug(lcActivation) << "ensure-binding-secret stderr:" << QString::fromUtf8(stderrData);

    if (!stdoutData.isEmpty())
        m_bindingSecretStdout = stdoutData;
    if (!stderrData.isEmpty())
        m_bindingSecretStderr = stderrData;

    std::unique_ptr<PendingActivation> pending = std::move(m_pendingActivation);

    auto cleanup = [this]() {
        cleanupBindingSecretJob();
        m_bindingSecretAbortReason = BindingSecretAbortReason::None;
    };

    QString effectiveMessage = message;
    if (m_bindingSecretAbortReason == BindingSecretAbortReason::TimedOut)
        effectiveMessage = tr("Przekroczono limit czasu podczas zabezpieczania sekretu licencji.");
    else if (m_bindingSecretAbortReason == BindingSecretAbortReason::Cancelled)
        effectiveMessage = tr("Zabezpieczanie sekretu licencji zostało anulowane.");

    auto failAndReport = [&](const QString& errorMessage) {
        if (pending && pending->persist)
            QFile::remove(resolveLicenseOutputPath());
        cleanup();
        handleBindingSecretFailure(errorMessage);
    };

    if (!success) {
        failAndReport(!effectiveMessage.isEmpty() ? effectiveMessage
                                                 : tr("Nie udało się zabezpieczyć sekretu licencji."));
        return;
    }

    if (!stdoutData.isEmpty()) {
        QJsonParseError parseError{};
        const QJsonDocument doc = QJsonDocument::fromJson(stdoutData, &parseError);
        if (parseError.error != QJsonParseError::NoError || !doc.isObject()) {
            failAndReport(tr("ensure-binding-secret zwrócił niepoprawny JSON: %1").arg(parseError.errorString()));
            return;
        }
        const QJsonObject root = doc.object();
        const QString status = root.value(QStringLiteral("status")).toString();
        if (status.compare(QStringLiteral("ok"), Qt::CaseInsensitive) != 0) {
            const QString errorText = root.value(QStringLiteral("error")).toString();
            const QString statusMessage = !errorText.isEmpty()
                                              ? tr("ensure-binding-secret zgłosił błąd: %1").arg(errorText)
                                              : tr("ensure-binding-secret zwrócił status: %1").arg(status);
            failAndReport(statusMessage);
            return;
        }
    }

    cleanup();

    if (pending) {
        finalizeLicenseActivation(pending->info, pending->persist, pending->sourceDescription);
        Q_EMIT bindingSecretPrimingFinished(true, QString());
    } else {
        Q_EMIT bindingSecretPrimingFinished(true, QString());
    }
}

void LicenseActivationController::finalizeLicenseActivation(const LicenseInfo& info, bool persist,
                                                            const QString& sourceDescription)
{
    const bool wasActive = m_licenseActive;
    m_licenseActive = true;
    m_licenseFingerprint = info.fingerprint;
    m_licenseEdition = info.edition;
    m_licenseLicenseId = info.licenseId;
    m_licenseIssuedAt = info.issuedAtIso;
    m_licenseMaintenanceUntil = info.maintenanceUntilIso;
    m_licenseMaintenanceActive = info.maintenanceActive;
    m_licenseHolderName = info.holderName;
    m_licenseHolderEmail = info.holderEmail;
    m_licenseSeats = info.seats;
    m_licenseTrialActive = info.trialActive;
    m_licenseTrialExpiresAt = info.trialExpiresIso;
    m_licenseModules = info.modules;
    m_licenseEnvironments = info.environments;
    m_licenseRuntime = info.runtime;
    m_lastDocument = info.document;

    if (!wasActive)
        Q_EMIT licenseActiveChanged();
    Q_EMIT licenseDataChanged();

    QStringList summaryParts;
    summaryParts.append(tr("edycja %1").arg(info.edition.isEmpty() ? tr("nieznana") : info.edition));
    if (!info.licenseId.isEmpty())
        summaryParts.append(tr("ID %1").arg(info.licenseId));
    if (!info.maintenanceUntilIso.isEmpty())
        summaryParts.append(tr("utrzymanie do %1").arg(info.maintenanceUntilIso));
    if (!info.fingerprint.isEmpty())
        summaryParts.append(tr("HWID %1").arg(info.fingerprint));

    QString summary = tr("Licencja aktywna (%1)").arg(summaryParts.join(QStringLiteral(", ")));
    if (!sourceDescription.isEmpty())
        summary += tr(" • źródło: %1").arg(sourceDescription);
    setStatusMessage(summary, false);

    if (persist)
        Q_EMIT licensePersisted(resolveLicenseOutputPath());
}

void LicenseActivationController::cleanupBindingSecretJob()
{
    if (!m_bindingSecretJob)
        return;
    m_bindingSecretJob->disconnect(this);
    m_bindingSecretJob->deleteLater();
    m_bindingSecretJob = nullptr;
    m_bindingSecretTimeoutTimer.stop();
    m_bindingSecretStdout.clear();
    m_bindingSecretStderr.clear();
}

void LicenseActivationController::handleBindingSecretFailure(const QString& message)
{
    QString finalMessage = message.isEmpty() ? tr("Nie udało się zabezpieczyć sekretu licencji.") : message;
    setStatusMessage(finalMessage, true);
    Q_EMIT bindingSecretPrimingFinished(false, finalMessage);
}

#include "LicenseActivationController.moc"
=======
    QProcess process;
    process.setProgram(program);
    process.setArguments(args);
    process.start();
    if (!process.waitForFinished()) {
        qCWarning(lcActivation) << "Nie udało się uruchomić ensure-binding-secret" << program
                               << process.errorString();
        return false;
    }

    const QByteArray stdoutData = process.readAllStandardOutput();
    const QByteArray stderrData = process.readAllStandardError();
    if (!stderrData.isEmpty())
        qCDebug(lcActivation) << "ensure-binding-secret stderr:" << QString::fromUtf8(stderrData);

    if (process.exitStatus() != QProcess::NormalExit || process.exitCode() != 0) {
        qCWarning(lcActivation) << "ensure-binding-secret zakończył się kodem" << process.exitCode()
                               << QString::fromUtf8(stdoutData);
        return false;
    }

    if (stdoutData.isEmpty())
        return true;

    QJsonParseError parseError{};
    const QJsonDocument doc = QJsonDocument::fromJson(stdoutData, &parseError);
    if (parseError.error != QJsonParseError::NoError || !doc.isObject()) {
        qCWarning(lcActivation) << "ensure-binding-secret zwrócił niepoprawny JSON"
                               << parseError.errorString();
        return false;
    }

    const QJsonObject root = doc.object();
    const QString status = root.value(QStringLiteral("status")).toString();
    if (status.compare(QStringLiteral("ok"), Qt::CaseInsensitive) == 0)
        return true;

    const QString errorMessage = root.value(QStringLiteral("error")).toString();
    if (!errorMessage.isEmpty())
        qCWarning(lcActivation) << "ensure-binding-secret zgłosił błąd" << errorMessage;
    else
        qCWarning(lcActivation) << "ensure-binding-secret zwrócił status" << status;
    return false;
}
>>>>>>> 643ade9e
<|MERGE_RESOLUTION|>--- conflicted
+++ resolved
@@ -318,29 +318,6 @@
     m_bindingSecretPath = resolved;
 }
 
-<<<<<<< HEAD
-void LicenseActivationController::setBindingSecretJobFactory(const std::function<BindingSecretJob*(QObject*)>& factory)
-{
-    m_bindingSecretJobFactory = factory;
-}
-
-void LicenseActivationController::setBindingSecretTimeout(int timeoutMs)
-{
-    if (timeoutMs > 0)
-        m_bindingSecretTimeoutMs = timeoutMs;
-}
-
-void LicenseActivationController::cancelBindingSecretPriming()
-{
-    if (!m_bindingSecretJob)
-        return;
-    m_bindingSecretAbortReason = BindingSecretAbortReason::Cancelled;
-    m_bindingSecretTimeoutTimer.stop();
-    m_bindingSecretJob->cancel();
-}
-
-=======
->>>>>>> 643ade9e
 void LicenseActivationController::initialize()
 {
     if (m_initialized)
@@ -639,13 +616,6 @@
     if (persist && !persistLicense(document))
         return false;
 
-<<<<<<< HEAD
-    if (persist) {
-        m_pendingActivation = std::make_unique<PendingActivation>();
-        m_pendingActivation->info = info;
-        m_pendingActivation->sourceDescription = sourceDescription;
-        m_pendingActivation->persist = true;
-=======
     if (persist && !primeBindingSecret(info.fingerprint)) {
         QFile::remove(resolveLicenseOutputPath());
         setStatusMessage(tr("Nie udało się zabezpieczyć sekretu licencji."), true);
@@ -669,7 +639,6 @@
     m_licenseEnvironments = info.environments;
     m_licenseRuntime = info.runtime;
     m_lastDocument = info.document;
->>>>>>> 643ade9e
 
         if (!primeBindingSecret(info.fingerprint)) {
             QFile::remove(resolveLicenseOutputPath());
@@ -1303,14 +1272,6 @@
 
 bool LicenseActivationController::primeBindingSecret(const QString& fingerprint)
 {
-<<<<<<< HEAD
-    if (!m_bindingSecretJobFactory) {
-        qCWarning(lcActivation) << "Brak fabryki zadania ensure-binding-secret";
-        return false;
-    }
-
-=======
->>>>>>> 643ade9e
     QString program = m_pythonExecutable.trimmed();
     if (program.isEmpty())
         program = QStringLiteral("python3");
@@ -1327,163 +1288,6 @@
     if (!normalized.isEmpty())
         args << QStringLiteral("--fingerprint") << normalized;
 
-<<<<<<< HEAD
-    cleanupBindingSecretJob();
-    m_bindingSecretJob = m_bindingSecretJobFactory(this);
-    if (!m_bindingSecretJob) {
-        qCWarning(lcActivation) << "Fabryka zadań ensure-binding-secret zwróciła null";
-        return false;
-    }
-
-    connect(m_bindingSecretJob,
-            &BindingSecretJob::completed,
-            this,
-            [this](bool success, const QString& message, const QByteArray& stdoutData, const QByteArray& stderrData) {
-                handleBindingSecretCompletion(success, message, stdoutData, stderrData);
-            });
-
-    m_bindingSecretStdout.clear();
-    m_bindingSecretStderr.clear();
-    m_bindingSecretAbortReason = BindingSecretAbortReason::None;
-
-    m_bindingSecretTimeoutTimer.start(m_bindingSecretTimeoutMs);
-    m_bindingSecretJob->start(program, args);
-    Q_EMIT bindingSecretPrimingStarted();
-    return true;
-}
-
-void LicenseActivationController::handleBindingSecretCompletion(bool success, const QString& message,
-                                                               const QByteArray& stdoutData, const QByteArray& stderrData)
-{
-    m_bindingSecretTimeoutTimer.stop();
-
-    if (!stderrData.isEmpty())
-        qCDebug(lcActivation) << "ensure-binding-secret stderr:" << QString::fromUtf8(stderrData);
-
-    if (!stdoutData.isEmpty())
-        m_bindingSecretStdout = stdoutData;
-    if (!stderrData.isEmpty())
-        m_bindingSecretStderr = stderrData;
-
-    std::unique_ptr<PendingActivation> pending = std::move(m_pendingActivation);
-
-    auto cleanup = [this]() {
-        cleanupBindingSecretJob();
-        m_bindingSecretAbortReason = BindingSecretAbortReason::None;
-    };
-
-    QString effectiveMessage = message;
-    if (m_bindingSecretAbortReason == BindingSecretAbortReason::TimedOut)
-        effectiveMessage = tr("Przekroczono limit czasu podczas zabezpieczania sekretu licencji.");
-    else if (m_bindingSecretAbortReason == BindingSecretAbortReason::Cancelled)
-        effectiveMessage = tr("Zabezpieczanie sekretu licencji zostało anulowane.");
-
-    auto failAndReport = [&](const QString& errorMessage) {
-        if (pending && pending->persist)
-            QFile::remove(resolveLicenseOutputPath());
-        cleanup();
-        handleBindingSecretFailure(errorMessage);
-    };
-
-    if (!success) {
-        failAndReport(!effectiveMessage.isEmpty() ? effectiveMessage
-                                                 : tr("Nie udało się zabezpieczyć sekretu licencji."));
-        return;
-    }
-
-    if (!stdoutData.isEmpty()) {
-        QJsonParseError parseError{};
-        const QJsonDocument doc = QJsonDocument::fromJson(stdoutData, &parseError);
-        if (parseError.error != QJsonParseError::NoError || !doc.isObject()) {
-            failAndReport(tr("ensure-binding-secret zwrócił niepoprawny JSON: %1").arg(parseError.errorString()));
-            return;
-        }
-        const QJsonObject root = doc.object();
-        const QString status = root.value(QStringLiteral("status")).toString();
-        if (status.compare(QStringLiteral("ok"), Qt::CaseInsensitive) != 0) {
-            const QString errorText = root.value(QStringLiteral("error")).toString();
-            const QString statusMessage = !errorText.isEmpty()
-                                              ? tr("ensure-binding-secret zgłosił błąd: %1").arg(errorText)
-                                              : tr("ensure-binding-secret zwrócił status: %1").arg(status);
-            failAndReport(statusMessage);
-            return;
-        }
-    }
-
-    cleanup();
-
-    if (pending) {
-        finalizeLicenseActivation(pending->info, pending->persist, pending->sourceDescription);
-        Q_EMIT bindingSecretPrimingFinished(true, QString());
-    } else {
-        Q_EMIT bindingSecretPrimingFinished(true, QString());
-    }
-}
-
-void LicenseActivationController::finalizeLicenseActivation(const LicenseInfo& info, bool persist,
-                                                            const QString& sourceDescription)
-{
-    const bool wasActive = m_licenseActive;
-    m_licenseActive = true;
-    m_licenseFingerprint = info.fingerprint;
-    m_licenseEdition = info.edition;
-    m_licenseLicenseId = info.licenseId;
-    m_licenseIssuedAt = info.issuedAtIso;
-    m_licenseMaintenanceUntil = info.maintenanceUntilIso;
-    m_licenseMaintenanceActive = info.maintenanceActive;
-    m_licenseHolderName = info.holderName;
-    m_licenseHolderEmail = info.holderEmail;
-    m_licenseSeats = info.seats;
-    m_licenseTrialActive = info.trialActive;
-    m_licenseTrialExpiresAt = info.trialExpiresIso;
-    m_licenseModules = info.modules;
-    m_licenseEnvironments = info.environments;
-    m_licenseRuntime = info.runtime;
-    m_lastDocument = info.document;
-
-    if (!wasActive)
-        Q_EMIT licenseActiveChanged();
-    Q_EMIT licenseDataChanged();
-
-    QStringList summaryParts;
-    summaryParts.append(tr("edycja %1").arg(info.edition.isEmpty() ? tr("nieznana") : info.edition));
-    if (!info.licenseId.isEmpty())
-        summaryParts.append(tr("ID %1").arg(info.licenseId));
-    if (!info.maintenanceUntilIso.isEmpty())
-        summaryParts.append(tr("utrzymanie do %1").arg(info.maintenanceUntilIso));
-    if (!info.fingerprint.isEmpty())
-        summaryParts.append(tr("HWID %1").arg(info.fingerprint));
-
-    QString summary = tr("Licencja aktywna (%1)").arg(summaryParts.join(QStringLiteral(", ")));
-    if (!sourceDescription.isEmpty())
-        summary += tr(" • źródło: %1").arg(sourceDescription);
-    setStatusMessage(summary, false);
-
-    if (persist)
-        Q_EMIT licensePersisted(resolveLicenseOutputPath());
-}
-
-void LicenseActivationController::cleanupBindingSecretJob()
-{
-    if (!m_bindingSecretJob)
-        return;
-    m_bindingSecretJob->disconnect(this);
-    m_bindingSecretJob->deleteLater();
-    m_bindingSecretJob = nullptr;
-    m_bindingSecretTimeoutTimer.stop();
-    m_bindingSecretStdout.clear();
-    m_bindingSecretStderr.clear();
-}
-
-void LicenseActivationController::handleBindingSecretFailure(const QString& message)
-{
-    QString finalMessage = message.isEmpty() ? tr("Nie udało się zabezpieczyć sekretu licencji.") : message;
-    setStatusMessage(finalMessage, true);
-    Q_EMIT bindingSecretPrimingFinished(false, finalMessage);
-}
-
-#include "LicenseActivationController.moc"
-=======
     QProcess process;
     process.setProgram(program);
     process.setArguments(args);
@@ -1527,5 +1331,4 @@
     else
         qCWarning(lcActivation) << "ensure-binding-secret zwrócił status" << status;
     return false;
-}
->>>>>>> 643ade9e
+}