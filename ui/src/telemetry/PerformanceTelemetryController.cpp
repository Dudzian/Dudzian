#include "PerformanceTelemetryController.hpp"

#include <QJsonObject>
#include <QMetaObject>
#include <QTimer>

#include "telemetry/UiTelemetryReporter.hpp"
#include "utils/FrameRateMonitor.hpp"

namespace {
constexpr int kSnapshotIntervalMs = 2000;
}

PerformanceTelemetryController::PerformanceTelemetryController(QObject* parent)
    : QObject(parent)
{
<<<<<<< HEAD
    m_publishTimer.setInterval(3000);
    m_publishTimer.setSingleShot(false);
    connect(&m_publishTimer, &QTimer::timeout, this, [this]() {
        if (!m_hasPendingFps) {
            return;
        }
        publishSnapshot(m_pendingFps);
        m_hasPendingFps = false;
    });
=======
    m_publishTimer.setInterval(kSnapshotIntervalMs);
    m_publishTimer.setSingleShot(true);
    connect(&m_publishTimer, &QTimer::timeout, this, &PerformanceTelemetryController::publishPendingSnapshot);
>>>>>>> fe8e102c
}

void PerformanceTelemetryController::setTelemetryReporter(TelemetryReporter* reporter)
{
    m_reporter = reporter;
    m_uiReporter = qobject_cast<UiTelemetryReporter*>(reporter);
}

void PerformanceTelemetryController::setFrameRateMonitor(FrameRateMonitor* monitor)
{
    if (m_monitor == monitor) {
        return;
    }
    if (m_monitor) {
        disconnect(m_monitor, &FrameRateMonitor::frameSampled, this, &PerformanceTelemetryController::handleFrameSample);
    }
    m_monitor = monitor;
    if (m_monitor) {
        connect(m_monitor, &FrameRateMonitor::frameSampled, this, &PerformanceTelemetryController::handleFrameSample);
    } else {
        m_publishTimer.stop();
        m_hasPendingFps = false;
    }
}

void PerformanceTelemetryController::setPerformanceGuard(const PerformanceGuard& guard)
{
    m_guard = guard;
}

void PerformanceTelemetryController::recordSystemMetrics(double cpuUtil, double gpuUtil, double ramMb, quint64 droppedFrames, quint64 processedPerSecond)
{
    m_lastCpu = cpuUtil;
    m_lastGpu = gpuUtil;
    m_lastRam = ramMb;
    m_lastDropped = droppedFrames;
    m_lastProcessed = processedPerSecond;
}

void PerformanceTelemetryController::handleFrameSample(double fps)
{
    m_pendingFps = fps;
    m_hasPendingFps = true;
<<<<<<< HEAD

    if (!m_publishTimer.isActive()) {
        publishSnapshot(fps);
        ensurePublishTimer();
=======
    if (!m_publishTimer.isActive()) {
        m_publishTimer.start();
>>>>>>> fe8e102c
    }
}

void PerformanceTelemetryController::publishSnapshot(double fps)
{
    if (!m_uiReporter) {
        return;
    }

    QJsonObject notes;
    notes.insert(QStringLiteral("fps_target"), m_guard.fpsTarget);
    notes.insert(QStringLiteral("reduce_motion_budget"), m_guard.reduceMotionSeconds);
    notes.insert(QStringLiteral("overlay_limit"), m_guard.maxOverlayCount);
    notes.insert(QStringLiteral("cpu_util"), m_lastCpu);
    notes.insert(QStringLiteral("gpu_util"), m_lastGpu);
    notes.insert(QStringLiteral("ram_mb"), m_lastRam);
    notes.insert(QStringLiteral("dropped_frames"), static_cast<double>(m_lastDropped));
    notes.insert(QStringLiteral("processed_per_second"), static_cast<double>(m_lastProcessed));

    m_uiReporter->pushSnapshot(notes, fps);
}

<<<<<<< HEAD
void PerformanceTelemetryController::ensurePublishTimer()
{
    if (!m_publishTimer.isActive()) {
        m_publishTimer.start();
    }
=======
void PerformanceTelemetryController::publishPendingSnapshot()
{
    if (!m_hasPendingFps) {
        return;
    }

    publishSnapshot(m_pendingFps);
    m_hasPendingFps = false;
>>>>>>> fe8e102c
}
<|MERGE_RESOLUTION|>--- conflicted
+++ resolved
@@ -14,21 +14,9 @@
 PerformanceTelemetryController::PerformanceTelemetryController(QObject* parent)
     : QObject(parent)
 {
-<<<<<<< HEAD
-    m_publishTimer.setInterval(3000);
-    m_publishTimer.setSingleShot(false);
-    connect(&m_publishTimer, &QTimer::timeout, this, [this]() {
-        if (!m_hasPendingFps) {
-            return;
-        }
-        publishSnapshot(m_pendingFps);
-        m_hasPendingFps = false;
-    });
-=======
     m_publishTimer.setInterval(kSnapshotIntervalMs);
     m_publishTimer.setSingleShot(true);
     connect(&m_publishTimer, &QTimer::timeout, this, &PerformanceTelemetryController::publishPendingSnapshot);
->>>>>>> fe8e102c
 }
 
 void PerformanceTelemetryController::setTelemetryReporter(TelemetryReporter* reporter)
@@ -72,15 +60,8 @@
 {
     m_pendingFps = fps;
     m_hasPendingFps = true;
-<<<<<<< HEAD
-
-    if (!m_publishTimer.isActive()) {
-        publishSnapshot(fps);
-        ensurePublishTimer();
-=======
     if (!m_publishTimer.isActive()) {
         m_publishTimer.start();
->>>>>>> fe8e102c
     }
 }
 
@@ -103,13 +84,6 @@
     m_uiReporter->pushSnapshot(notes, fps);
 }
 
-<<<<<<< HEAD
-void PerformanceTelemetryController::ensurePublishTimer()
-{
-    if (!m_publishTimer.isActive()) {
-        m_publishTimer.start();
-    }
-=======
 void PerformanceTelemetryController::publishPendingSnapshot()
 {
     if (!m_hasPendingFps) {
@@ -118,5 +92,4 @@
 
     publishSnapshot(m_pendingFps);
     m_hasPendingFps = false;
->>>>>>> fe8e102c
 }
