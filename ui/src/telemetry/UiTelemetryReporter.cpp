#include "UiTelemetryReporter.hpp"

#include <QCryptographicHash>
#include <QFile>
#include <QJsonDocument>
#include <QJsonObject>
#include <QLoggingCategory>
#include <QtGlobal>

#include <chrono>
#include <optional>
<<<<<<< HEAD
=======
#include <string>
>>>>>>> e3b3ed94

#include <grpcpp/channel.h>
#include <grpcpp/channel_arguments.h>
#include <grpcpp/client_context.h>
#include <grpcpp/create_channel.h>
#include <grpcpp/security/credentials.h>

#include "trading.grpc.pb.h"

Q_LOGGING_CATEGORY(lcTelemetry, "bot.shell.telemetry")

namespace {
QString buildNotesJson(const QJsonObject& base, const QString& tag, int windowCount) {
    QJsonObject enriched = base;
    if (!tag.isEmpty()) {
        enriched.insert(QStringLiteral("tag"), tag);
    }
    enriched.insert(QStringLiteral("window_count"), windowCount);
    return QString::fromUtf8(QJsonDocument(enriched).toJson(QJsonDocument::Compact));
}

void stampNow(botcore::trading::v1::MetricsSnapshot& snapshot) {
    using namespace std::chrono;
    const auto now = system_clock::now();
    const auto secondsPart = duration_cast<seconds>(now.time_since_epoch());
    const auto nanosPart = duration_cast<nanoseconds>(now.time_since_epoch())
                         - duration_cast<nanoseconds>(secondsPart);
    auto* ts = snapshot.mutable_generated_at();
    ts->set_seconds(secondsPart.count());
    ts->set_nanos(static_cast<int32_t>(nanosPart.count()));
}
} // namespace

UiTelemetryReporter::UiTelemetryReporter(QObject* parent)
    : QObject(parent) {}

UiTelemetryReporter::~UiTelemetryReporter() = default;

void UiTelemetryReporter::setEnabled(bool enabled) {
    if (m_enabled == enabled) {
        return;
    }
    m_enabled = enabled;
}

void UiTelemetryReporter::setEndpoint(const QString& endpoint) {
    std::lock_guard<std::mutex> lock(m_mutex);
    if (m_endpoint == endpoint) {
        return;
    }
    m_endpoint = endpoint;
    m_channel.reset();
    m_stub.reset();
}

void UiTelemetryReporter::setNotesTag(const QString& tag) {
    m_notesTag = tag;
}

void UiTelemetryReporter::setWindowCount(int count) {
    m_windowCount = qMax(1, count);
}

<<<<<<< HEAD
void UiTelemetryReporter::setTlsConfig(const TelemetryTlsConfig& config) {
    std::lock_guard<std::mutex> lock(m_mutex);
    m_tlsConfig = config;
    if (!m_tlsConfig.enabled) {
        m_tlsConfig.rootCertificatePath.clear();
        m_tlsConfig.clientCertificatePath.clear();
        m_tlsConfig.clientKeyPath.clear();
        m_tlsConfig.serverNameOverride.clear();
        m_tlsConfig.pinnedServerSha256.clear();
    }
    m_channel.reset();
    m_stub.reset();
=======
void UiTelemetryReporter::setAuthToken(const QString& token) {
    m_authToken = token;
>>>>>>> e3b3ed94
}

void UiTelemetryReporter::reportReduceMotion(const PerformanceGuard& guard,
                                             bool active,
                                             double fps,
                                             int overlayActive,
                                             int overlayAllowed) {
    QJsonObject payload{
        {QStringLiteral("event"), QStringLiteral("reduce_motion")},
        {QStringLiteral("active"), active},
        {QStringLiteral("fps_target"), guard.fpsTarget},
        {QStringLiteral("overlay_active"), overlayActive},
        {QStringLiteral("overlay_allowed"), overlayAllowed},
        {QStringLiteral("jank_budget_ms"), guard.jankThresholdMs}
    };
    if (guard.disableSecondaryWhenFpsBelow > 0) {
        payload.insert(QStringLiteral("disable_secondary_fps"), guard.disableSecondaryWhenFpsBelow);
    }
    pushSnapshot(payload, fps > 0.0 ? std::optional<double>(fps) : std::nullopt);
}

void UiTelemetryReporter::reportOverlayBudget(const PerformanceGuard& guard,
                                              int overlayActive,
                                              int overlayAllowed,
                                              bool reduceMotionActive) {
    QJsonObject payload{
        {QStringLiteral("event"), QStringLiteral("overlay_budget")},
        {QStringLiteral("active_overlays"), overlayActive},
        {QStringLiteral("allowed_overlays"), overlayAllowed},
        {QStringLiteral("reduce_motion"), reduceMotionActive},
        {QStringLiteral("fps_target"), guard.fpsTarget}
    };
    if (guard.disableSecondaryWhenFpsBelow > 0) {
        payload.insert(QStringLiteral("disable_secondary_fps"), guard.disableSecondaryWhenFpsBelow);
    }
    pushSnapshot(payload, std::nullopt);
}

void UiTelemetryReporter::pushSnapshot(const QJsonObject& notes, std::optional<double> fpsValue) {
    if (!m_enabled || m_endpoint.isEmpty()) {
        return;
    }

    auto* stub = ensureStub();
    if (!stub) {
        qCWarning(lcTelemetry) << "Metrics stub unavailable for" << m_endpoint;
        return;
    }

    botcore::trading::v1::MetricsSnapshot snapshot;
    stampNow(snapshot);
    if (fpsValue.has_value()) {
        snapshot.set_fps(fpsValue.value());
    }
    snapshot.set_notes(buildNotesJson(notes, m_notesTag, m_windowCount).toStdString());

    grpc::ClientContext context;
    if (!m_authToken.isEmpty()) {
        const std::string token = m_authToken.toStdString();
        context.AddMetadata("authorization", std::string("Bearer ") + token);
    }

    botcore::trading::v1::MetricsAck ack;
    const auto status = stub->PushMetrics(&context, snapshot, &ack);
    if (!status.ok()) {
        qCWarning(lcTelemetry) << "PushMetrics failed"
                               << QString::fromStdString(status.error_message());
    }
}

namespace {

std::optional<std::string> readFileUtf8(const QString& path) {
    if (path.isEmpty()) {
        return std::nullopt;
    }
    QFile file(path);
    if (!file.exists()) {
        return std::nullopt;
    }
    if (!file.open(QIODevice::ReadOnly)) {
        qCWarning(lcTelemetry) << "Nie można otworzyć pliku TLS" << path << file.errorString();
        return std::nullopt;
    }
    const QByteArray data = file.readAll();
    return std::string(data.constData(), static_cast<std::size_t>(data.size()));
}

void verifyPinnedFingerprint(const TelemetryTlsConfig& config, const QByteArray& certificate) {
    if (config.pinnedServerSha256.isEmpty() || certificate.isEmpty()) {
        return;
    }
    const QByteArray digest = QCryptographicHash::hash(certificate, QCryptographicHash::Sha256).toHex();
    const QString hex = QString::fromUtf8(digest);
    if (hex.compare(config.pinnedServerSha256, Qt::CaseInsensitive) != 0) {
        qCWarning(lcTelemetry) << "Niepoprawny odcisk SHA-256 certyfikatu serwera MetricsService";
    }
}

} // namespace

botcore::trading::v1::MetricsService::Stub* UiTelemetryReporter::ensureStub() {
    std::lock_guard<std::mutex> lock(m_mutex);
    if (m_endpoint.isEmpty()) {
        return nullptr;
    }
    if (!m_channel) {
        std::shared_ptr<grpc::ChannelCredentials> credentials;
        grpc::ChannelArguments args;
        if (m_tlsConfig.enabled) {
            grpc::SslCredentialsOptions options;
            QByteArray rootPem;
            if (!m_tlsConfig.rootCertificatePath.isEmpty()) {
                QFile rootFile(m_tlsConfig.rootCertificatePath);
                if (rootFile.open(QIODevice::ReadOnly)) {
                    rootPem = rootFile.readAll();
                    options.pem_root_certs = std::string(rootPem.constData(), static_cast<std::size_t>(rootPem.size()));
                } else {
                    qCWarning(lcTelemetry) << "Nie udało się odczytać root CA" << m_tlsConfig.rootCertificatePath
                                           << rootFile.errorString();
                }
            }
            if (!m_tlsConfig.clientCertificatePath.isEmpty() && !m_tlsConfig.clientKeyPath.isEmpty()) {
                auto cert = readFileUtf8(m_tlsConfig.clientCertificatePath);
                auto key = readFileUtf8(m_tlsConfig.clientKeyPath);
                if (cert && key) {
                    options.pem_key_cert_pairs.push_back({*key, *cert});
                } else {
                    qCWarning(lcTelemetry) << "Nie można odczytać certyfikatu lub klucza klienta TLS";
                }
            }
            credentials = grpc::SslCredentials(options);
            if (!m_tlsConfig.serverNameOverride.isEmpty()) {
                args.SetString(GRPC_SSL_TARGET_NAME_OVERRIDE_ARG, m_tlsConfig.serverNameOverride.toStdString());
            }
            if (!rootPem.isEmpty()) {
                verifyPinnedFingerprint(m_tlsConfig, rootPem);
            }
        } else {
            credentials = grpc::InsecureChannelCredentials();
        }

        if (!credentials) {
            qCWarning(lcTelemetry) << "Brak kredencji TLS dla MetricsService";
            return nullptr;
        }
        if (m_tlsConfig.enabled) {
            m_channel = grpc::CreateCustomChannel(m_endpoint.toStdString(), credentials, args);
        } else {
            m_channel = grpc::CreateChannel(m_endpoint.toStdString(), credentials);
        }
    }
    if (!m_stub && m_channel) {
        m_stub = botcore::trading::v1::MetricsService::NewStub(m_channel);
    }
    return m_stub.get();
}<|MERGE_RESOLUTION|>--- conflicted
+++ resolved
@@ -9,10 +9,7 @@
 
 #include <chrono>
 #include <optional>
-<<<<<<< HEAD
-=======
 #include <string>
->>>>>>> e3b3ed94
 
 #include <grpcpp/channel.h>
 #include <grpcpp/channel_arguments.h>
@@ -76,7 +73,6 @@
     m_windowCount = qMax(1, count);
 }
 
-<<<<<<< HEAD
 void UiTelemetryReporter::setTlsConfig(const TelemetryTlsConfig& config) {
     std::lock_guard<std::mutex> lock(m_mutex);
     m_tlsConfig = config;
@@ -89,10 +85,10 @@
     }
     m_channel.reset();
     m_stub.reset();
-=======
+}
+
 void UiTelemetryReporter::setAuthToken(const QString& token) {
     m_authToken = token;
->>>>>>> e3b3ed94
 }
 
 void UiTelemetryReporter::reportReduceMotion(const PerformanceGuard& guard,
@@ -217,7 +213,7 @@
             }
             if (!m_tlsConfig.clientCertificatePath.isEmpty() && !m_tlsConfig.clientKeyPath.isEmpty()) {
                 auto cert = readFileUtf8(m_tlsConfig.clientCertificatePath);
-                auto key = readFileUtf8(m_tlsConfig.clientKeyPath);
+                auto key  = readFileUtf8(m_tlsConfig.clientKeyPath);
                 if (cert && key) {
                     options.pem_key_cert_pairs.push_back({*key, *cert});
                 } else {
@@ -226,7 +222,8 @@
             }
             credentials = grpc::SslCredentials(options);
             if (!m_tlsConfig.serverNameOverride.isEmpty()) {
-                args.SetString(GRPC_SSL_TARGET_NAME_OVERRIDE_ARG, m_tlsConfig.serverNameOverride.toStdString());
+                args.SetString(GRPC_SSL_TARGET_NAME_OVERRIDE_ARG,
+                               m_tlsConfig.serverNameOverride.toStdString());
             }
             if (!rootPem.isEmpty()) {
                 verifyPinnedFingerprint(m_tlsConfig, rootPem);
