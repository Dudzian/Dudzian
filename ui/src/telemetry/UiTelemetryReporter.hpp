--- conflicted
+++ resolved
@@ -27,7 +27,7 @@
     explicit UiTelemetryReporter(QObject* parent = nullptr);
     ~UiTelemetryReporter() override;
 
-<<<<<<< HEAD
+    // TelemetryReporter API
     void setEnabled(bool enabled) override;
     void setEndpoint(const QString& endpoint) override;
     void setNotesTag(const QString& tag) override;
@@ -36,47 +36,33 @@
     bool isEnabled() const override { return m_enabled && !m_endpoint.isEmpty(); }
 
     void reportReduceMotion(const PerformanceGuard& guard,
-                             bool active,
-                             double fps,
-                             int overlayActive,
-                             int overlayAllowed) override;
-=======
-    void setEnabled(bool enabled);
-    void setEndpoint(const QString& endpoint);
-    void setNotesTag(const QString& tag);
-    void setWindowCount(int count);
-    void setAuthToken(const QString& token);
-
-    bool isEnabled() const { return m_enabled && !m_endpoint.isEmpty(); }
-
-    void reportReduceMotion(const PerformanceGuard& guard,
                             bool active,
                             double fps,
                             int overlayActive,
-                            int overlayAllowed);
+                            int overlayAllowed) override;
 
->>>>>>> e3b3ed94
     void reportOverlayBudget(const PerformanceGuard& guard,
                              int overlayActive,
                              int overlayAllowed,
                              bool reduceMotionActive) override;
 
+    // Rozszerzenia klasy (nie są częścią bazowego interfejsu)
+    void setAuthToken(const QString& token);
+
 private:
     void pushSnapshot(const QJsonObject& notes, std::optional<double> fpsValue);
     botcore::trading::v1::MetricsService::Stub* ensureStub();
 
-    bool m_enabled = false;
-    QString m_endpoint;
-    QString m_notesTag;
-    QString m_authToken;
-    int m_windowCount = 1;
+    // Konfiguracja / stan
+    bool     m_enabled = false;
+    QString  m_endpoint;
+    QString  m_notesTag;
+    QString  m_authToken;
+    int      m_windowCount = 1;
 
+    // gRPC / TLS
     std::mutex m_mutex;
     std::shared_ptr<grpc::Channel> m_channel;
     std::unique_ptr<botcore::trading::v1::MetricsService::Stub> m_stub;
-<<<<<<< HEAD
     TelemetryTlsConfig m_tlsConfig;
-};
-=======
-};
->>>>>>> e3b3ed94
+};