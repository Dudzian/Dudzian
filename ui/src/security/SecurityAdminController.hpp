--- conflicted
+++ resolved
@@ -36,22 +36,10 @@
     void setLicensePath(const QString& path);
     void setLogPath(const QString& path);
     void setTpmQuotePath(const QString& path);
-<<<<<<< HEAD
-    void setTpmKeyringPath(const QString& path);
-=======
->>>>>>> e92f01af
     void setIntegrityManifestPath(const QString& path);
 
     Q_INVOKABLE bool verifyTpmBinding();
     Q_INVOKABLE bool runIntegrityCheck();
-<<<<<<< HEAD
-    Q_INVOKABLE bool exportSignedAuditLog(const QString& destinationDir);
-    Q_INVOKABLE void ingestSecurityEvent(const QString& category,
-                                         const QString& message,
-                                         const QVariantMap& details = {},
-                                         int severity = 1);
-=======
->>>>>>> e92f01af
 
 signals:
     void userProfilesChanged();
@@ -67,10 +55,7 @@
     bool runBridge(const QStringList& arguments, QByteArray* stdoutData, QByteArray* stderrData) const;
     bool loadStateFromJson(const QByteArray& data);
     bool loadStateFromFile(const QString& path);
-<<<<<<< HEAD
-=======
     QVariantMap readTpmEvidence(const QString& path) const;
->>>>>>> e92f01af
     void recordAuditEvent(const QString& category, const QString& message, const QVariantMap& details = {});
     QString computeFileDigest(const QString& path) const;
     bool evaluateIntegrityManifest(QVariantMap* report);
@@ -80,10 +65,6 @@
     QString m_licensePath;
     QString m_logPath;
     QString m_tpmQuotePath;
-<<<<<<< HEAD
-    QString m_tpmKeyringPath;
-=======
->>>>>>> e92f01af
     QString m_integrityManifestPath;
     QVariantList m_userProfiles;
     QVariantMap m_licenseInfo;
