#pragma once

#include <QObject>
#include <QString>
#include <QStringList>
#include <QVariantList>
#include <QVariantMap>

class SecurityAdminController : public QObject {
    Q_OBJECT
    Q_PROPERTY(QVariantList userProfiles READ userProfiles NOTIFY userProfilesChanged)
    Q_PROPERTY(QVariantMap licenseInfo READ licenseInfo NOTIFY licenseInfoChanged)
    Q_PROPERTY(bool busy READ isBusy NOTIFY busyChanged)
    Q_PROPERTY(QVariantMap tpmStatus READ tpmStatus NOTIFY tpmStatusChanged)
    Q_PROPERTY(QVariantMap integrityReport READ integrityReport NOTIFY integrityReportChanged)
    Q_PROPERTY(QVariantList auditLog READ auditLog NOTIFY auditLogChanged)

public:
    explicit SecurityAdminController(QObject* parent = nullptr);

    QVariantList userProfiles() const { return m_userProfiles; }
    QVariantMap licenseInfo() const { return m_licenseInfo; }
    bool isBusy() const { return m_busy; }
    QVariantMap tpmStatus() const { return m_tpmStatus; }
    QVariantMap integrityReport() const { return m_lastIntegrityReport; }
    QVariantList auditLog() const { return m_auditLog; }

    Q_INVOKABLE bool refresh();
    Q_INVOKABLE bool assignProfile(const QString& userId,
                                   const QStringList& roles,
                                   const QString& displayName = {});
    Q_INVOKABLE bool removeProfile(const QString& userId);

    void setPythonExecutable(const QString& executable);
    void setProfilesPath(const QString& path);
    void setLicensePath(const QString& path);
    void setLogPath(const QString& path);
<<<<<<< HEAD
    void setAlertsPath(const QString& path);
    void setAdditionalLogPaths(const QStringList& paths);
    void setTpmQuotePath(const QString& path);
    void setTpmKeyringPath(const QString& path);
=======
    void setTpmQuotePath(const QString& path);
>>>>>>> 7645063c
    void setIntegrityManifestPath(const QString& path);

    Q_INVOKABLE bool verifyTpmBinding();
    Q_INVOKABLE bool runIntegrityCheck();
<<<<<<< HEAD
    Q_INVOKABLE bool exportSignedAuditLog(const QString& destinationDir);
    Q_INVOKABLE void ingestSecurityEvent(const QString& category,
                                         const QString& message,
                                         const QVariantMap& details = {},
                                         int severity = 1);
=======
>>>>>>> 7645063c

signals:
    void userProfilesChanged();
    void licenseInfoChanged();
    void busyChanged();
    void adminEventLogged(const QString& message);
    void tpmStatusChanged();
    void integrityReportChanged();
    void auditLogChanged();
    void securityAlertRaised(const QString& id, int severity, const QString& title, const QString& message);

private:
    bool runBridge(const QStringList& arguments, QByteArray* stdoutData, QByteArray* stderrData) const;
    bool loadStateFromJson(const QByteArray& data);
    bool loadStateFromFile(const QString& path);
<<<<<<< HEAD
=======
    QVariantMap readTpmEvidence(const QString& path) const;
>>>>>>> 7645063c
    void recordAuditEvent(const QString& category, const QString& message, const QVariantMap& details = {});
    QString computeFileDigest(const QString& path) const;
    bool evaluateIntegrityManifest(QVariantMap* report);

    QString m_pythonExecutable = QStringLiteral("python3");
    QString m_profilesPath;
    QString m_licensePath;
    QString m_logPath;
<<<<<<< HEAD
    QString m_alertsPath;
    QStringList m_additionalLogPaths;
    QString m_tpmQuotePath;
    QString m_tpmKeyringPath;
=======
    QString m_tpmQuotePath;
>>>>>>> 7645063c
    QString m_integrityManifestPath;
    QVariantList m_userProfiles;
    QVariantMap m_licenseInfo;
    QVariantMap m_tpmStatus;
    QVariantMap m_lastIntegrityReport;
    QVariantList m_auditLog;
    bool m_busy = false;
};
<|MERGE_RESOLUTION|>--- conflicted
+++ resolved
@@ -35,26 +35,11 @@
     void setProfilesPath(const QString& path);
     void setLicensePath(const QString& path);
     void setLogPath(const QString& path);
-<<<<<<< HEAD
-    void setAlertsPath(const QString& path);
-    void setAdditionalLogPaths(const QStringList& paths);
     void setTpmQuotePath(const QString& path);
-    void setTpmKeyringPath(const QString& path);
-=======
-    void setTpmQuotePath(const QString& path);
->>>>>>> 7645063c
     void setIntegrityManifestPath(const QString& path);
 
     Q_INVOKABLE bool verifyTpmBinding();
     Q_INVOKABLE bool runIntegrityCheck();
-<<<<<<< HEAD
-    Q_INVOKABLE bool exportSignedAuditLog(const QString& destinationDir);
-    Q_INVOKABLE void ingestSecurityEvent(const QString& category,
-                                         const QString& message,
-                                         const QVariantMap& details = {},
-                                         int severity = 1);
-=======
->>>>>>> 7645063c
 
 signals:
     void userProfilesChanged();
@@ -70,10 +55,7 @@
     bool runBridge(const QStringList& arguments, QByteArray* stdoutData, QByteArray* stderrData) const;
     bool loadStateFromJson(const QByteArray& data);
     bool loadStateFromFile(const QString& path);
-<<<<<<< HEAD
-=======
     QVariantMap readTpmEvidence(const QString& path) const;
->>>>>>> 7645063c
     void recordAuditEvent(const QString& category, const QString& message, const QVariantMap& details = {});
     QString computeFileDigest(const QString& path) const;
     bool evaluateIntegrityManifest(QVariantMap* report);
@@ -82,14 +64,7 @@
     QString m_profilesPath;
     QString m_licensePath;
     QString m_logPath;
-<<<<<<< HEAD
-    QString m_alertsPath;
-    QStringList m_additionalLogPaths;
     QString m_tpmQuotePath;
-    QString m_tpmKeyringPath;
-=======
-    QString m_tpmQuotePath;
->>>>>>> 7645063c
     QString m_integrityManifestPath;
     QVariantList m_userProfiles;
     QVariantMap m_licenseInfo;
