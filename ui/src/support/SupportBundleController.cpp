--- conflicted
+++ resolved
@@ -320,34 +320,6 @@
     return args;
 }
 
-<<<<<<< HEAD
-QString SupportBundleController::commandPreview(const QUrl& destination, bool dryRun) const
-{
-    QString program = m_pythonExecutable.trimmed();
-    if (program.isEmpty())
-        program = QStringLiteral("python3");
-
-    QStringList args = buildCommandArguments(destination, dryRun);
-    const QString script = m_scriptPath.trimmed();
-    if (!script.isEmpty())
-        args.prepend(script);
-
-    QStringList tokens;
-    tokens.reserve(args.size() + 1);
-    tokens.append(quoteArgument(program));
-    for (const QString& arg : args)
-        tokens.append(quoteArgument(arg));
-
-    return tokens.join(QLatin1Char(' '));
-}
-
-QString SupportBundleController::defaultCommandPreview(bool dryRun) const
-{
-    return commandPreview(QUrl(), dryRun);
-}
-
-=======
->>>>>>> 426aa84a
 bool SupportBundleController::exportBundle(const QUrl& destination, bool dryRun)
 {
     if (m_busy) {
