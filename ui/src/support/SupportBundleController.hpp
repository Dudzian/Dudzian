#pragma once

#include <QObject>
#include <QProcess>
#include <QUrl>
#include <QVariantMap>
#include <QVector>
#include <QStringList>

#include <memory>

class SupportBundleController : public QObject {
    Q_OBJECT

    Q_PROPERTY(bool busy READ busy NOTIFY busyChanged)
    Q_PROPERTY(QString pythonExecutable READ pythonExecutable WRITE setPythonExecutable NOTIFY pythonExecutableChanged)
    Q_PROPERTY(QString scriptPath READ scriptPath WRITE setScriptPath NOTIFY scriptPathChanged)
    Q_PROPERTY(QString outputDirectory READ outputDirectory WRITE setOutputDirectory NOTIFY outputDirectoryChanged)
    Q_PROPERTY(QString defaultBasename READ defaultBasename WRITE setDefaultBasename NOTIFY defaultBasenameChanged)
    Q_PROPERTY(QString format READ format WRITE setFormat NOTIFY formatChanged)
    Q_PROPERTY(bool includeLogs READ includeLogs WRITE setIncludeLogs NOTIFY includeLogsChanged)
    Q_PROPERTY(bool includeReports READ includeReports WRITE setIncludeReports NOTIFY includeReportsChanged)
    Q_PROPERTY(bool includeLicenses READ includeLicenses WRITE setIncludeLicenses NOTIFY includeLicensesChanged)
    Q_PROPERTY(bool includeMetrics READ includeMetrics WRITE setIncludeMetrics NOTIFY includeMetricsChanged)
    Q_PROPERTY(bool includeAudit READ includeAudit WRITE setIncludeAudit NOTIFY includeAuditChanged)
    Q_PROPERTY(QString logsPath READ logsPath WRITE setLogsPath NOTIFY logsPathChanged)
    Q_PROPERTY(QString reportsPath READ reportsPath WRITE setReportsPath NOTIFY reportsPathChanged)
    Q_PROPERTY(QString licensesPath READ licensesPath WRITE setLicensesPath NOTIFY licensesPathChanged)
    Q_PROPERTY(QString metricsPath READ metricsPath WRITE setMetricsPath NOTIFY metricsPathChanged)
    Q_PROPERTY(QString auditPath READ auditPath WRITE setAuditPath NOTIFY auditPathChanged)
    Q_PROPERTY(QString lastBundlePath READ lastBundlePath NOTIFY lastBundlePathChanged)
    Q_PROPERTY(QString lastStatusMessage READ lastStatusMessage NOTIFY lastStatusMessageChanged)
    Q_PROPERTY(QString lastErrorMessage READ lastErrorMessage NOTIFY lastErrorMessageChanged)
    Q_PROPERTY(QVariantMap lastResult READ lastResult NOTIFY lastResultChanged)
    Q_PROPERTY(QVariantMap metadata READ metadata NOTIFY metadataChanged)

public:
    explicit SupportBundleController(QObject* parent = nullptr);
    ~SupportBundleController() override;

    bool busy() const { return m_busy; }

    QString pythonExecutable() const { return m_pythonExecutable; }
    void setPythonExecutable(const QString& executable);

    QString scriptPath() const { return m_scriptPath; }
    void setScriptPath(const QString& path);

    QString outputDirectory() const { return m_outputDirectory; }
    void setOutputDirectory(const QString& directory);

    QString defaultBasename() const { return m_defaultBasename; }
    void setDefaultBasename(const QString& basename);

    QString format() const { return m_format; }
    void setFormat(const QString& format);

    bool includeLogs() const { return m_includeLogs; }
    void setIncludeLogs(bool include);

    bool includeReports() const { return m_includeReports; }
    void setIncludeReports(bool include);

    bool includeLicenses() const { return m_includeLicenses; }
    void setIncludeLicenses(bool include);

    bool includeMetrics() const { return m_includeMetrics; }
    void setIncludeMetrics(bool include);

    bool includeAudit() const { return m_includeAudit; }
    void setIncludeAudit(bool include);

    QString logsPath() const { return m_logsPath; }
    void setLogsPath(const QString& path);

    QString reportsPath() const { return m_reportsPath; }
    void setReportsPath(const QString& path);

    QString licensesPath() const { return m_licensesPath; }
    void setLicensesPath(const QString& path);

    QString metricsPath() const { return m_metricsPath; }
    void setMetricsPath(const QString& path);

    QString auditPath() const { return m_auditPath; }
    void setAuditPath(const QString& path);

    QString lastBundlePath() const { return m_lastBundlePath; }
    QString lastStatusMessage() const { return m_lastStatusMessage; }
    QString lastErrorMessage() const { return m_lastErrorMessage; }
    QVariantMap lastResult() const { return m_lastResult; }
    QVariantMap metadata() const { return m_metadata; }

    Q_INVOKABLE bool exportBundle(const QUrl& destination = QUrl(), bool dryRun = false);
    Q_INVOKABLE QStringList buildCommandArguments(const QUrl& destination = QUrl(), bool dryRun = false) const;
<<<<<<< HEAD
    Q_INVOKABLE QString commandPreview(const QUrl& destination = QUrl(), bool dryRun = false) const;
    Q_INVOKABLE QString defaultCommandPreview(bool dryRun = false) const;
=======
>>>>>>> ef8964ab
    void setMetadata(const QVariantMap& metadata);
    void setExtraIncludeSpecs(const QStringList& specs);

signals:
    void busyChanged();
    void pythonExecutableChanged();
    void scriptPathChanged();
    void outputDirectoryChanged();
    void defaultBasenameChanged();
    void formatChanged();
    void includeLogsChanged();
    void includeReportsChanged();
    void includeLicensesChanged();
    void includeMetricsChanged();
    void includeAuditChanged();
    void logsPathChanged();
    void reportsPathChanged();
    void licensesPathChanged();
    void metricsPathChanged();
    void auditPathChanged();
    void lastBundlePathChanged();
    void lastStatusMessageChanged();
    void lastErrorMessageChanged();
    void lastResultChanged();
    void metadataChanged();
    void exportFinished(bool success, const QVariantMap& payload);

private:
    QString expandPath(const QString& path) const;
    QString sanitizeFormat(const QString& requested) const;
    QString buildDefaultDestination() const;
    QStringList buildIncludeArguments() const;
    QStringList buildDisableArguments() const;
    QStringList buildMetadataArguments() const;
    QStringList buildExtraIncludeArguments() const;
    void handleProcessFinished(int exitCode, QProcess::ExitStatus status);
    void resetActiveProcess();

    bool                 m_busy = false;
    QString              m_pythonExecutable = QStringLiteral("python3");
    QString              m_scriptPath;
    QString              m_outputDirectory;
    QString              m_defaultBasename = QStringLiteral("support-bundle");
    QString              m_format = QStringLiteral("tar.gz");
    bool                 m_includeLogs = true;
    bool                 m_includeReports = true;
    bool                 m_includeLicenses = true;
    bool                 m_includeMetrics = true;
    bool                 m_includeAudit = false;
    QString              m_logsPath;
    QString              m_reportsPath;
    QString              m_licensesPath;
    QString              m_metricsPath;
    QString              m_auditPath;
    QString              m_lastBundlePath;
    QString              m_lastStatusMessage;
    QString              m_lastErrorMessage;
    QVariantMap          m_lastResult;
    QVariantMap          m_metadata;
    QStringList          m_extraIncludeSpecs;
    std::unique_ptr<QProcess> m_process;
};<|MERGE_RESOLUTION|>--- conflicted
+++ resolved
@@ -93,11 +93,6 @@
 
     Q_INVOKABLE bool exportBundle(const QUrl& destination = QUrl(), bool dryRun = false);
     Q_INVOKABLE QStringList buildCommandArguments(const QUrl& destination = QUrl(), bool dryRun = false) const;
-<<<<<<< HEAD
-    Q_INVOKABLE QString commandPreview(const QUrl& destination = QUrl(), bool dryRun = false) const;
-    Q_INVOKABLE QString defaultCommandPreview(bool dryRun = false) const;
-=======
->>>>>>> ef8964ab
     void setMetadata(const QVariantMap& metadata);
     void setExtraIncludeSpecs(const QStringList& specs);
 
