#include "TradingClient.hpp"

#include <QDateTime>
<<<<<<< HEAD
=======
#include <QCryptographicHash>
#include <QDir>
>>>>>>> 5899220e
#include <QFile>
#include <QIODevice>
#include <QMetaObject>
#include <QtGlobal>
#include <QSslCertificate>

#include <google/protobuf/timestamp.pb.h>
#include <grpcpp/create_channel.h>
#include <grpcpp/channel_arguments.h>
#include <grpcpp/grpcpp.h>
#include <grpcpp/security/credentials.h>

#include <optional>
#include <string>

#include "trading.grpc.pb.h"

using botcore::trading::v1::GetOhlcvHistoryRequest;
using botcore::trading::v1::GetOhlcvHistoryResponse;
using botcore::trading::v1::Instrument;
using botcore::trading::v1::MarketDataService;
using botcore::trading::v1::OhlcvCandle;
using botcore::trading::v1::StreamOhlcvRequest;
using botcore::trading::v1::StreamOhlcvUpdate;
using botcore::trading::v1::RiskService;
using botcore::trading::v1::RiskState;

namespace {
<<<<<<< HEAD
=======

>>>>>>> 5899220e
std::string readPemFile(const QString& path, const char* label)
{
    if (path.trimmed().isEmpty())
        return {};
    QFile file(path);
    if (!file.open(QIODevice::ReadOnly | QIODevice::Text)) {
        qWarning() << "Nie udało się odczytać pliku" << path << label << file.errorString();
        return {};
    }
    const QByteArray data = file.readAll();
    return std::string(data.constData(), static_cast<size_t>(data.size()));
}

qint64 timestampToMs(const google::protobuf::Timestamp& ts) {
    return static_cast<qint64>(ts.seconds()) * 1000 + ts.nanos() / 1000000;
}

QString expandUserPath(const QString& path) {
    if (path == QStringLiteral("~")) {
        return QDir::homePath();
    }
    if (path.startsWith(QStringLiteral("~/"))) {
        return QDir::homePath() + path.mid(1);
    }
    return path;
}

std::optional<QByteArray> readFileUtf8(const QString& rawPath) {
    const QString path = expandUserPath(rawPath);
    if (path.trimmed().isEmpty()) {
        return std::nullopt;
    }
    QFile file(path);
    if (!file.exists()) {
        return std::nullopt;
    }
    if (!file.open(QIODevice::ReadOnly)) {
        return std::nullopt;
    }
    return file.readAll();
}

QString sha256Fingerprint(const QByteArray& pemData) {
    const QList<QSslCertificate> certs = QSslCertificate::fromData(pemData, QSsl::Pem);
    if (certs.isEmpty()) {
        return {};
    }
    const QByteArray digest = certs.first().digest(QCryptographicHash::Sha256);
    return QString::fromLatin1(digest.toHex()).toLower();
}

QString normalizeFingerprint(QString value) {
    QString normalized = value.trimmed().toLower();
    normalized.remove(QLatin1Char(':'));
    return normalized;
}

Instrument makeInstrument(const TradingClient::InstrumentConfig& config) {
    Instrument instrument;
    instrument.set_exchange(config.exchange.toStdString());
    instrument.set_symbol(config.symbol.toStdString());
    instrument.set_venue_symbol(config.venueSymbol.toStdString());
    instrument.set_quote_currency(config.quoteCurrency.toStdString());
    instrument.set_base_currency(config.baseCurrency.toStdString());
    return instrument;
}

} // namespace

TradingClient::TradingClient(QObject* parent)
    : QObject(parent) {
    qRegisterMetaType<QList<OhlcvPoint>>("QList<OhlcvPoint>");
    qRegisterMetaType<PerformanceGuard>("PerformanceGuard");
    qRegisterMetaType<RiskSnapshotData>("RiskSnapshotData");
}

TradingClient::~TradingClient() {
    stop();
}

void TradingClient::setEndpoint(const QString& endpoint) {
    if (endpoint == m_endpoint) {
        return;
    }
    m_endpoint = endpoint;
    m_channel.reset();
    m_marketDataStub.reset();
    m_riskStub.reset();
}

void TradingClient::setInstrument(const InstrumentConfig& config) {
    m_instrumentConfig = config;
}

void TradingClient::setHistoryLimit(int limit) {
    if (limit > 0) {
        m_historyLimit = limit;
    }
}

void TradingClient::setPerformanceGuard(const PerformanceGuard& guard) {
    m_guard = guard;
    Q_EMIT performanceGuardUpdated(m_guard);
}

void TradingClient::setTlsConfig(const TlsConfig& config) {
    m_tlsConfig = config;
<<<<<<< HEAD
=======
    m_channel.reset();
    m_marketDataStub.reset();
    m_riskStub.reset();
>>>>>>> 5899220e
}

void TradingClient::start() {
    if (m_running.exchange(true)) {
        return;
    }
    if (m_streamThread.joinable()) {
        m_streamThread.join();
    }
    ensureStub();

    Q_EMIT streamingChanged();
    Q_EMIT connectionStateChanged(tr("connecting"));

    GetOhlcvHistoryRequest historyReq;
    *historyReq.mutable_instrument() = makeInstrument(m_instrumentConfig);
    historyReq.mutable_granularity()->set_iso8601_duration(m_instrumentConfig.granularityIso8601.toStdString());
    historyReq.set_limit(m_historyLimit);

    GetOhlcvHistoryResponse historyResp;
    grpc::ClientContext historyContext;
    const grpc::Status historyStatus = m_marketDataStub->GetOhlcvHistory(&historyContext, historyReq, &historyResp);
    if (historyStatus.ok()) {
        Q_EMIT historyReceived(convertHistory(historyResp.candles()));
    } else {
        Q_EMIT connectionStateChanged(QStringLiteral("history error: %1")
                                          .arg(QString::fromStdString(historyStatus.error_message())));
    }

    refreshRiskState();

    {
        std::lock_guard<std::mutex> lock(m_contextMutex);
        m_activeContext = std::make_shared<grpc::ClientContext>();
    }

    m_streamThread = std::thread([this]() { streamLoop(); });
}

void TradingClient::stop() {
    const bool wasRunning = m_running.exchange(false);
    {
        std::lock_guard<std::mutex> lock(m_contextMutex);
        if (m_activeContext) {
            m_activeContext->TryCancel();
        }
    }
    if (m_streamThread.joinable()) {
        m_streamThread.join();
    }
    if (wasRunning) {
        Q_EMIT streamingChanged();
        Q_EMIT connectionStateChanged(tr("stopped"));
    }
}

void TradingClient::ensureStub() {
<<<<<<< HEAD
    std::shared_ptr<grpc::ChannelCredentials> credentials;
    grpc::ChannelArguments arguments;
    if (m_tlsConfig.enabled) {
        grpc::SslCredentialsOptions options;
        options.pem_root_certs = readPemFile(m_tlsConfig.rootCertificatePath, "(root CA)");
        if (!m_tlsConfig.clientCertificatePath.isEmpty() && !m_tlsConfig.clientKeyPath.isEmpty()) {
            options.pem_cert_chain = readPemFile(m_tlsConfig.clientCertificatePath, "(cert klienta)");
            options.pem_private_key = readPemFile(m_tlsConfig.clientKeyPath, "(klucz klienta)");
        }
        credentials = grpc::SslCredentials(options);
        if (!m_tlsConfig.targetNameOverride.trimmed().isEmpty()) {
            arguments.SetString(GRPC_SSL_TARGET_NAME_OVERRIDE_ARG, m_tlsConfig.targetNameOverride.toStdString());
        }
    } else {
        credentials = grpc::InsecureChannelCredentials();
    }

    m_channel = grpc::CreateCustomChannel(m_endpoint.toStdString(), credentials, arguments);
=======
    if (!m_channel) {
        std::shared_ptr<grpc::ChannelCredentials> credentials;
        grpc::ChannelArguments args;
        if (m_tlsConfig.enabled) {
            grpc::SslCredentialsOptions options;

            const auto rootPem = readFileUtf8(m_tlsConfig.rootCertificatePath);
            if (rootPem) {
                options.pem_root_certs = std::string(rootPem->constData(),
                                                     static_cast<std::size_t>(rootPem->size()));
            }

            const auto clientCert = readFileUtf8(m_tlsConfig.clientCertificatePath);
            const auto clientKey  = readFileUtf8(m_tlsConfig.clientKeyPath);
            if (clientCert && clientKey) {
                grpc::SslCredentialsOptions::PemKeyCertPair pair;
                pair.private_key = std::string(clientKey->constData(),  static_cast<std::size_t>(clientKey->size()));
                pair.cert_chain  = std::string(clientCert->constData(), static_cast<std::size_t>(clientCert->size()));
                options.pem_key_cert_pairs.push_back(std::move(pair));
            }

            credentials = grpc::SslCredentials(options);

            if (!m_tlsConfig.serverNameOverride.isEmpty()) {
                args.SetString(GRPC_SSL_TARGET_NAME_OVERRIDE_ARG,
                               m_tlsConfig.serverNameOverride.toStdString());
            }

            m_channel = grpc::CreateCustomChannel(m_endpoint.toStdString(), credentials, args);
        } else {
            credentials = grpc::InsecureChannelCredentials();
            m_channel = grpc::CreateChannel(m_endpoint.toStdString(), credentials);
        }
    }
>>>>>>> 5899220e
    m_marketDataStub = MarketDataService::NewStub(m_channel);
    m_riskStub = RiskService::NewStub(m_channel);
}

QList<OhlcvPoint> TradingClient::convertHistory(const google::protobuf::RepeatedPtrField<OhlcvCandle>& candles) const {
    QList<OhlcvPoint> result;
    result.reserve(static_cast<int>(candles.size()));
    for (const auto& candle : candles) {
        result.append(convertCandle(candle));
    }
    return result;
}

OhlcvPoint TradingClient::convertCandle(const OhlcvCandle& candle) const {
    OhlcvPoint point;
    point.timestampMs = timestampToMs(candle.open_time());
    point.open = candle.open();
    point.high = candle.high();
    point.low = candle.low();
    point.close = candle.close();
    point.volume = candle.volume();
    point.closed = candle.closed();
    point.sequence = candle.sequence();
    return point;
}

void TradingClient::streamLoop() {
    StreamOhlcvRequest request;
    *request.mutable_instrument() = makeInstrument(m_instrumentConfig);
    request.mutable_granularity()->set_iso8601_duration(m_instrumentConfig.granularityIso8601.toStdString());
    request.set_deliver_snapshots(true);

    std::shared_ptr<grpc::ClientContext> context;
    {
        std::lock_guard<std::mutex> lock(m_contextMutex);
        context = m_activeContext;
    }

    auto reader = m_marketDataStub->StreamOhlcv(context.get(), request);
    StreamOhlcvUpdate update;

    while (m_running.load() && reader->Read(&update)) {
        if (update.has_snapshot()) {
            const auto history = convertHistory(update.snapshot().candles());
            QMetaObject::invokeMethod(
                this,
                [this, history]() { Q_EMIT historyReceived(history); },
                Qt::QueuedConnection);
        }
        if (update.has_increment()) {
            const auto point = convertCandle(update.increment().candle());
            QMetaObject::invokeMethod(
                this,
                [this, point]() { Q_EMIT candleReceived(point); },
                Qt::QueuedConnection);
        }
    }

    const grpc::Status finishStatus = reader->Finish();
    if (!finishStatus.ok() && m_running.load()) {
        QMetaObject::invokeMethod(
            this,
            [this, finishStatus]() {
                Q_EMIT connectionStateChanged(QStringLiteral("stream error: %1")
                                                  .arg(QString::fromStdString(finishStatus.error_message())));
            },
            Qt::QueuedConnection);
    } else {
        QMetaObject::invokeMethod(
            this,
            [this]() { Q_EMIT connectionStateChanged(tr("stream ended")); },
            Qt::QueuedConnection);
    }

    {
        std::lock_guard<std::mutex> lock(m_contextMutex);
        m_activeContext.reset();
    }
    m_running.store(false);
    QMetaObject::invokeMethod(this, [this]() { Q_EMIT streamingChanged(); }, Qt::QueuedConnection);
}

void TradingClient::refreshRiskState() {
    if (!m_riskStub) {
        return;
    }
    grpc::ClientContext riskContext;
    botcore::trading::v1::RiskStateRequest request;
    RiskState response;
    const grpc::Status status = m_riskStub->GetRiskState(&riskContext, request, &response);
    if (status.ok()) {
        const auto snapshot = convertRiskState(response);
        QMetaObject::invokeMethod(
            this,
            [this, snapshot]() { Q_EMIT riskStateReceived(snapshot); },
            Qt::QueuedConnection);
    }
}

RiskSnapshotData TradingClient::convertRiskState(const RiskState& state) const {
    RiskSnapshotData snapshot;
    snapshot.hasData = true;
    snapshot.profileEnum = state.profile();
    switch (state.profile()) {
    case botcore::trading::v1::RiskProfile::RISK_PROFILE_CONSERVATIVE:
        snapshot.profileLabel = QStringLiteral("Konserwatywny");
        break;
    case botcore::trading::v1::RiskProfile::RISK_PROFILE_BALANCED:
        snapshot.profileLabel = QStringLiteral("Zbalansowany");
        break;
    case botcore::trading::v1::RiskProfile::RISK_PROFILE_AGGRESSIVE:
        snapshot.profileLabel = QStringLiteral("Agresywny");
        break;
    case botcore::trading::v1::RiskProfile::RISK_PROFILE_MANUAL:
        snapshot.profileLabel = QStringLiteral("Manualny");
        break;
    default:
        snapshot.profileLabel = QStringLiteral("Nieokreślony");
        break;
    }
    snapshot.portfolioValue = state.portfolio_value();
    snapshot.currentDrawdown = state.current_drawdown();
    snapshot.maxDailyLoss = state.max_daily_loss();
    snapshot.usedLeverage = state.used_leverage();
    if (state.has_generated_at()) {
        const auto ts = state.generated_at();
        snapshot.generatedAt = QDateTime::fromSecsSinceEpoch(ts.seconds(), Qt::UTC);
        snapshot.generatedAt = snapshot.generatedAt.addMSecs(ts.nanos() / 1000000);
    }
    snapshot.exposures.reserve(static_cast<int>(state.limits_size()));
    for (const auto& limit : state.limits()) {
        RiskExposureData exposure;
        exposure.code = QString::fromStdString(limit.code());
        exposure.maxValue = limit.max_value();
        exposure.currentValue = limit.current_value();
        exposure.thresholdValue = limit.threshold_value();
        snapshot.exposures.append(exposure);
    }
    return snapshot;
}

TradingClient::PreLiveChecklistResult TradingClient::runPreLiveChecklist() const {
    PreLiveChecklistResult result;

    if (m_endpoint.trimmed().isEmpty()) {
        result.errors.append(tr("Endpoint gRPC nie może być pusty."));
    }

    if (m_tlsConfig.enabled) {
        const QString rootPath = expandUserPath(m_tlsConfig.rootCertificatePath);
        if (rootPath.trimmed().isEmpty()) {
            result.errors.append(tr("Włączone TLS wymaga wskazania pliku root CA."));
        } else if (!QFile::exists(rootPath)) {
            result.errors.append(tr("Plik root CA nie istnieje: %1").arg(rootPath));
        } else {
            const auto rootPem = readFileUtf8(rootPath);
            if (!rootPem) {
                result.warnings.append(tr("Nie udało się odczytać pliku root CA."));
            } else if (!m_tlsConfig.pinnedServerFingerprint.isEmpty()) {
                const QString actual = sha256Fingerprint(*rootPem);
                const QString expected = normalizeFingerprint(m_tlsConfig.pinnedServerFingerprint);
                if (actual.isEmpty()) {
                    result.warnings.append(tr("Nie udało się obliczyć odcisku SHA-256 certyfikatu root CA."));
                } else if (actual != expected) {
                    result.errors.append(tr("Fingerprint root CA nie pasuje do konfiguracji (oczekiwano %1, otrzymano %2).").arg(expected, actual));
                }
            }
        }

        const QString clientCert = expandUserPath(m_tlsConfig.clientCertificatePath);
        const QString clientKey = expandUserPath(m_tlsConfig.clientKeyPath);
        const bool hasClientCert = !clientCert.trimmed().isEmpty();
        const bool hasClientKey = !clientKey.trimmed().isEmpty();

        if (m_tlsConfig.requireClientAuth && (!hasClientCert || !hasClientKey)) {
            result.errors.append(tr("mTLS wymaga dostarczenia certyfikatu oraz klucza klienta."));
        } else {
            if (hasClientCert && !QFile::exists(clientCert)) {
                result.errors.append(tr("Certyfikat klienta nie istnieje: %1").arg(clientCert));
            }
            if (hasClientKey && !QFile::exists(clientKey)) {
                result.errors.append(tr("Klucz klienta nie istnieje: %1").arg(clientKey));
            }
        }
    }

    result.ok = result.errors.isEmpty();
    return result;
}<|MERGE_RESOLUTION|>--- conflicted
+++ resolved
@@ -1,11 +1,8 @@
 #include "TradingClient.hpp"
 
 #include <QDateTime>
-<<<<<<< HEAD
-=======
 #include <QCryptographicHash>
 #include <QDir>
->>>>>>> 5899220e
 #include <QFile>
 #include <QIODevice>
 #include <QMetaObject>
@@ -34,22 +31,6 @@
 using botcore::trading::v1::RiskState;
 
 namespace {
-<<<<<<< HEAD
-=======
-
->>>>>>> 5899220e
-std::string readPemFile(const QString& path, const char* label)
-{
-    if (path.trimmed().isEmpty())
-        return {};
-    QFile file(path);
-    if (!file.open(QIODevice::ReadOnly | QIODevice::Text)) {
-        qWarning() << "Nie udało się odczytać pliku" << path << label << file.errorString();
-        return {};
-    }
-    const QByteArray data = file.readAll();
-    return std::string(data.constData(), static_cast<size_t>(data.size()));
-}
 
 qint64 timestampToMs(const google::protobuf::Timestamp& ts) {
     return static_cast<qint64>(ts.seconds()) * 1000 + ts.nanos() / 1000000;
@@ -74,7 +55,7 @@
     if (!file.exists()) {
         return std::nullopt;
     }
-    if (!file.open(QIODevice::ReadOnly)) {
+    if (!file.open(QIODevice::ReadOnly | QIODevice::Text)) {
         return std::nullopt;
     }
     return file.readAll();
@@ -145,12 +126,10 @@
 
 void TradingClient::setTlsConfig(const TlsConfig& config) {
     m_tlsConfig = config;
-<<<<<<< HEAD
-=======
+    // zmiana TLS wymaga odtworzenia kanału/stubów
     m_channel.reset();
     m_marketDataStub.reset();
     m_riskStub.reset();
->>>>>>> 5899220e
 }
 
 void TradingClient::start() {
@@ -208,34 +187,14 @@
 }
 
 void TradingClient::ensureStub() {
-<<<<<<< HEAD
-    std::shared_ptr<grpc::ChannelCredentials> credentials;
-    grpc::ChannelArguments arguments;
-    if (m_tlsConfig.enabled) {
-        grpc::SslCredentialsOptions options;
-        options.pem_root_certs = readPemFile(m_tlsConfig.rootCertificatePath, "(root CA)");
-        if (!m_tlsConfig.clientCertificatePath.isEmpty() && !m_tlsConfig.clientKeyPath.isEmpty()) {
-            options.pem_cert_chain = readPemFile(m_tlsConfig.clientCertificatePath, "(cert klienta)");
-            options.pem_private_key = readPemFile(m_tlsConfig.clientKeyPath, "(klucz klienta)");
-        }
-        credentials = grpc::SslCredentials(options);
-        if (!m_tlsConfig.targetNameOverride.trimmed().isEmpty()) {
-            arguments.SetString(GRPC_SSL_TARGET_NAME_OVERRIDE_ARG, m_tlsConfig.targetNameOverride.toStdString());
-        }
-    } else {
-        credentials = grpc::InsecureChannelCredentials();
-    }
-
-    m_channel = grpc::CreateCustomChannel(m_endpoint.toStdString(), credentials, arguments);
-=======
     if (!m_channel) {
         std::shared_ptr<grpc::ChannelCredentials> credentials;
         grpc::ChannelArguments args;
+
         if (m_tlsConfig.enabled) {
             grpc::SslCredentialsOptions options;
 
-            const auto rootPem = readFileUtf8(m_tlsConfig.rootCertificatePath);
-            if (rootPem) {
+            if (const auto rootPem = readFileUtf8(m_tlsConfig.rootCertificatePath)) {
                 options.pem_root_certs = std::string(rootPem->constData(),
                                                      static_cast<std::size_t>(rootPem->size()));
             }
@@ -251,9 +210,10 @@
 
             credentials = grpc::SslCredentials(options);
 
-            if (!m_tlsConfig.serverNameOverride.isEmpty()) {
+            // Uwaga: w TlsConfig używamy targetNameOverride (zgodne z Application.cpp)
+            if (!m_tlsConfig.targetNameOverride.trimmed().isEmpty()) {
                 args.SetString(GRPC_SSL_TARGET_NAME_OVERRIDE_ARG,
-                               m_tlsConfig.serverNameOverride.toStdString());
+                               m_tlsConfig.targetNameOverride.toStdString());
             }
 
             m_channel = grpc::CreateCustomChannel(m_endpoint.toStdString(), credentials, args);
@@ -262,7 +222,7 @@
             m_channel = grpc::CreateChannel(m_endpoint.toStdString(), credentials);
         }
     }
->>>>>>> 5899220e
+
     m_marketDataStub = MarketDataService::NewStub(m_channel);
     m_riskStub = RiskService::NewStub(m_channel);
 }
