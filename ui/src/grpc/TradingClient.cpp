#include "TradingClient.hpp"

#include <QDateTime>
<<<<<<< HEAD
=======
#include <QCryptographicHash>
#include <QDir>
>>>>>>> 42c5d1a3
#include <QFile>
#include <QIODevice>
#include <QMetaObject>
#include <QtGlobal>
#include <QSslCertificate>

#include <google/protobuf/timestamp.pb.h>
#include <grpcpp/create_channel.h>
#include <grpcpp/channel_arguments.h>
#include <grpcpp/grpcpp.h>
#include <grpcpp/security/credentials.h>

#include <optional>
#include <string>

#include "trading.grpc.pb.h"

using botcore::trading::v1::GetOhlcvHistoryRequest;
using botcore::trading::v1::GetOhlcvHistoryResponse;
using botcore::trading::v1::Instrument;
using botcore::trading::v1::MarketDataService;
using botcore::trading::v1::OhlcvCandle;
using botcore::trading::v1::StreamOhlcvRequest;
using botcore::trading::v1::StreamOhlcvUpdate;
using botcore::trading::v1::RiskService;
using botcore::trading::v1::RiskState;

namespace {
<<<<<<< HEAD
std::string readPemFile(const QString& path, const char* label)
{
    if (path.trimmed().isEmpty())
        return {};
    QFile file(path);
    if (!file.open(QIODevice::ReadOnly | QIODevice::Text)) {
        qWarning() << "Nie udało się odczytać pliku" << path << label << file.errorString();
        return {};
    }
    const QByteArray data = file.readAll();
    return std::string(data.constData(), static_cast<size_t>(data.size()));
}
=======
>>>>>>> 42c5d1a3

qint64 timestampToMs(const google::protobuf::Timestamp& ts) {
    return static_cast<qint64>(ts.seconds()) * 1000 + ts.nanos() / 1000000;
}

QString expandUserPath(const QString& path) {
    if (path == QStringLiteral("~")) {
        return QDir::homePath();
    }
    if (path.startsWith(QStringLiteral("~/"))) {
        return QDir::homePath() + path.mid(1);
    }
    return path;
}

std::optional<QByteArray> readFileUtf8(const QString& rawPath) {
    const QString path = expandUserPath(rawPath);
    if (path.trimmed().isEmpty()) {
        return std::nullopt;
    }
    QFile file(path);
    if (!file.exists()) {
        return std::nullopt;
    }
    if (!file.open(QIODevice::ReadOnly | QIODevice::Text)) {
        return std::nullopt;
    }
    return file.readAll();
}

QString sha256Fingerprint(const QByteArray& pemData) {
    const QList<QSslCertificate> certs = QSslCertificate::fromData(pemData, QSsl::Pem);
    if (certs.isEmpty()) {
        return {};
    }
    const QByteArray digest = certs.first().digest(QCryptographicHash::Sha256);
    return QString::fromLatin1(digest.toHex()).toLower();
}

QString normalizeFingerprint(QString value) {
    QString normalized = value.trimmed().toLower();
    normalized.remove(QLatin1Char(':'));
    return normalized;
}

Instrument makeInstrument(const TradingClient::InstrumentConfig& config) {
    Instrument instrument;
    instrument.set_exchange(config.exchange.toStdString());
    instrument.set_symbol(config.symbol.toStdString());
    instrument.set_venue_symbol(config.venueSymbol.toStdString());
    instrument.set_quote_currency(config.quoteCurrency.toStdString());
    instrument.set_base_currency(config.baseCurrency.toStdString());
    return instrument;
}

} // namespace

TradingClient::TradingClient(QObject* parent)
    : QObject(parent) {
    qRegisterMetaType<QList<OhlcvPoint>>("QList<OhlcvPoint>");
    qRegisterMetaType<PerformanceGuard>("PerformanceGuard");
    qRegisterMetaType<RiskSnapshotData>("RiskSnapshotData");
}

TradingClient::~TradingClient() {
    stop();
}

void TradingClient::setEndpoint(const QString& endpoint) {
    if (endpoint == m_endpoint) {
        return;
    }
    m_endpoint = endpoint;
    m_channel.reset();
    m_marketDataStub.reset();
    m_riskStub.reset();
}

void TradingClient::setInstrument(const InstrumentConfig& config) {
    m_instrumentConfig = config;
}

void TradingClient::setHistoryLimit(int limit) {
    if (limit > 0) {
        m_historyLimit = limit;
    }
}

void TradingClient::setPerformanceGuard(const PerformanceGuard& guard) {
    m_guard = guard;
    Q_EMIT performanceGuardUpdated(m_guard);
}

void TradingClient::setTlsConfig(const TlsConfig& config) {
    m_tlsConfig = config;
<<<<<<< HEAD
=======
    // zmiana TLS wymaga odtworzenia kanału/stubów
    m_channel.reset();
    m_marketDataStub.reset();
    m_riskStub.reset();
>>>>>>> 42c5d1a3
}

void TradingClient::start() {
    if (m_running.exchange(true)) {
        return;
    }
    if (m_streamThread.joinable()) {
        m_streamThread.join();
    }
    ensureStub();

    Q_EMIT streamingChanged();
    Q_EMIT connectionStateChanged(tr("connecting"));

    GetOhlcvHistoryRequest historyReq;
    *historyReq.mutable_instrument() = makeInstrument(m_instrumentConfig);
    historyReq.mutable_granularity()->set_iso8601_duration(m_instrumentConfig.granularityIso8601.toStdString());
    historyReq.set_limit(m_historyLimit);

    GetOhlcvHistoryResponse historyResp;
    grpc::ClientContext historyContext;
    const grpc::Status historyStatus = m_marketDataStub->GetOhlcvHistory(&historyContext, historyReq, &historyResp);
    if (historyStatus.ok()) {
        Q_EMIT historyReceived(convertHistory(historyResp.candles()));
    } else {
        Q_EMIT connectionStateChanged(QStringLiteral("history error: %1")
                                          .arg(QString::fromStdString(historyStatus.error_message())));
    }

    refreshRiskState();

    {
        std::lock_guard<std::mutex> lock(m_contextMutex);
        m_activeContext = std::make_shared<grpc::ClientContext>();
    }

    m_streamThread = std::thread([this]() { streamLoop(); });
}

void TradingClient::stop() {
    const bool wasRunning = m_running.exchange(false);
    {
        std::lock_guard<std::mutex> lock(m_contextMutex);
        if (m_activeContext) {
            m_activeContext->TryCancel();
        }
    }
    if (m_streamThread.joinable()) {
        m_streamThread.join();
    }
    if (wasRunning) {
        Q_EMIT streamingChanged();
        Q_EMIT connectionStateChanged(tr("stopped"));
    }
}

void TradingClient::ensureStub() {
<<<<<<< HEAD
    std::shared_ptr<grpc::ChannelCredentials> credentials;
    grpc::ChannelArguments arguments;
    if (m_tlsConfig.enabled) {
        grpc::SslCredentialsOptions options;
        options.pem_root_certs = readPemFile(m_tlsConfig.rootCertificatePath, "(root CA)");
        if (!m_tlsConfig.clientCertificatePath.isEmpty() && !m_tlsConfig.clientKeyPath.isEmpty()) {
            options.pem_cert_chain = readPemFile(m_tlsConfig.clientCertificatePath, "(cert klienta)");
            options.pem_private_key = readPemFile(m_tlsConfig.clientKeyPath, "(klucz klienta)");
        }
        credentials = grpc::SslCredentials(options);
        if (!m_tlsConfig.targetNameOverride.trimmed().isEmpty()) {
            arguments.SetString(GRPC_SSL_TARGET_NAME_OVERRIDE_ARG, m_tlsConfig.targetNameOverride.toStdString());
        }
    } else {
        credentials = grpc::InsecureChannelCredentials();
    }

    m_channel = grpc::CreateCustomChannel(m_endpoint.toStdString(), credentials, arguments);
=======
    if (!m_channel) {
        std::shared_ptr<grpc::ChannelCredentials> credentials;
        grpc::ChannelArguments args;

        if (m_tlsConfig.enabled) {
            grpc::SslCredentialsOptions options;

            if (const auto rootPem = readFileUtf8(m_tlsConfig.rootCertificatePath)) {
                options.pem_root_certs = std::string(rootPem->constData(),
                                                     static_cast<std::size_t>(rootPem->size()));
            }

            const auto clientCert = readFileUtf8(m_tlsConfig.clientCertificatePath);
            const auto clientKey  = readFileUtf8(m_tlsConfig.clientKeyPath);
            if (clientCert && clientKey) {
                grpc::SslCredentialsOptions::PemKeyCertPair pair;
                pair.private_key = std::string(clientKey->constData(),  static_cast<std::size_t>(clientKey->size()));
                pair.cert_chain  = std::string(clientCert->constData(), static_cast<std::size_t>(clientCert->size()));
                options.pem_key_cert_pairs.push_back(std::move(pair));
            }

            credentials = grpc::SslCredentials(options);

            // Uwaga: w TlsConfig używamy targetNameOverride (zgodne z Application.cpp)
            if (!m_tlsConfig.targetNameOverride.trimmed().isEmpty()) {
                args.SetString(GRPC_SSL_TARGET_NAME_OVERRIDE_ARG,
                               m_tlsConfig.targetNameOverride.toStdString());
            }

            m_channel = grpc::CreateCustomChannel(m_endpoint.toStdString(), credentials, args);
        } else {
            credentials = grpc::InsecureChannelCredentials();
            m_channel = grpc::CreateChannel(m_endpoint.toStdString(), credentials);
        }
    }

>>>>>>> 42c5d1a3
    m_marketDataStub = MarketDataService::NewStub(m_channel);
    m_riskStub = RiskService::NewStub(m_channel);
}

QList<OhlcvPoint> TradingClient::convertHistory(const google::protobuf::RepeatedPtrField<OhlcvCandle>& candles) const {
    QList<OhlcvPoint> result;
    result.reserve(static_cast<int>(candles.size()));
    for (const auto& candle : candles) {
        result.append(convertCandle(candle));
    }
    return result;
}

OhlcvPoint TradingClient::convertCandle(const OhlcvCandle& candle) const {
    OhlcvPoint point;
    point.timestampMs = timestampToMs(candle.open_time());
    point.open = candle.open();
    point.high = candle.high();
    point.low = candle.low();
    point.close = candle.close();
    point.volume = candle.volume();
    point.closed = candle.closed();
    point.sequence = candle.sequence();
    return point;
}

void TradingClient::streamLoop() {
    StreamOhlcvRequest request;
    *request.mutable_instrument() = makeInstrument(m_instrumentConfig);
    request.mutable_granularity()->set_iso8601_duration(m_instrumentConfig.granularityIso8601.toStdString());
    request.set_deliver_snapshots(true);

    std::shared_ptr<grpc::ClientContext> context;
    {
        std::lock_guard<std::mutex> lock(m_contextMutex);
        context = m_activeContext;
    }

    auto reader = m_marketDataStub->StreamOhlcv(context.get(), request);
    StreamOhlcvUpdate update;

    while (m_running.load() && reader->Read(&update)) {
        if (update.has_snapshot()) {
            const auto history = convertHistory(update.snapshot().candles());
            QMetaObject::invokeMethod(
                this,
                [this, history]() { Q_EMIT historyReceived(history); },
                Qt::QueuedConnection);
        }
        if (update.has_increment()) {
            const auto point = convertCandle(update.increment().candle());
            QMetaObject::invokeMethod(
                this,
                [this, point]() { Q_EMIT candleReceived(point); },
                Qt::QueuedConnection);
        }
    }

    const grpc::Status finishStatus = reader->Finish();
    if (!finishStatus.ok() && m_running.load()) {
        QMetaObject::invokeMethod(
            this,
            [this, finishStatus]() {
                Q_EMIT connectionStateChanged(QStringLiteral("stream error: %1")
                                                  .arg(QString::fromStdString(finishStatus.error_message())));
            },
            Qt::QueuedConnection);
    } else {
        QMetaObject::invokeMethod(
            this,
            [this]() { Q_EMIT connectionStateChanged(tr("stream ended")); },
            Qt::QueuedConnection);
    }

    {
        std::lock_guard<std::mutex> lock(m_contextMutex);
        m_activeContext.reset();
    }
    m_running.store(false);
    QMetaObject::invokeMethod(this, [this]() { Q_EMIT streamingChanged(); }, Qt::QueuedConnection);
}

void TradingClient::refreshRiskState() {
    if (!m_riskStub) {
        return;
    }
    grpc::ClientContext riskContext;
    botcore::trading::v1::RiskStateRequest request;
    RiskState response;
    const grpc::Status status = m_riskStub->GetRiskState(&riskContext, request, &response);
    if (status.ok()) {
        const auto snapshot = convertRiskState(response);
        QMetaObject::invokeMethod(
            this,
            [this, snapshot]() { Q_EMIT riskStateReceived(snapshot); },
            Qt::QueuedConnection);
    }
}

RiskSnapshotData TradingClient::convertRiskState(const RiskState& state) const {
    RiskSnapshotData snapshot;
    snapshot.hasData = true;
    snapshot.profileEnum = state.profile();
    switch (state.profile()) {
    case botcore::trading::v1::RiskProfile::RISK_PROFILE_CONSERVATIVE:
        snapshot.profileLabel = QStringLiteral("Konserwatywny");
        break;
    case botcore::trading::v1::RiskProfile::RISK_PROFILE_BALANCED:
        snapshot.profileLabel = QStringLiteral("Zbalansowany");
        break;
    case botcore::trading::v1::RiskProfile::RISK_PROFILE_AGGRESSIVE:
        snapshot.profileLabel = QStringLiteral("Agresywny");
        break;
    case botcore::trading::v1::RiskProfile::RISK_PROFILE_MANUAL:
        snapshot.profileLabel = QStringLiteral("Manualny");
        break;
    default:
        snapshot.profileLabel = QStringLiteral("Nieokreślony");
        break;
    }
    snapshot.portfolioValue = state.portfolio_value();
    snapshot.currentDrawdown = state.current_drawdown();
    snapshot.maxDailyLoss = state.max_daily_loss();
    snapshot.usedLeverage = state.used_leverage();
    if (state.has_generated_at()) {
        const auto ts = state.generated_at();
        snapshot.generatedAt = QDateTime::fromSecsSinceEpoch(ts.seconds(), Qt::UTC);
        snapshot.generatedAt = snapshot.generatedAt.addMSecs(ts.nanos() / 1000000);
    }
    snapshot.exposures.reserve(static_cast<int>(state.limits_size()));
    for (const auto& limit : state.limits()) {
        RiskExposureData exposure;
        exposure.code = QString::fromStdString(limit.code());
        exposure.maxValue = limit.max_value();
        exposure.currentValue = limit.current_value();
        exposure.thresholdValue = limit.threshold_value();
        snapshot.exposures.append(exposure);
    }
    return snapshot;
}

TradingClient::PreLiveChecklistResult TradingClient::runPreLiveChecklist() const {
    PreLiveChecklistResult result;

    if (m_endpoint.trimmed().isEmpty()) {
        result.errors.append(tr("Endpoint gRPC nie może być pusty."));
    }

    if (m_tlsConfig.enabled) {
        const QString rootPath = expandUserPath(m_tlsConfig.rootCertificatePath);
        if (rootPath.trimmed().isEmpty()) {
            result.errors.append(tr("Włączone TLS wymaga wskazania pliku root CA."));
        } else if (!QFile::exists(rootPath)) {
            result.errors.append(tr("Plik root CA nie istnieje: %1").arg(rootPath));
        } else {
            const auto rootPem = readFileUtf8(rootPath);
            if (!rootPem) {
                result.warnings.append(tr("Nie udało się odczytać pliku root CA."));
            } else if (!m_tlsConfig.pinnedServerFingerprint.isEmpty()) {
                const QString actual = sha256Fingerprint(*rootPem);
                const QString expected = normalizeFingerprint(m_tlsConfig.pinnedServerFingerprint);
                if (actual.isEmpty()) {
                    result.warnings.append(tr("Nie udało się obliczyć odcisku SHA-256 certyfikatu root CA."));
                } else if (actual != expected) {
                    result.errors.append(tr("Fingerprint root CA nie pasuje do konfiguracji (oczekiwano %1, otrzymano %2).").arg(expected, actual));
                }
            }
        }

        const QString clientCert = expandUserPath(m_tlsConfig.clientCertificatePath);
        const QString clientKey = expandUserPath(m_tlsConfig.clientKeyPath);
        const bool hasClientCert = !clientCert.trimmed().isEmpty();
        const bool hasClientKey = !clientKey.trimmed().isEmpty();

        if (m_tlsConfig.requireClientAuth && (!hasClientCert || !hasClientKey)) {
            result.errors.append(tr("mTLS wymaga dostarczenia certyfikatu oraz klucza klienta."));
        } else {
            if (hasClientCert && !QFile::exists(clientCert)) {
                result.errors.append(tr("Certyfikat klienta nie istnieje: %1").arg(clientCert));
            }
            if (hasClientKey && !QFile::exists(clientKey)) {
                result.errors.append(tr("Klucz klienta nie istnieje: %1").arg(clientKey));
            }
        }
    }

    result.ok = result.errors.isEmpty();
    return result;
}<|MERGE_RESOLUTION|>--- conflicted
+++ resolved
@@ -1,11 +1,8 @@
 #include "TradingClient.hpp"
 
 #include <QDateTime>
-<<<<<<< HEAD
-=======
 #include <QCryptographicHash>
 #include <QDir>
->>>>>>> 42c5d1a3
 #include <QFile>
 #include <QIODevice>
 #include <QMetaObject>
@@ -34,21 +31,6 @@
 using botcore::trading::v1::RiskState;
 
 namespace {
-<<<<<<< HEAD
-std::string readPemFile(const QString& path, const char* label)
-{
-    if (path.trimmed().isEmpty())
-        return {};
-    QFile file(path);
-    if (!file.open(QIODevice::ReadOnly | QIODevice::Text)) {
-        qWarning() << "Nie udało się odczytać pliku" << path << label << file.errorString();
-        return {};
-    }
-    const QByteArray data = file.readAll();
-    return std::string(data.constData(), static_cast<size_t>(data.size()));
-}
-=======
->>>>>>> 42c5d1a3
 
 qint64 timestampToMs(const google::protobuf::Timestamp& ts) {
     return static_cast<qint64>(ts.seconds()) * 1000 + ts.nanos() / 1000000;
@@ -144,13 +126,10 @@
 
 void TradingClient::setTlsConfig(const TlsConfig& config) {
     m_tlsConfig = config;
-<<<<<<< HEAD
-=======
     // zmiana TLS wymaga odtworzenia kanału/stubów
     m_channel.reset();
     m_marketDataStub.reset();
     m_riskStub.reset();
->>>>>>> 42c5d1a3
 }
 
 void TradingClient::start() {
@@ -208,26 +187,6 @@
 }
 
 void TradingClient::ensureStub() {
-<<<<<<< HEAD
-    std::shared_ptr<grpc::ChannelCredentials> credentials;
-    grpc::ChannelArguments arguments;
-    if (m_tlsConfig.enabled) {
-        grpc::SslCredentialsOptions options;
-        options.pem_root_certs = readPemFile(m_tlsConfig.rootCertificatePath, "(root CA)");
-        if (!m_tlsConfig.clientCertificatePath.isEmpty() && !m_tlsConfig.clientKeyPath.isEmpty()) {
-            options.pem_cert_chain = readPemFile(m_tlsConfig.clientCertificatePath, "(cert klienta)");
-            options.pem_private_key = readPemFile(m_tlsConfig.clientKeyPath, "(klucz klienta)");
-        }
-        credentials = grpc::SslCredentials(options);
-        if (!m_tlsConfig.targetNameOverride.trimmed().isEmpty()) {
-            arguments.SetString(GRPC_SSL_TARGET_NAME_OVERRIDE_ARG, m_tlsConfig.targetNameOverride.toStdString());
-        }
-    } else {
-        credentials = grpc::InsecureChannelCredentials();
-    }
-
-    m_channel = grpc::CreateCustomChannel(m_endpoint.toStdString(), credentials, arguments);
-=======
     if (!m_channel) {
         std::shared_ptr<grpc::ChannelCredentials> credentials;
         grpc::ChannelArguments args;
@@ -260,11 +219,10 @@
             m_channel = grpc::CreateCustomChannel(m_endpoint.toStdString(), credentials, args);
         } else {
             credentials = grpc::InsecureChannelCredentials();
-            m_channel = grpc::CreateChannel(m_endpoint.toStdString(), credentials);
-        }
-    }
-
->>>>>>> 42c5d1a3
+            m_channel = grpc::CreateCustomChannel(m_endpoint.toStdString(), credentials, args);
+        }
+    }
+
     m_marketDataStub = MarketDataService::NewStub(m_channel);
     m_riskStub = RiskService::NewStub(m_channel);
 }
