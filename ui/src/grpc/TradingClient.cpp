#include "TradingClient.hpp"

#include <QDateTime>
#include <QCryptographicHash>
#include <QDir>
#include <QFile>
#include <QIODevice>
#include <QTextStream>
#include <QMetaObject>
#include <QLoggingCategory>
#include <QSet>
#include <QtGlobal>
#include <QSslCertificate>

#include <google/protobuf/timestamp.pb.h>
#include <grpcpp/create_channel.h>
#include <grpcpp/channel_arguments.h>
#include <grpcpp/grpcpp.h>
#include <grpcpp/security/credentials.h>

#include <algorithm>
#include <chrono>
#include <cmath>
#include <optional>
#include <random>
#include <string>
#include <thread>
#include <utility>

#include "models/MarketRegimeClassifierBridge.hpp"

#include "trading.grpc.pb.h"
#include "utils/PathUtils.hpp"

Q_LOGGING_CATEGORY(lcTradingClient, "bot.shell.trading.grpc")

namespace {

using botcore::trading::v1::GetOhlcvHistoryRequest;
using botcore::trading::v1::GetOhlcvHistoryResponse;
using botcore::trading::v1::Instrument;
using botcore::trading::v1::ListTradableInstrumentsRequest;
using botcore::trading::v1::ListTradableInstrumentsResponse;
using botcore::trading::v1::OhlcvCandle;
using botcore::trading::v1::RiskState;
using botcore::trading::v1::RiskStateRequest;
using botcore::trading::v1::StreamOhlcvRequest;
using botcore::trading::v1::StreamOhlcvUpdate;

class MarketDataStreamReader {
public:
    virtual ~MarketDataStreamReader() = default;
    virtual bool Read(StreamOhlcvUpdate* update) = 0;
    virtual grpc::Status Finish() = 0;
};

<<<<<<< HEAD
=======
class TradingClient::MarketDataStubInterface {
public:
    virtual ~MarketDataStubInterface() = default;
    virtual grpc::Status GetOhlcvHistory(grpc::ClientContext* context,
                                         const GetOhlcvHistoryRequest& request,
                                         GetOhlcvHistoryResponse* response) = 0;
    virtual std::unique_ptr<MarketDataStreamReader> StreamOhlcv(
        grpc::ClientContext* context,
        const StreamOhlcvRequest& request) = 0;
    virtual grpc::Status ListTradableInstruments(
        grpc::ClientContext* context,
        const ListTradableInstrumentsRequest& request,
        ListTradableInstrumentsResponse* response) = 0;
};

class TradingClient::RiskServiceStubInterface {
public:
    virtual ~RiskServiceStubInterface() = default;
    virtual grpc::Status GetRiskState(grpc::ClientContext* context,
                                      const RiskStateRequest& request,
                                      RiskState* response) = 0;
};

>>>>>>> 487371bd
class GrpcMarketDataStreamReader final : public MarketDataStreamReader {
public:
    explicit GrpcMarketDataStreamReader(std::unique_ptr<grpc::ClientReader<StreamOhlcvUpdate>> reader)
        : m_reader(std::move(reader))
    {
    }

    bool Read(StreamOhlcvUpdate* update) override
    {
        if (!m_reader)
            return false;
        return m_reader->Read(update);
    }

    grpc::Status Finish() override
    {
        if (!m_reader)
            return grpc::Status::OK;
        return m_reader->Finish();
    }

private:
    std::unique_ptr<grpc::ClientReader<StreamOhlcvUpdate>> m_reader;
};

<<<<<<< HEAD
class BaseMarketDataTransport : public TradingClient::IMarketDataTransport {
public:
    void setInstrument(const TradingClient::InstrumentConfig& config) override { m_instrument = config; }
    void setEndpoint(const QString& endpoint) override { m_endpoint = endpoint; }
    void setTlsConfig(const TradingClient::TlsConfig& config) override { m_tlsConfig = config; }
    void setDatasetPath(const QString& path) override { m_datasetPath = path; }

protected:
    TradingClient::InstrumentConfig m_instrument{};
    QString m_endpoint;
    TradingClient::TlsConfig m_tlsConfig{};
    QString m_datasetPath;
};

class GrpcMarketDataTransport final : public BaseMarketDataTransport {
public:
    void setEndpoint(const QString& endpoint) override
    {
        if (endpoint == m_endpoint)
            return;
        BaseMarketDataTransport::setEndpoint(endpoint);
        shutdown();
    }

    void setTlsConfig(const TradingClient::TlsConfig& config) override
    {
        BaseMarketDataTransport::setTlsConfig(config);
        shutdown();
    }

    bool ensureReady() override
    {
        if (m_endpoint.trimmed().isEmpty()) {
            qCWarning(lcTradingClient) << "Endpoint gRPC nie został ustawiony – pomijam inicjalizację kanału.";
            return false;
        }

        if (!m_channel) {
            std::shared_ptr<grpc::ChannelCredentials> credentials;
            grpc::ChannelArguments args;
            QByteArray rootPem;
            bool fingerprintValid = true;

            if (m_tlsConfig.enabled) {
                grpc::SslCredentialsOptions options;

                if (!m_tlsConfig.rootCertificatePath.trimmed().isEmpty()) {
                    if (const auto rootData = readFileUtf8(m_tlsConfig.rootCertificatePath)) {
                        rootPem = *rootData;
                        options.pem_root_certs = std::string(rootPem.constData(), static_cast<std::size_t>(rootPem.size()));
                    } else {
                        qCWarning(lcTradingClient) << "Nie udało się odczytać pliku root CA" << m_tlsConfig.rootCertificatePath;
                    }
                } else {
                    qCWarning(lcTradingClient) << "TLS aktywny bez wskazanego pliku root CA.";
                }

                const auto clientCert = readFileUtf8(m_tlsConfig.clientCertificatePath);
                const auto clientKey = readFileUtf8(m_tlsConfig.clientKeyPath);
                if (clientCert && clientKey) {
                    grpc::SslCredentialsOptions::PemKeyCertPair pair;
                    pair.private_key = std::string(clientKey->constData(), static_cast<std::size_t>(clientKey->size()));
                    pair.cert_chain = std::string(clientCert->constData(), static_cast<std::size_t>(clientCert->size()));
                    options.pem_key_cert_pairs.push_back(std::move(pair));
                } else if (m_tlsConfig.requireClientAuth) {
                    qCWarning(lcTradingClient) << "mTLS wymaga zarówno certyfikatu, jak i klucza klienta.";
                    fingerprintValid = false;
                }

                if (!m_tlsConfig.pinnedServerFingerprint.isEmpty()) {
                    if (rootPem.isEmpty()) {
                        qCWarning(lcTradingClient) << "Nie mogę zweryfikować fingerprintu TLS – brak danych root CA.";
                        fingerprintValid = false;
                    } else {
                        const QString actual = sha256Fingerprint(rootPem);
                        if (actual.isEmpty()) {
                            qCWarning(lcTradingClient) << "Nie udało się obliczyć fingerprintu SHA-256 certyfikatu root.";
                            fingerprintValid = false;
                        } else if (actual != m_tlsConfig.pinnedServerFingerprint) {
                            qCWarning(lcTradingClient)
                                << "Fingerprint TLS nie pasuje do konfiguracji (oczekiwano"
                                << m_tlsConfig.pinnedServerFingerprint << "otrzymano" << actual << ')';
                            fingerprintValid = false;
                        }
                    }
                }

                if (!fingerprintValid) {
                    return false;
                }

                credentials = grpc::SslCredentials(options);

                if (!m_tlsConfig.targetNameOverride.trimmed().isEmpty()) {
                    args.SetString(GRPC_SSL_TARGET_NAME_OVERRIDE_ARG, m_tlsConfig.targetNameOverride.toStdString());
                }

                m_channel = grpc::CreateCustomChannel(m_endpoint.toStdString(), credentials, args);
            } else {
                if (!m_tlsConfig.pinnedServerFingerprint.isEmpty()) {
                    qCWarning(lcTradingClient)
                        << "Podano fingerprint TLS, ale połączenie TLS jest wyłączone – pinning zostanie zignorowany.";
                }
                credentials = grpc::InsecureChannelCredentials();
                m_channel = grpc::CreateCustomChannel(m_endpoint.toStdString(), credentials, args);
            }
        }

        if (!m_channel) {
            return false;
        }

        if (!m_marketDataStub) {
            m_marketDataStub = botcore::trading::v1::MarketDataService::NewStub(m_channel);
        }
        if (!m_riskStub) {
            m_riskStub = botcore::trading::v1::RiskService::NewStub(m_channel);
        }
        return m_marketDataStub != nullptr && m_riskStub != nullptr;
    }

    grpc::Status getOhlcvHistory(grpc::ClientContext* context,
                                 const GetOhlcvHistoryRequest& request,
                                 GetOhlcvHistoryResponse* response) override
    {
        if (!ensureReady() || !m_marketDataStub) {
            return grpc::Status(grpc::StatusCode::FAILED_PRECONDITION, "transport not ready");
        }
        return m_marketDataStub->GetOhlcvHistory(context, request, response);
    }

    std::unique_ptr<MarketDataStreamReader> streamOhlcv(grpc::ClientContext* context,
                                                        const StreamOhlcvRequest& request) override
    {
        if (!ensureReady() || !m_marketDataStub) {
            return {};
        }
        auto reader = m_marketDataStub->StreamOhlcv(context, request);
        if (!reader) {
            return {};
        }
        return std::make_unique<GrpcMarketDataStreamReader>(std::move(reader));
    }

    grpc::Status getRiskState(grpc::ClientContext* context,
                              const RiskStateRequest& request,
                              RiskState* response) override
    {
        if (!ensureReady() || !m_riskStub) {
            return grpc::Status(grpc::StatusCode::FAILED_PRECONDITION, "transport not ready");
        }
        return m_riskStub->GetRiskState(context, request, response);
    }

    grpc::Status listTradableInstruments(grpc::ClientContext* context,
                                         const ListTradableInstrumentsRequest& request,
                                         ListTradableInstrumentsResponse* response) override
    {
        if (!ensureReady() || !m_marketDataStub) {
            return grpc::Status(grpc::StatusCode::FAILED_PRECONDITION, "transport not ready");
        }
        return m_marketDataStub->ListTradableInstruments(context, request, response);
    }

    void shutdown() override
    {
        m_marketDataStub.reset();
        m_riskStub.reset();
        m_channel.reset();
    }

    void requestRestart() override
    {
        // Brak szczególnej logiki – restart obsługuje TradingClient poprzez anulowanie kontekstu.
    }

    bool hasConnectivity() const override { return m_marketDataStub != nullptr; }

    bool isGrpcTransport() const override { return true; }

    bool hasNativeChannel() const override { return m_channel != nullptr; }

private:
    std::shared_ptr<grpc::Channel> m_channel;
    std::unique_ptr<botcore::trading::v1::MarketDataService::Stub> m_marketDataStub;
    std::unique_ptr<botcore::trading::v1::RiskService::Stub> m_riskStub;
=======
class GrpcMarketDataStub final : public TradingClient::MarketDataStubInterface {
public:
    explicit GrpcMarketDataStub(std::shared_ptr<grpc::Channel> channel)
        : m_stub(botcore::trading::v1::MarketDataService::NewStub(std::move(channel)))
    {
    }

    grpc::Status GetOhlcvHistory(grpc::ClientContext* context,
                                 const GetOhlcvHistoryRequest& request,
                                 GetOhlcvHistoryResponse* response) override
    {
        return m_stub->GetOhlcvHistory(context, request, response);
    }

    std::unique_ptr<MarketDataStreamReader> StreamOhlcv(
        grpc::ClientContext* context,
        const StreamOhlcvRequest& request) override
    {
        auto reader = m_stub->StreamOhlcv(context, request);
        if (!reader)
            return {};
        return std::make_unique<GrpcMarketDataStreamReader>(std::move(reader));
    }

    grpc::Status ListTradableInstruments(grpc::ClientContext* context,
                                         const ListTradableInstrumentsRequest& request,
                                         ListTradableInstrumentsResponse* response) override
    {
        return m_stub->ListTradableInstruments(context, request, response);
    }

private:
    std::unique_ptr<botcore::trading::v1::MarketDataService::Stub> m_stub;
};

class GrpcRiskServiceStub final : public TradingClient::RiskServiceStubInterface {
public:
    explicit GrpcRiskServiceStub(std::shared_ptr<grpc::Channel> channel)
        : m_stub(botcore::trading::v1::RiskService::NewStub(std::move(channel)))
    {
    }

    grpc::Status GetRiskState(grpc::ClientContext* context,
                              const RiskStateRequest& request,
                              RiskState* response) override
    {
        return m_stub->GetRiskState(context, request, response);
    }

private:
    std::unique_ptr<botcore::trading::v1::RiskService::Stub> m_stub;
>>>>>>> 487371bd
};

google::protobuf::Timestamp toProtoTimestamp(qint64 timestampMs)
{
    google::protobuf::Timestamp ts;
    ts.set_seconds(timestampMs / 1000);
    ts.set_nanos(static_cast<int32_t>((timestampMs % 1000) * 1000000));
    return ts;
}

qint64 timestampToMs(const google::protobuf::Timestamp& ts)
{
    return static_cast<qint64>(ts.seconds()) * 1000 + ts.nanos() / 1000000;
}

std::optional<QByteArray> readFileUtf8(const QString& rawPath) {
    const QString path = bot::shell::utils::expandPath(rawPath);
    if (path.trimmed().isEmpty()) {
        return std::nullopt;
    }
    QFile file(path);
    if (!file.exists()) {
        return std::nullopt;
    }
    if (!file.open(QIODevice::ReadOnly | QIODevice::Text)) {
        return std::nullopt;
    }
    return file.readAll();
}

QString sha256Fingerprint(const QByteArray& pemData) {
    const QList<QSslCertificate> certs = QSslCertificate::fromData(pemData, QSsl::Pem);
    if (certs.isEmpty()) {
        return {};
    }
    const QByteArray digest = certs.first().digest(QCryptographicHash::Sha256);
    return QString::fromLatin1(digest.toHex()).toLower();
}

QString normalizeFingerprint(QString value) {
    QString normalized = value.trimmed().toLower();
    normalized.remove(QLatin1Char(':'));
    return normalized;
}

class InProcessMarketDataStreamReader final : public MarketDataStreamReader {
public:
    InProcessMarketDataStreamReader(grpc::ClientContext* context,
                                    std::shared_ptr<std::vector<OhlcvCandle>> candles,
                                    bool loop)
        : m_context(context)
        , m_candles(std::move(candles))
        , m_loop(loop)
    {
    }

    bool Read(StreamOhlcvUpdate* update) override
    {
        if (!update)
            return false;

        if (m_context && m_context->IsCancelled())
            return false;

        if (!m_snapshotDelivered) {
            m_snapshotDelivered = true;
            auto* snapshot = update->mutable_snapshot();
            auto* series = snapshot->mutable_candles();
            series->Clear();
            for (const auto& candle : *m_candles) {
                auto* out = series->Add();
                *out = candle;
            }
            return true;
        }

        if (m_candles->empty())
            return false;

        if (m_index >= static_cast<int>(m_candles->size())) {
            if (!m_loop)
                return false;
            m_index = 0;
        }

        auto* increment = update->mutable_increment();
        increment->mutable_candle()->CopyFrom((*m_candles)[m_index]);
        ++m_index;
        for (int i = 0; i < 15; ++i) {
            if (m_context && m_context->IsCancelled())
                return false;
            std::this_thread::sleep_for(std::chrono::milliseconds(10));
        }
        return true;
    }

    grpc::Status Finish() override { return grpc::Status::OK; }

private:
    grpc::ClientContext* m_context = nullptr;
    std::shared_ptr<std::vector<OhlcvCandle>> m_candles;
    bool m_snapshotDelivered = false;
    bool m_loop = false;
    int m_index = 0;
};

<<<<<<< HEAD
class InProcessMarketDataTransport final : public BaseMarketDataTransport {
public:
    bool ensureReady() override
    {
        if (!m_candles) {
            loadDataset(m_instrument, m_datasetPath);
        }
        return static_cast<bool>(m_candles);
    }

    grpc::Status getOhlcvHistory(grpc::ClientContext*,
=======
class InProcessMarketDataStub final : public TradingClient::MarketDataStubInterface {
public:
    InProcessMarketDataStub(const TradingClient::InstrumentConfig& config, const QString& datasetPath)
    {
        loadDataset(config, datasetPath);
    }

    grpc::Status GetOhlcvHistory(grpc::ClientContext*,
>>>>>>> 487371bd
                                 const GetOhlcvHistoryRequest& request,
                                 GetOhlcvHistoryResponse* response) override
    {
        if (!response)
            return grpc::Status(grpc::StatusCode::FAILED_PRECONDITION, "response null");
<<<<<<< HEAD
        if (!ensureReady())
            return grpc::Status(grpc::StatusCode::UNAVAILABLE, "dataset missing");
=======
>>>>>>> 487371bd
        response->clear_candles();
        const int limit = request.limit() > 0 ? request.limit() : static_cast<int>(m_candles->size());
        const int start = std::max(0, static_cast<int>(m_candles->size()) - limit);
        for (int i = start; i < static_cast<int>(m_candles->size()); ++i) {
            auto* out = response->add_candles();
            *out = (*m_candles)[i];
        }
        return grpc::Status::OK;
    }

<<<<<<< HEAD
    std::unique_ptr<MarketDataStreamReader> streamOhlcv(grpc::ClientContext* context,
                                                        const StreamOhlcvRequest&) override
    {
        if (!ensureReady())
            return {};
        return std::make_unique<InProcessMarketDataStreamReader>(context, m_candles, true);
    }

    grpc::Status listTradableInstruments(grpc::ClientContext*,
=======
    std::unique_ptr<MarketDataStreamReader> StreamOhlcv(grpc::ClientContext* context,
                                                        const StreamOhlcvRequest&) override
    {
        return std::make_unique<InProcessMarketDataStreamReader>(context, m_candles, true);
    }

    grpc::Status ListTradableInstruments(grpc::ClientContext*,
>>>>>>> 487371bd
                                         const ListTradableInstrumentsRequest& request,
                                         ListTradableInstrumentsResponse* response) override
    {
        if (!response)
            return grpc::Status(grpc::StatusCode::FAILED_PRECONDITION, "response null");
<<<<<<< HEAD
        ensureReady();
=======
>>>>>>> 487371bd
        response->clear_instruments();
        auto* listing = response->add_instruments();
        auto* instrument = listing->mutable_instrument();
        instrument->set_exchange(request.exchange());
        if (instrument->exchange().empty())
<<<<<<< HEAD
            instrument->set_exchange(m_instrument.exchange.toStdString());
        instrument->set_symbol(m_instrument.symbol.toStdString());
        instrument->set_venue_symbol(m_instrument.venueSymbol.toStdString());
        instrument->set_quote_currency(m_instrument.quoteCurrency.toStdString());
        instrument->set_base_currency(m_instrument.baseCurrency.toStdString());
=======
            instrument->set_exchange(m_config.exchange.toStdString());
        instrument->set_symbol(m_config.symbol.toStdString());
        instrument->set_venue_symbol(m_config.venueSymbol.toStdString());
        instrument->set_quote_currency(m_config.quoteCurrency.toStdString());
        instrument->set_base_currency(m_config.baseCurrency.toStdString());
>>>>>>> 487371bd
        listing->set_price_step(0.01);
        listing->set_amount_step(0.001);
        listing->set_min_notional(5.0);
        listing->set_min_amount(0.001);
        listing->set_max_amount(25.0);
        listing->set_min_price(1.0);
        listing->set_max_price(100000.0);
        return grpc::Status::OK;
    }

<<<<<<< HEAD
    grpc::Status getRiskState(grpc::ClientContext*,
                              const RiskStateRequest&,
                              RiskState* response) override
    {
        if (!response)
            return grpc::Status(grpc::StatusCode::FAILED_PRECONDITION, "response null");
        response->Clear();
        response->set_profile(botcore::trading::v1::RiskProfile::RISK_PROFILE_BALANCED);
        response->set_portfolio_value(25000.0);
        response->set_current_drawdown(0.015);
        response->set_max_daily_loss(0.05);
        response->set_used_leverage(1.5);
        auto* generated = response->mutable_generated_at();
        *generated = toProtoTimestamp(QDateTime::currentDateTimeUtc().toMSecsSinceEpoch());
        auto* limit = response->add_limits();
        limit->set_code("max_notional");
        limit->set_max_value(5000.0);
        limit->set_current_value(1200.0);
        limit->set_threshold_value(4500.0);
        auto* limit2 = response->add_limits();
        limit2->set_code("max_positions");
        limit2->set_max_value(10.0);
        limit2->set_current_value(3.0);
        limit2->set_threshold_value(8.0);
        return grpc::Status::OK;
    }

    void shutdown() override { m_candles.reset(); }

    void requestRestart() override { loadDataset(m_instrument, m_datasetPath); }

    bool hasConnectivity() const override { return static_cast<bool>(m_candles); }

    bool isGrpcTransport() const override { return false; }

    bool hasNativeChannel() const override { return false; }

    void setInstrument(const TradingClient::InstrumentConfig& config) override
    {
        BaseMarketDataTransport::setInstrument(config);
        if (m_candles) {
            loadDataset(m_instrument, m_datasetPath);
        }
    }

    void setDatasetPath(const QString& path) override
    {
        BaseMarketDataTransport::setDatasetPath(path);
        m_candles.reset();
=======
    void updateInstrument(const TradingClient::InstrumentConfig& config)
    {
        m_config = config;
>>>>>>> 487371bd
    }

private:
    void loadDataset(const TradingClient::InstrumentConfig& config, const QString& datasetPath)
    {
<<<<<<< HEAD
=======
        m_config = config;
>>>>>>> 487371bd
        QString path = datasetPath;
        if (path.trimmed().isEmpty())
            path = QStringLiteral("data/sample_ohlcv/trend.csv");
        path = bot::shell::utils::expandPath(path);

        auto candles = std::make_shared<std::vector<OhlcvCandle>>();
        QFile file(path);
        if (!file.exists() || !file.open(QIODevice::ReadOnly | QIODevice::Text)) {
            buildSyntheticDataset(*candles);
            m_candles = candles;
            return;
        }

        QTextStream stream(&file);
        if (!stream.atEnd())
            stream.readLine();
        int sequence = 0;
        while (!stream.atEnd()) {
            const QString line = stream.readLine();
            const QStringList parts = line.split(QLatin1Char(','));
            if (parts.size() < 6)
                continue;
            const QString timestampRaw = parts.at(0).trimmed();
            QDateTime timestamp = QDateTime::fromString(timestampRaw, Qt::ISODate);
            if (!timestamp.isValid())
                timestamp = QDateTime::fromString(timestampRaw, QStringLiteral("yyyy-MM-dd HH:mm:ss"));
            if (!timestamp.isValid())
                continue;
            timestamp.setTimeSpec(Qt::UTC);

            bool ok = false;
            const double open = parts.at(1).toDouble(&ok);
            if (!ok)
                continue;
            const double high = parts.at(2).toDouble(&ok);
            if (!ok)
                continue;
            const double low = parts.at(3).toDouble(&ok);
            if (!ok)
                continue;
            const double close = parts.at(4).toDouble(&ok);
            if (!ok)
                continue;
            const double volume = parts.at(5).toDouble(&ok);
            if (!ok)
                continue;

            OhlcvCandle candle;
            *candle.mutable_open_time() = toProtoTimestamp(timestamp.toMSecsSinceEpoch());
            candle.set_open(open);
            candle.set_high(high);
            candle.set_low(low);
            candle.set_close(close);
            candle.set_volume(volume);
            candle.set_closed(true);
            candle.set_sequence(sequence++);
            candles->push_back(candle);
        }

        if (candles->empty())
            buildSyntheticDataset(*candles);
        m_candles = candles;
    }

    static void buildSyntheticDataset(std::vector<OhlcvCandle>& candles)
    {
        candles.clear();
        candles.reserve(64);
        const qint64 baseMs = QDateTime(QDate(2023, 1, 1), QTime(0, 0), Qt::UTC).toMSecsSinceEpoch();
        double price = 100.0;
        std::mt19937_64 rng{123456789ULL};
        std::normal_distribution<double> drift(0.05, 0.15);
        for (int i = 0; i < 64; ++i) {
            const double delta = drift(rng);
            const double open = price;
            const double close = std::max(1.0, open + delta);
            const double high = std::max(open, close) + std::abs(drift(rng));
            const double low = std::max(1.0, std::min(open, close) - std::abs(drift(rng)));
            const double volume = 900.0 + std::abs(drift(rng)) * 150.0;
            price = close;

            OhlcvCandle candle;
            *candle.mutable_open_time() = toProtoTimestamp(baseMs + static_cast<qint64>(i) * 60 * 1000);
            candle.set_open(open);
            candle.set_high(high);
            candle.set_low(low);
            candle.set_close(close);
            candle.set_volume(volume);
            candle.set_closed(true);
            candle.set_sequence(i);
            candles.push_back(candle);
        }
    }

<<<<<<< HEAD
    std::shared_ptr<std::vector<OhlcvCandle>> m_candles;
};

=======
    TradingClient::InstrumentConfig m_config;
    std::shared_ptr<std::vector<OhlcvCandle>> m_candles;
};

class InProcessRiskServiceStub final : public TradingClient::RiskServiceStubInterface {
public:
    grpc::Status GetRiskState(grpc::ClientContext*,
                              const RiskStateRequest&,
                              RiskState* response) override
    {
        if (!response)
            return grpc::Status(grpc::StatusCode::FAILED_PRECONDITION, "response null");
        response->Clear();
        response->set_profile(botcore::trading::v1::RiskProfile::RISK_PROFILE_BALANCED);
        response->set_portfolio_value(25000.0);
        response->set_current_drawdown(0.015);
        response->set_max_daily_loss(0.05);
        response->set_used_leverage(1.5);
        auto* generated = response->mutable_generated_at();
        *generated = toProtoTimestamp(QDateTime::currentDateTimeUtc().toMSecsSinceEpoch());
        auto* limit = response->add_limits();
        limit->set_code("max_notional");
        limit->set_max_value(5000.0);
        limit->set_current_value(1200.0);
        limit->set_threshold_value(4500.0);
        auto* limit2 = response->add_limits();
        limit2->set_code("max_positions");
        limit2->set_max_value(10.0);
        limit2->set_current_value(3.0);
        limit2->set_threshold_value(8.0);
        return grpc::Status::OK;
    }
};

>>>>>>> 487371bd
Instrument makeInstrument(const TradingClient::InstrumentConfig& config) {
    Instrument instrument;
    instrument.set_exchange(config.exchange.toStdString());
    instrument.set_symbol(config.symbol.toStdString());
    instrument.set_venue_symbol(config.venueSymbol.toStdString());
    instrument.set_quote_currency(config.quoteCurrency.toStdString());
    instrument.set_base_currency(config.baseCurrency.toStdString());
    return instrument;
}

} // namespace

std::unique_ptr<TradingClient::IMarketDataTransport> TradingClient::makeTransport(TransportMode mode) const
{
    switch (mode) {
    case TransportMode::Grpc:
        return std::make_unique<GrpcMarketDataTransport>();
    case TransportMode::InProcess:
        return std::make_unique<InProcessMarketDataTransport>();
    }
    return {};
}

TradingClient::TradingClient(QObject* parent)
    : QObject(parent) {
    qRegisterMetaType<QList<OhlcvPoint>>("QList<OhlcvPoint>");
    qRegisterMetaType<PerformanceGuard>("PerformanceGuard");
    qRegisterMetaType<RiskSnapshotData>("RiskSnapshotData");
    qRegisterMetaType<IndicatorSample>("IndicatorSample");
    qRegisterMetaType<QVector<IndicatorSample>>("QVector<IndicatorSample>");
    qRegisterMetaType<SignalEventEntry>("SignalEventEntry");
    qRegisterMetaType<QVector<SignalEventEntry>>("QVector<SignalEventEntry>");
    qRegisterMetaType<MarketRegimeSnapshotEntry>("MarketRegimeSnapshotEntry");

    m_regimeClassifier = std::make_unique<MarketRegimeClassifierBridge>(this);

    m_transport = makeTransport(m_transportMode);
    if (m_transport) {
        m_transport->setInstrument(m_instrumentConfig);
        m_transport->setEndpoint(m_endpoint);
        m_transport->setTlsConfig(m_tlsConfig);
        m_transport->setDatasetPath(m_inProcessDatasetPath);
    }
}

TradingClient::~TradingClient() {
    stop();
}

void TradingClient::setEndpoint(const QString& endpoint) {
    if (endpoint == m_endpoint) {
        return;
    }
    m_endpoint = endpoint;
    if (m_transport) {
        m_transport->setEndpoint(m_endpoint);
        m_transport->ensureReady();
    }
}

void TradingClient::setTransportMode(TransportMode mode)
{
    if (mode == m_transportMode)
        return;
    const bool wasRunning = m_running.load();
    if (wasRunning)
        stop();
    m_transportMode = mode;
    m_transport = makeTransport(m_transportMode);
    if (m_transport) {
        m_transport->setInstrument(m_instrumentConfig);
        m_transport->setEndpoint(m_endpoint);
        m_transport->setTlsConfig(m_tlsConfig);
        m_transport->setDatasetPath(m_inProcessDatasetPath);
        m_transport->ensureReady();
    }
    if (wasRunning)
        start();
}

void TradingClient::setTransportMode(TransportMode mode)
{
    if (mode == m_transportMode)
        return;
    const bool wasRunning = m_running.load();
    if (wasRunning)
        stop();
    m_transportMode = mode;
    m_channel.reset();
    m_marketDataStub.reset();
    m_riskStub.reset();
    if (wasRunning)
        start();
}

void TradingClient::setInstrument(const InstrumentConfig& config) {
    m_instrumentConfig = config;
<<<<<<< HEAD
    if (m_transport) {
        m_transport->setInstrument(m_instrumentConfig);
=======
    if (m_transportMode == TransportMode::InProcess) {
        if (auto* inProcess = dynamic_cast<InProcessMarketDataStub*>(m_marketDataStub.get())) {
            inProcess->updateInstrument(m_instrumentConfig);
        }
>>>>>>> 487371bd
    }
}

void TradingClient::setHistoryLimit(int limit) {
    if (limit > 0) {
        m_historyLimit = limit;
    }
}

void TradingClient::setPerformanceGuard(const PerformanceGuard& guard) {
    m_guard = guard;
    Q_EMIT performanceGuardUpdated(m_guard);
}

void TradingClient::setTlsConfig(const TlsConfig& config) {
    TlsConfig sanitized = config;
    sanitized.pinnedServerFingerprint = normalizeFingerprint(sanitized.pinnedServerFingerprint);
    m_tlsConfig = sanitized;
    if (m_transport) {
        m_transport->setTlsConfig(m_tlsConfig);
        m_transport->ensureReady();
    }
}

void TradingClient::setAuthToken(const QString& token)
{
    const QString sanitized = token.trimmed();
    {
        std::lock_guard<std::mutex> lock(m_authMutex);
        if (m_authToken == sanitized)
            return;
        m_authToken = sanitized;
    }
    triggerStreamRestart();
}

void TradingClient::setRbacRole(const QString& role)
{
    const QString sanitized = role.trimmed();
    {
        std::lock_guard<std::mutex> lock(m_authMutex);
        if (m_rbacRole == sanitized)
            return;
        m_rbacRole = sanitized;
    }
    triggerStreamRestart();
}

void TradingClient::setRbacScopes(const QStringList& scopes)
{
    QStringList sanitized;
    QSet<QString> seen;
    for (const QString& scope : scopes) {
        const QString trimmed = scope.trimmed();
        if (trimmed.isEmpty())
            continue;
        if (seen.contains(trimmed))
            continue;
        seen.insert(trimmed);
        sanitized.append(trimmed);
    }

    {
        std::lock_guard<std::mutex> lock(m_authMutex);
        if (m_rbacScopes == sanitized)
            return;
        m_rbacScopes = sanitized;
    }
    triggerStreamRestart();
}

void TradingClient::setInProcessDatasetPath(const QString& path)
{
    if (m_inProcessDatasetPath == path)
        return;
    m_inProcessDatasetPath = path;
<<<<<<< HEAD
    if (m_transport) {
        m_transport->setDatasetPath(m_inProcessDatasetPath);
        if (m_transportMode == TransportMode::InProcess) {
            m_transport->requestRestart();
            triggerStreamRestart();
        }
=======
    if (m_transportMode == TransportMode::InProcess) {
        m_marketDataStub.reset();
        triggerStreamRestart();
>>>>>>> 487371bd
    }
}

void TradingClient::setRegimeThresholdsPath(const QString& path)
{
    const QString trimmed = path.trimmed();
    if (m_regimeThresholdPath == trimmed) {
        reloadRegimeThresholds();
        return;
    }
    m_regimeThresholdPath = trimmed;
    reloadRegimeThresholds();
}

void TradingClient::reloadRegimeThresholds()
{
    if (!m_regimeClassifier)
        return;

    if (m_regimeThresholdPath.trimmed().isEmpty())
        return;

    if (!m_regimeClassifier->loadThresholdsFromFile(m_regimeThresholdPath)) {
        qCWarning(lcTradingClient)
            << "Nie udało się wczytać progów MarketRegimeClassifier z" << m_regimeThresholdPath;
    }
}

QVector<QPair<QByteArray, QByteArray>> TradingClient::authMetadataForTesting() const
{
    QVector<QPair<QByteArray, QByteArray>> result;
    const auto metadata = buildAuthMetadata();
    result.reserve(static_cast<int>(metadata.size()));
    for (const auto& entry : metadata) {
        result.append({QByteArray::fromStdString(entry.first), QByteArray::fromStdString(entry.second)});
    }
    return result;
}

bool TradingClient::hasGrpcChannelForTesting() const
{
<<<<<<< HEAD
    return m_transport && m_transport->isGrpcTransport() && m_transport->hasNativeChannel();
=======
    return static_cast<bool>(m_channel);
>>>>>>> 487371bd
}

void TradingClient::start() {
    if (m_running.exchange(true)) {
        return;
    }
    if (m_streamThread.joinable()) {
        m_streamThread.join();
    }
    m_restartRequested.store(false);
    ensureTransport();

<<<<<<< HEAD
    if (!m_transport || !m_transport->hasConnectivity()) {
=======
    if (!m_marketDataStub) {
>>>>>>> 487371bd
        if (m_transportMode == TransportMode::InProcess) {
            qCWarning(lcTradingClient)
                << "Brak poprawnie zainicjalizowanego transportu in-process (dataset:" << m_inProcessDatasetPath
                << ')';
        } else {
            qCWarning(lcTradingClient)
<<<<<<< HEAD
                << "Brak poprawnie zainicjalizowanego transportu MarketData dla endpointu" << m_endpoint;
=======
                << "Brak poprawnie zainicjalizowanego stubu MarketDataService dla endpointu" << m_endpoint;
>>>>>>> 487371bd
        }
        m_running.store(false);
        Q_EMIT streamingChanged();
        Q_EMIT connectionStateChanged(tr("unavailable"));
        return;
    }

    Q_EMIT streamingChanged();
    Q_EMIT connectionStateChanged(tr("connecting"));

    GetOhlcvHistoryRequest historyReq;
    *historyReq.mutable_instrument() = makeInstrument(m_instrumentConfig);
    historyReq.mutable_granularity()->set_iso8601_duration(m_instrumentConfig.granularityIso8601.toStdString());
    historyReq.set_limit(m_historyLimit);

    GetOhlcvHistoryResponse historyResp;
    auto historyContext = createContext();
    const grpc::Status historyStatus =
        m_transport->getOhlcvHistory(historyContext.get(), historyReq, &historyResp);
    if (historyStatus.ok()) {
        const QList<OhlcvPoint> history = convertHistory(historyResp.candles());
        QVector<IndicatorSample> emaFast;
        QVector<IndicatorSample> emaSlow;
        QVector<IndicatorSample> vwap;
        QVector<SignalEventEntry> signalHistory;
        std::optional<MarketRegimeSnapshotEntry> regime;
        {
            std::lock_guard<std::mutex> lock(m_historyMutex);
            m_cachedHistory = QVector<OhlcvPoint>::fromList(history);
            std::sort(m_cachedHistory.begin(), m_cachedHistory.end(), [](const auto& lhs, const auto& rhs) {
                return lhs.timestampMs < rhs.timestampMs;
            });
            if (m_historyLimit > 0 && m_cachedHistory.size() > m_historyLimit) {
                m_cachedHistory.erase(m_cachedHistory.begin(),
                                      m_cachedHistory.begin() + (m_cachedHistory.size() - m_historyLimit));
            }
            rebuildIndicatorSnapshots(m_cachedHistory);
            emaFast = m_cachedEmaFast;
            emaSlow = m_cachedEmaSlow;
            vwap = m_cachedVwap;
            computeSignalHistory(m_cachedEmaFast, m_cachedEmaSlow, m_cachedVwap, m_signalHistory);
            signalHistory = m_signalHistory;
            regime = evaluateRegimeSnapshotLocked();
        }

        Q_EMIT historyReceived(history);
        Q_EMIT indicatorSnapshotReceived(QStringLiteral("ema_fast"), emaFast);
        Q_EMIT indicatorSnapshotReceived(QStringLiteral("ema_slow"), emaSlow);
        Q_EMIT indicatorSnapshotReceived(QStringLiteral("vwap"), vwap);
        if (!signalHistory.isEmpty()) {
            Q_EMIT signalHistoryReceived(signalHistory);
        }
        if (regime.has_value()) {
            Q_EMIT marketRegimeUpdated(*regime);
        }
    } else {
        Q_EMIT connectionStateChanged(QStringLiteral("history error: %1")
                                          .arg(QString::fromStdString(historyStatus.error_message())));
    }

    refreshRiskState();

    {
        std::lock_guard<std::mutex> lock(m_contextMutex);
        m_activeContext = createContext();
    }

    m_streamThread = std::thread([this]() { streamLoop(); });
}

void TradingClient::stop() {
    const bool wasRunning = m_running.exchange(false);
    m_restartRequested.store(false);
    {
        std::lock_guard<std::mutex> lock(m_contextMutex);
        if (m_activeContext) {
            m_activeContext->TryCancel();
        }
    }
    if (m_streamThread.joinable()) {
        m_streamThread.join();
    }
    if (m_transport) {
        m_transport->shutdown();
    }
    if (wasRunning) {
        Q_EMIT streamingChanged();
        Q_EMIT connectionStateChanged(tr("stopped"));
    }
}

<<<<<<< HEAD
void TradingClient::ensureTransport()
{
    if (!m_transport) {
        m_transport = makeTransport(m_transportMode);
        if (!m_transport)
            return;
        m_transport->setInstrument(m_instrumentConfig);
        m_transport->setEndpoint(m_endpoint);
        m_transport->setTlsConfig(m_tlsConfig);
        m_transport->setDatasetPath(m_inProcessDatasetPath);
=======
void TradingClient::ensureStub() {
    if (m_transportMode == TransportMode::InProcess) {
        if (!m_marketDataStub) {
            m_marketDataStub = std::make_unique<InProcessMarketDataStub>(m_instrumentConfig,
                                                                         m_inProcessDatasetPath);
        } else if (auto* inProcess = dynamic_cast<InProcessMarketDataStub*>(m_marketDataStub.get())) {
            inProcess->updateInstrument(m_instrumentConfig);
        }
        if (!m_riskStub) {
            m_riskStub = std::make_unique<InProcessRiskServiceStub>();
        }
        m_channel.reset();
        return;
    }

    if (m_endpoint.trimmed().isEmpty()) {
        qCWarning(lcTradingClient) << "Endpoint gRPC nie został ustawiony – pomijam inicjalizację kanału.";
        return;
    }

    if (!m_channel) {
        std::shared_ptr<grpc::ChannelCredentials> credentials;
        grpc::ChannelArguments args;
        QByteArray rootPem;
        bool fingerprintValid = true;

        if (m_tlsConfig.enabled) {
            grpc::SslCredentialsOptions options;

            if (!m_tlsConfig.rootCertificatePath.trimmed().isEmpty()) {
                if (const auto rootData = readFileUtf8(m_tlsConfig.rootCertificatePath)) {
                    rootPem = *rootData;
                    options.pem_root_certs = std::string(rootPem.constData(),
                                                         static_cast<std::size_t>(rootPem.size()));
                } else {
                    qCWarning(lcTradingClient) << "Nie udało się odczytać pliku root CA" << m_tlsConfig.rootCertificatePath;
                }
            } else {
                qCWarning(lcTradingClient) << "TLS aktywny bez wskazanego pliku root CA.";
            }

            const auto clientCert = readFileUtf8(m_tlsConfig.clientCertificatePath);
            const auto clientKey  = readFileUtf8(m_tlsConfig.clientKeyPath);
            if (clientCert && clientKey) {
                grpc::SslCredentialsOptions::PemKeyCertPair pair;
                pair.private_key = std::string(clientKey->constData(), static_cast<std::size_t>(clientKey->size()));
                pair.cert_chain  = std::string(clientCert->constData(), static_cast<std::size_t>(clientCert->size()));
                options.pem_key_cert_pairs.push_back(std::move(pair));
            } else if (m_tlsConfig.requireClientAuth) {
                qCWarning(lcTradingClient) << "mTLS wymaga zarówno certyfikatu, jak i klucza klienta.";
                fingerprintValid = false;
            }

            if (!m_tlsConfig.pinnedServerFingerprint.isEmpty()) {
                if (rootPem.isEmpty()) {
                    qCWarning(lcTradingClient) << "Nie mogę zweryfikować fingerprintu TLS – brak danych root CA.";
                    fingerprintValid = false;
                } else {
                    const QString actual = sha256Fingerprint(rootPem);
                    if (actual.isEmpty()) {
                        qCWarning(lcTradingClient) << "Nie udało się obliczyć fingerprintu SHA-256 certyfikatu root.";
                        fingerprintValid = false;
                    } else if (actual != m_tlsConfig.pinnedServerFingerprint) {
                        qCWarning(lcTradingClient)
                            << "Fingerprint TLS nie pasuje do konfiguracji (oczekiwano"
                            << m_tlsConfig.pinnedServerFingerprint << "otrzymano" << actual << ')';
                        fingerprintValid = false;
                    }
                }
            }

            if (!fingerprintValid) {
                return;
            }

            credentials = grpc::SslCredentials(options);

            if (!m_tlsConfig.targetNameOverride.trimmed().isEmpty()) {
                args.SetString(GRPC_SSL_TARGET_NAME_OVERRIDE_ARG,
                               m_tlsConfig.targetNameOverride.toStdString());
            }

            m_channel = grpc::CreateCustomChannel(m_endpoint.toStdString(), credentials, args);
        } else {
            if (!m_tlsConfig.pinnedServerFingerprint.isEmpty()) {
                qCWarning(lcTradingClient)
                    << "Podano fingerprint TLS, ale połączenie TLS jest wyłączone – pinning zostanie zignorowany.";
            }
            credentials = grpc::InsecureChannelCredentials();
            m_channel = grpc::CreateCustomChannel(m_endpoint.toStdString(), credentials, args);
        }
    }

    if (m_channel && !m_marketDataStub) {
        m_marketDataStub = std::make_unique<GrpcMarketDataStub>(m_channel);
    }
    if (m_channel && !m_riskStub) {
        m_riskStub = std::make_unique<GrpcRiskServiceStub>(m_channel);
>>>>>>> 487371bd
    }
    m_transport->ensureReady();
}

QList<OhlcvPoint> TradingClient::convertHistory(const google::protobuf::RepeatedPtrField<OhlcvCandle>& candles) const {
    QList<OhlcvPoint> result;
    result.reserve(static_cast<int>(candles.size()));
    for (const auto& candle : candles) {
        result.append(convertCandle(candle));
    }
    return result;
}

OhlcvPoint TradingClient::convertCandle(const OhlcvCandle& candle) const {
    OhlcvPoint point;
    point.timestampMs = timestampToMs(candle.open_time());
    point.open = candle.open();
    point.high = candle.high();
    point.low = candle.low();
    point.close = candle.close();
    point.volume = candle.volume();
    point.closed = candle.closed();
    point.sequence = candle.sequence();
    return point;
}

void TradingClient::streamLoop()
{
    int attempt = 0;

    while (m_running.load()) {
        ensureTransport();
        if (!m_transport || !m_transport->hasConnectivity()) {
            QMetaObject::invokeMethod(
                this,
                [this]() { Q_EMIT connectionStateChanged(tr("stream unavailable")); },
                Qt::QueuedConnection);
            break;
        }

        std::shared_ptr<grpc::ClientContext> context;
        {
            std::lock_guard<std::mutex> lock(m_contextMutex);
            if (!m_activeContext) {
                m_activeContext = createContext();
            }
            context = m_activeContext;
        }

        StreamOhlcvRequest request;
        *request.mutable_instrument() = makeInstrument(m_instrumentConfig);
        request.mutable_granularity()->set_iso8601_duration(m_instrumentConfig.granularityIso8601.toStdString());
        request.set_deliver_snapshots(true);

        if (attempt > 0) {
            QMetaObject::invokeMethod(
                this,
                [this, attempt]() { Q_EMIT connectionStateChanged(tr("reconnecting (%1)").arg(attempt)); },
                Qt::QueuedConnection);
        } else {
            QMetaObject::invokeMethod(
                this,
                [this]() { Q_EMIT connectionStateChanged(tr("streaming")); },
                Qt::QueuedConnection);
        }

<<<<<<< HEAD
        auto reader = m_transport->streamOhlcv(context.get(), request);
=======
        auto reader = m_marketDataStub->StreamOhlcv(context.get(), request);
>>>>>>> 487371bd
        if (!reader) {
            QMetaObject::invokeMethod(
                this,
                [this]() { Q_EMIT connectionStateChanged(tr("stream unavailable")); },
                Qt::QueuedConnection);
            ++attempt;
            std::this_thread::sleep_for(std::chrono::milliseconds(250));
            continue;
        }
        StreamOhlcvUpdate update;
        bool receivedAny = false;

        while (m_running.load() && reader->Read(&update)) {
            receivedAny = true;
            attempt = 0;
            if (update.has_snapshot()) {
                const QList<OhlcvPoint> history = convertHistory(update.snapshot().candles());
                QVector<IndicatorSample> emaFast;
                QVector<IndicatorSample> emaSlow;
                QVector<IndicatorSample> vwap;
                QVector<SignalEventEntry> signalHistory;
                std::optional<MarketRegimeSnapshotEntry> regime;
                {
                    std::lock_guard<std::mutex> lock(m_historyMutex);
                    m_cachedHistory = QVector<OhlcvPoint>::fromList(history);
                    std::sort(m_cachedHistory.begin(), m_cachedHistory.end(), [](const auto& lhs, const auto& rhs) {
                        return lhs.timestampMs < rhs.timestampMs;
                    });
                    rebuildIndicatorSnapshots(m_cachedHistory);
                    emaFast = m_cachedEmaFast;
                    emaSlow = m_cachedEmaSlow;
                    vwap = m_cachedVwap;
                    computeSignalHistory(m_cachedEmaFast, m_cachedEmaSlow, m_cachedVwap, m_signalHistory);
                    signalHistory = m_signalHistory;
                    regime = evaluateRegimeSnapshotLocked();
                }
                QMetaObject::invokeMethod(
                    this,
                    [this,
                     history,
                     emaFast = std::move(emaFast),
                     emaSlow = std::move(emaSlow),
                     vwap = std::move(vwap),
                     signalHistory = std::move(signalHistory),
                     regime]() mutable {
                        Q_EMIT historyReceived(history);
                        Q_EMIT indicatorSnapshotReceived(QStringLiteral("ema_fast"), emaFast);
                        Q_EMIT indicatorSnapshotReceived(QStringLiteral("ema_slow"), emaSlow);
                        Q_EMIT indicatorSnapshotReceived(QStringLiteral("vwap"), vwap);
                        if (!signalHistory.isEmpty()) {
                            Q_EMIT signalHistoryReceived(signalHistory);
                        }
                        if (regime.has_value()) {
                            Q_EMIT marketRegimeUpdated(*regime);
                        }
                    },
                    Qt::QueuedConnection);
            }
            if (update.has_increment()) {
                const OhlcvPoint point = convertCandle(update.increment().candle());
                IndicatorSample fastSample;
                IndicatorSample slowSample;
                IndicatorSample vwapSample;
                std::optional<SignalEventEntry> latestSignal;
                std::optional<MarketRegimeSnapshotEntry> regime;
                {
                    std::lock_guard<std::mutex> lock(m_historyMutex);
                    if (!m_cachedHistory.isEmpty()) {
                        auto& last = m_cachedHistory.last();
                        if (last.sequence == point.sequence || last.timestampMs == point.timestampMs) {
                            last = point;
                        } else {
                            m_cachedHistory.append(point);
                            if (m_cachedHistory.size() >= 2 && m_cachedHistory[m_cachedHistory.size() - 2].timestampMs > point.timestampMs) {
                                std::sort(m_cachedHistory.begin(), m_cachedHistory.end(), [](const auto& lhs, const auto& rhs) {
                                    return lhs.timestampMs < rhs.timestampMs;
                                });
                            }
                        }
                    } else {
                        m_cachedHistory.append(point);
                    }
                    if (m_historyLimit > 0 && m_cachedHistory.size() > m_historyLimit) {
                        const int removeCount = m_cachedHistory.size() - m_historyLimit;
                        m_cachedHistory.erase(m_cachedHistory.begin(), m_cachedHistory.begin() + removeCount);
                    }
                    const qsizetype previousSignals = m_signalHistory.size();
                    rebuildIndicatorSnapshots(m_cachedHistory);
                    computeSignalHistory(m_cachedEmaFast, m_cachedEmaSlow, m_cachedVwap, m_signalHistory);
                    if (!m_cachedEmaFast.isEmpty()) {
                        fastSample = m_cachedEmaFast.last();
                    }
                    if (!m_cachedEmaSlow.isEmpty()) {
                        slowSample = m_cachedEmaSlow.last();
                    }
                    if (!m_cachedVwap.isEmpty()) {
                        vwapSample = m_cachedVwap.last();
                    }
                    if (m_signalHistory.size() > previousSignals && !m_signalHistory.isEmpty()) {
                        latestSignal = m_signalHistory.last();
                    }
                    regime = evaluateRegimeSnapshotLocked();
                }
                QMetaObject::invokeMethod(
                    this,
                    [this, point, fastSample, slowSample, vwapSample, latestSignal, regime]() {
                        Q_EMIT candleReceived(point);
                        if (fastSample.timestampMs != 0) {
                            Q_EMIT indicatorSampleReceived(fastSample);
                        }
                        if (slowSample.timestampMs != 0) {
                            Q_EMIT indicatorSampleReceived(slowSample);
                        }
                        if (vwapSample.timestampMs != 0) {
                            Q_EMIT indicatorSampleReceived(vwapSample);
                        }
                        if (latestSignal.has_value()) {
                            Q_EMIT signalEventReceived(*latestSignal);
                        }
                        if (regime.has_value()) {
                            Q_EMIT marketRegimeUpdated(*regime);
                        }
                    },
                    Qt::QueuedConnection);
            }
        }

        const grpc::Status status = reader->Finish();

        {
            std::lock_guard<std::mutex> lock(m_contextMutex);
            if (m_activeContext == context) {
                m_activeContext.reset();
            }
        }

        if (!m_running.load()) {
            break;
        }

        const bool restartRequested = m_restartRequested.exchange(false);

        if (status.ok()) {
            attempt = 0;
            std::this_thread::sleep_for(std::chrono::milliseconds(250));
            continue;
        }

        if (status.error_code() == grpc::StatusCode::CANCELLED && restartRequested) {
            attempt = 0;
            std::this_thread::sleep_for(std::chrono::milliseconds(100));
            continue;
        }

        if (status.error_code() == grpc::StatusCode::CANCELLED && !receivedAny) {
            std::this_thread::sleep_for(std::chrono::milliseconds(150));
            continue;
        }

        QMetaObject::invokeMethod(
            this,
            [this, status]() {
                Q_EMIT connectionStateChanged(QStringLiteral("stream error: %1")
                                                  .arg(QString::fromStdString(status.error_message())));
            },
            Qt::QueuedConnection);

        ++attempt;
        const int backoffMs = std::min(5000, 500 * std::max(1, attempt));
        std::this_thread::sleep_for(std::chrono::milliseconds(backoffMs));
    }

    m_running.store(false);
    QMetaObject::invokeMethod(this, [this]() { Q_EMIT streamingChanged(); }, Qt::QueuedConnection);
}

void TradingClient::refreshRiskState() {
<<<<<<< HEAD
    ensureTransport();
    if (!m_transport || !m_transport->hasConnectivity()) {
        if (m_transportMode == TransportMode::InProcess) {
            qCWarning(lcTradingClient) << "Brak transportu in-process dla RiskService – pomijam odczyt stanu ryzyka.";
        } else {
            qCWarning(lcTradingClient) << "Brak połączenia z RiskService – pomijam odczyt stanu ryzyka.";
=======
    ensureStub();
    if (!m_riskStub) {
        if (m_transportMode == TransportMode::InProcess) {
            qCWarning(lcTradingClient) << "Brak transportu in-process dla RiskService – pomijam odczyt stanu ryzyka.";
        } else {
            qCWarning(lcTradingClient) << "Brak stubu RiskService – pomijam odczyt stanu ryzyka.";
>>>>>>> 487371bd
        }
        return;
    }
    auto riskContext = createContext();
    RiskStateRequest request;
    RiskState response;
    const grpc::Status status = m_transport->getRiskState(riskContext.get(), request, &response);
    if (status.ok()) {
        const auto snapshot = convertRiskState(response);
        QMetaObject::invokeMethod(
            this,
            [this, snapshot]() { Q_EMIT riskStateReceived(snapshot); },
            Qt::QueuedConnection);
    } else {
        qCWarning(lcTradingClient)
            << "GetRiskState nie powiodło się:" << QString::fromStdString(status.error_message());
    }
}

QVector<TradingClient::TradableInstrument> TradingClient::listTradableInstruments(const QString& exchange)
{
    QVector<TradableInstrument> instruments;
<<<<<<< HEAD
    ensureTransport();
    if (!m_transport || !m_transport->hasConnectivity()) {
=======
    ensureStub();
    if (!m_marketDataStub) {
>>>>>>> 487371bd
        if (m_transportMode == TransportMode::InProcess) {
            qCWarning(lcTradingClient)
                << "ListTradableInstruments pominięte – brak transportu in-process (dataset:" << m_inProcessDatasetPath
                << ')';
        } else {
            qCWarning(lcTradingClient)
                << "ListTradableInstruments pominięte – brak połączenia z MarketDataService dla" << m_endpoint;
        }
        return instruments;
    }

    const QString normalizedExchange = exchange.trimmed().toUpper();
    if (normalizedExchange.isEmpty()) {
        return instruments;
    }

    grpc::ClientContext context;
    applyAuthMetadata(context);
    ListTradableInstrumentsRequest request;
    request.set_exchange(normalizedExchange.toStdString());
    ListTradableInstrumentsResponse response;

    const grpc::Status status = m_transport->listTradableInstruments(&context, request, &response);
    if (!status.ok()) {
        qCWarning(lcTradingClient)
            << "ListTradableInstruments nie powiodło się:" << QString::fromStdString(status.error_message());
        return instruments;
    }

    instruments.reserve(static_cast<int>(response.instruments_size()));
    for (const auto& item : response.instruments()) {
        TradableInstrument listing;
        listing.config.exchange = QString::fromStdString(item.instrument().exchange());
        if (listing.config.exchange.isEmpty()) {
            listing.config.exchange = normalizedExchange;
        }
        listing.config.symbol = QString::fromStdString(item.instrument().symbol());
        listing.config.venueSymbol = QString::fromStdString(item.instrument().venue_symbol());
        listing.config.quoteCurrency = QString::fromStdString(item.instrument().quote_currency());
        listing.config.baseCurrency = QString::fromStdString(item.instrument().base_currency());
        listing.config.granularityIso8601 = m_instrumentConfig.granularityIso8601;
        listing.priceStep = item.price_step();
        listing.amountStep = item.amount_step();
        listing.minNotional = item.min_notional();
        listing.minAmount = item.min_amount();
        listing.maxAmount = item.max_amount();
        listing.minPrice = item.min_price();
        listing.maxPrice = item.max_price();
        instruments.append(listing);
    }
    return instruments;
}

RiskSnapshotData TradingClient::convertRiskState(const RiskState& state) const {
    RiskSnapshotData snapshot;
    snapshot.hasData = true;
    snapshot.profileEnum = state.profile();
    switch (state.profile()) {
    case botcore::trading::v1::RiskProfile::RISK_PROFILE_CONSERVATIVE:
        snapshot.profileLabel = QStringLiteral("Konserwatywny");
        break;
    case botcore::trading::v1::RiskProfile::RISK_PROFILE_BALANCED:
        snapshot.profileLabel = QStringLiteral("Zbalansowany");
        break;
    case botcore::trading::v1::RiskProfile::RISK_PROFILE_AGGRESSIVE:
        snapshot.profileLabel = QStringLiteral("Agresywny");
        break;
    case botcore::trading::v1::RiskProfile::RISK_PROFILE_MANUAL:
        snapshot.profileLabel = QStringLiteral("Manualny");
        break;
    default:
        snapshot.profileLabel = QStringLiteral("Nieokreślony");
        break;
    }
    snapshot.portfolioValue = state.portfolio_value();
    snapshot.currentDrawdown = state.current_drawdown();
    snapshot.maxDailyLoss = state.max_daily_loss();
    snapshot.usedLeverage = state.used_leverage();
    if (state.has_generated_at()) {
        const auto ts = state.generated_at();
        snapshot.generatedAt = QDateTime::fromSecsSinceEpoch(ts.seconds(), Qt::UTC);
        snapshot.generatedAt = snapshot.generatedAt.addMSecs(ts.nanos() / 1000000);
    }
    snapshot.exposures.reserve(static_cast<int>(state.limits_size()));
    for (const auto& limit : state.limits()) {
        RiskExposureData exposure;
        exposure.code = QString::fromStdString(limit.code());
        exposure.maxValue = limit.max_value();
        exposure.currentValue = limit.current_value();
        exposure.thresholdValue = limit.threshold_value();
        snapshot.exposures.append(exposure);
    }
    return snapshot;
}

std::shared_ptr<grpc::ClientContext> TradingClient::createContext() const
{
    auto context = std::make_shared<grpc::ClientContext>();
    applyAuthMetadata(*context);
    return context;
}

std::vector<std::pair<std::string, std::string>> TradingClient::buildAuthMetadata() const
{
    QString token;
    QString role;
    QStringList scopes;
    {
        std::lock_guard<std::mutex> lock(m_authMutex);
        token = m_authToken;
        role = m_rbacRole;
        scopes = m_rbacScopes;
    }

    std::vector<std::pair<std::string, std::string>> metadata;
    metadata.reserve(2 + scopes.size());

    if (!token.isEmpty()) {
        metadata.emplace_back("authorization", std::string("Bearer ") + token.toStdString());
    }
    if (!role.isEmpty()) {
        metadata.emplace_back("x-bot-role", role.toStdString());
    }
    for (const QString& scope : scopes) {
        metadata.emplace_back("x-bot-scope", scope.toStdString());
    }
    return metadata;
}

void TradingClient::applyAuthMetadata(grpc::ClientContext& context) const
{
    const auto metadata = buildAuthMetadata();
    for (const auto& entry : metadata) {
        context.AddMetadata(entry.first, entry.second);
    }
    context.AddMetadata("x-bot-channel", "desktop-ui");
}

void TradingClient::triggerStreamRestart()
{
    if (!m_running.load()) {
        return;
    }
    if (m_transport) {
        m_transport->requestRestart();
    }
    m_restartRequested.store(true);
    std::lock_guard<std::mutex> lock(m_contextMutex);
    if (m_activeContext) {
        m_activeContext->TryCancel();
    }
}

void TradingClient::rebuildIndicatorSnapshots(const QVector<OhlcvPoint>& history)
{
    m_cachedEmaFast.clear();
    m_cachedEmaSlow.clear();
    m_cachedVwap.clear();

    m_cachedEmaFast.reserve(history.size());
    m_cachedEmaSlow.reserve(history.size());
    m_cachedVwap.reserve(history.size());

    if (history.isEmpty()) {
        return;
    }

    const int fastPeriod = 12;
    const int slowPeriod = 26;
    const double fastMultiplier = 2.0 / (fastPeriod + 1.0);
    const double slowMultiplier = 2.0 / (slowPeriod + 1.0);

    double emaFast = history.first().close;
    double emaSlow = history.first().close;
    double cumulativePv = 0.0;
    double cumulativeVolume = 0.0;

    for (int i = 0; i < history.size(); ++i) {
        const auto& candle = history.at(i);
        const double price = candle.close;

        if (i == 0) {
            emaFast = price;
            emaSlow = price;
        } else {
            emaFast = (price - emaFast) * fastMultiplier + emaFast;
            emaSlow = (price - emaSlow) * slowMultiplier + emaSlow;
        }

        IndicatorSample fastSample{QStringLiteral("ema_fast"), candle.timestampMs, emaFast};
        IndicatorSample slowSample{QStringLiteral("ema_slow"), candle.timestampMs, emaSlow};
        m_cachedEmaFast.append(fastSample);
        m_cachedEmaSlow.append(slowSample);

        cumulativePv += price * candle.volume;
        cumulativeVolume += candle.volume;
        double vwapValue = price;
        if (cumulativeVolume > 0.0) {
            vwapValue = cumulativePv / cumulativeVolume;
        }
        IndicatorSample vwapSample{QStringLiteral("vwap"), candle.timestampMs, vwapValue};
        m_cachedVwap.append(vwapSample);
    }
}

void TradingClient::computeSignalHistory(const QVector<IndicatorSample>& fast,
                                         const QVector<IndicatorSample>& slow,
                                         const QVector<IndicatorSample>& vwap,
                                         QVector<SignalEventEntry>& signalHistory)
{
    signalHistory.clear();
    const int count = std::min({fast.size(), slow.size(), vwap.size(), m_cachedHistory.size()});
    if (count == 0) {
        return;
    }

    double prevDiff = 0.0;
    bool   havePrevDiff = false;
    double prevPrice = m_cachedHistory.first().close;
    double prevVwap = vwap.first().value;

    for (int i = 0; i < count; ++i) {
        const double diff = fast.at(i).value - slow.at(i).value;
        if (havePrevDiff && diff * prevDiff < 0.0) {
            SignalEventEntry event;
            event.timestampMs = fast.at(i).timestampMs;
            if (diff > 0.0) {
                event.code = QStringLiteral("ema_bullish_cross");
                event.description = tr("Szybka EMA przecina wolną w górę");
            } else {
                event.code = QStringLiteral("ema_bearish_cross");
                event.description = tr("Szybka EMA przecina wolną w dół");
            }
            event.confidence = qBound(0.0, std::abs(diff) / std::max(0.0001, std::abs(slow.at(i).value)), 1.0);
            event.regime = m_lastRegimeSnapshot.regime;
            signalHistory.append(event);
        }
        prevDiff = diff;
        havePrevDiff = true;

        const double price = m_cachedHistory.at(i).close;
        const double vwapValue = vwap.at(i).value;
        const bool crossedUp = (prevPrice <= prevVwap) && (price > vwapValue);
        const bool crossedDown = (prevPrice >= prevVwap) && (price < vwapValue);
        if ((crossedUp || crossedDown) && i > 0) {
            SignalEventEntry event;
            event.timestampMs = m_cachedHistory.at(i).timestampMs;
            if (crossedUp) {
                event.code = QStringLiteral("vwap_breakout");
                event.description = tr("Cena wybija powyżej VWAP");
            } else {
                event.code = QStringLiteral("vwap_breakdown");
                event.description = tr("Cena spada poniżej VWAP");
            }
            event.confidence = qBound(0.0, std::abs(price - vwapValue) / std::max(0.0001, std::abs(vwapValue)), 1.0);
            event.regime = m_lastRegimeSnapshot.regime;
            signalHistory.append(event);
        }
        prevPrice = price;
        prevVwap = vwapValue;
    }

    std::sort(signalHistory.begin(), signalHistory.end(), [](const auto& lhs, const auto& rhs) {
        return lhs.timestampMs < rhs.timestampMs;
    });
}

std::optional<MarketRegimeSnapshotEntry> TradingClient::evaluateRegimeSnapshotLocked()
{
    if (!m_regimeClassifier) {
        return std::nullopt;
    }
    const auto assessment = m_regimeClassifier->classify(m_cachedHistory);
    if (!assessment.has_value()) {
        return std::nullopt;
    }

    const bool sameTimestamp = m_lastRegimeSnapshot.timestampMs == assessment->timestampMs;
    const bool sameRegime = m_lastRegimeSnapshot.regime == assessment->regime;
    const bool sameTrend = qFuzzyCompare(1.0 + m_lastRegimeSnapshot.trendConfidence, 1.0 + assessment->trendConfidence);
    const bool sameMr = qFuzzyCompare(1.0 + m_lastRegimeSnapshot.meanReversionConfidence,
                                      1.0 + assessment->meanReversionConfidence);
    const bool sameDaily = qFuzzyCompare(1.0 + m_lastRegimeSnapshot.dailyConfidence, 1.0 + assessment->dailyConfidence);

    m_lastRegimeSnapshot = *assessment;
    if (sameTimestamp && sameRegime && sameTrend && sameMr && sameDaily) {
        return std::nullopt;
    }
    return assessment;
}

TradingClient::PreLiveChecklistResult TradingClient::runPreLiveChecklist() const {
    PreLiveChecklistResult result;

    if (m_transportMode == TransportMode::InProcess) {
        const QString datasetPath = bot::shell::utils::expandPath(m_inProcessDatasetPath);
        if (m_inProcessDatasetPath.trimmed().isEmpty()) {
            result.warnings.append(tr("Brak wskazanego pliku dataset – użyty zostanie syntetyczny feed."));
        } else if (!QFile::exists(datasetPath)) {
            result.warnings.append(tr("Dataset in-process nie istnieje: %1 – użyty zostanie syntetyczny feed.").arg(datasetPath));
        }
        result.ok = result.errors.isEmpty();
        return result;
    }

    if (m_endpoint.trimmed().isEmpty()) {
        result.errors.append(tr("Endpoint gRPC nie może być pusty."));
    }

    if (m_tlsConfig.enabled) {
        const QString rootPath = bot::shell::utils::expandPath(m_tlsConfig.rootCertificatePath);
        if (rootPath.trimmed().isEmpty()) {
            result.errors.append(tr("Włączone TLS wymaga wskazania pliku root CA."));
        } else if (!QFile::exists(rootPath)) {
            result.errors.append(tr("Plik root CA nie istnieje: %1").arg(rootPath));
        } else {
            const auto rootPem = readFileUtf8(rootPath);
            if (!rootPem) {
                result.warnings.append(tr("Nie udało się odczytać pliku root CA."));
            } else if (!m_tlsConfig.pinnedServerFingerprint.isEmpty()) {
                const QString actual = sha256Fingerprint(*rootPem);
                const QString expected = normalizeFingerprint(m_tlsConfig.pinnedServerFingerprint);
                if (actual.isEmpty()) {
                    result.warnings.append(tr("Nie udało się obliczyć odcisku SHA-256 certyfikatu root CA."));
                } else if (actual != expected) {
                    result.errors.append(tr("Fingerprint root CA nie pasuje do konfiguracji (oczekiwano %1, otrzymano %2).").arg(expected, actual));
                }
            }
        }

        const QString clientCert = bot::shell::utils::expandPath(m_tlsConfig.clientCertificatePath);
        const QString clientKey = bot::shell::utils::expandPath(m_tlsConfig.clientKeyPath);
        const bool hasClientCert = !clientCert.trimmed().isEmpty();
        const bool hasClientKey = !clientKey.trimmed().isEmpty();

        if (m_tlsConfig.requireClientAuth && (!hasClientCert || !hasClientKey)) {
            result.errors.append(tr("mTLS wymaga dostarczenia certyfikatu oraz klucza klienta."));
        } else {
            if (hasClientCert && !QFile::exists(clientCert)) {
                result.errors.append(tr("Certyfikat klienta nie istnieje: %1").arg(clientCert));
            }
            if (hasClientKey && !QFile::exists(clientKey)) {
                result.errors.append(tr("Klucz klienta nie istnieje: %1").arg(clientKey));
            }
        }
    }

    result.ok = result.errors.isEmpty();
    return result;
}<|MERGE_RESOLUTION|>--- conflicted
+++ resolved
@@ -54,8 +54,6 @@
     virtual grpc::Status Finish() = 0;
 };
 
-<<<<<<< HEAD
-=======
 class TradingClient::MarketDataStubInterface {
 public:
     virtual ~MarketDataStubInterface() = default;
@@ -79,7 +77,6 @@
                                       RiskState* response) = 0;
 };
 
->>>>>>> 487371bd
 class GrpcMarketDataStreamReader final : public MarketDataStreamReader {
 public:
     explicit GrpcMarketDataStreamReader(std::unique_ptr<grpc::ClientReader<StreamOhlcvUpdate>> reader)
@@ -105,194 +102,6 @@
     std::unique_ptr<grpc::ClientReader<StreamOhlcvUpdate>> m_reader;
 };
 
-<<<<<<< HEAD
-class BaseMarketDataTransport : public TradingClient::IMarketDataTransport {
-public:
-    void setInstrument(const TradingClient::InstrumentConfig& config) override { m_instrument = config; }
-    void setEndpoint(const QString& endpoint) override { m_endpoint = endpoint; }
-    void setTlsConfig(const TradingClient::TlsConfig& config) override { m_tlsConfig = config; }
-    void setDatasetPath(const QString& path) override { m_datasetPath = path; }
-
-protected:
-    TradingClient::InstrumentConfig m_instrument{};
-    QString m_endpoint;
-    TradingClient::TlsConfig m_tlsConfig{};
-    QString m_datasetPath;
-};
-
-class GrpcMarketDataTransport final : public BaseMarketDataTransport {
-public:
-    void setEndpoint(const QString& endpoint) override
-    {
-        if (endpoint == m_endpoint)
-            return;
-        BaseMarketDataTransport::setEndpoint(endpoint);
-        shutdown();
-    }
-
-    void setTlsConfig(const TradingClient::TlsConfig& config) override
-    {
-        BaseMarketDataTransport::setTlsConfig(config);
-        shutdown();
-    }
-
-    bool ensureReady() override
-    {
-        if (m_endpoint.trimmed().isEmpty()) {
-            qCWarning(lcTradingClient) << "Endpoint gRPC nie został ustawiony – pomijam inicjalizację kanału.";
-            return false;
-        }
-
-        if (!m_channel) {
-            std::shared_ptr<grpc::ChannelCredentials> credentials;
-            grpc::ChannelArguments args;
-            QByteArray rootPem;
-            bool fingerprintValid = true;
-
-            if (m_tlsConfig.enabled) {
-                grpc::SslCredentialsOptions options;
-
-                if (!m_tlsConfig.rootCertificatePath.trimmed().isEmpty()) {
-                    if (const auto rootData = readFileUtf8(m_tlsConfig.rootCertificatePath)) {
-                        rootPem = *rootData;
-                        options.pem_root_certs = std::string(rootPem.constData(), static_cast<std::size_t>(rootPem.size()));
-                    } else {
-                        qCWarning(lcTradingClient) << "Nie udało się odczytać pliku root CA" << m_tlsConfig.rootCertificatePath;
-                    }
-                } else {
-                    qCWarning(lcTradingClient) << "TLS aktywny bez wskazanego pliku root CA.";
-                }
-
-                const auto clientCert = readFileUtf8(m_tlsConfig.clientCertificatePath);
-                const auto clientKey = readFileUtf8(m_tlsConfig.clientKeyPath);
-                if (clientCert && clientKey) {
-                    grpc::SslCredentialsOptions::PemKeyCertPair pair;
-                    pair.private_key = std::string(clientKey->constData(), static_cast<std::size_t>(clientKey->size()));
-                    pair.cert_chain = std::string(clientCert->constData(), static_cast<std::size_t>(clientCert->size()));
-                    options.pem_key_cert_pairs.push_back(std::move(pair));
-                } else if (m_tlsConfig.requireClientAuth) {
-                    qCWarning(lcTradingClient) << "mTLS wymaga zarówno certyfikatu, jak i klucza klienta.";
-                    fingerprintValid = false;
-                }
-
-                if (!m_tlsConfig.pinnedServerFingerprint.isEmpty()) {
-                    if (rootPem.isEmpty()) {
-                        qCWarning(lcTradingClient) << "Nie mogę zweryfikować fingerprintu TLS – brak danych root CA.";
-                        fingerprintValid = false;
-                    } else {
-                        const QString actual = sha256Fingerprint(rootPem);
-                        if (actual.isEmpty()) {
-                            qCWarning(lcTradingClient) << "Nie udało się obliczyć fingerprintu SHA-256 certyfikatu root.";
-                            fingerprintValid = false;
-                        } else if (actual != m_tlsConfig.pinnedServerFingerprint) {
-                            qCWarning(lcTradingClient)
-                                << "Fingerprint TLS nie pasuje do konfiguracji (oczekiwano"
-                                << m_tlsConfig.pinnedServerFingerprint << "otrzymano" << actual << ')';
-                            fingerprintValid = false;
-                        }
-                    }
-                }
-
-                if (!fingerprintValid) {
-                    return false;
-                }
-
-                credentials = grpc::SslCredentials(options);
-
-                if (!m_tlsConfig.targetNameOverride.trimmed().isEmpty()) {
-                    args.SetString(GRPC_SSL_TARGET_NAME_OVERRIDE_ARG, m_tlsConfig.targetNameOverride.toStdString());
-                }
-
-                m_channel = grpc::CreateCustomChannel(m_endpoint.toStdString(), credentials, args);
-            } else {
-                if (!m_tlsConfig.pinnedServerFingerprint.isEmpty()) {
-                    qCWarning(lcTradingClient)
-                        << "Podano fingerprint TLS, ale połączenie TLS jest wyłączone – pinning zostanie zignorowany.";
-                }
-                credentials = grpc::InsecureChannelCredentials();
-                m_channel = grpc::CreateCustomChannel(m_endpoint.toStdString(), credentials, args);
-            }
-        }
-
-        if (!m_channel) {
-            return false;
-        }
-
-        if (!m_marketDataStub) {
-            m_marketDataStub = botcore::trading::v1::MarketDataService::NewStub(m_channel);
-        }
-        if (!m_riskStub) {
-            m_riskStub = botcore::trading::v1::RiskService::NewStub(m_channel);
-        }
-        return m_marketDataStub != nullptr && m_riskStub != nullptr;
-    }
-
-    grpc::Status getOhlcvHistory(grpc::ClientContext* context,
-                                 const GetOhlcvHistoryRequest& request,
-                                 GetOhlcvHistoryResponse* response) override
-    {
-        if (!ensureReady() || !m_marketDataStub) {
-            return grpc::Status(grpc::StatusCode::FAILED_PRECONDITION, "transport not ready");
-        }
-        return m_marketDataStub->GetOhlcvHistory(context, request, response);
-    }
-
-    std::unique_ptr<MarketDataStreamReader> streamOhlcv(grpc::ClientContext* context,
-                                                        const StreamOhlcvRequest& request) override
-    {
-        if (!ensureReady() || !m_marketDataStub) {
-            return {};
-        }
-        auto reader = m_marketDataStub->StreamOhlcv(context, request);
-        if (!reader) {
-            return {};
-        }
-        return std::make_unique<GrpcMarketDataStreamReader>(std::move(reader));
-    }
-
-    grpc::Status getRiskState(grpc::ClientContext* context,
-                              const RiskStateRequest& request,
-                              RiskState* response) override
-    {
-        if (!ensureReady() || !m_riskStub) {
-            return grpc::Status(grpc::StatusCode::FAILED_PRECONDITION, "transport not ready");
-        }
-        return m_riskStub->GetRiskState(context, request, response);
-    }
-
-    grpc::Status listTradableInstruments(grpc::ClientContext* context,
-                                         const ListTradableInstrumentsRequest& request,
-                                         ListTradableInstrumentsResponse* response) override
-    {
-        if (!ensureReady() || !m_marketDataStub) {
-            return grpc::Status(grpc::StatusCode::FAILED_PRECONDITION, "transport not ready");
-        }
-        return m_marketDataStub->ListTradableInstruments(context, request, response);
-    }
-
-    void shutdown() override
-    {
-        m_marketDataStub.reset();
-        m_riskStub.reset();
-        m_channel.reset();
-    }
-
-    void requestRestart() override
-    {
-        // Brak szczególnej logiki – restart obsługuje TradingClient poprzez anulowanie kontekstu.
-    }
-
-    bool hasConnectivity() const override { return m_marketDataStub != nullptr; }
-
-    bool isGrpcTransport() const override { return true; }
-
-    bool hasNativeChannel() const override { return m_channel != nullptr; }
-
-private:
-    std::shared_ptr<grpc::Channel> m_channel;
-    std::unique_ptr<botcore::trading::v1::MarketDataService::Stub> m_marketDataStub;
-    std::unique_ptr<botcore::trading::v1::RiskService::Stub> m_riskStub;
-=======
 class GrpcMarketDataStub final : public TradingClient::MarketDataStubInterface {
 public:
     explicit GrpcMarketDataStub(std::shared_ptr<grpc::Channel> channel)
@@ -344,7 +153,6 @@
 
 private:
     std::unique_ptr<botcore::trading::v1::RiskService::Stub> m_stub;
->>>>>>> 487371bd
 };
 
 google::protobuf::Timestamp toProtoTimestamp(qint64 timestampMs)
@@ -451,19 +259,6 @@
     int m_index = 0;
 };
 
-<<<<<<< HEAD
-class InProcessMarketDataTransport final : public BaseMarketDataTransport {
-public:
-    bool ensureReady() override
-    {
-        if (!m_candles) {
-            loadDataset(m_instrument, m_datasetPath);
-        }
-        return static_cast<bool>(m_candles);
-    }
-
-    grpc::Status getOhlcvHistory(grpc::ClientContext*,
-=======
 class InProcessMarketDataStub final : public TradingClient::MarketDataStubInterface {
 public:
     InProcessMarketDataStub(const TradingClient::InstrumentConfig& config, const QString& datasetPath)
@@ -472,17 +267,11 @@
     }
 
     grpc::Status GetOhlcvHistory(grpc::ClientContext*,
->>>>>>> 487371bd
                                  const GetOhlcvHistoryRequest& request,
                                  GetOhlcvHistoryResponse* response) override
     {
         if (!response)
             return grpc::Status(grpc::StatusCode::FAILED_PRECONDITION, "response null");
-<<<<<<< HEAD
-        if (!ensureReady())
-            return grpc::Status(grpc::StatusCode::UNAVAILABLE, "dataset missing");
-=======
->>>>>>> 487371bd
         response->clear_candles();
         const int limit = request.limit() > 0 ? request.limit() : static_cast<int>(m_candles->size());
         const int start = std::max(0, static_cast<int>(m_candles->size()) - limit);
@@ -493,17 +282,6 @@
         return grpc::Status::OK;
     }
 
-<<<<<<< HEAD
-    std::unique_ptr<MarketDataStreamReader> streamOhlcv(grpc::ClientContext* context,
-                                                        const StreamOhlcvRequest&) override
-    {
-        if (!ensureReady())
-            return {};
-        return std::make_unique<InProcessMarketDataStreamReader>(context, m_candles, true);
-    }
-
-    grpc::Status listTradableInstruments(grpc::ClientContext*,
-=======
     std::unique_ptr<MarketDataStreamReader> StreamOhlcv(grpc::ClientContext* context,
                                                         const StreamOhlcvRequest&) override
     {
@@ -511,34 +289,21 @@
     }
 
     grpc::Status ListTradableInstruments(grpc::ClientContext*,
->>>>>>> 487371bd
                                          const ListTradableInstrumentsRequest& request,
                                          ListTradableInstrumentsResponse* response) override
     {
         if (!response)
             return grpc::Status(grpc::StatusCode::FAILED_PRECONDITION, "response null");
-<<<<<<< HEAD
-        ensureReady();
-=======
->>>>>>> 487371bd
         response->clear_instruments();
         auto* listing = response->add_instruments();
         auto* instrument = listing->mutable_instrument();
         instrument->set_exchange(request.exchange());
         if (instrument->exchange().empty())
-<<<<<<< HEAD
-            instrument->set_exchange(m_instrument.exchange.toStdString());
-        instrument->set_symbol(m_instrument.symbol.toStdString());
-        instrument->set_venue_symbol(m_instrument.venueSymbol.toStdString());
-        instrument->set_quote_currency(m_instrument.quoteCurrency.toStdString());
-        instrument->set_base_currency(m_instrument.baseCurrency.toStdString());
-=======
             instrument->set_exchange(m_config.exchange.toStdString());
         instrument->set_symbol(m_config.symbol.toStdString());
         instrument->set_venue_symbol(m_config.venueSymbol.toStdString());
         instrument->set_quote_currency(m_config.quoteCurrency.toStdString());
         instrument->set_base_currency(m_config.baseCurrency.toStdString());
->>>>>>> 487371bd
         listing->set_price_step(0.01);
         listing->set_amount_step(0.001);
         listing->set_min_notional(5.0);
@@ -549,8 +314,116 @@
         return grpc::Status::OK;
     }
 
-<<<<<<< HEAD
-    grpc::Status getRiskState(grpc::ClientContext*,
+    void updateInstrument(const TradingClient::InstrumentConfig& config)
+    {
+        m_config = config;
+    }
+
+private:
+    void loadDataset(const TradingClient::InstrumentConfig& config, const QString& datasetPath)
+    {
+        m_config = config;
+        QString path = datasetPath;
+        if (path.trimmed().isEmpty())
+            path = QStringLiteral("data/sample_ohlcv/trend.csv");
+        path = bot::shell::utils::expandPath(path);
+
+        auto candles = std::make_shared<std::vector<OhlcvCandle>>();
+        QFile file(path);
+        if (!file.exists() || !file.open(QIODevice::ReadOnly | QIODevice::Text)) {
+            buildSyntheticDataset(*candles);
+            m_candles = candles;
+            return;
+        }
+
+        QTextStream stream(&file);
+        if (!stream.atEnd())
+            stream.readLine();
+        int sequence = 0;
+        while (!stream.atEnd()) {
+            const QString line = stream.readLine();
+            const QStringList parts = line.split(QLatin1Char(','));
+            if (parts.size() < 6)
+                continue;
+            const QString timestampRaw = parts.at(0).trimmed();
+            QDateTime timestamp = QDateTime::fromString(timestampRaw, Qt::ISODate);
+            if (!timestamp.isValid())
+                timestamp = QDateTime::fromString(timestampRaw, QStringLiteral("yyyy-MM-dd HH:mm:ss"));
+            if (!timestamp.isValid())
+                continue;
+            timestamp.setTimeSpec(Qt::UTC);
+
+            bool ok = false;
+            const double open = parts.at(1).toDouble(&ok);
+            if (!ok)
+                continue;
+            const double high = parts.at(2).toDouble(&ok);
+            if (!ok)
+                continue;
+            const double low = parts.at(3).toDouble(&ok);
+            if (!ok)
+                continue;
+            const double close = parts.at(4).toDouble(&ok);
+            if (!ok)
+                continue;
+            const double volume = parts.at(5).toDouble(&ok);
+            if (!ok)
+                continue;
+
+            OhlcvCandle candle;
+            *candle.mutable_open_time() = toProtoTimestamp(timestamp.toMSecsSinceEpoch());
+            candle.set_open(open);
+            candle.set_high(high);
+            candle.set_low(low);
+            candle.set_close(close);
+            candle.set_volume(volume);
+            candle.set_closed(true);
+            candle.set_sequence(sequence++);
+            candles->push_back(candle);
+        }
+
+        if (candles->empty())
+            buildSyntheticDataset(*candles);
+        m_candles = candles;
+    }
+
+    static void buildSyntheticDataset(std::vector<OhlcvCandle>& candles)
+    {
+        candles.clear();
+        candles.reserve(64);
+        const qint64 baseMs = QDateTime(QDate(2023, 1, 1), QTime(0, 0), Qt::UTC).toMSecsSinceEpoch();
+        double price = 100.0;
+        std::mt19937_64 rng{123456789ULL};
+        std::normal_distribution<double> drift(0.05, 0.15);
+        for (int i = 0; i < 64; ++i) {
+            const double delta = drift(rng);
+            const double open = price;
+            const double close = std::max(1.0, open + delta);
+            const double high = std::max(open, close) + std::abs(drift(rng));
+            const double low = std::max(1.0, std::min(open, close) - std::abs(drift(rng)));
+            const double volume = 900.0 + std::abs(drift(rng)) * 150.0;
+            price = close;
+
+            OhlcvCandle candle;
+            *candle.mutable_open_time() = toProtoTimestamp(baseMs + static_cast<qint64>(i) * 60 * 1000);
+            candle.set_open(open);
+            candle.set_high(high);
+            candle.set_low(low);
+            candle.set_close(close);
+            candle.set_volume(volume);
+            candle.set_closed(true);
+            candle.set_sequence(i);
+            candles.push_back(candle);
+        }
+    }
+
+    TradingClient::InstrumentConfig m_config;
+    std::shared_ptr<std::vector<OhlcvCandle>> m_candles;
+};
+
+class InProcessRiskServiceStub final : public TradingClient::RiskServiceStubInterface {
+public:
+    grpc::Status GetRiskState(grpc::ClientContext*,
                               const RiskStateRequest&,
                               RiskState* response) override
     {
@@ -576,177 +449,8 @@
         limit2->set_threshold_value(8.0);
         return grpc::Status::OK;
     }
-
-    void shutdown() override { m_candles.reset(); }
-
-    void requestRestart() override { loadDataset(m_instrument, m_datasetPath); }
-
-    bool hasConnectivity() const override { return static_cast<bool>(m_candles); }
-
-    bool isGrpcTransport() const override { return false; }
-
-    bool hasNativeChannel() const override { return false; }
-
-    void setInstrument(const TradingClient::InstrumentConfig& config) override
-    {
-        BaseMarketDataTransport::setInstrument(config);
-        if (m_candles) {
-            loadDataset(m_instrument, m_datasetPath);
-        }
-    }
-
-    void setDatasetPath(const QString& path) override
-    {
-        BaseMarketDataTransport::setDatasetPath(path);
-        m_candles.reset();
-=======
-    void updateInstrument(const TradingClient::InstrumentConfig& config)
-    {
-        m_config = config;
->>>>>>> 487371bd
-    }
-
-private:
-    void loadDataset(const TradingClient::InstrumentConfig& config, const QString& datasetPath)
-    {
-<<<<<<< HEAD
-=======
-        m_config = config;
->>>>>>> 487371bd
-        QString path = datasetPath;
-        if (path.trimmed().isEmpty())
-            path = QStringLiteral("data/sample_ohlcv/trend.csv");
-        path = bot::shell::utils::expandPath(path);
-
-        auto candles = std::make_shared<std::vector<OhlcvCandle>>();
-        QFile file(path);
-        if (!file.exists() || !file.open(QIODevice::ReadOnly | QIODevice::Text)) {
-            buildSyntheticDataset(*candles);
-            m_candles = candles;
-            return;
-        }
-
-        QTextStream stream(&file);
-        if (!stream.atEnd())
-            stream.readLine();
-        int sequence = 0;
-        while (!stream.atEnd()) {
-            const QString line = stream.readLine();
-            const QStringList parts = line.split(QLatin1Char(','));
-            if (parts.size() < 6)
-                continue;
-            const QString timestampRaw = parts.at(0).trimmed();
-            QDateTime timestamp = QDateTime::fromString(timestampRaw, Qt::ISODate);
-            if (!timestamp.isValid())
-                timestamp = QDateTime::fromString(timestampRaw, QStringLiteral("yyyy-MM-dd HH:mm:ss"));
-            if (!timestamp.isValid())
-                continue;
-            timestamp.setTimeSpec(Qt::UTC);
-
-            bool ok = false;
-            const double open = parts.at(1).toDouble(&ok);
-            if (!ok)
-                continue;
-            const double high = parts.at(2).toDouble(&ok);
-            if (!ok)
-                continue;
-            const double low = parts.at(3).toDouble(&ok);
-            if (!ok)
-                continue;
-            const double close = parts.at(4).toDouble(&ok);
-            if (!ok)
-                continue;
-            const double volume = parts.at(5).toDouble(&ok);
-            if (!ok)
-                continue;
-
-            OhlcvCandle candle;
-            *candle.mutable_open_time() = toProtoTimestamp(timestamp.toMSecsSinceEpoch());
-            candle.set_open(open);
-            candle.set_high(high);
-            candle.set_low(low);
-            candle.set_close(close);
-            candle.set_volume(volume);
-            candle.set_closed(true);
-            candle.set_sequence(sequence++);
-            candles->push_back(candle);
-        }
-
-        if (candles->empty())
-            buildSyntheticDataset(*candles);
-        m_candles = candles;
-    }
-
-    static void buildSyntheticDataset(std::vector<OhlcvCandle>& candles)
-    {
-        candles.clear();
-        candles.reserve(64);
-        const qint64 baseMs = QDateTime(QDate(2023, 1, 1), QTime(0, 0), Qt::UTC).toMSecsSinceEpoch();
-        double price = 100.0;
-        std::mt19937_64 rng{123456789ULL};
-        std::normal_distribution<double> drift(0.05, 0.15);
-        for (int i = 0; i < 64; ++i) {
-            const double delta = drift(rng);
-            const double open = price;
-            const double close = std::max(1.0, open + delta);
-            const double high = std::max(open, close) + std::abs(drift(rng));
-            const double low = std::max(1.0, std::min(open, close) - std::abs(drift(rng)));
-            const double volume = 900.0 + std::abs(drift(rng)) * 150.0;
-            price = close;
-
-            OhlcvCandle candle;
-            *candle.mutable_open_time() = toProtoTimestamp(baseMs + static_cast<qint64>(i) * 60 * 1000);
-            candle.set_open(open);
-            candle.set_high(high);
-            candle.set_low(low);
-            candle.set_close(close);
-            candle.set_volume(volume);
-            candle.set_closed(true);
-            candle.set_sequence(i);
-            candles.push_back(candle);
-        }
-    }
-
-<<<<<<< HEAD
-    std::shared_ptr<std::vector<OhlcvCandle>> m_candles;
 };
 
-=======
-    TradingClient::InstrumentConfig m_config;
-    std::shared_ptr<std::vector<OhlcvCandle>> m_candles;
-};
-
-class InProcessRiskServiceStub final : public TradingClient::RiskServiceStubInterface {
-public:
-    grpc::Status GetRiskState(grpc::ClientContext*,
-                              const RiskStateRequest&,
-                              RiskState* response) override
-    {
-        if (!response)
-            return grpc::Status(grpc::StatusCode::FAILED_PRECONDITION, "response null");
-        response->Clear();
-        response->set_profile(botcore::trading::v1::RiskProfile::RISK_PROFILE_BALANCED);
-        response->set_portfolio_value(25000.0);
-        response->set_current_drawdown(0.015);
-        response->set_max_daily_loss(0.05);
-        response->set_used_leverage(1.5);
-        auto* generated = response->mutable_generated_at();
-        *generated = toProtoTimestamp(QDateTime::currentDateTimeUtc().toMSecsSinceEpoch());
-        auto* limit = response->add_limits();
-        limit->set_code("max_notional");
-        limit->set_max_value(5000.0);
-        limit->set_current_value(1200.0);
-        limit->set_threshold_value(4500.0);
-        auto* limit2 = response->add_limits();
-        limit2->set_code("max_positions");
-        limit2->set_max_value(10.0);
-        limit2->set_current_value(3.0);
-        limit2->set_threshold_value(8.0);
-        return grpc::Status::OK;
-    }
-};
-
->>>>>>> 487371bd
 Instrument makeInstrument(const TradingClient::InstrumentConfig& config) {
     Instrument instrument;
     instrument.set_exchange(config.exchange.toStdString());
@@ -844,15 +548,10 @@
 
 void TradingClient::setInstrument(const InstrumentConfig& config) {
     m_instrumentConfig = config;
-<<<<<<< HEAD
-    if (m_transport) {
-        m_transport->setInstrument(m_instrumentConfig);
-=======
     if (m_transportMode == TransportMode::InProcess) {
         if (auto* inProcess = dynamic_cast<InProcessMarketDataStub*>(m_marketDataStub.get())) {
             inProcess->updateInstrument(m_instrumentConfig);
         }
->>>>>>> 487371bd
     }
 }
 
@@ -929,18 +628,9 @@
     if (m_inProcessDatasetPath == path)
         return;
     m_inProcessDatasetPath = path;
-<<<<<<< HEAD
-    if (m_transport) {
-        m_transport->setDatasetPath(m_inProcessDatasetPath);
-        if (m_transportMode == TransportMode::InProcess) {
-            m_transport->requestRestart();
-            triggerStreamRestart();
-        }
-=======
     if (m_transportMode == TransportMode::InProcess) {
         m_marketDataStub.reset();
         triggerStreamRestart();
->>>>>>> 487371bd
     }
 }
 
@@ -982,11 +672,7 @@
 
 bool TradingClient::hasGrpcChannelForTesting() const
 {
-<<<<<<< HEAD
-    return m_transport && m_transport->isGrpcTransport() && m_transport->hasNativeChannel();
-=======
     return static_cast<bool>(m_channel);
->>>>>>> 487371bd
 }
 
 void TradingClient::start() {
@@ -999,22 +685,14 @@
     m_restartRequested.store(false);
     ensureTransport();
 
-<<<<<<< HEAD
-    if (!m_transport || !m_transport->hasConnectivity()) {
-=======
     if (!m_marketDataStub) {
->>>>>>> 487371bd
         if (m_transportMode == TransportMode::InProcess) {
             qCWarning(lcTradingClient)
                 << "Brak poprawnie zainicjalizowanego transportu in-process (dataset:" << m_inProcessDatasetPath
                 << ')';
         } else {
             qCWarning(lcTradingClient)
-<<<<<<< HEAD
-                << "Brak poprawnie zainicjalizowanego transportu MarketData dla endpointu" << m_endpoint;
-=======
                 << "Brak poprawnie zainicjalizowanego stubu MarketDataService dla endpointu" << m_endpoint;
->>>>>>> 487371bd
         }
         m_running.store(false);
         Q_EMIT streamingChanged();
@@ -1106,18 +784,6 @@
     }
 }
 
-<<<<<<< HEAD
-void TradingClient::ensureTransport()
-{
-    if (!m_transport) {
-        m_transport = makeTransport(m_transportMode);
-        if (!m_transport)
-            return;
-        m_transport->setInstrument(m_instrumentConfig);
-        m_transport->setEndpoint(m_endpoint);
-        m_transport->setTlsConfig(m_tlsConfig);
-        m_transport->setDatasetPath(m_inProcessDatasetPath);
-=======
 void TradingClient::ensureStub() {
     if (m_transportMode == TransportMode::InProcess) {
         if (!m_marketDataStub) {
@@ -1216,7 +882,6 @@
     }
     if (m_channel && !m_riskStub) {
         m_riskStub = std::make_unique<GrpcRiskServiceStub>(m_channel);
->>>>>>> 487371bd
     }
     m_transport->ensureReady();
 }
@@ -1283,11 +948,7 @@
                 Qt::QueuedConnection);
         }
 
-<<<<<<< HEAD
-        auto reader = m_transport->streamOhlcv(context.get(), request);
-=======
         auto reader = m_marketDataStub->StreamOhlcv(context.get(), request);
->>>>>>> 487371bd
         if (!reader) {
             QMetaObject::invokeMethod(
                 this,
@@ -1465,21 +1126,12 @@
 }
 
 void TradingClient::refreshRiskState() {
-<<<<<<< HEAD
-    ensureTransport();
-    if (!m_transport || !m_transport->hasConnectivity()) {
-        if (m_transportMode == TransportMode::InProcess) {
-            qCWarning(lcTradingClient) << "Brak transportu in-process dla RiskService – pomijam odczyt stanu ryzyka.";
-        } else {
-            qCWarning(lcTradingClient) << "Brak połączenia z RiskService – pomijam odczyt stanu ryzyka.";
-=======
     ensureStub();
     if (!m_riskStub) {
         if (m_transportMode == TransportMode::InProcess) {
             qCWarning(lcTradingClient) << "Brak transportu in-process dla RiskService – pomijam odczyt stanu ryzyka.";
         } else {
             qCWarning(lcTradingClient) << "Brak stubu RiskService – pomijam odczyt stanu ryzyka.";
->>>>>>> 487371bd
         }
         return;
     }
@@ -1502,13 +1154,8 @@
 QVector<TradingClient::TradableInstrument> TradingClient::listTradableInstruments(const QString& exchange)
 {
     QVector<TradableInstrument> instruments;
-<<<<<<< HEAD
-    ensureTransport();
-    if (!m_transport || !m_transport->hasConnectivity()) {
-=======
     ensureStub();
     if (!m_marketDataStub) {
->>>>>>> 487371bd
         if (m_transportMode == TransportMode::InProcess) {
             qCWarning(lcTradingClient)
                 << "ListTradableInstruments pominięte – brak transportu in-process (dataset:" << m_inProcessDatasetPath
