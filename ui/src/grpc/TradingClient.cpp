#include "TradingClient.hpp"

#include <QDateTime>
<<<<<<< HEAD
#include <QFile>
#include <QIODevice>
=======
#include <QCryptographicHash>
#include <QDir>
#include <QFile>
>>>>>>> aa171234
#include <QMetaObject>
#include <QtGlobal>
#include <QSslCertificate>

#include <google/protobuf/timestamp.pb.h>
#include <grpcpp/create_channel.h>
#include <grpcpp/channel_arguments.h>
#include <grpcpp/grpcpp.h>
#include <grpcpp/security/credentials.h>

#include <optional>
#include <string>

#include "trading.grpc.pb.h"

using botcore::trading::v1::GetOhlcvHistoryRequest;
using botcore::trading::v1::GetOhlcvHistoryResponse;
using botcore::trading::v1::Instrument;
using botcore::trading::v1::MarketDataService;
using botcore::trading::v1::OhlcvCandle;
using botcore::trading::v1::StreamOhlcvRequest;
using botcore::trading::v1::StreamOhlcvUpdate;
using botcore::trading::v1::RiskService;
using botcore::trading::v1::RiskState;

namespace {
std::string readPemFile(const QString& path, const char* label)
{
    if (path.trimmed().isEmpty())
        return {};
    QFile file(path);
    if (!file.open(QIODevice::ReadOnly | QIODevice::Text)) {
        qWarning() << "Nie udało się odczytać pliku" << path << label << file.errorString();
        return {};
    }
    const QByteArray data = file.readAll();
    return std::string(data.constData(), static_cast<size_t>(data.size()));
}

qint64 timestampToMs(const google::protobuf::Timestamp& ts) {
    return static_cast<qint64>(ts.seconds()) * 1000 + ts.nanos() / 1000000;
}

QString expandUserPath(const QString& path) {
    if (path == QStringLiteral("~")) {
        return QDir::homePath();
    }
    if (path.startsWith(QStringLiteral("~/"))) {
        return QDir::homePath() + path.mid(1);
    }
    return path;
}

std::optional<QByteArray> readFileUtf8(const QString& rawPath) {
    const QString path = expandUserPath(rawPath);
    if (path.trimmed().isEmpty()) {
        return std::nullopt;
    }
    QFile file(path);
    if (!file.exists()) {
        return std::nullopt;
    }
    if (!file.open(QIODevice::ReadOnly)) {
        return std::nullopt;
    }
    return file.readAll();
}

QString sha256Fingerprint(const QByteArray& pemData) {
    const QList<QSslCertificate> certs = QSslCertificate::fromData(pemData, QSsl::Pem);
    if (certs.isEmpty()) {
        return {};
    }
    const QByteArray digest = certs.first().digest(QCryptographicHash::Sha256);
    return QString::fromLatin1(digest.toHex()).toLower();
}

QString normalizeFingerprint(QString value) {
    QString normalized = value.trimmed().toLower();
    normalized.remove(QLatin1Char(':'));
    return normalized;
}

Instrument makeInstrument(const TradingClient::InstrumentConfig& config) {
    Instrument instrument;
    instrument.set_exchange(config.exchange.toStdString());
    instrument.set_symbol(config.symbol.toStdString());
    instrument.set_venue_symbol(config.venueSymbol.toStdString());
    instrument.set_quote_currency(config.quoteCurrency.toStdString());
    instrument.set_base_currency(config.baseCurrency.toStdString());
    return instrument;
}

} // namespace

TradingClient::TradingClient(QObject* parent)
    : QObject(parent) {
    qRegisterMetaType<QList<OhlcvPoint>>("QList<OhlcvPoint>");
    qRegisterMetaType<PerformanceGuard>("PerformanceGuard");
    qRegisterMetaType<RiskSnapshotData>("RiskSnapshotData");
}

TradingClient::~TradingClient() {
    stop();
}

void TradingClient::setEndpoint(const QString& endpoint) {
    if (endpoint == m_endpoint) {
        return;
    }
    if (endpoint == m_endpoint) {
        return;
    }
    m_endpoint = endpoint;
    m_channel.reset();
    m_marketDataStub.reset();
    m_riskStub.reset();
}

void TradingClient::setInstrument(const InstrumentConfig& config) {
    m_instrumentConfig = config;
}

void TradingClient::setHistoryLimit(int limit) {
    if (limit > 0) {
        m_historyLimit = limit;
    }
}

void TradingClient::setPerformanceGuard(const PerformanceGuard& guard) {
    m_guard = guard;
    Q_EMIT performanceGuardUpdated(m_guard);
}

void TradingClient::setTlsConfig(const TlsConfig& config) {
    m_tlsConfig = config;
<<<<<<< HEAD
=======
    m_channel.reset();
    m_marketDataStub.reset();
    m_riskStub.reset();
>>>>>>> aa171234
}

void TradingClient::start() {
    if (m_running.exchange(true)) {
        return;
    }
    if (m_streamThread.joinable()) {
        m_streamThread.join();
    }
    ensureStub();

    Q_EMIT streamingChanged();
    Q_EMIT connectionStateChanged(tr("connecting"));

    GetOhlcvHistoryRequest historyReq;
    *historyReq.mutable_instrument() = makeInstrument(m_instrumentConfig);
    historyReq.mutable_granularity()->set_iso8601_duration(m_instrumentConfig.granularityIso8601.toStdString());
    historyReq.set_limit(m_historyLimit);

    GetOhlcvHistoryResponse historyResp;
    grpc::ClientContext historyContext;
    const grpc::Status historyStatus = m_marketDataStub->GetOhlcvHistory(&historyContext, historyReq, &historyResp);
    if (historyStatus.ok()) {
        Q_EMIT historyReceived(convertHistory(historyResp.candles()));
    } else {
        Q_EMIT connectionStateChanged(QStringLiteral("history error: %1")
                                          .arg(QString::fromStdString(historyStatus.error_message())));
    }

    refreshRiskState();

    {
        std::lock_guard<std::mutex> lock(m_contextMutex);
        m_activeContext = std::make_shared<grpc::ClientContext>();
    }

    m_streamThread = std::thread([this]() { streamLoop(); });
}

void TradingClient::stop() {
    const bool wasRunning = m_running.exchange(false);
    {
        std::lock_guard<std::mutex> lock(m_contextMutex);
        if (m_activeContext) {
            m_activeContext->TryCancel();
        }
    }
    if (m_streamThread.joinable()) {
        m_streamThread.join();
    }
    if (wasRunning) {
        Q_EMIT streamingChanged();
        Q_EMIT connectionStateChanged(tr("stopped"));
    }
}

void TradingClient::ensureStub() {
<<<<<<< HEAD
    std::shared_ptr<grpc::ChannelCredentials> credentials;
    grpc::ChannelArguments arguments;
    if (m_tlsConfig.enabled) {
        grpc::SslCredentialsOptions options;
        options.pem_root_certs = readPemFile(m_tlsConfig.rootCertificatePath, "(root CA)");
        if (!m_tlsConfig.clientCertificatePath.isEmpty() && !m_tlsConfig.clientKeyPath.isEmpty()) {
            options.pem_cert_chain = readPemFile(m_tlsConfig.clientCertificatePath, "(cert klienta)");
            options.pem_private_key = readPemFile(m_tlsConfig.clientKeyPath, "(klucz klienta)");
        }
        credentials = grpc::SslCredentials(options);
        if (!m_tlsConfig.targetNameOverride.trimmed().isEmpty()) {
            arguments.SetString(GRPC_SSL_TARGET_NAME_OVERRIDE_ARG, m_tlsConfig.targetNameOverride.toStdString());
        }
    } else {
        credentials = grpc::InsecureChannelCredentials();
    }

    m_channel = grpc::CreateCustomChannel(m_endpoint.toStdString(), credentials, arguments);
=======
    if (!m_channel) {
        std::shared_ptr<grpc::ChannelCredentials> credentials;
        grpc::ChannelArguments args;
        if (m_tlsConfig.enabled) {
            grpc::SslCredentialsOptions options;
            const auto rootPem = readFileUtf8(m_tlsConfig.rootCertificatePath);
            if (rootPem) {
                options.pem_root_certs = std::string(rootPem->constData(), static_cast<std::size_t>(rootPem->size()));
            }
            const auto clientCert = readFileUtf8(m_tlsConfig.clientCertificatePath);
            const auto clientKey = readFileUtf8(m_tlsConfig.clientKeyPath);
            if (clientCert && clientKey) {
                options.pem_key_cert_pairs.push_back({
                    std::string(clientKey->constData(), static_cast<std::size_t>(clientKey->size())),
                    std::string(clientCert->constData(), static_cast<std::size_t>(clientCert->size())),
                });
            }
            credentials = grpc::SslCredentials(options);
            if (!m_tlsConfig.serverNameOverride.isEmpty()) {
                args.SetString(
                    GRPC_SSL_TARGET_NAME_OVERRIDE_ARG,
                    m_tlsConfig.serverNameOverride.toStdString());
            }
            m_channel = grpc::CreateCustomChannel(m_endpoint.toStdString(), credentials, args);
        } else {
            credentials = grpc::InsecureChannelCredentials();
            m_channel = grpc::CreateChannel(m_endpoint.toStdString(), credentials);
        }
    }
>>>>>>> aa171234
    m_marketDataStub = MarketDataService::NewStub(m_channel);
    m_riskStub = RiskService::NewStub(m_channel);
}

QList<OhlcvPoint> TradingClient::convertHistory(const google::protobuf::RepeatedPtrField<OhlcvCandle>& candles) const {
    QList<OhlcvPoint> result;
    result.reserve(static_cast<int>(candles.size()));
    for (const auto& candle : candles) {
        result.append(convertCandle(candle));
    }
    return result;
}

OhlcvPoint TradingClient::convertCandle(const OhlcvCandle& candle) const {
    OhlcvPoint point;
    point.timestampMs = timestampToMs(candle.open_time());
    point.open = candle.open();
    point.high = candle.high();
    point.low = candle.low();
    point.close = candle.close();
    point.volume = candle.volume();
    point.closed = candle.closed();
    point.sequence = candle.sequence();
    return point;
}

void TradingClient::streamLoop() {
    StreamOhlcvRequest request;
    *request.mutable_instrument() = makeInstrument(m_instrumentConfig);
    request.mutable_granularity()->set_iso8601_duration(m_instrumentConfig.granularityIso8601.toStdString());
    request.set_deliver_snapshots(true);

    std::shared_ptr<grpc::ClientContext> context;
    {
        std::lock_guard<std::mutex> lock(m_contextMutex);
        context = m_activeContext;
    }

    auto reader = m_marketDataStub->StreamOhlcv(context.get(), request);
    StreamOhlcvUpdate update;

    while (m_running.load() && reader->Read(&update)) {
        if (update.has_snapshot()) {
            const auto history = convertHistory(update.snapshot().candles());
            QMetaObject::invokeMethod(
                this,
                [this, history]() { Q_EMIT historyReceived(history); },
                Qt::QueuedConnection);
        }
        if (update.has_increment()) {
            const auto point = convertCandle(update.increment().candle());
            QMetaObject::invokeMethod(
                this,
                [this, point]() { Q_EMIT candleReceived(point); },
                Qt::QueuedConnection);
        }
    }

    const grpc::Status finishStatus = reader->Finish();
    if (!finishStatus.ok() && m_running.load()) {
        QMetaObject::invokeMethod(
            this,
            [this, finishStatus]() {
                Q_EMIT connectionStateChanged(QStringLiteral("stream error: %1")
                                                  .arg(QString::fromStdString(finishStatus.error_message())));
            },
            Qt::QueuedConnection);
    } else {
        QMetaObject::invokeMethod(
            this,
            [this]() { Q_EMIT connectionStateChanged(tr("stream ended")); },
            Qt::QueuedConnection);
    }

    {
        std::lock_guard<std::mutex> lock(m_contextMutex);
        m_activeContext.reset();
    }
    m_running.store(false);
    QMetaObject::invokeMethod(this, [this]() { Q_EMIT streamingChanged(); }, Qt::QueuedConnection);
}

void TradingClient::refreshRiskState() {
    if (!m_riskStub) {
        return;
    }
    grpc::ClientContext riskContext;
    botcore::trading::v1::RiskStateRequest request;
    RiskState response;
    const grpc::Status status = m_riskStub->GetRiskState(&riskContext, request, &response);
    if (status.ok()) {
        const auto snapshot = convertRiskState(response);
        QMetaObject::invokeMethod(
            this,
            [this, snapshot]() { Q_EMIT riskStateReceived(snapshot); },
            Qt::QueuedConnection);
    }
}

RiskSnapshotData TradingClient::convertRiskState(const RiskState& state) const {
    RiskSnapshotData snapshot;
    snapshot.hasData = true;
    snapshot.profileEnum = state.profile();
    switch (state.profile()) {
    case botcore::trading::v1::RiskProfile::RISK_PROFILE_CONSERVATIVE:
        snapshot.profileLabel = QStringLiteral("Konserwatywny");
        break;
    case botcore::trading::v1::RiskProfile::RISK_PROFILE_BALANCED:
        snapshot.profileLabel = QStringLiteral("Zbalansowany");
        break;
    case botcore::trading::v1::RiskProfile::RISK_PROFILE_AGGRESSIVE:
        snapshot.profileLabel = QStringLiteral("Agresywny");
        break;
    case botcore::trading::v1::RiskProfile::RISK_PROFILE_MANUAL:
        snapshot.profileLabel = QStringLiteral("Manualny");
        break;
    default:
        snapshot.profileLabel = QStringLiteral("Nieokreślony");
        break;
    }
    snapshot.portfolioValue = state.portfolio_value();
    snapshot.currentDrawdown = state.current_drawdown();
    snapshot.maxDailyLoss = state.max_daily_loss();
    snapshot.usedLeverage = state.used_leverage();
    if (state.has_generated_at()) {
        const auto ts = state.generated_at();
        snapshot.generatedAt = QDateTime::fromSecsSinceEpoch(ts.seconds(), Qt::UTC);
        snapshot.generatedAt = snapshot.generatedAt.addMSecs(ts.nanos() / 1000000);
    }
    snapshot.exposures.reserve(static_cast<int>(state.limits_size()));
    for (const auto& limit : state.limits()) {
        RiskExposureData exposure;
        exposure.code = QString::fromStdString(limit.code());
        exposure.maxValue = limit.max_value();
        exposure.currentValue = limit.current_value();
        exposure.thresholdValue = limit.threshold_value();
        snapshot.exposures.append(exposure);
    }
    return snapshot;
}

TradingClient::PreLiveChecklistResult TradingClient::runPreLiveChecklist() const {
    PreLiveChecklistResult result;

    if (m_endpoint.trimmed().isEmpty()) {
        result.errors.append(tr("Endpoint gRPC nie może być pusty."));
    }

    if (m_tlsConfig.enabled) {
        const QString rootPath = expandUserPath(m_tlsConfig.rootCertificatePath);
        if (rootPath.trimmed().isEmpty()) {
            result.errors.append(tr("Włączone TLS wymaga wskazania pliku root CA."));
        } else if (!QFile::exists(rootPath)) {
            result.errors.append(tr("Plik root CA nie istnieje: %1").arg(rootPath));
        } else {
            const auto rootPem = readFileUtf8(rootPath);
            if (!rootPem) {
                result.warnings.append(tr("Nie udało się odczytać pliku root CA."));
            } else if (!m_tlsConfig.pinnedServerFingerprint.isEmpty()) {
                const QString actual = sha256Fingerprint(*rootPem);
                const QString expected = normalizeFingerprint(m_tlsConfig.pinnedServerFingerprint);
                if (actual.isEmpty()) {
                    result.warnings.append(tr("Nie udało się obliczyć odcisku SHA-256 certyfikatu root CA."));
                } else if (actual != expected) {
                    result.errors.append(tr("Fingerprint root CA nie pasuje do konfiguracji (oczekiwano %1, otrzymano %2).").arg(expected, actual));
                }
            }
        }

        const QString clientCert = expandUserPath(m_tlsConfig.clientCertificatePath);
        const QString clientKey = expandUserPath(m_tlsConfig.clientKeyPath);
        const bool hasClientCert = !clientCert.trimmed().isEmpty();
        const bool hasClientKey = !clientKey.trimmed().isEmpty();

        if (m_tlsConfig.requireClientAuth && (!hasClientCert || !hasClientKey)) {
            result.errors.append(tr("mTLS wymaga dostarczenia certyfikatu oraz klucza klienta."));
        } else {
            if (hasClientCert && !QFile::exists(clientCert)) {
                result.errors.append(tr("Certyfikat klienta nie istnieje: %1").arg(clientCert));
            }
            if (hasClientKey && !QFile::exists(clientKey)) {
                result.errors.append(tr("Klucz klienta nie istnieje: %1").arg(clientKey));
            }
        }
    }

    result.ok = result.errors.isEmpty();
    return result;
}<|MERGE_RESOLUTION|>--- conflicted
+++ resolved
@@ -1,14 +1,10 @@
 #include "TradingClient.hpp"
 
 #include <QDateTime>
-<<<<<<< HEAD
-#include <QFile>
-#include <QIODevice>
-=======
 #include <QCryptographicHash>
 #include <QDir>
 #include <QFile>
->>>>>>> aa171234
+#include <QIODevice>
 #include <QMetaObject>
 #include <QtGlobal>
 #include <QSslCertificate>
@@ -35,6 +31,7 @@
 using botcore::trading::v1::RiskState;
 
 namespace {
+
 std::string readPemFile(const QString& path, const char* label)
 {
     if (path.trimmed().isEmpty())
@@ -119,9 +116,6 @@
     if (endpoint == m_endpoint) {
         return;
     }
-    if (endpoint == m_endpoint) {
-        return;
-    }
     m_endpoint = endpoint;
     m_channel.reset();
     m_marketDataStub.reset();
@@ -145,12 +139,9 @@
 
 void TradingClient::setTlsConfig(const TlsConfig& config) {
     m_tlsConfig = config;
-<<<<<<< HEAD
-=======
     m_channel.reset();
     m_marketDataStub.reset();
     m_riskStub.reset();
->>>>>>> aa171234
 }
 
 void TradingClient::start() {
@@ -208,56 +199,40 @@
 }
 
 void TradingClient::ensureStub() {
-<<<<<<< HEAD
-    std::shared_ptr<grpc::ChannelCredentials> credentials;
-    grpc::ChannelArguments arguments;
-    if (m_tlsConfig.enabled) {
-        grpc::SslCredentialsOptions options;
-        options.pem_root_certs = readPemFile(m_tlsConfig.rootCertificatePath, "(root CA)");
-        if (!m_tlsConfig.clientCertificatePath.isEmpty() && !m_tlsConfig.clientKeyPath.isEmpty()) {
-            options.pem_cert_chain = readPemFile(m_tlsConfig.clientCertificatePath, "(cert klienta)");
-            options.pem_private_key = readPemFile(m_tlsConfig.clientKeyPath, "(klucz klienta)");
-        }
-        credentials = grpc::SslCredentials(options);
-        if (!m_tlsConfig.targetNameOverride.trimmed().isEmpty()) {
-            arguments.SetString(GRPC_SSL_TARGET_NAME_OVERRIDE_ARG, m_tlsConfig.targetNameOverride.toStdString());
-        }
-    } else {
-        credentials = grpc::InsecureChannelCredentials();
-    }
-
-    m_channel = grpc::CreateCustomChannel(m_endpoint.toStdString(), credentials, arguments);
-=======
     if (!m_channel) {
         std::shared_ptr<grpc::ChannelCredentials> credentials;
         grpc::ChannelArguments args;
         if (m_tlsConfig.enabled) {
             grpc::SslCredentialsOptions options;
+
             const auto rootPem = readFileUtf8(m_tlsConfig.rootCertificatePath);
             if (rootPem) {
-                options.pem_root_certs = std::string(rootPem->constData(), static_cast<std::size_t>(rootPem->size()));
-            }
+                options.pem_root_certs = std::string(rootPem->constData(),
+                                                     static_cast<std::size_t>(rootPem->size()));
+            }
+
             const auto clientCert = readFileUtf8(m_tlsConfig.clientCertificatePath);
-            const auto clientKey = readFileUtf8(m_tlsConfig.clientKeyPath);
+            const auto clientKey  = readFileUtf8(m_tlsConfig.clientKeyPath);
             if (clientCert && clientKey) {
-                options.pem_key_cert_pairs.push_back({
-                    std::string(clientKey->constData(), static_cast<std::size_t>(clientKey->size())),
-                    std::string(clientCert->constData(), static_cast<std::size_t>(clientCert->size())),
-                });
-            }
+                grpc::SslCredentialsOptions::PemKeyCertPair pair;
+                pair.private_key = std::string(clientKey->constData(),  static_cast<std::size_t>(clientKey->size()));
+                pair.cert_chain  = std::string(clientCert->constData(), static_cast<std::size_t>(clientCert->size()));
+                options.pem_key_cert_pairs.push_back(std::move(pair));
+            }
+
             credentials = grpc::SslCredentials(options);
+
             if (!m_tlsConfig.serverNameOverride.isEmpty()) {
-                args.SetString(
-                    GRPC_SSL_TARGET_NAME_OVERRIDE_ARG,
-                    m_tlsConfig.serverNameOverride.toStdString());
-            }
+                args.SetString(GRPC_SSL_TARGET_NAME_OVERRIDE_ARG,
+                               m_tlsConfig.serverNameOverride.toStdString());
+            }
+
             m_channel = grpc::CreateCustomChannel(m_endpoint.toStdString(), credentials, args);
         } else {
             credentials = grpc::InsecureChannelCredentials();
             m_channel = grpc::CreateChannel(m_endpoint.toStdString(), credentials);
         }
     }
->>>>>>> aa171234
     m_marketDataStub = MarketDataService::NewStub(m_channel);
     m_riskStub = RiskService::NewStub(m_channel);
 }
