--- conflicted
+++ resolved
@@ -95,10 +95,6 @@
     void setRegimeThresholdsPath(const QString& path);
     void reloadRegimeThresholds();
     void setInProcessDatasetPath(const QString& path);
-<<<<<<< HEAD
-    void setInProcessCandleIntervalMs(int intervalMs);
-=======
->>>>>>> 9bdd1b14
 
     QVector<TradableInstrument> listTradableInstruments(const QString& exchange);
 
@@ -141,10 +137,6 @@
         virtual void setEndpoint(const QString& endpoint) = 0;
         virtual void setTlsConfig(const TlsConfig& config) = 0;
         virtual void setDatasetPath(const QString& path) = 0;
-<<<<<<< HEAD
-        virtual void setCandleIntervalMs(int intervalMs) = 0;
-=======
->>>>>>> 9bdd1b14
         virtual bool ensureReady() = 0;
         virtual grpc::Status getOhlcvHistory(grpc::ClientContext* context,
                                              const botcore::trading::v1::GetOhlcvHistoryRequest& request,
@@ -200,12 +192,6 @@
     TlsConfig m_tlsConfig{};
     QString   m_regimeThresholdPath;
     QString   m_inProcessDatasetPath;
-<<<<<<< HEAD
-    int       m_inProcessCandleIntervalMs = 150;
-
-    // --- gRPC ---
-    std::unique_ptr<IMarketDataTransport> m_transport;
-=======
 
     // --- gRPC ---
     std::shared_ptr<grpc::Channel> m_channel;
@@ -213,7 +199,6 @@
     class RiskServiceStubInterface;
     std::unique_ptr<MarketDataStubInterface> m_marketDataStub;
     std::unique_ptr<RiskServiceStubInterface> m_riskStub;
->>>>>>> 9bdd1b14
 
     // --- Streaming ---
     std::atomic<bool> m_running{false};
