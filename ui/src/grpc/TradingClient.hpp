--- conflicted
+++ resolved
@@ -44,18 +44,12 @@
 
     struct TlsConfig {
         bool enabled = false;
-<<<<<<< HEAD
-        QString rootCertificatePath;
-        QString clientCertificatePath;
-        QString clientKeyPath;
-        QString targetNameOverride;
-=======
         bool requireClientAuth = false;          // mTLS wymagany?
         QString rootCertificatePath;             // PEM root CA
         QString clientCertificatePath;           // PEM cert klienta (opcjonalnie)
         QString clientKeyPath;                   // PEM klucz klienta  (opcjonalnie)
-        QString serverNameOverride;              // SNI override (używane w .cpp)
-        QString targetNameOverride;              // alias legacy używany w Application.cpp
+        QString serverNameOverride;              // opcjonalny override SNI (legacy / alternatywa)
+        QString targetNameOverride;              // używany w .cpp (GRPC_SSL_TARGET_NAME_OVERRIDE_ARG)
         QString pinnedServerFingerprint;         // oczekiwany SHA-256 cert/CA (hex, bez ':')
     };
 
@@ -63,7 +57,6 @@
         bool ok = false;
         QStringList warnings;
         QStringList errors;
->>>>>>> 5899220e
     };
 
     explicit TradingClient(QObject* parent = nullptr);
