--- conflicted
+++ resolved
@@ -44,26 +44,19 @@
 
     struct TlsConfig {
         bool enabled = false;
-<<<<<<< HEAD
-        QString rootCertificatePath;
-        QString clientCertificatePath;
-        QString clientKeyPath;
-        QString targetNameOverride;
-=======
         bool requireClientAuth = false;          // mTLS wymagany?
         QString rootCertificatePath;             // PEM root CA
         QString clientCertificatePath;           // PEM cert klienta (opcjonalnie)
         QString clientKeyPath;                   // PEM klucz klienta  (opcjonalnie)
-        QString serverNameOverride;              // opcjonalny override SNI (legacy / alternatywa)
-        QString targetNameOverride;              // używany w .cpp (GRPC_SSL_TARGET_NAME_OVERRIDE_ARG)
-        QString pinnedServerFingerprint;         // oczekiwany SHA-256 cert/CA (hex, bez ':')
+        QString serverNameOverride;              // opcjonalny override SNI (legacy)
+        QString targetNameOverride;              // GRPC_SSL_TARGET_NAME_OVERRIDE_ARG
+        QString pinnedServerFingerprint;         // oczekiwany SHA-256 (hex, bez ':')
     };
 
     struct PreLiveChecklistResult {
         bool ok = false;
         QStringList warnings;
         QStringList errors;
->>>>>>> 42c5d1a3
     };
 
     explicit TradingClient(QObject* parent = nullptr);
