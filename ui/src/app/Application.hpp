--- conflicted
+++ resolved
@@ -175,13 +175,7 @@
     Q_INVOKABLE bool setRiskHistoryAutoExportIntervalMinutes(int minutes);
     Q_INVOKABLE bool setRiskHistoryAutoExportBasename(const QString& basename);
     Q_INVOKABLE bool setRiskHistoryAutoExportUseLocalTime(bool useLocalTime);
-<<<<<<< HEAD
-    Q_INVOKABLE bool setLicenseRefreshEnabled(bool enabled);
-    Q_INVOKABLE bool setLicenseRefreshIntervalSeconds(int seconds);
-    Q_INVOKABLE bool triggerLicenseRefreshNow();
-=======
     Q_INVOKABLE bool setRegimeTimelineMaximumSnapshots(int maximumSnapshots);
->>>>>>> 69d6aba9
     Q_INVOKABLE void startOfflineAutomation();
     Q_INVOKABLE void stopOfflineAutomation();
     Q_INVOKABLE bool setDecisionLogPath(const QUrl& url);
@@ -310,22 +304,7 @@
     void configureSupportBundle(const QCommandLineParser& parser);
     void configureRegimeThresholds(const QCommandLineParser& parser);
     void configureDecisionLog(const QCommandLineParser& parser);
-<<<<<<< HEAD
-    void initializeSecurityRefresh();
-    void refreshSecurityArtifacts();
-    void processSecurityArtifactsUpdate();
-    void updateSecurityCacheFromControllers();
-    void loadSecurityCache();
-    void persistSecurityCache();
-    void ensureLicenseRefreshTimerConfigured();
-    void raiseSecurityAlert(const QString& id,
-                            AlertsModel::Severity severity,
-                            const QString& title,
-                            const QString& description);
-    void clearSecurityAlert(const QString& id);
-=======
     void configureUiModules(const QCommandLineParser& parser);
->>>>>>> 69d6aba9
     void setUiSettingsPersistenceEnabled(bool enabled);
     void setUiSettingsPath(const QString& path, bool reload = true);
     void loadUiSettings();
