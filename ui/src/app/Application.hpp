--- conflicted
+++ resolved
@@ -73,10 +73,6 @@
     Q_PROPERTY(QObject*         decisionLogModel READ decisionLogModel CONSTANT)
     Q_PROPERTY(QObject*         moduleManager READ moduleManager CONSTANT)
     Q_PROPERTY(QObject*         moduleViewsModel READ moduleViewsModel CONSTANT)
-<<<<<<< HEAD
-    Q_PROPERTY(QStringList      uiModuleDirectories READ uiModuleDirectories NOTIFY uiModuleDirectoriesChanged)
-=======
->>>>>>> e60cc7f7
     Q_PROPERTY(QString          decisionLogPath READ decisionLogPath NOTIFY decisionLogPathChanged)
     Q_PROPERTY(int              telemetryPendingRetryCount READ telemetryPendingRetryCount NOTIFY telemetryPendingRetryCountChanged)
     Q_PROPERTY(QVariantMap      riskRefreshSchedule READ riskRefreshSchedule NOTIFY riskRefreshScheduleChanged)
@@ -124,10 +120,6 @@
     QObject*         decisionLogModel() const;
     QObject*         moduleManager() const;
     QObject*         moduleViewsModel() const;
-<<<<<<< HEAD
-    QStringList      uiModuleDirectories() const { return m_uiModuleDirectories; }
-=======
->>>>>>> e60cc7f7
     QObject*         alertsModel() const { return const_cast<AlertsModel*>(&m_alertsModel); }
     QObject*         alertsFilterModel() const { return const_cast<AlertsFilterProxyModel*>(&m_filteredAlertsModel); }
     QObject*         riskHistoryModel() const { return const_cast<RiskHistoryModel*>(&m_riskHistoryModel); }
