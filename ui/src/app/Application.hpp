#pragma once

#include <QObject>
#include <QQmlApplicationEngine>
#include <QPointer>
#include <QCommandLineParser>
#include <QDateTime>
#include <QElapsedTimer>
#include <QTimer>
#include <QUrl>
#include <QJsonObject>
#include <QDir>
#include <QFileSystemWatcher>
#include <QHash>

#include <memory>
#include <optional>

#include "grpc/GrpcTlsConfig.hpp"
#include "grpc/TradingClient.hpp"
#include "models/AlertsModel.hpp"
#include "models/AlertsFilterProxyModel.hpp"
#include "models/DecisionLogFilterProxyModel.hpp"
#include "models/DecisionLogModel.hpp"
#include "models/IndicatorSeriesModel.hpp"
#include "models/MarketRegimeTimelineModel.hpp"
#include "models/OhlcvListModel.hpp"
#include "models/RiskStateModel.hpp"
#include "models/RiskHistoryModel.hpp"
#include "models/SignalListModel.hpp"
#include "utils/PerformanceGuard.hpp"
#include "utils/FrameRateMonitor.hpp"
#include "telemetry/TelemetryReporter.hpp"
#include "telemetry/TelemetryTlsConfig.hpp"
#include "telemetry/PerformanceTelemetryController.hpp"

class QQuickWindow;
class QScreen;
class ActivationController;            // forward decl (app/ActivationController.hpp)
class LicenseActivationController;     // forward decl (license/LicenseActivationController.hpp)
class SecurityAdminController;         // forward decl (security/SecurityAdminController.hpp)
class ReportCenterController;          // forward decl (reporting/ReportCenterController.hpp)
class BotCoreLocalService;             // forward decl (grpc/BotCoreLocalService.hpp)
class StrategyConfigController;        // forward decl (app/StrategyConfigController.hpp)
class StrategyWorkbenchController;     // forward decl (app/StrategyWorkbenchController.hpp)
class SupportBundleController;         // forward decl (support/SupportBundleController.hpp)
class HealthStatusController;          // forward decl (health/HealthStatusController.hpp)
class OfflineRuntimeBridge;            // forward decl (runtime/OfflineRuntimeBridge.hpp)
class UiModuleManager;                 // forward decl (app/UiModuleManager.hpp)
class UiModuleViewsModel;              // forward decl (app/UiModuleViewsModel.hpp)

class Application : public QObject {
    Q_OBJECT
    Q_PROPERTY(QString          connectionStatus     READ connectionStatus    NOTIFY connectionStatusChanged)
    Q_PROPERTY(PerformanceGuard performanceGuard     READ performanceGuard    NOTIFY performanceGuardChanged)
    Q_PROPERTY(bool             reduceMotionActive   READ reduceMotionActive  NOTIFY reduceMotionActiveChanged)
    Q_PROPERTY(QString          instrumentLabel      READ instrumentLabel     NOTIFY instrumentChanged)
    Q_PROPERTY(QObject*         riskModel            READ riskModel           CONSTANT)
    Q_PROPERTY(QObject*         riskHistoryModel     READ riskHistoryModel    CONSTANT)
    Q_PROPERTY(QObject*         alertsModel         READ alertsModel         CONSTANT)
    Q_PROPERTY(QObject*         alertsFilterModel   READ alertsFilterModel   CONSTANT)
    Q_PROPERTY(QObject*         indicatorSeriesModel READ indicatorSeriesModel CONSTANT)
    Q_PROPERTY(QObject*         signalListModel READ signalListModel CONSTANT)
    Q_PROPERTY(QObject*         marketRegimeTimelineModel READ marketRegimeTimelineModel CONSTANT)
    Q_PROPERTY(int              regimeTimelineMaximumSnapshots READ regimeTimelineMaximumSnapshots WRITE setRegimeTimelineMaximumSnapshots NOTIFY regimeTimelineMaximumSnapshotsChanged)
    Q_PROPERTY(QObject*         activationController READ activationController CONSTANT)
    Q_PROPERTY(QObject*         reportController READ reportController CONSTANT)
    Q_PROPERTY(QObject*         strategyController READ strategyController CONSTANT)
    Q_PROPERTY(QObject*         workbenchController READ workbenchController CONSTANT)
    Q_PROPERTY(QObject*         supportController READ supportController CONSTANT)
    Q_PROPERTY(QObject*         healthController READ healthController CONSTANT)
    Q_PROPERTY(QObject*         decisionLogModel READ decisionLogModel CONSTANT)
<<<<<<< HEAD
    Q_PROPERTY(QObject*         decisionLogFilterModel READ decisionLogFilterModel CONSTANT)
=======
    Q_PROPERTY(QObject*         moduleManager READ moduleManager CONSTANT)
    Q_PROPERTY(QObject*         moduleViewsModel READ moduleViewsModel CONSTANT)
>>>>>>> 0257aed6
    Q_PROPERTY(QString          decisionLogPath READ decisionLogPath NOTIFY decisionLogPathChanged)
    Q_PROPERTY(int              telemetryPendingRetryCount READ telemetryPendingRetryCount NOTIFY telemetryPendingRetryCountChanged)
    Q_PROPERTY(QVariantMap      riskRefreshSchedule READ riskRefreshSchedule NOTIFY riskRefreshScheduleChanged)
    Q_PROPERTY(QVariantMap      licenseRefreshSchedule READ licenseRefreshSchedule NOTIFY licenseRefreshScheduleChanged)
    Q_PROPERTY(QVariantMap      securityCache READ securityCache NOTIFY securityCacheChanged)
    Q_PROPERTY(bool             riskHistoryExportLimitEnabled READ riskHistoryExportLimitEnabled WRITE setRiskHistoryExportLimitEnabled NOTIFY riskHistoryExportLimitEnabledChanged)
    Q_PROPERTY(int              riskHistoryExportLimitValue READ riskHistoryExportLimitValue WRITE setRiskHistoryExportLimitValue NOTIFY riskHistoryExportLimitValueChanged)
    Q_PROPERTY(QUrl             riskHistoryExportLastDirectory READ riskHistoryExportLastDirectory WRITE setRiskHistoryExportLastDirectory NOTIFY riskHistoryExportLastDirectoryChanged)
    Q_PROPERTY(bool             riskHistoryAutoExportEnabled READ riskHistoryAutoExportEnabled WRITE setRiskHistoryAutoExportEnabled NOTIFY riskHistoryAutoExportEnabledChanged)
    Q_PROPERTY(int              riskHistoryAutoExportIntervalMinutes READ riskHistoryAutoExportIntervalMinutes WRITE setRiskHistoryAutoExportIntervalMinutes NOTIFY riskHistoryAutoExportIntervalMinutesChanged)
    Q_PROPERTY(QString          riskHistoryAutoExportBasename READ riskHistoryAutoExportBasename WRITE setRiskHistoryAutoExportBasename NOTIFY riskHistoryAutoExportBasenameChanged)
    Q_PROPERTY(bool             riskHistoryAutoExportUseLocalTime READ riskHistoryAutoExportUseLocalTime WRITE setRiskHistoryAutoExportUseLocalTime NOTIFY riskHistoryAutoExportUseLocalTimeChanged)
    Q_PROPERTY(QDateTime        riskHistoryLastAutoExportAt READ riskHistoryLastAutoExportAt NOTIFY riskHistoryLastAutoExportAtChanged)
    Q_PROPERTY(QUrl             riskHistoryLastAutoExportPath READ riskHistoryLastAutoExportPath NOTIFY riskHistoryLastAutoExportPathChanged)
    Q_PROPERTY(bool             offlineMode          READ offlineMode         CONSTANT)
    Q_PROPERTY(QString          offlineDaemonStatus  READ offlineDaemonStatus NOTIFY offlineDaemonStatusChanged)
    Q_PROPERTY(bool             offlineAutomationRunning READ offlineAutomationRunning NOTIFY offlineAutomationRunningChanged)
    Q_PROPERTY(QString          offlineStrategyPath  READ offlineStrategyPath NOTIFY offlineStrategyPathChanged)

public:
    explicit Application(QQmlApplicationEngine& engine, QObject* parent = nullptr);
    ~Application() override;

    // CLI
    void configureParser(QCommandLineParser& parser) const;
    bool applyParser(const QCommandLineParser& parser);

    // Umożliwia wstrzyknięcie mocka w testach
    void setTelemetryReporter(std::unique_ptr<TelemetryReporter> reporter);
    void applyPreferredScreenForTesting(QQuickWindow* window);
    QScreen* pickPreferredScreenForTesting() const;

    // Getters
    QString          connectionStatus() const { return m_connectionStatus; }
    PerformanceGuard performanceGuard() const { return m_guard; }
    QString          instrumentLabel() const;
    bool             reduceMotionActive() const { return m_reduceMotionActive; }
    QObject*         riskModel() const { return const_cast<RiskStateModel*>(&m_riskModel); }
    QObject*         activationController() const;
    QObject*         reportController() const;
    QObject*         strategyController() const;
    QObject*         workbenchController() const;
    QObject*         supportController() const;
    QObject*         healthController() const;
    QObject*         decisionLogModel() const;
<<<<<<< HEAD
    QObject*         decisionLogFilterModel() const { return const_cast<DecisionLogFilterProxyModel*>(&m_decisionLogFilter); }
    QObject*         indicatorSeriesModel() const { return const_cast<IndicatorSeriesModel*>(&m_indicatorModel); }
    QObject*         signalListModel() const { return const_cast<SignalListModel*>(&m_signalModel); }
    QObject*         marketRegimeTimelineModel() const { return const_cast<MarketRegimeTimelineModel*>(&m_regimeTimelineModel); }
    int              regimeTimelineMaximumSnapshots() const { return m_regimeTimelineMaximumSnapshots; }
=======
    QObject*         moduleManager() const;
    QObject*         moduleViewsModel() const;
>>>>>>> 0257aed6
    QObject*         alertsModel() const { return const_cast<AlertsModel*>(&m_alertsModel); }
    QObject*         alertsFilterModel() const { return const_cast<AlertsFilterProxyModel*>(&m_filteredAlertsModel); }
    QObject*         riskHistoryModel() const { return const_cast<RiskHistoryModel*>(&m_riskHistoryModel); }
    int              telemetryPendingRetryCount() const { return m_pendingRetryCount; }
    bool             riskHistoryExportLimitEnabled() const { return m_riskHistoryExportLimitEnabled; }
    int              riskHistoryExportLimitValue() const { return m_riskHistoryExportLimitValue; }
    QUrl             riskHistoryExportLastDirectory() const { return m_riskHistoryExportLastDirectory; }
    bool             riskHistoryAutoExportEnabled() const { return m_riskHistoryAutoExportEnabled; }
    int              riskHistoryAutoExportIntervalMinutes() const { return m_riskHistoryAutoExportIntervalMinutes; }
    QString          riskHistoryAutoExportBasename() const { return m_riskHistoryAutoExportBasename; }
    bool             riskHistoryAutoExportUseLocalTime() const { return m_riskHistoryAutoExportUseLocalTime; }
    QDateTime        riskHistoryLastAutoExportAt() const { return m_lastRiskHistoryAutoExportUtc; }
    QUrl             riskHistoryLastAutoExportPath() const { return m_lastRiskHistoryAutoExportPath; }
    bool             offlineMode() const { return m_offlineMode; }
    QString          offlineDaemonStatus() const { return m_offlineStatus; }
    bool             offlineAutomationRunning() const { return m_offlineAutomationRunning; }
    QString          offlineStrategyPath() const { return m_offlineStrategyPath; }
    QString          decisionLogPath() const { return m_decisionLogPath; }

public slots:
    void start();
    void stop();

    // Z QML (np. ChartView/StatusFooter/MainWindow)
    Q_INVOKABLE void notifyOverlayUsage(int activeCount, int allowedCount, bool reduceMotionActive);
    Q_INVOKABLE void notifyWindowCount(int totalWindowCount);
    Q_INVOKABLE QVariantMap instrumentConfigSnapshot() const;
    Q_INVOKABLE QVariantMap performanceGuardSnapshot() const;
    Q_INVOKABLE QVariantMap riskRefreshSnapshot() const;
    QVariantMap riskRefreshSchedule() const { return riskRefreshSnapshot(); }
    QVariantMap licenseRefreshSchedule() const;
    QVariantMap securityCache() const { return m_securityCache; }
    Q_INVOKABLE bool updateInstrument(const QString& exchange,
                                      const QString& symbol,
                                      const QString& venueSymbol,
                                      const QString& quoteCurrency,
                                      const QString& baseCurrency,
                                      const QString& granularityIso8601);
    Q_INVOKABLE bool updatePerformanceGuard(int fpsTarget,
                                            double reduceMotionAfter,
                                            double jankThresholdMs,
                                            int maxOverlayCount,
                                            int disableSecondaryWhenBelow);
    Q_INVOKABLE bool updateRiskRefresh(bool enabled, double intervalSeconds);
    Q_INVOKABLE QVariantList listTradableInstruments(const QString& exchange);
    Q_INVOKABLE bool triggerRiskRefreshNow();
    Q_INVOKABLE bool updateRiskHistoryLimit(int maximumEntries);
    Q_INVOKABLE void clearRiskHistory();
    Q_INVOKABLE bool exportRiskHistoryToCsv(const QUrl& destination, int limit = -1);
    Q_INVOKABLE bool setRiskHistoryExportLimitEnabled(bool enabled);
    Q_INVOKABLE bool setRiskHistoryExportLimitValue(int limit);
    Q_INVOKABLE bool setRiskHistoryExportLastDirectory(const QUrl& directory);
    Q_INVOKABLE bool setRiskHistoryAutoExportEnabled(bool enabled);
    Q_INVOKABLE bool setRiskHistoryAutoExportIntervalMinutes(int minutes);
    Q_INVOKABLE bool setRiskHistoryAutoExportBasename(const QString& basename);
    Q_INVOKABLE bool setRiskHistoryAutoExportUseLocalTime(bool useLocalTime);
    Q_INVOKABLE bool setRegimeTimelineMaximumSnapshots(int maximumSnapshots);
    Q_INVOKABLE void startOfflineAutomation();
    Q_INVOKABLE void stopOfflineAutomation();
    Q_INVOKABLE bool setDecisionLogPath(const QUrl& url);
    Q_INVOKABLE bool reloadDecisionLog();

    // Test helpers (persistent UI state)
    void saveUiSettingsImmediatelyForTesting();
    QString uiSettingsPathForTesting() const { return m_uiSettingsPath; }
    bool uiSettingsPersistenceEnabledForTesting() const { return m_uiSettingsPersistenceEnabled; }
    void setLastRiskHistoryAutoExportForTesting(const QDateTime& timestamp);
    void setRiskHistoryAutoExportLastPathForTesting(const QUrl& url);
    QString decisionLogPathForTesting() const { return m_decisionLogPath; }
    DecisionLogModel* decisionLogModelForTesting() { return &m_decisionLogModel; }
    void setTradableInstrumentsForTesting(const QString& exchange,
                                          const QVector<TradingClient::TradableInstrument>& items);
    void setModuleManagerForTesting(std::unique_ptr<UiModuleManager> manager);
    UiModuleManager* moduleManagerForTesting() const { return m_moduleManager.get(); }
    UiModuleViewsModel* moduleViewsModelForTesting() const { return m_moduleViewsModel.get(); }
    QStringList uiModuleDirectoriesForTesting() const { return m_uiModuleDirectories; }

    // Test helpers
    void ingestFpsSampleForTesting(double fps);
    void setReduceMotionStateForTesting(bool active);
    void simulateFrameIntervalForTesting(double seconds);

signals:
    void connectionStatusChanged();
    void performanceGuardChanged();
    void instrumentChanged();
    void reduceMotionActiveChanged();
    void telemetryPendingRetryCountChanged(int pending);
    void riskRefreshScheduleChanged();
    void riskHistoryExportLimitEnabledChanged();
    void riskHistoryExportLimitValueChanged();
    void riskHistoryExportLastDirectoryChanged();
    void riskHistoryAutoExportEnabledChanged();
    void riskHistoryAutoExportIntervalMinutesChanged();
    void riskHistoryAutoExportBasenameChanged();
    void riskHistoryAutoExportUseLocalTimeChanged();
    void riskHistoryLastAutoExportAtChanged();
    void riskHistoryLastAutoExportPathChanged();
    void regimeTimelineMaximumSnapshotsChanged();
    void offlineDaemonStatusChanged();
    void offlineAutomationRunningChanged(bool running);
    void offlineStrategyPathChanged();
    void decisionLogPathChanged();
    void licenseRefreshScheduleChanged();
    void securityCacheChanged();

private slots:
    void handleHistory(const QList<OhlcvPoint>& candles);
    void handleCandle(const OhlcvPoint& candle);
    void handleRiskState(const RiskSnapshotData& snapshot);
    void handleTelemetryPendingRetryCountChanged(int pending);
    void handleRiskHistorySnapshotRecorded(const QDateTime& timestamp);
    void handleTradingTokenPathChanged(const QString& path);
    void handleMetricsTokenPathChanged(const QString& path);
    void handleHealthTokenPathChanged(const QString& path);
    void handleOfflineStatusChanged(const QString& status);
    void handleOfflineAutomationChanged(bool running);
    void handleActivationErrorChanged();
    void handleActivationFingerprintChanged();
    void handleActivationLicensesChanged();
    void handleActivationOemLicenseChanged();

private:
    // Rejestracja obiektów w kontekście QML
    void exposeToQml();

    // FPS/Reduce-motion
    void ensureFrameMonitor();
    void attachWindow(QObject* object);

    // Telemetria UI
    void ensureTelemetry();
    void ensureOfflineBridge();
    void reportOverlayTelemetry();
    void reportReduceMotionTelemetry(bool enabled);
    void reportJankTelemetry(double frameMs, double thresholdMs);
    void applyMetricsEnvironmentOverrides(const QCommandLineParser& parser,
                                          bool cliTokenProvided,
                                          bool cliTokenFileProvided,
                                          QString& metricsToken,
                                          QString& metricsTokenFile);
    void applyTradingTlsEnvironmentOverrides(const QCommandLineParser& parser);
    void applyTradingAuthEnvironmentOverrides(const QCommandLineParser& parser,
                                              bool cliTokenProvided,
                                              bool cliTokenFileProvided,
                                              bool cliRoleProvided,
                                              bool cliScopesProvided,
                                              QString& tradingToken,
                                              QString& tradingTokenFile);
    void applyHealthEnvironmentOverrides(const QCommandLineParser& parser,
                                         bool cliEndpointProvided,
                                         bool cliTokenProvided,
                                         bool cliTokenFileProvided,
                                         bool cliRoleProvided,
                                         bool cliScopesProvided,
                                         bool cliIntervalProvided,
                                         bool cliTlsEnableProvided,
                                         bool cliTlsDisableProvided,
                                         bool cliTlsRequireClientAuthProvided,
                                         bool cliTlsRootProvided,
                                         bool cliTlsClientCertProvided,
                                         bool cliTlsClientKeyProvided,
                                         bool cliTlsServerNameProvided,
                                         bool cliTlsTargetNameProvided,
                                         bool cliTlsPinnedProvided,
                                         QString& healthToken,
                                         QString& healthTokenFile);
                                              bool cliScopesProvided);
    void applyScreenEnvironmentOverrides(const QCommandLineParser& parser);
    void applyPreferredScreen(QQuickWindow* window);
    QScreen* resolvePreferredScreen() const;
    void updateScreenInfo(QScreen* screen);
    void updateTelemetryPendingRetryCount(int pending);
    void configureLocalBotCoreService(const QCommandLineParser& parser, QString& endpoint);
    QString locateRepoRoot() const;
    void configureRiskRefresh(bool enabled, double intervalSeconds);
    void applyRiskRefreshTimerState();
    void initializeUiSettingsStorage();
    void ensureUiSettingsTimerConfigured();
    void applyUiSettingsCliOverrides(const QCommandLineParser& parser);
    void applyRiskHistoryCliOverrides(const QCommandLineParser& parser);
    void configureStrategyBridge(const QCommandLineParser& parser);
    void configureSupportBundle(const QCommandLineParser& parser);
    void configureRegimeThresholds(const QCommandLineParser& parser);
    void configureDecisionLog(const QCommandLineParser& parser);
    void configureUiModules(const QCommandLineParser& parser);
    void setUiSettingsPersistenceEnabled(bool enabled);
    void setUiSettingsPath(const QString& path, bool reload = true);
    void loadUiSettings();
    void scheduleUiSettingsPersist();
    void persistUiSettings();
    QJsonObject buildUiSettingsPayload() const;
    void maybeAutoExportRiskHistory(const QDateTime& snapshotTimestamp);
    QString resolveAutoExportFilePath(const QDir& directory, const QString& basename, const QDateTime& timestamp) const;
    bool setDecisionLogPathInternal(const QString& path, bool emitSignal);
    void setTradingAuthTokenFile(const QString& path);
    void setMetricsAuthTokenFile(const QString& path);
    void setHealthAuthTokenFile(const QString& path);
    void reloadTradingTokenFromFile();
    void reloadMetricsTokenFromFile();
    void reloadHealthTokenFromFile();
    void configureTokenWatcher(QFileSystemWatcher& watcher,
                               QString& trackedFile,
                               QString& trackedDir,
                               const QString& filePath,
                               const char* label);
    bool applyRegimeThresholdPath(const QString& path, bool warnIfMissing);
    void configureTlsWatcher(QFileSystemWatcher& watcher,
                              QStringList& trackedFiles,
                              QStringList& trackedDirs,
                              const QStringList& filePaths,
                              const char* label);
    void configureTradingTlsWatchers();
    void configureMetricsTlsWatchers();
    void configureHealthTlsWatchers();
    void applyHealthAuthTokenToController();
    void applyTradingTlsConfig();
    void applyMetricsTlsConfig();
    void applyHealthTlsConfig();
    void handleTradingTlsPathChanged(const QString& path);
    void handleMetricsTlsPathChanged(const QString& path);
    void handleHealthTlsPathChanged(const QString& path);
    void handleRegimeThresholdPathChanged(const QString& path);

    // --- Stan i komponenty ---
    QQmlApplicationEngine& m_engine;
    OhlcvListModel         m_ohlcvModel;
    IndicatorSeriesModel   m_indicatorModel;
    SignalListModel        m_signalModel;
    MarketRegimeTimelineModel m_regimeTimelineModel;
    RiskStateModel         m_riskModel;
    RiskHistoryModel       m_riskHistoryModel;
    DecisionLogModel       m_decisionLogModel;
    DecisionLogFilterProxyModel m_decisionLogFilter;
    TradingClient          m_client;
    std::unique_ptr<OfflineRuntimeBridge> m_offlineBridge;
    AlertsModel            m_alertsModel;
    AlertsFilterProxyModel m_filteredAlertsModel;
    std::unique_ptr<BotCoreLocalService> m_localService;

    QString                m_connectionStatus = QStringLiteral("idle");
    PerformanceGuard       m_guard{};
    int                    m_maxSamples = 10240;
    int                    m_historyLimit = 500;
    int                    m_regimeTimelineMaximumSnapshots = 720;
    TradingClient::TlsConfig m_tradingTlsConfig{};
    QString                m_tradingAuthToken;
    QString                m_tradingAuthTokenFile;
    QString                m_tradingRbacRole;
    QStringList            m_tradingRbacScopes;
    QHash<QString, QVector<TradingClient::TradableInstrument>> m_tradableInstrumentCache;

    TradingClient::InstrumentConfig m_instrument{
        QStringLiteral("BINANCE"),
        QStringLiteral("BTC/USDT"),
        QStringLiteral("BTCUSDT"),
        QStringLiteral("USDT"),
        QStringLiteral("BTC"),
        QStringLiteral("PT1M")
    };

    std::unique_ptr<FrameRateMonitor>         m_frameMonitor;
    bool                                      m_reduceMotionActive = false;
    bool                                      m_offlineMode = false;
    QString                                   m_offlineEndpoint;
    QVariantMap                               m_offlineStrategyConfig;
    bool                                      m_offlineAutoRun = false;
    QString                                   m_offlineStatus;
    bool                                      m_offlineAutomationRunning = false;
    QString                                   m_offlineStrategyPath;
    QString                                   m_decisionLogPath;

    // Oba kontrolery – aktywacja (app) i licencje OEM (license)
    std::unique_ptr<ActivationController>     m_activationController;
    std::unique_ptr<LicenseActivationController> m_licenseController;
    std::unique_ptr<SecurityAdminController>   m_securityController;
    std::unique_ptr<ReportCenterController>    m_reportController;
    std::unique_ptr<StrategyConfigController>  m_strategyController;
    std::unique_ptr<StrategyWorkbenchController> m_workbenchController;
    std::unique_ptr<SupportBundleController>   m_supportController;
    std::unique_ptr<HealthStatusController>    m_healthController;
    std::unique_ptr<UiModuleManager>           m_moduleManager;
    std::unique_ptr<UiModuleViewsModel>        m_moduleViewsModel;

    // --- Telemetry state ---
    std::unique_ptr<PerformanceTelemetryController> m_performanceTelemetry;
    std::unique_ptr<TelemetryReporter> m_telemetry;
    QString                            m_metricsEndpoint;
    QString                            m_metricsTag;
    bool                               m_metricsEnabled = false;
    QString                            m_metricsAuthToken;
    QString                            m_metricsAuthTokenFile;
    QString                            m_metricsRbacRole;
    double                             m_latestFpsSample = 0.0;
    int                                m_windowCount = 1;
    TelemetryTlsConfig                 m_tlsConfig;
    GrpcTlsConfig                      m_healthTlsConfig{};
    QString                            m_healthEndpoint;
    QString                            m_healthAuthToken;
    QString                            m_healthAuthTokenFile;
    QString                            m_healthRbacRole;
    QStringList                        m_healthRbacScopes;
    int                                m_healthRefreshIntervalSeconds = 60;
    bool                               m_healthAutoRefreshEnabled = true;
    QString                            m_preferredScreenName;
    int                                m_preferredScreenIndex = -1;
    bool                               m_forcePrimaryScreen = false;
    bool                               m_preferredScreenConfigured = false;
    mutable bool                       m_screenWarningLogged = false;
    bool                               m_localServiceEnabled = false;
    QString                            m_repoRoot;
    QTimer                             m_riskRefreshTimer;
    int                                m_riskRefreshIntervalMs = 5000;
    bool                               m_riskRefreshEnabled = true;
    bool                               m_started = false;
    QDateTime                          m_lastRiskRefreshRequestUtc;
    QDateTime                          m_lastRiskUpdateUtc;
    QDateTime                          m_nextRiskRefreshUtc;
    QString                            m_uiSettingsPath;
    QTimer                             m_uiSettingsSaveTimer;
    bool                               m_loadingUiSettings = false;
    bool                               m_uiSettingsPersistenceEnabled = true;
    bool                               m_uiSettingsTimerConfigured = false;
    bool                               m_riskHistoryExportLimitEnabled = false;
    int                                m_riskHistoryExportLimitValue = 50;
    QUrl                               m_riskHistoryExportLastDirectory;
    bool                               m_riskHistoryAutoExportEnabled = false;
    int                                m_riskHistoryAutoExportIntervalMinutes = 15;
    QString                            m_riskHistoryAutoExportBasename = QStringLiteral("risk-history");
    bool                               m_riskHistoryAutoExportUseLocalTime = false;
    QDateTime                          m_lastRiskHistoryAutoExportUtc;
    QUrl                               m_lastRiskHistoryAutoExportPath;
    bool                               m_riskHistoryAutoExportDirectoryWarned = false;
    QTimer                             m_licenseRefreshTimer;
    int                                m_licenseRefreshIntervalSeconds = 600;
    QDateTime                          m_lastLicenseRefreshRequestUtc;
    QDateTime                          m_lastLicenseRefreshUtc;
    QDateTime                          m_nextLicenseRefreshUtc;
    QString                            m_licenseCachePath;
    QVariantMap                        m_securityCache;
    bool                               m_loadingSecurityCache = false;
    QString                            m_lastSecurityError;
    bool                               m_licenseRefreshTimerConfigured = false;

    struct OverlayState {
        int  active = 0;
        int  allowed = 0;
        bool reduceMotion = false;
        bool operator==(const OverlayState& other) const {
            return active == other.active && allowed == other.allowed && reduceMotion == other.reduceMotion;
        }
    };

    std::optional<OverlayState>                        m_lastOverlayState;
    std::optional<OverlayState>                        m_lastOverlayTelemetryReported;
    std::optional<bool>                                m_lastReduceMotionReported;
    std::optional<bool>                                m_pendingReduceMotionState;
    std::optional<TelemetryReporter::ScreenInfo>       m_screenInfo;
    QElapsedTimer                                      m_lastJankTelemetry;
    bool                                               m_jankTelemetryTimerValid = false;
    int                                                m_jankTelemetryCooldownMs = 400;
    int                                                m_pendingRetryCount = 0;
    QFileSystemWatcher                                 m_tradingTokenWatcher;
    QFileSystemWatcher                                 m_metricsTokenWatcher;
    QFileSystemWatcher                                 m_healthTokenWatcher;
    QFileSystemWatcher                                 m_tradingTlsWatcher;
    QFileSystemWatcher                                 m_metricsTlsWatcher;
    QFileSystemWatcher                                 m_healthTlsWatcher;
    QFileSystemWatcher                                 m_regimeThresholdWatcher;
    QString                                            m_tradingTokenWatcherFile;
    QStringList                                        m_tradingTokenWatcherDirs;
    QString                                            m_metricsTokenWatcherFile;
    QStringList                                        m_metricsTokenWatcherDirs;
    QString                                            m_healthTokenWatcherFile;
    QStringList                                        m_healthTokenWatcherDirs;
    QStringList                                        m_tradingTlsWatcherFiles;
    QStringList                                        m_tradingTlsWatcherDirs;
    QStringList                                        m_metricsTlsWatcherFiles;
    QStringList                                        m_metricsTlsWatcherDirs;
    QStringList                                        m_healthTlsWatcherFiles;
    QStringList                                        m_healthTlsWatcherDirs;
<<<<<<< HEAD
    QString                                            m_regimeThresholdWatcherFile;
    QStringList                                        m_regimeThresholdWatcherDirs;
    QString                                            m_regimeThresholdPath;
=======
    QStringList                                        m_uiModuleDirectories;
>>>>>>> 0257aed6
    quint64                                            m_tradingTlsReloadGeneration = 0;
    quint64                                            m_metricsTlsReloadGeneration = 0;
    quint64                                            m_healthTlsReloadGeneration = 0;

public: // test helpers
    int  riskRefreshIntervalMsForTesting() const { return m_riskRefreshIntervalMs; }
    bool riskRefreshEnabledForTesting() const { return m_riskRefreshEnabled; }
    bool isRiskRefreshTimerActiveForTesting() const { return m_riskRefreshTimer.isActive(); }
    QDateTime lastRiskRefreshRequestUtcForTesting() const { return m_lastRiskRefreshRequestUtc; }
    QDateTime nextRiskRefreshDueUtcForTesting() const { return m_nextRiskRefreshUtc; }
    QDateTime lastRiskUpdateUtcForTesting() const { return m_lastRiskUpdateUtc; }
    void startRiskRefreshTimerForTesting();
    TradingClient* tradingClientForTesting() { return &m_client; }
    quint64 tradingTlsReloadGenerationForTesting() const { return m_tradingTlsReloadGeneration; }
    quint64 metricsTlsReloadGenerationForTesting() const { return m_metricsTlsReloadGeneration; }
    quint64 healthTlsReloadGenerationForTesting() const { return m_healthTlsReloadGeneration; }
    QVariantMap securityCacheForTesting() const { return m_securityCache; }
};<|MERGE_RESOLUTION|>--- conflicted
+++ resolved
@@ -70,12 +70,8 @@
     Q_PROPERTY(QObject*         supportController READ supportController CONSTANT)
     Q_PROPERTY(QObject*         healthController READ healthController CONSTANT)
     Q_PROPERTY(QObject*         decisionLogModel READ decisionLogModel CONSTANT)
-<<<<<<< HEAD
-    Q_PROPERTY(QObject*         decisionLogFilterModel READ decisionLogFilterModel CONSTANT)
-=======
     Q_PROPERTY(QObject*         moduleManager READ moduleManager CONSTANT)
     Q_PROPERTY(QObject*         moduleViewsModel READ moduleViewsModel CONSTANT)
->>>>>>> 0257aed6
     Q_PROPERTY(QString          decisionLogPath READ decisionLogPath NOTIFY decisionLogPathChanged)
     Q_PROPERTY(int              telemetryPendingRetryCount READ telemetryPendingRetryCount NOTIFY telemetryPendingRetryCountChanged)
     Q_PROPERTY(QVariantMap      riskRefreshSchedule READ riskRefreshSchedule NOTIFY riskRefreshScheduleChanged)
@@ -121,16 +117,8 @@
     QObject*         supportController() const;
     QObject*         healthController() const;
     QObject*         decisionLogModel() const;
-<<<<<<< HEAD
-    QObject*         decisionLogFilterModel() const { return const_cast<DecisionLogFilterProxyModel*>(&m_decisionLogFilter); }
-    QObject*         indicatorSeriesModel() const { return const_cast<IndicatorSeriesModel*>(&m_indicatorModel); }
-    QObject*         signalListModel() const { return const_cast<SignalListModel*>(&m_signalModel); }
-    QObject*         marketRegimeTimelineModel() const { return const_cast<MarketRegimeTimelineModel*>(&m_regimeTimelineModel); }
-    int              regimeTimelineMaximumSnapshots() const { return m_regimeTimelineMaximumSnapshots; }
-=======
     QObject*         moduleManager() const;
     QObject*         moduleViewsModel() const;
->>>>>>> 0257aed6
     QObject*         alertsModel() const { return const_cast<AlertsModel*>(&m_alertsModel); }
     QObject*         alertsFilterModel() const { return const_cast<AlertsFilterProxyModel*>(&m_filteredAlertsModel); }
     QObject*         riskHistoryModel() const { return const_cast<RiskHistoryModel*>(&m_riskHistoryModel); }
@@ -512,13 +500,7 @@
     QStringList                                        m_metricsTlsWatcherDirs;
     QStringList                                        m_healthTlsWatcherFiles;
     QStringList                                        m_healthTlsWatcherDirs;
-<<<<<<< HEAD
-    QString                                            m_regimeThresholdWatcherFile;
-    QStringList                                        m_regimeThresholdWatcherDirs;
-    QString                                            m_regimeThresholdPath;
-=======
     QStringList                                        m_uiModuleDirectories;
->>>>>>> 0257aed6
     quint64                                            m_tradingTlsReloadGeneration = 0;
     quint64                                            m_metricsTlsReloadGeneration = 0;
     quint64                                            m_healthTlsReloadGeneration = 0;
