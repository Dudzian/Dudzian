#pragma once

#include <QObject>
#include <QQmlApplicationEngine>
#include <QPointer>
#include <QCommandLineParser>
#include <QDateTime>
#include <QElapsedTimer>
#include <QTimer>
#include <QUrl>
#include <QJsonObject>
#include <QDir>
#include <QFileSystemWatcher>
#include <QHash>
#include <QStringList>

#include <memory>
#include <optional>

#include "grpc/GrpcTlsConfig.hpp"
#include "grpc/TradingClient.hpp"
#include "models/AlertsModel.hpp"
#include "models/AlertsFilterProxyModel.hpp"
#include "models/DecisionLogFilterProxyModel.hpp"
#include "models/DecisionLogModel.hpp"
#include "models/IndicatorSeriesModel.hpp"
#include "models/MarketRegimeTimelineModel.hpp"
#include "models/OhlcvListModel.hpp"
#include "models/RiskStateModel.hpp"
#include "models/RiskHistoryModel.hpp"
#include "models/SignalListModel.hpp"
#include "utils/PerformanceGuard.hpp"
#include "utils/FrameRateMonitor.hpp"
#include "telemetry/TelemetryReporter.hpp"
#include "telemetry/TelemetryTlsConfig.hpp"
#include "telemetry/PerformanceTelemetryController.hpp"

class QQuickWindow;
class QScreen;
class ActivationController;            // forward decl (app/ActivationController.hpp)
class LicenseActivationController;     // forward decl (license/LicenseActivationController.hpp)
class SecurityAdminController;         // forward decl (security/SecurityAdminController.hpp)
class ReportCenterController;          // forward decl (reporting/ReportCenterController.hpp)
class BotCoreLocalService;             // forward decl (grpc/BotCoreLocalService.hpp)
class StrategyConfigController;        // forward decl (app/StrategyConfigController.hpp)
class StrategyWorkbenchController;     // forward decl (app/StrategyWorkbenchController.hpp)
class SupportBundleController;         // forward decl (support/SupportBundleController.hpp)
class HealthStatusController;          // forward decl (health/HealthStatusController.hpp)
class OfflineRuntimeBridge;            // forward decl (runtime/OfflineRuntimeBridge.hpp)
class UiModuleManager;                 // forward decl (app/UiModuleManager.hpp)
class UiModuleViewsModel;              // forward decl (app/UiModuleViewsModel.hpp)
class MetricsClientInterface;          // forward decl (grpc/MetricsClient.hpp)
class HealthClientInterface;           // forward decl (grpc/HealthClient.hpp)

class Application : public QObject {
    Q_OBJECT
    Q_PROPERTY(QString          connectionStatus     READ connectionStatus    NOTIFY connectionStatusChanged)
    Q_PROPERTY(PerformanceGuard performanceGuard     READ performanceGuard    NOTIFY performanceGuardChanged)
    Q_PROPERTY(bool             reduceMotionActive   READ reduceMotionActive  NOTIFY reduceMotionActiveChanged)
    Q_PROPERTY(QString          instrumentLabel      READ instrumentLabel     NOTIFY instrumentChanged)
    Q_PROPERTY(QObject*         riskModel            READ riskModel           CONSTANT)
    Q_PROPERTY(QObject*         riskHistoryModel     READ riskHistoryModel    CONSTANT)
    Q_PROPERTY(QObject*         alertsModel         READ alertsModel         CONSTANT)
    Q_PROPERTY(QObject*         alertsFilterModel   READ alertsFilterModel   CONSTANT)
    Q_PROPERTY(QObject*         indicatorSeriesModel READ indicatorSeriesModel CONSTANT)
    Q_PROPERTY(QObject*         signalListModel READ signalListModel CONSTANT)
    Q_PROPERTY(QObject*         marketRegimeTimelineModel READ marketRegimeTimelineModel CONSTANT)
    Q_PROPERTY(int              regimeTimelineMaximumSnapshots READ regimeTimelineMaximumSnapshots WRITE setRegimeTimelineMaximumSnapshots NOTIFY regimeTimelineMaximumSnapshotsChanged)
    Q_PROPERTY(QObject*         activationController READ activationController CONSTANT)
    Q_PROPERTY(QObject*         reportController READ reportController CONSTANT)
    Q_PROPERTY(QObject*         strategyController READ strategyController CONSTANT)
    Q_PROPERTY(QObject*         workbenchController READ workbenchController CONSTANT)
    Q_PROPERTY(QObject*         supportController READ supportController CONSTANT)
    Q_PROPERTY(QObject*         healthController READ healthController CONSTANT)
    Q_PROPERTY(QObject*         decisionLogModel READ decisionLogModel CONSTANT)
    Q_PROPERTY(QObject*         moduleManager READ moduleManager CONSTANT)
    Q_PROPERTY(QObject*         moduleViewsModel READ moduleViewsModel CONSTANT)
    Q_PROPERTY(QString          decisionLogPath READ decisionLogPath NOTIFY decisionLogPathChanged)
    Q_PROPERTY(int              telemetryPendingRetryCount READ telemetryPendingRetryCount NOTIFY telemetryPendingRetryCountChanged)
    Q_PROPERTY(QVariantMap      riskRefreshSchedule READ riskRefreshSchedule NOTIFY riskRefreshScheduleChanged)
    Q_PROPERTY(QVariantMap      licenseRefreshSchedule READ licenseRefreshSchedule NOTIFY licenseRefreshScheduleChanged)
    Q_PROPERTY(QVariantMap      securityCache READ securityCache NOTIFY securityCacheChanged)
    Q_PROPERTY(bool             riskHistoryExportLimitEnabled READ riskHistoryExportLimitEnabled WRITE setRiskHistoryExportLimitEnabled NOTIFY riskHistoryExportLimitEnabledChanged)
    Q_PROPERTY(int              riskHistoryExportLimitValue READ riskHistoryExportLimitValue WRITE setRiskHistoryExportLimitValue NOTIFY riskHistoryExportLimitValueChanged)
    Q_PROPERTY(QUrl             riskHistoryExportLastDirectory READ riskHistoryExportLastDirectory WRITE setRiskHistoryExportLastDirectory NOTIFY riskHistoryExportLastDirectoryChanged)
    Q_PROPERTY(bool             riskHistoryAutoExportEnabled READ riskHistoryAutoExportEnabled WRITE setRiskHistoryAutoExportEnabled NOTIFY riskHistoryAutoExportEnabledChanged)
    Q_PROPERTY(int              riskHistoryAutoExportIntervalMinutes READ riskHistoryAutoExportIntervalMinutes WRITE setRiskHistoryAutoExportIntervalMinutes NOTIFY riskHistoryAutoExportIntervalMinutesChanged)
    Q_PROPERTY(QString          riskHistoryAutoExportBasename READ riskHistoryAutoExportBasename WRITE setRiskHistoryAutoExportBasename NOTIFY riskHistoryAutoExportBasenameChanged)
    Q_PROPERTY(bool             riskHistoryAutoExportUseLocalTime READ riskHistoryAutoExportUseLocalTime WRITE setRiskHistoryAutoExportUseLocalTime NOTIFY riskHistoryAutoExportUseLocalTimeChanged)
    Q_PROPERTY(QDateTime        riskHistoryLastAutoExportAt READ riskHistoryLastAutoExportAt NOTIFY riskHistoryLastAutoExportAtChanged)
    Q_PROPERTY(QUrl             riskHistoryLastAutoExportPath READ riskHistoryLastAutoExportPath NOTIFY riskHistoryLastAutoExportPathChanged)
    Q_PROPERTY(bool             offlineMode          READ offlineMode         CONSTANT)
    Q_PROPERTY(QString          offlineDaemonStatus  READ offlineDaemonStatus NOTIFY offlineDaemonStatusChanged)
    Q_PROPERTY(bool             offlineAutomationRunning READ offlineAutomationRunning NOTIFY offlineAutomationRunningChanged)
    Q_PROPERTY(QString          offlineStrategyPath  READ offlineStrategyPath NOTIFY offlineStrategyPathChanged)

public:
    explicit Application(QQmlApplicationEngine& engine, QObject* parent = nullptr);
    ~Application() override;

    // CLI
    void configureParser(QCommandLineParser& parser) const;
    bool applyParser(const QCommandLineParser& parser);

    // Umożliwia wstrzyknięcie mocka w testach
    void setTelemetryReporter(std::unique_ptr<TelemetryReporter> reporter);
    void setMetricsClientOverrideForTesting(std::shared_ptr<MetricsClientInterface> client);
    std::shared_ptr<MetricsClientInterface> activeMetricsClientForTesting() const;
    bool usingInProcessMetricsClientForTesting() const { return m_usingInProcessMetricsClient; }
    void setInProcessDatasetPathForTesting(const QString& path);
    void applyPreferredScreenForTesting(QQuickWindow* window);
    QScreen* pickPreferredScreenForTesting() const;

    // Getters
    QString          connectionStatus() const { return m_connectionStatus; }
    PerformanceGuard performanceGuard() const { return m_guard; }
    QString          instrumentLabel() const;
    bool             reduceMotionActive() const { return m_reduceMotionActive; }
    QObject*         riskModel() const { return const_cast<RiskStateModel*>(&m_riskModel); }
    QObject*         activationController() const;
    QObject*         reportController() const;
    QObject*         strategyController() const;
    QObject*         workbenchController() const;
    QObject*         supportController() const;
    QObject*         healthController() const;
    QObject*         decisionLogModel() const;
    QObject*         moduleManager() const;
    QObject*         moduleViewsModel() const;
    QObject*         alertsModel() const { return const_cast<AlertsModel*>(&m_alertsModel); }
    QObject*         alertsFilterModel() const { return const_cast<AlertsFilterProxyModel*>(&m_filteredAlertsModel); }
    QObject*         riskHistoryModel() const { return const_cast<RiskHistoryModel*>(&m_riskHistoryModel); }
    int              telemetryPendingRetryCount() const { return m_pendingRetryCount; }
    bool             riskHistoryExportLimitEnabled() const { return m_riskHistoryExportLimitEnabled; }
    int              riskHistoryExportLimitValue() const { return m_riskHistoryExportLimitValue; }
    QUrl             riskHistoryExportLastDirectory() const { return m_riskHistoryExportLastDirectory; }
    bool             riskHistoryAutoExportEnabled() const { return m_riskHistoryAutoExportEnabled; }
    int              riskHistoryAutoExportIntervalMinutes() const { return m_riskHistoryAutoExportIntervalMinutes; }
    QString          riskHistoryAutoExportBasename() const { return m_riskHistoryAutoExportBasename; }
    bool             riskHistoryAutoExportUseLocalTime() const { return m_riskHistoryAutoExportUseLocalTime; }
    QDateTime        riskHistoryLastAutoExportAt() const { return m_lastRiskHistoryAutoExportUtc; }
    QUrl             riskHistoryLastAutoExportPath() const { return m_lastRiskHistoryAutoExportPath; }
    bool             offlineMode() const { return m_offlineMode; }
    QString          offlineDaemonStatus() const { return m_offlineStatus; }
    bool             offlineAutomationRunning() const { return m_offlineAutomationRunning; }
    QString          offlineStrategyPath() const { return m_offlineStrategyPath; }
    QString          decisionLogPath() const { return m_decisionLogPath; }

public slots:
    void start();
    void stop();

    // Z QML (np. ChartView/StatusFooter/MainWindow)
    Q_INVOKABLE void notifyOverlayUsage(int activeCount, int allowedCount, bool reduceMotionActive);
    Q_INVOKABLE void notifyWindowCount(int totalWindowCount);
    Q_INVOKABLE QVariantMap instrumentConfigSnapshot() const;
    Q_INVOKABLE QVariantMap performanceGuardSnapshot() const;
    Q_INVOKABLE QVariantMap riskRefreshSnapshot() const;
    QVariantMap riskRefreshSchedule() const { return riskRefreshSnapshot(); }
    QVariantMap licenseRefreshSchedule() const;
    QVariantMap securityCache() const { return m_securityCache; }
    Q_INVOKABLE bool updateInstrument(const QString& exchange,
                                      const QString& symbol,
                                      const QString& venueSymbol,
                                      const QString& quoteCurrency,
                                      const QString& baseCurrency,
                                      const QString& granularityIso8601);
    Q_INVOKABLE bool updatePerformanceGuard(int fpsTarget,
                                            double reduceMotionAfter,
                                            double jankThresholdMs,
                                            int maxOverlayCount,
                                            int disableSecondaryWhenBelow);
    Q_INVOKABLE bool updateRiskRefresh(bool enabled, double intervalSeconds);
    Q_INVOKABLE QVariantList listTradableInstruments(const QString& exchange);
    Q_INVOKABLE bool triggerRiskRefreshNow();
    Q_INVOKABLE bool updateRiskHistoryLimit(int maximumEntries);
    Q_INVOKABLE void clearRiskHistory();
    Q_INVOKABLE bool exportRiskHistoryToCsv(const QUrl& destination, int limit = -1);
    Q_INVOKABLE bool setRiskHistoryExportLimitEnabled(bool enabled);
    Q_INVOKABLE bool setRiskHistoryExportLimitValue(int limit);
    Q_INVOKABLE bool setRiskHistoryExportLastDirectory(const QUrl& directory);
    Q_INVOKABLE bool setRiskHistoryAutoExportEnabled(bool enabled);
    Q_INVOKABLE bool setRiskHistoryAutoExportIntervalMinutes(int minutes);
    Q_INVOKABLE bool setRiskHistoryAutoExportBasename(const QString& basename);
    Q_INVOKABLE bool setRiskHistoryAutoExportUseLocalTime(bool useLocalTime);
    Q_INVOKABLE bool setRegimeTimelineMaximumSnapshots(int maximumSnapshots);
    Q_INVOKABLE void startOfflineAutomation();
    Q_INVOKABLE void stopOfflineAutomation();
    Q_INVOKABLE bool setDecisionLogPath(const QUrl& url);
    Q_INVOKABLE bool reloadDecisionLog();
    Q_INVOKABLE bool reloadUiModules();

    // Test helpers (persistent UI state)
    void saveUiSettingsImmediatelyForTesting();
    QString uiSettingsPathForTesting() const { return m_uiSettingsPath; }
    bool uiSettingsPersistenceEnabledForTesting() const { return m_uiSettingsPersistenceEnabled; }
    void setLastRiskHistoryAutoExportForTesting(const QDateTime& timestamp);
    void setRiskHistoryAutoExportLastPathForTesting(const QUrl& url);
    QString decisionLogPathForTesting() const { return m_decisionLogPath; }
    DecisionLogModel* decisionLogModelForTesting() { return &m_decisionLogModel; }
    void setTradableInstrumentsForTesting(const QString& exchange,
                                          const QVector<TradingClient::TradableInstrument>& items);
    void setModuleManagerForTesting(std::unique_ptr<UiModuleManager> manager);
    UiModuleManager* moduleManagerForTesting() const { return m_moduleManager.get(); }
    UiModuleViewsModel* moduleViewsModelForTesting() const { return m_moduleViewsModel.get(); }
    QStringList uiModuleDirectoriesForTesting() const { return m_uiModuleDirectories; }

    // Test helpers
    void ingestFpsSampleForTesting(double fps);
    void setReduceMotionStateForTesting(bool active);
    void simulateFrameIntervalForTesting(double seconds);

signals:
    void connectionStatusChanged();
    void performanceGuardChanged();
    void instrumentChanged();
    void reduceMotionActiveChanged();
    void telemetryPendingRetryCountChanged(int pending);
    void riskRefreshScheduleChanged();
    void fingerprintRefreshScheduleChanged();
    void riskHistoryExportLimitEnabledChanged();
    void riskHistoryExportLimitValueChanged();
    void riskHistoryExportLastDirectoryChanged();
    void riskHistoryAutoExportEnabledChanged();
    void riskHistoryAutoExportIntervalMinutesChanged();
    void riskHistoryAutoExportBasenameChanged();
    void riskHistoryAutoExportUseLocalTimeChanged();
    void uiModuleDirectoriesChanged(const QStringList& directories);
    void uiModulesReloaded(bool success, const QVariantMap& report);
    void riskHistoryLastAutoExportAtChanged();
    void riskHistoryLastAutoExportPathChanged();
    void regimeTimelineMaximumSnapshotsChanged();
    void offlineDaemonStatusChanged();
    void offlineAutomationRunningChanged(bool running);
    void offlineStrategyPathChanged();
    void decisionLogPathChanged();
    void licenseRefreshScheduleChanged();
    void securityCacheChanged();

private slots:
    void handleHistory(const QList<OhlcvPoint>& candles);
    void handleCandle(const OhlcvPoint& candle);
    void handleRiskState(const RiskSnapshotData& snapshot);
    void handleTelemetryPendingRetryCountChanged(int pending);
    void handleRiskHistorySnapshotRecorded(const QDateTime& timestamp);
    void handleTradingTokenPathChanged(const QString& path);
    void handleMetricsTokenPathChanged(const QString& path);
    void handleHealthTokenPathChanged(const QString& path);
    void handleOfflineStatusChanged(const QString& status);
    void handleOfflineAutomationChanged(bool running);
    void handleActivationErrorChanged();
    void handleActivationFingerprintChanged();
    void handleActivationLicensesChanged();
    void handleActivationOemLicenseChanged();

private:
    // Rejestracja obiektów w kontekście QML
    void exposeToQml();

    // FPS/Reduce-motion
    void ensureFrameMonitor();
    void attachWindow(QObject* object);

    // Telemetria UI
    void ensureTelemetry();
    void ensureOfflineBridge();
    void reportOverlayTelemetry();
    void reportReduceMotionTelemetry(bool enabled);
    void reportJankTelemetry(double frameMs, double thresholdMs);
    void applyMetricsEnvironmentOverrides(const QCommandLineParser& parser,
                                          bool cliTokenProvided,
                                          bool cliTokenFileProvided,
                                          QString& metricsToken,
                                          QString& metricsTokenFile);
    void applyTradingTlsEnvironmentOverrides(const QCommandLineParser& parser);
    void applyTradingAuthEnvironmentOverrides(const QCommandLineParser& parser,
                                              bool cliTokenProvided,
                                              bool cliTokenFileProvided,
                                              bool cliRoleProvided,
                                              bool cliScopesProvided,
                                              QString& tradingToken,
                                              QString& tradingTokenFile);
    void applyHealthEnvironmentOverrides(const QCommandLineParser& parser,
                                         bool cliEndpointProvided,
                                         bool cliTokenProvided,
                                         bool cliTokenFileProvided,
                                         bool cliRoleProvided,
                                         bool cliScopesProvided,
                                         bool cliIntervalProvided,
                                         bool cliTlsEnableProvided,
                                         bool cliTlsDisableProvided,
                                         bool cliTlsRequireClientAuthProvided,
                                         bool cliTlsRootProvided,
                                         bool cliTlsClientCertProvided,
                                         bool cliTlsClientKeyProvided,
                                         bool cliTlsServerNameProvided,
                                         bool cliTlsTargetNameProvided,
                                         bool cliTlsPinnedProvided,
                                         QString& healthToken,
                                         QString& healthTokenFile);
                                              bool cliScopesProvided);
    void applyScreenEnvironmentOverrides(const QCommandLineParser& parser);
    void applyPreferredScreen(QQuickWindow* window);
    QScreen* resolvePreferredScreen() const;
    void updateScreenInfo(QScreen* screen);
    void updateTelemetryPendingRetryCount(int pending);
    bool validateTransportConfiguration(const QString& endpoint,
                                        const QString& datasetPath,
                                        const TradingClient::TlsConfig& tradingTls,
                                        const TelemetryTlsConfig& metricsTls,
                                        const GrpcTlsConfig& healthTls,
                                        const QString& metricsEndpoint,
                                        const QString& healthEndpoint) const;
    void configureLocalBotCoreService(const QCommandLineParser& parser, QString& endpoint);
    QString locateRepoRoot() const;
    void configureRiskRefresh(bool enabled, double intervalSeconds);
    void applyRiskRefreshTimerState();
    void initializeUiSettingsStorage();
    void ensureUiSettingsTimerConfigured();
    void applyUiSettingsCliOverrides(const QCommandLineParser& parser);
    void applyRiskHistoryCliOverrides(const QCommandLineParser& parser);
    void configureStrategyBridge(const QCommandLineParser& parser);
    void configureSupportBundle(const QCommandLineParser& parser);
    void configureRegimeThresholds(const QCommandLineParser& parser);
    void configureDecisionLog(const QCommandLineParser& parser);
    void configureUiModules(const QCommandLineParser& parser);
    void setUiSettingsPersistenceEnabled(bool enabled);
    void setUiSettingsPath(const QString& path, bool reload = true);
    void loadUiSettings();
    void scheduleUiSettingsPersist();
    void persistUiSettings();
    QJsonObject buildUiSettingsPayload() const;
    void maybeAutoExportRiskHistory(const QDateTime& snapshotTimestamp);
    QString resolveAutoExportFilePath(const QDir& directory, const QString& basename, const QDateTime& timestamp) const;
    bool setDecisionLogPathInternal(const QString& path, bool emitSignal);
    void setTradingAuthTokenFile(const QString& path);
    void setMetricsAuthTokenFile(const QString& path);
    void setHealthAuthTokenFile(const QString& path);
    void reloadTradingTokenFromFile();
    void reloadMetricsTokenFromFile();
    void reloadHealthTokenFromFile();
    void updateUiModuleWatchTargets(const QStringList& directories, const QStringList& pluginFiles);
    void configureTokenWatcher(QFileSystemWatcher& watcher,
                               QString& trackedFile,
                               QStringList& trackedDirs,
                               const QString& filePath,
                               const char* label);
    bool applyRegimeThresholdPath(const QString& path, bool warnIfMissing);
    void configureTlsWatcher(QFileSystemWatcher& watcher,
                              QStringList& trackedFiles,
                              QStringList& trackedDirs,
                              const QStringList& filePaths,
                              const char* label);
    void configureTradingTlsWatchers();
    void configureMetricsTlsWatchers();
    void configureHealthTlsWatchers();
    void applyHealthAuthTokenToController();
    void applyTradingTlsConfig();
    void applyMetricsTlsConfig();
    void applyHealthTlsConfig();
    void handleTradingTlsPathChanged(const QString& path);
    void handleMetricsTlsPathChanged(const QString& path);
    void handleHealthTlsPathChanged(const QString& path);
    void handleRegimeThresholdPathChanged(const QString& path);

    // --- Stan i komponenty ---
    QQmlApplicationEngine& m_engine;
    OhlcvListModel         m_ohlcvModel;
    IndicatorSeriesModel   m_indicatorModel;
    SignalListModel        m_signalModel;
    MarketRegimeTimelineModel m_regimeTimelineModel;
    RiskStateModel         m_riskModel;
    RiskHistoryModel       m_riskHistoryModel;
    DecisionLogModel       m_decisionLogModel;
    DecisionLogFilterProxyModel m_decisionLogFilter;
    TradingClient          m_client;
    std::unique_ptr<OfflineRuntimeBridge> m_offlineBridge;
    AlertsModel            m_alertsModel;
    AlertsFilterProxyModel m_filteredAlertsModel;
    std::unique_ptr<BotCoreLocalService> m_localService;

    QString                m_connectionStatus = QStringLiteral("idle");
    PerformanceGuard       m_guard{};
    int                    m_maxSamples = 10240;
    int                    m_historyLimit = 500;
    int                    m_regimeTimelineMaximumSnapshots = 720;
    TradingClient::TlsConfig m_tradingTlsConfig{};
    QString                m_tradingAuthToken;
    QString                m_tradingAuthTokenFile;
    QString                m_tradingRbacRole;
    QStringList            m_tradingRbacScopes;
    TradingClient::TransportMode m_transportMode = TradingClient::TransportMode::Grpc;
    QString                m_inProcessDatasetPath;
<<<<<<< HEAD
    int                    m_inProcessCandleIntervalMs = 150;
=======
>>>>>>> 0a8d6efa
    QHash<QString, QVector<TradingClient::TradableInstrument>> m_tradableInstrumentCache;

    TradingClient::InstrumentConfig m_instrument{
        QStringLiteral("BINANCE"),
        QStringLiteral("BTC/USDT"),
        QStringLiteral("BTCUSDT"),
        QStringLiteral("USDT"),
        QStringLiteral("BTC"),
        QStringLiteral("PT1M")
    };

    std::unique_ptr<FrameRateMonitor>         m_frameMonitor;
    bool                                      m_reduceMotionActive = false;
    bool                                      m_offlineMode = false;
    QString                                   m_offlineEndpoint;
    QVariantMap                               m_offlineStrategyConfig;
    bool                                      m_offlineAutoRun = false;
    QString                                   m_offlineStatus;
    bool                                      m_offlineAutomationRunning = false;
    QString                                   m_offlineStrategyPath;
    QString                                   m_decisionLogPath;

    // Oba kontrolery – aktywacja (app) i licencje OEM (license)
    std::unique_ptr<ActivationController>     m_activationController;
    std::unique_ptr<LicenseActivationController> m_licenseController;
    std::unique_ptr<SecurityAdminController>   m_securityController;
    std::unique_ptr<ReportCenterController>    m_reportController;
    std::unique_ptr<StrategyConfigController>  m_strategyController;
    std::unique_ptr<StrategyWorkbenchController> m_workbenchController;
    std::unique_ptr<SupportBundleController>   m_supportController;
    std::unique_ptr<HealthStatusController>    m_healthController;
    std::unique_ptr<UiModuleManager>           m_moduleManager;
    std::unique_ptr<UiModuleViewsModel>        m_moduleViewsModel;

    // --- Telemetry state ---
    std::unique_ptr<PerformanceTelemetryController> m_performanceTelemetry;
    std::unique_ptr<TelemetryReporter> m_telemetry;
    QString                            m_metricsEndpoint;
    QString                            m_metricsTag;
    bool                               m_metricsEnabled = false;
    QString                            m_metricsAuthToken;
    QString                            m_metricsAuthTokenFile;
    QString                            m_metricsRbacRole;
    double                             m_latestFpsSample = 0.0;
    int                                m_windowCount = 1;
    TelemetryTlsConfig                 m_tlsConfig;
    GrpcTlsConfig                      m_healthTlsConfig{};
    QString                            m_healthEndpoint;
    QString                            m_healthAuthToken;
    QString                            m_healthAuthTokenFile;
    QString                            m_healthRbacRole;
    QStringList                        m_healthRbacScopes;
    std::shared_ptr<MetricsClientInterface> m_inProcessMetricsClient;
<<<<<<< HEAD
    std::shared_ptr<MetricsClientInterface> m_grpcMetricsClient;
    std::shared_ptr<MetricsClientInterface> m_metricsClientOverride;
    std::shared_ptr<HealthClientInterface>  m_inProcessHealthClient;
    std::shared_ptr<HealthClientInterface>  m_grpcHealthClient;
    bool                                    m_usingInProcessMetricsClient = false;
    std::weak_ptr<MetricsClientInterface>   m_activeMetricsClient;
    bool                                    m_usingInProcessHealthClient = false;
=======
    std::shared_ptr<HealthClientInterface>  m_inProcessHealthClient;
>>>>>>> 0a8d6efa
    int                                m_healthRefreshIntervalSeconds = 60;
    bool                               m_healthAutoRefreshEnabled = true;
    QString                            m_preferredScreenName;
    int                                m_preferredScreenIndex = -1;
    bool                               m_forcePrimaryScreen = false;
    bool                               m_preferredScreenConfigured = false;
    mutable bool                       m_screenWarningLogged = false;
    bool                               m_localServiceEnabled = false;
    QString                            m_repoRoot;
    QTimer                             m_riskRefreshTimer;
    int                                m_riskRefreshIntervalMs = 5000;
    bool                               m_riskRefreshEnabled = true;
    bool                               m_started = false;
    QDateTime                          m_lastRiskRefreshRequestUtc;
    QDateTime                          m_lastRiskUpdateUtc;
    QDateTime                          m_nextRiskRefreshUtc;
    QString                            m_uiSettingsPath;
    QTimer                             m_uiSettingsSaveTimer;
    bool                               m_loadingUiSettings = false;
    bool                               m_uiSettingsPersistenceEnabled = true;
    bool                               m_uiSettingsTimerConfigured = false;
    bool                               m_riskHistoryExportLimitEnabled = false;
    int                                m_riskHistoryExportLimitValue = 50;
    QUrl                               m_riskHistoryExportLastDirectory;
    bool                               m_riskHistoryAutoExportEnabled = false;
    int                                m_riskHistoryAutoExportIntervalMinutes = 15;
    QString                            m_riskHistoryAutoExportBasename = QStringLiteral("risk-history");
    bool                               m_riskHistoryAutoExportUseLocalTime = false;
    QDateTime                          m_lastRiskHistoryAutoExportUtc;
    QUrl                               m_lastRiskHistoryAutoExportPath;
    bool                               m_riskHistoryAutoExportDirectoryWarned = false;
    QTimer                             m_licenseRefreshTimer;
    int                                m_licenseRefreshIntervalSeconds = 600;
    QDateTime                          m_lastLicenseRefreshRequestUtc;
    QDateTime                          m_lastLicenseRefreshUtc;
    QDateTime                          m_nextLicenseRefreshUtc;
    QString                            m_licenseCachePath;
    QVariantMap                        m_securityCache;
    bool                               m_loadingSecurityCache = false;
    QString                            m_lastSecurityError;
    bool                               m_licenseRefreshTimerConfigured = false;

    struct OverlayState {
        int  active = 0;
        int  allowed = 0;
        bool reduceMotion = false;
        bool operator==(const OverlayState& other) const {
            return active == other.active && allowed == other.allowed && reduceMotion == other.reduceMotion;
        }
    };

    std::optional<OverlayState>                        m_lastOverlayState;
    std::optional<OverlayState>                        m_lastOverlayTelemetryReported;
    std::optional<bool>                                m_lastReduceMotionReported;
    std::optional<bool>                                m_pendingReduceMotionState;
    std::optional<TelemetryReporter::ScreenInfo>       m_screenInfo;
    QElapsedTimer                                      m_lastJankTelemetry;
    bool                                               m_jankTelemetryTimerValid = false;
    int                                                m_jankTelemetryCooldownMs = 400;
    int                                                m_pendingRetryCount = 0;
    QFileSystemWatcher                                 m_tradingTokenWatcher;
    QFileSystemWatcher                                 m_metricsTokenWatcher;
    QFileSystemWatcher                                 m_healthTokenWatcher;
    QFileSystemWatcher                                 m_tradingTlsWatcher;
    QFileSystemWatcher                                 m_metricsTlsWatcher;
    QFileSystemWatcher                                 m_healthTlsWatcher;
    QFileSystemWatcher                                 m_regimeThresholdWatcher;
    QString                                            m_tradingTokenWatcherFile;
    QStringList                                        m_tradingTokenWatcherDirs;
    QString                                            m_metricsTokenWatcherFile;
    QStringList                                        m_metricsTokenWatcherDirs;
    QString                                            m_healthTokenWatcherFile;
    QStringList                                        m_healthTokenWatcherDirs;
    QStringList                                        m_tradingTlsWatcherFiles;
    QStringList                                        m_tradingTlsWatcherDirs;
    QStringList                                        m_metricsTlsWatcherFiles;
    QStringList                                        m_metricsTlsWatcherDirs;
    QStringList                                        m_healthTlsWatcherFiles;
    QStringList                                        m_healthTlsWatcherDirs;
    QStringList                                        m_uiModuleDirectories;
    quint64                                            m_tradingTlsReloadGeneration = 0;
    quint64                                            m_metricsTlsReloadGeneration = 0;
    quint64                                            m_healthTlsReloadGeneration = 0;

public: // test helpers
    int  riskRefreshIntervalMsForTesting() const { return m_riskRefreshIntervalMs; }
    bool riskRefreshEnabledForTesting() const { return m_riskRefreshEnabled; }
    bool isRiskRefreshTimerActiveForTesting() const { return m_riskRefreshTimer.isActive(); }
    QDateTime lastRiskRefreshRequestUtcForTesting() const { return m_lastRiskRefreshRequestUtc; }
    QDateTime nextRiskRefreshDueUtcForTesting() const { return m_nextRiskRefreshUtc; }
    QDateTime lastRiskUpdateUtcForTesting() const { return m_lastRiskUpdateUtc; }
    void startRiskRefreshTimerForTesting();
    TradingClient* tradingClientForTesting() { return &m_client; }
    quint64 tradingTlsReloadGenerationForTesting() const { return m_tradingTlsReloadGeneration; }
    quint64 metricsTlsReloadGenerationForTesting() const { return m_metricsTlsReloadGeneration; }
    quint64 healthTlsReloadGenerationForTesting() const { return m_healthTlsReloadGeneration; }
    QVariantMap securityCacheForTesting() const { return m_securityCache; }
};<|MERGE_RESOLUTION|>--- conflicted
+++ resolved
@@ -390,10 +390,6 @@
     QStringList            m_tradingRbacScopes;
     TradingClient::TransportMode m_transportMode = TradingClient::TransportMode::Grpc;
     QString                m_inProcessDatasetPath;
-<<<<<<< HEAD
-    int                    m_inProcessCandleIntervalMs = 150;
-=======
->>>>>>> 0a8d6efa
     QHash<QString, QVector<TradingClient::TradableInstrument>> m_tradableInstrumentCache;
 
     TradingClient::InstrumentConfig m_instrument{
@@ -447,17 +443,7 @@
     QString                            m_healthRbacRole;
     QStringList                        m_healthRbacScopes;
     std::shared_ptr<MetricsClientInterface> m_inProcessMetricsClient;
-<<<<<<< HEAD
-    std::shared_ptr<MetricsClientInterface> m_grpcMetricsClient;
-    std::shared_ptr<MetricsClientInterface> m_metricsClientOverride;
     std::shared_ptr<HealthClientInterface>  m_inProcessHealthClient;
-    std::shared_ptr<HealthClientInterface>  m_grpcHealthClient;
-    bool                                    m_usingInProcessMetricsClient = false;
-    std::weak_ptr<MetricsClientInterface>   m_activeMetricsClient;
-    bool                                    m_usingInProcessHealthClient = false;
-=======
-    std::shared_ptr<HealthClientInterface>  m_inProcessHealthClient;
->>>>>>> 0a8d6efa
     int                                m_healthRefreshIntervalSeconds = 60;
     bool                               m_healthAutoRefreshEnabled = true;
     QString                            m_preferredScreenName;
