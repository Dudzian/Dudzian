--- conflicted
+++ resolved
@@ -439,15 +439,7 @@
     QString                            m_healthRbacRole;
     QStringList                        m_healthRbacScopes;
     std::shared_ptr<MetricsClientInterface> m_inProcessMetricsClient;
-<<<<<<< HEAD
-    std::shared_ptr<MetricsClientInterface> m_grpcMetricsClient;
     std::shared_ptr<HealthClientInterface>  m_inProcessHealthClient;
-    std::shared_ptr<HealthClientInterface>  m_grpcHealthClient;
-    bool                                    m_usingInProcessMetricsClient = false;
-    bool                                    m_usingInProcessHealthClient = false;
-=======
-    std::shared_ptr<HealthClientInterface>  m_inProcessHealthClient;
->>>>>>> 487371bd
     int                                m_healthRefreshIntervalSeconds = 60;
     bool                               m_healthAutoRefreshEnabled = true;
     QString                            m_preferredScreenName;
