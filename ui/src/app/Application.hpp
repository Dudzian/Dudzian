#pragma once

#include <QObject>
#include <QQmlApplicationEngine>
#include <QPointer>
#include <QCommandLineParser>
#include <QDateTime>
#include <QElapsedTimer>
#include <QTimer>
#include <QUrl>
#include <QJsonObject>
#include <QDir>
#include <QFileSystemWatcher>

#include <memory>
#include <optional>

#include "grpc/GrpcTlsConfig.hpp"
#include "grpc/TradingClient.hpp"
#include "models/AlertsModel.hpp"
#include "models/AlertsFilterProxyModel.hpp"
#include "models/OhlcvListModel.hpp"
#include "models/RiskStateModel.hpp"
#include "models/RiskHistoryModel.hpp"
#include "utils/PerformanceGuard.hpp"
#include "utils/FrameRateMonitor.hpp"
#include "telemetry/TelemetryReporter.hpp"
#include "telemetry/TelemetryTlsConfig.hpp"

class QQuickWindow;
class QScreen;
class ActivationController;            // forward decl (app/ActivationController.hpp)
class LicenseActivationController;     // forward decl (license/LicenseActivationController.hpp)
class SecurityAdminController;         // forward decl (security/SecurityAdminController.hpp)
class ReportCenterController;          // forward decl (reporting/ReportCenterController.hpp)
class BotCoreLocalService;             // forward decl (grpc/BotCoreLocalService.hpp)
class StrategyConfigController;        // forward decl (app/StrategyConfigController.hpp)
class SupportBundleController;         // forward decl (support/SupportBundleController.hpp)
<<<<<<< HEAD
class HealthStatusController;          // forward decl (health/HealthStatusController.hpp)
=======
>>>>>>> c99b11e6

class Application : public QObject {
    Q_OBJECT
    Q_PROPERTY(QString          connectionStatus     READ connectionStatus    NOTIFY connectionStatusChanged)
    Q_PROPERTY(PerformanceGuard performanceGuard     READ performanceGuard    NOTIFY performanceGuardChanged)
    Q_PROPERTY(bool             reduceMotionActive   READ reduceMotionActive  NOTIFY reduceMotionActiveChanged)
    Q_PROPERTY(QString          instrumentLabel      READ instrumentLabel     NOTIFY instrumentChanged)
    Q_PROPERTY(QObject*         riskModel            READ riskModel           CONSTANT)
    Q_PROPERTY(QObject*         riskHistoryModel     READ riskHistoryModel    CONSTANT)
    Q_PROPERTY(QObject*         alertsModel         READ alertsModel         CONSTANT)
    Q_PROPERTY(QObject*         alertsFilterModel   READ alertsFilterModel   CONSTANT)
    Q_PROPERTY(QObject*         activationController READ activationController CONSTANT)
    Q_PROPERTY(QObject*         reportController READ reportController CONSTANT)
    Q_PROPERTY(QObject*         strategyController READ strategyController CONSTANT)
    Q_PROPERTY(QObject*         supportController READ supportController CONSTANT)
<<<<<<< HEAD
    Q_PROPERTY(QObject*         healthController READ healthController CONSTANT)
=======
>>>>>>> c99b11e6
    Q_PROPERTY(int              telemetryPendingRetryCount READ telemetryPendingRetryCount NOTIFY telemetryPendingRetryCountChanged)
    Q_PROPERTY(QVariantMap      riskRefreshSchedule READ riskRefreshSchedule NOTIFY riskRefreshScheduleChanged)
    Q_PROPERTY(bool             riskHistoryExportLimitEnabled READ riskHistoryExportLimitEnabled WRITE setRiskHistoryExportLimitEnabled NOTIFY riskHistoryExportLimitEnabledChanged)
    Q_PROPERTY(int              riskHistoryExportLimitValue READ riskHistoryExportLimitValue WRITE setRiskHistoryExportLimitValue NOTIFY riskHistoryExportLimitValueChanged)
    Q_PROPERTY(QUrl             riskHistoryExportLastDirectory READ riskHistoryExportLastDirectory WRITE setRiskHistoryExportLastDirectory NOTIFY riskHistoryExportLastDirectoryChanged)
    Q_PROPERTY(bool             riskHistoryAutoExportEnabled READ riskHistoryAutoExportEnabled WRITE setRiskHistoryAutoExportEnabled NOTIFY riskHistoryAutoExportEnabledChanged)
    Q_PROPERTY(int              riskHistoryAutoExportIntervalMinutes READ riskHistoryAutoExportIntervalMinutes WRITE setRiskHistoryAutoExportIntervalMinutes NOTIFY riskHistoryAutoExportIntervalMinutesChanged)
    Q_PROPERTY(QString          riskHistoryAutoExportBasename READ riskHistoryAutoExportBasename WRITE setRiskHistoryAutoExportBasename NOTIFY riskHistoryAutoExportBasenameChanged)
    Q_PROPERTY(bool             riskHistoryAutoExportUseLocalTime READ riskHistoryAutoExportUseLocalTime WRITE setRiskHistoryAutoExportUseLocalTime NOTIFY riskHistoryAutoExportUseLocalTimeChanged)
    Q_PROPERTY(QDateTime        riskHistoryLastAutoExportAt READ riskHistoryLastAutoExportAt NOTIFY riskHistoryLastAutoExportAtChanged)
    Q_PROPERTY(QUrl             riskHistoryLastAutoExportPath READ riskHistoryLastAutoExportPath NOTIFY riskHistoryLastAutoExportPathChanged)

public:
    explicit Application(QQmlApplicationEngine& engine, QObject* parent = nullptr);
    ~Application() override;

    // CLI
    void configureParser(QCommandLineParser& parser) const;
    bool applyParser(const QCommandLineParser& parser);

    // Umożliwia wstrzyknięcie mocka w testach
    void setTelemetryReporter(std::unique_ptr<TelemetryReporter> reporter);
    void applyPreferredScreenForTesting(QQuickWindow* window);
    QScreen* pickPreferredScreenForTesting() const;

    // Getters
    QString          connectionStatus() const { return m_connectionStatus; }
    PerformanceGuard performanceGuard() const { return m_guard; }
    QString          instrumentLabel() const;
    bool             reduceMotionActive() const { return m_reduceMotionActive; }
    QObject*         riskModel() const { return const_cast<RiskStateModel*>(&m_riskModel); }
    QObject*         activationController() const;
    QObject*         reportController() const;
    QObject*         strategyController() const;
    QObject*         supportController() const;
<<<<<<< HEAD
    QObject*         healthController() const;
=======
>>>>>>> c99b11e6
    QObject*         alertsModel() const { return const_cast<AlertsModel*>(&m_alertsModel); }
    QObject*         alertsFilterModel() const { return const_cast<AlertsFilterProxyModel*>(&m_filteredAlertsModel); }
    QObject*         riskHistoryModel() const { return const_cast<RiskHistoryModel*>(&m_riskHistoryModel); }
    int              telemetryPendingRetryCount() const { return m_pendingRetryCount; }
    bool             riskHistoryExportLimitEnabled() const { return m_riskHistoryExportLimitEnabled; }
    int              riskHistoryExportLimitValue() const { return m_riskHistoryExportLimitValue; }
    QUrl             riskHistoryExportLastDirectory() const { return m_riskHistoryExportLastDirectory; }
    bool             riskHistoryAutoExportEnabled() const { return m_riskHistoryAutoExportEnabled; }
    int              riskHistoryAutoExportIntervalMinutes() const { return m_riskHistoryAutoExportIntervalMinutes; }
    QString          riskHistoryAutoExportBasename() const { return m_riskHistoryAutoExportBasename; }
    bool             riskHistoryAutoExportUseLocalTime() const { return m_riskHistoryAutoExportUseLocalTime; }
    QDateTime        riskHistoryLastAutoExportAt() const { return m_lastRiskHistoryAutoExportUtc; }
    QUrl             riskHistoryLastAutoExportPath() const { return m_lastRiskHistoryAutoExportPath; }

public slots:
    void start();
    void stop();

    // Z QML (np. ChartView/StatusFooter/MainWindow)
    Q_INVOKABLE void notifyOverlayUsage(int activeCount, int allowedCount, bool reduceMotionActive);
    Q_INVOKABLE void notifyWindowCount(int totalWindowCount);
    Q_INVOKABLE QVariantMap instrumentConfigSnapshot() const;
    Q_INVOKABLE QVariantMap performanceGuardSnapshot() const;
    Q_INVOKABLE QVariantMap riskRefreshSnapshot() const;
    QVariantMap riskRefreshSchedule() const { return riskRefreshSnapshot(); }
    Q_INVOKABLE bool updateInstrument(const QString& exchange,
                                      const QString& symbol,
                                      const QString& venueSymbol,
                                      const QString& quoteCurrency,
                                      const QString& baseCurrency,
                                      const QString& granularityIso8601);
    Q_INVOKABLE bool updatePerformanceGuard(int fpsTarget,
                                            double reduceMotionAfter,
                                            double jankThresholdMs,
                                            int maxOverlayCount,
                                            int disableSecondaryWhenBelow);
    Q_INVOKABLE bool updateRiskRefresh(bool enabled, double intervalSeconds);
    Q_INVOKABLE bool triggerRiskRefreshNow();
    Q_INVOKABLE bool updateRiskHistoryLimit(int maximumEntries);
    Q_INVOKABLE void clearRiskHistory();
    Q_INVOKABLE bool exportRiskHistoryToCsv(const QUrl& destination, int limit = -1);
    Q_INVOKABLE bool setRiskHistoryExportLimitEnabled(bool enabled);
    Q_INVOKABLE bool setRiskHistoryExportLimitValue(int limit);
    Q_INVOKABLE bool setRiskHistoryExportLastDirectory(const QUrl& directory);
    Q_INVOKABLE bool setRiskHistoryAutoExportEnabled(bool enabled);
    Q_INVOKABLE bool setRiskHistoryAutoExportIntervalMinutes(int minutes);
    Q_INVOKABLE bool setRiskHistoryAutoExportBasename(const QString& basename);
    Q_INVOKABLE bool setRiskHistoryAutoExportUseLocalTime(bool useLocalTime);

    // Test helpers (persistent UI state)
    void saveUiSettingsImmediatelyForTesting();
    QString uiSettingsPathForTesting() const { return m_uiSettingsPath; }
    bool uiSettingsPersistenceEnabledForTesting() const { return m_uiSettingsPersistenceEnabled; }
    void setLastRiskHistoryAutoExportForTesting(const QDateTime& timestamp);
    void setRiskHistoryAutoExportLastPathForTesting(const QUrl& url);

    // Test helpers
    void ingestFpsSampleForTesting(double fps);
    void setReduceMotionStateForTesting(bool active);
    void simulateFrameIntervalForTesting(double seconds);

signals:
    void connectionStatusChanged();
    void performanceGuardChanged();
    void instrumentChanged();
    void reduceMotionActiveChanged();
    void telemetryPendingRetryCountChanged(int pending);
    void riskRefreshScheduleChanged();
    void riskHistoryExportLimitEnabledChanged();
    void riskHistoryExportLimitValueChanged();
    void riskHistoryExportLastDirectoryChanged();
    void riskHistoryAutoExportEnabledChanged();
    void riskHistoryAutoExportIntervalMinutesChanged();
    void riskHistoryAutoExportBasenameChanged();
    void riskHistoryAutoExportUseLocalTimeChanged();
    void riskHistoryLastAutoExportAtChanged();
    void riskHistoryLastAutoExportPathChanged();

private slots:
    void handleHistory(const QList<OhlcvPoint>& candles);
    void handleCandle(const OhlcvPoint& candle);
    void handleRiskState(const RiskSnapshotData& snapshot);
    void handleTelemetryPendingRetryCountChanged(int pending);
    void handleRiskHistorySnapshotRecorded(const QDateTime& timestamp);
    void handleTradingTokenPathChanged(const QString& path);
    void handleMetricsTokenPathChanged(const QString& path);
    void handleHealthTokenPathChanged(const QString& path);

private:
    // Rejestracja obiektów w kontekście QML
    void exposeToQml();

    // FPS/Reduce-motion
    void ensureFrameMonitor();
    void attachWindow(QObject* object);

    // Telemetria UI
    void ensureTelemetry();
    void reportOverlayTelemetry();
    void reportReduceMotionTelemetry(bool enabled);
    void reportJankTelemetry(double frameMs, double thresholdMs);
    void applyMetricsEnvironmentOverrides(const QCommandLineParser& parser,
                                          bool cliTokenProvided,
                                          bool cliTokenFileProvided,
                                          QString& metricsToken,
                                          QString& metricsTokenFile);
    void applyTradingTlsEnvironmentOverrides(const QCommandLineParser& parser);
    void applyTradingAuthEnvironmentOverrides(const QCommandLineParser& parser,
                                              bool cliTokenProvided,
                                              bool cliTokenFileProvided,
                                              bool cliRoleProvided,
<<<<<<< HEAD
                                              bool cliScopesProvided,
                                              QString& tradingToken,
                                              QString& tradingTokenFile);
    void applyHealthEnvironmentOverrides(const QCommandLineParser& parser,
                                         bool cliEndpointProvided,
                                         bool cliTokenProvided,
                                         bool cliTokenFileProvided,
                                         bool cliRoleProvided,
                                         bool cliScopesProvided,
                                         bool cliIntervalProvided,
                                         bool cliTlsEnableProvided,
                                         bool cliTlsDisableProvided,
                                         bool cliTlsRequireClientAuthProvided,
                                         bool cliTlsRootProvided,
                                         bool cliTlsClientCertProvided,
                                         bool cliTlsClientKeyProvided,
                                         bool cliTlsServerNameProvided,
                                         bool cliTlsTargetNameProvided,
                                         bool cliTlsPinnedProvided,
                                         QString& healthToken,
                                         QString& healthTokenFile);
=======
                                              bool cliScopesProvided);
>>>>>>> c99b11e6
    void applyScreenEnvironmentOverrides(const QCommandLineParser& parser);
    void applyPreferredScreen(QQuickWindow* window);
    QScreen* resolvePreferredScreen() const;
    void updateScreenInfo(QScreen* screen);
    void updateTelemetryPendingRetryCount(int pending);
    void configureLocalBotCoreService(const QCommandLineParser& parser, QString& endpoint);
    QString locateRepoRoot() const;
    void configureRiskRefresh(bool enabled, double intervalSeconds);
    void applyRiskRefreshTimerState();
    void initializeUiSettingsStorage();
    void ensureUiSettingsTimerConfigured();
    void applyUiSettingsCliOverrides(const QCommandLineParser& parser);
    void applyRiskHistoryCliOverrides(const QCommandLineParser& parser);
    void configureStrategyBridge(const QCommandLineParser& parser);
    void configureSupportBundle(const QCommandLineParser& parser);
    void setUiSettingsPersistenceEnabled(bool enabled);
    void setUiSettingsPath(const QString& path, bool reload = true);
    void loadUiSettings();
    void scheduleUiSettingsPersist();
    void persistUiSettings();
    QJsonObject buildUiSettingsPayload() const;
    void maybeAutoExportRiskHistory(const QDateTime& snapshotTimestamp);
    QString resolveAutoExportFilePath(const QDir& directory, const QString& basename, const QDateTime& timestamp) const;
    void setTradingAuthTokenFile(const QString& path);
    void setMetricsAuthTokenFile(const QString& path);
    void setHealthAuthTokenFile(const QString& path);
    void reloadTradingTokenFromFile();
    void reloadMetricsTokenFromFile();
    void reloadHealthTokenFromFile();
    void configureTokenWatcher(QFileSystemWatcher& watcher,
                               QString& trackedFile,
                               QString& trackedDir,
                               const QString& filePath,
                               const char* label);
    void configureTlsWatcher(QFileSystemWatcher& watcher,
                              QStringList& trackedFiles,
                              QStringList& trackedDirs,
                              const QStringList& filePaths,
                              const char* label);
    void configureTradingTlsWatchers();
    void configureMetricsTlsWatchers();
    void configureHealthTlsWatchers();
    void applyHealthAuthTokenToController();
    void applyTradingTlsConfig();
    void applyMetricsTlsConfig();
    void applyHealthTlsConfig();
    void handleTradingTlsPathChanged(const QString& path);
    void handleMetricsTlsPathChanged(const QString& path);
    void handleHealthTlsPathChanged(const QString& path);

    // --- Stan i komponenty ---
    QQmlApplicationEngine& m_engine;
    OhlcvListModel         m_ohlcvModel;
    RiskStateModel         m_riskModel;
    RiskHistoryModel       m_riskHistoryModel;
    TradingClient          m_client;
    AlertsModel            m_alertsModel;
    AlertsFilterProxyModel m_filteredAlertsModel;
    std::unique_ptr<BotCoreLocalService> m_localService;

    QString                m_connectionStatus = QStringLiteral("idle");
    PerformanceGuard       m_guard{};
    int                    m_maxSamples = 10240;
    TradingClient::TlsConfig m_tradingTlsConfig{};
    QString                m_tradingAuthToken;
<<<<<<< HEAD
    QString                m_tradingAuthTokenFile;
=======
>>>>>>> c99b11e6
    QString                m_tradingRbacRole;
    QStringList            m_tradingRbacScopes;

    TradingClient::InstrumentConfig m_instrument{
        QStringLiteral("BINANCE"),
        QStringLiteral("BTC/USDT"),
        QStringLiteral("BTCUSDT"),
        QStringLiteral("USDT"),
        QStringLiteral("BTC"),
        QStringLiteral("PT1M")
    };

    std::unique_ptr<FrameRateMonitor>         m_frameMonitor;
    bool                                      m_reduceMotionActive = false;

    // Oba kontrolery – aktywacja (app) i licencje OEM (license)
    std::unique_ptr<ActivationController>     m_activationController;
    std::unique_ptr<LicenseActivationController> m_licenseController;
    std::unique_ptr<SecurityAdminController>   m_securityController;
    std::unique_ptr<ReportCenterController>    m_reportController;
    std::unique_ptr<StrategyConfigController>  m_strategyController;
    std::unique_ptr<SupportBundleController>   m_supportController;
<<<<<<< HEAD
    std::unique_ptr<HealthStatusController>    m_healthController;
=======
>>>>>>> c99b11e6

    // --- Telemetry state ---
    std::unique_ptr<TelemetryReporter> m_telemetry;
    QString                            m_metricsEndpoint;
    QString                            m_metricsTag;
    bool                               m_metricsEnabled = false;
    QString                            m_metricsAuthToken;
    QString                            m_metricsAuthTokenFile;
    QString                            m_metricsRbacRole;
    double                             m_latestFpsSample = 0.0;
    int                                m_windowCount = 1;
    TelemetryTlsConfig                 m_tlsConfig;
    GrpcTlsConfig                      m_healthTlsConfig{};
    QString                            m_healthEndpoint;
    QString                            m_healthAuthToken;
    QString                            m_healthAuthTokenFile;
    QString                            m_healthRbacRole;
    QStringList                        m_healthRbacScopes;
    int                                m_healthRefreshIntervalSeconds = 60;
    bool                               m_healthAutoRefreshEnabled = true;
    QString                            m_preferredScreenName;
    int                                m_preferredScreenIndex = -1;
    bool                               m_forcePrimaryScreen = false;
    bool                               m_preferredScreenConfigured = false;
    mutable bool                       m_screenWarningLogged = false;
    bool                               m_localServiceEnabled = false;
    QString                            m_repoRoot;
    QTimer                             m_riskRefreshTimer;
    int                                m_riskRefreshIntervalMs = 5000;
    bool                               m_riskRefreshEnabled = true;
    bool                               m_started = false;
    QDateTime                          m_lastRiskRefreshRequestUtc;
    QDateTime                          m_lastRiskUpdateUtc;
    QDateTime                          m_nextRiskRefreshUtc;
    QString                            m_uiSettingsPath;
    QTimer                             m_uiSettingsSaveTimer;
    bool                               m_loadingUiSettings = false;
    bool                               m_uiSettingsPersistenceEnabled = true;
    bool                               m_uiSettingsTimerConfigured = false;
    bool                               m_riskHistoryExportLimitEnabled = false;
    int                                m_riskHistoryExportLimitValue = 50;
    QUrl                               m_riskHistoryExportLastDirectory;
    bool                               m_riskHistoryAutoExportEnabled = false;
    int                                m_riskHistoryAutoExportIntervalMinutes = 15;
    QString                            m_riskHistoryAutoExportBasename = QStringLiteral("risk-history");
    bool                               m_riskHistoryAutoExportUseLocalTime = false;
    QDateTime                          m_lastRiskHistoryAutoExportUtc;
    QUrl                               m_lastRiskHistoryAutoExportPath;
    bool                               m_riskHistoryAutoExportDirectoryWarned = false;

    struct OverlayState {
        int  active = 0;
        int  allowed = 0;
        bool reduceMotion = false;
        bool operator==(const OverlayState& other) const {
            return active == other.active && allowed == other.allowed && reduceMotion == other.reduceMotion;
        }
    };

    std::optional<OverlayState>                        m_lastOverlayState;
    std::optional<OverlayState>                        m_lastOverlayTelemetryReported;
    std::optional<bool>                                m_lastReduceMotionReported;
    std::optional<bool>                                m_pendingReduceMotionState;
    std::optional<TelemetryReporter::ScreenInfo>       m_screenInfo;
    QElapsedTimer                                      m_lastJankTelemetry;
    bool                                               m_jankTelemetryTimerValid = false;
    int                                                m_jankTelemetryCooldownMs = 400;
    int                                                m_pendingRetryCount = 0;
    QFileSystemWatcher                                 m_tradingTokenWatcher;
    QFileSystemWatcher                                 m_metricsTokenWatcher;
    QFileSystemWatcher                                 m_healthTokenWatcher;
    QFileSystemWatcher                                 m_tradingTlsWatcher;
    QFileSystemWatcher                                 m_metricsTlsWatcher;
    QFileSystemWatcher                                 m_healthTlsWatcher;
    QString                                            m_tradingTokenWatcherFile;
    QStringList                                        m_tradingTokenWatcherDirs;
    QString                                            m_metricsTokenWatcherFile;
    QStringList                                        m_metricsTokenWatcherDirs;
    QString                                            m_healthTokenWatcherFile;
    QStringList                                        m_healthTokenWatcherDirs;
    QStringList                                        m_tradingTlsWatcherFiles;
    QStringList                                        m_tradingTlsWatcherDirs;
    QStringList                                        m_metricsTlsWatcherFiles;
    QStringList                                        m_metricsTlsWatcherDirs;
    QStringList                                        m_healthTlsWatcherFiles;
    QStringList                                        m_healthTlsWatcherDirs;
    quint64                                            m_tradingTlsReloadGeneration = 0;
    quint64                                            m_metricsTlsReloadGeneration = 0;
    quint64                                            m_healthTlsReloadGeneration = 0;

public: // test helpers
    int  riskRefreshIntervalMsForTesting() const { return m_riskRefreshIntervalMs; }
    bool riskRefreshEnabledForTesting() const { return m_riskRefreshEnabled; }
    bool isRiskRefreshTimerActiveForTesting() const { return m_riskRefreshTimer.isActive(); }
    QDateTime lastRiskRefreshRequestUtcForTesting() const { return m_lastRiskRefreshRequestUtc; }
    QDateTime nextRiskRefreshDueUtcForTesting() const { return m_nextRiskRefreshUtc; }
    QDateTime lastRiskUpdateUtcForTesting() const { return m_lastRiskUpdateUtc; }
    void startRiskRefreshTimerForTesting();
    TradingClient* tradingClientForTesting() { return &m_client; }
    quint64 tradingTlsReloadGenerationForTesting() const { return m_tradingTlsReloadGeneration; }
    quint64 metricsTlsReloadGenerationForTesting() const { return m_metricsTlsReloadGeneration; }
    quint64 healthTlsReloadGenerationForTesting() const { return m_healthTlsReloadGeneration; }
};<|MERGE_RESOLUTION|>--- conflicted
+++ resolved
@@ -36,10 +36,7 @@
 class BotCoreLocalService;             // forward decl (grpc/BotCoreLocalService.hpp)
 class StrategyConfigController;        // forward decl (app/StrategyConfigController.hpp)
 class SupportBundleController;         // forward decl (support/SupportBundleController.hpp)
-<<<<<<< HEAD
 class HealthStatusController;          // forward decl (health/HealthStatusController.hpp)
-=======
->>>>>>> c99b11e6
 
 class Application : public QObject {
     Q_OBJECT
@@ -55,10 +52,7 @@
     Q_PROPERTY(QObject*         reportController READ reportController CONSTANT)
     Q_PROPERTY(QObject*         strategyController READ strategyController CONSTANT)
     Q_PROPERTY(QObject*         supportController READ supportController CONSTANT)
-<<<<<<< HEAD
     Q_PROPERTY(QObject*         healthController READ healthController CONSTANT)
-=======
->>>>>>> c99b11e6
     Q_PROPERTY(int              telemetryPendingRetryCount READ telemetryPendingRetryCount NOTIFY telemetryPendingRetryCountChanged)
     Q_PROPERTY(QVariantMap      riskRefreshSchedule READ riskRefreshSchedule NOTIFY riskRefreshScheduleChanged)
     Q_PROPERTY(bool             riskHistoryExportLimitEnabled READ riskHistoryExportLimitEnabled WRITE setRiskHistoryExportLimitEnabled NOTIFY riskHistoryExportLimitEnabledChanged)
@@ -94,10 +88,7 @@
     QObject*         reportController() const;
     QObject*         strategyController() const;
     QObject*         supportController() const;
-<<<<<<< HEAD
     QObject*         healthController() const;
-=======
->>>>>>> c99b11e6
     QObject*         alertsModel() const { return const_cast<AlertsModel*>(&m_alertsModel); }
     QObject*         alertsFilterModel() const { return const_cast<AlertsFilterProxyModel*>(&m_filteredAlertsModel); }
     QObject*         riskHistoryModel() const { return const_cast<RiskHistoryModel*>(&m_riskHistoryModel); }
@@ -209,7 +200,6 @@
                                               bool cliTokenProvided,
                                               bool cliTokenFileProvided,
                                               bool cliRoleProvided,
-<<<<<<< HEAD
                                               bool cliScopesProvided,
                                               QString& tradingToken,
                                               QString& tradingTokenFile);
@@ -231,9 +221,7 @@
                                          bool cliTlsPinnedProvided,
                                          QString& healthToken,
                                          QString& healthTokenFile);
-=======
                                               bool cliScopesProvided);
->>>>>>> c99b11e6
     void applyScreenEnvironmentOverrides(const QCommandLineParser& parser);
     void applyPreferredScreen(QQuickWindow* window);
     QScreen* resolvePreferredScreen() const;
@@ -299,10 +287,7 @@
     int                    m_maxSamples = 10240;
     TradingClient::TlsConfig m_tradingTlsConfig{};
     QString                m_tradingAuthToken;
-<<<<<<< HEAD
     QString                m_tradingAuthTokenFile;
-=======
->>>>>>> c99b11e6
     QString                m_tradingRbacRole;
     QStringList            m_tradingRbacScopes;
 
@@ -325,10 +310,7 @@
     std::unique_ptr<ReportCenterController>    m_reportController;
     std::unique_ptr<StrategyConfigController>  m_strategyController;
     std::unique_ptr<SupportBundleController>   m_supportController;
-<<<<<<< HEAD
     std::unique_ptr<HealthStatusController>    m_healthController;
-=======
->>>>>>> c99b11e6
 
     // --- Telemetry state ---
     std::unique_ptr<TelemetryReporter> m_telemetry;
