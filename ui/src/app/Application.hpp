--- conflicted
+++ resolved
@@ -175,13 +175,7 @@
     Q_INVOKABLE bool setRiskHistoryAutoExportIntervalMinutes(int minutes);
     Q_INVOKABLE bool setRiskHistoryAutoExportBasename(const QString& basename);
     Q_INVOKABLE bool setRiskHistoryAutoExportUseLocalTime(bool useLocalTime);
-<<<<<<< HEAD
-    Q_INVOKABLE bool setLicenseRefreshEnabled(bool enabled);
-    Q_INVOKABLE bool setLicenseRefreshIntervalSeconds(int seconds);
-    Q_INVOKABLE bool triggerLicenseRefreshNow();
-=======
     Q_INVOKABLE bool setRegimeTimelineMaximumSnapshots(int maximumSnapshots);
->>>>>>> 166c4691
     Q_INVOKABLE void startOfflineAutomation();
     Q_INVOKABLE void stopOfflineAutomation();
     Q_INVOKABLE bool setDecisionLogPath(const QUrl& url);
@@ -308,26 +302,9 @@
     void applyRiskHistoryCliOverrides(const QCommandLineParser& parser);
     void configureStrategyBridge(const QCommandLineParser& parser);
     void configureSupportBundle(const QCommandLineParser& parser);
-<<<<<<< HEAD
-    void updateSupportBundleMetadata();
-    void configureDecisionLog(const QCommandLineParser& parser);
-    void initializeSecurityRefresh();
-    void refreshSecurityArtifacts();
-    void processSecurityArtifactsUpdate();
-    void updateSecurityCacheFromControllers();
-    void loadSecurityCache();
-    void persistSecurityCache();
-    void ensureLicenseRefreshTimerConfigured();
-    void raiseSecurityAlert(const QString& id,
-                            AlertsModel::Severity severity,
-                            const QString& title,
-                            const QString& description);
-    void clearSecurityAlert(const QString& id);
-=======
     void configureRegimeThresholds(const QCommandLineParser& parser);
     void configureDecisionLog(const QCommandLineParser& parser);
     void configureUiModules(const QCommandLineParser& parser);
->>>>>>> 166c4691
     void setUiSettingsPersistenceEnabled(bool enabled);
     void setUiSettingsPath(const QString& path, bool reload = true);
     void loadUiSettings();
@@ -423,12 +400,8 @@
     std::unique_ptr<StrategyWorkbenchController> m_workbenchController;
     std::unique_ptr<SupportBundleController>   m_supportController;
     std::unique_ptr<HealthStatusController>    m_healthController;
-<<<<<<< HEAD
-    QVariantMap                                m_supportMetadataOverrides;
-=======
     std::unique_ptr<UiModuleManager>           m_moduleManager;
     std::unique_ptr<UiModuleViewsModel>        m_moduleViewsModel;
->>>>>>> 166c4691
 
     // --- Telemetry state ---
     std::unique_ptr<PerformanceTelemetryController> m_performanceTelemetry;
