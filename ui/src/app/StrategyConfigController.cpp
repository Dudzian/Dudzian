--- conflicted
+++ resolved
@@ -264,8 +264,6 @@
     return refresh();
 }
 
-<<<<<<< HEAD
-=======
 bool StrategyConfigController::removeSchedulerConfig(const QString& name)
 {
     if (!ensureReady())
@@ -302,7 +300,6 @@
     return refresh();
 }
 
->>>>>>> 7645063c
 bool StrategyConfigController::runSchedulerNow(const QString& name)
 {
     if (!ensureReady())
@@ -323,16 +320,11 @@
     m_busy = false;
     Q_EMIT busyChanged();
 
-<<<<<<< HEAD
-    if (!handleBridgeValidation(result))
-        return false;
-=======
     if (!result.ok) {
         m_lastError = result.errorMessage;
         Q_EMIT lastErrorChanged();
         return false;
     }
->>>>>>> 7645063c
 
     if (!m_lastError.isEmpty()) {
         m_lastError.clear();
