--- conflicted
+++ resolved
@@ -150,15 +150,6 @@
     updateOemLicense();
 }
 
-<<<<<<< HEAD
-void ActivationController::refreshFingerprint()
-{
-    updateFingerprint();
-    updateOemLicense();
-}
-
-=======
->>>>>>> ef8964ab
 void ActivationController::applyCachedState(const QVariantMap& fingerprint,
                                             const QVariantMap& oemLicense,
                                             const QVariantList& licenses)
