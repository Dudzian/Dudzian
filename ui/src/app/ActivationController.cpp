--- conflicted
+++ resolved
@@ -2,10 +2,6 @@
 
 #include <QFile>
 #include <QFileInfo>
-<<<<<<< HEAD
-=======
-#include <QDir>
->>>>>>> 9c5690e7
 #include <QJsonArray>
 #include <QJsonDocument>
 #include <QJsonObject>
