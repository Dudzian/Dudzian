--- conflicted
+++ resolved
@@ -193,6 +193,15 @@
     parser.addOption({"grpc-client-key", tr("Klucz klienta (PEM)"), tr("path"), QString()});
     parser.addOption({"grpc-target-name", tr("Override nazwy hosta TLS"), tr("name"), QString()});
 
+    // TLS/mTLS dla TradingClient (gRPC) – dodatkowe, ogólne przełączniki
+    parser.addOption({"use-tls", tr("Wymusza połączenie TLS z TradingService")});
+    parser.addOption({"tls-root-cert", tr("Plik root CA (PEM) dla TradingService"), tr("path"), QString()});
+    parser.addOption({"tls-client-cert", tr("Certyfikat klienta (PEM)"), tr("path"), QString()});
+    parser.addOption({"tls-client-key", tr("Klucz klienta (PEM)"), tr("path"), QString()});
+    parser.addOption({"tls-server-name", tr("Override nazwy serwera TLS"), tr("name"), QString()});
+    parser.addOption({"tls-pinned-sha256", tr("Oczekiwany fingerprint SHA-256 certyfikatu"), tr("hex"), QString()});
+    parser.addOption({"tls-require-client-auth", tr("Wymaga dostarczenia certyfikatu klienta (mTLS)")});
+
     // TLS/mTLS dla MetricsService (opcjonalnie)
     parser.addOption({"metrics-use-tls", tr("Wymusza połączenie TLS z MetricsService")});
     parser.addOption({"metrics-root-cert", tr("Plik root CA (PEM)"), tr("path"), QString()});
@@ -202,22 +211,11 @@
     parser.addOption({"metrics-server-sha256", tr("Oczekiwany odcisk SHA-256 certyfikatu serwera"), tr("hex"),
                       QString()});
 
-<<<<<<< HEAD
     // Licencje OEM
     parser.addOption({"license-storage", tr("Ścieżka zapisu aktywowanej licencji OEM"), tr("path"),
                       QStringLiteral("var/licenses/active/license.json")});
     parser.addOption({"expected-fingerprint-path", tr("Ścieżka oczekiwanego fingerprintu OEM (JSON/tekst)"), tr("path"),
                       QString()});
-=======
-    // TLS/mTLS dla TradingClient (gRPC)
-    parser.addOption({"use-tls", tr("Wymusza połączenie TLS z TradingService")});
-    parser.addOption({"tls-root-cert", tr("Plik root CA (PEM) dla TradingService"), tr("path"), QString()});
-    parser.addOption({"tls-client-cert", tr("Certyfikat klienta (PEM)"), tr("path"), QString()});
-    parser.addOption({"tls-client-key", tr("Klucz klienta (PEM)"), tr("path"), QString()});
-    parser.addOption({"tls-server-name", tr("Override nazwy serwera TLS"), tr("name"), QString()});
-    parser.addOption({"tls-pinned-sha256", tr("Oczekiwany fingerprint SHA-256 certyfikatu"), tr("hex"), QString()});
-    parser.addOption({"tls-require-client-auth", tr("Wymaga dostarczenia certyfikatu klienta (mTLS)")});
->>>>>>> 5899220e
 }
 
 bool Application::applyParser(const QCommandLineParser& parser) {
@@ -335,7 +333,7 @@
     applyTradingTlsEnvironmentOverrides(parser);
     m_client.setTlsConfig(m_tradingTlsConfig);
 
-    // TLS config
+    // TLS config (MetricsService)
     TelemetryTlsConfig tlsConfig;
     tlsConfig.enabled = parser.isSet("metrics-use-tls");
     tlsConfig.rootCertificatePath = parser.value("metrics-root-cert");
@@ -401,11 +399,50 @@
     m_engine.rootContext()->setContextProperty(QStringLiteral("appController"), this);
     m_engine.rootContext()->setContextProperty(QStringLiteral("ohlcvModel"), &m_ohlcvModel);
     m_engine.rootContext()->setContextProperty(QStringLiteral("riskModel"), &m_riskModel);
-<<<<<<< HEAD
     m_engine.rootContext()->setContextProperty(QStringLiteral("licenseController"), m_licenseController.get());
-=======
     m_engine.rootContext()->setContextProperty(QStringLiteral("activationController"), m_activationController.get());
->>>>>>> 5899220e
+}
+
+// --- SCALA Z GAŁĘZI: zachowujemy funkcję z env override (codex) ---
+void Application::applyTradingTlsEnvironmentOverrides(const QCommandLineParser& parser)
+{
+    const bool cliTlsEnabled = parser.isSet("grpc-use-mtls");
+    if (!cliTlsEnabled) {
+        if (const auto tlsEnv = envBool(QByteArrayLiteral("BOT_CORE_UI_GRPC_USE_MTLS")); tlsEnv.has_value())
+            m_tradingTlsConfig.enabled = tlsEnv.value();
+    }
+
+    auto applyPathFromEnv = [&](const QByteArray& key, const QString& cliValue, QString TradingClient::TlsConfig::*field) {
+        if (!cliValue.trimmed().isEmpty())
+            return;
+        if (const auto value = envValue(key)) {
+            const QString trimmed = value->trimmed();
+            if (trimmed.compare(QStringLiteral("NONE"), Qt::CaseInsensitive) == 0
+                || trimmed.compare(QStringLiteral("NULL"), Qt::CaseInsensitive) == 0) {
+                m_tradingTlsConfig.*field = QString();
+            } else {
+                m_tradingTlsConfig.*field = expandUserPath(trimmed);
+            }
+        }
+    };
+
+    applyPathFromEnv(QByteArrayLiteral("BOT_CORE_UI_GRPC_ROOT_CERT"), parser.value("grpc-root-cert"),
+                     &TradingClient::TlsConfig::rootCertificatePath);
+    applyPathFromEnv(QByteArrayLiteral("BOT_CORE_UI_GRPC_CLIENT_CERT"), parser.value("grpc-client-cert"),
+                     &TradingClient::TlsConfig::clientCertificatePath);
+    applyPathFromEnv(QByteArrayLiteral("BOT_CORE_UI_GRPC_CLIENT_KEY"), parser.value("grpc-client-key"),
+                     &TradingClient::TlsConfig::clientKeyPath);
+
+    if (parser.value("grpc-target-name").trimmed().isEmpty()) {
+        if (const auto targetEnv = envValue(QByteArrayLiteral("BOT_CORE_UI_GRPC_TARGET_NAME")))
+            m_tradingTlsConfig.targetNameOverride = targetEnv->trimmed();
+    }
+}
+
+// --- SCALA Z GAŁĘZI: zachowujemy getter z "main" ---
+QObject* Application::activationController() const
+{
+    return m_activationController.get();
 }
 
 void Application::ensureFrameMonitor() {
@@ -480,54 +517,6 @@
     }
 }
 
-<<<<<<< HEAD
-=======
-// --- SCALA Z GAŁĘZI: zachowujemy funkcję z env override (codex) ---
->>>>>>> 5899220e
-void Application::applyTradingTlsEnvironmentOverrides(const QCommandLineParser& parser)
-{
-    const bool cliTlsEnabled = parser.isSet("grpc-use-mtls");
-    if (!cliTlsEnabled) {
-        if (const auto tlsEnv = envBool(QByteArrayLiteral("BOT_CORE_UI_GRPC_USE_MTLS")); tlsEnv.has_value())
-            m_tradingTlsConfig.enabled = tlsEnv.value();
-    }
-
-    auto applyPathFromEnv = [&](const QByteArray& key, const QString& cliValue, QString TradingClient::TlsConfig::*field) {
-        if (!cliValue.trimmed().isEmpty())
-            return;
-        if (const auto value = envValue(key)) {
-            const QString trimmed = value->trimmed();
-            if (trimmed.compare(QStringLiteral("NONE"), Qt::CaseInsensitive) == 0
-                || trimmed.compare(QStringLiteral("NULL"), Qt::CaseInsensitive) == 0) {
-                m_tradingTlsConfig.*field = QString();
-            } else {
-                m_tradingTlsConfig.*field = expandUserPath(trimmed);
-            }
-        }
-    };
-
-    applyPathFromEnv(QByteArrayLiteral("BOT_CORE_UI_GRPC_ROOT_CERT"), parser.value("grpc-root-cert"),
-                     &TradingClient::TlsConfig::rootCertificatePath);
-    applyPathFromEnv(QByteArrayLiteral("BOT_CORE_UI_GRPC_CLIENT_CERT"), parser.value("grpc-client-cert"),
-                     &TradingClient::TlsConfig::clientCertificatePath);
-    applyPathFromEnv(QByteArrayLiteral("BOT_CORE_UI_GRPC_CLIENT_KEY"), parser.value("grpc-client-key"),
-                     &TradingClient::TlsConfig::clientKeyPath);
-
-    if (parser.value("grpc-target-name").trimmed().isEmpty()) {
-        if (const auto targetEnv = envValue(QByteArrayLiteral("BOT_CORE_UI_GRPC_TARGET_NAME")))
-            m_tradingTlsConfig.targetNameOverride = targetEnv->trimmed();
-    }
-}
-
-<<<<<<< HEAD
-=======
-// --- SCALA Z GAŁĘZI: zachowujemy getter z "main" ---
-QObject* Application::activationController() const
-{
-    return m_activationController.get();
-}
-
->>>>>>> 5899220e
 void Application::ingestFpsSampleForTesting(double fps) {
     m_latestFpsSample = fps;
     if (m_pendingReduceMotionState.has_value()) {
