#include "Application.hpp"

#include <QQmlContext>
#include <QQuickWindow>
#include <QtGlobal>
#include <QDir>
#include <QFile>
#include <QIODevice>
#include <QLoggingCategory>
#include <QDebug>
#include <QByteArray>
#include <QGuiApplication>
#include <QPoint>
#include <QRect>
#include <QScreen>
#include <QCommandLineParser>
#include <optional>

#include "telemetry/TelemetryReporter.hpp"
#include "telemetry/UiTelemetryReporter.hpp"
#include "utils/FrameRateMonitor.hpp"
#include "license/LicenseActivationController.hpp"
<<<<<<< HEAD
=======

#include "app/ActivationController.hpp"
>>>>>>> 42c5d1a3

Q_LOGGING_CATEGORY(lcAppMetrics, "bot.shell.app.metrics")

namespace {

std::optional<QString> envValue(const QByteArray& key)
{
    if (!qEnvironmentVariableIsSet(key.constData()))
        return std::nullopt;
    return qEnvironmentVariable(key.constData());
}

std::optional<bool> envBool(const QByteArray& key)
{
    const auto valueOpt = envValue(key);
    if (!valueOpt.has_value())
        return std::nullopt;
    const QString normalized = valueOpt->trimmed().toLower();
    if (normalized.isEmpty())
        return std::nullopt;
    if (normalized == QStringLiteral("1") || normalized == QStringLiteral("true") ||
        normalized == QStringLiteral("yes") || normalized == QStringLiteral("on"))
        return true;
    if (normalized == QStringLiteral("0") || normalized == QStringLiteral("false") ||
        normalized == QStringLiteral("no") || normalized == QStringLiteral("off"))
        return false;
    qCWarning(lcAppMetrics) << "Nieprawidłowa wartość" << *valueOpt
                            << "w zmiennej" << QString::fromUtf8(key)
                            << "– oczekiwano wartości boolowskiej (true/false).";
    return std::nullopt;
}

QString expandUserPath(QString path)
{
    if (!path.startsWith(QLatin1Char('~')))
        return path;
    if (path == QStringLiteral("~"))
        return QDir::homePath();
    if (path.startsWith(QStringLiteral("~/")))
        return QDir::homePath() + path.mid(1);
    return path;
}

QString readTokenFile(const QString& rawPath)
{
    if (rawPath.trimmed().isEmpty())
        return {};
    const QString path = expandUserPath(rawPath.trimmed());
    QFile file(path);
    if (!file.exists()) {
        qCWarning(lcAppMetrics) << "Plik z tokenem MetricsService nie istnieje:" << path;
        return {};
    }
    if (!file.open(QIODevice::ReadOnly | QIODevice::Text)) {
        qCWarning(lcAppMetrics) << "Nie udało się odczytać pliku z tokenem" << path
                                << file.errorString();
        return {};
    }
    const QByteArray data = file.readAll();
    QString token = QString::fromUtf8(data).trimmed();
    if (token.isEmpty()) {
        qCWarning(lcAppMetrics) << "Plik" << path << "nie zawiera tokenu autoryzacyjnego MetricsService";
        return {};
    }
    return token;
}

} // namespace

Application::Application(QQmlApplicationEngine& engine, QObject* parent)
    : QObject(parent)
    , m_engine(engine) {
    m_activationController = std::make_unique<ActivationController>(this);
    // Startowe ustawienia instrumentu z klienta (mogą być nadpisane przez CLI)
    m_instrument = m_client.instrumentConfig();

    m_licenseController = std::make_unique<LicenseActivationController>();
    m_licenseController->setParent(this);
    m_licenseController->setConfigDirectory(QDir::current().absoluteFilePath(QStringLiteral("config")));
    m_licenseController->setLicenseStoragePath(QDir::current().absoluteFilePath(QStringLiteral("var/licenses/active/license.json")));

    exposeToQml();

    // Podłącz okno po utworzeniu (dla FrameRateMonitor)
    connect(&m_engine, &QQmlApplicationEngine::objectCreated, this,
            [this](QObject* object, const QUrl&) { attachWindow(object); });

    // Połączenia sygnałów klienta (market data)
    connect(&m_client, &TradingClient::historyReceived, this, &Application::handleHistory);
    connect(&m_client, &TradingClient::candleReceived, this, &Application::handleCandle);

    connect(&m_client, &TradingClient::connectionStateChanged, this,
            [this](const QString& status) {
                m_connectionStatus = status;
                Q_EMIT connectionStatusChanged();
            });

    connect(&m_client, &TradingClient::performanceGuardUpdated, this,
            [this](const PerformanceGuard& guard) {
                m_guard = guard;
                Q_EMIT performanceGuardChanged();
                if (m_frameMonitor) {
                    m_frameMonitor->setPerformanceGuard(m_guard);
                }
                // Telemetria overlay może zależeć od nowych limitów
                reportOverlayTelemetry();
            });

    connect(&m_client, &TradingClient::streamingChanged, this, [this]() {
        const QString state = m_client.isStreaming()
                                  ? QStringLiteral("streaming")
                                  : QStringLiteral("idle");
        m_connectionStatus = state;
        Q_EMIT connectionStatusChanged();
    });

    // Risk state (jeśli dostępne po stronie serwera)
    connect(&m_client, &TradingClient::riskStateReceived, this, &Application::handleRiskState);
}

QString Application::instrumentLabel() const {
    return m_instrument.symbol;
}

void Application::configureParser(QCommandLineParser& parser) const {
    parser.addHelpOption();
    parser.addOption({{"e", "endpoint"}, tr("Adres gRPC host:port"), tr("endpoint"),
                      QStringLiteral("127.0.0.1:50061")});
    parser.addOption({"exchange", tr("Nazwa giełdy"), tr("exchange"), QStringLiteral("BINANCE")});
    parser.addOption({"symbol", tr("Symbol logiczny"), tr("symbol"), QStringLiteral("BTC/USDT")});
    parser.addOption({"venue-symbol", tr("Symbol na giełdzie"), tr("venue"),
                      QStringLiteral("BTCUSDT")});
    parser.addOption({"quote", tr("Waluta kwotowana"), tr("quote"), QStringLiteral("USDT")});
    parser.addOption({"base", tr("Waluta bazowa"), tr("base"), QStringLiteral("BTC")});
    parser.addOption({"granularity", tr("ISO-8601 duration"), tr("granularity"),
                      QStringLiteral("PT1M")});
    parser.addOption({"history-limit", tr("Limit pobieranej historii"), tr("limit"),
                      QStringLiteral("500")});
    parser.addOption({"max-samples", tr("Maksymalna liczba świec w modelu"), tr("samples"),
                      QStringLiteral("10240")});
    parser.addOption({"fps-target", tr("Docelowy FPS"), tr("fps"), QStringLiteral("60")});
    parser.addOption({"reduce-motion-after", tr("Czas (s) po którym ograniczamy animacje"),
                      tr("seconds"), QStringLiteral("1.0")});
    parser.addOption({"jank-threshold-ms", tr("Budżet janku w ms"), tr("ms"),
                      QStringLiteral("18.0")});
    parser.addOption({"max-overlay-count", tr("Limit nakładek na wykres"), tr("count"),
                      QStringLiteral("3")});
    parser.addOption({"overlay-disable-secondary-fps",
                      tr("Próg FPS wyłączający nakładki drugorzędne"), tr("fps"),
                      QStringLiteral("0")});

    parser.addOption({"screen-name", tr("Preferowany ekran (nazwa QScreen)"), tr("name")});
    parser.addOption({"screen-index", tr("Preferowany ekran (indeks)"), tr("index")});
    parser.addOption({"primary-screen", tr("Wymusza użycie ekranu podstawowego")});

    // Telemetria MetricsService
    parser.addOption({"metrics-endpoint", tr("Adres serwera MetricsService"), tr("endpoint"),
                      QStringLiteral("127.0.0.1:50061")});
    parser.addOption({"metrics-tag", tr("Etykieta notatek telemetrii"), tr("tag"), QString()});
    parser.addOption({"metrics-auth-token", tr("Token autoryzacyjny MetricsService"), tr("token")});
    parser.addOption({"metrics-auth-token-file", tr("Ścieżka pliku z tokenem MetricsService"), tr("path")});
    parser.addOption({"disable-metrics", tr("Wyłącza wysyłkę telemetrii")});
    parser.addOption({"no-metrics", tr("Alias: wyłącza wysyłkę telemetrii")});

    // TLS/mTLS gRPC (demon tradingowy)
    parser.addOption({"grpc-use-mtls", tr("Wymusza mTLS dla klienta tradingowego")});
    parser.addOption({"grpc-root-cert", tr("Root CA (PEM) dla kanału tradingowego"), tr("path"), QString()});
    parser.addOption({"grpc-client-cert", tr("Certyfikat klienta (PEM)"), tr("path"), QString()});
    parser.addOption({"grpc-client-key", tr("Klucz klienta (PEM)"), tr("path"), QString()});
    parser.addOption({"grpc-target-name", tr("Override nazwy hosta TLS"), tr("name"), QString()});

<<<<<<< HEAD
=======
    // TLS/mTLS dla TradingClient (gRPC) – dodatkowe, ogólne przełączniki
    parser.addOption({"use-tls", tr("Wymusza połączenie TLS z TradingService")});
    parser.addOption({"tls-root-cert", tr("Plik root CA (PEM) dla TradingService"), tr("path"), QString()});
    parser.addOption({"tls-client-cert", tr("Certyfikat klienta (PEM)"), tr("path"), QString()});
    parser.addOption({"tls-client-key", tr("Klucz klienta (PEM)"), tr("path"), QString()});
    parser.addOption({"tls-server-name", tr("Override nazwy serwera TLS"), tr("name"), QString()});
    parser.addOption({"tls-pinned-sha256", tr("Oczekiwany fingerprint SHA-256 certyfikatu"), tr("hex"), QString()});
    parser.addOption({"tls-require-client-auth", tr("Wymaga dostarczenia certyfikatu klienta (mTLS)")});

>>>>>>> 42c5d1a3
    // TLS/mTLS dla MetricsService (opcjonalnie)
    parser.addOption({"metrics-use-tls", tr("Wymusza połączenie TLS z MetricsService")});
    parser.addOption({"metrics-root-cert", tr("Plik root CA (PEM)"), tr("path"), QString()});
    parser.addOption({"metrics-client-cert", tr("Certyfikat klienta (PEM)"), tr("path"), QString()});
    parser.addOption({"metrics-client-key", tr("Klucz klienta (PEM)"), tr("path"), QString()});
    parser.addOption({"metrics-server-name", tr("Override nazwy serwera TLS"), tr("name"), QString()});
    parser.addOption({"metrics-server-sha256", tr("Oczekiwany odcisk SHA-256 certyfikatu serwera"), tr("hex"),
                      QString()});

    // Licencje OEM
    parser.addOption({"license-storage", tr("Ścieżka zapisu aktywowanej licencji OEM"), tr("path"),
                      QStringLiteral("var/licenses/active/license.json")});
    parser.addOption({"expected-fingerprint-path", tr("Ścieżka oczekiwanego fingerprintu OEM (JSON/tekst)"), tr("path"),
                      QString()});
}

bool Application::applyParser(const QCommandLineParser& parser) {
    TradingClient::InstrumentConfig instrument;
    instrument.exchange = parser.value("exchange");
    instrument.symbol = parser.value("symbol");
    instrument.venueSymbol = parser.value("venue-symbol");
    instrument.quoteCurrency = parser.value("quote");
    instrument.baseCurrency = parser.value("base");
    instrument.granularityIso8601 = parser.value("granularity");

    m_client.setEndpoint(parser.value("endpoint"));
    m_client.setInstrument(instrument);
    m_instrument = instrument;
    Q_EMIT instrumentChanged();

    TradingClient::TlsConfig tlsConfig;
    tlsConfig.enabled = parser.isSet("use-tls");
    tlsConfig.rootCertificatePath = parser.value("tls-root-cert");
    tlsConfig.clientCertificatePath = parser.value("tls-client-cert");
    tlsConfig.clientKeyPath = parser.value("tls-client-key");
    tlsConfig.serverNameOverride = parser.value("tls-server-name");
    tlsConfig.pinnedServerFingerprint = parser.value("tls-pinned-sha256");
    tlsConfig.requireClientAuth = parser.isSet("tls-require-client-auth");
    m_client.setTlsConfig(tlsConfig);

    const int historyLimit = parser.value("history-limit").toInt();
    m_client.setHistoryLimit(historyLimit);

    m_maxSamples = parser.value("max-samples").toInt();
    if (m_maxSamples <= 0)
        m_maxSamples = 10240;

    PerformanceGuard guard;
    guard.fpsTarget = parser.value("fps-target").toInt();
    guard.reduceMotionAfterSeconds = parser.value("reduce-motion-after").toDouble();
    guard.jankThresholdMs = parser.value("jank-threshold-ms").toDouble();
    guard.maxOverlayCount = parser.value("max-overlay-count").toInt();
    guard.disableSecondaryWhenFpsBelow = parser.value("overlay-disable-secondary-fps").toInt();

    m_client.setPerformanceGuard(guard);
    m_guard = guard;
    Q_EMIT performanceGuardChanged();

    if (m_frameMonitor) {
        m_frameMonitor->setPerformanceGuard(m_guard);
    }

    m_forcePrimaryScreen = false;
    m_preferredScreenName.clear();
    m_preferredScreenIndex = -1;
    m_screenWarningLogged = false;

    m_forcePrimaryScreen = parser.isSet("primary-screen");
    m_preferredScreenName = parser.value("screen-name").trimmed();
    if (!parser.value("screen-index").trimmed().isEmpty()) {
        bool ok = false;
        const int index = parser.value("screen-index").toInt(&ok);
        if (ok && index >= 0) {
            m_preferredScreenIndex = index;
        } else if (parser.isSet("screen-index")) {
            qCWarning(lcAppMetrics)
                << "Nieprawidłowy indeks ekranu" << parser.value("screen-index")
                << "– oczekiwano liczby całkowitej >= 0.";
            m_preferredScreenIndex = -1;
        }
    } else if (parser.isSet("screen-index")) {
        m_preferredScreenIndex = -1;
    }

    applyScreenEnvironmentOverrides(parser);
    m_preferredScreenConfigured = m_forcePrimaryScreen || m_preferredScreenIndex >= 0
        || !m_preferredScreenName.isEmpty();

    TradingClient::TlsConfig tradingTls;
    tradingTls.enabled = parser.isSet("grpc-use-mtls");
    const QString cliRootCert = parser.value("grpc-root-cert").trimmed();
    if (!cliRootCert.isEmpty())
        tradingTls.rootCertificatePath = expandUserPath(cliRootCert);
    const QString cliClientCert = parser.value("grpc-client-cert").trimmed();
    if (!cliClientCert.isEmpty())
        tradingTls.clientCertificatePath = expandUserPath(cliClientCert);
    const QString cliClientKey = parser.value("grpc-client-key").trimmed();
    if (!cliClientKey.isEmpty())
        tradingTls.clientKeyPath = expandUserPath(cliClientKey);
    tradingTls.targetNameOverride = parser.value("grpc-target-name");
    m_tradingTlsConfig = tradingTls;

    // --- Telemetria ---
    m_metricsEndpoint = parser.value("metrics-endpoint");
    if (m_metricsEndpoint.isEmpty()) {
        // Fallback: użyj endpointu tradingowego, jeśli nie podano dedykowanego dla MetricsService
        m_metricsEndpoint = parser.value("endpoint");
    }
    m_metricsTag = parser.value("metrics-tag");
    m_metricsEnabled = !(parser.isSet("disable-metrics") || parser.isSet("no-metrics"));

    QString cliToken = parser.value("metrics-auth-token").trimmed();
    QString cliTokenFile = parser.value("metrics-auth-token-file").trimmed();
    const bool cliTokenProvided = !cliToken.isEmpty();
    const bool cliTokenFileProvided = !cliTokenFile.isEmpty();
    if (cliTokenProvided && cliTokenFileProvided) {
        qCWarning(lcAppMetrics)
            << "Podano jednocześnie --metrics-auth-token oraz --metrics-auth-token-file. Użyję tokenu przekazanego bezpośrednio.";
    }

    if (cliTokenProvided) {
        m_metricsAuthToken = cliToken;
    } else if (cliTokenFileProvided) {
        m_metricsAuthToken = readTokenFile(cliTokenFile);
    } else {
        m_metricsAuthToken.clear();
    }

    applyTradingTlsEnvironmentOverrides(parser);
    m_client.setTlsConfig(m_tradingTlsConfig);

<<<<<<< HEAD
    // TLS config
=======
    // TLS config (MetricsService)
>>>>>>> 42c5d1a3
    TelemetryTlsConfig tlsConfig;
    tlsConfig.enabled = parser.isSet("metrics-use-tls");
    tlsConfig.rootCertificatePath = parser.value("metrics-root-cert");
    tlsConfig.clientCertificatePath = parser.value("metrics-client-cert");
    tlsConfig.clientKeyPath = parser.value("metrics-client-key");
    tlsConfig.serverNameOverride = parser.value("metrics-server-name");
    tlsConfig.pinnedServerSha256 = parser.value("metrics-server-sha256");
    m_tlsConfig = tlsConfig;

    // Konfiguracja licencji OEM (CLI/ENV)
    const QString cliLicensePath = parser.value("license-storage").trimmed();
    if (!cliLicensePath.isEmpty())
        m_licenseController->setLicenseStoragePath(expandUserPath(cliLicensePath));
    const QString cliExpectedFingerprint = parser.value("expected-fingerprint-path").trimmed();
    if (!cliExpectedFingerprint.isEmpty())
        m_licenseController->setFingerprintDocumentPath(expandUserPath(cliExpectedFingerprint));
    m_licenseController->initialize();

    applyMetricsEnvironmentOverrides(parser, cliTokenProvided, cliTokenFileProvided);

    // Inicjalizacja/reportera + token
    ensureTelemetry();

    return true;
}

void Application::start() {
    m_ohlcvModel.setMaximumSamples(m_maxSamples);
    m_riskModel.clear();

    ensureFrameMonitor();

    // Jeśli QML już wczytany — podepnij okno
    if (!m_engine.rootObjects().isEmpty()) {
        attachWindow(m_engine.rootObjects().constFirst());
    }

    ensureTelemetry();
    if (m_telemetry) {
        m_telemetry->setWindowCount(m_windowCount);
    }

    m_client.start();
}

void Application::stop() {
    m_client.stop();
}

void Application::handleHistory(const QList<OhlcvPoint>& candles) {
    m_ohlcvModel.resetWithHistory(candles);
}

void Application::handleCandle(const OhlcvPoint& candle) {
    m_ohlcvModel.applyIncrement(candle);
}

void Application::handleRiskState(const RiskSnapshotData& snapshot) {
    m_riskModel.updateFromSnapshot(snapshot);
}

void Application::exposeToQml() {
    m_engine.rootContext()->setContextProperty(QStringLiteral("appController"), this);
    m_engine.rootContext()->setContextProperty(QStringLiteral("ohlcvModel"), &m_ohlcvModel);
    m_engine.rootContext()->setContextProperty(QStringLiteral("riskModel"), &m_riskModel);
    m_engine.rootContext()->setContextProperty(QStringLiteral("licenseController"), m_licenseController.get());
<<<<<<< HEAD
=======
    m_engine.rootContext()->setContextProperty(QStringLiteral("activationController"), m_activationController.get());
}

// --- SCALA Z GAŁĘZI: zachowujemy funkcję z env override (codex) ---
void Application::applyTradingTlsEnvironmentOverrides(const QCommandLineParser& parser)
{
    const bool cliTlsEnabled = parser.isSet("grpc-use-mtls");
    if (!cliTlsEnabled) {
        if (const auto tlsEnv = envBool(QByteArrayLiteral("BOT_CORE_UI_GRPC_USE_MTLS")); tlsEnv.has_value())
            m_tradingTlsConfig.enabled = tlsEnv.value();
    }

    auto applyPathFromEnv = [&](const QByteArray& key, const QString& cliValue, QString TradingClient::TlsConfig::*field) {
        if (!cliValue.trimmed().isEmpty())
            return;
        if (const auto value = envValue(key)) {
            const QString trimmed = value->trimmed();
            if (trimmed.compare(QStringLiteral("NONE"), Qt::CaseInsensitive) == 0
                || trimmed.compare(QStringLiteral("NULL"), Qt::CaseInsensitive) == 0) {
                m_tradingTlsConfig.*field = QString();
            } else {
                m_tradingTlsConfig.*field = expandUserPath(trimmed);
            }
        }
    };

    applyPathFromEnv(QByteArrayLiteral("BOT_CORE_UI_GRPC_ROOT_CERT"), parser.value("grpc-root-cert"),
                     &TradingClient::TlsConfig::rootCertificatePath);
    applyPathFromEnv(QByteArrayLiteral("BOT_CORE_UI_GRPC_CLIENT_CERT"), parser.value("grpc-client-cert"),
                     &TradingClient::TlsConfig::clientCertificatePath);
    applyPathFromEnv(QByteArrayLiteral("BOT_CORE_UI_GRPC_CLIENT_KEY"), parser.value("grpc-client-key"),
                     &TradingClient::TlsConfig::clientKeyPath);

    if (parser.value("grpc-target-name").trimmed().isEmpty()) {
        if (const auto targetEnv = envValue(QByteArrayLiteral("BOT_CORE_UI_GRPC_TARGET_NAME")))
            m_tradingTlsConfig.targetNameOverride = targetEnv->trimmed();
    }
}

// --- SCALA Z GAŁĘZI: zachowujemy getter z "main" ---
QObject* Application::activationController() const
{
    return m_activationController.get();
>>>>>>> 42c5d1a3
}

void Application::ensureFrameMonitor() {
    if (m_frameMonitor)
        return;

    m_frameMonitor = std::make_unique<FrameRateMonitor>(this);

    connect(m_frameMonitor.get(), &FrameRateMonitor::reduceMotionSuggested, this,
            [this](bool enabled) {
                if (m_reduceMotionActive == enabled) {
                    reportReduceMotionTelemetry(enabled);
                    return;
                }
                m_reduceMotionActive = enabled;
                m_pendingReduceMotionState = enabled;  // zapamiętaj do telemetrii
                Q_EMIT reduceMotionActiveChanged();
                reportReduceMotionTelemetry(enabled);
            });

    connect(m_frameMonitor.get(), &FrameRateMonitor::frameSampled, this, [this](double fps) {
        m_latestFpsSample = fps;
        if (m_pendingReduceMotionState.has_value()) {
            const bool pending = m_pendingReduceMotionState.value();
            m_pendingReduceMotionState.reset();
            reportReduceMotionTelemetry(pending);
        }
    });

    connect(m_frameMonitor.get(), &FrameRateMonitor::jankBudgetBreached, this,
            [this](double frameMs, double thresholdMs) { reportJankTelemetry(frameMs, thresholdMs); });

    m_frameMonitor->setPerformanceGuard(m_guard);
}

void Application::attachWindow(QObject* object) {
    auto* window = qobject_cast<QQuickWindow*>(object);
    if (!window && object) {
        window = object->findChild<QQuickWindow*>();
    }
    if (!window)
        return;

    ensureFrameMonitor();
    m_frameMonitor->setWindow(window);
    applyPreferredScreen(window);
    updateScreenInfo(window->screen());
    connect(window, &QQuickWindow::screenChanged, this,
            [this](QScreen* screen) { updateScreenInfo(screen); },
            Qt::UniqueConnection);
}

void Application::setTelemetryReporter(std::unique_ptr<TelemetryReporter> reporter) {
    m_telemetry = std::move(reporter);
    ensureTelemetry();
}

void Application::notifyOverlayUsage(int activeCount, int allowedCount, bool reduceMotionActive) {
    OverlayState state;
    state.active = qMax(0, activeCount);
    state.allowed = qMax(0, allowedCount);
    state.reduceMotion = reduceMotionActive;
    m_lastOverlayState = state;
    reportOverlayTelemetry();
}

void Application::notifyWindowCount(int totalWindowCount) {
    m_windowCount = qMax(1, totalWindowCount);
    ensureTelemetry();
    if (m_telemetry) {
        m_telemetry->setWindowCount(m_windowCount);
    }
}

void Application::applyTradingTlsEnvironmentOverrides(const QCommandLineParser& parser)
{
    const bool cliTlsEnabled = parser.isSet("grpc-use-mtls");
    if (!cliTlsEnabled) {
        if (const auto tlsEnv = envBool(QByteArrayLiteral("BOT_CORE_UI_GRPC_USE_MTLS")); tlsEnv.has_value())
            m_tradingTlsConfig.enabled = tlsEnv.value();
    }

    auto applyPathFromEnv = [&](const QByteArray& key, const QString& cliValue, QString TradingClient::TlsConfig::*field) {
        if (!cliValue.trimmed().isEmpty())
            return;
        if (const auto value = envValue(key)) {
            const QString trimmed = value->trimmed();
            if (trimmed.compare(QStringLiteral("NONE"), Qt::CaseInsensitive) == 0
                || trimmed.compare(QStringLiteral("NULL"), Qt::CaseInsensitive) == 0) {
                m_tradingTlsConfig.*field = QString();
            } else {
                m_tradingTlsConfig.*field = expandUserPath(trimmed);
            }
        }
    };

    applyPathFromEnv(QByteArrayLiteral("BOT_CORE_UI_GRPC_ROOT_CERT"), parser.value("grpc-root-cert"),
                     &TradingClient::TlsConfig::rootCertificatePath);
    applyPathFromEnv(QByteArrayLiteral("BOT_CORE_UI_GRPC_CLIENT_CERT"), parser.value("grpc-client-cert"),
                     &TradingClient::TlsConfig::clientCertificatePath);
    applyPathFromEnv(QByteArrayLiteral("BOT_CORE_UI_GRPC_CLIENT_KEY"), parser.value("grpc-client-key"),
                     &TradingClient::TlsConfig::clientKeyPath);

    if (parser.value("grpc-target-name").trimmed().isEmpty()) {
        if (const auto targetEnv = envValue(QByteArrayLiteral("BOT_CORE_UI_GRPC_TARGET_NAME")))
            m_tradingTlsConfig.targetNameOverride = targetEnv->trimmed();
    }
}

void Application::ingestFpsSampleForTesting(double fps) {
    m_latestFpsSample = fps;
    if (m_pendingReduceMotionState.has_value()) {
        const bool pending = m_pendingReduceMotionState.value();
        m_pendingReduceMotionState.reset();
        reportReduceMotionTelemetry(pending);
    }
}

void Application::setReduceMotionStateForTesting(bool active) {
    m_reduceMotionActive = active;
    reportReduceMotionTelemetry(active);
}

void Application::simulateFrameIntervalForTesting(double seconds) {
    ensureFrameMonitor();
    if (!m_frameMonitor)
        return;
    m_frameMonitor->simulateFrameIntervalForTest(seconds);
}

void Application::applyMetricsEnvironmentOverrides(const QCommandLineParser& parser,
                                                    bool cliTokenProvided,
                                                    bool cliTokenFileProvided) {
    if (const auto endpointEnv = envValue(QByteArrayLiteral("BOT_CORE_UI_METRICS_ENDPOINT"));
        endpointEnv.has_value()) {
        m_metricsEndpoint = endpointEnv->trimmed();
    }

    if (const auto tagEnv = envValue(QByteArrayLiteral("BOT_CORE_UI_METRICS_TAG")); tagEnv.has_value()) {
        m_metricsTag = tagEnv->trimmed();
    }

    const bool disableFlagsProvided = parser.isSet("disable-metrics") || parser.isSet("no-metrics");
    if (!disableFlagsProvided) {
        if (const auto enabledEnv = envBool(QByteArrayLiteral("BOT_CORE_UI_METRICS_ENABLED")); enabledEnv.has_value()) {
            m_metricsEnabled = enabledEnv.value();
        }
        if (const auto disabledEnv = envBool(QByteArrayLiteral("BOT_CORE_UI_METRICS_DISABLED")); disabledEnv.has_value()) {
            m_metricsEnabled = !disabledEnv.value();
        }
    }

    bool envTlsExplicit = false;
    if (!parser.isSet("metrics-use-tls")) {
        if (const auto tlsEnv = envBool(QByteArrayLiteral("BOT_CORE_UI_METRICS_USE_TLS")); tlsEnv.has_value()) {
            m_tlsConfig.enabled = tlsEnv.value();
            envTlsExplicit = true;
        }
    }

    bool tlsMaterialProvided = false;
    auto overrideString = [&](QString TelemetryTlsConfig::*field, const QByteArray& key) {
        if (const auto value = envValue(key); value.has_value()) {
            const QString trimmed = value->trimmed();
            if (trimmed.isEmpty()) {
                m_tlsConfig.*field = QString();
            } else {
                m_tlsConfig.*field = expandUserPath(trimmed);
                tlsMaterialProvided = true;
            }
        }
    };

    overrideString(&TelemetryTlsConfig::rootCertificatePath, QByteArrayLiteral("BOT_CORE_UI_METRICS_ROOT_CERT"));
    overrideString(&TelemetryTlsConfig::clientCertificatePath, QByteArrayLiteral("BOT_CORE_UI_METRICS_CLIENT_CERT"));
    overrideString(&TelemetryTlsConfig::clientKeyPath, QByteArrayLiteral("BOT_CORE_UI_METRICS_CLIENT_KEY"));
    overrideString(&TelemetryTlsConfig::serverNameOverride, QByteArrayLiteral("BOT_CORE_UI_METRICS_SERVER_NAME"));

    if (const auto shaEnv = envValue(QByteArrayLiteral("BOT_CORE_UI_METRICS_SERVER_SHA256")); shaEnv.has_value()) {
        m_tlsConfig.pinnedServerSha256 = shaEnv->trimmed();
        if (!m_tlsConfig.pinnedServerSha256.isEmpty())
            tlsMaterialProvided = true;
    }

    if (tlsMaterialProvided && !m_tlsConfig.enabled && !envTlsExplicit && !parser.isSet("metrics-use-tls")) {
        qCDebug(lcAppMetrics) << "Wymuszam TLS dla telemetrii na podstawie zmiennych środowiskowych.";
        m_tlsConfig.enabled = true;
    }

    if (!cliTokenProvided && !cliTokenFileProvided) {
        const auto envToken = envValue(QByteArrayLiteral("BOT_CORE_UI_METRICS_AUTH_TOKEN"));
        const auto envTokenFile = envValue(QByteArrayLiteral("BOT_CORE_UI_METRICS_AUTH_TOKEN_FILE"));

        const bool envTokenNonEmpty = envToken.has_value() && !envToken->trimmed().isEmpty();
        const bool envTokenFileNonEmpty = envTokenFile.has_value() && !envTokenFile->trimmed().isEmpty();

        if (envTokenNonEmpty && envTokenFileNonEmpty) {
            qCWarning(lcAppMetrics)
                << "Zmiennie BOT_CORE_UI_METRICS_AUTH_TOKEN oraz BOT_CORE_UI_METRICS_AUTH_TOKEN_FILE są ustawione równocześnie."
                << "Użyję wartości tokenu przekazanej w zmiennej BOT_CORE_UI_METRICS_AUTH_TOKEN.";
        }

        bool applied = false;
        if (envToken.has_value()) {
            const QString trimmed = envToken->trimmed();
            if (!trimmed.isEmpty()) {
                m_metricsAuthToken = trimmed;
                applied = true;
            }
        }

        if (!applied && envTokenFileNonEmpty) {
            const QString tokenFromFile = readTokenFile(envTokenFile->trimmed());
            if (!tokenFromFile.isEmpty()) {
                m_metricsAuthToken = tokenFromFile;
                applied = true;
            }
        }

        if (!applied && ((envToken.has_value() && envToken->trimmed().isEmpty()) ||
                         (envTokenFile.has_value() && envTokenFile->trimmed().isEmpty()))) {
            m_metricsAuthToken.clear();
        }
    }
}

void Application::applyScreenEnvironmentOverrides(const QCommandLineParser& parser)
{
    if (!parser.isSet("screen-name")) {
        if (const auto nameEnv = envValue(QByteArrayLiteral("BOT_CORE_UI_SCREEN_NAME"));
            nameEnv.has_value()) {
            const QString trimmed = nameEnv->trimmed();
            if (trimmed.isEmpty()) {
                m_preferredScreenName.clear();
            } else {
                m_preferredScreenName = trimmed;
            }
        }
    }

    if (!parser.isSet("screen-index")) {
        if (const auto indexEnv = envValue(QByteArrayLiteral("BOT_CORE_UI_SCREEN_INDEX"));
            indexEnv.has_value()) {
            const QString trimmed = indexEnv->trimmed();
            if (trimmed.isEmpty()) {
                m_preferredScreenIndex = -1;
            } else {
                bool ok = false;
                const int value = trimmed.toInt(&ok);
                if (ok && value >= 0) {
                    m_preferredScreenIndex = value;
                } else {
                    qCWarning(lcAppMetrics)
                        << "Nieprawidłowa wartość" << trimmed
                        << "w zmiennej BOT_CORE_UI_SCREEN_INDEX – oczekiwano liczby całkowitej >= 0.";
                }
            }
        }
    }

    if (!parser.isSet("primary-screen")) {
        if (const auto primaryEnv = envBool(QByteArrayLiteral("BOT_CORE_UI_SCREEN_PRIMARY"));
            primaryEnv.has_value()) {
            m_forcePrimaryScreen = primaryEnv.value();
        }
    }
}

void Application::applyPreferredScreen(QQuickWindow* window)
{
    if (!window)
    {
        updateScreenInfo(nullptr);
        return;
    }

    QScreen* target = resolvePreferredScreen();
    if (target && window->screen() != target) {
        window->setScreen(target);
        const QRect geometry = target->geometry();
        const QPoint desired = geometry.center() - QPoint(window->width() / 2, window->height() / 2);
        window->setPosition(desired);
    }

    QScreen* effectiveScreen = window->screen();
    if (!effectiveScreen)
        effectiveScreen = target;
    updateScreenInfo(effectiveScreen);
}

QScreen* Application::resolvePreferredScreen() const
{
    const QList<QScreen*> screens = QGuiApplication::screens();
    if (screens.isEmpty())
        return nullptr;

    if (m_forcePrimaryScreen) {
        if (auto* primary = QGuiApplication::primaryScreen())
            return primary;
    }

    if (m_preferredScreenIndex >= 0) {
        if (m_preferredScreenIndex < screens.size()) {
            return screens.at(m_preferredScreenIndex);
        }
        if (m_preferredScreenConfigured && !m_screenWarningLogged) {
            qCWarning(lcAppMetrics)
                << "Żądany indeks ekranu" << m_preferredScreenIndex
                << "wykracza poza dostępne ekrany (liczba ekranów:" << screens.size() << ").";
            m_screenWarningLogged = true;
        }
    }

    if (!m_preferredScreenName.trimmed().isEmpty()) {
        const QString normalized = m_preferredScreenName.trimmed().toLower();
        for (QScreen* screen : screens) {
            if (!screen)
                continue;
            const QString screenName = screen->name();
            if (screenName.compare(normalized, Qt::CaseInsensitive) == 0
                || screenName.toLower().contains(normalized)) {
                return screen;
            }
        }
        if (m_preferredScreenConfigured && !m_screenWarningLogged) {
            qCWarning(lcAppMetrics)
                << "Nie znaleziono ekranu o nazwie zawierającej" << m_preferredScreenName << '.';
            m_screenWarningLogged = true;
        }
    }

    if (m_forcePrimaryScreen) {
        if (auto* primary = QGuiApplication::primaryScreen())
            return primary;
    }

    return nullptr;
}

void Application::applyPreferredScreenForTesting(QQuickWindow* window)
{
    applyPreferredScreen(window);
}

QScreen* Application::pickPreferredScreenForTesting() const
{
    return resolvePreferredScreen();
}

void Application::updateScreenInfo(QScreen* screen)
{
    if (!screen) {
        m_screenInfo.reset();
        if (m_telemetry) {
            m_telemetry->clearScreenInfo();
        }
        return;
    }

    TelemetryReporter::ScreenInfo info;
    info.name = screen->name();
    info.manufacturer = screen->manufacturer();
    info.model = screen->model();
    info.serialNumber = screen->serialNumber();
    info.geometry = screen->geometry();
    info.availableGeometry = screen->availableGeometry();
    info.refreshRateHz = screen->refreshRate();
    info.devicePixelRatio = screen->devicePixelRatio();
    info.logicalDpiX = screen->logicalDotsPerInchX();
    info.logicalDpiY = screen->logicalDotsPerInchY();
    const QList<QScreen*> screens = QGuiApplication::screens();
    info.index = screens.indexOf(screen);

    m_screenInfo = info;
    if (m_telemetry) {
        m_telemetry->setScreenInfo(info);
    }
}

void Application::ensureTelemetry() {
    const bool shouldEnable = m_metricsEnabled && !m_metricsEndpoint.isEmpty();
    if (!m_telemetry) {
        if (!shouldEnable)
            return;
        auto reporter = std::make_unique<UiTelemetryReporter>(this);
        m_telemetry = std::move(reporter);
    }
    if (!m_telemetry)
        return;

    m_telemetry->setWindowCount(m_windowCount);
    m_telemetry->setNotesTag(m_metricsTag);
    m_telemetry->setEndpoint(m_metricsEndpoint);
    m_telemetry->setTlsConfig(m_tlsConfig);
    m_telemetry->setAuthToken(m_metricsAuthToken);
    if (m_screenInfo.has_value()) {
        m_telemetry->setScreenInfo(m_screenInfo.value());
    } else {
        m_telemetry->clearScreenInfo();
    }
    m_telemetry->setEnabled(shouldEnable);
}

void Application::reportOverlayTelemetry() {
    ensureTelemetry();
    if (!m_telemetry || !m_telemetry->isEnabled() || !m_lastOverlayState)
        return;

    const OverlayState current = *m_lastOverlayState;
    if (m_lastOverlayTelemetryReported && *m_lastOverlayTelemetryReported == current)
        return;

    m_telemetry->reportOverlayBudget(m_guard, current.active, current.allowed, current.reduceMotion);
    m_lastOverlayTelemetryReported = current;
}

void Application::reportJankTelemetry(double frameMs, double thresholdMs) {
    if (frameMs <= 0.0)
        return;

    ensureTelemetry();
    if (!m_telemetry || !m_telemetry->isEnabled())
        return;

    if (!m_jankTelemetryTimerValid) {
        m_lastJankTelemetry.start();
        m_jankTelemetryTimerValid = true;
    } else if (m_lastJankTelemetry.isValid() && m_lastJankTelemetry.elapsed() < m_jankTelemetryCooldownMs) {
        return;
    } else if (m_lastJankTelemetry.isValid()) {
        m_lastJankTelemetry.restart();
    } else {
        m_lastJankTelemetry.start();
    }

    OverlayState overlay = m_lastOverlayState.value_or(OverlayState{});
    if (overlay.allowed == 0) {
        overlay.allowed = m_guard.maxOverlayCount > 0 ? m_guard.maxOverlayCount : 0;
    }

    m_telemetry->reportJankEvent(
        m_guard,
        frameMs,
        thresholdMs,
        m_reduceMotionActive,
        overlay.active,
        overlay.allowed
    );
}

void Application::reportReduceMotionTelemetry(bool enabled) {
    ensureTelemetry();
    if (!m_telemetry || !m_telemetry->isEnabled()) {
        m_pendingReduceMotionState.reset();
        return;
    }

    if (m_latestFpsSample <= 0.0) {
        m_pendingReduceMotionState = enabled;
        return;
    }

    if (m_lastReduceMotionReported && m_lastReduceMotionReported.value() == enabled)
        return;

    OverlayState overlay = m_lastOverlayState.value_or(OverlayState{});
    if (overlay.allowed == 0) {
        overlay.allowed = m_guard.maxOverlayCount > 0 ? m_guard.maxOverlayCount : 0;
    }

    m_telemetry->reportReduceMotion(m_guard, enabled, m_latestFpsSample, overlay.active, overlay.allowed);
    m_lastReduceMotionReported = enabled;
    m_pendingReduceMotionState.reset();
}<|MERGE_RESOLUTION|>--- conflicted
+++ resolved
@@ -20,11 +20,7 @@
 #include "telemetry/UiTelemetryReporter.hpp"
 #include "utils/FrameRateMonitor.hpp"
 #include "license/LicenseActivationController.hpp"
-<<<<<<< HEAD
-=======
-
 #include "app/ActivationController.hpp"
->>>>>>> 42c5d1a3
 
 Q_LOGGING_CATEGORY(lcAppMetrics, "bot.shell.app.metrics")
 
@@ -96,8 +92,10 @@
 
 Application::Application(QQmlApplicationEngine& engine, QObject* parent)
     : QObject(parent)
-    , m_engine(engine) {
+    , m_engine(engine)
+{
     m_activationController = std::make_unique<ActivationController>(this);
+
     // Startowe ustawienia instrumentu z klienta (mogą być nadpisane przez CLI)
     m_instrument = m_client.instrumentConfig();
 
@@ -196,9 +194,7 @@
     parser.addOption({"grpc-client-key", tr("Klucz klienta (PEM)"), tr("path"), QString()});
     parser.addOption({"grpc-target-name", tr("Override nazwy hosta TLS"), tr("name"), QString()});
 
-<<<<<<< HEAD
-=======
-    // TLS/mTLS dla TradingClient (gRPC) – dodatkowe, ogólne przełączniki
+    // TLS/mTLS dla TradingClient (ogólne przełączniki – mogą być nadpisane przez --grpc-*)
     parser.addOption({"use-tls", tr("Wymusza połączenie TLS z TradingService")});
     parser.addOption({"tls-root-cert", tr("Plik root CA (PEM) dla TradingService"), tr("path"), QString()});
     parser.addOption({"tls-client-cert", tr("Certyfikat klienta (PEM)"), tr("path"), QString()});
@@ -207,7 +203,6 @@
     parser.addOption({"tls-pinned-sha256", tr("Oczekiwany fingerprint SHA-256 certyfikatu"), tr("hex"), QString()});
     parser.addOption({"tls-require-client-auth", tr("Wymaga dostarczenia certyfikatu klienta (mTLS)")});
 
->>>>>>> 42c5d1a3
     // TLS/mTLS dla MetricsService (opcjonalnie)
     parser.addOption({"metrics-use-tls", tr("Wymusza połączenie TLS z MetricsService")});
     parser.addOption({"metrics-root-cert", tr("Plik root CA (PEM)"), tr("path"), QString()});
@@ -238,6 +233,7 @@
     m_instrument = instrument;
     Q_EMIT instrumentChanged();
 
+    // Ogólny TLS (może być nadpisany przez sekcję gRPC)
     TradingClient::TlsConfig tlsConfig;
     tlsConfig.enabled = parser.isSet("use-tls");
     tlsConfig.rootCertificatePath = parser.value("tls-root-cert");
@@ -296,6 +292,7 @@
     m_preferredScreenConfigured = m_forcePrimaryScreen || m_preferredScreenIndex >= 0
         || !m_preferredScreenName.isEmpty();
 
+    // gRPC TLS – nadpisuje ogólny TLS jeśli podany
     TradingClient::TlsConfig tradingTls;
     tradingTls.enabled = parser.isSet("grpc-use-mtls");
     const QString cliRootCert = parser.value("grpc-root-cert").trimmed();
@@ -339,19 +336,15 @@
     applyTradingTlsEnvironmentOverrides(parser);
     m_client.setTlsConfig(m_tradingTlsConfig);
 
-<<<<<<< HEAD
-    // TLS config
-=======
     // TLS config (MetricsService)
->>>>>>> 42c5d1a3
-    TelemetryTlsConfig tlsConfig;
-    tlsConfig.enabled = parser.isSet("metrics-use-tls");
-    tlsConfig.rootCertificatePath = parser.value("metrics-root-cert");
-    tlsConfig.clientCertificatePath = parser.value("metrics-client-cert");
-    tlsConfig.clientKeyPath = parser.value("metrics-client-key");
-    tlsConfig.serverNameOverride = parser.value("metrics-server-name");
-    tlsConfig.pinnedServerSha256 = parser.value("metrics-server-sha256");
-    m_tlsConfig = tlsConfig;
+    TelemetryTlsConfig mtls;
+    mtls.enabled = parser.isSet("metrics-use-tls");
+    mtls.rootCertificatePath = parser.value("metrics-root-cert");
+    mtls.clientCertificatePath = parser.value("metrics-client-cert");
+    mtls.clientKeyPath = parser.value("metrics-client-key");
+    mtls.serverNameOverride = parser.value("metrics-server-name");
+    mtls.pinnedServerSha256 = parser.value("metrics-server-sha256");
+    m_tlsConfig = mtls;
 
     // Konfiguracja licencji OEM (CLI/ENV)
     const QString cliLicensePath = parser.value("license-storage").trimmed();
@@ -410,52 +403,12 @@
     m_engine.rootContext()->setContextProperty(QStringLiteral("ohlcvModel"), &m_ohlcvModel);
     m_engine.rootContext()->setContextProperty(QStringLiteral("riskModel"), &m_riskModel);
     m_engine.rootContext()->setContextProperty(QStringLiteral("licenseController"), m_licenseController.get());
-<<<<<<< HEAD
-=======
     m_engine.rootContext()->setContextProperty(QStringLiteral("activationController"), m_activationController.get());
 }
 
-// --- SCALA Z GAŁĘZI: zachowujemy funkcję z env override (codex) ---
-void Application::applyTradingTlsEnvironmentOverrides(const QCommandLineParser& parser)
-{
-    const bool cliTlsEnabled = parser.isSet("grpc-use-mtls");
-    if (!cliTlsEnabled) {
-        if (const auto tlsEnv = envBool(QByteArrayLiteral("BOT_CORE_UI_GRPC_USE_MTLS")); tlsEnv.has_value())
-            m_tradingTlsConfig.enabled = tlsEnv.value();
-    }
-
-    auto applyPathFromEnv = [&](const QByteArray& key, const QString& cliValue, QString TradingClient::TlsConfig::*field) {
-        if (!cliValue.trimmed().isEmpty())
-            return;
-        if (const auto value = envValue(key)) {
-            const QString trimmed = value->trimmed();
-            if (trimmed.compare(QStringLiteral("NONE"), Qt::CaseInsensitive) == 0
-                || trimmed.compare(QStringLiteral("NULL"), Qt::CaseInsensitive) == 0) {
-                m_tradingTlsConfig.*field = QString();
-            } else {
-                m_tradingTlsConfig.*field = expandUserPath(trimmed);
-            }
-        }
-    };
-
-    applyPathFromEnv(QByteArrayLiteral("BOT_CORE_UI_GRPC_ROOT_CERT"), parser.value("grpc-root-cert"),
-                     &TradingClient::TlsConfig::rootCertificatePath);
-    applyPathFromEnv(QByteArrayLiteral("BOT_CORE_UI_GRPC_CLIENT_CERT"), parser.value("grpc-client-cert"),
-                     &TradingClient::TlsConfig::clientCertificatePath);
-    applyPathFromEnv(QByteArrayLiteral("BOT_CORE_UI_GRPC_CLIENT_KEY"), parser.value("grpc-client-key"),
-                     &TradingClient::TlsConfig::clientKeyPath);
-
-    if (parser.value("grpc-target-name").trimmed().isEmpty()) {
-        if (const auto targetEnv = envValue(QByteArrayLiteral("BOT_CORE_UI_GRPC_TARGET_NAME")))
-            m_tradingTlsConfig.targetNameOverride = targetEnv->trimmed();
-    }
-}
-
-// --- SCALA Z GAŁĘZI: zachowujemy getter z "main" ---
 QObject* Application::activationController() const
 {
     return m_activationController.get();
->>>>>>> 42c5d1a3
 }
 
 void Application::ensureFrameMonitor() {
