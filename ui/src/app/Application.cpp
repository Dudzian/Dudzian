#include "Application.hpp"

#include <QByteArray>
#include <QCommandLineParser>
#include <QCoreApplication>
#include <QDateTime>
#include <QDebug>
#include <QDir>
#include <QColor>
#include <QFile>
#include <QFileInfo>
#include <QFileSystemWatcher>
#include <QGuiApplication>
#include <QIODevice>
#include <QJsonArray>
#include <QJsonDocument>
#include <QJsonObject>
#include <QJsonParseError>
#include <QLoggingCategory>
#include <QStringList>
#include <QPoint>
#include <QRect>
#include <QQmlContext>
#include <QQuickWindow>
#include <QSaveFile>
#include <QScreen>
#include <QHash>
#include <QPair>
#include <QRegularExpression>
#include <QSysInfo>
#include <QSet>
#include <QUrl>
#include <QTimer>
#include <QScopeGuard>
#include <QtGlobal>
#include <optional>
#include <cmath>
#include <algorithm>
#include <utility>

#include "telemetry/TelemetryReporter.hpp"
#include "telemetry/UiTelemetryReporter.hpp"
#include "utils/FrameRateMonitor.hpp"
#include "utils/PathUtils.hpp"
#include "license/LicenseActivationController.hpp"
#include "app/ActivationController.hpp"
#include "app/UiModuleManager.hpp"
#include "app/UiModuleViewsModel.hpp"
#include "app/StrategyConfigController.hpp"
#include "app/StrategyWorkbenchController.hpp"
#include "runtime/OfflineRuntimeBridge.hpp"
#include "security/SecurityAdminController.hpp"
#include "support/SupportBundleController.hpp"
#include "health/HealthStatusController.hpp"
#include "reporting/ReportCenterController.hpp"
#include "grpc/BotCoreLocalService.hpp"

Q_LOGGING_CATEGORY(lcAppMetrics, "bot.shell.app.metrics")

namespace {

constexpr double kDefaultRiskRefreshSeconds = 5.0;
constexpr int kMinRiskRefreshIntervalMs = 1000;
constexpr int kMaxRiskRefreshIntervalMs = 300000;
constexpr int kUiSettingsDebounceMs = 500;
constexpr auto kUiSettingsEnv = QByteArrayLiteral("BOT_CORE_UI_SETTINGS_PATH");
constexpr auto kUiSettingsDisableEnv = QByteArrayLiteral("BOT_CORE_UI_SETTINGS_DISABLE");
constexpr auto kRiskHistoryExportDirEnv = QByteArrayLiteral("BOT_CORE_UI_RISK_HISTORY_EXPORT_DIR");
constexpr auto kRiskHistoryExportLimitEnv = QByteArrayLiteral("BOT_CORE_UI_RISK_HISTORY_EXPORT_LIMIT");
constexpr auto kRiskHistoryExportLimitEnabledEnv = QByteArrayLiteral("BOT_CORE_UI_RISK_HISTORY_EXPORT_LIMIT_ENABLED");
constexpr auto kRiskHistoryAutoExportEnabledEnv = QByteArrayLiteral("BOT_CORE_UI_RISK_HISTORY_AUTO_EXPORT");
constexpr auto kRiskHistoryAutoExportIntervalEnv = QByteArrayLiteral("BOT_CORE_UI_RISK_HISTORY_AUTO_EXPORT_INTERVAL_MINUTES");
constexpr auto kRiskHistoryAutoExportBasenameEnv = QByteArrayLiteral("BOT_CORE_UI_RISK_HISTORY_AUTO_EXPORT_BASENAME");
constexpr auto kRiskHistoryAutoExportDirEnv = QByteArrayLiteral("BOT_CORE_UI_RISK_HISTORY_AUTO_EXPORT_DIR");
constexpr auto kRiskHistoryAutoExportLocalTimeEnv = QByteArrayLiteral("BOT_CORE_UI_RISK_HISTORY_AUTO_EXPORT_USE_LOCAL_TIME");
constexpr auto kDecisionLogPathEnv = QByteArrayLiteral("BOT_CORE_UI_DECISION_LOG");
constexpr auto kDecisionLogLimitEnv = QByteArrayLiteral("BOT_CORE_UI_DECISION_LOG_LIMIT");
constexpr auto kRegimeThresholdsEnv = QByteArrayLiteral("BOT_CORE_UI_REGIME_THRESHOLDS");
constexpr auto kRegimeTimelineLimitEnv = QByteArrayLiteral("BOT_CORE_UI_REGIME_TIMELINE_LIMIT");

using bot::shell::utils::expandPath;
using bot::shell::utils::watchableDirectories;

std::optional<QString> envValue(const QByteArray& key)
{
    if (!qEnvironmentVariableIsSet(key.constData()))
        return std::nullopt;
    return qEnvironmentVariable(key.constData());
}

std::optional<bool> envBool(const QByteArray& key)
{
    const auto valueOpt = envValue(key);
    if (!valueOpt.has_value())
        return std::nullopt;
    const QString normalized = valueOpt->trimmed().toLower();
    if (normalized.isEmpty())
        return std::nullopt;
    if (normalized == QStringLiteral("1") || normalized == QStringLiteral("true") ||
        normalized == QStringLiteral("yes") || normalized == QStringLiteral("on"))
        return true;
    if (normalized == QStringLiteral("0") || normalized == QStringLiteral("false") ||
        normalized == QStringLiteral("no") || normalized == QStringLiteral("off"))
        return false;
    qCWarning(lcAppMetrics) << "Nieprawidłowa wartość" << *valueOpt
                            << "w zmiennej" << QString::fromUtf8(key)
                            << "– oczekiwano wartości boolowskiej (true/false).";
    return std::nullopt;
}

QString readTokenFile(const QString& rawPath, const QString& label = QStringLiteral("MetricsService"))
{
    if (rawPath.trimmed().isEmpty())
        return {};
    const QString path = expandPath(rawPath.trimmed());
    QFile file(path);
    if (!file.exists()) {
        qCWarning(lcAppMetrics) << "Plik z tokenem" << label << "nie istnieje:" << path;
        return {};
    }
    if (!file.open(QIODevice::ReadOnly | QIODevice::Text)) {
        qCWarning(lcAppMetrics) << "Nie udało się odczytać pliku z tokenem" << label << ':' << path
                                << file.errorString();
        return {};
    }
    const QByteArray data = file.readAll();
    QString token = QString::fromUtf8(data).trimmed();
    if (token.isEmpty()) {
        qCWarning(lcAppMetrics) << "Plik" << path << "nie zawiera tokenu autoryzacyjnego" << label;
        return {};
    }
    return token;
}

QStringList splitScopesList(const QString& raw)
{
    QString normalized = raw;
    normalized.replace(QLatin1Char(';'), QLatin1Char(','));
    QStringList parts = normalized.split(QRegularExpression(QStringLiteral("[\n\r\t, ]+")),
                                        Qt::SkipEmptyParts);
    QStringList unique;
    QSet<QString> seen;
    for (QString part : parts) {
        const QString trimmed = part.trimmed();
        if (trimmed.isEmpty())
            continue;
        if (seen.contains(trimmed))
            continue;
        seen.insert(trimmed);
        unique.append(trimmed);
    }
    return unique;
}

QString sanitizeAutoExportBasename(const QString& raw)
{
    QString sanitized = raw.trimmed();
    if (sanitized.isEmpty())
        return QStringLiteral("risk-history");

    static const QRegularExpression invalidCharacters(QStringLiteral("[^A-Za-z0-9_-]+"));
    sanitized.replace(invalidCharacters, QStringLiteral("_"));

    static const QRegularExpression repeatedUnderscore(QStringLiteral("_+"));
    sanitized.replace(repeatedUnderscore, QStringLiteral("_"));

    while (sanitized.startsWith(QLatin1Char('_')))
        sanitized.remove(0, 1);
    while (sanitized.endsWith(QLatin1Char('_')))
        sanitized.chop(1);

    if (sanitized.isEmpty())
        return QStringLiteral("risk-history");

    constexpr int kMaxLength = 80;
    if (sanitized.size() > kMaxLength)
        sanitized = sanitized.left(kMaxLength);

    return sanitized;
}

} // namespace

Application::Application(QQmlApplicationEngine& engine, QObject* parent)
    : QObject(parent)
    , m_engine(engine)
{
    m_offlineStatus = tr("Offline daemon: nieaktywny");
    m_activationController = std::make_unique<ActivationController>(this);
    connect(m_activationController.get(), &ActivationController::errorChanged, this,
            &Application::handleActivationErrorChanged);
    connect(m_activationController.get(), &ActivationController::fingerprintChanged, this,
            &Application::handleActivationFingerprintChanged);
    connect(m_activationController.get(), &ActivationController::licensesChanged, this,
            &Application::handleActivationLicensesChanged);
    connect(m_activationController.get(), &ActivationController::oemLicenseChanged, this,
            &Application::handleActivationOemLicenseChanged);

    // Startowe ustawienia instrumentu z klienta (mogą być nadpisane przez CLI)
    m_instrument = m_client.instrumentConfig();

    m_licenseController = std::make_unique<LicenseActivationController>();
    m_licenseController->setParent(this);
    const QString configDir = QDir::current().absoluteFilePath(QStringLiteral("config"));
    const QString defaultLicensePath = QDir::current().absoluteFilePath(QStringLiteral("var/licenses/active/license.json"));
    m_licenseController->setConfigDirectory(configDir);
    m_licenseController->setLicenseStoragePath(defaultLicensePath);

    m_securityController = std::make_unique<SecurityAdminController>(this);
    m_securityController->setProfilesPath(QDir::current().absoluteFilePath(QStringLiteral("config/user_profiles.json")));
    m_securityController->setLicensePath(defaultLicensePath);
    m_securityController->setLogPath(QDir::current().absoluteFilePath(QStringLiteral("logs/security_admin.log")));

    m_reportController = std::make_unique<ReportCenterController>(this);
    m_reportController->setReportsDirectory(QDir::current().absoluteFilePath(QStringLiteral("var/reports")));
    m_reportController->setReportsRoot(QDir::current().absoluteFilePath(QStringLiteral("var/reports")));

    m_strategyController = std::make_unique<StrategyConfigController>(this);
    m_strategyController->setConfigPath(QDir::current().absoluteFilePath(QStringLiteral("config/core.yaml")));
    m_strategyController->setScriptPath(QDir::current().absoluteFilePath(QStringLiteral("scripts/ui_config_bridge.py")));

    m_workbenchController = std::make_unique<StrategyWorkbenchController>(this);
    m_workbenchController->setConfigPath(QDir::current().absoluteFilePath(QStringLiteral("config/core.yaml")));
    m_workbenchController->setScriptPath(QDir::current().absoluteFilePath(QStringLiteral("scripts/ui_config_bridge.py")));

    m_supportController = std::make_unique<SupportBundleController>(this);

    m_healthController = std::make_unique<HealthStatusController>(this);

    m_moduleManager = std::make_unique<UiModuleManager>(this);
    m_moduleViewsModel = std::make_unique<UiModuleViewsModel>(this);
    m_moduleViewsModel->setModuleManager(m_moduleManager.get());

    m_decisionLogModel.setParent(this);
    m_decisionLogFilter.setSourceModel(&m_decisionLogModel);
    m_performanceTelemetry = std::make_unique<PerformanceTelemetryController>(this);
    m_performanceTelemetry->setPerformanceGuard(m_guard);

    const QVector<IndicatorSeriesDefinition> indicatorDefinitions = {
        {QStringLiteral("ema_fast"), tr("EMA 12"), QColor::fromRgbF(0.96, 0.74, 0.23, 1.0), false},
        {QStringLiteral("ema_slow"), tr("EMA 26"), QColor::fromRgbF(0.62, 0.81, 0.93, 1.0), true},
        {QStringLiteral("vwap"), tr("VWAP"), QColor::fromRgbF(0.74, 0.53, 0.96, 1.0), true},
    };
    m_indicatorModel.setSeriesDefinitions(indicatorDefinitions);

    m_regimeThresholdWatcher.setParent(this);
    connect(&m_regimeThresholdWatcher,
            &QFileSystemWatcher::fileChanged,
            this,
            &Application::handleRegimeThresholdPathChanged);
    connect(&m_regimeThresholdWatcher,
            &QFileSystemWatcher::directoryChanged,
            this,
            &Application::handleRegimeThresholdPathChanged);

    m_tradingTokenWatcher.setParent(this);
    m_metricsTokenWatcher.setParent(this);
    m_healthTokenWatcher.setParent(this);
    m_tradingTlsWatcher.setParent(this);
    m_metricsTlsWatcher.setParent(this);
    m_healthTlsWatcher.setParent(this);

    connect(&m_tradingTokenWatcher,
            &QFileSystemWatcher::fileChanged,
            this,
            &Application::handleTradingTokenPathChanged);
    connect(&m_tradingTokenWatcher,
            &QFileSystemWatcher::directoryChanged,
            this,
            &Application::handleTradingTokenPathChanged);
    connect(&m_metricsTokenWatcher,
            &QFileSystemWatcher::fileChanged,
            this,
            &Application::handleMetricsTokenPathChanged);
    connect(&m_metricsTokenWatcher,
            &QFileSystemWatcher::directoryChanged,
            this,
            &Application::handleMetricsTokenPathChanged);
    connect(&m_healthTokenWatcher,
            &QFileSystemWatcher::fileChanged,
            this,
            &Application::handleHealthTokenPathChanged);
    connect(&m_healthTokenWatcher,
            &QFileSystemWatcher::directoryChanged,
            this,
            &Application::handleHealthTokenPathChanged);
    connect(&m_tradingTlsWatcher,
            &QFileSystemWatcher::fileChanged,
            this,
            &Application::handleTradingTlsPathChanged);
    connect(&m_tradingTlsWatcher,
            &QFileSystemWatcher::directoryChanged,
            this,
            &Application::handleTradingTlsPathChanged);
    connect(&m_metricsTlsWatcher,
            &QFileSystemWatcher::fileChanged,
            this,
            &Application::handleMetricsTlsPathChanged);
    connect(&m_metricsTlsWatcher,
            &QFileSystemWatcher::directoryChanged,
            this,
            &Application::handleMetricsTlsPathChanged);
    connect(&m_healthTlsWatcher,
            &QFileSystemWatcher::fileChanged,
            this,
            &Application::handleHealthTlsPathChanged);
    connect(&m_healthTlsWatcher,
            &QFileSystemWatcher::directoryChanged,
            this,
            &Application::handleHealthTlsPathChanged);

    m_regimeTimelineMaximumSnapshots = m_regimeTimelineModel.maximumSnapshots();
    connect(&m_regimeTimelineModel,
            &MarketRegimeTimelineModel::maximumSnapshotsChanged,
            this,
            [this]() {
                const int current = m_regimeTimelineModel.maximumSnapshots();
                if (m_regimeTimelineMaximumSnapshots == current)
                    return;
                m_regimeTimelineMaximumSnapshots = current;
                Q_EMIT regimeTimelineMaximumSnapshotsChanged();
                if (!m_loadingUiSettings)
                    scheduleUiSettingsPersist();
            });

    m_filteredAlertsModel.setSourceModel(&m_alertsModel);
    m_filteredAlertsModel.setSeverityFilter(AlertsFilterProxyModel::WarningsAndCritical);

    connect(&m_filteredAlertsModel, &AlertsFilterProxyModel::filterChanged, this, [this]() {
        if (!m_loadingUiSettings)
            scheduleUiSettingsPersist();
    });

    initializeUiSettingsStorage();

    m_repoRoot = locateRepoRoot();

    if (!m_repoRoot.isEmpty()) {
        applyRegimeThresholdPath(QDir(m_repoRoot).absoluteFilePath(QStringLiteral("config/regime_thresholds.yaml")), false);
        setDecisionLogPathInternal(QDir(m_repoRoot).absoluteFilePath(QStringLiteral("logs/decision_journal")), false);
    } else {
        applyRegimeThresholdPath(QDir::current().absoluteFilePath(QStringLiteral("config/regime_thresholds.yaml")), false);
        setDecisionLogPathInternal(QDir::current().absoluteFilePath(QStringLiteral("logs/decision_journal")), false);
    }

    if (m_supportController) {
        if (!m_repoRoot.isEmpty())
            m_supportController->setScriptPath(QDir(m_repoRoot).absoluteFilePath(QStringLiteral("scripts/export_support_bundle.py")));
        else
            m_supportController->setScriptPath(QDir::current().absoluteFilePath(QStringLiteral("scripts/export_support_bundle.py")));
        updateSupportBundleMetadata();
    }

    initializeSecurityRefresh();
    exposeToQml();

    // Podłącz okno po utworzeniu (dla FrameRateMonitor)
    connect(&m_engine, &QQmlApplicationEngine::objectCreated, this,
            [this](QObject* object, const QUrl&) { attachWindow(object); });

    // Połączenia sygnałów klienta (market data)
    connect(&m_client, &TradingClient::historyReceived, this, &Application::handleHistory);
    connect(&m_client, &TradingClient::candleReceived, this, &Application::handleCandle);
    connect(&m_client,
            &TradingClient::indicatorSnapshotReceived,
            this,
            [this](const QString& id, const QVector<IndicatorSample>& samples) {
                m_indicatorModel.replaceSamples(id, samples);
            });
    connect(&m_client,
            &TradingClient::indicatorSampleReceived,
            this,
            [this](const IndicatorSample& sample) { m_indicatorModel.appendSample(sample); });
    connect(&m_client,
            &TradingClient::signalHistoryReceived,
            this,
            [this](const QVector<SignalEventEntry>& events) { m_signalModel.resetWithSignals(events); });
    connect(&m_client,
            &TradingClient::signalEventReceived,
            this,
            [this](const SignalEventEntry& event) { m_signalModel.appendSignal(event); });
    connect(&m_client,
            &TradingClient::marketRegimeUpdated,
            this,
            [this](const MarketRegimeSnapshotEntry& snapshot) {
                if (m_regimeTimelineModel.rowCount() == 0) {
                    m_regimeTimelineModel.resetWithSnapshots({snapshot});
                } else {
                    m_regimeTimelineModel.appendSnapshot(snapshot);
                }
            });

    connect(&m_client, &TradingClient::connectionStateChanged, this,
            [this](const QString& status) {
                m_connectionStatus = status;
                Q_EMIT connectionStatusChanged();
                updateSupportBundleMetadata();
            });

    connect(&m_client, &TradingClient::performanceGuardUpdated, this,
            [this](const PerformanceGuard& guard) {
                m_guard = guard;
                Q_EMIT performanceGuardChanged();
                if (m_frameMonitor) {
                    m_frameMonitor->setPerformanceGuard(m_guard);
                }
                if (m_performanceTelemetry) {
                    m_performanceTelemetry->setPerformanceGuard(m_guard);
                }
                // Telemetria overlay może zależeć od nowych limitów
                reportOverlayTelemetry();
            });

    connect(&m_client, &TradingClient::streamingChanged, this, [this]() {
        const QString state = m_client.isStreaming()
                                  ? QStringLiteral("streaming")
                                  : QStringLiteral("idle");
        m_connectionStatus = state;
        Q_EMIT connectionStatusChanged();
        updateSupportBundleMetadata();
    });

    // Risk state (jeśli dostępne po stronie serwera)
    connect(&m_client, &TradingClient::riskStateReceived, this, &Application::handleRiskState);

    connect(&m_alertsModel, &AlertsModel::acknowledgementsChanged, this, [this]() {
        if (!m_loadingUiSettings)
            scheduleUiSettingsPersist();
    });

    connect(&m_riskHistoryModel, &RiskHistoryModel::historyChanged, this, [this]() {
        if (!m_loadingUiSettings)
            scheduleUiSettingsPersist();
    });

    connect(&m_riskHistoryModel, &RiskHistoryModel::maximumEntriesChanged, this, [this]() {
        if (!m_loadingUiSettings)
            scheduleUiSettingsPersist();
    });

    connect(&m_riskHistoryModel, &RiskHistoryModel::snapshotRecorded, this,
            &Application::handleRiskHistorySnapshotRecorded);

    m_riskRefreshTimer.setTimerType(Qt::VeryCoarseTimer);
    m_riskRefreshTimer.setInterval(m_riskRefreshIntervalMs);
    m_riskRefreshTimer.setSingleShot(false);
    m_riskRefreshTimer.setParent(this);
    connect(&m_riskRefreshTimer, &QTimer::timeout, this, [this]() {
        if (!m_riskRefreshEnabled)
            return;

        m_lastRiskRefreshRequestUtc = QDateTime::currentDateTimeUtc();
        if (m_offlineMode) {
            if (m_offlineBridge)
                m_offlineBridge->refreshRiskNow();
        } else {
            m_client.refreshRiskState();
        }
        m_nextRiskRefreshUtc = m_lastRiskRefreshRequestUtc.addMSecs(m_riskRefreshIntervalMs);
        Q_EMIT riskRefreshScheduleChanged();
    });
}

Application::~Application()
{
    if (m_offlineBridge)
        m_offlineBridge->stop();
    if (m_localService)
        m_localService->stop();
}

QString Application::instrumentLabel() const {
    return m_instrument.symbol;
}

void Application::configureParser(QCommandLineParser& parser) const {
    parser.addHelpOption();
    parser.addOption({{"e", "endpoint"}, tr("Adres gRPC host:port"), tr("endpoint"),
                      QStringLiteral("127.0.0.1:50061")});
    parser.addOption({"exchange", tr("Nazwa giełdy"), tr("exchange"), QStringLiteral("BINANCE")});
    parser.addOption({"symbol", tr("Symbol logiczny"), tr("symbol"), QStringLiteral("BTC/USDT")});
    parser.addOption({"venue-symbol", tr("Symbol na giełdzie"), tr("venue"),
                      QStringLiteral("BTCUSDT")});
    parser.addOption({"quote", tr("Waluta kwotowana"), tr("quote"), QStringLiteral("USDT")});
    parser.addOption({"base", tr("Waluta bazowa"), tr("base"), QStringLiteral("BTC")});
    parser.addOption({"granularity", tr("ISO-8601 duration"), tr("granularity"),
                      QStringLiteral("PT1M")});
    parser.addOption({"history-limit", tr("Limit pobieranej historii"), tr("limit"),
                      QStringLiteral("500")});
    parser.addOption({"max-samples", tr("Maksymalna liczba świec w modelu"), tr("samples"),
                      QStringLiteral("10240")});
    parser.addOption({"regime-timeline-limit",
                      tr("Limit próbek osi czasu reżimu rynku (0 = bez limitu)"),
                      tr("count"),
                      QString()});
    parser.addOption({"regime-thresholds",
                      tr("Ścieżka progów MarketRegimeClassifier"),
                      tr("path"),
                      QString()});
    parser.addOption({"fps-target", tr("Docelowy FPS"), tr("fps"), QStringLiteral("60")});
    parser.addOption({"reduce-motion-after", tr("Czas (s) po którym ograniczamy animacje"),
                      tr("seconds"), QStringLiteral("1.0")});
    parser.addOption({"jank-threshold-ms", tr("Budżet janku w ms"), tr("ms"),
                      QStringLiteral("18.0")});
    parser.addOption({"max-overlay-count", tr("Limit nakładek na wykres"), tr("count"),
                      QStringLiteral("3")});
    parser.addOption({"overlay-disable-secondary-fps",
                      tr("Próg FPS wyłączający nakładki drugorzędne"), tr("fps"),
                      QStringLiteral("0")});
    parser.addOption({"risk-refresh-interval",
                      tr("Interwał automatycznego odświeżania ryzyka (s)"), tr("seconds"),
                      QString::number(kDefaultRiskRefreshSeconds, 'f', 1)});
    parser.addOption({"risk-refresh-disable",
                      tr("Wyłącz automatyczne pobieranie stanu ryzyka")});
    parser.addOption({"risk-history-export-dir",
                      tr("Katalog eksportu historii ryzyka"), tr("path"), QString()});
    parser.addOption({"risk-history-export-limit",
                      tr("Limit próbek eksportowanych do CSV"), tr("count"), QString()});
    parser.addOption({"risk-history-export-limit-disable",
                      tr("Wyłącza limit próbek eksportu historii ryzyka")});
    parser.addOption({"risk-history-auto-export",
                      tr("Włącza automatyczny eksport historii ryzyka")});
    parser.addOption({"risk-history-auto-export-disable",
                      tr("Wyłącza automatyczny eksport historii ryzyka")});
    parser.addOption({"risk-history-auto-export-interval",
                      tr("Interwał autoeksportu historii ryzyka (min)"), tr("minutes"), QString()});
    parser.addOption({"risk-history-auto-export-basename",
                      tr("Prefiks plików autoeksportu historii ryzyka"), tr("name"), QString()});
    parser.addOption({"risk-history-auto-export-local-time",
                      tr("Nazwy plików autoeksportu używają czasu lokalnego")});
    parser.addOption({"risk-history-auto-export-utc",
                      tr("Nazwy plików autoeksportu używają czasu UTC")});
    parser.addOption({"risk-history-auto-export-dir",
                      tr("Katalog docelowy automatycznego eksportu historii ryzyka"), tr("path"), QString()});
    parser.addOption({"decision-log",
                      tr("Ścieżka do decision logu (plik JSONL lub katalog)"), tr("path"), QString()});
    parser.addOption({"decision-log-limit",
                      tr("Limit liczby przechowywanych wpisów decision logu"), tr("count"), QString()});
    parser.addOption({"ui-module-dir",
                      tr("Katalog z pluginami UI (można powtórzyć)"), tr("path"), QString()});
    parser.addOption({"ui-settings-path", tr("Ścieżka pliku ustawień UI"), tr("path"), QString()});
    parser.addOption({"disable-ui-settings", tr("Wyłącza zapisywanie konfiguracji UI")});
    parser.addOption({"enable-ui-settings",
                      tr("Wymusza zapisywanie konfiguracji UI nawet przy dezaktywacji w zmiennych środowiskowych")});

    parser.addOption({"screen-name", tr("Preferowany ekran (nazwa QScreen)"), tr("name")});
    parser.addOption({"screen-index", tr("Preferowany ekran (indeks)"), tr("index")});
    parser.addOption({"primary-screen", tr("Wymusza użycie ekranu podstawowego")});

    // Telemetria MetricsService
    parser.addOption({"metrics-endpoint", tr("Adres serwera MetricsService"), tr("endpoint"),
                      QStringLiteral("127.0.0.1:50061")});
    parser.addOption({"metrics-tag", tr("Etykieta notatek telemetrii"), tr("tag"), QString()});
    parser.addOption({"metrics-auth-token", tr("Token autoryzacyjny MetricsService"), tr("token")});
    parser.addOption({"metrics-auth-token-file", tr("Ścieżka pliku z tokenem MetricsService"), tr("path")});
    parser.addOption({"metrics-rbac-role", tr("Rola RBAC przekazywana do MetricsService"), tr("role"), QString()});
    parser.addOption({"disable-metrics", tr("Wyłącza wysyłkę telemetrii")});
    parser.addOption({"no-metrics", tr("Alias: wyłącza wysyłkę telemetrii")});

    // Lokalny stub bot_core (gRPC)
    parser.addOption({"local-core", tr("Uruchamia lokalny stub API bot_core")});
    parser.addOption({"no-local-core", tr("Wyłącza lokalny stub API bot_core")});
    parser.addOption({"local-core-host", tr("Adres nasłuchu stubu"), tr("host"), QStringLiteral("127.0.0.1")});
    parser.addOption({"local-core-port", tr("Port stubu (0 = przydziel losowo)"), tr("port"), QStringLiteral("0")});
    parser.addOption({"local-core-python", tr("Interpreter Pythona stubu bot_core"), tr("path"), QString()});
    parser.addOption({"local-core-dataset", tr("Plik YAML z danymi stubu"), tr("path"), QString()});
    parser.addOption({"local-core-stream-repeat", tr("Powtarza strumień OHLCV stubu")});
    parser.addOption({"local-core-stream-interval", tr("Opóźnienie strumienia (s)"), tr("seconds"), QStringLiteral("0")});

    // Tryb offline (REST)
    parser.addOption({"offline-mode", tr("Uruchamia UI w trybie offline z lokalnym daemonem REST")});
    parser.addOption({"offline-endpoint", tr("Adres URL lokalnego daemona offline"), tr("url"),
                      QStringLiteral("http://127.0.0.1:58081")});
    parser.addOption({"offline-strategy-config", tr("Plik JSON z konfiguracją strategii offline"), tr("path"), QString()});
    parser.addOption({"offline-auto-run", tr("Automatycznie uruchamia tryb auto-run po starcie")});

    // TLS/mTLS gRPC (demon tradingowy)
    parser.addOption({"grpc-use-mtls", tr("Wymusza mTLS dla klienta tradingowego")});
    parser.addOption({"grpc-root-cert", tr("Root CA (PEM) dla kanału tradingowego"), tr("path"), QString()});
    parser.addOption({"grpc-client-cert", tr("Certyfikat klienta (PEM)"), tr("path"), QString()});
    parser.addOption({"grpc-client-key", tr("Klucz klienta (PEM)"), tr("path"), QString()});
    parser.addOption({"grpc-auth-token", tr("Token autoryzacyjny TradingService"), tr("token")});
    parser.addOption({"grpc-auth-token-file", tr("Ścieżka pliku z tokenem TradingService"), tr("path")});
    parser.addOption({"grpc-rbac-role", tr("Rola RBAC przekazywana do TradingService"), tr("role"), QString()});
    parser.addOption({"grpc-rbac-scopes", tr("Lista scope RBAC (oddzielone przecinkami)") , tr("scopes"), QString()});
    parser.addOption({"grpc-target-name", tr("Override nazwy hosta TLS"), tr("name"), QString()});

    // TLS/mTLS dla TradingClient (ogólne przełączniki – mogą być nadpisane przez --grpc-*)
    parser.addOption({"use-tls", tr("Wymusza połączenie TLS z TradingService")});
    parser.addOption({"tls-root-cert", tr("Plik root CA (PEM) dla TradingService"), tr("path"), QString()});
    parser.addOption({"tls-client-cert", tr("Certyfikat klienta (PEM)"), tr("path"), QString()});
    parser.addOption({"tls-client-key", tr("Klucz klienta (PEM)"), tr("path"), QString()});
    parser.addOption({"tls-server-name", tr("Override nazwy serwera TLS"), tr("name"), QString()});
    parser.addOption({"tls-pinned-sha256", tr("Oczekiwany fingerprint SHA-256 certyfikatu"), tr("hex"), QString()});
    parser.addOption({"tls-require-client-auth", tr("Wymaga dostarczenia certyfikatu klienta (mTLS)")});

    // TLS/mTLS dla MetricsService (opcjonalnie)
    parser.addOption({"metrics-use-tls", tr("Wymusza połączenie TLS z MetricsService")});
    parser.addOption({"metrics-root-cert", tr("Plik root CA (PEM)"), tr("path"), QString()});
    parser.addOption({"metrics-client-cert", tr("Certyfikat klienta (PEM)"), tr("path"), QString()});
    parser.addOption({"metrics-client-key", tr("Klucz klienta (PEM)"), tr("path"), QString()});
    parser.addOption({"metrics-server-name", tr("Override nazwy serwera TLS"), tr("name"), QString()});
    parser.addOption({"metrics-server-sha256", tr("Oczekiwany odcisk SHA-256 certyfikatu serwera"), tr("hex"),
                      QString()});

    // HealthService
    parser.addOption({"health-endpoint", tr("Adres serwera HealthService"), tr("endpoint"),
                      QString()});
    parser.addOption({"health-auth-token", tr("Token autoryzacyjny HealthService"), tr("token")});
    parser.addOption({"health-auth-token-file", tr("Plik z tokenem HealthService"), tr("path")});
    parser.addOption({"health-rbac-role", tr("Rola RBAC HealthService"), tr("role"), QString()});
    parser.addOption({"health-rbac-scopes", tr("Scope RBAC HealthService"), tr("scopes"), QString()});
    parser.addOption({"health-use-tls", tr("Wymusza połączenie TLS z HealthService")});
    parser.addOption({"health-disable-tls", tr("Wyłącza TLS dla HealthService i dziedziczenie po TradingService")});
    parser.addOption({"health-tls-root-cert", tr("Plik root CA (PEM) dla HealthService"), tr("path"), QString()});
    parser.addOption({"health-tls-client-cert", tr("Certyfikat klienta (PEM) dla HealthService"), tr("path"), QString()});
    parser.addOption({"health-tls-client-key", tr("Klucz klienta (PEM) dla HealthService"), tr("path"), QString()});
    parser.addOption({"health-tls-server-name", tr("Override nazwy serwera TLS HealthService"), tr("name"), QString()});
    parser.addOption({"health-tls-target-name", tr("Override nazwy celu TLS HealthService"), tr("name"), QString()});
    parser.addOption({"health-tls-pinned-sha256", tr("Oczekiwany fingerprint SHA-256 certyfikatu HealthService"),
                      tr("hex"), QString()});
    parser.addOption({"health-tls-require-client-auth", tr("Wymaga certyfikatu klienta (mTLS) dla HealthService")});
    parser.addOption({"health-refresh-interval", tr("Interwał odświeżania HealthService (s)"), tr("seconds"),
                      QStringLiteral("60")});
    parser.addOption({"health-disable-auto-refresh", tr("Wyłącza automatyczne odświeżanie HealthService")});

    // Licencje OEM
    parser.addOption({"license-storage", tr("Ścieżka zapisu aktywowanej licencji OEM"), tr("path"),
                      QStringLiteral("var/licenses/active/license.json")});
    parser.addOption({"expected-fingerprint-path", tr("Ścieżka oczekiwanego fingerprintu OEM (JSON/tekst)"), tr("path"),
                      QString()});
    parser.addOption({"security-profiles-path", tr("Ścieżka profili użytkowników UI"), tr("path"), QString()});
    parser.addOption({"security-python", tr("Ścieżka do interpretera Pythona dla bridge"), tr("path"), QString()});
    parser.addOption({"security-log-path", tr("Plik logu zdarzeń administracyjnych"), tr("path"), QString()});
    parser.addOption({"reports-directory", tr("Katalog raportów pipeline"), tr("path"),
                      QStringLiteral("var/reports")});
    parser.addOption({"reporting-python", tr("Interpreter Pythona mostka raportów"), tr("path"), QString()});
    parser.addOption({"core-config", tr("Plik głównej konfiguracji core.yaml"), tr("path"),
                      QStringLiteral("config/core.yaml")});
    parser.addOption({"strategy-config-python", tr("Interpreter Pythona mostka konfiguracji strategii"), tr("path"),
                      QString()});
    parser.addOption({"strategy-config-bridge", tr("Ścieżka do scripts/ui_config_bridge.py"), tr("path"), QString()});
    parser.addOption({"support-bundle-python", tr("Interpreter Pythona eksportu pakietu wsparcia"), tr("path"), QString()});
    parser.addOption({"support-bundle-script", tr("Ścieżka do scripts/export_support_bundle.py"), tr("path"), QString()});
    parser.addOption({"support-bundle-output-dir", tr("Katalog docelowy pakietów wsparcia"), tr("path"), QString()});
    parser.addOption({"support-bundle-format", tr("Format pakietu wsparcia (tar.gz lub zip)"), tr("format"),
                      QStringLiteral("tar.gz")});
    parser.addOption({"support-bundle-basename", tr("Bazowa nazwa pliku pakietu wsparcia"), tr("name"),
                      QStringLiteral("support-bundle")});
    parser.addOption({"support-bundle-include", tr("Dodatkowa ścieżka pakietu wsparcia (label=path)"), tr("spec")});
    parser.addOption({"support-bundle-disable", tr("Wyłącz domyślny zasób pakietu wsparcia (np. logs)"), tr("label")});
    parser.addOption({"support-bundle-metadata", tr("Para metadata key=value dla pakietu wsparcia"), tr("pair")});
}

bool Application::applyParser(const QCommandLineParser& parser) {
    TradingClient::InstrumentConfig instrument;
    instrument.exchange = parser.value("exchange");
    instrument.symbol = parser.value("symbol");
    instrument.venueSymbol = parser.value("venue-symbol");
    instrument.quoteCurrency = parser.value("quote");
    instrument.baseCurrency = parser.value("base");
    instrument.granularityIso8601 = parser.value("granularity");

    m_offlineMode = parser.isSet("offline-mode");
    m_offlineEndpoint = parser.value("offline-endpoint").trimmed();
    if (m_offlineEndpoint.trimmed().isEmpty())
        m_offlineEndpoint = QStringLiteral("http://127.0.0.1:58081");
    m_offlineAutoRun = parser.isSet("offline-auto-run");
    m_offlineStrategyConfig.clear();
    m_offlineAutomationRunning = false;
    m_offlineStatus = tr("Offline daemon: nieaktywny");
    const QString offlineConfigPath = parser.value("offline-strategy-config").trimmed();
    m_offlineStrategyPath.clear();
    if (!offlineConfigPath.isEmpty()) {
        const QString expanded = expandPath(offlineConfigPath);
        QFile configFile(expanded);
        if (!configFile.exists()) {
            qCWarning(lcAppMetrics)
                << "Plik konfiguracji offline nie istnieje:" << expanded;
        } else if (!configFile.open(QIODevice::ReadOnly | QIODevice::Text)) {
            qCWarning(lcAppMetrics)
                << "Nie udało się otworzyć konfiguracji offline" << expanded << configFile.errorString();
        } else {
            QJsonParseError error{};
            const QJsonDocument doc = QJsonDocument::fromJson(configFile.readAll(), &error);
            if (error.error != QJsonParseError::NoError || !doc.isObject()) {
                qCWarning(lcAppMetrics)
                    << "Niepoprawny JSON konfiguracji offline" << expanded << error.errorString();
            } else {
                m_offlineStrategyConfig = doc.object().toVariantMap();
                m_offlineStrategyPath = expanded;
            }
        }
    }

    Q_EMIT offlineStrategyPathChanged();

    QString endpoint = parser.value("endpoint");
    configureLocalBotCoreService(parser, endpoint);
    m_client.setEndpoint(endpoint);
    m_client.setInstrument(instrument);
    m_instrument = instrument;
    Q_EMIT instrumentChanged();

    configureRegimeThresholds(parser);

    // Ogólny TLS (może być nadpisany przez sekcję gRPC)
    TradingClient::TlsConfig tlsConfig;
    tlsConfig.enabled = parser.isSet("use-tls");
    tlsConfig.rootCertificatePath = parser.value("tls-root-cert");
    tlsConfig.clientCertificatePath = parser.value("tls-client-cert");
    tlsConfig.clientKeyPath = parser.value("tls-client-key");
    tlsConfig.serverNameOverride = parser.value("tls-server-name");
    tlsConfig.pinnedServerFingerprint = parser.value("tls-pinned-sha256");
    tlsConfig.requireClientAuth = parser.isSet("tls-require-client-auth");
    m_client.setTlsConfig(tlsConfig);

    const int historyLimit = parser.value("history-limit").toInt();
    m_client.setHistoryLimit(historyLimit);
    if (historyLimit > 0)
        m_historyLimit = historyLimit;

    const QString regimeLimitRaw = parser.value("regime-timeline-limit").trimmed();
    if (!regimeLimitRaw.isEmpty()) {
        bool ok = false;
        const int regimeLimit = regimeLimitRaw.toInt(&ok);
        if (!ok || regimeLimit < 0) {
            qCWarning(lcAppMetrics)
                << "Nieprawidłowy limit próbek reżimu rynku podany w CLI:" << regimeLimitRaw;
        } else {
            setRegimeTimelineMaximumSnapshots(regimeLimit);
        }
    } else if (const auto regimeEnv = envValue(kRegimeTimelineLimitEnv); regimeEnv.has_value()) {
        const QString trimmed = regimeEnv->trimmed();
        if (!trimmed.isEmpty()) {
            bool ok = false;
            const int envLimit = trimmed.toInt(&ok);
            if (!ok || envLimit < 0) {
                qCWarning(lcAppMetrics)
                    << "Nieprawidłowy limit próbek reżimu rynku podany w zmiennej"
                    << QString::fromUtf8(kRegimeTimelineLimitEnv) << ':' << trimmed;
            } else {
                setRegimeTimelineMaximumSnapshots(envLimit);
            }
        }
    }

    m_maxSamples = parser.value("max-samples").toInt();
    if (m_maxSamples <= 0)
        m_maxSamples = 10240;

    PerformanceGuard guard;
    guard.fpsTarget = parser.value("fps-target").toInt();
    guard.reduceMotionAfterSeconds = parser.value("reduce-motion-after").toDouble();
    guard.jankThresholdMs = parser.value("jank-threshold-ms").toDouble();
    guard.maxOverlayCount = parser.value("max-overlay-count").toInt();
    guard.disableSecondaryWhenFpsBelow = parser.value("overlay-disable-secondary-fps").toInt();

    m_client.setPerformanceGuard(guard);
    m_guard = guard;
    Q_EMIT performanceGuardChanged();

    if (m_frameMonitor) {
        m_frameMonitor->setPerformanceGuard(m_guard);
    }

    m_forcePrimaryScreen = false;
    m_preferredScreenName.clear();
    m_preferredScreenIndex = -1;
    m_screenWarningLogged = false;

    m_forcePrimaryScreen = parser.isSet("primary-screen");
    m_preferredScreenName = parser.value("screen-name").trimmed();
    if (!parser.value("screen-index").trimmed().isEmpty()) {
        bool ok = false;
        const int index = parser.value("screen-index").toInt(&ok);
        if (ok && index >= 0) {
            m_preferredScreenIndex = index;
        } else if (parser.isSet("screen-index")) {
            qCWarning(lcAppMetrics)
                << "Nieprawidłowy indeks ekranu" << parser.value("screen-index")
                << "– oczekiwano liczby całkowitej >= 0.";
            m_preferredScreenIndex = -1;
        }
    } else if (parser.isSet("screen-index")) {
        m_preferredScreenIndex = -1;
    }

    applyScreenEnvironmentOverrides(parser);
    m_preferredScreenConfigured = m_forcePrimaryScreen || m_preferredScreenIndex >= 0
        || !m_preferredScreenName.isEmpty();

    // gRPC TLS – nadpisuje ogólny TLS jeśli podany
    TradingClient::TlsConfig tradingTls;
    tradingTls.enabled = parser.isSet("grpc-use-mtls");
    const QString cliRootCert = parser.value("grpc-root-cert").trimmed();
    if (!cliRootCert.isEmpty())
        tradingTls.rootCertificatePath = expandPath(cliRootCert);
    const QString cliClientCert = parser.value("grpc-client-cert").trimmed();
    if (!cliClientCert.isEmpty())
        tradingTls.clientCertificatePath = expandPath(cliClientCert);
    const QString cliClientKey = parser.value("grpc-client-key").trimmed();
    if (!cliClientKey.isEmpty())
        tradingTls.clientKeyPath = expandPath(cliClientKey);
    tradingTls.targetNameOverride = parser.value("grpc-target-name");
    if (m_localServiceEnabled) {
        tradingTls.enabled = false;
        tradingTls.rootCertificatePath.clear();
        tradingTls.clientCertificatePath.clear();
        tradingTls.clientKeyPath.clear();
        tradingTls.targetNameOverride.clear();
    }
    m_tradingTlsConfig = tradingTls;
    m_healthTlsConfig = m_tradingTlsConfig;

    const bool cliHealthTlsEnable = parser.isSet("health-use-tls");
    const bool cliHealthTlsDisable = parser.isSet("health-disable-tls");
    if (cliHealthTlsEnable && cliHealthTlsDisable) {
        qCWarning(lcAppMetrics)
            << "Podano jednocześnie --health-use-tls oraz --health-disable-tls. Priorytet ma wyłączenie TLS.";
    }
    if (cliHealthTlsEnable) {
        m_healthTlsConfig.enabled = true;
    }
    if (cliHealthTlsDisable) {
        m_healthTlsConfig.enabled = false;
    }

    const bool cliHealthRequireClientCert = parser.isSet("health-tls-require-client-auth");
    if (cliHealthRequireClientCert) {
        m_healthTlsConfig.requireClientAuth = true;
    }

    const bool cliHealthRootProvided = parser.isSet("health-tls-root-cert");
    if (cliHealthRootProvided) {
        const QString value = parser.value("health-tls-root-cert").trimmed();
        m_healthTlsConfig.rootCertificatePath = value.isEmpty() ? QString() : expandPath(value);
    }

    const bool cliHealthClientCertProvided = parser.isSet("health-tls-client-cert");
    if (cliHealthClientCertProvided) {
        const QString value = parser.value("health-tls-client-cert").trimmed();
        m_healthTlsConfig.clientCertificatePath = value.isEmpty() ? QString() : expandPath(value);
    }

    const bool cliHealthClientKeyProvided = parser.isSet("health-tls-client-key");
    if (cliHealthClientKeyProvided) {
        const QString value = parser.value("health-tls-client-key").trimmed();
        m_healthTlsConfig.clientKeyPath = value.isEmpty() ? QString() : expandPath(value);
    }

    const bool cliHealthServerNameProvided = parser.isSet("health-tls-server-name");
    if (cliHealthServerNameProvided) {
        m_healthTlsConfig.serverNameOverride = parser.value("health-tls-server-name").trimmed();
    }

    const bool cliHealthTargetNameProvided = parser.isSet("health-tls-target-name");
    if (cliHealthTargetNameProvided) {
        m_healthTlsConfig.targetNameOverride = parser.value("health-tls-target-name").trimmed();
    }

    const bool cliHealthPinnedProvided = parser.isSet("health-tls-pinned-sha256");
    if (cliHealthPinnedProvided) {
        m_healthTlsConfig.pinnedServerFingerprint = parser.value("health-tls-pinned-sha256").trimmed();
    }

    QString cliTradingToken = parser.value("grpc-auth-token").trimmed();
    QString cliTradingTokenFile = parser.value("grpc-auth-token-file").trimmed();
    const bool cliTradingTokenProvided = !cliTradingToken.isEmpty();
    const bool cliTradingTokenFileProvided = !cliTradingTokenFile.isEmpty();
    if (cliTradingTokenProvided && cliTradingTokenFileProvided) {
        qCWarning(lcAppMetrics)
            << "Podano jednocześnie --grpc-auth-token oraz --grpc-auth-token-file. Użyję tokenu przekazanego bezpośrednio.";
    }

    QString tradingAuthToken;
    QString tradingAuthTokenFile;
    if (cliTradingTokenProvided) {
        tradingAuthToken = cliTradingToken;
    } else if (cliTradingTokenFileProvided) {
        tradingAuthTokenFile = expandPath(cliTradingTokenFile);
        tradingAuthToken = readTokenFile(tradingAuthTokenFile, QStringLiteral("TradingService"));
    }

    QString cliTradingRole = parser.value("grpc-rbac-role").trimmed();
    const bool cliTradingRoleProvided = !cliTradingRole.isEmpty();
    if (cliTradingRoleProvided) {
        m_tradingRbacRole = cliTradingRole;
    } else {
        m_tradingRbacRole.clear();
    }

    QString cliTradingScopesRaw = parser.value("grpc-rbac-scopes").trimmed();
    const bool cliTradingScopesProvided = !cliTradingScopesRaw.isEmpty();
    if (cliTradingScopesProvided) {
        m_tradingRbacScopes = splitScopesList(cliTradingScopesRaw);
    } else {
        m_tradingRbacScopes.clear();
    }

    QString cliTradingToken = parser.value("grpc-auth-token").trimmed();
    QString cliTradingTokenFile = parser.value("grpc-auth-token-file").trimmed();
    const bool cliTradingTokenProvided = !cliTradingToken.isEmpty();
    const bool cliTradingTokenFileProvided = !cliTradingTokenFile.isEmpty();
    if (cliTradingTokenProvided && cliTradingTokenFileProvided) {
        qCWarning(lcAppMetrics)
            << "Podano jednocześnie --grpc-auth-token oraz --grpc-auth-token-file. Użyję tokenu przekazanego bezpośrednio.";
    }

    if (cliTradingTokenProvided) {
        m_tradingAuthToken = cliTradingToken;
    } else if (cliTradingTokenFileProvided) {
        m_tradingAuthToken = readTokenFile(cliTradingTokenFile, QStringLiteral("TradingService"));
    } else {
        m_tradingAuthToken.clear();
    }

    QString cliTradingRole = parser.value("grpc-rbac-role").trimmed();
    const bool cliTradingRoleProvided = !cliTradingRole.isEmpty();
    if (cliTradingRoleProvided) {
        m_tradingRbacRole = cliTradingRole;
    } else {
        m_tradingRbacRole.clear();
    }

    QString cliTradingScopesRaw = parser.value("grpc-rbac-scopes").trimmed();
    const bool cliTradingScopesProvided = !cliTradingScopesRaw.isEmpty();
    if (cliTradingScopesProvided) {
        m_tradingRbacScopes = splitScopesList(cliTradingScopesRaw);
    } else {
        m_tradingRbacScopes.clear();
    }

    // --- Telemetria ---
    m_metricsEndpoint = parser.value("metrics-endpoint");
    if (m_metricsEndpoint.isEmpty()) {
        // Fallback: użyj endpointu tradingowego, jeśli nie podano dedykowanego dla MetricsService
        m_metricsEndpoint = endpoint;
    }
    m_metricsTag = parser.value("metrics-tag");
    m_metricsEnabled = !(parser.isSet("disable-metrics") || parser.isSet("no-metrics"));

    QString cliToken = parser.value("metrics-auth-token").trimmed();
    QString cliTokenFile = parser.value("metrics-auth-token-file").trimmed();
    const bool cliTokenProvided = !cliToken.isEmpty();
    const bool cliTokenFileProvided = !cliTokenFile.isEmpty();
    if (cliTokenProvided && cliTokenFileProvided) {
        qCWarning(lcAppMetrics)
            << "Podano jednocześnie --metrics-auth-token oraz --metrics-auth-token-file. Użyję tokenu przekazanego bezpośrednio.";
    }

    QString metricsAuthToken;
    QString metricsAuthTokenFile;
    if (cliTokenProvided) {
        metricsAuthToken = cliToken;
    } else if (cliTokenFileProvided) {
        metricsAuthTokenFile = expandPath(cliTokenFile);
        metricsAuthToken = readTokenFile(metricsAuthTokenFile);
    }

    m_metricsRbacRole = parser.value("metrics-rbac-role").trimmed();

    // --- HealthService ---
    QString cliHealthEndpoint = parser.value("health-endpoint").trimmed();
    const bool cliHealthEndpointProvided = !cliHealthEndpoint.isEmpty();
    if (cliHealthEndpointProvided) {
        m_healthEndpoint = cliHealthEndpoint;
    } else {
        m_healthEndpoint.clear();
    }

    QString cliHealthToken = parser.value("health-auth-token").trimmed();
    QString cliHealthTokenFile = parser.value("health-auth-token-file").trimmed();
    const bool cliHealthTokenProvided = !cliHealthToken.isEmpty();
    const bool cliHealthTokenFileProvided = !cliHealthTokenFile.isEmpty();
    if (cliHealthTokenProvided && cliHealthTokenFileProvided) {
        qCWarning(lcAppMetrics)
            << "Podano jednocześnie --health-auth-token oraz --health-auth-token-file. Użyję tokenu przekazanego bezpośrednio.";
    }

    QString healthAuthToken;
    QString healthAuthTokenFile;
    if (cliHealthTokenProvided) {
        healthAuthToken = cliHealthToken;
    } else if (cliHealthTokenFileProvided) {
        healthAuthTokenFile = expandPath(cliHealthTokenFile);
        healthAuthToken = readTokenFile(healthAuthTokenFile, QStringLiteral("HealthService"));
    }

    QString cliHealthRole = parser.value("health-rbac-role").trimmed();
    const bool cliHealthRoleProvided = !cliHealthRole.isEmpty();
    if (cliHealthRoleProvided) {
        m_healthRbacRole = cliHealthRole;
    } else {
        m_healthRbacRole.clear();
    }

    QString cliHealthScopesRaw = parser.value("health-rbac-scopes").trimmed();
    const bool cliHealthScopesProvided = !cliHealthScopesRaw.isEmpty();
    if (cliHealthScopesProvided) {
        m_healthRbacScopes = splitScopesList(cliHealthScopesRaw);
    } else {
        m_healthRbacScopes.clear();
    }

    bool healthIntervalOk = false;
    const QString cliHealthIntervalRaw = parser.value("health-refresh-interval");
    int healthIntervalSeconds = cliHealthIntervalRaw.toInt(&healthIntervalOk);
    if (!healthIntervalOk || healthIntervalSeconds <= 0) {
        if (parser.isSet("health-refresh-interval")) {
            qCWarning(lcAppMetrics)
                << "Nieprawidłowy --health-refresh-interval:" << cliHealthIntervalRaw
                << "– używam wartości domyślnej 60 s.";
        }
        healthIntervalSeconds = 60;
    }
    m_healthRefreshIntervalSeconds = healthIntervalSeconds;
    m_healthAutoRefreshEnabled = !parser.isSet("health-disable-auto-refresh");

    applyTradingTlsEnvironmentOverrides(parser);
    configureTradingTlsWatchers();
    applyTradingAuthEnvironmentOverrides(parser,
                                         cliTradingTokenProvided,
                                         cliTradingTokenFileProvided,
                                         cliTradingRoleProvided,
                                         cliTradingScopesProvided,
                                         tradingAuthToken,
                                         tradingAuthTokenFile);
    applyHealthEnvironmentOverrides(parser,
                                    cliHealthEndpointProvided,
                                    cliHealthTokenProvided,
                                    cliHealthTokenFileProvided,
                                    cliHealthRoleProvided,
                                    cliHealthScopesProvided,
                                    parser.isSet("health-refresh-interval"),
                                    cliHealthTlsEnable,
                                    cliHealthTlsDisable,
                                    cliHealthRequireClientCert,
                                    cliHealthRootProvided,
                                    cliHealthClientCertProvided,
                                    cliHealthClientKeyProvided,
                                    cliHealthServerNameProvided,
                                    cliHealthTargetNameProvided,
                                    cliHealthPinnedProvided,
                                    healthAuthToken,
                                    healthAuthTokenFile);
    configureHealthTlsWatchers();

    m_tradingAuthToken = tradingAuthToken.trimmed();
    setTradingAuthTokenFile(tradingAuthTokenFile);
    applyTradingTlsConfig();
    m_client.setAuthToken(m_tradingAuthToken);
    m_client.setRbacRole(m_tradingRbacRole);
    m_client.setRbacScopes(m_tradingRbacScopes);

    m_healthAuthToken = healthAuthToken.trimmed();
    setHealthAuthTokenFile(healthAuthTokenFile);

    if (m_healthController) {
        const QString endpointForHealth = !m_healthEndpoint.isEmpty() ? m_healthEndpoint : endpoint;
        m_healthController->setEndpoint(endpointForHealth);
        applyHealthTlsConfig();

        QString healthTokenEffective = m_healthAuthToken.trimmed();
        if (healthTokenEffective.isEmpty()) {
            healthTokenEffective = m_tradingAuthToken;
        }
        m_healthController->setAuthToken(healthTokenEffective.trimmed());

        QString healthRoleEffective = m_healthRbacRole.trimmed();
        if (healthRoleEffective.isEmpty()) {
            healthRoleEffective = m_tradingRbacRole;
        }
        m_healthController->setRbacRole(healthRoleEffective.trimmed());

        QStringList healthScopesEffective = m_healthRbacScopes;
        if (healthScopesEffective.isEmpty()) {
            healthScopesEffective = m_tradingRbacScopes;
        }
        if (healthScopesEffective.isEmpty()) {
            healthScopesEffective = QStringList{QStringLiteral("health.read")};
        }
        m_healthController->setRbacScopes(healthScopesEffective);
        m_healthController->setRefreshIntervalSeconds(m_healthRefreshIntervalSeconds);
        m_healthController->setAutoRefreshEnabled(m_healthAutoRefreshEnabled);
    }
                                         cliTradingScopesProvided);
    m_client.setTlsConfig(m_tradingTlsConfig);
    m_client.setAuthToken(m_tradingAuthToken);
    m_client.setRbacRole(m_tradingRbacRole);
    m_client.setRbacScopes(m_tradingRbacScopes);

    bool riskRefreshEnabled = !parser.isSet("risk-refresh-disable");
    bool intervalOk = false;
    double riskRefreshSeconds = parser.value("risk-refresh-interval").toDouble(&intervalOk);
    if (!intervalOk || riskRefreshSeconds <= 0.0) {
        if (parser.isSet("risk-refresh-interval")) {
            qCWarning(lcAppMetrics)
                << "Nieprawidłowy interwał --risk-refresh-interval:" << parser.value("risk-refresh-interval")
                << "– używam wartości domyślnej";
        }
        riskRefreshSeconds = kDefaultRiskRefreshSeconds;
    }

    if (!parser.isSet("risk-refresh-interval")) {
        if (const auto envInterval = envValue("BOT_CORE_UI_RISK_REFRESH_SECONDS")) {
            bool envOk = false;
            const double candidate = envInterval->toDouble(&envOk);
            if (envOk && candidate > 0.0) {
                riskRefreshSeconds = candidate;
            } else {
                qCWarning(lcAppMetrics)
                    << "Nieprawidłowa wartość BOT_CORE_UI_RISK_REFRESH_SECONDS:" << *envInterval
                    << "– oczekiwano liczby dodatniej";
            }
        }
    }

    if (!parser.isSet("risk-refresh-disable")) {
        if (const auto envDisable = envBool("BOT_CORE_UI_RISK_REFRESH_DISABLE"))
            riskRefreshEnabled = !envDisable.value();
    }

    configureRiskRefresh(riskRefreshEnabled, riskRefreshSeconds);

    applyRiskHistoryCliOverrides(parser);
    configureStrategyBridge(parser);
    configureSupportBundle(parser);
    configureDecisionLog(parser);
    configureUiModules(parser);

    // TLS config (MetricsService)
    TelemetryTlsConfig mtls;
    mtls.enabled = parser.isSet("metrics-use-tls");
    mtls.rootCertificatePath = parser.value("metrics-root-cert");
    mtls.clientCertificatePath = parser.value("metrics-client-cert");
    mtls.clientKeyPath = parser.value("metrics-client-key");
    mtls.serverNameOverride = parser.value("metrics-server-name");
    mtls.pinnedServerSha256 = parser.value("metrics-server-sha256");
    m_tlsConfig = mtls;

    // Konfiguracja licencji OEM (CLI/ENV)
    const QString cliLicensePath = parser.value("license-storage").trimmed();
    if (!cliLicensePath.isEmpty())
        m_licenseController->setLicenseStoragePath(expandPath(cliLicensePath));
    const QString cliExpectedFingerprint = parser.value("expected-fingerprint-path").trimmed();
    if (!cliExpectedFingerprint.isEmpty())
        m_licenseController->setFingerprintDocumentPath(expandPath(cliExpectedFingerprint));
    m_licenseController->initialize();

    applyMetricsEnvironmentOverrides(parser,
                                     cliTokenProvided,
                                     cliTokenFileProvided,
                                     metricsAuthToken,
                                     metricsAuthTokenFile);
    configureMetricsTlsWatchers();
    applyMetricsTlsConfig();
    m_metricsAuthToken = metricsAuthToken.trimmed();
    setMetricsAuthTokenFile(metricsAuthTokenFile);

    if (m_securityController) {
        if (!parser.value("security-profiles-path").trimmed().isEmpty()) {
            m_securityController->setProfilesPath(expandPath(parser.value("security-profiles-path")));
        }
        if (!parser.value("security-python").trimmed().isEmpty()) {
            m_securityController->setPythonExecutable(parser.value("security-python"));
        }
        if (!parser.value("security-log-path").trimmed().isEmpty()) {
            m_securityController->setLogPath(expandPath(parser.value("security-log-path")));
        }
        m_securityController->refresh();
    }

    if (m_reportController) {
        const auto applyReportsDirectory = [this](const QString& candidate) {
            const QString trimmed = candidate.trimmed();
            if (trimmed.isEmpty())
                return;
            m_reportController->setReportsDirectory(expandPath(trimmed));
        };
        if (parser.isSet("reports-directory")) {
            applyReportsDirectory(parser.value("reports-directory"));
        } else {
            const auto envReports = envValue("BOT_CORE_UI_REPORTS_DIR");
            if (envReports.has_value()) {
                const QString envReportsValue = envReports->trimmed();
                if (!envReportsValue.isEmpty()) {
                    applyReportsDirectory(envReportsValue);
                } else {
                    applyReportsDirectory(parser.value("reports-directory"));
                }
            } else {
                applyReportsDirectory(parser.value("reports-directory"));
            }
        }

        const auto applyPythonExecutable = [this](const QString& candidate) {
            const QString trimmed = candidate.trimmed();
            if (trimmed.isEmpty())
                return;
            m_reportController->setPythonExecutable(expandPath(trimmed));
        };
        if (parser.isSet("reporting-python")) {
            applyPythonExecutable(parser.value("reporting-python"));
        } else {
            const auto envPython = envValue("BOT_CORE_UI_REPORTS_PYTHON");
            if (envPython.has_value()) {
                const QString envPythonValue = envPython->trimmed();
                if (!envPythonValue.isEmpty())
                    applyPythonExecutable(envPythonValue);
            }
        }

        m_reportController->refresh();
    }

    applyUiSettingsCliOverrides(parser);

    // Inicjalizacja/reportera + token
    ensureTelemetry();

    return true;
}

QString Application::locateRepoRoot() const
{
    QDir dir(QCoreApplication::applicationDirPath());
    for (int depth = 0; depth < 12; ++depth) {
        if (dir.exists(QStringLiteral("bot_core")) && dir.exists(QStringLiteral("ui")))
            return dir.absolutePath();
        if (!dir.cdUp())
            break;
    }

    dir = QDir(QDir::currentPath());
    for (int depth = 0; depth < 12; ++depth) {
        if (dir.exists(QStringLiteral("bot_core")) && dir.exists(QStringLiteral("ui")))
            return dir.absolutePath();
        if (!dir.cdUp())
            break;
    }

    return QDir::currentPath();
}

void Application::configureRiskRefresh(bool enabled, double intervalSeconds)
{
    double sanitizedSeconds = intervalSeconds > 0.0 ? intervalSeconds : kDefaultRiskRefreshSeconds;
    const int rawMs = static_cast<int>(std::llround(sanitizedSeconds * 1000.0));
    const int clampedMs = qBound(kMinRiskRefreshIntervalMs, rawMs, kMaxRiskRefreshIntervalMs);

    m_riskRefreshIntervalMs = clampedMs;
    m_riskRefreshEnabled = enabled && sanitizedSeconds > 0.0;

    m_riskRefreshTimer.stop();
    m_riskRefreshTimer.setInterval(m_riskRefreshIntervalMs);
    if (!m_riskRefreshEnabled)
        m_nextRiskRefreshUtc = {};
    Q_EMIT riskRefreshScheduleChanged();
}

void Application::applyRiskRefreshTimerState()
{
    if (m_riskRefreshEnabled && m_started) {
        const bool needsRestart = !m_riskRefreshTimer.isActive()
            || m_riskRefreshTimer.interval() != m_riskRefreshIntervalMs;
        if (needsRestart)
            m_riskRefreshTimer.start(m_riskRefreshIntervalMs);
        m_nextRiskRefreshUtc = QDateTime::currentDateTimeUtc().addMSecs(m_riskRefreshIntervalMs);
    } else {
        if (m_riskRefreshTimer.isActive())
            m_riskRefreshTimer.stop();
        m_nextRiskRefreshUtc = {};
    }
    Q_EMIT riskRefreshScheduleChanged();
}

void Application::initializeUiSettingsStorage()
{
    if (const auto disableEnv = envBool(kUiSettingsDisableEnv); disableEnv.has_value())
        m_uiSettingsPersistenceEnabled = !disableEnv.value();

    if (m_uiSettingsPath.trimmed().isEmpty()) {
        QString candidate;
        if (const auto envPath = envValue(kUiSettingsEnv); envPath.has_value()) {
            const QString trimmed = envPath->trimmed();
            if (!trimmed.isEmpty())
                candidate = expandPath(trimmed);
        }

        if (candidate.isEmpty())
            candidate = QDir::current().absoluteFilePath(QStringLiteral("var/state/ui_settings.json"));

        QFileInfo info(candidate);
        if (!info.isAbsolute())
            candidate = QDir::current().absoluteFilePath(candidate);

        m_uiSettingsPath = candidate;
    } else {
        QFileInfo info(m_uiSettingsPath);
        if (!info.isAbsolute())
            m_uiSettingsPath = QDir::current().absoluteFilePath(m_uiSettingsPath);
    }

    ensureUiSettingsTimerConfigured();

    if (!m_uiSettingsPersistenceEnabled)
        return;

    loadUiSettings();
}

void Application::ensureUiSettingsTimerConfigured()
{
    if (m_uiSettingsTimerConfigured)
        return;

    m_uiSettingsSaveTimer.setParent(this);
    m_uiSettingsSaveTimer.setSingleShot(true);
    m_uiSettingsSaveTimer.setInterval(kUiSettingsDebounceMs);
    connect(&m_uiSettingsSaveTimer, &QTimer::timeout, this, &Application::persistUiSettings);
    m_uiSettingsTimerConfigured = true;
}

void Application::applyUiSettingsCliOverrides(const QCommandLineParser& parser)
{
    if (parser.isSet("enable-ui-settings"))
        setUiSettingsPersistenceEnabled(true);
    if (parser.isSet("disable-ui-settings"))
        setUiSettingsPersistenceEnabled(false);

    const QString cliPath = parser.value("ui-settings-path").trimmed();
    if (!cliPath.isEmpty())
        setUiSettingsPath(cliPath);
}

void Application::applyRiskHistoryCliOverrides(const QCommandLineParser& parser)
{
    const bool previousLoading = m_loadingUiSettings;
    m_loadingUiSettings = true;

    const auto restoreLoadingFlag = qScopeGuard([this, previousLoading]() {
        m_loadingUiSettings = previousLoading;
    });

    const auto applyDirectory = [this](const QString& raw) {
        const QString trimmed = raw.trimmed();
        if (trimmed.isEmpty())
            return;

        QUrl url(trimmed);
        if (!url.isValid() || url.scheme().isEmpty()) {
            const QString expanded = expandPath(trimmed);
            const QString absolute = QDir(expanded).absolutePath();
            url = QUrl::fromLocalFile(absolute);
        } else if (url.isLocalFile()) {
            url = QUrl::fromLocalFile(QDir(url.toLocalFile()).absolutePath());
        }

        if (!url.isValid() || (!url.isLocalFile() && !url.scheme().isEmpty())) {
            qCWarning(lcAppMetrics)
                << "Nieprawidłowy katalog eksportu historii ryzyka:" << raw;
            return;
        }

        setRiskHistoryExportLastDirectory(url);
    };

    const auto applyLimitValue = [this](const QString& raw) -> bool {
        const QString trimmed = raw.trimmed();
        if (trimmed.isEmpty())
            return false;

        bool ok = false;
        const int value = trimmed.toInt(&ok);
        if (!ok) {
            qCWarning(lcAppMetrics)
                << "Nieprawidłowy limit eksportu historii ryzyka:" << raw;
            return false;
        }

        if (value <= 0) {
            setRiskHistoryExportLimitEnabled(false);
            return true;
        }

        setRiskHistoryExportLimitValue(value);
        setRiskHistoryExportLimitEnabled(true);
        return true;
    };

    const auto applyAutoInterval = [this](const QString& raw) {
        const QString trimmed = raw.trimmed();
        if (trimmed.isEmpty())
            return;

        bool ok = false;
        int minutes = trimmed.toInt(&ok);
        if (!ok) {
            qCWarning(lcAppMetrics)
                << "Nieprawidłowy interwał autoeksportu historii ryzyka:" << raw;
            return;
        }

        minutes = qMax(1, minutes);
        setRiskHistoryAutoExportIntervalMinutes(minutes);
    };

    const auto applyBasename = [this](const QString& raw) {
        const QString trimmed = raw.trimmed();
        if (trimmed.isEmpty())
            return;
        setRiskHistoryAutoExportBasename(trimmed);
    };

    if (parser.isSet("risk-history-export-dir"))
        applyDirectory(parser.value("risk-history-export-dir"));
    else if (const auto envDir = envValue(kRiskHistoryExportDirEnv); envDir.has_value())
        applyDirectory(envDir->trimmed());

    if (parser.isSet("risk-history-auto-export-dir"))
        applyDirectory(parser.value("risk-history-auto-export-dir"));
    else if (const auto envAutoDir = envValue(kRiskHistoryAutoExportDirEnv); envAutoDir.has_value())
        applyDirectory(envAutoDir->trimmed());

    bool limitValueApplied = false;
    bool limitEnabledForced = false;

    if (parser.isSet("risk-history-export-limit")) {
        limitValueApplied = applyLimitValue(parser.value("risk-history-export-limit"));
        if (limitValueApplied)
            limitEnabledForced = true;
    }

    if (parser.isSet("risk-history-export-limit-disable")) {
        setRiskHistoryExportLimitEnabled(false);
        limitEnabledForced = true;
    }

    if (!limitValueApplied) {
        if (const auto envLimit = envValue(kRiskHistoryExportLimitEnv); envLimit.has_value())
            limitValueApplied = applyLimitValue(envLimit->trimmed());
    }

    if (!limitEnabledForced) {
        if (const auto envLimitEnabled = envBool(kRiskHistoryExportLimitEnabledEnv); envLimitEnabled.has_value()) {
            setRiskHistoryExportLimitEnabled(envLimitEnabled.value());
            limitEnabledForced = true;
        }
    }

    bool autoExportEnabledForced = false;
    if (parser.isSet("risk-history-auto-export")) {
        setRiskHistoryAutoExportEnabled(true);
        autoExportEnabledForced = true;
    }
    if (parser.isSet("risk-history-auto-export-disable")) {
        setRiskHistoryAutoExportEnabled(false);
        autoExportEnabledForced = true;
    }
    if (!autoExportEnabledForced) {
        if (const auto envAutoEnabled = envBool(kRiskHistoryAutoExportEnabledEnv); envAutoEnabled.has_value()) {
            setRiskHistoryAutoExportEnabled(envAutoEnabled.value());
            autoExportEnabledForced = true;
        }
    }

    bool autoExportTimeForced = false;
    if (parser.isSet("risk-history-auto-export-local-time")) {
        setRiskHistoryAutoExportUseLocalTime(true);
        autoExportTimeForced = true;
    }
    if (parser.isSet("risk-history-auto-export-utc")) {
        setRiskHistoryAutoExportUseLocalTime(false);
        autoExportTimeForced = true;
    }
    if (!autoExportTimeForced) {
        if (const auto envLocalTime = envBool(kRiskHistoryAutoExportLocalTimeEnv); envLocalTime.has_value()) {
            setRiskHistoryAutoExportUseLocalTime(envLocalTime.value());
            autoExportTimeForced = true;
        }
    }

    bool intervalApplied = false;
    if (parser.isSet("risk-history-auto-export-interval")) {
        applyAutoInterval(parser.value("risk-history-auto-export-interval"));
        intervalApplied = true;
    }
    if (!intervalApplied) {
        if (const auto envInterval = envValue(kRiskHistoryAutoExportIntervalEnv); envInterval.has_value())
            applyAutoInterval(envInterval->trimmed());
    }

    if (parser.isSet("risk-history-auto-export-basename"))
        applyBasename(parser.value("risk-history-auto-export-basename"));
    else if (const auto envBasename = envValue(kRiskHistoryAutoExportBasenameEnv); envBasename.has_value())
        applyBasename(envBasename->trimmed());
}

void Application::configureStrategyBridge(const QCommandLineParser& parser)
{
    if (!m_strategyController && !m_workbenchController)
        return;

    QString configPath = parser.value("core-config").trimmed();
    if (!parser.isSet("core-config")) {
        if (const auto envConfig = envValue(QByteArrayLiteral("BOT_CORE_UI_CORE_CONFIG_PATH")))
            configPath = envConfig->trimmed();
    }
    if (configPath.isEmpty())
        configPath = QStringLiteral("config/core.yaml");
    const QString normalizedConfigPath = expandPath(configPath);
    if (!normalizedConfigPath.isEmpty()) {
        if (m_strategyController)
            m_strategyController->setConfigPath(normalizedConfigPath);
        if (m_workbenchController)
            m_workbenchController->setConfigPath(normalizedConfigPath);
    }

    QString pythonExec = parser.value("strategy-config-python").trimmed();
    if (pythonExec.isEmpty()) {
        if (const auto envPython = envValue(QByteArrayLiteral("BOT_CORE_UI_STRATEGY_PYTHON")))
            pythonExec = envPython->trimmed();
    }
    if (!pythonExec.isEmpty()) {
        const QString normalizedPython = expandPath(pythonExec);
        if (!normalizedPython.isEmpty()) {
            if (m_strategyController)
                m_strategyController->setPythonExecutable(normalizedPython);
            if (m_workbenchController)
                m_workbenchController->setPythonExecutable(normalizedPython);
        }
    }

    QString bridgePath = parser.value("strategy-config-bridge").trimmed();
    if (bridgePath.isEmpty()) {
        if (const auto envBridge = envValue(QByteArrayLiteral("BOT_CORE_UI_STRATEGY_BRIDGE")))
            bridgePath = envBridge->trimmed();
    }
    if (bridgePath.isEmpty()) {
        if (!m_repoRoot.isEmpty())
            bridgePath = QDir(m_repoRoot).absoluteFilePath(QStringLiteral("scripts/ui_config_bridge.py"));
        else
            bridgePath = QDir::current().absoluteFilePath(QStringLiteral("scripts/ui_config_bridge.py"));
    }
    const QString normalizedBridge = expandPath(bridgePath);
    if (!normalizedBridge.isEmpty()) {
        if (m_strategyController)
            m_strategyController->setScriptPath(normalizedBridge);
        if (m_workbenchController)
            m_workbenchController->setScriptPath(normalizedBridge);
    }

    if (m_strategyController && !m_strategyController->refresh()) {
        const QString error = m_strategyController->lastError();
        if (!error.isEmpty())
            qCWarning(lcAppMetrics) << "Mostek konfiguracji strategii zwrócił błąd:" << error;
    }

    if (m_workbenchController && !m_workbenchController->refreshCatalog()) {
        const QString error = m_workbenchController->lastError();
        if (!error.isEmpty())
            qCWarning(lcAppMetrics) << "Mostek katalogu strategii zwrócił błąd:" << error;
    }
}

void Application::configureSupportBundle(const QCommandLineParser& parser)
{
    if (!m_supportController)
        return;

    const auto envTrimmed = [](const QByteArray& key) -> std::optional<QString> {
        if (const auto value = envValue(key); value.has_value())
            return value->trimmed();
        return std::nullopt;
    };

    const auto pickPathOption = [&](const QString& optionName, const QByteArray& envKey) -> QString {
        if (parser.isSet(optionName))
            return parser.value(optionName).trimmed();
        if (const auto envValue = envTrimmed(envKey); envValue.has_value())
            return envValue->trimmed();
        return {};
    };

    const auto normalizePathInput = [](const QString& raw) -> QString {
        const QString trimmed = raw.trimmed();
        if (trimmed.isEmpty())
            return {};
        return expandPath(trimmed);
    };

    if (const QString pythonExec = pickPathOption(QStringLiteral("support-bundle-python"),
                                                  QByteArrayLiteral("BOT_CORE_UI_SUPPORT_PYTHON"));
        !pythonExec.isEmpty()) {
        if (const QString normalized = normalizePathInput(pythonExec); !normalized.isEmpty())
            m_supportController->setPythonExecutable(normalized);
    }

    if (const QString scriptPath = pickPathOption(QStringLiteral("support-bundle-script"),
                                                  QByteArrayLiteral("BOT_CORE_UI_SUPPORT_SCRIPT"));
        !scriptPath.isEmpty()) {
        if (const QString normalized = normalizePathInput(scriptPath); !normalized.isEmpty())
            m_supportController->setScriptPath(normalized);
    }

    if (const QString outputDir = pickPathOption(QStringLiteral("support-bundle-output-dir"),
                                                 QByteArrayLiteral("BOT_CORE_UI_SUPPORT_OUTPUT_DIR"));
        !outputDir.isEmpty()) {
        if (const QString normalized = normalizePathInput(outputDir); !normalized.isEmpty())
            m_supportController->setOutputDirectory(normalized);
    }

    if (parser.isSet("support-bundle-format"))
        m_supportController->setFormat(parser.value("support-bundle-format"));
    else if (const auto envFormat = envTrimmed(QByteArrayLiteral("BOT_CORE_UI_SUPPORT_FORMAT")); envFormat.has_value())
        m_supportController->setFormat(envFormat.value());

    if (parser.isSet("support-bundle-basename"))
        m_supportController->setDefaultBasename(parser.value("support-bundle-basename"));
    else if (const auto envBasename = envTrimmed(QByteArrayLiteral("BOT_CORE_UI_SUPPORT_BASENAME")); envBasename.has_value())
        m_supportController->setDefaultBasename(envBasename.value());

    const auto splitSpecs = [](const QString& raw) {
        return raw.split(QRegularExpression(QStringLiteral("[;,\\n]")), Qt::SkipEmptyParts);
    };

    QStringList includeEnv;
    if (const auto envInclude = envTrimmed(QByteArrayLiteral("BOT_CORE_UI_SUPPORT_INCLUDE")); envInclude.has_value())
        includeEnv = splitSpecs(envInclude.value());
    const QStringList includeCli = parser.values(QStringLiteral("support-bundle-include"));

    QStringList disableEnv;
    if (const auto envDisable = envTrimmed(QByteArrayLiteral("BOT_CORE_UI_SUPPORT_DISABLE")); envDisable.has_value())
        disableEnv = splitSpecs(envDisable.value());
    const QStringList disableCli = parser.values(QStringLiteral("support-bundle-disable"));

    QStringList metadataEnv;
    if (const auto envMetadata = envTrimmed(QByteArrayLiteral("BOT_CORE_UI_SUPPORT_METADATA")); envMetadata.has_value())
        metadataEnv = splitSpecs(envMetadata.value());
    const QStringList metadataCli = parser.values(QStringLiteral("support-bundle-metadata"));

    QStringList extraOrder;
    QHash<QString, QPair<QString, QString>> extraMap;

    const auto storeExtra = [&](const QString& label, const QString& path) {
        const QString lower = label.toLower();
        if (!extraMap.contains(lower))
            extraOrder.append(lower);
        extraMap.insert(lower, qMakePair(label, path));
    };

    const auto handleInclude = [&](const QString& rawSpec) {
        const QString trimmed = rawSpec.trimmed();
        if (trimmed.isEmpty())
            return;
        const int eq = trimmed.indexOf('=');
        if (eq <= 0) {
            qCWarning(lcAppMetrics) << "Nieprawidłowa ścieżka pakietu wsparcia" << trimmed;
            return;
        }
        const QString label = trimmed.left(eq).trimmed();
        const QString path = trimmed.mid(eq + 1).trimmed();
        if (label.isEmpty() || path.isEmpty()) {
            qCWarning(lcAppMetrics) << "Nieprawidłowa ścieżka pakietu wsparcia" << trimmed;
            return;
        }
        const QString lower = label.toLower();
        const QString expandedPath = normalizePathInput(path);
        if (expandedPath.isEmpty()) {
            qCWarning(lcAppMetrics) << "Nie udało się znormalizować ścieżki pakietu wsparcia" << trimmed;
            return;
        }
        if (lower == QStringLiteral("logs")) {
            m_supportController->setLogsPath(expandedPath);
            m_supportController->setIncludeLogs(true);
        } else if (lower == QStringLiteral("reports")) {
            m_supportController->setReportsPath(expandedPath);
            m_supportController->setIncludeReports(true);
        } else if (lower == QStringLiteral("licenses")) {
            m_supportController->setLicensesPath(expandedPath);
            m_supportController->setIncludeLicenses(true);
        } else if (lower == QStringLiteral("metrics")) {
            m_supportController->setMetricsPath(expandedPath);
            m_supportController->setIncludeMetrics(true);
        } else if (lower == QStringLiteral("audit")) {
            m_supportController->setAuditPath(expandedPath);
            m_supportController->setIncludeAudit(true);
        } else {
            storeExtra(label, expandedPath);
        }
    };

    for (const QString& spec : includeEnv)
        handleInclude(spec);
    for (const QString& spec : includeCli)
        handleInclude(spec);

    QSet<QString> disabledCustom;
    const auto handleDisable = [&](const QString& rawLabel) {
        const QString label = rawLabel.trimmed().toLower();
        if (label.isEmpty())
            return;
        if (label == QStringLiteral("logs")) {
            m_supportController->setIncludeLogs(false);
        } else if (label == QStringLiteral("reports")) {
            m_supportController->setIncludeReports(false);
        } else if (label == QStringLiteral("licenses")) {
            m_supportController->setIncludeLicenses(false);
        } else if (label == QStringLiteral("metrics")) {
            m_supportController->setIncludeMetrics(false);
        } else if (label == QStringLiteral("audit")) {
            m_supportController->setIncludeAudit(false);
        } else {
            disabledCustom.insert(label);
        }
    };

    for (const QString& spec : disableEnv)
        handleDisable(spec);
    for (const QString& spec : disableCli)
        handleDisable(spec);

    if (!disabledCustom.isEmpty()) {
        QStringList filteredOrder;
        QHash<QString, QPair<QString, QString>> filteredMap;
        for (const QString& key : std::as_const(extraOrder)) {
            if (disabledCustom.contains(key))
                continue;
            filteredOrder.append(key);
            filteredMap.insert(key, extraMap.value(key));
        }
        extraOrder = filteredOrder;
        extraMap = filteredMap;
    }

    QStringList extraSpecs;
    extraSpecs.reserve(extraOrder.size());
    for (const QString& key : std::as_const(extraOrder)) {
        const auto pair = extraMap.value(key);
        extraSpecs.append(QStringLiteral("%1=%2").arg(pair.first, pair.second));
    }
    m_supportController->setExtraIncludeSpecs(extraSpecs);

    QVariantMap overrides;

    const auto applyMetadata = [&](const QString& rawSpec) {
        const QString trimmed = rawSpec.trimmed();
        if (trimmed.isEmpty())
            return;
        const int eq = trimmed.indexOf('=');
        if (eq <= 0) {
            qCWarning(lcAppMetrics) << "Nieprawidłowa para metadata pakietu wsparcia" << trimmed;
            return;
        }
        const QString key = trimmed.left(eq).trimmed();
        const QString value = trimmed.mid(eq + 1).trimmed();
        if (key.isEmpty())
            return;
        overrides.insert(key, value);
    };

    for (const QString& spec : metadataEnv)
        applyMetadata(spec);
    for (const QString& spec : metadataCli)
        applyMetadata(spec);
    m_supportMetadataOverrides = overrides;
    updateSupportBundleMetadata();
}

void Application::updateSupportBundleMetadata()
{
    if (!m_supportController)
        return;

    QVariantMap metadata;
    metadata.insert(QStringLiteral("origin"), QStringLiteral("desktop_ui"));
    metadata.insert(QStringLiteral("instrument"), instrumentLabel());
    metadata.insert(QStringLiteral("exchange"), m_instrument.exchange);
    metadata.insert(QStringLiteral("symbol"), m_instrument.symbol);
    metadata.insert(QStringLiteral("connection_status"), m_connectionStatus);
    metadata.insert(QStringLiteral("app_version"), QCoreApplication::applicationVersion());
    metadata.insert(QStringLiteral("hostname"), QSysInfo::machineHostName());

    for (auto it = m_supportMetadataOverrides.constBegin(); it != m_supportMetadataOverrides.constEnd(); ++it) {
        const QString key = it.key().trimmed();
        if (key.isEmpty())
            continue;
        metadata.insert(key, it.value());
    }

    m_supportController->setMetadata(metadata);
}

void Application::configureUiModules(const QCommandLineParser& parser)
{
    if (!m_moduleManager)
        return;

    m_moduleManager->unloadPlugins();

    const auto normalize = [](const QString& raw) -> QString {
        const QString trimmed = raw.trimmed();
        if (trimmed.isEmpty())
            return {};
        const QString expanded = expandPath(trimmed);
        if (!expanded.isEmpty())
            return QFileInfo(expanded).absoluteFilePath();
        return QFileInfo(trimmed).absoluteFilePath();
    };

    QSet<QString> unique;
    QStringList directories;

    const QStringList cliDirs = parser.values(QStringLiteral("ui-module-dir"));
    for (const QString& value : cliDirs) {
        const QString normalized = normalize(value);
        if (normalized.isEmpty() || unique.contains(normalized))
            continue;
        unique.insert(normalized);
        directories.append(normalized);
    }

    if (cliDirs.isEmpty()) {
        if (const auto envDirs = envValue(QByteArrayLiteral("BOT_CORE_UI_MODULE_DIRS")); envDirs.has_value()) {
            const auto pieces = envDirs->split(QDir::listSeparator(), Qt::SkipEmptyParts);
            for (const QString& piece : pieces) {
                const QString normalized = normalize(piece);
                if (normalized.isEmpty() || unique.contains(normalized))
                    continue;
                unique.insert(normalized);
                directories.append(normalized);
            }
        }
    }

    if (directories.isEmpty()) {
        const QString binaryModules = QDir(QCoreApplication::applicationDirPath()).absoluteFilePath(QStringLiteral("modules"));
        const QString repoModules = QDir::current().absoluteFilePath(QStringLiteral("ui/modules"));
        for (const QString& candidate : {binaryModules, repoModules}) {
            const QString normalized = normalize(candidate);
            if (normalized.isEmpty() || unique.contains(normalized))
                continue;
            unique.insert(normalized);
            directories.append(normalized);
        }
    }

    m_uiModuleDirectories = directories;
    m_moduleManager->setPluginPaths(directories);
<<<<<<< HEAD
    emit uiModuleDirectoriesChanged(m_uiModuleDirectories);
=======
>>>>>>> e60cc7f7
    if (!directories.isEmpty()) {
        if (!m_moduleManager->loadPlugins()) {
            qCWarning(lcAppMetrics) << "Nie wszystkie pluginy UI zostały poprawnie załadowane";
        }
    }
}

<<<<<<< HEAD
bool Application::reloadUiModules()
{
    if (!m_moduleManager) {
        QVariantMap report;
        report.insert(QStringLiteral("requestedPaths"), m_uiModuleDirectories);
        emit uiModulesReloaded(false, report);
        return false;
    }

    m_moduleManager->unloadPlugins();

    m_moduleManager->setPluginPaths(m_uiModuleDirectories);
    const bool success = m_moduleManager->loadPlugins();
    if (!success)
        qCWarning(lcAppMetrics) << "Nie wszystkie pluginy UI zostały poprawnie załadowane podczas przeładowywania";

    emit uiModulesReloaded(success, m_moduleManager->lastLoadReport());
    return success;
}

=======
>>>>>>> e60cc7f7
void Application::configureDecisionLog(const QCommandLineParser& parser)
{
    QString path = parser.value(QStringLiteral("decision-log")).trimmed();
    bool pathExplicit = false;
    if (!path.isEmpty()) {
        setDecisionLogPathInternal(path, true);
        pathExplicit = true;
    } else if (const auto envPath = envValue(kDecisionLogPathEnv); envPath.has_value()) {
        const QString trimmed = envPath->trimmed();
        if (!trimmed.isEmpty()) {
            setDecisionLogPathInternal(trimmed, true);
            pathExplicit = true;
        }
    }

    QString limitText;
    if (parser.isSet(QStringLiteral("decision-log-limit")))
        limitText = parser.value(QStringLiteral("decision-log-limit")).trimmed();
    else if (const auto envLimit = envValue(kDecisionLogLimitEnv); envLimit.has_value())
        limitText = envLimit->trimmed();

    if (!limitText.isEmpty()) {
        bool ok = false;
        const int limit = limitText.toInt(&ok);
        if (ok && limit > 0)
            m_decisionLogModel.setMaximumEntries(limit);
        else if (parser.isSet(QStringLiteral("decision-log-limit")))
            qCWarning(lcAppMetrics) << "Nieprawidłowa wartość --decision-log-limit:" << limitText;
    }

    if (!pathExplicit && m_decisionLogPath.isEmpty()) {
        const QString fallback = !m_repoRoot.isEmpty()
            ? QDir(m_repoRoot).absoluteFilePath(QStringLiteral("logs/decision_journal"))
            : QDir::current().absoluteFilePath(QStringLiteral("logs/decision_journal"));
        setDecisionLogPathInternal(fallback, false);
    }
}

void Application::setUiSettingsPersistenceEnabled(bool enabled)
{
    if (m_uiSettingsPersistenceEnabled == enabled)
        return;

    m_uiSettingsPersistenceEnabled = enabled;
    if (!enabled) {
        if (m_uiSettingsSaveTimer.isActive())
            m_uiSettingsSaveTimer.stop();
        return;
    }

    ensureUiSettingsTimerConfigured();
    loadUiSettings();
}

void Application::setUiSettingsPath(const QString& path, bool reload)
{
    QString candidate = path.trimmed();
    if (candidate.isEmpty())
        return;

    candidate = expandPath(candidate);
    QFileInfo info(candidate);
    if (!info.isAbsolute())
        candidate = QDir::current().absoluteFilePath(candidate);

    if (m_uiSettingsPath == candidate)
        return;

    m_uiSettingsPath = candidate;

    if (m_uiSettingsPersistenceEnabled && reload)
        loadUiSettings();
}

void Application::loadUiSettings()
{
    if (!m_uiSettingsPersistenceEnabled)
        return;
    if (m_uiSettingsPath.trimmed().isEmpty())
        return;

    QFile file(m_uiSettingsPath);
    if (!file.exists())
        return;

    if (!file.open(QIODevice::ReadOnly | QIODevice::Text)) {
        qCWarning(lcAppMetrics) << "Nie udało się odczytać pliku ustawień UI" << m_uiSettingsPath
                                << file.errorString();
        return;
    }

    const QByteArray data = file.readAll();
    file.close();

    const QJsonDocument document = QJsonDocument::fromJson(data);
    if (!document.isObject()) {
        qCWarning(lcAppMetrics) << "Plik ustawień UI ma nieprawidłowy format JSON" << m_uiSettingsPath;
        return;
    }

    const QJsonObject root = document.object();

    const auto requireString = [](const QJsonObject& object, const QString& key) -> QString {
        const QJsonValue value = object.value(key);
        if (!value.isString())
            return {};
        return value.toString().trimmed();
    };

    m_loadingUiSettings = true;

    if (root.contains(QStringLiteral("instrument")) && root.value(QStringLiteral("instrument")).isObject()) {
        const QJsonObject instrument = root.value(QStringLiteral("instrument")).toObject();
        const QString exchange = requireString(instrument, QStringLiteral("exchange"));
        const QString symbol = requireString(instrument, QStringLiteral("symbol"));
        const QString venueSymbol = requireString(instrument, QStringLiteral("venueSymbol"));
        const QString quote = requireString(instrument, QStringLiteral("quoteCurrency"));
        const QString base = requireString(instrument, QStringLiteral("baseCurrency"));
        const QString granularity = requireString(instrument, QStringLiteral("granularity"));

        if (!exchange.isEmpty() && !symbol.isEmpty() && !venueSymbol.isEmpty() && !quote.isEmpty()
            && !base.isEmpty() && !granularity.isEmpty()) {
            updateInstrument(exchange, symbol, venueSymbol, quote, base, granularity);
        }
    }

    if (root.contains(QStringLiteral("performanceGuard"))
        && root.value(QStringLiteral("performanceGuard")).isObject()) {
        const QJsonObject guardObj = root.value(QStringLiteral("performanceGuard")).toObject();
        const int fpsTarget = guardObj.value(QStringLiteral("fpsTarget")).toInt(m_guard.fpsTarget);
        const double reduceMotionAfter = guardObj.value(QStringLiteral("reduceMotionAfter"))
                                             .toDouble(m_guard.reduceMotionAfterSeconds);
        const double jankThreshold = guardObj.value(QStringLiteral("jankThresholdMs"))
                                         .toDouble(m_guard.jankThresholdMs);
        const int overlays = guardObj.value(QStringLiteral("maxOverlayCount")).toInt(m_guard.maxOverlayCount);
        const int disableSecondary = guardObj.value(QStringLiteral("disableSecondaryWhenBelow"))
                                         .toInt(m_guard.disableSecondaryWhenFpsBelow);
        updatePerformanceGuard(fpsTarget, reduceMotionAfter, jankThreshold, overlays, disableSecondary);
    }

    if (root.contains(QStringLiteral("riskRefresh")) && root.value(QStringLiteral("riskRefresh")).isObject()) {
        const QJsonObject riskObj = root.value(QStringLiteral("riskRefresh")).toObject();
        const bool enabled = riskObj.value(QStringLiteral("enabled")).toBool(m_riskRefreshEnabled);
        const double intervalSeconds = riskObj.value(QStringLiteral("intervalSeconds"))
                                         .toDouble(static_cast<double>(m_riskRefreshIntervalMs) / 1000.0);
        updateRiskRefresh(enabled, intervalSeconds);
    }

    if (root.contains(QStringLiteral("marketRegimeTimeline"))
        && root.value(QStringLiteral("marketRegimeTimeline")).isObject()) {
        const QJsonObject regimeObj = root.value(QStringLiteral("marketRegimeTimeline")).toObject();
        const QJsonValue maxValue = regimeObj.value(QStringLiteral("maximumSnapshots"));
        if (maxValue.isDouble()) {
            const int limit = std::max(0, maxValue.toInt(m_regimeTimelineMaximumSnapshots));
            setRegimeTimelineMaximumSnapshots(limit);
        }
    }

    if (root.contains(QStringLiteral("alerts")) && root.value(QStringLiteral("alerts")).isObject()) {
        const QJsonObject alertsObj = root.value(QStringLiteral("alerts")).toObject();
        const bool hideAcknowledged = alertsObj.value(QStringLiteral("hideAcknowledged"))
                                          .toBool(m_filteredAlertsModel.hideAcknowledged());
        m_filteredAlertsModel.setHideAcknowledged(hideAcknowledged);

        const int severityValue = alertsObj.value(QStringLiteral("severityFilter"))
                                      .toInt(static_cast<int>(m_filteredAlertsModel.severityFilter()));
        if (severityValue >= AlertsFilterProxyModel::AllSeverities
            && severityValue <= AlertsFilterProxyModel::WarningOnly) {
            m_filteredAlertsModel.setSeverityFilter(
                static_cast<AlertsFilterProxyModel::SeverityFilter>(severityValue));
        }

        const int sortValue = alertsObj.value(QStringLiteral("sortMode"))
                                  .toInt(static_cast<int>(m_filteredAlertsModel.sortMode()));
        if (sortValue >= AlertsFilterProxyModel::NewestFirst
            && sortValue <= AlertsFilterProxyModel::TitleAscending) {
            m_filteredAlertsModel.setSortMode(static_cast<AlertsFilterProxyModel::SortMode>(sortValue));
        }

        if (alertsObj.contains(QStringLiteral("searchText")))
            m_filteredAlertsModel.setSearchText(alertsObj.value(QStringLiteral("searchText")).toString());

        const QJsonValue acknowledgedValue = alertsObj.value(QStringLiteral("acknowledgedIds"));
        if (acknowledgedValue.isArray()) {
            const QJsonArray ackArray = acknowledgedValue.toArray();
            QStringList ids;
            ids.reserve(ackArray.size());
            for (const QJsonValue& value : ackArray) {
                if (value.isString())
                    ids.append(value.toString());
            }
            m_alertsModel.setAcknowledgedAlertIds(ids);
        }
    }

    if (root.contains(QStringLiteral("riskHistory"))) {
        const QJsonValue riskHistoryValue = root.value(QStringLiteral("riskHistory"));
        if (riskHistoryValue.isArray()) {
            m_riskHistoryModel.restoreFromJson(riskHistoryValue.toArray());
        } else if (riskHistoryValue.isObject()) {
            const QJsonObject historyObject = riskHistoryValue.toObject();
            const QJsonValue maxValue = historyObject.value(QStringLiteral("maximumEntries"));
            if (maxValue.isDouble())
                m_riskHistoryModel.setMaximumEntries(maxValue.toInt(m_riskHistoryModel.maximumEntries()));

            const QJsonValue entriesValue = historyObject.value(QStringLiteral("entries"));
            if (entriesValue.isArray())
                m_riskHistoryModel.restoreFromJson(entriesValue.toArray());

            const QJsonValue exportValue = historyObject.value(QStringLiteral("export"));
            if (exportValue.isObject()) {
                const QJsonObject exportObject = exportValue.toObject();
                setRiskHistoryExportLimitEnabled(exportObject.value(QStringLiteral("limitEnabled"))
                                                    .toBool(m_riskHistoryExportLimitEnabled));

                const QJsonValue limitValue = exportObject.value(QStringLiteral("limitValue"));
                if (limitValue.isDouble())
                    setRiskHistoryExportLimitValue(std::max(1, limitValue.toInt(m_riskHistoryExportLimitValue)));

                if (exportObject.contains(QStringLiteral("lastDirectory"))) {
                    const QString lastDirValue = exportObject.value(QStringLiteral("lastDirectory"))
                                                       .toString();
                    const QString trimmed = lastDirValue.trimmed();
                    if (!trimmed.isEmpty()) {
                        QUrl directoryUrl(trimmed);
                        if (!directoryUrl.isValid() || directoryUrl.scheme().isEmpty())
                            directoryUrl = QUrl::fromLocalFile(expandPath(trimmed));
                        setRiskHistoryExportLastDirectory(directoryUrl);
                    }
                }

                const QJsonValue autoValue = exportObject.value(QStringLiteral("auto"));
                if (autoValue.isObject()) {
                    const QJsonObject autoObject = autoValue.toObject();
                    setRiskHistoryAutoExportEnabled(autoObject.value(QStringLiteral("enabled"))
                                                       .toBool(m_riskHistoryAutoExportEnabled));

                    const QJsonValue intervalValue = autoObject.value(QStringLiteral("intervalMinutes"));
                    if (intervalValue.isDouble()) {
                        const int intervalMinutes = std::max(1, intervalValue.toInt(m_riskHistoryAutoExportIntervalMinutes));
                        setRiskHistoryAutoExportIntervalMinutes(intervalMinutes);
                    }

                    if (autoObject.contains(QStringLiteral("basename")))
                        setRiskHistoryAutoExportBasename(autoObject.value(QStringLiteral("basename"))
                                                            .toString(m_riskHistoryAutoExportBasename));

                    if (autoObject.contains(QStringLiteral("useLocalTime")))
                        setRiskHistoryAutoExportUseLocalTime(autoObject.value(QStringLiteral("useLocalTime"))
                                                                .toBool(m_riskHistoryAutoExportUseLocalTime));

                    if (autoObject.contains(QStringLiteral("lastExportAt"))) {
                        const QString lastExportString = autoObject.value(QStringLiteral("lastExportAt")).toString();
                        QDateTime parsed = QDateTime::fromString(lastExportString, Qt::ISODateWithMs);
                        if (!parsed.isValid())
                            parsed = QDateTime::fromString(lastExportString, Qt::ISODate);
                        if (parsed.isValid()) {
                            parsed = parsed.toUTC();
                            m_lastRiskHistoryAutoExportUtc = parsed;
                            Q_EMIT riskHistoryLastAutoExportAtChanged();
                        }
                    }

                    if (autoObject.contains(QStringLiteral("lastPath"))) {
                        const QString lastPath = autoObject.value(QStringLiteral("lastPath")).toString();
                        if (!lastPath.trimmed().isEmpty()) {
                            QUrl pathUrl(lastPath);
                            if (!pathUrl.isValid() || pathUrl.scheme().isEmpty())
                                pathUrl = QUrl::fromLocalFile(expandPath(lastPath));
                            m_lastRiskHistoryAutoExportPath = pathUrl;
                            Q_EMIT riskHistoryLastAutoExportPathChanged();
                        }
                    }
                }
            }
        }
    }

    m_loadingUiSettings = false;
}

void Application::scheduleUiSettingsPersist()
{
    if (m_loadingUiSettings || !m_uiSettingsPersistenceEnabled || !m_uiSettingsTimerConfigured
        || m_uiSettingsPath.trimmed().isEmpty())
        return;

    m_uiSettingsSaveTimer.start();
}

void Application::persistUiSettings()
{
    if (!m_uiSettingsPersistenceEnabled || m_uiSettingsPath.trimmed().isEmpty())
        return;

    const QJsonObject payload = buildUiSettingsPayload();
    if (payload.isEmpty())
        return;

    const QFileInfo info(m_uiSettingsPath);
    QDir dir = info.dir();
    if (!dir.exists()) {
        if (!dir.mkpath(QStringLiteral("."))) {
            qCWarning(lcAppMetrics) << "Nie udało się utworzyć katalogu ustawień UI" << dir.absolutePath();
            return;
        }
    }

    QSaveFile file(m_uiSettingsPath);
    if (!file.open(QIODevice::WriteOnly | QIODevice::Text)) {
        qCWarning(lcAppMetrics) << "Nie udało się zapisać ustawień UI" << m_uiSettingsPath
                                << file.errorString();
        return;
    }

    const QJsonDocument document(payload);
    file.write(document.toJson(QJsonDocument::Compact));
    if (!file.commit()) {
        qCWarning(lcAppMetrics) << "Nie udało się zatwierdzić pliku ustawień UI" << m_uiSettingsPath
                                << file.errorString();
    } else {
        qCInfo(lcAppMetrics) << "Zapisano konfigurację UI do" << m_uiSettingsPath;
    }
}

void Application::ensureLicenseRefreshTimerConfigured()
{
    if (m_licenseRefreshTimerConfigured)
        return;

    m_licenseRefreshTimer.setTimerType(Qt::VeryCoarseTimer);
    m_licenseRefreshTimer.setSingleShot(false);
    m_licenseRefreshTimer.setParent(this);
    connect(&m_licenseRefreshTimer, &QTimer::timeout, this, &Application::refreshSecurityArtifacts);
    m_licenseRefreshTimerConfigured = true;
}

void Application::initializeSecurityRefresh()
{
    const QByteArray cacheEnv = qgetenv(kLicenseCachePathEnv.constData());
    if (!cacheEnv.isEmpty())
        m_licenseCachePath = expandPath(QString::fromUtf8(cacheEnv));
    else
        m_licenseCachePath = QDir::current().absoluteFilePath(QStringLiteral("var/cache/ui_license_snapshot.json"));

    if (!m_licenseCachePath.trimmed().isEmpty()) {
        QDir dir = QFileInfo(m_licenseCachePath).dir();
        if (!dir.exists())
            dir.mkpath(QStringLiteral("."));
    }

    loadSecurityCache();

    int intervalSeconds = kDefaultLicenseRefreshIntervalSeconds;
    if (qEnvironmentVariableIsSet(kLicenseRefreshIntervalEnv.constData())) {
        bool ok = false;
        const QByteArray raw = qgetenv(kLicenseRefreshIntervalEnv.constData());
        const int candidate = QString::fromUtf8(raw).toInt(&ok);
        if (ok)
            intervalSeconds = std::clamp(candidate, kMinLicenseRefreshIntervalSeconds, kMaxLicenseRefreshIntervalSeconds);
        else
            qCWarning(lcAppMetrics) << "Nieprawidłowa wartość" << QString::fromUtf8(raw)
                                    << "dla" << kLicenseRefreshIntervalEnv;
    }

    if (intervalSeconds <= 0) {
        m_licenseRefreshIntervalSeconds = 0;
        ensureLicenseRefreshTimerConfigured();
        m_licenseRefreshTimer.stop();
        m_nextLicenseRefreshUtc = QDateTime();
        updateSecurityCacheFromControllers();
        Q_EMIT licenseRefreshScheduleChanged();
        return;
    }

    ensureLicenseRefreshTimerConfigured();
    m_licenseRefreshIntervalSeconds = intervalSeconds;
    m_licenseRefreshTimer.setInterval(m_licenseRefreshIntervalSeconds * 1000);
    m_licenseRefreshTimer.start();
    QTimer::singleShot(0, this, &Application::refreshSecurityArtifacts);
}

void Application::refreshSecurityArtifacts()
{
    if (!m_activationController)
        return;

    m_lastLicenseRefreshRequestUtc = QDateTime::currentDateTimeUtc();
    m_activationController->refresh();
    if (m_licenseRefreshIntervalSeconds > 0)
        m_nextLicenseRefreshUtc = m_lastLicenseRefreshRequestUtc.addSecs(m_licenseRefreshIntervalSeconds);
    else
        m_nextLicenseRefreshUtc = QDateTime();
    Q_EMIT licenseRefreshScheduleChanged();
}

void Application::processSecurityArtifactsUpdate()
{
    if (!m_activationController)
        return;

    const bool loadingFromCache = m_loadingSecurityCache;
    const QString controllerError = m_activationController->lastError();
    const bool refreshSucceeded = controllerError.isEmpty();

    if (!loadingFromCache)
        m_lastSecurityError = controllerError;
    else if (!controllerError.isEmpty())
        m_lastSecurityError = controllerError;

    if (refreshSucceeded && !loadingFromCache) {
        m_lastLicenseRefreshUtc = QDateTime::currentDateTimeUtc();
        if (m_licenseRefreshIntervalSeconds > 0) {
            if (m_lastLicenseRefreshRequestUtc.isValid())
                m_nextLicenseRefreshUtc =
                    m_lastLicenseRefreshRequestUtc.addSecs(m_licenseRefreshIntervalSeconds);
            else
                m_nextLicenseRefreshUtc = m_lastLicenseRefreshUtc.addSecs(m_licenseRefreshIntervalSeconds);
        } else {
            m_nextLicenseRefreshUtc = QDateTime();
        }
    }

    updateSecurityCacheFromControllers();

    if (refreshSucceeded && !loadingFromCache) {
        clearSecurityAlert(QStringLiteral("security:license-refresh"));
        Q_EMIT licenseRefreshScheduleChanged();
    }
}

void Application::updateSecurityCacheFromControllers()
{
    QVariantMap cache;
    if (m_activationController) {
        cache.insert(QStringLiteral("fingerprint"), m_activationController->fingerprint());
        cache.insert(QStringLiteral("oemLicense"), m_activationController->oemLicense());
        cache.insert(QStringLiteral("licenseHistory"), QVariant::fromValue(m_activationController->licenses()));
        if (!m_lastSecurityError.isEmpty())
            cache.insert(QStringLiteral("lastError"), m_lastSecurityError);
    }
    cache.insert(QStringLiteral("refreshIntervalSeconds"), m_licenseRefreshIntervalSeconds);
    cache.insert(QStringLiteral("refreshActive"), m_licenseRefreshTimer.isActive());
    if (m_lastLicenseRefreshRequestUtc.isValid())
        cache.insert(QStringLiteral("lastRequestIso"), m_lastLicenseRefreshRequestUtc.toString(Qt::ISODateWithMs));
    if (m_lastLicenseRefreshUtc.isValid())
        cache.insert(QStringLiteral("lastRefreshIso"), m_lastLicenseRefreshUtc.toString(Qt::ISODateWithMs));
    if (m_nextLicenseRefreshUtc.isValid())
        cache.insert(QStringLiteral("nextRefreshIso"), m_nextLicenseRefreshUtc.toString(Qt::ISODateWithMs));

    if (cache == m_securityCache)
        return;

    m_securityCache = cache;
    Q_EMIT securityCacheChanged();
    persistSecurityCache();
}

void Application::loadSecurityCache()
{
    if (m_licenseCachePath.trimmed().isEmpty())
        return;

    QFile file(m_licenseCachePath);
    if (!file.exists())
        return;
    if (!file.open(QIODevice::ReadOnly | QIODevice::Text)) {
        qCWarning(lcAppMetrics) << "Nie udało się odczytać cache licencji" << m_licenseCachePath
                                << file.errorString();
        return;
    }

    const QByteArray data = file.readAll();
    file.close();

    QJsonParseError parseError{};
    const QJsonDocument document = QJsonDocument::fromJson(data, &parseError);
    if (parseError.error != QJsonParseError::NoError || !document.isObject()) {
        qCWarning(lcAppMetrics) << "Cache licencji ma niepoprawny format" << m_licenseCachePath
                                << parseError.errorString();
        return;
    }

    m_securityCache = document.object().toVariantMap();

    m_lastSecurityError = m_securityCache.value(QStringLiteral("lastError")).toString();

    if (m_securityCache.contains(QStringLiteral("refreshIntervalSeconds"))) {
        const int cachedInterval = m_securityCache.value(QStringLiteral("refreshIntervalSeconds")).toInt();
        if (cachedInterval > 0)
            m_licenseRefreshIntervalSeconds = cachedInterval;
    }

    const bool cachedActive = m_securityCache.value(QStringLiteral("refreshActive")).toBool();

    const QString lastRefreshIso = m_securityCache.value(QStringLiteral("lastRefreshIso")).toString();
    if (!lastRefreshIso.isEmpty()) {
        m_lastLicenseRefreshUtc = QDateTime::fromString(lastRefreshIso, Qt::ISODateWithMs);
        if (!m_lastLicenseRefreshUtc.isValid())
            m_lastLicenseRefreshUtc = QDateTime::fromString(lastRefreshIso, Qt::ISODate);
    }
    const QString lastRequestIso = m_securityCache.value(QStringLiteral("lastRequestIso")).toString();
    if (!lastRequestIso.isEmpty()) {
        m_lastLicenseRefreshRequestUtc = QDateTime::fromString(lastRequestIso, Qt::ISODateWithMs);
        if (!m_lastLicenseRefreshRequestUtc.isValid())
            m_lastLicenseRefreshRequestUtc = QDateTime::fromString(lastRequestIso, Qt::ISODate);
    }
    const QString nextRefreshIso = m_securityCache.value(QStringLiteral("nextRefreshIso")).toString();
    if (!nextRefreshIso.isEmpty()) {
        m_nextLicenseRefreshUtc = QDateTime::fromString(nextRefreshIso, Qt::ISODateWithMs);
        if (!m_nextLicenseRefreshUtc.isValid())
            m_nextLicenseRefreshUtc = QDateTime::fromString(nextRefreshIso, Qt::ISODate);
    }

    if (cachedActive && m_licenseRefreshIntervalSeconds > 0) {
        ensureLicenseRefreshTimerConfigured();
        m_licenseRefreshTimer.setInterval(m_licenseRefreshIntervalSeconds * 1000);
        if (!m_licenseRefreshTimer.isActive())
            m_licenseRefreshTimer.start();
    }

    if (m_activationController) {
        const QVariantMap fingerprint = m_securityCache.value(QStringLiteral("fingerprint")).toMap();
        const QVariantMap oemLicense = m_securityCache.value(QStringLiteral("oemLicense")).toMap();
        const QVariantList history = m_securityCache.value(QStringLiteral("licenseHistory")).toList();
        m_loadingSecurityCache = true;
        const auto guard = qScopeGuard([this]() { m_loadingSecurityCache = false; });
        m_activationController->applyCachedState(fingerprint, oemLicense, history);
    }

    Q_EMIT securityCacheChanged();
    Q_EMIT licenseRefreshScheduleChanged();
}

void Application::persistSecurityCache()
{
    if (m_licenseCachePath.trimmed().isEmpty())
        return;

    QFileInfo info(m_licenseCachePath);
    QDir dir = info.dir();
    if (!dir.exists() && !dir.mkpath(QStringLiteral("."))) {
        qCWarning(lcAppMetrics) << "Nie udało się utworzyć katalogu cache licencji" << dir.absolutePath();
        return;
    }

    QSaveFile file(m_licenseCachePath);
    file.setDirectWriteFallback(true);
    if (!file.open(QIODevice::WriteOnly | QIODevice::Text)) {
        qCWarning(lcAppMetrics) << "Nie udało się zapisać cache licencji" << m_licenseCachePath
                                << file.errorString();
        return;
    }

    const QJsonObject object = QJsonObject::fromVariantMap(m_securityCache);
    const QByteArray payload = QJsonDocument(object).toJson(QJsonDocument::Compact);
    if (file.write(payload) != payload.size()) {
        qCWarning(lcAppMetrics) << "Nie udało się zapisać pełnego cache licencji" << m_licenseCachePath;
        return;
    }
    if (!file.commit())
        qCWarning(lcAppMetrics) << "Nie udało się zatwierdzić cache licencji" << m_licenseCachePath;
}

void Application::raiseSecurityAlert(const QString& id,
                                     AlertsModel::Severity severity,
                                     const QString& title,
                                     const QString& description)
{
    m_alertsModel.raiseAlert(id, title, description, severity, true);
}

void Application::clearSecurityAlert(const QString& id)
{
    m_alertsModel.clearAlert(id);
}

QJsonObject Application::buildUiSettingsPayload() const
{
    QJsonObject root;

    QJsonObject instrument;
    instrument.insert(QStringLiteral("exchange"), m_instrument.exchange);
    instrument.insert(QStringLiteral("symbol"), m_instrument.symbol);
    instrument.insert(QStringLiteral("venueSymbol"), m_instrument.venueSymbol);
    instrument.insert(QStringLiteral("quoteCurrency"), m_instrument.quoteCurrency);
    instrument.insert(QStringLiteral("baseCurrency"), m_instrument.baseCurrency);
    instrument.insert(QStringLiteral("granularity"), m_instrument.granularityIso8601);
    root.insert(QStringLiteral("instrument"), instrument);

    QJsonObject guard;
    guard.insert(QStringLiteral("fpsTarget"), m_guard.fpsTarget);
    guard.insert(QStringLiteral("reduceMotionAfter"), m_guard.reduceMotionAfterSeconds);
    guard.insert(QStringLiteral("jankThresholdMs"), m_guard.jankThresholdMs);
    guard.insert(QStringLiteral("maxOverlayCount"), m_guard.maxOverlayCount);
    guard.insert(QStringLiteral("disableSecondaryWhenBelow"), m_guard.disableSecondaryWhenFpsBelow);
    root.insert(QStringLiteral("performanceGuard"), guard);

    QJsonObject risk;
    risk.insert(QStringLiteral("enabled"), m_riskRefreshEnabled);
    risk.insert(QStringLiteral("intervalSeconds"), static_cast<double>(m_riskRefreshIntervalMs) / 1000.0);
    root.insert(QStringLiteral("riskRefresh"), risk);

    QJsonObject alerts;
    QJsonArray acknowledged;
    const QStringList ackIds = m_alertsModel.acknowledgedAlertIds();
    for (const QString& id : ackIds)
        acknowledged.append(id);
    alerts.insert(QStringLiteral("acknowledgedIds"), acknowledged);
    alerts.insert(QStringLiteral("hideAcknowledged"), m_filteredAlertsModel.hideAcknowledged());
    alerts.insert(QStringLiteral("severityFilter"),
                  static_cast<int>(m_filteredAlertsModel.severityFilter()));
    alerts.insert(QStringLiteral("sortMode"), static_cast<int>(m_filteredAlertsModel.sortMode()));
    alerts.insert(QStringLiteral("searchText"), m_filteredAlertsModel.searchText());
    root.insert(QStringLiteral("alerts"), alerts);

    QJsonObject regimeTimeline;
    regimeTimeline.insert(QStringLiteral("maximumSnapshots"), m_regimeTimelineMaximumSnapshots);
    root.insert(QStringLiteral("marketRegimeTimeline"), regimeTimeline);

    QJsonObject history;
    history.insert(QStringLiteral("maximumEntries"), m_riskHistoryModel.maximumEntries());
    const QJsonArray historyEntries = m_riskHistoryModel.toJson();
    if (!historyEntries.isEmpty())
        history.insert(QStringLiteral("entries"), historyEntries);

    QJsonObject exportPrefs;
    exportPrefs.insert(QStringLiteral("limitEnabled"), m_riskHistoryExportLimitEnabled);
    exportPrefs.insert(QStringLiteral("limitValue"), m_riskHistoryExportLimitValue);
    if (!m_riskHistoryExportLastDirectory.isEmpty())
        exportPrefs.insert(QStringLiteral("lastDirectory"),
                           m_riskHistoryExportLastDirectory.toString(QUrl::PreferLocalFile));
    QJsonObject autoPrefs;
    autoPrefs.insert(QStringLiteral("enabled"), m_riskHistoryAutoExportEnabled);
    autoPrefs.insert(QStringLiteral("intervalMinutes"), m_riskHistoryAutoExportIntervalMinutes);
    autoPrefs.insert(QStringLiteral("basename"), m_riskHistoryAutoExportBasename);
    autoPrefs.insert(QStringLiteral("useLocalTime"), m_riskHistoryAutoExportUseLocalTime);
    if (m_lastRiskHistoryAutoExportUtc.isValid())
        autoPrefs.insert(QStringLiteral("lastExportAt"),
                         m_lastRiskHistoryAutoExportUtc.toUTC().toString(Qt::ISODateWithMs));
    if (!m_lastRiskHistoryAutoExportPath.isEmpty())
        autoPrefs.insert(QStringLiteral("lastPath"),
                         m_lastRiskHistoryAutoExportPath.toString(QUrl::PreferLocalFile));
    exportPrefs.insert(QStringLiteral("auto"), autoPrefs);
    history.insert(QStringLiteral("export"), exportPrefs);
    root.insert(QStringLiteral("riskHistory"), history);

    return root;
}

void Application::maybeAutoExportRiskHistory(const QDateTime& snapshotTimestamp)
{
    if (!m_riskHistoryAutoExportEnabled)
        return;

    if (m_riskHistoryExportLastDirectory.isEmpty()) {
        if (!m_riskHistoryAutoExportDirectoryWarned) {
            qCWarning(lcAppMetrics)
                << "Automatyczny eksport historii ryzyka pominięty – brak skonfigurowanego katalogu docelowego.";
            m_riskHistoryAutoExportDirectoryWarned = true;
        }
        return;
    }

    QString directoryPath;
    if (m_riskHistoryExportLastDirectory.isLocalFile() || m_riskHistoryExportLastDirectory.scheme().isEmpty())
        directoryPath = m_riskHistoryExportLastDirectory.toLocalFile();
    else
        directoryPath = m_riskHistoryExportLastDirectory.toString(QUrl::PreferLocalFile);

    directoryPath = directoryPath.trimmed();
    if (directoryPath.isEmpty()) {
        if (!m_riskHistoryAutoExportDirectoryWarned) {
            qCWarning(lcAppMetrics)
                << "Automatyczny eksport historii ryzyka pominięty – ścieżka katalogu docelowego jest pusta.";
            m_riskHistoryAutoExportDirectoryWarned = true;
        }
        return;
    }

    QDir directory(directoryPath);
    if (!directory.exists() && !directory.mkpath(QStringLiteral("."))) {
        qCWarning(lcAppMetrics)
            << "Automatyczny eksport historii ryzyka pominięty – nie udało się utworzyć katalogu"
            << directory.absolutePath();
        return;
    }

    const QDateTime nowUtc = QDateTime::currentDateTimeUtc();
    const int intervalSeconds = qMax(1, m_riskHistoryAutoExportIntervalMinutes) * 60;
    if (m_lastRiskHistoryAutoExportUtc.isValid()) {
        if (m_lastRiskHistoryAutoExportUtc.secsTo(nowUtc) < intervalSeconds)
            return;
    }

    const QDateTime exportTimestamp = snapshotTimestamp.isValid() ? snapshotTimestamp : nowUtc;
    const QString filePath = resolveAutoExportFilePath(directory, m_riskHistoryAutoExportBasename, exportTimestamp);
    if (filePath.isEmpty()) {
        qCWarning(lcAppMetrics)
            << "Automatyczny eksport historii ryzyka pominięty – nie udało się wyznaczyć docelowej nazwy pliku.";
        return;
    }

    int limit = -1;
    if (m_riskHistoryExportLimitEnabled)
        limit = m_riskHistoryExportLimitValue;

    if (!m_riskHistoryModel.exportToCsv(filePath, limit)) {
        qCWarning(lcAppMetrics)
            << "Automatyczny eksport historii ryzyka nie powiódł się do pliku" << filePath;
        return;
    }

    m_lastRiskHistoryAutoExportUtc = nowUtc;
    m_lastRiskHistoryAutoExportPath = QUrl::fromLocalFile(filePath);
    m_riskHistoryAutoExportDirectoryWarned = false;
    Q_EMIT riskHistoryLastAutoExportAtChanged();
    Q_EMIT riskHistoryLastAutoExportPathChanged();
    qCInfo(lcAppMetrics) << "Automatycznie wyeksportowano historię ryzyka do" << filePath;
}

QString Application::resolveAutoExportFilePath(const QDir& directory,
                                               const QString& basename,
                                               const QDateTime& timestamp) const
{
    const QString sanitizedBase = sanitizeAutoExportBasename(basename);
    const QString effectiveBase = sanitizedBase.isEmpty() ? QStringLiteral("risk-history") : sanitizedBase;
    const bool useLocalTime = m_riskHistoryAutoExportUseLocalTime;

    QDateTime normalizedTimestamp;
    if (timestamp.isValid())
        normalizedTimestamp = useLocalTime ? timestamp.toLocalTime() : timestamp.toUTC();
    else
        normalizedTimestamp = useLocalTime ? QDateTime::currentDateTime() : QDateTime::currentDateTimeUtc();

    const QString timePart = normalizedTimestamp.toString(QStringLiteral("yyyyMMdd_HHmmss"));

    QString baseName;
    if (useLocalTime) {
        const int offsetSeconds = normalizedTimestamp.offsetFromUtc();
        const int offsetMinutes = offsetSeconds / 60;
        const int offsetHours = offsetMinutes / 60;
        const int remainingMinutes = std::abs(offsetMinutes % 60);
        const QChar sign = offsetSeconds >= 0 ? QLatin1Char('+') : QLatin1Char('-');
        const QString zoneSuffix = QStringLiteral("%1%2%3")
                                      .arg(sign)
                                      .arg(std::abs(offsetHours), 2, 10, QLatin1Char('0'))
                                      .arg(remainingMinutes, 2, 10, QLatin1Char('0'));
        baseName = QStringLiteral("%1_%2_%3").arg(effectiveBase, timePart, zoneSuffix);
    } else {
        baseName = QStringLiteral("%1_%2").arg(effectiveBase, timePart);
    }
    QString candidate = directory.absoluteFilePath(baseName + QStringLiteral(".csv"));
    if (!QFileInfo::exists(candidate))
        return candidate;

    for (int attempt = 1; attempt <= 100; ++attempt) {
        const QString alternate = directory.absoluteFilePath(
            QStringLiteral("%1_%2.csv").arg(baseName).arg(attempt));
        if (!QFileInfo::exists(alternate))
            return alternate;
    }

    return {};
}

bool Application::setDecisionLogPathInternal(const QString& path, bool emitSignal)
{
    QString candidate = path.trimmed();
    if (candidate.isEmpty())
        return false;

    candidate = expandPath(candidate);
    if (candidate.isEmpty())
        return false;

    if (m_decisionLogPath == candidate) {
        if (emitSignal)
            Q_EMIT decisionLogPathChanged();
        return true;
    }

    m_decisionLogPath = candidate;
    m_decisionLogModel.setLogPath(m_decisionLogPath);
    if (emitSignal)
        Q_EMIT decisionLogPathChanged();
    return true;
}

void Application::configureLocalBotCoreService(const QCommandLineParser& parser, QString& endpoint)
{
    if (m_offlineMode) {
        if (m_localService && m_localServiceEnabled)
            m_localService->stop();
        m_localServiceEnabled = false;
        return;
    }

    if (parser.isSet(QStringLiteral("no-local-core"))) {
        if (m_localService && m_localServiceEnabled) {
            m_localService->stop();
        }
        m_localServiceEnabled = false;
        return;
    }

    bool requested = true;
    if (const auto envFlag = envBool("BOT_CORE_UI_LOCAL_CORE")) {
        requested = envFlag.value();
    }
    if (parser.isSet(QStringLiteral("local-core"))) {
        requested = true;
    }

    if (!requested)
        return;

    if (!m_localService)
        m_localService = std::make_unique<BotCoreLocalService>(this);

    if (m_repoRoot.isEmpty())
        m_repoRoot = locateRepoRoot();

    if (!m_repoRoot.isEmpty())
        m_localService->setRepoRoot(m_repoRoot);

    QString pythonExecutable = parser.value(QStringLiteral("local-core-python")).trimmed();
    if (pythonExecutable.isEmpty()) {
        if (const auto envPython = envValue("BOT_CORE_UI_LOCAL_CORE_PYTHON"))
            pythonExecutable = envPython->trimmed();
    }
    if (!pythonExecutable.isEmpty())
        m_localService->setPythonExecutable(expandPath(pythonExecutable));

    QString datasetPath = parser.value(QStringLiteral("local-core-dataset")).trimmed();
    if (datasetPath.isEmpty()) {
        if (const auto envDataset = envValue("BOT_CORE_UI_LOCAL_CORE_DATASET"))
            datasetPath = envDataset->trimmed();
    }
    if (!datasetPath.isEmpty())
        m_localService->setDatasetPath(expandPath(datasetPath));

    QString host = parser.value(QStringLiteral("local-core-host")).trimmed();
    if (host.isEmpty()) {
        if (const auto envHost = envValue("BOT_CORE_UI_LOCAL_CORE_HOST"))
            host = envHost->trimmed();
    }
    if (host.isEmpty())
        host = QStringLiteral("127.0.0.1");
    m_localService->setHost(host);

    int port = 0;
    bool portOk = false;
    if (!parser.value(QStringLiteral("local-core-port")).trimmed().isEmpty()) {
        port = parser.value(QStringLiteral("local-core-port")).toInt(&portOk);
        if (!portOk) {
            qCWarning(lcAppMetrics)
                << "Nieprawidłowa wartość --local-core-port" << parser.value("local-core-port");
            port = 0;
        }
    }
    if (const auto envPort = envValue("BOT_CORE_UI_LOCAL_CORE_PORT")) {
        bool envOk = false;
        const int candidate = envPort->toInt(&envOk);
        if (envOk)
            port = candidate;
    }
    m_localService->setPort(port);

    bool repeat = parser.isSet(QStringLiteral("local-core-stream-repeat"));
    if (const auto envRepeat = envBool("BOT_CORE_UI_LOCAL_CORE_STREAM_REPEAT"))
        repeat = envRepeat.value();
    m_localService->setStreamRepeat(repeat);

    double interval = parser.value(QStringLiteral("local-core-stream-interval")).toDouble();
    if (const auto envInterval = envValue("BOT_CORE_UI_LOCAL_CORE_STREAM_INTERVAL")) {
        bool ok = false;
        const double candidate = envInterval->toDouble(&ok);
        if (ok)
            interval = candidate;
    }
    m_localService->setStreamInterval(interval);

    if (!m_localService->start()) {
        qCWarning(lcAppMetrics)
            << "Nie udało się uruchomić lokalnego serwisu bot_core:" << m_localService->lastError();
        m_localServiceEnabled = false;
        return;
    }

    endpoint = m_localService->endpoint();
    m_localServiceEnabled = true;
    qCInfo(lcAppMetrics) << "Uruchomiono lokalny stub bot_core pod adresem" << endpoint;
}

void Application::start() {
    m_ohlcvModel.setMaximumSamples(m_maxSamples);
    m_regimeTimelineModel.setMaximumSnapshots(m_regimeTimelineMaximumSnapshots);
    m_riskModel.clear();
    m_riskHistoryModel.clear();
    m_alertsModel.reset();

    ensureFrameMonitor();

    // Jeśli QML już wczytany — podepnij okno
    if (!m_engine.rootObjects().isEmpty()) {
        attachWindow(m_engine.rootObjects().constFirst());
    }

    ensureTelemetry();
    if (m_telemetry) {
        m_telemetry->setWindowCount(m_windowCount);
    }

    if (m_healthController) {
        m_healthController->refresh();
    }

    if (m_offlineMode) {
        ensureOfflineBridge();
        if (m_offlineBridge) {
            const QUrl endpointUrl = QUrl::fromUserInput(m_offlineEndpoint);
            m_offlineBridge->setEndpoint(endpointUrl);
            m_offlineBridge->setInstrument(m_instrument);
            m_offlineBridge->setHistoryLimit(m_historyLimit);
            m_offlineBridge->setStrategyConfig(m_offlineStrategyConfig);
            m_offlineBridge->setAutoRunEnabled(m_offlineAutoRun);
            m_connectionStatus = m_offlineStatus;
            Q_EMIT connectionStatusChanged();
            m_offlineBridge->start();
        }
    } else {
        m_client.start();
    }
    m_started = true;
    applyRiskRefreshTimerState();
}

void Application::stop() {
    if (m_offlineMode) {
        if (m_offlineBridge)
            m_offlineBridge->stop();
    } else {
        m_client.stop();
    }
    m_alertsModel.reset();
    m_riskHistoryModel.clear();
    if (m_localService && m_localServiceEnabled) {
        m_localService->stop();
        m_localServiceEnabled = false;
    }
    m_started = false;
    applyRiskRefreshTimerState();
}

void Application::handleHistory(const QList<OhlcvPoint>& candles) {
    m_ohlcvModel.resetWithHistory(candles);
    m_signalModel.resetWithSignals(QVector<SignalEventEntry>());
    m_regimeTimelineModel.resetWithSnapshots(QVector<MarketRegimeSnapshotEntry>());
}

void Application::handleCandle(const OhlcvPoint& candle) {
    m_ohlcvModel.applyIncrement(candle);
}

void Application::handleRiskState(const RiskSnapshotData& snapshot) {
    m_riskModel.updateFromSnapshot(snapshot);
    m_riskHistoryModel.recordSnapshot(snapshot);
    m_alertsModel.updateFromRiskSnapshot(snapshot);
    if (snapshot.generatedAt.isValid())
        m_lastRiskUpdateUtc = snapshot.generatedAt.toUTC();
    else
        m_lastRiskUpdateUtc = QDateTime::currentDateTimeUtc();
    if (!m_lastRiskRefreshRequestUtc.isValid())
        m_lastRiskRefreshRequestUtc = m_lastRiskUpdateUtc;
    Q_EMIT riskRefreshScheduleChanged();
}

void Application::ensureOfflineBridge()
{
    if (m_offlineBridge)
        return;
    m_offlineBridge = std::make_unique<OfflineRuntimeBridge>(this);
    connect(m_offlineBridge.get(), &OfflineRuntimeBridge::historyReceived, this, &Application::handleHistory);
    connect(m_offlineBridge.get(), &OfflineRuntimeBridge::riskStateReceived, this, &Application::handleRiskState);
    connect(m_offlineBridge.get(), &OfflineRuntimeBridge::performanceGuardUpdated, this,
            [this](const PerformanceGuard& guard) {
                m_guard = guard;
                Q_EMIT performanceGuardChanged();
                if (m_frameMonitor)
                    m_frameMonitor->setPerformanceGuard(m_guard);
                if (m_performanceTelemetry)
                    m_performanceTelemetry->setPerformanceGuard(m_guard);
                reportOverlayTelemetry();
            });
    connect(m_offlineBridge.get(), &OfflineRuntimeBridge::connectionStateChanged, this,
            &Application::handleOfflineStatusChanged);
    connect(m_offlineBridge.get(), &OfflineRuntimeBridge::automationStateChanged, this,
            &Application::handleOfflineAutomationChanged);
}

void Application::handleOfflineStatusChanged(const QString& status)
{
    if (m_offlineStatus == status)
        return;
    m_offlineStatus = status;
    Q_EMIT offlineDaemonStatusChanged();
    if (m_offlineMode) {
        if (m_connectionStatus != status) {
            m_connectionStatus = status;
            Q_EMIT connectionStatusChanged();
            updateSupportBundleMetadata();
        }
    }
}

void Application::handleOfflineAutomationChanged(bool running)
{
    if (m_offlineAutomationRunning == running)
        return;
    m_offlineAutomationRunning = running;
    Q_EMIT offlineAutomationRunningChanged(running);
}

void Application::handleActivationErrorChanged()
{
    if (!m_activationController)
        return;

    const QString error = m_activationController->lastError();

    if (!error.isEmpty() || !m_lastSecurityError.isEmpty())
        processSecurityArtifactsUpdate();
    if (error.isEmpty()) {
        clearSecurityAlert(QStringLiteral("security:license-refresh"));
        return;
    }

    raiseSecurityAlert(QStringLiteral("security:license-refresh"),
                       AlertsModel::Critical,
                       tr("Błąd aktualizacji licencji"),
                       error);
}

void Application::handleActivationFingerprintChanged()
{
    processSecurityArtifactsUpdate();
}

void Application::handleActivationLicensesChanged()
{
    processSecurityArtifactsUpdate();
}

void Application::handleActivationOemLicenseChanged()
{
    processSecurityArtifactsUpdate();
}

void Application::startOfflineAutomation()
{
    if (!m_offlineMode)
        return;
    ensureOfflineBridge();
    if (m_offlineBridge)
        m_offlineBridge->startAutomation();
}

void Application::stopOfflineAutomation()
{
    if (!m_offlineMode)
        return;
    if (m_offlineBridge)
        m_offlineBridge->stopAutomation();
}

bool Application::setDecisionLogPath(const QUrl& url)
{
    QString candidate;
    if (url.isLocalFile())
        candidate = url.toLocalFile();
    else
        candidate = url.toString(QUrl::PreferLocalFile);
    if (candidate.trimmed().isEmpty())
        return false;
    return setDecisionLogPathInternal(candidate, true);
}

bool Application::reloadDecisionLog()
{
    return m_decisionLogModel.reload();
}

QVariantMap Application::licenseRefreshSchedule() const
{
    QVariantMap schedule;
    schedule.insert(QStringLiteral("intervalSeconds"), m_licenseRefreshIntervalSeconds);
    schedule.insert(QStringLiteral("active"), m_licenseRefreshTimer.isActive());
    schedule.insert(QStringLiteral("lastRequestAt"),
                    m_lastLicenseRefreshRequestUtc.isValid()
                        ? m_lastLicenseRefreshRequestUtc.toString(Qt::ISODateWithMs)
                        : QString());
    schedule.insert(QStringLiteral("lastCompletedAt"),
                    m_lastLicenseRefreshUtc.isValid()
                        ? m_lastLicenseRefreshUtc.toString(Qt::ISODateWithMs)
                        : QString());
    schedule.insert(QStringLiteral("nextRefreshDueAt"),
                    m_nextLicenseRefreshUtc.isValid()
                        ? m_nextLicenseRefreshUtc.toString(Qt::ISODateWithMs)
                        : QString());
    double remainingSeconds = -1.0;
    if (m_nextLicenseRefreshUtc.isValid()) {
        const qint64 remainingMs = QDateTime::currentDateTimeUtc().msecsTo(m_nextLicenseRefreshUtc);
        remainingSeconds = remainingMs > 0 ? static_cast<double>(remainingMs) / 1000.0 : 0.0;
    }
    schedule.insert(QStringLiteral("nextRefreshInSeconds"), remainingSeconds);
    return schedule;
}

void Application::handleRiskHistorySnapshotRecorded(const QDateTime& timestamp)
{
    if (m_loadingUiSettings)
        return;

    maybeAutoExportRiskHistory(timestamp);
}

void Application::exposeToQml() {
    m_engine.rootContext()->setContextProperty(QStringLiteral("appController"), this);
    m_engine.rootContext()->setContextProperty(QStringLiteral("ohlcvModel"), &m_ohlcvModel);
    m_engine.rootContext()->setContextProperty(QStringLiteral("indicatorSeriesModel"), &m_indicatorModel);
    m_engine.rootContext()->setContextProperty(QStringLiteral("signalListModel"), &m_signalModel);
    m_engine.rootContext()->setContextProperty(QStringLiteral("marketRegimeTimelineModel"), &m_regimeTimelineModel);
    m_engine.rootContext()->setContextProperty(QStringLiteral("riskModel"), &m_riskModel);
    m_engine.rootContext()->setContextProperty(QStringLiteral("riskHistoryModel"), &m_riskHistoryModel);
    m_engine.rootContext()->setContextProperty(QStringLiteral("alertsModel"), &m_alertsModel);
    m_engine.rootContext()->setContextProperty(QStringLiteral("alertsFilterModel"), &m_filteredAlertsModel);
    m_engine.rootContext()->setContextProperty(QStringLiteral("licenseController"), m_licenseController.get());
    m_engine.rootContext()->setContextProperty(QStringLiteral("activationController"), m_activationController.get());
    m_engine.rootContext()->setContextProperty(QStringLiteral("securityController"), m_securityController.get());
    m_engine.rootContext()->setContextProperty(QStringLiteral("reportController"), m_reportController.get());
    m_engine.rootContext()->setContextProperty(QStringLiteral("strategyController"), m_strategyController.get());
    m_engine.rootContext()->setContextProperty(QStringLiteral("workbenchController"), m_workbenchController.get());
    m_engine.rootContext()->setContextProperty(QStringLiteral("supportController"), m_supportController.get());
    m_engine.rootContext()->setContextProperty(QStringLiteral("healthController"), m_healthController.get());
    m_engine.rootContext()->setContextProperty(QStringLiteral("decisionLogModel"), &m_decisionLogModel);
    m_engine.rootContext()->setContextProperty(QStringLiteral("moduleManager"), m_moduleManager.get());
    m_engine.rootContext()->setContextProperty(QStringLiteral("moduleViewsModel"), m_moduleViewsModel.get());
}

QObject* Application::activationController() const
{
    return m_activationController.get();
}

QObject* Application::reportController() const
{
    return m_reportController.get();
}

QObject* Application::strategyController() const
{
    return m_strategyController.get();
}

QObject* Application::workbenchController() const
{
    return m_workbenchController.get();
}

QObject* Application::supportController() const
{
    return m_supportController.get();
}

QObject* Application::healthController() const
{
    return m_healthController.get();
}

QObject* Application::decisionLogModel() const
{
    return const_cast<DecisionLogModel*>(&m_decisionLogModel);
}

QObject* Application::moduleManager() const
{
    return m_moduleManager.get();
}

QObject* Application::moduleViewsModel() const
{
    return m_moduleViewsModel.get();
}

void Application::setModuleManagerForTesting(std::unique_ptr<UiModuleManager> manager)
{
    if (manager)
        manager->setParent(this);

    m_moduleManager = std::move(manager);
    if (m_moduleViewsModel)
        m_moduleViewsModel->setModuleManager(m_moduleManager.get());

    if (m_started)
        m_engine.rootContext()->setContextProperty(QStringLiteral("moduleManager"), m_moduleManager.get());
    if (m_started)
        m_engine.rootContext()->setContextProperty(QStringLiteral("moduleViewsModel"), m_moduleViewsModel.get());
}

void Application::ensureFrameMonitor() {
    if (m_frameMonitor)
        return;

    m_frameMonitor = std::make_unique<FrameRateMonitor>(this);

    connect(m_frameMonitor.get(), &FrameRateMonitor::reduceMotionSuggested, this,
            [this](bool enabled) {
                if (m_reduceMotionActive == enabled) {
                    reportReduceMotionTelemetry(enabled);
                    return;
                }
                m_reduceMotionActive = enabled;
                m_pendingReduceMotionState = enabled;  // zapamiętaj do telemetrii
                Q_EMIT reduceMotionActiveChanged();
                reportReduceMotionTelemetry(enabled);
            });

    connect(m_frameMonitor.get(), &FrameRateMonitor::frameSampled, this, [this](double fps) {
        m_latestFpsSample = fps;
        if (m_pendingReduceMotionState.has_value()) {
            const bool pending = m_pendingReduceMotionState.value();
            m_pendingReduceMotionState.reset();
            reportReduceMotionTelemetry(pending);
        }
    });

    connect(m_frameMonitor.get(), &FrameRateMonitor::jankBudgetBreached, this,
            [this](double frameMs, double thresholdMs) { reportJankTelemetry(frameMs, thresholdMs); });

    m_frameMonitor->setPerformanceGuard(m_guard);
    if (m_performanceTelemetry) {
        m_performanceTelemetry->setFrameRateMonitor(m_frameMonitor.get());
    }
}

void Application::attachWindow(QObject* object) {
    auto* window = qobject_cast<QQuickWindow*>(object);
    if (!window && object) {
        window = object->findChild<QQuickWindow*>();
    }
    if (!window)
        return;

    ensureFrameMonitor();
    m_frameMonitor->setWindow(window);
    applyPreferredScreen(window);
    updateScreenInfo(window->screen());
    connect(window, &QQuickWindow::screenChanged, this,
            [this](QScreen* screen) { updateScreenInfo(screen); },
            Qt::UniqueConnection);
}

void Application::setTelemetryReporter(std::unique_ptr<TelemetryReporter> reporter) {
    if (auto* uiReporter = dynamic_cast<UiTelemetryReporter*>(m_telemetry.get())) {
        disconnect(uiReporter, &UiTelemetryReporter::pendingRetryCountChanged,
                   this, &Application::handleTelemetryPendingRetryCountChanged);
    }
    m_telemetry = std::move(reporter);
    updateTelemetryPendingRetryCount(0);
    ensureTelemetry();
    if (m_performanceTelemetry) {
        m_performanceTelemetry->setTelemetryReporter(m_telemetry.get());
    }
}

void Application::notifyOverlayUsage(int activeCount, int allowedCount, bool reduceMotionActive) {
    OverlayState state;
    state.active = qMax(0, activeCount);
    state.allowed = qMax(0, allowedCount);
    state.reduceMotion = reduceMotionActive;
    m_lastOverlayState = state;
    reportOverlayTelemetry();
}

void Application::notifyWindowCount(int totalWindowCount) {
    m_windowCount = qMax(1, totalWindowCount);
    ensureTelemetry();
    if (m_telemetry) {
        m_telemetry->setWindowCount(m_windowCount);
    }
}

QVariantMap Application::instrumentConfigSnapshot() const {
    QVariantMap map;
    map.insert(QStringLiteral("exchange"), m_instrument.exchange);
    map.insert(QStringLiteral("symbol"), m_instrument.symbol);
    map.insert(QStringLiteral("venueSymbol"), m_instrument.venueSymbol);
    map.insert(QStringLiteral("quoteCurrency"), m_instrument.quoteCurrency);
    map.insert(QStringLiteral("baseCurrency"), m_instrument.baseCurrency);
    map.insert(QStringLiteral("granularity"), m_instrument.granularityIso8601);
    return map;
}

QVariantMap Application::performanceGuardSnapshot() const {
    QVariantMap map;
    map.insert(QStringLiteral("fpsTarget"), m_guard.fpsTarget);
    map.insert(QStringLiteral("reduceMotionAfter"), m_guard.reduceMotionAfterSeconds);
    map.insert(QStringLiteral("jankThresholdMs"), m_guard.jankThresholdMs);
    map.insert(QStringLiteral("maxOverlayCount"), m_guard.maxOverlayCount);
    map.insert(QStringLiteral("disableSecondaryWhenBelow"), m_guard.disableSecondaryWhenFpsBelow);
    return map;
}

QVariantMap Application::riskRefreshSnapshot() const
{
    QVariantMap map;
    map.insert(QStringLiteral("enabled"), m_riskRefreshEnabled);
    map.insert(QStringLiteral("intervalSeconds"), static_cast<double>(m_riskRefreshIntervalMs) / 1000.0);
    map.insert(QStringLiteral("active"), m_riskRefreshEnabled && m_riskRefreshTimer.isActive());
    map.insert(QStringLiteral("lastRequestAt"),
               m_lastRiskRefreshRequestUtc.isValid()
                   ? m_lastRiskRefreshRequestUtc.toString(Qt::ISODateWithMs)
                   : QString());
    map.insert(QStringLiteral("lastUpdateAt"),
               m_lastRiskUpdateUtc.isValid() ? m_lastRiskUpdateUtc.toString(Qt::ISODateWithMs) : QString());
    map.insert(QStringLiteral("nextRefreshDueAt"),
               m_nextRiskRefreshUtc.isValid() ? m_nextRiskRefreshUtc.toString(Qt::ISODateWithMs) : QString());
    double remainingSeconds = -1.0;
    if (m_nextRiskRefreshUtc.isValid()) {
        const qint64 remainingMs = QDateTime::currentDateTimeUtc().msecsTo(m_nextRiskRefreshUtc);
        remainingSeconds = remainingMs > 0 ? static_cast<double>(remainingMs) / 1000.0 : 0.0;
    }
    map.insert(QStringLiteral("nextRefreshInSeconds"), remainingSeconds);
    return map;
}

bool Application::updateInstrument(const QString& exchange,
                                   const QString& symbol,
                                   const QString& venueSymbol,
                                   const QString& quoteCurrency,
                                   const QString& baseCurrency,
                                   const QString& granularityIso8601) {
    TradingClient::InstrumentConfig config;
    config.exchange = exchange.trimmed().toUpper();
    config.symbol = symbol.trimmed();
    config.venueSymbol = venueSymbol.trimmed();
    config.quoteCurrency = quoteCurrency.trimmed();
    config.baseCurrency = baseCurrency.trimmed();
    config.granularityIso8601 = granularityIso8601.trimmed();

    if (config.exchange.isEmpty() || config.symbol.isEmpty() || config.venueSymbol.isEmpty()
        || config.quoteCurrency.isEmpty() || config.baseCurrency.isEmpty()
        || config.granularityIso8601.isEmpty()) {
        qCWarning(lcAppMetrics) << "Odmowa aktualizacji instrumentu – wymagane pola są puste";
        return false;
    }

    const auto cached = m_tradableInstrumentCache.constFind(config.exchange);
    if (cached != m_tradableInstrumentCache.constEnd() && !cached->isEmpty()) {
        const auto match = std::find_if(cached->cbegin(), cached->cend(), [&](const TradingClient::TradableInstrument& entry) {
            return entry.config.symbol.compare(config.symbol, Qt::CaseInsensitive) == 0
                && entry.config.venueSymbol.compare(config.venueSymbol, Qt::CaseInsensitive) == 0;
        });
        if (match == cached->cend()) {
            qCWarning(lcAppMetrics) << "Odmowa aktualizacji instrumentu – symbol" << config.symbol
                                    << "nie występuje w liście giełdy" << config.exchange;
            return false;
        }
        config.symbol = match->config.symbol;
        config.venueSymbol = match->config.venueSymbol;
        config.quoteCurrency = match->config.quoteCurrency;
        config.baseCurrency = match->config.baseCurrency;
    }

    const bool changed = config.exchange != m_instrument.exchange
        || config.symbol != m_instrument.symbol || config.venueSymbol != m_instrument.venueSymbol
        || config.quoteCurrency != m_instrument.quoteCurrency
        || config.baseCurrency != m_instrument.baseCurrency
        || config.granularityIso8601 != m_instrument.granularityIso8601;

    const bool wasStreaming = m_client.isStreaming();
    if (wasStreaming && !m_offlineMode)
        m_client.stop();

    m_client.setInstrument(config);
    m_instrument = config;
    if (m_offlineBridge)
        m_offlineBridge->setInstrument(m_instrument);
    updateSupportBundleMetadata();
    Q_EMIT instrumentChanged();

    if (wasStreaming && !m_offlineMode)
        m_client.start();

    if (changed && !m_loadingUiSettings)
        scheduleUiSettingsPersist();

    return true;
}

bool Application::updatePerformanceGuard(int fpsTarget,
                                         double reduceMotionAfter,
                                         double jankThresholdMs,
                                         int maxOverlayCount,
                                         int disableSecondaryWhenBelow) {
    PerformanceGuard guard;
    guard.fpsTarget = qMax(1, fpsTarget);
    guard.reduceMotionAfterSeconds = qMax(0.0, reduceMotionAfter);
    guard.jankThresholdMs = qMax(0.0, jankThresholdMs);
    guard.maxOverlayCount = qMax(0, maxOverlayCount);
    guard.disableSecondaryWhenFpsBelow = qMax(0, disableSecondaryWhenBelow);

    const bool changed = guard.fpsTarget != m_guard.fpsTarget
        || !qFuzzyCompare(guard.reduceMotionAfterSeconds + 1.0, m_guard.reduceMotionAfterSeconds + 1.0)
        || !qFuzzyCompare(guard.jankThresholdMs + 1.0, m_guard.jankThresholdMs + 1.0)
        || guard.maxOverlayCount != m_guard.maxOverlayCount
        || guard.disableSecondaryWhenFpsBelow != m_guard.disableSecondaryWhenFpsBelow;

    m_client.setPerformanceGuard(guard);
    m_guard = guard;
    Q_EMIT performanceGuardChanged();

    if (m_frameMonitor)
        m_frameMonitor->setPerformanceGuard(m_guard);

    if (changed && !m_loadingUiSettings)
        scheduleUiSettingsPersist();

    return true;
}

bool Application::updateRiskRefresh(bool enabled, double intervalSeconds)
{
    const bool previousEnabled = m_riskRefreshEnabled;
    const int previousInterval = m_riskRefreshIntervalMs;

    double effectiveInterval = intervalSeconds;
    if (enabled) {
        if (!std::isfinite(intervalSeconds) || intervalSeconds <= 0.0) {
            qCWarning(lcAppMetrics)
                << "Odmowa aktualizacji harmonogramu ryzyka – oczekiwano dodatniego interwału (s), otrzymano"
                << intervalSeconds;
            return false;
        }
    } else if (!std::isfinite(intervalSeconds) || intervalSeconds <= 0.0) {
        effectiveInterval = static_cast<double>(m_riskRefreshIntervalMs) / 1000.0;
    }

    configureRiskRefresh(enabled, effectiveInterval);
    applyRiskRefreshTimerState();

    if (!m_loadingUiSettings
        && (previousEnabled != m_riskRefreshEnabled || previousInterval != m_riskRefreshIntervalMs)) {
        scheduleUiSettingsPersist();
    }

    return true;
}

QVariantList Application::listTradableInstruments(const QString& exchange)
{
    QVariantList result;
    const QString normalized = exchange.trimmed().toUpper();
    if (normalized.isEmpty()) {
        return result;
    }

    const auto instruments = m_client.listTradableInstruments(normalized);
    if (instruments.isEmpty()) {
        m_tradableInstrumentCache.remove(normalized);
        return result;
    }

    m_tradableInstrumentCache.insert(normalized, instruments);
    result.reserve(instruments.size());
    for (const auto& entry : instruments) {
        QVariantMap map;
        map.insert(QStringLiteral("exchange"), entry.config.exchange);
        map.insert(QStringLiteral("symbol"), entry.config.symbol);
        map.insert(QStringLiteral("venueSymbol"), entry.config.venueSymbol);
        map.insert(QStringLiteral("quoteCurrency"), entry.config.quoteCurrency);
        map.insert(QStringLiteral("baseCurrency"), entry.config.baseCurrency);
        const QString label = entry.config.venueSymbol.isEmpty()
            ? entry.config.symbol
            : QStringLiteral("%1 (%2)").arg(entry.config.symbol, entry.config.venueSymbol);
        map.insert(QStringLiteral("label"), label);
        map.insert(QStringLiteral("priceStep"), entry.priceStep);
        map.insert(QStringLiteral("amountStep"), entry.amountStep);
        map.insert(QStringLiteral("minNotional"), entry.minNotional);
        map.insert(QStringLiteral("minAmount"), entry.minAmount);
        map.insert(QStringLiteral("maxAmount"), entry.maxAmount);
        map.insert(QStringLiteral("minPrice"), entry.minPrice);
        map.insert(QStringLiteral("maxPrice"), entry.maxPrice);
        result.append(map);
    }
    return result;
}

bool Application::triggerRiskRefreshNow()
{
    const QDateTime requestTime = QDateTime::currentDateTimeUtc();
    m_lastRiskRefreshRequestUtc = requestTime;
    if (m_offlineMode) {
        if (m_offlineBridge)
            m_offlineBridge->refreshRiskNow();
    } else {
        m_client.refreshRiskState();
    }

    if (m_riskRefreshEnabled && m_started) {
        m_riskRefreshTimer.start(m_riskRefreshIntervalMs);
        m_nextRiskRefreshUtc = requestTime.addMSecs(m_riskRefreshIntervalMs);
    } else if (!m_riskRefreshEnabled) {
        m_nextRiskRefreshUtc = {};
    }

    Q_EMIT riskRefreshScheduleChanged();
    return true;
}

bool Application::updateRiskHistoryLimit(int maximumEntries)
{
    if (maximumEntries < 1) {
        qCWarning(lcAppMetrics)
            << "Odmowa aktualizacji limitu historii ryzyka – oczekiwano dodatniej liczby próbek, otrzymano"
            << maximumEntries;
        return false;
    }

    m_riskHistoryModel.setMaximumEntries(maximumEntries);

    return true;
}

void Application::clearRiskHistory()
{
    m_riskHistoryModel.clear();
}

bool Application::exportRiskHistoryToCsv(const QUrl& destination, int limit)
{
    if (limit == 0 || limit < -1) {
        qCWarning(lcAppMetrics)
            << "Nieprawidłowy limit eksportu historii ryzyka:" << limit;
        return false;
    }

    if (limit > 0)
        setRiskHistoryExportLimitValue(limit);

    setRiskHistoryExportLimitEnabled(limit > 0);

    if (!destination.isValid()) {
        qCWarning(lcAppMetrics)
            << "Nieprawidłowy adres docelowy eksportu historii ryzyka:" << destination;
        return false;
    }

    QString path;
    if (destination.isLocalFile() || destination.scheme().isEmpty()) {
        path = destination.isLocalFile() ? destination.toLocalFile() : destination.toString(QUrl::PreferLocalFile);
    } else {
        path = destination.toLocalFile();
    }

    if (path.trimmed().isEmpty()) {
        qCWarning(lcAppMetrics) << "Brak ścieżki docelowej do eksportu historii ryzyka";
        return false;
    }

    QFileInfo info(path);
    if (info.fileName().isEmpty()) {
        qCWarning(lcAppMetrics) << "Ścieżka eksportu historii ryzyka nie zawiera nazwy pliku:" << path;
        return false;
    }

    QDir directory = info.dir();
    if (!directory.exists() && !directory.mkpath(QStringLiteral("."))) {
        qCWarning(lcAppMetrics)
            << "Nie udało się utworzyć katalogu docelowego eksportu historii ryzyka:" << directory.absolutePath();
        return false;
    }

    const bool ok = m_riskHistoryModel.exportToCsv(info.absoluteFilePath(), limit);
    if (!ok) {
        qCWarning(lcAppMetrics) << "Eksport historii ryzyka nie powiódł się do pliku" << info.absoluteFilePath();
        return false;
    }

    setRiskHistoryExportLastDirectory(QUrl::fromLocalFile(info.dir().absolutePath()));

    return true;
}

bool Application::setRiskHistoryExportLimitEnabled(bool enabled)
{
    if (m_riskHistoryExportLimitEnabled == enabled)
        return true;

    m_riskHistoryExportLimitEnabled = enabled;
    Q_EMIT riskHistoryExportLimitEnabledChanged();
    scheduleUiSettingsPersist();
    return true;
}

bool Application::setRiskHistoryExportLimitValue(int limit)
{
    if (limit < 1) {
        qCWarning(lcAppMetrics)
            << "Odmowa ustawienia limitu eksportu historii ryzyka na wartość mniejszą niż 1:" << limit;
        return false;
    }

    if (m_riskHistoryExportLimitValue == limit)
        return true;

    m_riskHistoryExportLimitValue = limit;
    Q_EMIT riskHistoryExportLimitValueChanged();
    scheduleUiSettingsPersist();
    return true;
}

bool Application::setRiskHistoryExportLastDirectory(const QUrl& directory)
{
    if (!directory.isValid() && !directory.isEmpty())
        return false;

    QString path;
    if (directory.isLocalFile() || directory.scheme().isEmpty()) {
        path = directory.isLocalFile() ? directory.toLocalFile() : directory.toString(QUrl::PreferLocalFile);
    } else {
        return false;
    }

    path = path.trimmed();
    if (path.isEmpty())
        return false;

    const QString normalizedPath = QDir(path).absolutePath();
    const QUrl normalizedUrl = QUrl::fromLocalFile(normalizedPath);

    if (m_riskHistoryExportLastDirectory == normalizedUrl)
        return true;

    m_riskHistoryExportLastDirectory = normalizedUrl;
    m_riskHistoryAutoExportDirectoryWarned = false;
    Q_EMIT riskHistoryExportLastDirectoryChanged();
    scheduleUiSettingsPersist();
    return true;
}

bool Application::setRiskHistoryAutoExportEnabled(bool enabled)
{
    if (m_riskHistoryAutoExportEnabled == enabled)
        return true;

    m_riskHistoryAutoExportEnabled = enabled;
    Q_EMIT riskHistoryAutoExportEnabledChanged();
    scheduleUiSettingsPersist();
    return true;
}

bool Application::setRiskHistoryAutoExportIntervalMinutes(int minutes)
{
    if (minutes < 1) {
        qCWarning(lcAppMetrics)
            << "Odmowa ustawienia interwału auto-eksportu historii ryzyka na wartość mniejszą niż 1 minuta:" << minutes;
        return false;
    }

    if (m_riskHistoryAutoExportIntervalMinutes == minutes)
        return true;

    m_riskHistoryAutoExportIntervalMinutes = minutes;
    Q_EMIT riskHistoryAutoExportIntervalMinutesChanged();
    scheduleUiSettingsPersist();
    return true;
}

bool Application::setRiskHistoryAutoExportBasename(const QString& basename)
{
    const QString sanitized = sanitizeAutoExportBasename(basename);
    if (m_riskHistoryAutoExportBasename == sanitized)
        return true;

    m_riskHistoryAutoExportBasename = sanitized;
    Q_EMIT riskHistoryAutoExportBasenameChanged();
    scheduleUiSettingsPersist();
    return true;
}

bool Application::setRiskHistoryAutoExportUseLocalTime(bool useLocalTime)
{
    if (m_riskHistoryAutoExportUseLocalTime == useLocalTime)
        return true;

    m_riskHistoryAutoExportUseLocalTime = useLocalTime;
    Q_EMIT riskHistoryAutoExportUseLocalTimeChanged();
    scheduleUiSettingsPersist();
    return true;
}

bool Application::setRegimeTimelineMaximumSnapshots(int maximumSnapshots)
{
    if (maximumSnapshots < 0) {
        qCWarning(lcAppMetrics)
            << "Odmowa ustawienia limitu próbek reżimu rynku – oczekiwano wartości >= 0, otrzymano"
            << maximumSnapshots;
        return false;
    }

    if (m_regimeTimelineMaximumSnapshots == maximumSnapshots)
        return true;

    m_regimeTimelineModel.setMaximumSnapshots(maximumSnapshots);
    return true;
}

void Application::saveUiSettingsImmediatelyForTesting()
{
    if (m_uiSettingsSaveTimer.isActive())
        m_uiSettingsSaveTimer.stop();
    persistUiSettings();
}

void Application::applyTradingTlsEnvironmentOverrides(const QCommandLineParser& parser)
{
    const bool cliTlsEnabled = parser.isSet("grpc-use-mtls");
    if (!cliTlsEnabled) {
        if (const auto tlsEnv = envBool(QByteArrayLiteral("BOT_CORE_UI_GRPC_USE_MTLS")); tlsEnv.has_value())
            m_tradingTlsConfig.enabled = tlsEnv.value();
    }

    auto applyPathFromEnv = [&](const QByteArray& key, const QString& cliValue, QString TradingClient::TlsConfig::*field) {
        if (!cliValue.trimmed().isEmpty())
            return;
        if (const auto value = envValue(key)) {
            const QString trimmed = value->trimmed();
            if (trimmed.compare(QStringLiteral("NONE"), Qt::CaseInsensitive) == 0
                || trimmed.compare(QStringLiteral("NULL"), Qt::CaseInsensitive) == 0) {
                m_tradingTlsConfig.*field = QString();
            } else {
                m_tradingTlsConfig.*field = expandPath(trimmed);
            }
        }
    };

    applyPathFromEnv(QByteArrayLiteral("BOT_CORE_UI_GRPC_ROOT_CERT"), parser.value("grpc-root-cert"),
                     &TradingClient::TlsConfig::rootCertificatePath);
    applyPathFromEnv(QByteArrayLiteral("BOT_CORE_UI_GRPC_CLIENT_CERT"), parser.value("grpc-client-cert"),
                     &TradingClient::TlsConfig::clientCertificatePath);
    applyPathFromEnv(QByteArrayLiteral("BOT_CORE_UI_GRPC_CLIENT_KEY"), parser.value("grpc-client-key"),
                     &TradingClient::TlsConfig::clientKeyPath);

    if (parser.value("tls-pinned-sha256").trimmed().isEmpty()) {
        if (const auto pinnedEnv = envValue(QByteArrayLiteral("BOT_CORE_UI_GRPC_PINNED_SHA256")); pinnedEnv.has_value()) {
            m_tradingTlsConfig.pinnedServerFingerprint = pinnedEnv->trimmed();
        }
    }

    if (parser.value("grpc-target-name").trimmed().isEmpty()) {
        if (const auto targetEnv = envValue(QByteArrayLiteral("BOT_CORE_UI_GRPC_TARGET_NAME")))
            m_tradingTlsConfig.targetNameOverride = targetEnv->trimmed();
    }
}

void Application::applyTradingAuthEnvironmentOverrides(const QCommandLineParser& parser,
                                                       bool cliTokenProvided,
                                                       bool cliTokenFileProvided,
                                                       bool cliRoleProvided,
                                                       bool cliScopesProvided,
                                                       QString& tradingToken,
                                                       QString& tradingTokenFile)
{
    Q_UNUSED(parser);

    if (!cliTokenProvided && !cliTokenFileProvided) {
        const auto envToken = envValue(QByteArrayLiteral("BOT_CORE_UI_GRPC_AUTH_TOKEN"));
        const auto envTokenFile = envValue(QByteArrayLiteral("BOT_CORE_UI_GRPC_AUTH_TOKEN_FILE"));
        const bool envTokenNonEmpty = envToken.has_value() && !envToken->trimmed().isEmpty();
        const bool envTokenFileNonEmpty = envTokenFile.has_value() && !envTokenFile->trimmed().isEmpty();

        if (envTokenNonEmpty && envTokenFileNonEmpty) {
            qCWarning(lcAppMetrics)
                << "Zmiennie BOT_CORE_UI_GRPC_AUTH_TOKEN oraz BOT_CORE_UI_GRPC_AUTH_TOKEN_FILE są ustawione równocześnie."
                << "Użyję wartości tokenu przekazanej w zmiennej BOT_CORE_UI_GRPC_AUTH_TOKEN.";
        }

        bool applied = false;
        if (envToken.has_value()) {
            const QString trimmed = envToken->trimmed();
            if (!trimmed.isEmpty()) {
                tradingToken = trimmed;
                tradingTokenFile.clear();
                m_tradingAuthToken = trimmed;
                applied = true;
            }
        }

        if (!applied && envTokenFileNonEmpty) {
            const QString expandedPath = expandPath(envTokenFile->trimmed());
            const QString tokenFromFile = readTokenFile(expandedPath, QStringLiteral("TradingService"));
            if (!tokenFromFile.isEmpty()) {
                tradingToken = tokenFromFile;
                tradingTokenFile = expandedPath;
                m_tradingAuthToken = tokenFromFile;
                applied = true;
            }
        }

        if (!applied && ((envToken.has_value() && envToken->trimmed().isEmpty())
                         || (envTokenFile.has_value() && envTokenFile->trimmed().isEmpty()))) {
            tradingToken.clear();
            tradingTokenFile.clear();
            m_tradingAuthToken.clear();
        }
    }

    if (!cliRoleProvided) {
        if (const auto roleEnv = envValue(QByteArrayLiteral("BOT_CORE_UI_GRPC_RBAC_ROLE")); roleEnv.has_value()) {
            m_tradingRbacRole = roleEnv->trimmed();
        }
    }

    if (!cliScopesProvided) {
        if (const auto scopesEnv = envValue(QByteArrayLiteral("BOT_CORE_UI_GRPC_RBAC_SCOPES")); scopesEnv.has_value()) {
            const QString trimmed = scopesEnv->trimmed();
            if (trimmed.isEmpty()) {
                m_tradingRbacScopes.clear();
            } else {
                m_tradingRbacScopes = splitScopesList(trimmed);
            }
        }
    }
}

void Application::applyHealthEnvironmentOverrides(const QCommandLineParser& parser,
                                                  bool cliEndpointProvided,
                                                  bool cliTokenProvided,
                                                  bool cliTokenFileProvided,
                                                  bool cliRoleProvided,
                                                  bool cliScopesProvided,
                                                  bool cliIntervalProvided,
                                                  bool cliTlsEnableProvided,
                                                  bool cliTlsDisableProvided,
                                                  bool cliTlsRequireClientAuthProvided,
                                                  bool cliTlsRootProvided,
                                                  bool cliTlsClientCertProvided,
                                                  bool cliTlsClientKeyProvided,
                                                  bool cliTlsServerNameProvided,
                                                  bool cliTlsTargetNameProvided,
                                                  bool cliTlsPinnedProvided,
                                                  QString& healthToken,
                                                  QString& healthTokenFile)
{
    if (!cliTlsEnableProvided && !cliTlsDisableProvided) {
        if (const auto tlsEnv = envBool(QByteArrayLiteral("BOT_CORE_UI_HEALTH_USE_TLS")); tlsEnv.has_value()) {
            m_healthTlsConfig.enabled = tlsEnv.value();
        }
    }

    if (!cliTlsRequireClientAuthProvided) {
        if (const auto requireEnv = envBool(QByteArrayLiteral("BOT_CORE_UI_HEALTH_TLS_REQUIRE_CLIENT_AUTH"));
            requireEnv.has_value()) {
            m_healthTlsConfig.requireClientAuth = requireEnv.value();
        }
    }

    auto applyHealthTlsPath = [&](const QByteArray& key, bool cliProvided, QString GrpcTlsConfig::*field) {
        if (cliProvided)
            return;
        if (const auto value = envValue(key)) {
            const QString trimmed = value->trimmed();
            if (trimmed.compare(QStringLiteral("NONE"), Qt::CaseInsensitive) == 0
                || trimmed.compare(QStringLiteral("NULL"), Qt::CaseInsensitive) == 0) {
                m_healthTlsConfig.*field = QString();
            } else {
                m_healthTlsConfig.*field = expandPath(trimmed);
            }
        }
    };

    applyHealthTlsPath(QByteArrayLiteral("BOT_CORE_UI_HEALTH_TLS_ROOT_CERT"),
                       cliTlsRootProvided,
                       &GrpcTlsConfig::rootCertificatePath);
    applyHealthTlsPath(QByteArrayLiteral("BOT_CORE_UI_HEALTH_TLS_CLIENT_CERT"),
                       cliTlsClientCertProvided,
                       &GrpcTlsConfig::clientCertificatePath);
    applyHealthTlsPath(QByteArrayLiteral("BOT_CORE_UI_HEALTH_TLS_CLIENT_KEY"),
                       cliTlsClientKeyProvided,
                       &GrpcTlsConfig::clientKeyPath);

    if (!cliTlsServerNameProvided) {
        if (const auto serverEnv = envValue(QByteArrayLiteral("BOT_CORE_UI_HEALTH_TLS_SERVER_NAME")); serverEnv.has_value()) {
            m_healthTlsConfig.serverNameOverride = serverEnv->trimmed();
        }
    }

    if (!cliTlsTargetNameProvided) {
        if (const auto targetEnv = envValue(QByteArrayLiteral("BOT_CORE_UI_HEALTH_TLS_TARGET_NAME")); targetEnv.has_value()) {
            m_healthTlsConfig.targetNameOverride = targetEnv->trimmed();
        }
    }

    if (!cliTlsPinnedProvided) {
        if (const auto pinnedEnv = envValue(QByteArrayLiteral("BOT_CORE_UI_HEALTH_TLS_PINNED_SHA256")); pinnedEnv.has_value()) {
            m_healthTlsConfig.pinnedServerFingerprint = pinnedEnv->trimmed();
        }
    }

    if (!cliEndpointProvided) {
        if (const auto endpointEnv = envValue(QByteArrayLiteral("BOT_CORE_UI_HEALTH_ENDPOINT")); endpointEnv.has_value()) {
            m_healthEndpoint = endpointEnv->trimmed();
        }
    }

    if (!cliTokenProvided && !cliTokenFileProvided) {
        const auto envToken = envValue(QByteArrayLiteral("BOT_CORE_UI_HEALTH_AUTH_TOKEN"));
        const auto envTokenFile = envValue(QByteArrayLiteral("BOT_CORE_UI_HEALTH_AUTH_TOKEN_FILE"));
        const bool envTokenNonEmpty = envToken.has_value() && !envToken->trimmed().isEmpty();
        const bool envTokenFileNonEmpty = envTokenFile.has_value() && !envTokenFile->trimmed().isEmpty();

        if (envTokenNonEmpty && envTokenFileNonEmpty) {
            qCWarning(lcAppMetrics)
                << "Zmiennie BOT_CORE_UI_HEALTH_AUTH_TOKEN oraz BOT_CORE_UI_HEALTH_AUTH_TOKEN_FILE są ustawione jednocześnie."
                << "Użyję tokenu z BOT_CORE_UI_HEALTH_AUTH_TOKEN.";
        }

        bool applied = false;
        if (envToken.has_value()) {
            const QString trimmed = envToken->trimmed();
            if (!trimmed.isEmpty()) {
                healthToken = trimmed;
                healthTokenFile.clear();
                applied = true;
            }
        }

        if (!applied && envTokenFileNonEmpty) {
            const QString expandedPath = expandPath(envTokenFile->trimmed());
            const QString tokenFromFile = readTokenFile(expandedPath, QStringLiteral("HealthService"));
            if (!tokenFromFile.isEmpty()) {
                healthToken = tokenFromFile;
                healthTokenFile = expandedPath;
                applied = true;
            }
        }

        if (!applied && ((envToken.has_value() && envToken->trimmed().isEmpty())
                         || (envTokenFile.has_value() && envTokenFile->trimmed().isEmpty()))) {
            healthToken.clear();
            healthTokenFile.clear();
        }
    }

    if (!cliRoleProvided) {
        if (const auto roleEnv = envValue(QByteArrayLiteral("BOT_CORE_UI_HEALTH_RBAC_ROLE")); roleEnv.has_value()) {
            m_healthRbacRole = roleEnv->trimmed();
        }
    }

    if (!cliScopesProvided) {
        if (const auto scopesEnv = envValue(QByteArrayLiteral("BOT_CORE_UI_HEALTH_RBAC_SCOPES")); scopesEnv.has_value()) {
            const QString trimmed = scopesEnv->trimmed();
            if (trimmed.isEmpty()) {
                m_healthRbacScopes.clear();
            } else {
                m_healthRbacScopes = splitScopesList(trimmed);
            }
        }
    }

    if (!cliIntervalProvided) {
        if (const auto intervalEnv = envValue(QByteArrayLiteral("BOT_CORE_UI_HEALTH_REFRESH_SECONDS")); intervalEnv.has_value()) {
            bool ok = false;
            const double candidate = intervalEnv->toDouble(&ok);
            if (ok && candidate > 0.0) {
                m_healthRefreshIntervalSeconds = static_cast<int>(candidate);
            } else {
                qCWarning(lcAppMetrics)
                    << "Nieprawidłowa wartość BOT_CORE_UI_HEALTH_REFRESH_SECONDS:" << *intervalEnv
                    << "– oczekiwano liczby dodatniej.";
            }
        }
    }

    if (!parser.isSet("health-disable-auto-refresh")) {
        if (const auto autoEnv = envBool(QByteArrayLiteral("BOT_CORE_UI_HEALTH_AUTO_REFRESH")); autoEnv.has_value()) {
            m_healthAutoRefreshEnabled = autoEnv.value();
        }
    }
}

void Application::ingestFpsSampleForTesting(double fps) {
    m_latestFpsSample = fps;
    if (m_pendingReduceMotionState.has_value()) {
        const bool pending = m_pendingReduceMotionState.value();
        m_pendingReduceMotionState.reset();
        reportReduceMotionTelemetry(pending);
    }
}

void Application::setReduceMotionStateForTesting(bool active) {
    m_reduceMotionActive = active;
    reportReduceMotionTelemetry(active);
}

void Application::simulateFrameIntervalForTesting(double seconds) {
    ensureFrameMonitor();
    if (!m_frameMonitor)
        return;
    m_frameMonitor->simulateFrameIntervalForTest(seconds);
}

void Application::startRiskRefreshTimerForTesting()
{
    m_started = true;
    applyRiskRefreshTimerState();
}

void Application::setLastRiskHistoryAutoExportForTesting(const QDateTime& timestamp)
{
    if (timestamp.isValid())
        m_lastRiskHistoryAutoExportUtc = timestamp.toUTC();
    else
        m_lastRiskHistoryAutoExportUtc = {};
    Q_EMIT riskHistoryLastAutoExportAtChanged();
}

void Application::setRiskHistoryAutoExportLastPathForTesting(const QUrl& url)
{
    m_lastRiskHistoryAutoExportPath = url;
    Q_EMIT riskHistoryLastAutoExportPathChanged();
}

void Application::setTradableInstrumentsForTesting(const QString& exchange,
                                                   const QVector<TradingClient::TradableInstrument>& items)
{
    m_tradableInstrumentCache.insert(exchange.trimmed().toUpper(), items);
}

void Application::applyMetricsEnvironmentOverrides(const QCommandLineParser& parser,
                                                    bool cliTokenProvided,
                                                    bool cliTokenFileProvided,
                                                    QString& metricsToken,
                                                    QString& metricsTokenFile) {
    if (const auto endpointEnv = envValue(QByteArrayLiteral("BOT_CORE_UI_METRICS_ENDPOINT"));
        endpointEnv.has_value()) {
        m_metricsEndpoint = endpointEnv->trimmed();
    }

    if (const auto tagEnv = envValue(QByteArrayLiteral("BOT_CORE_UI_METRICS_TAG")); tagEnv.has_value()) {
        m_metricsTag = tagEnv->trimmed();
    }

    const bool disableFlagsProvided = parser.isSet("disable-metrics") || parser.isSet("no-metrics");
    if (!disableFlagsProvided) {
        if (const auto enabledEnv = envBool(QByteArrayLiteral("BOT_CORE_UI_METRICS_ENABLED")); enabledEnv.has_value()) {
            m_metricsEnabled = enabledEnv.value();
        }
        if (const auto disabledEnv = envBool(QByteArrayLiteral("BOT_CORE_UI_METRICS_DISABLED")); disabledEnv.has_value()) {
            m_metricsEnabled = !disabledEnv.value();
        }
    }

    bool envTlsExplicit = false;
    if (!parser.isSet("metrics-use-tls")) {
        if (const auto tlsEnv = envBool(QByteArrayLiteral("BOT_CORE_UI_METRICS_USE_TLS")); tlsEnv.has_value()) {
            m_tlsConfig.enabled = tlsEnv.value();
            envTlsExplicit = true;
        }
    }

    bool tlsMaterialProvided = false;
    auto overrideString = [&](QString TelemetryTlsConfig::*field, const QByteArray& key) {
        if (const auto value = envValue(key); value.has_value()) {
            const QString trimmed = value->trimmed();
            if (trimmed.isEmpty()) {
                m_tlsConfig.*field = QString();
            } else {
                m_tlsConfig.*field = expandPath(trimmed);
                tlsMaterialProvided = true;
            }
        }
    };

    overrideString(&TelemetryTlsConfig::rootCertificatePath, QByteArrayLiteral("BOT_CORE_UI_METRICS_ROOT_CERT"));
    overrideString(&TelemetryTlsConfig::clientCertificatePath, QByteArrayLiteral("BOT_CORE_UI_METRICS_CLIENT_CERT"));
    overrideString(&TelemetryTlsConfig::clientKeyPath, QByteArrayLiteral("BOT_CORE_UI_METRICS_CLIENT_KEY"));
    overrideString(&TelemetryTlsConfig::serverNameOverride, QByteArrayLiteral("BOT_CORE_UI_METRICS_SERVER_NAME"));

    if (const auto shaEnv = envValue(QByteArrayLiteral("BOT_CORE_UI_METRICS_SERVER_SHA256")); shaEnv.has_value()) {
        m_tlsConfig.pinnedServerSha256 = shaEnv->trimmed();
        if (!m_tlsConfig.pinnedServerSha256.isEmpty())
            tlsMaterialProvided = true;
    }

    if (tlsMaterialProvided && !m_tlsConfig.enabled && !envTlsExplicit && !parser.isSet("metrics-use-tls")) {
        qCDebug(lcAppMetrics) << "Wymuszam TLS dla telemetrii na podstawie zmiennych środowiskowych.";
        m_tlsConfig.enabled = true;
    }

    if (!cliTokenProvided && !cliTokenFileProvided) {
        const auto envToken = envValue(QByteArrayLiteral("BOT_CORE_UI_METRICS_AUTH_TOKEN"));
        const auto envTokenFile = envValue(QByteArrayLiteral("BOT_CORE_UI_METRICS_AUTH_TOKEN_FILE"));

        const bool envTokenNonEmpty = envToken.has_value() && !envToken->trimmed().isEmpty();
        const bool envTokenFileNonEmpty = envTokenFile.has_value() && !envTokenFile->trimmed().isEmpty();

        if (envTokenNonEmpty && envTokenFileNonEmpty) {
            qCWarning(lcAppMetrics)
                << "Zmiennie BOT_CORE_UI_METRICS_AUTH_TOKEN oraz BOT_CORE_UI_METRICS_AUTH_TOKEN_FILE są ustawione równocześnie."
                << "Użyję wartości tokenu przekazanej w zmiennej BOT_CORE_UI_METRICS_AUTH_TOKEN.";
        }

        bool applied = false;
        if (envToken.has_value()) {
            const QString trimmed = envToken->trimmed();
            if (!trimmed.isEmpty()) {
                metricsToken = trimmed;
                metricsTokenFile.clear();
                applied = true;
            }
        }

        if (!applied && envTokenFileNonEmpty) {
            const QString expandedPath = expandPath(envTokenFile->trimmed());
            const QString tokenFromFile = readTokenFile(expandedPath);
            if (!tokenFromFile.isEmpty()) {
                metricsToken = tokenFromFile;
                metricsTokenFile = expandedPath;
                applied = true;
            }
        }

        if (!applied && ((envToken.has_value() && envToken->trimmed().isEmpty()) ||
                         (envTokenFile.has_value() && envTokenFile->trimmed().isEmpty()))) {
            metricsToken.clear();
            metricsTokenFile.clear();
        }
    }

    if (m_metricsRbacRole.trimmed().isEmpty()) {
        if (const auto roleEnv = envValue(QByteArrayLiteral("BOT_CORE_UI_METRICS_RBAC_ROLE")); roleEnv.has_value()) {
            m_metricsRbacRole = roleEnv->trimmed();
        }
    }
}

void Application::configureTokenWatcher(QFileSystemWatcher& watcher,
                                       QString& trackedFile,
                                       QStringList& trackedDirs,
                                       const QString& filePath,
                                       const char* label)
{
    if (!trackedFile.isEmpty())
        watcher.removePath(trackedFile);
    for (const QString& dir : std::as_const(trackedDirs))
        watcher.removePath(dir);

    trackedFile.clear();
    trackedDirs.clear();

    if (filePath.trimmed().isEmpty())
        return;

    QFileInfo info(filePath);
    trackedFile = info.absoluteFilePath();
    if (QFile::exists(trackedFile)) {
        if (!watcher.addPath(trackedFile)) {
            qCWarning(lcAppMetrics) << "Nie można obserwować pliku" << trackedFile << "dla" << label;
        }
    }

    const QStringList directories = watchableDirectories(info.absolutePath());
    for (const QString& directory : directories) {
        if (directory.isEmpty())
            continue;
        if (trackedDirs.contains(directory))
            continue;
        if (!watcher.addPath(directory)) {
            qCWarning(lcAppMetrics) << "Nie można obserwować katalogu" << directory << "dla" << label;
            continue;
        }
        trackedDirs.append(directory);
    }
}

bool Application::applyRegimeThresholdPath(const QString& path, bool warnIfMissing)
{
    const QString trimmed = path.trimmed();
    const QString expanded = expandPath(trimmed);

    QString normalized;
    if (!expanded.trimmed().isEmpty()) {
        QFileInfo info(expanded);
        normalized = QDir::cleanPath(info.absoluteFilePath());
    }

    if (normalized.isEmpty()) {
        configureTokenWatcher(m_regimeThresholdWatcher,
                              m_regimeThresholdWatcherFile,
                              m_regimeThresholdWatcherDirs,
                              QString(),
                              "MarketRegime thresholds");
        m_regimeThresholdPath.clear();
        m_client.setRegimeThresholdsPath(QString());
        return true;
    }

    const bool existed = QFile::exists(normalized);
    const bool pathChanged = normalized != m_regimeThresholdPath;

    configureTokenWatcher(m_regimeThresholdWatcher,
                          m_regimeThresholdWatcherFile,
                          m_regimeThresholdWatcherDirs,
                          normalized,
                          "MarketRegime thresholds");

    if (!pathChanged) {
        if (!existed && warnIfMissing) {
            qCWarning(lcAppMetrics)
                << "Plik progów reżimu rynku nie istnieje:" << normalized;
        }
        m_client.reloadRegimeThresholds();
        return existed;
    }

    m_regimeThresholdPath = normalized;
    if (!existed && warnIfMissing) {
        qCWarning(lcAppMetrics)
            << "Plik progów reżimu rynku nie istnieje:" << normalized;
    }

    m_client.setRegimeThresholdsPath(normalized);
    return existed;
}

void Application::configureTlsWatcher(QFileSystemWatcher& watcher,
                                      QStringList& trackedFiles,
                                      QStringList& trackedDirs,
                                      const QStringList& filePaths,
                                      const char* label)
{
    for (const QString& path : std::as_const(trackedFiles))
        watcher.removePath(path);
    for (const QString& path : std::as_const(trackedDirs))
        watcher.removePath(path);

    trackedFiles.clear();
    trackedDirs.clear();

    for (const QString& rawPath : filePaths) {
        const QString trimmed = rawPath.trimmed();
        if (trimmed.isEmpty())
            continue;

        const QString expanded = expandPath(trimmed);
        QFileInfo info(expanded);
        const QString absoluteFile = info.absoluteFilePath();
        if (QFile::exists(absoluteFile)) {
            if (!trackedFiles.contains(absoluteFile)) {
                if (!watcher.addPath(absoluteFile)) {
                    qCWarning(lcAppMetrics) << "Nie można obserwować pliku TLS" << absoluteFile << "dla" << label;
                }
                trackedFiles.append(absoluteFile);
            }
        }

        const QStringList directories = watchableDirectories(info.absolutePath());
        for (const QString& directory : directories) {
            if (directory.isEmpty())
                continue;
            if (trackedDirs.contains(directory))
                continue;
            if (!watcher.addPath(directory)) {
                qCWarning(lcAppMetrics) << "Nie można obserwować katalogu TLS" << directory << "dla" << label;
                continue;
            }
            trackedDirs.append(directory);
        }
    }
}

void Application::configureTradingTlsWatchers()
{
    const QStringList files{
        m_tradingTlsConfig.rootCertificatePath,
        m_tradingTlsConfig.clientCertificatePath,
        m_tradingTlsConfig.clientKeyPath
    };
    configureTlsWatcher(m_tradingTlsWatcher,
                        m_tradingTlsWatcherFiles,
                        m_tradingTlsWatcherDirs,
                        files,
                        "TradingService TLS");
}

void Application::configureMetricsTlsWatchers()
{
    const QStringList files{
        m_tlsConfig.rootCertificatePath,
        m_tlsConfig.clientCertificatePath,
        m_tlsConfig.clientKeyPath
    };
    configureTlsWatcher(m_metricsTlsWatcher,
                        m_metricsTlsWatcherFiles,
                        m_metricsTlsWatcherDirs,
                        files,
                        "MetricsService TLS");
}

void Application::configureHealthTlsWatchers()
{
    const QStringList files{
        m_healthTlsConfig.rootCertificatePath,
        m_healthTlsConfig.clientCertificatePath,
        m_healthTlsConfig.clientKeyPath
    };
    configureTlsWatcher(m_healthTlsWatcher,
                        m_healthTlsWatcherFiles,
                        m_healthTlsWatcherDirs,
                        files,
                        "HealthService TLS");
}

void Application::setTradingAuthTokenFile(const QString& path)
{
    QString normalized = path.trimmed();
    if (!normalized.isEmpty())
        normalized = expandPath(normalized);
    if (m_tradingAuthTokenFile == normalized)
        return;
    m_tradingAuthTokenFile = normalized;
    configureTokenWatcher(m_tradingTokenWatcher,
                          m_tradingTokenWatcherFile,
                          m_tradingTokenWatcherDirs,
                          m_tradingAuthTokenFile,
                          "TradingService");
    if (!m_tradingAuthTokenFile.isEmpty()) {
        reloadTradingTokenFromFile();
    }
}

void Application::setMetricsAuthTokenFile(const QString& path)
{
    QString normalized = path.trimmed();
    if (!normalized.isEmpty())
        normalized = expandPath(normalized);
    if (m_metricsAuthTokenFile == normalized)
        return;
    m_metricsAuthTokenFile = normalized;
    configureTokenWatcher(m_metricsTokenWatcher,
                          m_metricsTokenWatcherFile,
                          m_metricsTokenWatcherDirs,
                          m_metricsAuthTokenFile,
                          "MetricsService");
    if (!m_metricsAuthTokenFile.isEmpty()) {
        reloadMetricsTokenFromFile();
    } else {
        ensureTelemetry();
    }
}

void Application::setHealthAuthTokenFile(const QString& path)
{
    QString normalized = path.trimmed();
    if (!normalized.isEmpty())
        normalized = expandPath(normalized);
    if (m_healthAuthTokenFile == normalized)
        return;
    m_healthAuthTokenFile = normalized;
    configureTokenWatcher(m_healthTokenWatcher,
                          m_healthTokenWatcherFile,
                          m_healthTokenWatcherDirs,
                          m_healthAuthTokenFile,
                          "HealthService");
    if (!m_healthAuthTokenFile.isEmpty()) {
        reloadHealthTokenFromFile();
    } else {
        applyHealthAuthTokenToController();
    }
}

void Application::reloadTradingTokenFromFile()
{
    if (m_tradingAuthTokenFile.trimmed().isEmpty())
        return;

    const QString token = readTokenFile(m_tradingAuthTokenFile, QStringLiteral("TradingService"));
    if (token == m_tradingAuthToken)
        return;

    m_tradingAuthToken = token.trimmed();
    m_client.setAuthToken(m_tradingAuthToken);
}

void Application::reloadMetricsTokenFromFile()
{
    if (m_metricsAuthTokenFile.trimmed().isEmpty())
        return;

    const QString token = readTokenFile(m_metricsAuthTokenFile);
    if (token == m_metricsAuthToken)
        return;

    m_metricsAuthToken = token.trimmed();
    ensureTelemetry();
}

void Application::reloadHealthTokenFromFile()
{
    if (m_healthAuthTokenFile.trimmed().isEmpty())
        return;

    const QString token = readTokenFile(m_healthAuthTokenFile, QStringLiteral("HealthService"));
    if (token == m_healthAuthToken)
        return;

    m_healthAuthToken = token.trimmed();
    applyHealthAuthTokenToController();
}

void Application::applyHealthAuthTokenToController()
{
    if (!m_healthController)
        return;

    QString effective = m_healthAuthToken.trimmed();
    if (effective.isEmpty())
        effective = m_tradingAuthToken;
    m_healthController->setAuthToken(effective.trimmed());
}

void Application::applyTradingTlsConfig()
{
    ++m_tradingTlsReloadGeneration;
    m_client.setTlsConfig(m_tradingTlsConfig);
}

void Application::applyMetricsTlsConfig()
{
    ++m_metricsTlsReloadGeneration;
    ensureTelemetry();
}

void Application::applyHealthTlsConfig()
{
    ++m_healthTlsReloadGeneration;
    if (m_healthController)
        m_healthController->setTlsConfig(m_healthTlsConfig);
}

void Application::handleTradingTlsPathChanged(const QString&)
{
    configureTradingTlsWatchers();
    applyTradingTlsConfig();
}

void Application::handleMetricsTlsPathChanged(const QString&)
{
    configureMetricsTlsWatchers();
    applyMetricsTlsConfig();
}

void Application::handleHealthTlsPathChanged(const QString&)
{
    configureHealthTlsWatchers();
    applyHealthTlsConfig();
}

void Application::handleRegimeThresholdPathChanged(const QString&)
{
    if (m_regimeThresholdPath.isEmpty())
        return;

    applyRegimeThresholdPath(m_regimeThresholdPath, false);
}

void Application::handleTradingTokenPathChanged(const QString&)
{
    configureTokenWatcher(m_tradingTokenWatcher,
                          m_tradingTokenWatcherFile,
                          m_tradingTokenWatcherDirs,
                          m_tradingAuthTokenFile,
                          "TradingService");
    reloadTradingTokenFromFile();
}

void Application::handleMetricsTokenPathChanged(const QString&)
{
    configureTokenWatcher(m_metricsTokenWatcher,
                          m_metricsTokenWatcherFile,
                          m_metricsTokenWatcherDirs,
                          m_metricsAuthTokenFile,
                          "MetricsService");
    reloadMetricsTokenFromFile();
}

void Application::handleHealthTokenPathChanged(const QString&)
{
    configureTokenWatcher(m_healthTokenWatcher,
                          m_healthTokenWatcherFile,
                          m_healthTokenWatcherDirs,
                          m_healthAuthTokenFile,
                          "HealthService");
    reloadHealthTokenFromFile();
}

void Application::applyScreenEnvironmentOverrides(const QCommandLineParser& parser)
{
    if (!parser.isSet("screen-name")) {
        if (const auto nameEnv = envValue(QByteArrayLiteral("BOT_CORE_UI_SCREEN_NAME"));
            nameEnv.has_value()) {
            const QString trimmed = nameEnv->trimmed();
            if (trimmed.isEmpty()) {
                m_preferredScreenName.clear();
            } else {
                m_preferredScreenName = trimmed;
            }
        }
    }

    if (!parser.isSet("screen-index")) {
        if (const auto indexEnv = envValue(QByteArrayLiteral("BOT_CORE_UI_SCREEN_INDEX"));
            indexEnv.has_value()) {
            const QString trimmed = indexEnv->trimmed();
            if (trimmed.isEmpty()) {
                m_preferredScreenIndex = -1;
            } else {
                bool ok = false;
                const int value = trimmed.toInt(&ok);
                if (ok && value >= 0) {
                    m_preferredScreenIndex = value;
                } else {
                    qCWarning(lcAppMetrics)
                        << "Nieprawidłowa wartość" << trimmed
                        << "w zmiennej BOT_CORE_UI_SCREEN_INDEX – oczekiwano liczby całkowitej >= 0.";
                }
            }
        }
    }

    if (!parser.isSet("primary-screen")) {
        if (const auto primaryEnv = envBool(QByteArrayLiteral("BOT_CORE_UI_SCREEN_PRIMARY"));
            primaryEnv.has_value()) {
            m_forcePrimaryScreen = primaryEnv.value();
        }
    }
}

void Application::applyPreferredScreen(QQuickWindow* window)
{
    if (!window)
    {
        updateScreenInfo(nullptr);
        return;
    }

    QScreen* target = resolvePreferredScreen();
    if (target && window->screen() != target) {
        window->setScreen(target);
        const QRect geometry = target->geometry();
        const QPoint desired = geometry.center() - QPoint(window->width() / 2, window->height() / 2);
        window->setPosition(desired);
    }

    QScreen* effectiveScreen = window->screen();
    if (!effectiveScreen)
        effectiveScreen = target;
    updateScreenInfo(effectiveScreen);
}

QScreen* Application::resolvePreferredScreen() const
{
    const QList<QScreen*> screens = QGuiApplication::screens();
    if (screens.isEmpty())
        return nullptr;

    if (m_forcePrimaryScreen) {
        if (auto* primary = QGuiApplication::primaryScreen())
            return primary;
    }

    if (m_preferredScreenIndex >= 0) {
        if (m_preferredScreenIndex < screens.size()) {
            return screens.at(m_preferredScreenIndex);
        }
        if (m_preferredScreenConfigured && !m_screenWarningLogged) {
            qCWarning(lcAppMetrics)
                << "Żądany indeks ekranu" << m_preferredScreenIndex
                << "wykracza poza dostępne ekrany (liczba ekranów:" << screens.size() << ").";
            m_screenWarningLogged = true;
        }
    }

    if (!m_preferredScreenName.trimmed().isEmpty()) {
        const QString normalized = m_preferredScreenName.trimmed().toLower();
        for (QScreen* screen : screens) {
            if (!screen)
                continue;
            const QString screenName = screen->name();
            if (screenName.compare(normalized, Qt::CaseInsensitive) == 0
                || screenName.toLower().contains(normalized)) {
                return screen;
            }
        }
        if (m_preferredScreenConfigured && !m_screenWarningLogged) {
            qCWarning(lcAppMetrics)
                << "Nie znaleziono ekranu o nazwie zawierającej" << m_preferredScreenName << '.';
            m_screenWarningLogged = true;
        }
    }

    if (m_forcePrimaryScreen) {
        if (auto* primary = QGuiApplication::primaryScreen())
            return primary;
    }

    return nullptr;
}

void Application::applyPreferredScreenForTesting(QQuickWindow* window)
{
    applyPreferredScreen(window);
}

QScreen* Application::pickPreferredScreenForTesting() const
{
    return resolvePreferredScreen();
}

void Application::updateScreenInfo(QScreen* screen)
{
    if (!screen) {
        m_screenInfo.reset();
        if (m_telemetry) {
            m_telemetry->clearScreenInfo();
        }
        return;
    }

    TelemetryReporter::ScreenInfo info;
    info.name = screen->name();
    info.manufacturer = screen->manufacturer();
    info.model = screen->model();
    info.serialNumber = screen->serialNumber();
    info.geometry = screen->geometry();
    info.availableGeometry = screen->availableGeometry();
    info.refreshRateHz = screen->refreshRate();
    info.devicePixelRatio = screen->devicePixelRatio();
    info.logicalDpiX = screen->logicalDotsPerInchX();
    info.logicalDpiY = screen->logicalDotsPerInchY();
    const QList<QScreen*> screens = QGuiApplication::screens();
    info.index = screens.indexOf(screen);

    m_screenInfo = info;
    if (m_telemetry) {
        m_telemetry->setScreenInfo(info);
    }
}

void Application::ensureTelemetry() {
    const bool shouldEnable = m_metricsEnabled && !m_metricsEndpoint.isEmpty();
    if (!m_telemetry) {
        if (!shouldEnable) {
            updateTelemetryPendingRetryCount(0);
            if (m_performanceTelemetry) {
                m_performanceTelemetry->setTelemetryReporter(nullptr);
            }
            return;
        }
        auto reporter = std::make_unique<UiTelemetryReporter>(this);
        m_telemetry = std::move(reporter);
    }
    if (!m_telemetry)
        return;

    if (m_performanceTelemetry) {
        m_performanceTelemetry->setTelemetryReporter(m_telemetry.get());
        if (m_frameMonitor) {
            m_performanceTelemetry->setFrameRateMonitor(m_frameMonitor.get());
        }
    }

    if (auto* uiReporter = dynamic_cast<UiTelemetryReporter*>(m_telemetry.get())) {
        connect(uiReporter, &UiTelemetryReporter::pendingRetryCountChanged,
                this, &Application::handleTelemetryPendingRetryCountChanged,
                Qt::UniqueConnection);
        updateTelemetryPendingRetryCount(uiReporter->pendingRetryCount());
    } else {
        updateTelemetryPendingRetryCount(0);
    }

    m_telemetry->setWindowCount(m_windowCount);
    m_telemetry->setNotesTag(m_metricsTag);
    m_telemetry->setEndpoint(m_metricsEndpoint);
    m_telemetry->setTlsConfig(m_tlsConfig);
    m_telemetry->setAuthToken(m_metricsAuthToken);
    m_telemetry->setRbacRole(m_metricsRbacRole);
    if (m_screenInfo.has_value()) {
        m_telemetry->setScreenInfo(m_screenInfo.value());
    } else {
        m_telemetry->clearScreenInfo();
    }
    m_telemetry->setEnabled(shouldEnable);
}

void Application::reportOverlayTelemetry() {
    ensureTelemetry();
    if (!m_telemetry || !m_telemetry->isEnabled() || !m_lastOverlayState)
        return;

    const OverlayState current = *m_lastOverlayState;
    if (m_lastOverlayTelemetryReported && *m_lastOverlayTelemetryReported == current)
        return;

    m_telemetry->reportOverlayBudget(m_guard, current.active, current.allowed, current.reduceMotion);
    m_lastOverlayTelemetryReported = current;
}

void Application::reportJankTelemetry(double frameMs, double thresholdMs) {
    if (frameMs <= 0.0)
        return;

    ensureTelemetry();
    if (!m_telemetry || !m_telemetry->isEnabled())
        return;

    if (!m_jankTelemetryTimerValid) {
        m_lastJankTelemetry.start();
        m_jankTelemetryTimerValid = true;
    } else if (m_lastJankTelemetry.isValid() && m_lastJankTelemetry.elapsed() < m_jankTelemetryCooldownMs) {
        return;
    } else if (m_lastJankTelemetry.isValid()) {
        m_lastJankTelemetry.restart();
    } else {
        m_lastJankTelemetry.start();
    }

    OverlayState overlay = m_lastOverlayState.value_or(OverlayState{});
    if (overlay.allowed == 0) {
        overlay.allowed = m_guard.maxOverlayCount > 0 ? m_guard.maxOverlayCount : 0;
    }

    m_telemetry->reportJankEvent(
        m_guard,
        frameMs,
        thresholdMs,
        m_reduceMotionActive,
        overlay.active,
        overlay.allowed
    );
}

void Application::reportReduceMotionTelemetry(bool enabled) {
    ensureTelemetry();
    if (!m_telemetry || !m_telemetry->isEnabled()) {
        m_pendingReduceMotionState.reset();
        return;
    }

    if (m_latestFpsSample <= 0.0) {
        m_pendingReduceMotionState = enabled;
        return;
    }

    if (m_lastReduceMotionReported && m_lastReduceMotionReported.value() == enabled)
        return;

    OverlayState overlay = m_lastOverlayState.value_or(OverlayState{});
    if (overlay.allowed == 0) {
        overlay.allowed = m_guard.maxOverlayCount > 0 ? m_guard.maxOverlayCount : 0;
    }

    m_telemetry->reportReduceMotion(m_guard, enabled, m_latestFpsSample, overlay.active, overlay.allowed);
    m_lastReduceMotionReported = enabled;
    m_pendingReduceMotionState.reset();
}

void Application::handleTelemetryPendingRetryCountChanged(int pending) {
    updateTelemetryPendingRetryCount(pending);
}

void Application::updateTelemetryPendingRetryCount(int pending) {
    if (m_pendingRetryCount == pending)
        return;
    m_pendingRetryCount = pending;
    Q_EMIT telemetryPendingRetryCountChanged(pending);
}<|MERGE_RESOLUTION|>--- conflicted
+++ resolved
@@ -1848,10 +1848,6 @@
 
     m_uiModuleDirectories = directories;
     m_moduleManager->setPluginPaths(directories);
-<<<<<<< HEAD
-    emit uiModuleDirectoriesChanged(m_uiModuleDirectories);
-=======
->>>>>>> e60cc7f7
     if (!directories.isEmpty()) {
         if (!m_moduleManager->loadPlugins()) {
             qCWarning(lcAppMetrics) << "Nie wszystkie pluginy UI zostały poprawnie załadowane";
@@ -1859,29 +1855,6 @@
     }
 }
 
-<<<<<<< HEAD
-bool Application::reloadUiModules()
-{
-    if (!m_moduleManager) {
-        QVariantMap report;
-        report.insert(QStringLiteral("requestedPaths"), m_uiModuleDirectories);
-        emit uiModulesReloaded(false, report);
-        return false;
-    }
-
-    m_moduleManager->unloadPlugins();
-
-    m_moduleManager->setPluginPaths(m_uiModuleDirectories);
-    const bool success = m_moduleManager->loadPlugins();
-    if (!success)
-        qCWarning(lcAppMetrics) << "Nie wszystkie pluginy UI zostały poprawnie załadowane podczas przeładowywania";
-
-    emit uiModulesReloaded(success, m_moduleManager->lastLoadReport());
-    return success;
-}
-
-=======
->>>>>>> e60cc7f7
 void Application::configureDecisionLog(const QCommandLineParser& parser)
 {
     QString path = parser.value(QStringLiteral("decision-log")).trimmed();
