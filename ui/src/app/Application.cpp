--- conflicted
+++ resolved
@@ -279,10 +279,6 @@
     m_securityController->setLicensePath(defaultLicensePath);
     m_securityController->setLogPath(QDir::current().absoluteFilePath(QStringLiteral("logs/security_admin.log")));
     m_securityController->setTpmQuotePath(QDir::current().absoluteFilePath(QStringLiteral("var/security/tpm_quote.json")));
-<<<<<<< HEAD
-    m_securityController->setTpmKeyringPath(QDir::current().absoluteFilePath(QStringLiteral("config/tpm_public_keys.json")));
-=======
->>>>>>> e92f01af
     m_securityController->setIntegrityManifestPath(QDir::current().absoluteFilePath(QStringLiteral("config/integrity_manifest.json")));
     connect(m_securityController.get(),
             &SecurityAdminController::securityAlertRaised,
@@ -352,19 +348,6 @@
                                          reason,
                                          AlertsModel::Warning,
                                          true);
-<<<<<<< HEAD
-                if (m_securityController) {
-                    QVariantMap details;
-                    details.insert(QStringLiteral("id"), id);
-                    details.insert(QStringLiteral("reason"), reason);
-                    m_securityController->ingestSecurityEvent(QStringLiteral("updates"),
-                                                               tr("Aktualizacja %1 nie powiodła się: %2")
-                                                                   .arg(id, reason),
-                                                               details,
-                                                               2);
-                }
-=======
->>>>>>> e92f01af
             });
     connect(m_updateManager.get(),
             &OfflineUpdateManager::updateCompleted,
@@ -376,17 +359,6 @@
                                          tr("Zainstalowano pakiet %1.").arg(id),
                                          AlertsModel::Info,
                                          false);
-<<<<<<< HEAD
-                if (m_securityController) {
-                    QVariantMap details;
-                    details.insert(QStringLiteral("id"), id);
-                    m_securityController->ingestSecurityEvent(QStringLiteral("updates"),
-                                                               tr("Zakończono instalację pakietu %1.").arg(id),
-                                                               details,
-                                                               0);
-                }
-=======
->>>>>>> e92f01af
             });
 
     m_updateManager->refresh();
