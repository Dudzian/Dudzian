--- conflicted
+++ resolved
@@ -75,20 +75,8 @@
 constexpr auto kRiskHistoryAutoExportLocalTimeEnv = QByteArrayLiteral("BOT_CORE_UI_RISK_HISTORY_AUTO_EXPORT_USE_LOCAL_TIME");
 constexpr auto kDecisionLogPathEnv = QByteArrayLiteral("BOT_CORE_UI_DECISION_LOG");
 constexpr auto kDecisionLogLimitEnv = QByteArrayLiteral("BOT_CORE_UI_DECISION_LOG_LIMIT");
-<<<<<<< HEAD
-constexpr int kDefaultLicenseRefreshIntervalSeconds = 600;
-constexpr int kMinLicenseRefreshIntervalSeconds = 60;
-constexpr int kMaxLicenseRefreshIntervalSeconds = 86400;
-constexpr auto kLicenseRefreshIntervalEnv = QByteArrayLiteral("BOT_CORE_UI_LICENSE_REFRESH_INTERVAL");
-constexpr auto kLicenseCachePathEnv = QByteArrayLiteral("BOT_CORE_UI_LICENSE_CACHE_PATH");
-constexpr int kDefaultFingerprintRefreshIntervalSeconds = 86400;
-constexpr int kMinFingerprintRefreshIntervalSeconds = 300;
-constexpr int kMaxFingerprintRefreshIntervalSeconds = 604800;
-constexpr auto kFingerprintRefreshIntervalEnv = QByteArrayLiteral("BOT_CORE_UI_FINGERPRINT_REFRESH_INTERVAL");
-=======
 constexpr auto kRegimeThresholdsEnv = QByteArrayLiteral("BOT_CORE_UI_REGIME_THRESHOLDS");
 constexpr auto kRegimeTimelineLimitEnv = QByteArrayLiteral("BOT_CORE_UI_REGIME_TIMELINE_LIMIT");
->>>>>>> 426aa84a
 
 using bot::shell::utils::expandPath;
 using bot::shell::utils::watchableDirectories;
@@ -2204,21 +2192,6 @@
     m_licenseRefreshTimerConfigured = true;
 }
 
-<<<<<<< HEAD
-void Application::ensureFingerprintRefreshTimerConfigured()
-{
-    if (m_fingerprintRefreshTimerConfigured)
-        return;
-
-    m_fingerprintRefreshTimer.setTimerType(Qt::VeryCoarseTimer);
-    m_fingerprintRefreshTimer.setSingleShot(false);
-    m_fingerprintRefreshTimer.setParent(this);
-    connect(&m_fingerprintRefreshTimer, &QTimer::timeout, this, &Application::refreshFingerprintArtifacts);
-    m_fingerprintRefreshTimerConfigured = true;
-}
-
-=======
->>>>>>> 426aa84a
 void Application::initializeSecurityRefresh()
 {
     const QByteArray cacheEnv = qgetenv(kLicenseCachePathEnv.constData());
@@ -2254,48 +2227,6 @@
         m_nextLicenseRefreshUtc = QDateTime();
         updateSecurityCacheFromControllers();
         Q_EMIT licenseRefreshScheduleChanged();
-<<<<<<< HEAD
-    } else {
-        ensureLicenseRefreshTimerConfigured();
-        m_licenseRefreshIntervalSeconds = intervalSeconds;
-        m_licenseRefreshTimer.setInterval(m_licenseRefreshIntervalSeconds * 1000);
-        if (!m_licenseRefreshTimer.isActive())
-            m_licenseRefreshTimer.start();
-    }
-
-    int fingerprintInterval = kDefaultFingerprintRefreshIntervalSeconds;
-    if (qEnvironmentVariableIsSet(kFingerprintRefreshIntervalEnv.constData())) {
-        bool ok = false;
-        const QByteArray raw = qgetenv(kFingerprintRefreshIntervalEnv.constData());
-        const int candidate = QString::fromUtf8(raw).toInt(&ok);
-        if (ok)
-            fingerprintInterval =
-                std::clamp(candidate, kMinFingerprintRefreshIntervalSeconds, kMaxFingerprintRefreshIntervalSeconds);
-        else
-            qCWarning(lcAppMetrics) << "Nieprawidłowa wartość" << QString::fromUtf8(raw)
-                                    << "dla" << kFingerprintRefreshIntervalEnv;
-    }
-
-    if (fingerprintInterval <= 0) {
-        m_fingerprintRefreshIntervalSeconds = 0;
-        ensureFingerprintRefreshTimerConfigured();
-        m_fingerprintRefreshTimer.stop();
-        m_nextFingerprintRefreshUtc = QDateTime();
-        updateSecurityCacheFromControllers();
-        Q_EMIT fingerprintRefreshScheduleChanged();
-    } else {
-        ensureFingerprintRefreshTimerConfigured();
-        m_fingerprintRefreshIntervalSeconds = fingerprintInterval;
-        m_fingerprintRefreshTimer.setInterval(m_fingerprintRefreshIntervalSeconds * 1000);
-        if (!m_fingerprintRefreshTimer.isActive())
-            m_fingerprintRefreshTimer.start();
-    }
-
-    if (m_licenseRefreshTimer.isActive())
-        QTimer::singleShot(0, this, &Application::refreshSecurityArtifacts);
-    else if (m_fingerprintRefreshTimer.isActive())
-        QTimer::singleShot(0, this, &Application::refreshFingerprintArtifacts);
-=======
         return;
     }
 
@@ -2304,7 +2235,6 @@
     m_licenseRefreshTimer.setInterval(m_licenseRefreshIntervalSeconds * 1000);
     m_licenseRefreshTimer.start();
     QTimer::singleShot(0, this, &Application::refreshSecurityArtifacts);
->>>>>>> 426aa84a
 }
 
 void Application::refreshSecurityArtifacts()
@@ -2312,46 +2242,13 @@
     if (!m_activationController)
         return;
 
-<<<<<<< HEAD
-    const QDateTime now = QDateTime::currentDateTimeUtc();
-    m_pendingSecurityRefresh = SecurityRefreshKind::Combined;
-    m_lastLicenseRefreshRequestUtc = now;
-    m_lastFingerprintRefreshRequestUtc = now;
-=======
     m_lastLicenseRefreshRequestUtc = QDateTime::currentDateTimeUtc();
     m_activationController->refresh();
->>>>>>> 426aa84a
     if (m_licenseRefreshIntervalSeconds > 0)
         m_nextLicenseRefreshUtc = m_lastLicenseRefreshRequestUtc.addSecs(m_licenseRefreshIntervalSeconds);
     else
         m_nextLicenseRefreshUtc = QDateTime();
-<<<<<<< HEAD
-    if (m_fingerprintRefreshIntervalSeconds > 0)
-        m_nextFingerprintRefreshUtc = m_lastFingerprintRefreshRequestUtc.addSecs(m_fingerprintRefreshIntervalSeconds);
-    else
-        m_nextFingerprintRefreshUtc = QDateTime();
-    m_activationController->refresh();
     Q_EMIT licenseRefreshScheduleChanged();
-    Q_EMIT fingerprintRefreshScheduleChanged();
-}
-
-void Application::refreshFingerprintArtifacts()
-{
-    if (!m_activationController)
-        return;
-
-    const QDateTime now = QDateTime::currentDateTimeUtc();
-    m_pendingSecurityRefresh = SecurityRefreshKind::Fingerprint;
-    m_lastFingerprintRefreshRequestUtc = now;
-    if (m_fingerprintRefreshIntervalSeconds > 0)
-        m_nextFingerprintRefreshUtc = now.addSecs(m_fingerprintRefreshIntervalSeconds);
-    else
-        m_nextFingerprintRefreshUtc = QDateTime();
-    m_activationController->refreshFingerprint();
-    Q_EMIT fingerprintRefreshScheduleChanged();
-=======
-    Q_EMIT licenseRefreshScheduleChanged();
->>>>>>> 426aa84a
 }
 
 void Application::processSecurityArtifactsUpdate()
@@ -2363,59 +2260,6 @@
     const QString controllerError = m_activationController->lastError();
     const bool refreshSucceeded = controllerError.isEmpty();
 
-<<<<<<< HEAD
-    SecurityRefreshKind mode = m_pendingSecurityRefresh;
-    if (mode == SecurityRefreshKind::None)
-        mode = SecurityRefreshKind::Combined;
-
-    const auto includesLicense = [mode]() {
-        return mode == SecurityRefreshKind::Combined || mode == SecurityRefreshKind::License;
-    };
-    const auto includesFingerprint = [mode]() {
-        return mode == SecurityRefreshKind::Combined || mode == SecurityRefreshKind::Fingerprint;
-    };
-
-    if (!loadingFromCache) {
-        if (refreshSucceeded) {
-            const QDateTime now = QDateTime::currentDateTimeUtc();
-            if (includesLicense()) {
-                m_lastLicenseError.clear();
-                m_lastLicenseRefreshUtc = now;
-                if (m_licenseRefreshIntervalSeconds > 0) {
-                    if (m_lastLicenseRefreshRequestUtc.isValid())
-                        m_nextLicenseRefreshUtc =
-                            m_lastLicenseRefreshRequestUtc.addSecs(m_licenseRefreshIntervalSeconds);
-                    else
-                        m_nextLicenseRefreshUtc = now.addSecs(m_licenseRefreshIntervalSeconds);
-                } else {
-                    m_nextLicenseRefreshUtc = QDateTime();
-                }
-            }
-            if (includesFingerprint()) {
-                m_lastFingerprintError.clear();
-                m_lastFingerprintRefreshUtc = now;
-                if (m_fingerprintRefreshIntervalSeconds > 0) {
-                    if (m_lastFingerprintRefreshRequestUtc.isValid())
-                        m_nextFingerprintRefreshUtc =
-                            m_lastFingerprintRefreshRequestUtc.addSecs(m_fingerprintRefreshIntervalSeconds);
-                    else
-                        m_nextFingerprintRefreshUtc = now.addSecs(m_fingerprintRefreshIntervalSeconds);
-                } else {
-                    m_nextFingerprintRefreshUtc = QDateTime();
-                }
-            }
-        } else {
-            if (includesLicense())
-                m_lastLicenseError = controllerError;
-            if (includesFingerprint())
-                m_lastFingerprintError = controllerError;
-        }
-    } else if (!controllerError.isEmpty()) {
-        if (includesLicense())
-            m_lastLicenseError = controllerError;
-        if (includesFingerprint())
-            m_lastFingerprintError = controllerError;
-=======
     if (!loadingFromCache)
         m_lastSecurityError = controllerError;
     else if (!controllerError.isEmpty())
@@ -2432,29 +2276,14 @@
         } else {
             m_nextLicenseRefreshUtc = QDateTime();
         }
->>>>>>> 426aa84a
     }
 
     updateSecurityCacheFromControllers();
 
     if (refreshSucceeded && !loadingFromCache) {
-<<<<<<< HEAD
-        if (includesLicense()) {
-            clearSecurityAlert(QStringLiteral("security:license-refresh"));
-            Q_EMIT licenseRefreshScheduleChanged();
-        }
-        if (includesFingerprint()) {
-            clearSecurityAlert(QStringLiteral("security:fingerprint-refresh"));
-            Q_EMIT fingerprintRefreshScheduleChanged();
-        }
-    }
-
-    m_pendingSecurityRefresh = SecurityRefreshKind::None;
-=======
         clearSecurityAlert(QStringLiteral("security:license-refresh"));
         Q_EMIT licenseRefreshScheduleChanged();
     }
->>>>>>> 426aa84a
 }
 
 void Application::updateSecurityCacheFromControllers()
@@ -2464,13 +2293,8 @@
         cache.insert(QStringLiteral("fingerprint"), m_activationController->fingerprint());
         cache.insert(QStringLiteral("oemLicense"), m_activationController->oemLicense());
         cache.insert(QStringLiteral("licenseHistory"), QVariant::fromValue(m_activationController->licenses()));
-<<<<<<< HEAD
-        if (!m_lastLicenseError.isEmpty())
-            cache.insert(QStringLiteral("lastError"), m_lastLicenseError);
-=======
         if (!m_lastSecurityError.isEmpty())
             cache.insert(QStringLiteral("lastError"), m_lastSecurityError);
->>>>>>> 426aa84a
     }
     cache.insert(QStringLiteral("refreshIntervalSeconds"), m_licenseRefreshIntervalSeconds);
     cache.insert(QStringLiteral("refreshActive"), m_licenseRefreshTimer.isActive());
@@ -2481,26 +2305,6 @@
     if (m_nextLicenseRefreshUtc.isValid())
         cache.insert(QStringLiteral("nextRefreshIso"), m_nextLicenseRefreshUtc.toString(Qt::ISODateWithMs));
 
-<<<<<<< HEAD
-    QVariantMap fingerprintSchedule;
-    fingerprintSchedule.insert(QStringLiteral("intervalSeconds"), m_fingerprintRefreshIntervalSeconds);
-    fingerprintSchedule.insert(QStringLiteral("active"), m_fingerprintRefreshTimer.isActive());
-    if (m_lastFingerprintRefreshRequestUtc.isValid())
-        fingerprintSchedule.insert(QStringLiteral("lastRequestIso"),
-                                   m_lastFingerprintRefreshRequestUtc.toString(Qt::ISODateWithMs));
-    if (m_lastFingerprintRefreshUtc.isValid())
-        fingerprintSchedule.insert(QStringLiteral("lastRefreshIso"),
-                                   m_lastFingerprintRefreshUtc.toString(Qt::ISODateWithMs));
-    if (m_nextFingerprintRefreshUtc.isValid())
-        fingerprintSchedule.insert(QStringLiteral("nextRefreshIso"),
-                                   m_nextFingerprintRefreshUtc.toString(Qt::ISODateWithMs));
-    if (!m_lastFingerprintError.isEmpty())
-        fingerprintSchedule.insert(QStringLiteral("lastError"), m_lastFingerprintError);
-
-    cache.insert(QStringLiteral("fingerprintRefresh"), fingerprintSchedule);
-
-=======
->>>>>>> 426aa84a
     if (cache == m_securityCache)
         return;
 
@@ -2536,11 +2340,7 @@
 
     m_securityCache = document.object().toVariantMap();
 
-<<<<<<< HEAD
-    m_lastLicenseError = m_securityCache.value(QStringLiteral("lastError")).toString();
-=======
     m_lastSecurityError = m_securityCache.value(QStringLiteral("lastError")).toString();
->>>>>>> 426aa84a
 
     if (m_securityCache.contains(QStringLiteral("refreshIntervalSeconds"))) {
         const int cachedInterval = m_securityCache.value(QStringLiteral("refreshIntervalSeconds")).toInt();
@@ -2574,56 +2374,6 @@
         m_licenseRefreshTimer.setInterval(m_licenseRefreshIntervalSeconds * 1000);
         if (!m_licenseRefreshTimer.isActive())
             m_licenseRefreshTimer.start();
-<<<<<<< HEAD
-    } else if (m_licenseRefreshTimerConfigured && m_licenseRefreshTimer.isActive()) {
-        m_licenseRefreshTimer.stop();
-    }
-
-    const QVariantMap fingerprintSchedule = m_securityCache.value(QStringLiteral("fingerprintRefresh")).toMap();
-    if (!fingerprintSchedule.isEmpty()) {
-        const int fingerprintInterval = fingerprintSchedule.value(QStringLiteral("intervalSeconds"),
-                                                                  m_fingerprintRefreshIntervalSeconds)
-                                        .toInt();
-        if (fingerprintInterval >= 0)
-            m_fingerprintRefreshIntervalSeconds = fingerprintInterval;
-
-        const QString fingerprintError = fingerprintSchedule.value(QStringLiteral("lastError")).toString();
-        if (!fingerprintError.isEmpty())
-            m_lastFingerprintError = fingerprintError;
-
-        const QString fpLastRefreshIso = fingerprintSchedule.value(QStringLiteral("lastRefreshIso")).toString();
-        if (!fpLastRefreshIso.isEmpty()) {
-            m_lastFingerprintRefreshUtc = QDateTime::fromString(fpLastRefreshIso, Qt::ISODateWithMs);
-            if (!m_lastFingerprintRefreshUtc.isValid())
-                m_lastFingerprintRefreshUtc = QDateTime::fromString(fpLastRefreshIso, Qt::ISODate);
-        }
-
-        const QString fpLastRequestIso = fingerprintSchedule.value(QStringLiteral("lastRequestIso")).toString();
-        if (!fpLastRequestIso.isEmpty()) {
-            m_lastFingerprintRefreshRequestUtc = QDateTime::fromString(fpLastRequestIso, Qt::ISODateWithMs);
-            if (!m_lastFingerprintRefreshRequestUtc.isValid())
-                m_lastFingerprintRefreshRequestUtc = QDateTime::fromString(fpLastRequestIso, Qt::ISODate);
-        }
-
-        const QString fpNextRefreshIso = fingerprintSchedule.value(QStringLiteral("nextRefreshIso")).toString();
-        if (!fpNextRefreshIso.isEmpty()) {
-            m_nextFingerprintRefreshUtc = QDateTime::fromString(fpNextRefreshIso, Qt::ISODateWithMs);
-            if (!m_nextFingerprintRefreshUtc.isValid())
-                m_nextFingerprintRefreshUtc = QDateTime::fromString(fpNextRefreshIso, Qt::ISODate);
-        }
-
-        const bool fingerprintActive = fingerprintSchedule.value(QStringLiteral("active")).toBool();
-        ensureFingerprintRefreshTimerConfigured();
-        if (m_fingerprintRefreshIntervalSeconds > 0)
-            m_fingerprintRefreshTimer.setInterval(m_fingerprintRefreshIntervalSeconds * 1000);
-        if (fingerprintActive && m_fingerprintRefreshIntervalSeconds > 0) {
-            if (!m_fingerprintRefreshTimer.isActive())
-                m_fingerprintRefreshTimer.start();
-        } else if (m_fingerprintRefreshTimer.isActive()) {
-            m_fingerprintRefreshTimer.stop();
-        }
-=======
->>>>>>> 426aa84a
     }
 
     if (m_activationController) {
@@ -2637,10 +2387,6 @@
 
     Q_EMIT securityCacheChanged();
     Q_EMIT licenseRefreshScheduleChanged();
-<<<<<<< HEAD
-    Q_EMIT fingerprintRefreshScheduleChanged();
-=======
->>>>>>> 426aa84a
 }
 
 void Application::persistSecurityCache()
@@ -3140,43 +2886,6 @@
 
     const QString error = m_activationController->lastError();
 
-<<<<<<< HEAD
-    const bool hadLicenseError = !m_lastLicenseError.isEmpty();
-    const bool hadFingerprintError = !m_lastFingerprintError.isEmpty();
-    SecurityRefreshKind mode = m_pendingSecurityRefresh;
-    if (mode == SecurityRefreshKind::None)
-        mode = SecurityRefreshKind::Combined;
-
-    if (!error.isEmpty() || hadLicenseError || hadFingerprintError)
-        processSecurityArtifactsUpdate();
-
-    const auto includesLicense = [mode]() {
-        return mode == SecurityRefreshKind::Combined || mode == SecurityRefreshKind::License;
-    };
-    const auto includesFingerprint = [mode]() {
-        return mode == SecurityRefreshKind::Combined || mode == SecurityRefreshKind::Fingerprint;
-    };
-
-    if (error.isEmpty()) {
-        if (includesLicense())
-            clearSecurityAlert(QStringLiteral("security:license-refresh"));
-        if (includesFingerprint())
-            clearSecurityAlert(QStringLiteral("security:fingerprint-refresh"));
-        return;
-    }
-
-    if (includesLicense())
-        raiseSecurityAlert(QStringLiteral("security:license-refresh"),
-                           AlertsModel::Critical,
-                           tr("Błąd aktualizacji licencji"),
-                           error);
-
-    if (includesFingerprint())
-        raiseSecurityAlert(QStringLiteral("security:fingerprint-refresh"),
-                           AlertsModel::Critical,
-                           tr("Błąd aktualizacji fingerprintu"),
-                           error);
-=======
     if (!error.isEmpty() || !m_lastSecurityError.isEmpty())
         processSecurityArtifactsUpdate();
     if (error.isEmpty()) {
@@ -3188,7 +2897,6 @@
                        AlertsModel::Critical,
                        tr("Błąd aktualizacji licencji"),
                        error);
->>>>>>> 426aa84a
 }
 
 void Application::handleActivationFingerprintChanged()
@@ -3266,36 +2974,6 @@
     return schedule;
 }
 
-<<<<<<< HEAD
-QVariantMap Application::fingerprintRefreshSchedule() const
-{
-    QVariantMap schedule;
-    schedule.insert(QStringLiteral("intervalSeconds"), m_fingerprintRefreshIntervalSeconds);
-    schedule.insert(QStringLiteral("active"), m_fingerprintRefreshTimer.isActive());
-    schedule.insert(QStringLiteral("lastRequestAt"),
-                    m_lastFingerprintRefreshRequestUtc.isValid()
-                        ? m_lastFingerprintRefreshRequestUtc.toString(Qt::ISODateWithMs)
-                        : QString());
-    schedule.insert(QStringLiteral("lastCompletedAt"),
-                    m_lastFingerprintRefreshUtc.isValid()
-                        ? m_lastFingerprintRefreshUtc.toString(Qt::ISODateWithMs)
-                        : QString());
-    schedule.insert(QStringLiteral("nextRefreshDueAt"),
-                    m_nextFingerprintRefreshUtc.isValid()
-                        ? m_nextFingerprintRefreshUtc.toString(Qt::ISODateWithMs)
-                        : QString());
-    double remainingSeconds = -1.0;
-    if (m_nextFingerprintRefreshUtc.isValid()) {
-        const qint64 remainingMs = QDateTime::currentDateTimeUtc().msecsTo(m_nextFingerprintRefreshUtc);
-        remainingSeconds = remainingMs > 0 ? static_cast<double>(remainingMs) / 1000.0 : 0.0;
-    }
-    schedule.insert(QStringLiteral("nextRefreshInSeconds"), remainingSeconds);
-    schedule.insert(QStringLiteral("lastError"), m_lastFingerprintError);
-    return schedule;
-}
-
-=======
->>>>>>> 426aa84a
 void Application::handleRiskHistorySnapshotRecorded(const QDateTime& timestamp)
 {
     if (m_loadingUiSettings)
@@ -3880,179 +3558,6 @@
     return true;
 }
 
-<<<<<<< HEAD
-bool Application::setLicenseRefreshEnabled(bool enabled)
-{
-    ensureLicenseRefreshTimerConfigured();
-
-    if (enabled) {
-        if (m_licenseRefreshIntervalSeconds <= 0)
-            m_licenseRefreshIntervalSeconds = kDefaultLicenseRefreshIntervalSeconds;
-
-        m_licenseRefreshTimer.setInterval(m_licenseRefreshIntervalSeconds * 1000);
-        const bool wasActive = m_licenseRefreshTimer.isActive();
-        if (!wasActive)
-            m_licenseRefreshTimer.start();
-
-        updateSecurityCacheFromControllers();
-        Q_EMIT licenseRefreshScheduleChanged();
-
-        if (!wasActive)
-            refreshSecurityArtifacts();
-        return true;
-    }
-
-    if (!m_licenseRefreshTimer.isActive() && m_licenseRefreshIntervalSeconds == 0)
-        return true;
-
-    if (m_licenseRefreshTimer.isActive())
-        m_licenseRefreshTimer.stop();
-
-    m_nextLicenseRefreshUtc = QDateTime();
-    updateSecurityCacheFromControllers();
-    Q_EMIT licenseRefreshScheduleChanged();
-    return true;
-}
-
-bool Application::setLicenseRefreshIntervalSeconds(int seconds)
-{
-    if (seconds < 0)
-        return false;
-
-    ensureLicenseRefreshTimerConfigured();
-
-    if (seconds == 0) {
-        if (m_licenseRefreshIntervalSeconds == 0 && !m_licenseRefreshTimer.isActive())
-            return true;
-
-        m_licenseRefreshIntervalSeconds = 0;
-        if (m_licenseRefreshTimer.isActive())
-            m_licenseRefreshTimer.stop();
-        m_nextLicenseRefreshUtc = QDateTime();
-        updateSecurityCacheFromControllers();
-        Q_EMIT licenseRefreshScheduleChanged();
-        return true;
-    }
-
-    const int clamped = std::clamp(seconds, kMinLicenseRefreshIntervalSeconds, kMaxLicenseRefreshIntervalSeconds);
-    const bool wasActive = m_licenseRefreshTimer.isActive();
-    if (m_licenseRefreshIntervalSeconds == clamped && !wasActive)
-        return true;
-
-    m_licenseRefreshIntervalSeconds = clamped;
-    m_licenseRefreshTimer.setInterval(m_licenseRefreshIntervalSeconds * 1000);
-
-    if (wasActive) {
-        if (m_lastLicenseRefreshRequestUtc.isValid())
-            m_nextLicenseRefreshUtc = m_lastLicenseRefreshRequestUtc.addSecs(m_licenseRefreshIntervalSeconds);
-        else if (m_lastLicenseRefreshUtc.isValid())
-            m_nextLicenseRefreshUtc = m_lastLicenseRefreshUtc.addSecs(m_licenseRefreshIntervalSeconds);
-        else
-            m_nextLicenseRefreshUtc = QDateTime::currentDateTimeUtc().addSecs(m_licenseRefreshIntervalSeconds);
-    } else {
-        m_nextLicenseRefreshUtc = QDateTime();
-    }
-
-    updateSecurityCacheFromControllers();
-    Q_EMIT licenseRefreshScheduleChanged();
-    return true;
-}
-
-bool Application::triggerLicenseRefreshNow()
-{
-    if (!m_activationController)
-        return false;
-
-    refreshSecurityArtifacts();
-    return true;
-}
-
-bool Application::setFingerprintRefreshEnabled(bool enabled)
-{
-    ensureFingerprintRefreshTimerConfigured();
-
-    if (enabled) {
-        if (m_fingerprintRefreshIntervalSeconds <= 0)
-            m_fingerprintRefreshIntervalSeconds = kDefaultFingerprintRefreshIntervalSeconds;
-
-        m_fingerprintRefreshTimer.setInterval(m_fingerprintRefreshIntervalSeconds * 1000);
-        const bool wasActive = m_fingerprintRefreshTimer.isActive();
-        if (!wasActive)
-            m_fingerprintRefreshTimer.start();
-
-        updateSecurityCacheFromControllers();
-        Q_EMIT fingerprintRefreshScheduleChanged();
-
-        if (!wasActive)
-            refreshFingerprintArtifacts();
-        return true;
-    }
-
-    if (!m_fingerprintRefreshTimer.isActive() && m_fingerprintRefreshIntervalSeconds == 0)
-        return true;
-
-    if (m_fingerprintRefreshTimer.isActive())
-        m_fingerprintRefreshTimer.stop();
-
-    m_nextFingerprintRefreshUtc = QDateTime();
-    updateSecurityCacheFromControllers();
-    Q_EMIT fingerprintRefreshScheduleChanged();
-    return true;
-}
-
-bool Application::setFingerprintRefreshIntervalSeconds(int seconds)
-{
-    if (seconds < 0)
-        return false;
-
-    ensureFingerprintRefreshTimerConfigured();
-
-    if (seconds == 0) {
-        if (m_fingerprintRefreshIntervalSeconds == 0 && !m_fingerprintRefreshTimer.isActive())
-            return true;
-
-        m_fingerprintRefreshIntervalSeconds = 0;
-        if (m_fingerprintRefreshTimer.isActive())
-            m_fingerprintRefreshTimer.stop();
-        m_nextFingerprintRefreshUtc = QDateTime();
-        updateSecurityCacheFromControllers();
-        Q_EMIT fingerprintRefreshScheduleChanged();
-        return true;
-    }
-
-    const int clamped =
-        std::clamp(seconds, kMinFingerprintRefreshIntervalSeconds, kMaxFingerprintRefreshIntervalSeconds);
-    const bool wasActive = m_fingerprintRefreshTimer.isActive();
-    if (m_fingerprintRefreshIntervalSeconds == clamped && !wasActive)
-        return true;
-
-    m_fingerprintRefreshIntervalSeconds = clamped;
-    m_fingerprintRefreshTimer.setInterval(m_fingerprintRefreshIntervalSeconds * 1000);
-
-    if (wasActive) {
-        if (m_lastFingerprintRefreshRequestUtc.isValid())
-            m_nextFingerprintRefreshUtc =
-                m_lastFingerprintRefreshRequestUtc.addSecs(m_fingerprintRefreshIntervalSeconds);
-        else if (m_lastFingerprintRefreshUtc.isValid())
-            m_nextFingerprintRefreshUtc = m_lastFingerprintRefreshUtc.addSecs(m_fingerprintRefreshIntervalSeconds);
-        else
-            m_nextFingerprintRefreshUtc = QDateTime::currentDateTimeUtc().addSecs(m_fingerprintRefreshIntervalSeconds);
-    } else {
-        m_nextFingerprintRefreshUtc = QDateTime();
-    }
-
-    updateSecurityCacheFromControllers();
-    Q_EMIT fingerprintRefreshScheduleChanged();
-    return true;
-}
-
-bool Application::triggerFingerprintRefreshNow()
-{
-    if (!m_activationController)
-        return false;
-
-    refreshFingerprintArtifacts();
-=======
 bool Application::setRegimeTimelineMaximumSnapshots(int maximumSnapshots)
 {
     if (maximumSnapshots < 0) {
@@ -4066,7 +3571,6 @@
         return true;
 
     m_regimeTimelineModel.setMaximumSnapshots(maximumSnapshots);
->>>>>>> 426aa84a
     return true;
 }
 
