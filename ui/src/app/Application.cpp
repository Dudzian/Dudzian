#include "Application.hpp"

#include <QByteArray>
#include <QCommandLineParser>
#include <QCoreApplication>
#include <QDateTime>
#include <QDebug>
#include <QDir>
#include <QColor>
#include <QFile>
#include <QFileInfo>
#include <QFileSystemWatcher>
#include <QGuiApplication>
#include <QIODevice>
#include <QJsonArray>
#include <QJsonDocument>
#include <QJsonObject>
#include <QJsonParseError>
#include <QLoggingCategory>
#include <QStringList>
#include <QPoint>
#include <QRect>
#include <QQmlContext>
#include <QQuickWindow>
#include <QSaveFile>
#include <QScreen>
#include <QHash>
#include <QPair>
#include <QRegularExpression>
#include <QSysInfo>
#include <QSet>
#include <QUrl>
#include <QTimer>
#include <QScopeGuard>
#include <QtGlobal>
#include <optional>
#include <cmath>
#include <algorithm>
#include <utility>

#include "telemetry/TelemetryReporter.hpp"
#include "telemetry/UiTelemetryReporter.hpp"
#include "utils/FrameRateMonitor.hpp"
#include "utils/PathUtils.hpp"
#include "license/LicenseActivationController.hpp"
#include "app/ActivationController.hpp"
#include "app/UiModuleManager.hpp"
#include "app/UiModuleViewsModel.hpp"
#include "app/StrategyConfigController.hpp"
#include "app/StrategyWorkbenchController.hpp"
#include "runtime/OfflineRuntimeBridge.hpp"
#include "security/SecurityAdminController.hpp"
#include "support/SupportBundleController.hpp"
#include "health/HealthStatusController.hpp"
#include "reporting/ReportCenterController.hpp"
#include "grpc/BotCoreLocalService.hpp"

Q_LOGGING_CATEGORY(lcAppMetrics, "bot.shell.app.metrics")

namespace {

constexpr double kDefaultRiskRefreshSeconds = 5.0;
constexpr int kMinRiskRefreshIntervalMs = 1000;
constexpr int kMaxRiskRefreshIntervalMs = 300000;
constexpr int kUiSettingsDebounceMs = 500;
constexpr auto kUiSettingsEnv = QByteArrayLiteral("BOT_CORE_UI_SETTINGS_PATH");
constexpr auto kUiSettingsDisableEnv = QByteArrayLiteral("BOT_CORE_UI_SETTINGS_DISABLE");
constexpr auto kRiskHistoryExportDirEnv = QByteArrayLiteral("BOT_CORE_UI_RISK_HISTORY_EXPORT_DIR");
constexpr auto kRiskHistoryExportLimitEnv = QByteArrayLiteral("BOT_CORE_UI_RISK_HISTORY_EXPORT_LIMIT");
constexpr auto kRiskHistoryExportLimitEnabledEnv = QByteArrayLiteral("BOT_CORE_UI_RISK_HISTORY_EXPORT_LIMIT_ENABLED");
constexpr auto kRiskHistoryAutoExportEnabledEnv = QByteArrayLiteral("BOT_CORE_UI_RISK_HISTORY_AUTO_EXPORT");
constexpr auto kRiskHistoryAutoExportIntervalEnv = QByteArrayLiteral("BOT_CORE_UI_RISK_HISTORY_AUTO_EXPORT_INTERVAL_MINUTES");
constexpr auto kRiskHistoryAutoExportBasenameEnv = QByteArrayLiteral("BOT_CORE_UI_RISK_HISTORY_AUTO_EXPORT_BASENAME");
constexpr auto kRiskHistoryAutoExportDirEnv = QByteArrayLiteral("BOT_CORE_UI_RISK_HISTORY_AUTO_EXPORT_DIR");
constexpr auto kRiskHistoryAutoExportLocalTimeEnv = QByteArrayLiteral("BOT_CORE_UI_RISK_HISTORY_AUTO_EXPORT_USE_LOCAL_TIME");
constexpr auto kDecisionLogPathEnv = QByteArrayLiteral("BOT_CORE_UI_DECISION_LOG");
constexpr auto kDecisionLogLimitEnv = QByteArrayLiteral("BOT_CORE_UI_DECISION_LOG_LIMIT");
<<<<<<< HEAD
constexpr int kDefaultLicenseRefreshIntervalSeconds = 600;
constexpr int kMinLicenseRefreshIntervalSeconds = 60;
constexpr int kMaxLicenseRefreshIntervalSeconds = 86400;
constexpr auto kLicenseRefreshIntervalEnv = QByteArrayLiteral("BOT_CORE_UI_LICENSE_REFRESH_INTERVAL");
constexpr auto kLicenseCachePathEnv = QByteArrayLiteral("BOT_CORE_UI_LICENSE_CACHE_PATH");
=======
constexpr auto kRegimeThresholdsEnv = QByteArrayLiteral("BOT_CORE_UI_REGIME_THRESHOLDS");
constexpr auto kRegimeTimelineLimitEnv = QByteArrayLiteral("BOT_CORE_UI_REGIME_TIMELINE_LIMIT");
>>>>>>> 166c4691

using bot::shell::utils::expandPath;
using bot::shell::utils::watchableDirectories;

std::optional<QString> envValue(const QByteArray& key)
{
    if (!qEnvironmentVariableIsSet(key.constData()))
        return std::nullopt;
    return qEnvironmentVariable(key.constData());
}

std::optional<bool> envBool(const QByteArray& key)
{
    const auto valueOpt = envValue(key);
    if (!valueOpt.has_value())
        return std::nullopt;
    const QString normalized = valueOpt->trimmed().toLower();
    if (normalized.isEmpty())
        return std::nullopt;
    if (normalized == QStringLiteral("1") || normalized == QStringLiteral("true") ||
        normalized == QStringLiteral("yes") || normalized == QStringLiteral("on"))
        return true;
    if (normalized == QStringLiteral("0") || normalized == QStringLiteral("false") ||
        normalized == QStringLiteral("no") || normalized == QStringLiteral("off"))
        return false;
    qCWarning(lcAppMetrics) << "Nieprawidłowa wartość" << *valueOpt
                            << "w zmiennej" << QString::fromUtf8(key)
                            << "– oczekiwano wartości boolowskiej (true/false).";
    return std::nullopt;
}

QString readTokenFile(const QString& rawPath, const QString& label = QStringLiteral("MetricsService"))
{
    if (rawPath.trimmed().isEmpty())
        return {};
    const QString path = expandPath(rawPath.trimmed());
    QFile file(path);
    if (!file.exists()) {
        qCWarning(lcAppMetrics) << "Plik z tokenem" << label << "nie istnieje:" << path;
        return {};
    }
    if (!file.open(QIODevice::ReadOnly | QIODevice::Text)) {
        qCWarning(lcAppMetrics) << "Nie udało się odczytać pliku z tokenem" << label << ':' << path
                                << file.errorString();
        return {};
    }
    const QByteArray data = file.readAll();
    QString token = QString::fromUtf8(data).trimmed();
    if (token.isEmpty()) {
        qCWarning(lcAppMetrics) << "Plik" << path << "nie zawiera tokenu autoryzacyjnego" << label;
        return {};
    }
    return token;
}

QStringList splitScopesList(const QString& raw)
{
    QString normalized = raw;
    normalized.replace(QLatin1Char(';'), QLatin1Char(','));
    QStringList parts = normalized.split(QRegularExpression(QStringLiteral("[\n\r\t, ]+")),
                                        Qt::SkipEmptyParts);
    QStringList unique;
    QSet<QString> seen;
    for (QString part : parts) {
        const QString trimmed = part.trimmed();
        if (trimmed.isEmpty())
            continue;
        if (seen.contains(trimmed))
            continue;
        seen.insert(trimmed);
        unique.append(trimmed);
    }
    return unique;
}

QString sanitizeAutoExportBasename(const QString& raw)
{
    QString sanitized = raw.trimmed();
    if (sanitized.isEmpty())
        return QStringLiteral("risk-history");

    static const QRegularExpression invalidCharacters(QStringLiteral("[^A-Za-z0-9_-]+"));
    sanitized.replace(invalidCharacters, QStringLiteral("_"));

    static const QRegularExpression repeatedUnderscore(QStringLiteral("_+"));
    sanitized.replace(repeatedUnderscore, QStringLiteral("_"));

    while (sanitized.startsWith(QLatin1Char('_')))
        sanitized.remove(0, 1);
    while (sanitized.endsWith(QLatin1Char('_')))
        sanitized.chop(1);

    if (sanitized.isEmpty())
        return QStringLiteral("risk-history");

    constexpr int kMaxLength = 80;
    if (sanitized.size() > kMaxLength)
        sanitized = sanitized.left(kMaxLength);

    return sanitized;
}

} // namespace

Application::Application(QQmlApplicationEngine& engine, QObject* parent)
    : QObject(parent)
    , m_engine(engine)
{
    m_offlineStatus = tr("Offline daemon: nieaktywny");
    m_activationController = std::make_unique<ActivationController>(this);
    connect(m_activationController.get(), &ActivationController::errorChanged, this,
            &Application::handleActivationErrorChanged);
    connect(m_activationController.get(), &ActivationController::fingerprintChanged, this,
            &Application::handleActivationFingerprintChanged);
    connect(m_activationController.get(), &ActivationController::licensesChanged, this,
            &Application::handleActivationLicensesChanged);
    connect(m_activationController.get(), &ActivationController::oemLicenseChanged, this,
            &Application::handleActivationOemLicenseChanged);

    // Startowe ustawienia instrumentu z klienta (mogą być nadpisane przez CLI)
    m_instrument = m_client.instrumentConfig();

    m_licenseController = std::make_unique<LicenseActivationController>();
    m_licenseController->setParent(this);
    const QString configDir = QDir::current().absoluteFilePath(QStringLiteral("config"));
    const QString defaultLicensePath = QDir::current().absoluteFilePath(QStringLiteral("var/licenses/active/license.json"));
    m_licenseController->setConfigDirectory(configDir);
    m_licenseController->setLicenseStoragePath(defaultLicensePath);

    m_securityController = std::make_unique<SecurityAdminController>(this);
    m_securityController->setProfilesPath(QDir::current().absoluteFilePath(QStringLiteral("config/user_profiles.json")));
    m_securityController->setLicensePath(defaultLicensePath);
    m_securityController->setLogPath(QDir::current().absoluteFilePath(QStringLiteral("logs/security_admin.log")));

    m_reportController = std::make_unique<ReportCenterController>(this);
    m_reportController->setReportsDirectory(QDir::current().absoluteFilePath(QStringLiteral("var/reports")));
    m_reportController->setReportsRoot(QDir::current().absoluteFilePath(QStringLiteral("var/reports")));

    m_strategyController = std::make_unique<StrategyConfigController>(this);
    m_strategyController->setConfigPath(QDir::current().absoluteFilePath(QStringLiteral("config/core.yaml")));
    m_strategyController->setScriptPath(QDir::current().absoluteFilePath(QStringLiteral("scripts/ui_config_bridge.py")));

    m_workbenchController = std::make_unique<StrategyWorkbenchController>(this);
    m_workbenchController->setConfigPath(QDir::current().absoluteFilePath(QStringLiteral("config/core.yaml")));
    m_workbenchController->setScriptPath(QDir::current().absoluteFilePath(QStringLiteral("scripts/ui_config_bridge.py")));

    m_supportController = std::make_unique<SupportBundleController>(this);

    m_healthController = std::make_unique<HealthStatusController>(this);

    m_moduleManager = std::make_unique<UiModuleManager>(this);
    m_moduleViewsModel = std::make_unique<UiModuleViewsModel>(this);
    m_moduleViewsModel->setModuleManager(m_moduleManager.get());

    m_decisionLogModel.setParent(this);
    m_decisionLogFilter.setSourceModel(&m_decisionLogModel);
    m_performanceTelemetry = std::make_unique<PerformanceTelemetryController>(this);
    m_performanceTelemetry->setPerformanceGuard(m_guard);

    const QVector<IndicatorSeriesDefinition> indicatorDefinitions = {
        {QStringLiteral("ema_fast"), tr("EMA 12"), QColor::fromRgbF(0.96, 0.74, 0.23, 1.0), false},
        {QStringLiteral("ema_slow"), tr("EMA 26"), QColor::fromRgbF(0.62, 0.81, 0.93, 1.0), true},
        {QStringLiteral("vwap"), tr("VWAP"), QColor::fromRgbF(0.74, 0.53, 0.96, 1.0), true},
    };
    m_indicatorModel.setSeriesDefinitions(indicatorDefinitions);

    m_regimeThresholdWatcher.setParent(this);
    connect(&m_regimeThresholdWatcher,
            &QFileSystemWatcher::fileChanged,
            this,
            &Application::handleRegimeThresholdPathChanged);
    connect(&m_regimeThresholdWatcher,
            &QFileSystemWatcher::directoryChanged,
            this,
            &Application::handleRegimeThresholdPathChanged);

    m_tradingTokenWatcher.setParent(this);
    m_metricsTokenWatcher.setParent(this);
    m_healthTokenWatcher.setParent(this);
    m_tradingTlsWatcher.setParent(this);
    m_metricsTlsWatcher.setParent(this);
    m_healthTlsWatcher.setParent(this);

    connect(&m_tradingTokenWatcher,
            &QFileSystemWatcher::fileChanged,
            this,
            &Application::handleTradingTokenPathChanged);
    connect(&m_tradingTokenWatcher,
            &QFileSystemWatcher::directoryChanged,
            this,
            &Application::handleTradingTokenPathChanged);
    connect(&m_metricsTokenWatcher,
            &QFileSystemWatcher::fileChanged,
            this,
            &Application::handleMetricsTokenPathChanged);
    connect(&m_metricsTokenWatcher,
            &QFileSystemWatcher::directoryChanged,
            this,
            &Application::handleMetricsTokenPathChanged);
    connect(&m_healthTokenWatcher,
            &QFileSystemWatcher::fileChanged,
            this,
            &Application::handleHealthTokenPathChanged);
    connect(&m_healthTokenWatcher,
            &QFileSystemWatcher::directoryChanged,
            this,
            &Application::handleHealthTokenPathChanged);
    connect(&m_tradingTlsWatcher,
            &QFileSystemWatcher::fileChanged,
            this,
            &Application::handleTradingTlsPathChanged);
    connect(&m_tradingTlsWatcher,
            &QFileSystemWatcher::directoryChanged,
            this,
            &Application::handleTradingTlsPathChanged);
    connect(&m_metricsTlsWatcher,
            &QFileSystemWatcher::fileChanged,
            this,
            &Application::handleMetricsTlsPathChanged);
    connect(&m_metricsTlsWatcher,
            &QFileSystemWatcher::directoryChanged,
            this,
            &Application::handleMetricsTlsPathChanged);
    connect(&m_healthTlsWatcher,
            &QFileSystemWatcher::fileChanged,
            this,
            &Application::handleHealthTlsPathChanged);
    connect(&m_healthTlsWatcher,
            &QFileSystemWatcher::directoryChanged,
            this,
            &Application::handleHealthTlsPathChanged);

    m_regimeTimelineMaximumSnapshots = m_regimeTimelineModel.maximumSnapshots();
    connect(&m_regimeTimelineModel,
            &MarketRegimeTimelineModel::maximumSnapshotsChanged,
            this,
            [this]() {
                const int current = m_regimeTimelineModel.maximumSnapshots();
                if (m_regimeTimelineMaximumSnapshots == current)
                    return;
                m_regimeTimelineMaximumSnapshots = current;
                Q_EMIT regimeTimelineMaximumSnapshotsChanged();
                if (!m_loadingUiSettings)
                    scheduleUiSettingsPersist();
            });

    m_filteredAlertsModel.setSourceModel(&m_alertsModel);
    m_filteredAlertsModel.setSeverityFilter(AlertsFilterProxyModel::WarningsAndCritical);

    connect(&m_filteredAlertsModel, &AlertsFilterProxyModel::filterChanged, this, [this]() {
        if (!m_loadingUiSettings)
            scheduleUiSettingsPersist();
    });

    initializeUiSettingsStorage();

    m_repoRoot = locateRepoRoot();

    if (!m_repoRoot.isEmpty()) {
        applyRegimeThresholdPath(QDir(m_repoRoot).absoluteFilePath(QStringLiteral("config/regime_thresholds.yaml")), false);
        setDecisionLogPathInternal(QDir(m_repoRoot).absoluteFilePath(QStringLiteral("logs/decision_journal")), false);
    } else {
        applyRegimeThresholdPath(QDir::current().absoluteFilePath(QStringLiteral("config/regime_thresholds.yaml")), false);
        setDecisionLogPathInternal(QDir::current().absoluteFilePath(QStringLiteral("logs/decision_journal")), false);
    }

    if (m_supportController) {
        if (!m_repoRoot.isEmpty())
            m_supportController->setScriptPath(QDir(m_repoRoot).absoluteFilePath(QStringLiteral("scripts/export_support_bundle.py")));
        else
            m_supportController->setScriptPath(QDir::current().absoluteFilePath(QStringLiteral("scripts/export_support_bundle.py")));
        updateSupportBundleMetadata();
    }

    initializeSecurityRefresh();
    exposeToQml();

    // Podłącz okno po utworzeniu (dla FrameRateMonitor)
    connect(&m_engine, &QQmlApplicationEngine::objectCreated, this,
            [this](QObject* object, const QUrl&) { attachWindow(object); });

    // Połączenia sygnałów klienta (market data)
    connect(&m_client, &TradingClient::historyReceived, this, &Application::handleHistory);
    connect(&m_client, &TradingClient::candleReceived, this, &Application::handleCandle);
    connect(&m_client,
            &TradingClient::indicatorSnapshotReceived,
            this,
            [this](const QString& id, const QVector<IndicatorSample>& samples) {
                m_indicatorModel.replaceSamples(id, samples);
            });
    connect(&m_client,
            &TradingClient::indicatorSampleReceived,
            this,
            [this](const IndicatorSample& sample) { m_indicatorModel.appendSample(sample); });
    connect(&m_client,
            &TradingClient::signalHistoryReceived,
            this,
            [this](const QVector<SignalEventEntry>& events) { m_signalModel.resetWithSignals(events); });
    connect(&m_client,
            &TradingClient::signalEventReceived,
            this,
            [this](const SignalEventEntry& event) { m_signalModel.appendSignal(event); });
    connect(&m_client,
            &TradingClient::marketRegimeUpdated,
            this,
            [this](const MarketRegimeSnapshotEntry& snapshot) {
                if (m_regimeTimelineModel.rowCount() == 0) {
                    m_regimeTimelineModel.resetWithSnapshots({snapshot});
                } else {
                    m_regimeTimelineModel.appendSnapshot(snapshot);
                }
            });

    connect(&m_client, &TradingClient::connectionStateChanged, this,
            [this](const QString& status) {
                m_connectionStatus = status;
                Q_EMIT connectionStatusChanged();
                updateSupportBundleMetadata();
            });

    connect(&m_client, &TradingClient::performanceGuardUpdated, this,
            [this](const PerformanceGuard& guard) {
                m_guard = guard;
                Q_EMIT performanceGuardChanged();
                if (m_frameMonitor) {
                    m_frameMonitor->setPerformanceGuard(m_guard);
                }
                if (m_performanceTelemetry) {
                    m_performanceTelemetry->setPerformanceGuard(m_guard);
                }
                // Telemetria overlay może zależeć od nowych limitów
                reportOverlayTelemetry();
            });

    connect(&m_client, &TradingClient::streamingChanged, this, [this]() {
        const QString state = m_client.isStreaming()
                                  ? QStringLiteral("streaming")
                                  : QStringLiteral("idle");
        m_connectionStatus = state;
        Q_EMIT connectionStatusChanged();
        updateSupportBundleMetadata();
    });

    // Risk state (jeśli dostępne po stronie serwera)
    connect(&m_client, &TradingClient::riskStateReceived, this, &Application::handleRiskState);

    connect(&m_alertsModel, &AlertsModel::acknowledgementsChanged, this, [this]() {
        if (!m_loadingUiSettings)
            scheduleUiSettingsPersist();
    });

    connect(&m_riskHistoryModel, &RiskHistoryModel::historyChanged, this, [this]() {
        if (!m_loadingUiSettings)
            scheduleUiSettingsPersist();
    });

    connect(&m_riskHistoryModel, &RiskHistoryModel::maximumEntriesChanged, this, [this]() {
        if (!m_loadingUiSettings)
            scheduleUiSettingsPersist();
    });

    connect(&m_riskHistoryModel, &RiskHistoryModel::snapshotRecorded, this,
            &Application::handleRiskHistorySnapshotRecorded);

    m_riskRefreshTimer.setTimerType(Qt::VeryCoarseTimer);
    m_riskRefreshTimer.setInterval(m_riskRefreshIntervalMs);
    m_riskRefreshTimer.setSingleShot(false);
    m_riskRefreshTimer.setParent(this);
    connect(&m_riskRefreshTimer, &QTimer::timeout, this, [this]() {
        if (!m_riskRefreshEnabled)
            return;

        m_lastRiskRefreshRequestUtc = QDateTime::currentDateTimeUtc();
        if (m_offlineMode) {
            if (m_offlineBridge)
                m_offlineBridge->refreshRiskNow();
        } else {
            m_client.refreshRiskState();
        }
        m_nextRiskRefreshUtc = m_lastRiskRefreshRequestUtc.addMSecs(m_riskRefreshIntervalMs);
        Q_EMIT riskRefreshScheduleChanged();
    });
}

Application::~Application()
{
    if (m_offlineBridge)
        m_offlineBridge->stop();
    if (m_localService)
        m_localService->stop();
}

QString Application::instrumentLabel() const {
    return m_instrument.symbol;
}

void Application::configureParser(QCommandLineParser& parser) const {
    parser.addHelpOption();
    parser.addOption({{"e", "endpoint"}, tr("Adres gRPC host:port"), tr("endpoint"),
                      QStringLiteral("127.0.0.1:50061")});
    parser.addOption({"exchange", tr("Nazwa giełdy"), tr("exchange"), QStringLiteral("BINANCE")});
    parser.addOption({"symbol", tr("Symbol logiczny"), tr("symbol"), QStringLiteral("BTC/USDT")});
    parser.addOption({"venue-symbol", tr("Symbol na giełdzie"), tr("venue"),
                      QStringLiteral("BTCUSDT")});
    parser.addOption({"quote", tr("Waluta kwotowana"), tr("quote"), QStringLiteral("USDT")});
    parser.addOption({"base", tr("Waluta bazowa"), tr("base"), QStringLiteral("BTC")});
    parser.addOption({"granularity", tr("ISO-8601 duration"), tr("granularity"),
                      QStringLiteral("PT1M")});
    parser.addOption({"history-limit", tr("Limit pobieranej historii"), tr("limit"),
                      QStringLiteral("500")});
    parser.addOption({"max-samples", tr("Maksymalna liczba świec w modelu"), tr("samples"),
                      QStringLiteral("10240")});
    parser.addOption({"regime-timeline-limit",
                      tr("Limit próbek osi czasu reżimu rynku (0 = bez limitu)"),
                      tr("count"),
                      QString()});
    parser.addOption({"regime-thresholds",
                      tr("Ścieżka progów MarketRegimeClassifier"),
                      tr("path"),
                      QString()});
    parser.addOption({"fps-target", tr("Docelowy FPS"), tr("fps"), QStringLiteral("60")});
    parser.addOption({"reduce-motion-after", tr("Czas (s) po którym ograniczamy animacje"),
                      tr("seconds"), QStringLiteral("1.0")});
    parser.addOption({"jank-threshold-ms", tr("Budżet janku w ms"), tr("ms"),
                      QStringLiteral("18.0")});
    parser.addOption({"max-overlay-count", tr("Limit nakładek na wykres"), tr("count"),
                      QStringLiteral("3")});
    parser.addOption({"overlay-disable-secondary-fps",
                      tr("Próg FPS wyłączający nakładki drugorzędne"), tr("fps"),
                      QStringLiteral("0")});
    parser.addOption({"risk-refresh-interval",
                      tr("Interwał automatycznego odświeżania ryzyka (s)"), tr("seconds"),
                      QString::number(kDefaultRiskRefreshSeconds, 'f', 1)});
    parser.addOption({"risk-refresh-disable",
                      tr("Wyłącz automatyczne pobieranie stanu ryzyka")});
    parser.addOption({"risk-history-export-dir",
                      tr("Katalog eksportu historii ryzyka"), tr("path"), QString()});
    parser.addOption({"risk-history-export-limit",
                      tr("Limit próbek eksportowanych do CSV"), tr("count"), QString()});
    parser.addOption({"risk-history-export-limit-disable",
                      tr("Wyłącza limit próbek eksportu historii ryzyka")});
    parser.addOption({"risk-history-auto-export",
                      tr("Włącza automatyczny eksport historii ryzyka")});
    parser.addOption({"risk-history-auto-export-disable",
                      tr("Wyłącza automatyczny eksport historii ryzyka")});
    parser.addOption({"risk-history-auto-export-interval",
                      tr("Interwał autoeksportu historii ryzyka (min)"), tr("minutes"), QString()});
    parser.addOption({"risk-history-auto-export-basename",
                      tr("Prefiks plików autoeksportu historii ryzyka"), tr("name"), QString()});
    parser.addOption({"risk-history-auto-export-local-time",
                      tr("Nazwy plików autoeksportu używają czasu lokalnego")});
    parser.addOption({"risk-history-auto-export-utc",
                      tr("Nazwy plików autoeksportu używają czasu UTC")});
    parser.addOption({"risk-history-auto-export-dir",
                      tr("Katalog docelowy automatycznego eksportu historii ryzyka"), tr("path"), QString()});
    parser.addOption({"decision-log",
                      tr("Ścieżka do decision logu (plik JSONL lub katalog)"), tr("path"), QString()});
    parser.addOption({"decision-log-limit",
                      tr("Limit liczby przechowywanych wpisów decision logu"), tr("count"), QString()});
    parser.addOption({"ui-module-dir",
                      tr("Katalog z pluginami UI (można powtórzyć)"), tr("path"), QString()});
    parser.addOption({"ui-settings-path", tr("Ścieżka pliku ustawień UI"), tr("path"), QString()});
    parser.addOption({"disable-ui-settings", tr("Wyłącza zapisywanie konfiguracji UI")});
    parser.addOption({"enable-ui-settings",
                      tr("Wymusza zapisywanie konfiguracji UI nawet przy dezaktywacji w zmiennych środowiskowych")});

    parser.addOption({"screen-name", tr("Preferowany ekran (nazwa QScreen)"), tr("name")});
    parser.addOption({"screen-index", tr("Preferowany ekran (indeks)"), tr("index")});
    parser.addOption({"primary-screen", tr("Wymusza użycie ekranu podstawowego")});

    // Telemetria MetricsService
    parser.addOption({"metrics-endpoint", tr("Adres serwera MetricsService"), tr("endpoint"),
                      QStringLiteral("127.0.0.1:50061")});
    parser.addOption({"metrics-tag", tr("Etykieta notatek telemetrii"), tr("tag"), QString()});
    parser.addOption({"metrics-auth-token", tr("Token autoryzacyjny MetricsService"), tr("token")});
    parser.addOption({"metrics-auth-token-file", tr("Ścieżka pliku z tokenem MetricsService"), tr("path")});
    parser.addOption({"metrics-rbac-role", tr("Rola RBAC przekazywana do MetricsService"), tr("role"), QString()});
    parser.addOption({"disable-metrics", tr("Wyłącza wysyłkę telemetrii")});
    parser.addOption({"no-metrics", tr("Alias: wyłącza wysyłkę telemetrii")});

    // Lokalny stub bot_core (gRPC)
    parser.addOption({"local-core", tr("Uruchamia lokalny stub API bot_core")});
    parser.addOption({"no-local-core", tr("Wyłącza lokalny stub API bot_core")});
    parser.addOption({"local-core-host", tr("Adres nasłuchu stubu"), tr("host"), QStringLiteral("127.0.0.1")});
    parser.addOption({"local-core-port", tr("Port stubu (0 = przydziel losowo)"), tr("port"), QStringLiteral("0")});
    parser.addOption({"local-core-python", tr("Interpreter Pythona stubu bot_core"), tr("path"), QString()});
    parser.addOption({"local-core-dataset", tr("Plik YAML z danymi stubu"), tr("path"), QString()});
    parser.addOption({"local-core-stream-repeat", tr("Powtarza strumień OHLCV stubu")});
    parser.addOption({"local-core-stream-interval", tr("Opóźnienie strumienia (s)"), tr("seconds"), QStringLiteral("0")});

    // Tryb offline (REST)
    parser.addOption({"offline-mode", tr("Uruchamia UI w trybie offline z lokalnym daemonem REST")});
    parser.addOption({"offline-endpoint", tr("Adres URL lokalnego daemona offline"), tr("url"),
                      QStringLiteral("http://127.0.0.1:58081")});
    parser.addOption({"offline-strategy-config", tr("Plik JSON z konfiguracją strategii offline"), tr("path"), QString()});
    parser.addOption({"offline-auto-run", tr("Automatycznie uruchamia tryb auto-run po starcie")});

    // TLS/mTLS gRPC (demon tradingowy)
    parser.addOption({"grpc-use-mtls", tr("Wymusza mTLS dla klienta tradingowego")});
    parser.addOption({"grpc-root-cert", tr("Root CA (PEM) dla kanału tradingowego"), tr("path"), QString()});
    parser.addOption({"grpc-client-cert", tr("Certyfikat klienta (PEM)"), tr("path"), QString()});
    parser.addOption({"grpc-client-key", tr("Klucz klienta (PEM)"), tr("path"), QString()});
    parser.addOption({"grpc-auth-token", tr("Token autoryzacyjny TradingService"), tr("token")});
    parser.addOption({"grpc-auth-token-file", tr("Ścieżka pliku z tokenem TradingService"), tr("path")});
    parser.addOption({"grpc-rbac-role", tr("Rola RBAC przekazywana do TradingService"), tr("role"), QString()});
    parser.addOption({"grpc-rbac-scopes", tr("Lista scope RBAC (oddzielone przecinkami)") , tr("scopes"), QString()});
    parser.addOption({"grpc-target-name", tr("Override nazwy hosta TLS"), tr("name"), QString()});

    // TLS/mTLS dla TradingClient (ogólne przełączniki – mogą być nadpisane przez --grpc-*)
    parser.addOption({"use-tls", tr("Wymusza połączenie TLS z TradingService")});
    parser.addOption({"tls-root-cert", tr("Plik root CA (PEM) dla TradingService"), tr("path"), QString()});
    parser.addOption({"tls-client-cert", tr("Certyfikat klienta (PEM)"), tr("path"), QString()});
    parser.addOption({"tls-client-key", tr("Klucz klienta (PEM)"), tr("path"), QString()});
    parser.addOption({"tls-server-name", tr("Override nazwy serwera TLS"), tr("name"), QString()});
    parser.addOption({"tls-pinned-sha256", tr("Oczekiwany fingerprint SHA-256 certyfikatu"), tr("hex"), QString()});
    parser.addOption({"tls-require-client-auth", tr("Wymaga dostarczenia certyfikatu klienta (mTLS)")});

    // TLS/mTLS dla MetricsService (opcjonalnie)
    parser.addOption({"metrics-use-tls", tr("Wymusza połączenie TLS z MetricsService")});
    parser.addOption({"metrics-root-cert", tr("Plik root CA (PEM)"), tr("path"), QString()});
    parser.addOption({"metrics-client-cert", tr("Certyfikat klienta (PEM)"), tr("path"), QString()});
    parser.addOption({"metrics-client-key", tr("Klucz klienta (PEM)"), tr("path"), QString()});
    parser.addOption({"metrics-server-name", tr("Override nazwy serwera TLS"), tr("name"), QString()});
    parser.addOption({"metrics-server-sha256", tr("Oczekiwany odcisk SHA-256 certyfikatu serwera"), tr("hex"),
                      QString()});

    // HealthService
    parser.addOption({"health-endpoint", tr("Adres serwera HealthService"), tr("endpoint"),
                      QString()});
    parser.addOption({"health-auth-token", tr("Token autoryzacyjny HealthService"), tr("token")});
    parser.addOption({"health-auth-token-file", tr("Plik z tokenem HealthService"), tr("path")});
    parser.addOption({"health-rbac-role", tr("Rola RBAC HealthService"), tr("role"), QString()});
    parser.addOption({"health-rbac-scopes", tr("Scope RBAC HealthService"), tr("scopes"), QString()});
    parser.addOption({"health-use-tls", tr("Wymusza połączenie TLS z HealthService")});
    parser.addOption({"health-disable-tls", tr("Wyłącza TLS dla HealthService i dziedziczenie po TradingService")});
    parser.addOption({"health-tls-root-cert", tr("Plik root CA (PEM) dla HealthService"), tr("path"), QString()});
    parser.addOption({"health-tls-client-cert", tr("Certyfikat klienta (PEM) dla HealthService"), tr("path"), QString()});
    parser.addOption({"health-tls-client-key", tr("Klucz klienta (PEM) dla HealthService"), tr("path"), QString()});
    parser.addOption({"health-tls-server-name", tr("Override nazwy serwera TLS HealthService"), tr("name"), QString()});
    parser.addOption({"health-tls-target-name", tr("Override nazwy celu TLS HealthService"), tr("name"), QString()});
    parser.addOption({"health-tls-pinned-sha256", tr("Oczekiwany fingerprint SHA-256 certyfikatu HealthService"),
                      tr("hex"), QString()});
    parser.addOption({"health-tls-require-client-auth", tr("Wymaga certyfikatu klienta (mTLS) dla HealthService")});
    parser.addOption({"health-refresh-interval", tr("Interwał odświeżania HealthService (s)"), tr("seconds"),
                      QStringLiteral("60")});
    parser.addOption({"health-disable-auto-refresh", tr("Wyłącza automatyczne odświeżanie HealthService")});

    // Licencje OEM
    parser.addOption({"license-storage", tr("Ścieżka zapisu aktywowanej licencji OEM"), tr("path"),
                      QStringLiteral("var/licenses/active/license.json")});
    parser.addOption({"expected-fingerprint-path", tr("Ścieżka oczekiwanego fingerprintu OEM (JSON/tekst)"), tr("path"),
                      QString()});
    parser.addOption({"security-profiles-path", tr("Ścieżka profili użytkowników UI"), tr("path"), QString()});
    parser.addOption({"security-python", tr("Ścieżka do interpretera Pythona dla bridge"), tr("path"), QString()});
    parser.addOption({"security-log-path", tr("Plik logu zdarzeń administracyjnych"), tr("path"), QString()});
    parser.addOption({"reports-directory", tr("Katalog raportów pipeline"), tr("path"),
                      QStringLiteral("var/reports")});
    parser.addOption({"reporting-python", tr("Interpreter Pythona mostka raportów"), tr("path"), QString()});
    parser.addOption({"core-config", tr("Plik głównej konfiguracji core.yaml"), tr("path"),
                      QStringLiteral("config/core.yaml")});
    parser.addOption({"strategy-config-python", tr("Interpreter Pythona mostka konfiguracji strategii"), tr("path"),
                      QString()});
    parser.addOption({"strategy-config-bridge", tr("Ścieżka do scripts/ui_config_bridge.py"), tr("path"), QString()});
    parser.addOption({"support-bundle-python", tr("Interpreter Pythona eksportu pakietu wsparcia"), tr("path"), QString()});
    parser.addOption({"support-bundle-script", tr("Ścieżka do scripts/export_support_bundle.py"), tr("path"), QString()});
    parser.addOption({"support-bundle-output-dir", tr("Katalog docelowy pakietów wsparcia"), tr("path"), QString()});
    parser.addOption({"support-bundle-format", tr("Format pakietu wsparcia (tar.gz lub zip)"), tr("format"),
                      QStringLiteral("tar.gz")});
    parser.addOption({"support-bundle-basename", tr("Bazowa nazwa pliku pakietu wsparcia"), tr("name"),
                      QStringLiteral("support-bundle")});
    parser.addOption({"support-bundle-include", tr("Dodatkowa ścieżka pakietu wsparcia (label=path)"), tr("spec")});
    parser.addOption({"support-bundle-disable", tr("Wyłącz domyślny zasób pakietu wsparcia (np. logs)"), tr("label")});
    parser.addOption({"support-bundle-metadata", tr("Para metadata key=value dla pakietu wsparcia"), tr("pair")});
}

bool Application::applyParser(const QCommandLineParser& parser) {
    TradingClient::InstrumentConfig instrument;
    instrument.exchange = parser.value("exchange");
    instrument.symbol = parser.value("symbol");
    instrument.venueSymbol = parser.value("venue-symbol");
    instrument.quoteCurrency = parser.value("quote");
    instrument.baseCurrency = parser.value("base");
    instrument.granularityIso8601 = parser.value("granularity");

    m_offlineMode = parser.isSet("offline-mode");
    m_offlineEndpoint = parser.value("offline-endpoint").trimmed();
    if (m_offlineEndpoint.trimmed().isEmpty())
        m_offlineEndpoint = QStringLiteral("http://127.0.0.1:58081");
    m_offlineAutoRun = parser.isSet("offline-auto-run");
    m_offlineStrategyConfig.clear();
    m_offlineAutomationRunning = false;
    m_offlineStatus = tr("Offline daemon: nieaktywny");
    const QString offlineConfigPath = parser.value("offline-strategy-config").trimmed();
    m_offlineStrategyPath.clear();
    if (!offlineConfigPath.isEmpty()) {
        const QString expanded = expandPath(offlineConfigPath);
        QFile configFile(expanded);
        if (!configFile.exists()) {
            qCWarning(lcAppMetrics)
                << "Plik konfiguracji offline nie istnieje:" << expanded;
        } else if (!configFile.open(QIODevice::ReadOnly | QIODevice::Text)) {
            qCWarning(lcAppMetrics)
                << "Nie udało się otworzyć konfiguracji offline" << expanded << configFile.errorString();
        } else {
            QJsonParseError error{};
            const QJsonDocument doc = QJsonDocument::fromJson(configFile.readAll(), &error);
            if (error.error != QJsonParseError::NoError || !doc.isObject()) {
                qCWarning(lcAppMetrics)
                    << "Niepoprawny JSON konfiguracji offline" << expanded << error.errorString();
            } else {
                m_offlineStrategyConfig = doc.object().toVariantMap();
                m_offlineStrategyPath = expanded;
            }
        }
    }

    Q_EMIT offlineStrategyPathChanged();

    QString endpoint = parser.value("endpoint");
    configureLocalBotCoreService(parser, endpoint);
    m_client.setEndpoint(endpoint);
    m_client.setInstrument(instrument);
    m_instrument = instrument;
    Q_EMIT instrumentChanged();

    configureRegimeThresholds(parser);

    // Ogólny TLS (może być nadpisany przez sekcję gRPC)
    TradingClient::TlsConfig tlsConfig;
    tlsConfig.enabled = parser.isSet("use-tls");
    tlsConfig.rootCertificatePath = parser.value("tls-root-cert");
    tlsConfig.clientCertificatePath = parser.value("tls-client-cert");
    tlsConfig.clientKeyPath = parser.value("tls-client-key");
    tlsConfig.serverNameOverride = parser.value("tls-server-name");
    tlsConfig.pinnedServerFingerprint = parser.value("tls-pinned-sha256");
    tlsConfig.requireClientAuth = parser.isSet("tls-require-client-auth");
    m_client.setTlsConfig(tlsConfig);

    const int historyLimit = parser.value("history-limit").toInt();
    m_client.setHistoryLimit(historyLimit);
    if (historyLimit > 0)
        m_historyLimit = historyLimit;

    const QString regimeLimitRaw = parser.value("regime-timeline-limit").trimmed();
    if (!regimeLimitRaw.isEmpty()) {
        bool ok = false;
        const int regimeLimit = regimeLimitRaw.toInt(&ok);
        if (!ok || regimeLimit < 0) {
            qCWarning(lcAppMetrics)
                << "Nieprawidłowy limit próbek reżimu rynku podany w CLI:" << regimeLimitRaw;
        } else {
            setRegimeTimelineMaximumSnapshots(regimeLimit);
        }
    } else if (const auto regimeEnv = envValue(kRegimeTimelineLimitEnv); regimeEnv.has_value()) {
        const QString trimmed = regimeEnv->trimmed();
        if (!trimmed.isEmpty()) {
            bool ok = false;
            const int envLimit = trimmed.toInt(&ok);
            if (!ok || envLimit < 0) {
                qCWarning(lcAppMetrics)
                    << "Nieprawidłowy limit próbek reżimu rynku podany w zmiennej"
                    << QString::fromUtf8(kRegimeTimelineLimitEnv) << ':' << trimmed;
            } else {
                setRegimeTimelineMaximumSnapshots(envLimit);
            }
        }
    }

    m_maxSamples = parser.value("max-samples").toInt();
    if (m_maxSamples <= 0)
        m_maxSamples = 10240;

    PerformanceGuard guard;
    guard.fpsTarget = parser.value("fps-target").toInt();
    guard.reduceMotionAfterSeconds = parser.value("reduce-motion-after").toDouble();
    guard.jankThresholdMs = parser.value("jank-threshold-ms").toDouble();
    guard.maxOverlayCount = parser.value("max-overlay-count").toInt();
    guard.disableSecondaryWhenFpsBelow = parser.value("overlay-disable-secondary-fps").toInt();

    m_client.setPerformanceGuard(guard);
    m_guard = guard;
    Q_EMIT performanceGuardChanged();

    if (m_frameMonitor) {
        m_frameMonitor->setPerformanceGuard(m_guard);
    }

    m_forcePrimaryScreen = false;
    m_preferredScreenName.clear();
    m_preferredScreenIndex = -1;
    m_screenWarningLogged = false;

    m_forcePrimaryScreen = parser.isSet("primary-screen");
    m_preferredScreenName = parser.value("screen-name").trimmed();
    if (!parser.value("screen-index").trimmed().isEmpty()) {
        bool ok = false;
        const int index = parser.value("screen-index").toInt(&ok);
        if (ok && index >= 0) {
            m_preferredScreenIndex = index;
        } else if (parser.isSet("screen-index")) {
            qCWarning(lcAppMetrics)
                << "Nieprawidłowy indeks ekranu" << parser.value("screen-index")
                << "– oczekiwano liczby całkowitej >= 0.";
            m_preferredScreenIndex = -1;
        }
    } else if (parser.isSet("screen-index")) {
        m_preferredScreenIndex = -1;
    }

    applyScreenEnvironmentOverrides(parser);
    m_preferredScreenConfigured = m_forcePrimaryScreen || m_preferredScreenIndex >= 0
        || !m_preferredScreenName.isEmpty();

    // gRPC TLS – nadpisuje ogólny TLS jeśli podany
    TradingClient::TlsConfig tradingTls;
    tradingTls.enabled = parser.isSet("grpc-use-mtls");
    const QString cliRootCert = parser.value("grpc-root-cert").trimmed();
    if (!cliRootCert.isEmpty())
        tradingTls.rootCertificatePath = expandPath(cliRootCert);
    const QString cliClientCert = parser.value("grpc-client-cert").trimmed();
    if (!cliClientCert.isEmpty())
        tradingTls.clientCertificatePath = expandPath(cliClientCert);
    const QString cliClientKey = parser.value("grpc-client-key").trimmed();
    if (!cliClientKey.isEmpty())
        tradingTls.clientKeyPath = expandPath(cliClientKey);
    tradingTls.targetNameOverride = parser.value("grpc-target-name");
    if (m_localServiceEnabled) {
        tradingTls.enabled = false;
        tradingTls.rootCertificatePath.clear();
        tradingTls.clientCertificatePath.clear();
        tradingTls.clientKeyPath.clear();
        tradingTls.targetNameOverride.clear();
    }
    m_tradingTlsConfig = tradingTls;
    m_healthTlsConfig = m_tradingTlsConfig;

    const bool cliHealthTlsEnable = parser.isSet("health-use-tls");
    const bool cliHealthTlsDisable = parser.isSet("health-disable-tls");
    if (cliHealthTlsEnable && cliHealthTlsDisable) {
        qCWarning(lcAppMetrics)
            << "Podano jednocześnie --health-use-tls oraz --health-disable-tls. Priorytet ma wyłączenie TLS.";
    }
    if (cliHealthTlsEnable) {
        m_healthTlsConfig.enabled = true;
    }
    if (cliHealthTlsDisable) {
        m_healthTlsConfig.enabled = false;
    }

    const bool cliHealthRequireClientCert = parser.isSet("health-tls-require-client-auth");
    if (cliHealthRequireClientCert) {
        m_healthTlsConfig.requireClientAuth = true;
    }

    const bool cliHealthRootProvided = parser.isSet("health-tls-root-cert");
    if (cliHealthRootProvided) {
        const QString value = parser.value("health-tls-root-cert").trimmed();
        m_healthTlsConfig.rootCertificatePath = value.isEmpty() ? QString() : expandPath(value);
    }

    const bool cliHealthClientCertProvided = parser.isSet("health-tls-client-cert");
    if (cliHealthClientCertProvided) {
        const QString value = parser.value("health-tls-client-cert").trimmed();
        m_healthTlsConfig.clientCertificatePath = value.isEmpty() ? QString() : expandPath(value);
    }

    const bool cliHealthClientKeyProvided = parser.isSet("health-tls-client-key");
    if (cliHealthClientKeyProvided) {
        const QString value = parser.value("health-tls-client-key").trimmed();
        m_healthTlsConfig.clientKeyPath = value.isEmpty() ? QString() : expandPath(value);
    }

    const bool cliHealthServerNameProvided = parser.isSet("health-tls-server-name");
    if (cliHealthServerNameProvided) {
        m_healthTlsConfig.serverNameOverride = parser.value("health-tls-server-name").trimmed();
    }

    const bool cliHealthTargetNameProvided = parser.isSet("health-tls-target-name");
    if (cliHealthTargetNameProvided) {
        m_healthTlsConfig.targetNameOverride = parser.value("health-tls-target-name").trimmed();
    }

    const bool cliHealthPinnedProvided = parser.isSet("health-tls-pinned-sha256");
    if (cliHealthPinnedProvided) {
        m_healthTlsConfig.pinnedServerFingerprint = parser.value("health-tls-pinned-sha256").trimmed();
    }

    QString cliTradingToken = parser.value("grpc-auth-token").trimmed();
    QString cliTradingTokenFile = parser.value("grpc-auth-token-file").trimmed();
    const bool cliTradingTokenProvided = !cliTradingToken.isEmpty();
    const bool cliTradingTokenFileProvided = !cliTradingTokenFile.isEmpty();
    if (cliTradingTokenProvided && cliTradingTokenFileProvided) {
        qCWarning(lcAppMetrics)
            << "Podano jednocześnie --grpc-auth-token oraz --grpc-auth-token-file. Użyję tokenu przekazanego bezpośrednio.";
    }

    QString tradingAuthToken;
    QString tradingAuthTokenFile;
    if (cliTradingTokenProvided) {
        tradingAuthToken = cliTradingToken;
    } else if (cliTradingTokenFileProvided) {
        tradingAuthTokenFile = expandPath(cliTradingTokenFile);
        tradingAuthToken = readTokenFile(tradingAuthTokenFile, QStringLiteral("TradingService"));
    }

    QString cliTradingRole = parser.value("grpc-rbac-role").trimmed();
    const bool cliTradingRoleProvided = !cliTradingRole.isEmpty();
    if (cliTradingRoleProvided) {
        m_tradingRbacRole = cliTradingRole;
    } else {
        m_tradingRbacRole.clear();
    }

    QString cliTradingScopesRaw = parser.value("grpc-rbac-scopes").trimmed();
    const bool cliTradingScopesProvided = !cliTradingScopesRaw.isEmpty();
    if (cliTradingScopesProvided) {
        m_tradingRbacScopes = splitScopesList(cliTradingScopesRaw);
    } else {
        m_tradingRbacScopes.clear();
    }

    QString cliTradingToken = parser.value("grpc-auth-token").trimmed();
    QString cliTradingTokenFile = parser.value("grpc-auth-token-file").trimmed();
    const bool cliTradingTokenProvided = !cliTradingToken.isEmpty();
    const bool cliTradingTokenFileProvided = !cliTradingTokenFile.isEmpty();
    if (cliTradingTokenProvided && cliTradingTokenFileProvided) {
        qCWarning(lcAppMetrics)
            << "Podano jednocześnie --grpc-auth-token oraz --grpc-auth-token-file. Użyję tokenu przekazanego bezpośrednio.";
    }

    if (cliTradingTokenProvided) {
        m_tradingAuthToken = cliTradingToken;
    } else if (cliTradingTokenFileProvided) {
        m_tradingAuthToken = readTokenFile(cliTradingTokenFile, QStringLiteral("TradingService"));
    } else {
        m_tradingAuthToken.clear();
    }

    QString cliTradingRole = parser.value("grpc-rbac-role").trimmed();
    const bool cliTradingRoleProvided = !cliTradingRole.isEmpty();
    if (cliTradingRoleProvided) {
        m_tradingRbacRole = cliTradingRole;
    } else {
        m_tradingRbacRole.clear();
    }

    QString cliTradingScopesRaw = parser.value("grpc-rbac-scopes").trimmed();
    const bool cliTradingScopesProvided = !cliTradingScopesRaw.isEmpty();
    if (cliTradingScopesProvided) {
        m_tradingRbacScopes = splitScopesList(cliTradingScopesRaw);
    } else {
        m_tradingRbacScopes.clear();
    }

    // --- Telemetria ---
    m_metricsEndpoint = parser.value("metrics-endpoint");
    if (m_metricsEndpoint.isEmpty()) {
        // Fallback: użyj endpointu tradingowego, jeśli nie podano dedykowanego dla MetricsService
        m_metricsEndpoint = endpoint;
    }
    m_metricsTag = parser.value("metrics-tag");
    m_metricsEnabled = !(parser.isSet("disable-metrics") || parser.isSet("no-metrics"));

    QString cliToken = parser.value("metrics-auth-token").trimmed();
    QString cliTokenFile = parser.value("metrics-auth-token-file").trimmed();
    const bool cliTokenProvided = !cliToken.isEmpty();
    const bool cliTokenFileProvided = !cliTokenFile.isEmpty();
    if (cliTokenProvided && cliTokenFileProvided) {
        qCWarning(lcAppMetrics)
            << "Podano jednocześnie --metrics-auth-token oraz --metrics-auth-token-file. Użyję tokenu przekazanego bezpośrednio.";
    }

    QString metricsAuthToken;
    QString metricsAuthTokenFile;
    if (cliTokenProvided) {
        metricsAuthToken = cliToken;
    } else if (cliTokenFileProvided) {
        metricsAuthTokenFile = expandPath(cliTokenFile);
        metricsAuthToken = readTokenFile(metricsAuthTokenFile);
    }

    m_metricsRbacRole = parser.value("metrics-rbac-role").trimmed();

    // --- HealthService ---
    QString cliHealthEndpoint = parser.value("health-endpoint").trimmed();
    const bool cliHealthEndpointProvided = !cliHealthEndpoint.isEmpty();
    if (cliHealthEndpointProvided) {
        m_healthEndpoint = cliHealthEndpoint;
    } else {
        m_healthEndpoint.clear();
    }

    QString cliHealthToken = parser.value("health-auth-token").trimmed();
    QString cliHealthTokenFile = parser.value("health-auth-token-file").trimmed();
    const bool cliHealthTokenProvided = !cliHealthToken.isEmpty();
    const bool cliHealthTokenFileProvided = !cliHealthTokenFile.isEmpty();
    if (cliHealthTokenProvided && cliHealthTokenFileProvided) {
        qCWarning(lcAppMetrics)
            << "Podano jednocześnie --health-auth-token oraz --health-auth-token-file. Użyję tokenu przekazanego bezpośrednio.";
    }

    QString healthAuthToken;
    QString healthAuthTokenFile;
    if (cliHealthTokenProvided) {
        healthAuthToken = cliHealthToken;
    } else if (cliHealthTokenFileProvided) {
        healthAuthTokenFile = expandPath(cliHealthTokenFile);
        healthAuthToken = readTokenFile(healthAuthTokenFile, QStringLiteral("HealthService"));
    }

    QString cliHealthRole = parser.value("health-rbac-role").trimmed();
    const bool cliHealthRoleProvided = !cliHealthRole.isEmpty();
    if (cliHealthRoleProvided) {
        m_healthRbacRole = cliHealthRole;
    } else {
        m_healthRbacRole.clear();
    }

    QString cliHealthScopesRaw = parser.value("health-rbac-scopes").trimmed();
    const bool cliHealthScopesProvided = !cliHealthScopesRaw.isEmpty();
    if (cliHealthScopesProvided) {
        m_healthRbacScopes = splitScopesList(cliHealthScopesRaw);
    } else {
        m_healthRbacScopes.clear();
    }

    bool healthIntervalOk = false;
    const QString cliHealthIntervalRaw = parser.value("health-refresh-interval");
    int healthIntervalSeconds = cliHealthIntervalRaw.toInt(&healthIntervalOk);
    if (!healthIntervalOk || healthIntervalSeconds <= 0) {
        if (parser.isSet("health-refresh-interval")) {
            qCWarning(lcAppMetrics)
                << "Nieprawidłowy --health-refresh-interval:" << cliHealthIntervalRaw
                << "– używam wartości domyślnej 60 s.";
        }
        healthIntervalSeconds = 60;
    }
    m_healthRefreshIntervalSeconds = healthIntervalSeconds;
    m_healthAutoRefreshEnabled = !parser.isSet("health-disable-auto-refresh");

    applyTradingTlsEnvironmentOverrides(parser);
    configureTradingTlsWatchers();
    applyTradingAuthEnvironmentOverrides(parser,
                                         cliTradingTokenProvided,
                                         cliTradingTokenFileProvided,
                                         cliTradingRoleProvided,
                                         cliTradingScopesProvided,
                                         tradingAuthToken,
                                         tradingAuthTokenFile);
    applyHealthEnvironmentOverrides(parser,
                                    cliHealthEndpointProvided,
                                    cliHealthTokenProvided,
                                    cliHealthTokenFileProvided,
                                    cliHealthRoleProvided,
                                    cliHealthScopesProvided,
                                    parser.isSet("health-refresh-interval"),
                                    cliHealthTlsEnable,
                                    cliHealthTlsDisable,
                                    cliHealthRequireClientCert,
                                    cliHealthRootProvided,
                                    cliHealthClientCertProvided,
                                    cliHealthClientKeyProvided,
                                    cliHealthServerNameProvided,
                                    cliHealthTargetNameProvided,
                                    cliHealthPinnedProvided,
                                    healthAuthToken,
                                    healthAuthTokenFile);
    configureHealthTlsWatchers();

    m_tradingAuthToken = tradingAuthToken.trimmed();
    setTradingAuthTokenFile(tradingAuthTokenFile);
    applyTradingTlsConfig();
    m_client.setAuthToken(m_tradingAuthToken);
    m_client.setRbacRole(m_tradingRbacRole);
    m_client.setRbacScopes(m_tradingRbacScopes);

    m_healthAuthToken = healthAuthToken.trimmed();
    setHealthAuthTokenFile(healthAuthTokenFile);

    if (m_healthController) {
        const QString endpointForHealth = !m_healthEndpoint.isEmpty() ? m_healthEndpoint : endpoint;
        m_healthController->setEndpoint(endpointForHealth);
        applyHealthTlsConfig();

        QString healthTokenEffective = m_healthAuthToken.trimmed();
        if (healthTokenEffective.isEmpty()) {
            healthTokenEffective = m_tradingAuthToken;
        }
        m_healthController->setAuthToken(healthTokenEffective.trimmed());

        QString healthRoleEffective = m_healthRbacRole.trimmed();
        if (healthRoleEffective.isEmpty()) {
            healthRoleEffective = m_tradingRbacRole;
        }
        m_healthController->setRbacRole(healthRoleEffective.trimmed());

        QStringList healthScopesEffective = m_healthRbacScopes;
        if (healthScopesEffective.isEmpty()) {
            healthScopesEffective = m_tradingRbacScopes;
        }
        if (healthScopesEffective.isEmpty()) {
            healthScopesEffective = QStringList{QStringLiteral("health.read")};
        }
        m_healthController->setRbacScopes(healthScopesEffective);
        m_healthController->setRefreshIntervalSeconds(m_healthRefreshIntervalSeconds);
        m_healthController->setAutoRefreshEnabled(m_healthAutoRefreshEnabled);
    }
                                         cliTradingScopesProvided);
    m_client.setTlsConfig(m_tradingTlsConfig);
    m_client.setAuthToken(m_tradingAuthToken);
    m_client.setRbacRole(m_tradingRbacRole);
    m_client.setRbacScopes(m_tradingRbacScopes);

    bool riskRefreshEnabled = !parser.isSet("risk-refresh-disable");
    bool intervalOk = false;
    double riskRefreshSeconds = parser.value("risk-refresh-interval").toDouble(&intervalOk);
    if (!intervalOk || riskRefreshSeconds <= 0.0) {
        if (parser.isSet("risk-refresh-interval")) {
            qCWarning(lcAppMetrics)
                << "Nieprawidłowy interwał --risk-refresh-interval:" << parser.value("risk-refresh-interval")
                << "– używam wartości domyślnej";
        }
        riskRefreshSeconds = kDefaultRiskRefreshSeconds;
    }

    if (!parser.isSet("risk-refresh-interval")) {
        if (const auto envInterval = envValue("BOT_CORE_UI_RISK_REFRESH_SECONDS")) {
            bool envOk = false;
            const double candidate = envInterval->toDouble(&envOk);
            if (envOk && candidate > 0.0) {
                riskRefreshSeconds = candidate;
            } else {
                qCWarning(lcAppMetrics)
                    << "Nieprawidłowa wartość BOT_CORE_UI_RISK_REFRESH_SECONDS:" << *envInterval
                    << "– oczekiwano liczby dodatniej";
            }
        }
    }

    if (!parser.isSet("risk-refresh-disable")) {
        if (const auto envDisable = envBool("BOT_CORE_UI_RISK_REFRESH_DISABLE"))
            riskRefreshEnabled = !envDisable.value();
    }

    configureRiskRefresh(riskRefreshEnabled, riskRefreshSeconds);

    applyRiskHistoryCliOverrides(parser);
    configureStrategyBridge(parser);
    configureSupportBundle(parser);
    configureDecisionLog(parser);
    configureUiModules(parser);

    // TLS config (MetricsService)
    TelemetryTlsConfig mtls;
    mtls.enabled = parser.isSet("metrics-use-tls");
    mtls.rootCertificatePath = parser.value("metrics-root-cert");
    mtls.clientCertificatePath = parser.value("metrics-client-cert");
    mtls.clientKeyPath = parser.value("metrics-client-key");
    mtls.serverNameOverride = parser.value("metrics-server-name");
    mtls.pinnedServerSha256 = parser.value("metrics-server-sha256");
    m_tlsConfig = mtls;

    // Konfiguracja licencji OEM (CLI/ENV)
    const QString cliLicensePath = parser.value("license-storage").trimmed();
    if (!cliLicensePath.isEmpty())
        m_licenseController->setLicenseStoragePath(expandPath(cliLicensePath));
    const QString cliExpectedFingerprint = parser.value("expected-fingerprint-path").trimmed();
    if (!cliExpectedFingerprint.isEmpty())
        m_licenseController->setFingerprintDocumentPath(expandPath(cliExpectedFingerprint));
    m_licenseController->initialize();

    applyMetricsEnvironmentOverrides(parser,
                                     cliTokenProvided,
                                     cliTokenFileProvided,
                                     metricsAuthToken,
                                     metricsAuthTokenFile);
    configureMetricsTlsWatchers();
    applyMetricsTlsConfig();
    m_metricsAuthToken = metricsAuthToken.trimmed();
    setMetricsAuthTokenFile(metricsAuthTokenFile);

    if (m_securityController) {
        if (!parser.value("security-profiles-path").trimmed().isEmpty()) {
            m_securityController->setProfilesPath(expandPath(parser.value("security-profiles-path")));
        }
        if (!parser.value("security-python").trimmed().isEmpty()) {
            m_securityController->setPythonExecutable(parser.value("security-python"));
        }
        if (!parser.value("security-log-path").trimmed().isEmpty()) {
            m_securityController->setLogPath(expandPath(parser.value("security-log-path")));
        }
        m_securityController->refresh();
    }

    if (m_reportController) {
        const auto applyReportsDirectory = [this](const QString& candidate) {
            const QString trimmed = candidate.trimmed();
            if (trimmed.isEmpty())
                return;
            m_reportController->setReportsDirectory(expandPath(trimmed));
        };
        if (parser.isSet("reports-directory")) {
            applyReportsDirectory(parser.value("reports-directory"));
        } else {
            const auto envReports = envValue("BOT_CORE_UI_REPORTS_DIR");
            if (envReports.has_value()) {
                const QString envReportsValue = envReports->trimmed();
                if (!envReportsValue.isEmpty()) {
                    applyReportsDirectory(envReportsValue);
                } else {
                    applyReportsDirectory(parser.value("reports-directory"));
                }
            } else {
                applyReportsDirectory(parser.value("reports-directory"));
            }
        }

        const auto applyPythonExecutable = [this](const QString& candidate) {
            const QString trimmed = candidate.trimmed();
            if (trimmed.isEmpty())
                return;
            m_reportController->setPythonExecutable(expandPath(trimmed));
        };
        if (parser.isSet("reporting-python")) {
            applyPythonExecutable(parser.value("reporting-python"));
        } else {
            const auto envPython = envValue("BOT_CORE_UI_REPORTS_PYTHON");
            if (envPython.has_value()) {
                const QString envPythonValue = envPython->trimmed();
                if (!envPythonValue.isEmpty())
                    applyPythonExecutable(envPythonValue);
            }
        }

        m_reportController->refresh();
    }

    applyUiSettingsCliOverrides(parser);

    // Inicjalizacja/reportera + token
    ensureTelemetry();

    return true;
}

QString Application::locateRepoRoot() const
{
    QDir dir(QCoreApplication::applicationDirPath());
    for (int depth = 0; depth < 12; ++depth) {
        if (dir.exists(QStringLiteral("bot_core")) && dir.exists(QStringLiteral("ui")))
            return dir.absolutePath();
        if (!dir.cdUp())
            break;
    }

    dir = QDir(QDir::currentPath());
    for (int depth = 0; depth < 12; ++depth) {
        if (dir.exists(QStringLiteral("bot_core")) && dir.exists(QStringLiteral("ui")))
            return dir.absolutePath();
        if (!dir.cdUp())
            break;
    }

    return QDir::currentPath();
}

void Application::configureRiskRefresh(bool enabled, double intervalSeconds)
{
    double sanitizedSeconds = intervalSeconds > 0.0 ? intervalSeconds : kDefaultRiskRefreshSeconds;
    const int rawMs = static_cast<int>(std::llround(sanitizedSeconds * 1000.0));
    const int clampedMs = qBound(kMinRiskRefreshIntervalMs, rawMs, kMaxRiskRefreshIntervalMs);

    m_riskRefreshIntervalMs = clampedMs;
    m_riskRefreshEnabled = enabled && sanitizedSeconds > 0.0;

    m_riskRefreshTimer.stop();
    m_riskRefreshTimer.setInterval(m_riskRefreshIntervalMs);
    if (!m_riskRefreshEnabled)
        m_nextRiskRefreshUtc = {};
    Q_EMIT riskRefreshScheduleChanged();
}

void Application::applyRiskRefreshTimerState()
{
    if (m_riskRefreshEnabled && m_started) {
        const bool needsRestart = !m_riskRefreshTimer.isActive()
            || m_riskRefreshTimer.interval() != m_riskRefreshIntervalMs;
        if (needsRestart)
            m_riskRefreshTimer.start(m_riskRefreshIntervalMs);
        m_nextRiskRefreshUtc = QDateTime::currentDateTimeUtc().addMSecs(m_riskRefreshIntervalMs);
    } else {
        if (m_riskRefreshTimer.isActive())
            m_riskRefreshTimer.stop();
        m_nextRiskRefreshUtc = {};
    }
    Q_EMIT riskRefreshScheduleChanged();
}

void Application::initializeUiSettingsStorage()
{
    if (const auto disableEnv = envBool(kUiSettingsDisableEnv); disableEnv.has_value())
        m_uiSettingsPersistenceEnabled = !disableEnv.value();

    if (m_uiSettingsPath.trimmed().isEmpty()) {
        QString candidate;
        if (const auto envPath = envValue(kUiSettingsEnv); envPath.has_value()) {
            const QString trimmed = envPath->trimmed();
            if (!trimmed.isEmpty())
                candidate = expandPath(trimmed);
        }

        if (candidate.isEmpty())
            candidate = QDir::current().absoluteFilePath(QStringLiteral("var/state/ui_settings.json"));

        QFileInfo info(candidate);
        if (!info.isAbsolute())
            candidate = QDir::current().absoluteFilePath(candidate);

        m_uiSettingsPath = candidate;
    } else {
        QFileInfo info(m_uiSettingsPath);
        if (!info.isAbsolute())
            m_uiSettingsPath = QDir::current().absoluteFilePath(m_uiSettingsPath);
    }

    ensureUiSettingsTimerConfigured();

    if (!m_uiSettingsPersistenceEnabled)
        return;

    loadUiSettings();
}

void Application::ensureUiSettingsTimerConfigured()
{
    if (m_uiSettingsTimerConfigured)
        return;

    m_uiSettingsSaveTimer.setParent(this);
    m_uiSettingsSaveTimer.setSingleShot(true);
    m_uiSettingsSaveTimer.setInterval(kUiSettingsDebounceMs);
    connect(&m_uiSettingsSaveTimer, &QTimer::timeout, this, &Application::persistUiSettings);
    m_uiSettingsTimerConfigured = true;
}

void Application::applyUiSettingsCliOverrides(const QCommandLineParser& parser)
{
    if (parser.isSet("enable-ui-settings"))
        setUiSettingsPersistenceEnabled(true);
    if (parser.isSet("disable-ui-settings"))
        setUiSettingsPersistenceEnabled(false);

    const QString cliPath = parser.value("ui-settings-path").trimmed();
    if (!cliPath.isEmpty())
        setUiSettingsPath(cliPath);
}

void Application::applyRiskHistoryCliOverrides(const QCommandLineParser& parser)
{
    const bool previousLoading = m_loadingUiSettings;
    m_loadingUiSettings = true;

    const auto restoreLoadingFlag = qScopeGuard([this, previousLoading]() {
        m_loadingUiSettings = previousLoading;
    });

    const auto applyDirectory = [this](const QString& raw) {
        const QString trimmed = raw.trimmed();
        if (trimmed.isEmpty())
            return;

        QUrl url(trimmed);
        if (!url.isValid() || url.scheme().isEmpty()) {
            const QString expanded = expandPath(trimmed);
            const QString absolute = QDir(expanded).absolutePath();
            url = QUrl::fromLocalFile(absolute);
        } else if (url.isLocalFile()) {
            url = QUrl::fromLocalFile(QDir(url.toLocalFile()).absolutePath());
        }

        if (!url.isValid() || (!url.isLocalFile() && !url.scheme().isEmpty())) {
            qCWarning(lcAppMetrics)
                << "Nieprawidłowy katalog eksportu historii ryzyka:" << raw;
            return;
        }

        setRiskHistoryExportLastDirectory(url);
    };

    const auto applyLimitValue = [this](const QString& raw) -> bool {
        const QString trimmed = raw.trimmed();
        if (trimmed.isEmpty())
            return false;

        bool ok = false;
        const int value = trimmed.toInt(&ok);
        if (!ok) {
            qCWarning(lcAppMetrics)
                << "Nieprawidłowy limit eksportu historii ryzyka:" << raw;
            return false;
        }

        if (value <= 0) {
            setRiskHistoryExportLimitEnabled(false);
            return true;
        }

        setRiskHistoryExportLimitValue(value);
        setRiskHistoryExportLimitEnabled(true);
        return true;
    };

    const auto applyAutoInterval = [this](const QString& raw) {
        const QString trimmed = raw.trimmed();
        if (trimmed.isEmpty())
            return;

        bool ok = false;
        int minutes = trimmed.toInt(&ok);
        if (!ok) {
            qCWarning(lcAppMetrics)
                << "Nieprawidłowy interwał autoeksportu historii ryzyka:" << raw;
            return;
        }

        minutes = qMax(1, minutes);
        setRiskHistoryAutoExportIntervalMinutes(minutes);
    };

    const auto applyBasename = [this](const QString& raw) {
        const QString trimmed = raw.trimmed();
        if (trimmed.isEmpty())
            return;
        setRiskHistoryAutoExportBasename(trimmed);
    };

    if (parser.isSet("risk-history-export-dir"))
        applyDirectory(parser.value("risk-history-export-dir"));
    else if (const auto envDir = envValue(kRiskHistoryExportDirEnv); envDir.has_value())
        applyDirectory(envDir->trimmed());

    if (parser.isSet("risk-history-auto-export-dir"))
        applyDirectory(parser.value("risk-history-auto-export-dir"));
    else if (const auto envAutoDir = envValue(kRiskHistoryAutoExportDirEnv); envAutoDir.has_value())
        applyDirectory(envAutoDir->trimmed());

    bool limitValueApplied = false;
    bool limitEnabledForced = false;

    if (parser.isSet("risk-history-export-limit")) {
        limitValueApplied = applyLimitValue(parser.value("risk-history-export-limit"));
        if (limitValueApplied)
            limitEnabledForced = true;
    }

    if (parser.isSet("risk-history-export-limit-disable")) {
        setRiskHistoryExportLimitEnabled(false);
        limitEnabledForced = true;
    }

    if (!limitValueApplied) {
        if (const auto envLimit = envValue(kRiskHistoryExportLimitEnv); envLimit.has_value())
            limitValueApplied = applyLimitValue(envLimit->trimmed());
    }

    if (!limitEnabledForced) {
        if (const auto envLimitEnabled = envBool(kRiskHistoryExportLimitEnabledEnv); envLimitEnabled.has_value()) {
            setRiskHistoryExportLimitEnabled(envLimitEnabled.value());
            limitEnabledForced = true;
        }
    }

    bool autoExportEnabledForced = false;
    if (parser.isSet("risk-history-auto-export")) {
        setRiskHistoryAutoExportEnabled(true);
        autoExportEnabledForced = true;
    }
    if (parser.isSet("risk-history-auto-export-disable")) {
        setRiskHistoryAutoExportEnabled(false);
        autoExportEnabledForced = true;
    }
    if (!autoExportEnabledForced) {
        if (const auto envAutoEnabled = envBool(kRiskHistoryAutoExportEnabledEnv); envAutoEnabled.has_value()) {
            setRiskHistoryAutoExportEnabled(envAutoEnabled.value());
            autoExportEnabledForced = true;
        }
    }

    bool autoExportTimeForced = false;
    if (parser.isSet("risk-history-auto-export-local-time")) {
        setRiskHistoryAutoExportUseLocalTime(true);
        autoExportTimeForced = true;
    }
    if (parser.isSet("risk-history-auto-export-utc")) {
        setRiskHistoryAutoExportUseLocalTime(false);
        autoExportTimeForced = true;
    }
    if (!autoExportTimeForced) {
        if (const auto envLocalTime = envBool(kRiskHistoryAutoExportLocalTimeEnv); envLocalTime.has_value()) {
            setRiskHistoryAutoExportUseLocalTime(envLocalTime.value());
            autoExportTimeForced = true;
        }
    }

    bool intervalApplied = false;
    if (parser.isSet("risk-history-auto-export-interval")) {
        applyAutoInterval(parser.value("risk-history-auto-export-interval"));
        intervalApplied = true;
    }
    if (!intervalApplied) {
        if (const auto envInterval = envValue(kRiskHistoryAutoExportIntervalEnv); envInterval.has_value())
            applyAutoInterval(envInterval->trimmed());
    }

    if (parser.isSet("risk-history-auto-export-basename"))
        applyBasename(parser.value("risk-history-auto-export-basename"));
    else if (const auto envBasename = envValue(kRiskHistoryAutoExportBasenameEnv); envBasename.has_value())
        applyBasename(envBasename->trimmed());
}

void Application::configureStrategyBridge(const QCommandLineParser& parser)
{
    if (!m_strategyController && !m_workbenchController)
        return;

    QString configPath = parser.value("core-config").trimmed();
    if (!parser.isSet("core-config")) {
        if (const auto envConfig = envValue(QByteArrayLiteral("BOT_CORE_UI_CORE_CONFIG_PATH")))
            configPath = envConfig->trimmed();
    }
    if (configPath.isEmpty())
        configPath = QStringLiteral("config/core.yaml");
    const QString normalizedConfigPath = expandPath(configPath);
    if (!normalizedConfigPath.isEmpty()) {
        if (m_strategyController)
            m_strategyController->setConfigPath(normalizedConfigPath);
        if (m_workbenchController)
            m_workbenchController->setConfigPath(normalizedConfigPath);
    }

    QString pythonExec = parser.value("strategy-config-python").trimmed();
    if (pythonExec.isEmpty()) {
        if (const auto envPython = envValue(QByteArrayLiteral("BOT_CORE_UI_STRATEGY_PYTHON")))
            pythonExec = envPython->trimmed();
    }
    if (!pythonExec.isEmpty()) {
        const QString normalizedPython = expandPath(pythonExec);
        if (!normalizedPython.isEmpty()) {
            if (m_strategyController)
                m_strategyController->setPythonExecutable(normalizedPython);
            if (m_workbenchController)
                m_workbenchController->setPythonExecutable(normalizedPython);
        }
    }

    QString bridgePath = parser.value("strategy-config-bridge").trimmed();
    if (bridgePath.isEmpty()) {
        if (const auto envBridge = envValue(QByteArrayLiteral("BOT_CORE_UI_STRATEGY_BRIDGE")))
            bridgePath = envBridge->trimmed();
    }
    if (bridgePath.isEmpty()) {
        if (!m_repoRoot.isEmpty())
            bridgePath = QDir(m_repoRoot).absoluteFilePath(QStringLiteral("scripts/ui_config_bridge.py"));
        else
            bridgePath = QDir::current().absoluteFilePath(QStringLiteral("scripts/ui_config_bridge.py"));
    }
    const QString normalizedBridge = expandPath(bridgePath);
    if (!normalizedBridge.isEmpty()) {
        if (m_strategyController)
            m_strategyController->setScriptPath(normalizedBridge);
        if (m_workbenchController)
            m_workbenchController->setScriptPath(normalizedBridge);
    }

    if (m_strategyController && !m_strategyController->refresh()) {
        const QString error = m_strategyController->lastError();
        if (!error.isEmpty())
            qCWarning(lcAppMetrics) << "Mostek konfiguracji strategii zwrócił błąd:" << error;
    }

    if (m_workbenchController && !m_workbenchController->refreshCatalog()) {
        const QString error = m_workbenchController->lastError();
        if (!error.isEmpty())
            qCWarning(lcAppMetrics) << "Mostek katalogu strategii zwrócił błąd:" << error;
    }
}

void Application::configureSupportBundle(const QCommandLineParser& parser)
{
    if (!m_supportController)
        return;

    const auto envTrimmed = [](const QByteArray& key) -> std::optional<QString> {
        if (const auto value = envValue(key); value.has_value())
            return value->trimmed();
        return std::nullopt;
    };

    const auto pickPathOption = [&](const QString& optionName, const QByteArray& envKey) -> QString {
        if (parser.isSet(optionName))
            return parser.value(optionName).trimmed();
        if (const auto envValue = envTrimmed(envKey); envValue.has_value())
            return envValue->trimmed();
        return {};
    };

    const auto normalizePathInput = [](const QString& raw) -> QString {
        const QString trimmed = raw.trimmed();
        if (trimmed.isEmpty())
            return {};
        return expandPath(trimmed);
    };

    if (const QString pythonExec = pickPathOption(QStringLiteral("support-bundle-python"),
                                                  QByteArrayLiteral("BOT_CORE_UI_SUPPORT_PYTHON"));
        !pythonExec.isEmpty()) {
        if (const QString normalized = normalizePathInput(pythonExec); !normalized.isEmpty())
            m_supportController->setPythonExecutable(normalized);
    }

    if (const QString scriptPath = pickPathOption(QStringLiteral("support-bundle-script"),
                                                  QByteArrayLiteral("BOT_CORE_UI_SUPPORT_SCRIPT"));
        !scriptPath.isEmpty()) {
        if (const QString normalized = normalizePathInput(scriptPath); !normalized.isEmpty())
            m_supportController->setScriptPath(normalized);
    }

    if (const QString outputDir = pickPathOption(QStringLiteral("support-bundle-output-dir"),
                                                 QByteArrayLiteral("BOT_CORE_UI_SUPPORT_OUTPUT_DIR"));
        !outputDir.isEmpty()) {
        if (const QString normalized = normalizePathInput(outputDir); !normalized.isEmpty())
            m_supportController->setOutputDirectory(normalized);
    }

    if (parser.isSet("support-bundle-format"))
        m_supportController->setFormat(parser.value("support-bundle-format"));
    else if (const auto envFormat = envTrimmed(QByteArrayLiteral("BOT_CORE_UI_SUPPORT_FORMAT")); envFormat.has_value())
        m_supportController->setFormat(envFormat.value());

    if (parser.isSet("support-bundle-basename"))
        m_supportController->setDefaultBasename(parser.value("support-bundle-basename"));
    else if (const auto envBasename = envTrimmed(QByteArrayLiteral("BOT_CORE_UI_SUPPORT_BASENAME")); envBasename.has_value())
        m_supportController->setDefaultBasename(envBasename.value());

    const auto splitSpecs = [](const QString& raw) {
        return raw.split(QRegularExpression(QStringLiteral("[;,\\n]")), Qt::SkipEmptyParts);
    };

    QStringList includeEnv;
    if (const auto envInclude = envTrimmed(QByteArrayLiteral("BOT_CORE_UI_SUPPORT_INCLUDE")); envInclude.has_value())
        includeEnv = splitSpecs(envInclude.value());
    const QStringList includeCli = parser.values(QStringLiteral("support-bundle-include"));

    QStringList disableEnv;
    if (const auto envDisable = envTrimmed(QByteArrayLiteral("BOT_CORE_UI_SUPPORT_DISABLE")); envDisable.has_value())
        disableEnv = splitSpecs(envDisable.value());
    const QStringList disableCli = parser.values(QStringLiteral("support-bundle-disable"));

    QStringList metadataEnv;
    if (const auto envMetadata = envTrimmed(QByteArrayLiteral("BOT_CORE_UI_SUPPORT_METADATA")); envMetadata.has_value())
        metadataEnv = splitSpecs(envMetadata.value());
    const QStringList metadataCli = parser.values(QStringLiteral("support-bundle-metadata"));

    QStringList extraOrder;
    QHash<QString, QPair<QString, QString>> extraMap;

    const auto storeExtra = [&](const QString& label, const QString& path) {
        const QString lower = label.toLower();
        if (!extraMap.contains(lower))
            extraOrder.append(lower);
        extraMap.insert(lower, qMakePair(label, path));
    };

    const auto handleInclude = [&](const QString& rawSpec) {
        const QString trimmed = rawSpec.trimmed();
        if (trimmed.isEmpty())
            return;
        const int eq = trimmed.indexOf('=');
        if (eq <= 0) {
            qCWarning(lcAppMetrics) << "Nieprawidłowa ścieżka pakietu wsparcia" << trimmed;
            return;
        }
        const QString label = trimmed.left(eq).trimmed();
        const QString path = trimmed.mid(eq + 1).trimmed();
        if (label.isEmpty() || path.isEmpty()) {
            qCWarning(lcAppMetrics) << "Nieprawidłowa ścieżka pakietu wsparcia" << trimmed;
            return;
        }
        const QString lower = label.toLower();
        const QString expandedPath = normalizePathInput(path);
        if (expandedPath.isEmpty()) {
            qCWarning(lcAppMetrics) << "Nie udało się znormalizować ścieżki pakietu wsparcia" << trimmed;
            return;
        }
        if (lower == QStringLiteral("logs")) {
            m_supportController->setLogsPath(expandedPath);
            m_supportController->setIncludeLogs(true);
        } else if (lower == QStringLiteral("reports")) {
            m_supportController->setReportsPath(expandedPath);
            m_supportController->setIncludeReports(true);
        } else if (lower == QStringLiteral("licenses")) {
            m_supportController->setLicensesPath(expandedPath);
            m_supportController->setIncludeLicenses(true);
        } else if (lower == QStringLiteral("metrics")) {
            m_supportController->setMetricsPath(expandedPath);
            m_supportController->setIncludeMetrics(true);
        } else if (lower == QStringLiteral("audit")) {
            m_supportController->setAuditPath(expandedPath);
            m_supportController->setIncludeAudit(true);
        } else {
            storeExtra(label, expandedPath);
        }
    };

    for (const QString& spec : includeEnv)
        handleInclude(spec);
    for (const QString& spec : includeCli)
        handleInclude(spec);

    QSet<QString> disabledCustom;
    const auto handleDisable = [&](const QString& rawLabel) {
        const QString label = rawLabel.trimmed().toLower();
        if (label.isEmpty())
            return;
        if (label == QStringLiteral("logs")) {
            m_supportController->setIncludeLogs(false);
        } else if (label == QStringLiteral("reports")) {
            m_supportController->setIncludeReports(false);
        } else if (label == QStringLiteral("licenses")) {
            m_supportController->setIncludeLicenses(false);
        } else if (label == QStringLiteral("metrics")) {
            m_supportController->setIncludeMetrics(false);
        } else if (label == QStringLiteral("audit")) {
            m_supportController->setIncludeAudit(false);
        } else {
            disabledCustom.insert(label);
        }
    };

    for (const QString& spec : disableEnv)
        handleDisable(spec);
    for (const QString& spec : disableCli)
        handleDisable(spec);

    if (!disabledCustom.isEmpty()) {
        QStringList filteredOrder;
        QHash<QString, QPair<QString, QString>> filteredMap;
        for (const QString& key : std::as_const(extraOrder)) {
            if (disabledCustom.contains(key))
                continue;
            filteredOrder.append(key);
            filteredMap.insert(key, extraMap.value(key));
        }
        extraOrder = filteredOrder;
        extraMap = filteredMap;
    }

    QStringList extraSpecs;
    extraSpecs.reserve(extraOrder.size());
    for (const QString& key : std::as_const(extraOrder)) {
        const auto pair = extraMap.value(key);
        extraSpecs.append(QStringLiteral("%1=%2").arg(pair.first, pair.second));
    }
    m_supportController->setExtraIncludeSpecs(extraSpecs);

    QVariantMap overrides;

    const auto applyMetadata = [&](const QString& rawSpec) {
        const QString trimmed = rawSpec.trimmed();
        if (trimmed.isEmpty())
            return;
        const int eq = trimmed.indexOf('=');
        if (eq <= 0) {
            qCWarning(lcAppMetrics) << "Nieprawidłowa para metadata pakietu wsparcia" << trimmed;
            return;
        }
        const QString key = trimmed.left(eq).trimmed();
        const QString value = trimmed.mid(eq + 1).trimmed();
        if (key.isEmpty())
            return;
        overrides.insert(key, value);
    };

    for (const QString& spec : metadataEnv)
        applyMetadata(spec);
    for (const QString& spec : metadataCli)
        applyMetadata(spec);
    m_supportMetadataOverrides = overrides;
    updateSupportBundleMetadata();
}

void Application::updateSupportBundleMetadata()
{
    if (!m_supportController)
        return;

    QVariantMap metadata;
    metadata.insert(QStringLiteral("origin"), QStringLiteral("desktop_ui"));
    metadata.insert(QStringLiteral("instrument"), instrumentLabel());
    metadata.insert(QStringLiteral("exchange"), m_instrument.exchange);
    metadata.insert(QStringLiteral("symbol"), m_instrument.symbol);
    metadata.insert(QStringLiteral("connection_status"), m_connectionStatus);
    metadata.insert(QStringLiteral("app_version"), QCoreApplication::applicationVersion());
    metadata.insert(QStringLiteral("hostname"), QSysInfo::machineHostName());

    for (auto it = m_supportMetadataOverrides.constBegin(); it != m_supportMetadataOverrides.constEnd(); ++it) {
        const QString key = it.key().trimmed();
        if (key.isEmpty())
            continue;
        metadata.insert(key, it.value());
    }

    m_supportController->setMetadata(metadata);
}

void Application::configureUiModules(const QCommandLineParser& parser)
{
    if (!m_moduleManager)
        return;

    m_moduleManager->unloadPlugins();

    const auto normalize = [](const QString& raw) -> QString {
        const QString trimmed = raw.trimmed();
        if (trimmed.isEmpty())
            return {};
        const QString expanded = expandPath(trimmed);
        if (!expanded.isEmpty())
            return QFileInfo(expanded).absoluteFilePath();
        return QFileInfo(trimmed).absoluteFilePath();
    };

    QSet<QString> unique;
    QStringList directories;

    const QStringList cliDirs = parser.values(QStringLiteral("ui-module-dir"));
    for (const QString& value : cliDirs) {
        const QString normalized = normalize(value);
        if (normalized.isEmpty() || unique.contains(normalized))
            continue;
        unique.insert(normalized);
        directories.append(normalized);
    }

    if (cliDirs.isEmpty()) {
        if (const auto envDirs = envValue(QByteArrayLiteral("BOT_CORE_UI_MODULE_DIRS")); envDirs.has_value()) {
            const auto pieces = envDirs->split(QDir::listSeparator(), Qt::SkipEmptyParts);
            for (const QString& piece : pieces) {
                const QString normalized = normalize(piece);
                if (normalized.isEmpty() || unique.contains(normalized))
                    continue;
                unique.insert(normalized);
                directories.append(normalized);
            }
        }
    }

    if (directories.isEmpty()) {
        const QString binaryModules = QDir(QCoreApplication::applicationDirPath()).absoluteFilePath(QStringLiteral("modules"));
        const QString repoModules = QDir::current().absoluteFilePath(QStringLiteral("ui/modules"));
        for (const QString& candidate : {binaryModules, repoModules}) {
            const QString normalized = normalize(candidate);
            if (normalized.isEmpty() || unique.contains(normalized))
                continue;
            unique.insert(normalized);
            directories.append(normalized);
        }
    }

    m_uiModuleDirectories = directories;
    m_moduleManager->setPluginPaths(directories);
    if (!directories.isEmpty()) {
        if (!m_moduleManager->loadPlugins()) {
            qCWarning(lcAppMetrics) << "Nie wszystkie pluginy UI zostały poprawnie załadowane";
        }
    }
}

void Application::configureDecisionLog(const QCommandLineParser& parser)
{
    QString path = parser.value(QStringLiteral("decision-log")).trimmed();
    bool pathExplicit = false;
    if (!path.isEmpty()) {
        setDecisionLogPathInternal(path, true);
        pathExplicit = true;
    } else if (const auto envPath = envValue(kDecisionLogPathEnv); envPath.has_value()) {
        const QString trimmed = envPath->trimmed();
        if (!trimmed.isEmpty()) {
            setDecisionLogPathInternal(trimmed, true);
            pathExplicit = true;
        }
    }

    QString limitText;
    if (parser.isSet(QStringLiteral("decision-log-limit")))
        limitText = parser.value(QStringLiteral("decision-log-limit")).trimmed();
    else if (const auto envLimit = envValue(kDecisionLogLimitEnv); envLimit.has_value())
        limitText = envLimit->trimmed();

    if (!limitText.isEmpty()) {
        bool ok = false;
        const int limit = limitText.toInt(&ok);
        if (ok && limit > 0)
            m_decisionLogModel.setMaximumEntries(limit);
        else if (parser.isSet(QStringLiteral("decision-log-limit")))
            qCWarning(lcAppMetrics) << "Nieprawidłowa wartość --decision-log-limit:" << limitText;
    }

    if (!pathExplicit && m_decisionLogPath.isEmpty()) {
        const QString fallback = !m_repoRoot.isEmpty()
            ? QDir(m_repoRoot).absoluteFilePath(QStringLiteral("logs/decision_journal"))
            : QDir::current().absoluteFilePath(QStringLiteral("logs/decision_journal"));
        setDecisionLogPathInternal(fallback, false);
    }
}

void Application::setUiSettingsPersistenceEnabled(bool enabled)
{
    if (m_uiSettingsPersistenceEnabled == enabled)
        return;

    m_uiSettingsPersistenceEnabled = enabled;
    if (!enabled) {
        if (m_uiSettingsSaveTimer.isActive())
            m_uiSettingsSaveTimer.stop();
        return;
    }

    ensureUiSettingsTimerConfigured();
    loadUiSettings();
}

void Application::setUiSettingsPath(const QString& path, bool reload)
{
    QString candidate = path.trimmed();
    if (candidate.isEmpty())
        return;

    candidate = expandPath(candidate);
    QFileInfo info(candidate);
    if (!info.isAbsolute())
        candidate = QDir::current().absoluteFilePath(candidate);

    if (m_uiSettingsPath == candidate)
        return;

    m_uiSettingsPath = candidate;

    if (m_uiSettingsPersistenceEnabled && reload)
        loadUiSettings();
}

void Application::loadUiSettings()
{
    if (!m_uiSettingsPersistenceEnabled)
        return;
    if (m_uiSettingsPath.trimmed().isEmpty())
        return;

    QFile file(m_uiSettingsPath);
    if (!file.exists())
        return;

    if (!file.open(QIODevice::ReadOnly | QIODevice::Text)) {
        qCWarning(lcAppMetrics) << "Nie udało się odczytać pliku ustawień UI" << m_uiSettingsPath
                                << file.errorString();
        return;
    }

    const QByteArray data = file.readAll();
    file.close();

    const QJsonDocument document = QJsonDocument::fromJson(data);
    if (!document.isObject()) {
        qCWarning(lcAppMetrics) << "Plik ustawień UI ma nieprawidłowy format JSON" << m_uiSettingsPath;
        return;
    }

    const QJsonObject root = document.object();

    const auto requireString = [](const QJsonObject& object, const QString& key) -> QString {
        const QJsonValue value = object.value(key);
        if (!value.isString())
            return {};
        return value.toString().trimmed();
    };

    m_loadingUiSettings = true;

    if (root.contains(QStringLiteral("instrument")) && root.value(QStringLiteral("instrument")).isObject()) {
        const QJsonObject instrument = root.value(QStringLiteral("instrument")).toObject();
        const QString exchange = requireString(instrument, QStringLiteral("exchange"));
        const QString symbol = requireString(instrument, QStringLiteral("symbol"));
        const QString venueSymbol = requireString(instrument, QStringLiteral("venueSymbol"));
        const QString quote = requireString(instrument, QStringLiteral("quoteCurrency"));
        const QString base = requireString(instrument, QStringLiteral("baseCurrency"));
        const QString granularity = requireString(instrument, QStringLiteral("granularity"));

        if (!exchange.isEmpty() && !symbol.isEmpty() && !venueSymbol.isEmpty() && !quote.isEmpty()
            && !base.isEmpty() && !granularity.isEmpty()) {
            updateInstrument(exchange, symbol, venueSymbol, quote, base, granularity);
        }
    }

    if (root.contains(QStringLiteral("performanceGuard"))
        && root.value(QStringLiteral("performanceGuard")).isObject()) {
        const QJsonObject guardObj = root.value(QStringLiteral("performanceGuard")).toObject();
        const int fpsTarget = guardObj.value(QStringLiteral("fpsTarget")).toInt(m_guard.fpsTarget);
        const double reduceMotionAfter = guardObj.value(QStringLiteral("reduceMotionAfter"))
                                             .toDouble(m_guard.reduceMotionAfterSeconds);
        const double jankThreshold = guardObj.value(QStringLiteral("jankThresholdMs"))
                                         .toDouble(m_guard.jankThresholdMs);
        const int overlays = guardObj.value(QStringLiteral("maxOverlayCount")).toInt(m_guard.maxOverlayCount);
        const int disableSecondary = guardObj.value(QStringLiteral("disableSecondaryWhenBelow"))
                                         .toInt(m_guard.disableSecondaryWhenFpsBelow);
        updatePerformanceGuard(fpsTarget, reduceMotionAfter, jankThreshold, overlays, disableSecondary);
    }

    if (root.contains(QStringLiteral("riskRefresh")) && root.value(QStringLiteral("riskRefresh")).isObject()) {
        const QJsonObject riskObj = root.value(QStringLiteral("riskRefresh")).toObject();
        const bool enabled = riskObj.value(QStringLiteral("enabled")).toBool(m_riskRefreshEnabled);
        const double intervalSeconds = riskObj.value(QStringLiteral("intervalSeconds"))
                                         .toDouble(static_cast<double>(m_riskRefreshIntervalMs) / 1000.0);
        updateRiskRefresh(enabled, intervalSeconds);
    }

    if (root.contains(QStringLiteral("marketRegimeTimeline"))
        && root.value(QStringLiteral("marketRegimeTimeline")).isObject()) {
        const QJsonObject regimeObj = root.value(QStringLiteral("marketRegimeTimeline")).toObject();
        const QJsonValue maxValue = regimeObj.value(QStringLiteral("maximumSnapshots"));
        if (maxValue.isDouble()) {
            const int limit = std::max(0, maxValue.toInt(m_regimeTimelineMaximumSnapshots));
            setRegimeTimelineMaximumSnapshots(limit);
        }
    }

    if (root.contains(QStringLiteral("alerts")) && root.value(QStringLiteral("alerts")).isObject()) {
        const QJsonObject alertsObj = root.value(QStringLiteral("alerts")).toObject();
        const bool hideAcknowledged = alertsObj.value(QStringLiteral("hideAcknowledged"))
                                          .toBool(m_filteredAlertsModel.hideAcknowledged());
        m_filteredAlertsModel.setHideAcknowledged(hideAcknowledged);

        const int severityValue = alertsObj.value(QStringLiteral("severityFilter"))
                                      .toInt(static_cast<int>(m_filteredAlertsModel.severityFilter()));
        if (severityValue >= AlertsFilterProxyModel::AllSeverities
            && severityValue <= AlertsFilterProxyModel::WarningOnly) {
            m_filteredAlertsModel.setSeverityFilter(
                static_cast<AlertsFilterProxyModel::SeverityFilter>(severityValue));
        }

        const int sortValue = alertsObj.value(QStringLiteral("sortMode"))
                                  .toInt(static_cast<int>(m_filteredAlertsModel.sortMode()));
        if (sortValue >= AlertsFilterProxyModel::NewestFirst
            && sortValue <= AlertsFilterProxyModel::TitleAscending) {
            m_filteredAlertsModel.setSortMode(static_cast<AlertsFilterProxyModel::SortMode>(sortValue));
        }

        if (alertsObj.contains(QStringLiteral("searchText")))
            m_filteredAlertsModel.setSearchText(alertsObj.value(QStringLiteral("searchText")).toString());

        const QJsonValue acknowledgedValue = alertsObj.value(QStringLiteral("acknowledgedIds"));
        if (acknowledgedValue.isArray()) {
            const QJsonArray ackArray = acknowledgedValue.toArray();
            QStringList ids;
            ids.reserve(ackArray.size());
            for (const QJsonValue& value : ackArray) {
                if (value.isString())
                    ids.append(value.toString());
            }
            m_alertsModel.setAcknowledgedAlertIds(ids);
        }
    }

    if (root.contains(QStringLiteral("riskHistory"))) {
        const QJsonValue riskHistoryValue = root.value(QStringLiteral("riskHistory"));
        if (riskHistoryValue.isArray()) {
            m_riskHistoryModel.restoreFromJson(riskHistoryValue.toArray());
        } else if (riskHistoryValue.isObject()) {
            const QJsonObject historyObject = riskHistoryValue.toObject();
            const QJsonValue maxValue = historyObject.value(QStringLiteral("maximumEntries"));
            if (maxValue.isDouble())
                m_riskHistoryModel.setMaximumEntries(maxValue.toInt(m_riskHistoryModel.maximumEntries()));

            const QJsonValue entriesValue = historyObject.value(QStringLiteral("entries"));
            if (entriesValue.isArray())
                m_riskHistoryModel.restoreFromJson(entriesValue.toArray());

            const QJsonValue exportValue = historyObject.value(QStringLiteral("export"));
            if (exportValue.isObject()) {
                const QJsonObject exportObject = exportValue.toObject();
                setRiskHistoryExportLimitEnabled(exportObject.value(QStringLiteral("limitEnabled"))
                                                    .toBool(m_riskHistoryExportLimitEnabled));

                const QJsonValue limitValue = exportObject.value(QStringLiteral("limitValue"));
                if (limitValue.isDouble())
                    setRiskHistoryExportLimitValue(std::max(1, limitValue.toInt(m_riskHistoryExportLimitValue)));

                if (exportObject.contains(QStringLiteral("lastDirectory"))) {
                    const QString lastDirValue = exportObject.value(QStringLiteral("lastDirectory"))
                                                       .toString();
                    const QString trimmed = lastDirValue.trimmed();
                    if (!trimmed.isEmpty()) {
                        QUrl directoryUrl(trimmed);
                        if (!directoryUrl.isValid() || directoryUrl.scheme().isEmpty())
                            directoryUrl = QUrl::fromLocalFile(expandPath(trimmed));
                        setRiskHistoryExportLastDirectory(directoryUrl);
                    }
                }

                const QJsonValue autoValue = exportObject.value(QStringLiteral("auto"));
                if (autoValue.isObject()) {
                    const QJsonObject autoObject = autoValue.toObject();
                    setRiskHistoryAutoExportEnabled(autoObject.value(QStringLiteral("enabled"))
                                                       .toBool(m_riskHistoryAutoExportEnabled));

                    const QJsonValue intervalValue = autoObject.value(QStringLiteral("intervalMinutes"));
                    if (intervalValue.isDouble()) {
                        const int intervalMinutes = std::max(1, intervalValue.toInt(m_riskHistoryAutoExportIntervalMinutes));
                        setRiskHistoryAutoExportIntervalMinutes(intervalMinutes);
                    }

                    if (autoObject.contains(QStringLiteral("basename")))
                        setRiskHistoryAutoExportBasename(autoObject.value(QStringLiteral("basename"))
                                                            .toString(m_riskHistoryAutoExportBasename));

                    if (autoObject.contains(QStringLiteral("useLocalTime")))
                        setRiskHistoryAutoExportUseLocalTime(autoObject.value(QStringLiteral("useLocalTime"))
                                                                .toBool(m_riskHistoryAutoExportUseLocalTime));

                    if (autoObject.contains(QStringLiteral("lastExportAt"))) {
                        const QString lastExportString = autoObject.value(QStringLiteral("lastExportAt")).toString();
                        QDateTime parsed = QDateTime::fromString(lastExportString, Qt::ISODateWithMs);
                        if (!parsed.isValid())
                            parsed = QDateTime::fromString(lastExportString, Qt::ISODate);
                        if (parsed.isValid()) {
                            parsed = parsed.toUTC();
                            m_lastRiskHistoryAutoExportUtc = parsed;
                            Q_EMIT riskHistoryLastAutoExportAtChanged();
                        }
                    }

                    if (autoObject.contains(QStringLiteral("lastPath"))) {
                        const QString lastPath = autoObject.value(QStringLiteral("lastPath")).toString();
                        if (!lastPath.trimmed().isEmpty()) {
                            QUrl pathUrl(lastPath);
                            if (!pathUrl.isValid() || pathUrl.scheme().isEmpty())
                                pathUrl = QUrl::fromLocalFile(expandPath(lastPath));
                            m_lastRiskHistoryAutoExportPath = pathUrl;
                            Q_EMIT riskHistoryLastAutoExportPathChanged();
                        }
                    }
                }
            }
        }
    }

    m_loadingUiSettings = false;
}

void Application::scheduleUiSettingsPersist()
{
    if (m_loadingUiSettings || !m_uiSettingsPersistenceEnabled || !m_uiSettingsTimerConfigured
        || m_uiSettingsPath.trimmed().isEmpty())
        return;

    m_uiSettingsSaveTimer.start();
}

void Application::persistUiSettings()
{
    if (!m_uiSettingsPersistenceEnabled || m_uiSettingsPath.trimmed().isEmpty())
        return;

    const QJsonObject payload = buildUiSettingsPayload();
    if (payload.isEmpty())
        return;

    const QFileInfo info(m_uiSettingsPath);
    QDir dir = info.dir();
    if (!dir.exists()) {
        if (!dir.mkpath(QStringLiteral("."))) {
            qCWarning(lcAppMetrics) << "Nie udało się utworzyć katalogu ustawień UI" << dir.absolutePath();
            return;
        }
    }

    QSaveFile file(m_uiSettingsPath);
    if (!file.open(QIODevice::WriteOnly | QIODevice::Text)) {
        qCWarning(lcAppMetrics) << "Nie udało się zapisać ustawień UI" << m_uiSettingsPath
                                << file.errorString();
        return;
    }

    const QJsonDocument document(payload);
    file.write(document.toJson(QJsonDocument::Compact));
    if (!file.commit()) {
        qCWarning(lcAppMetrics) << "Nie udało się zatwierdzić pliku ustawień UI" << m_uiSettingsPath
                                << file.errorString();
    } else {
        qCInfo(lcAppMetrics) << "Zapisano konfigurację UI do" << m_uiSettingsPath;
    }
}

void Application::ensureLicenseRefreshTimerConfigured()
{
    if (m_licenseRefreshTimerConfigured)
        return;

    m_licenseRefreshTimer.setTimerType(Qt::VeryCoarseTimer);
    m_licenseRefreshTimer.setSingleShot(false);
    m_licenseRefreshTimer.setParent(this);
    connect(&m_licenseRefreshTimer, &QTimer::timeout, this, &Application::refreshSecurityArtifacts);
    m_licenseRefreshTimerConfigured = true;
}

void Application::initializeSecurityRefresh()
{
    const QByteArray cacheEnv = qgetenv(kLicenseCachePathEnv.constData());
    if (!cacheEnv.isEmpty())
        m_licenseCachePath = expandPath(QString::fromUtf8(cacheEnv));
    else
        m_licenseCachePath = QDir::current().absoluteFilePath(QStringLiteral("var/cache/ui_license_snapshot.json"));

    if (!m_licenseCachePath.trimmed().isEmpty()) {
        QDir dir = QFileInfo(m_licenseCachePath).dir();
        if (!dir.exists())
            dir.mkpath(QStringLiteral("."));
    }

    loadSecurityCache();

    int intervalSeconds = kDefaultLicenseRefreshIntervalSeconds;
    if (qEnvironmentVariableIsSet(kLicenseRefreshIntervalEnv.constData())) {
        bool ok = false;
        const QByteArray raw = qgetenv(kLicenseRefreshIntervalEnv.constData());
        const int candidate = QString::fromUtf8(raw).toInt(&ok);
        if (ok)
            intervalSeconds = std::clamp(candidate, kMinLicenseRefreshIntervalSeconds, kMaxLicenseRefreshIntervalSeconds);
        else
            qCWarning(lcAppMetrics) << "Nieprawidłowa wartość" << QString::fromUtf8(raw)
                                    << "dla" << kLicenseRefreshIntervalEnv;
    }

    if (intervalSeconds <= 0) {
        m_licenseRefreshIntervalSeconds = 0;
        ensureLicenseRefreshTimerConfigured();
        m_licenseRefreshTimer.stop();
        m_nextLicenseRefreshUtc = QDateTime();
        updateSecurityCacheFromControllers();
        Q_EMIT licenseRefreshScheduleChanged();
        return;
    }

    ensureLicenseRefreshTimerConfigured();
    m_licenseRefreshIntervalSeconds = intervalSeconds;
    m_licenseRefreshTimer.setInterval(m_licenseRefreshIntervalSeconds * 1000);
    m_licenseRefreshTimer.start();
    QTimer::singleShot(0, this, &Application::refreshSecurityArtifacts);
}

void Application::refreshSecurityArtifacts()
{
    if (!m_activationController)
        return;

    m_lastLicenseRefreshRequestUtc = QDateTime::currentDateTimeUtc();
    m_activationController->refresh();
    if (m_licenseRefreshIntervalSeconds > 0)
        m_nextLicenseRefreshUtc = m_lastLicenseRefreshRequestUtc.addSecs(m_licenseRefreshIntervalSeconds);
    else
        m_nextLicenseRefreshUtc = QDateTime();
    Q_EMIT licenseRefreshScheduleChanged();
}

void Application::processSecurityArtifactsUpdate()
{
    if (!m_activationController)
        return;

    const bool loadingFromCache = m_loadingSecurityCache;
    const QString controllerError = m_activationController->lastError();
    const bool refreshSucceeded = controllerError.isEmpty();

    if (!loadingFromCache)
        m_lastSecurityError = controllerError;
    else if (!controllerError.isEmpty())
        m_lastSecurityError = controllerError;

    if (refreshSucceeded && !loadingFromCache) {
        m_lastLicenseRefreshUtc = QDateTime::currentDateTimeUtc();
        if (m_licenseRefreshIntervalSeconds > 0) {
            if (m_lastLicenseRefreshRequestUtc.isValid())
                m_nextLicenseRefreshUtc =
                    m_lastLicenseRefreshRequestUtc.addSecs(m_licenseRefreshIntervalSeconds);
            else
                m_nextLicenseRefreshUtc = m_lastLicenseRefreshUtc.addSecs(m_licenseRefreshIntervalSeconds);
        } else {
            m_nextLicenseRefreshUtc = QDateTime();
        }
    }

    updateSecurityCacheFromControllers();

    if (refreshSucceeded && !loadingFromCache) {
        clearSecurityAlert(QStringLiteral("security:license-refresh"));
        Q_EMIT licenseRefreshScheduleChanged();
    }
}

void Application::updateSecurityCacheFromControllers()
{
    QVariantMap cache;
    if (m_activationController) {
        cache.insert(QStringLiteral("fingerprint"), m_activationController->fingerprint());
        cache.insert(QStringLiteral("oemLicense"), m_activationController->oemLicense());
        cache.insert(QStringLiteral("licenseHistory"), QVariant::fromValue(m_activationController->licenses()));
        if (!m_lastSecurityError.isEmpty())
            cache.insert(QStringLiteral("lastError"), m_lastSecurityError);
    }
    cache.insert(QStringLiteral("refreshIntervalSeconds"), m_licenseRefreshIntervalSeconds);
    cache.insert(QStringLiteral("refreshActive"), m_licenseRefreshTimer.isActive());
    if (m_lastLicenseRefreshRequestUtc.isValid())
        cache.insert(QStringLiteral("lastRequestIso"), m_lastLicenseRefreshRequestUtc.toString(Qt::ISODateWithMs));
    if (m_lastLicenseRefreshUtc.isValid())
        cache.insert(QStringLiteral("lastRefreshIso"), m_lastLicenseRefreshUtc.toString(Qt::ISODateWithMs));
    if (m_nextLicenseRefreshUtc.isValid())
        cache.insert(QStringLiteral("nextRefreshIso"), m_nextLicenseRefreshUtc.toString(Qt::ISODateWithMs));

    if (cache == m_securityCache)
        return;

    m_securityCache = cache;
    Q_EMIT securityCacheChanged();
    persistSecurityCache();
}

void Application::loadSecurityCache()
{
    if (m_licenseCachePath.trimmed().isEmpty())
        return;

    QFile file(m_licenseCachePath);
    if (!file.exists())
        return;
    if (!file.open(QIODevice::ReadOnly | QIODevice::Text)) {
        qCWarning(lcAppMetrics) << "Nie udało się odczytać cache licencji" << m_licenseCachePath
                                << file.errorString();
        return;
    }

    const QByteArray data = file.readAll();
    file.close();

    QJsonParseError parseError{};
    const QJsonDocument document = QJsonDocument::fromJson(data, &parseError);
    if (parseError.error != QJsonParseError::NoError || !document.isObject()) {
        qCWarning(lcAppMetrics) << "Cache licencji ma niepoprawny format" << m_licenseCachePath
                                << parseError.errorString();
        return;
    }

    m_securityCache = document.object().toVariantMap();

    m_lastSecurityError = m_securityCache.value(QStringLiteral("lastError")).toString();

    if (m_securityCache.contains(QStringLiteral("refreshIntervalSeconds"))) {
        const int cachedInterval = m_securityCache.value(QStringLiteral("refreshIntervalSeconds")).toInt();
        if (cachedInterval > 0)
            m_licenseRefreshIntervalSeconds = cachedInterval;
    }

    const bool cachedActive = m_securityCache.value(QStringLiteral("refreshActive")).toBool();

    const QString lastRefreshIso = m_securityCache.value(QStringLiteral("lastRefreshIso")).toString();
    if (!lastRefreshIso.isEmpty()) {
        m_lastLicenseRefreshUtc = QDateTime::fromString(lastRefreshIso, Qt::ISODateWithMs);
        if (!m_lastLicenseRefreshUtc.isValid())
            m_lastLicenseRefreshUtc = QDateTime::fromString(lastRefreshIso, Qt::ISODate);
    }
    const QString lastRequestIso = m_securityCache.value(QStringLiteral("lastRequestIso")).toString();
    if (!lastRequestIso.isEmpty()) {
        m_lastLicenseRefreshRequestUtc = QDateTime::fromString(lastRequestIso, Qt::ISODateWithMs);
        if (!m_lastLicenseRefreshRequestUtc.isValid())
            m_lastLicenseRefreshRequestUtc = QDateTime::fromString(lastRequestIso, Qt::ISODate);
    }
    const QString nextRefreshIso = m_securityCache.value(QStringLiteral("nextRefreshIso")).toString();
    if (!nextRefreshIso.isEmpty()) {
        m_nextLicenseRefreshUtc = QDateTime::fromString(nextRefreshIso, Qt::ISODateWithMs);
        if (!m_nextLicenseRefreshUtc.isValid())
            m_nextLicenseRefreshUtc = QDateTime::fromString(nextRefreshIso, Qt::ISODate);
    }

    if (cachedActive && m_licenseRefreshIntervalSeconds > 0) {
        ensureLicenseRefreshTimerConfigured();
        m_licenseRefreshTimer.setInterval(m_licenseRefreshIntervalSeconds * 1000);
        if (!m_licenseRefreshTimer.isActive())
            m_licenseRefreshTimer.start();
    }

    if (m_activationController) {
        const QVariantMap fingerprint = m_securityCache.value(QStringLiteral("fingerprint")).toMap();
        const QVariantMap oemLicense = m_securityCache.value(QStringLiteral("oemLicense")).toMap();
        const QVariantList history = m_securityCache.value(QStringLiteral("licenseHistory")).toList();
        m_loadingSecurityCache = true;
        const auto guard = qScopeGuard([this]() { m_loadingSecurityCache = false; });
        m_activationController->applyCachedState(fingerprint, oemLicense, history);
    }

    Q_EMIT securityCacheChanged();
    Q_EMIT licenseRefreshScheduleChanged();
}

void Application::persistSecurityCache()
{
    if (m_licenseCachePath.trimmed().isEmpty())
        return;

    QFileInfo info(m_licenseCachePath);
    QDir dir = info.dir();
    if (!dir.exists() && !dir.mkpath(QStringLiteral("."))) {
        qCWarning(lcAppMetrics) << "Nie udało się utworzyć katalogu cache licencji" << dir.absolutePath();
        return;
    }

    QSaveFile file(m_licenseCachePath);
    file.setDirectWriteFallback(true);
    if (!file.open(QIODevice::WriteOnly | QIODevice::Text)) {
        qCWarning(lcAppMetrics) << "Nie udało się zapisać cache licencji" << m_licenseCachePath
                                << file.errorString();
        return;
    }

    const QJsonObject object = QJsonObject::fromVariantMap(m_securityCache);
    const QByteArray payload = QJsonDocument(object).toJson(QJsonDocument::Compact);
    if (file.write(payload) != payload.size()) {
        qCWarning(lcAppMetrics) << "Nie udało się zapisać pełnego cache licencji" << m_licenseCachePath;
        return;
    }
    if (!file.commit())
        qCWarning(lcAppMetrics) << "Nie udało się zatwierdzić cache licencji" << m_licenseCachePath;
}

void Application::raiseSecurityAlert(const QString& id,
                                     AlertsModel::Severity severity,
                                     const QString& title,
                                     const QString& description)
{
    m_alertsModel.raiseAlert(id, title, description, severity, true);
}

void Application::clearSecurityAlert(const QString& id)
{
    m_alertsModel.clearAlert(id);
}

QJsonObject Application::buildUiSettingsPayload() const
{
    QJsonObject root;

    QJsonObject instrument;
    instrument.insert(QStringLiteral("exchange"), m_instrument.exchange);
    instrument.insert(QStringLiteral("symbol"), m_instrument.symbol);
    instrument.insert(QStringLiteral("venueSymbol"), m_instrument.venueSymbol);
    instrument.insert(QStringLiteral("quoteCurrency"), m_instrument.quoteCurrency);
    instrument.insert(QStringLiteral("baseCurrency"), m_instrument.baseCurrency);
    instrument.insert(QStringLiteral("granularity"), m_instrument.granularityIso8601);
    root.insert(QStringLiteral("instrument"), instrument);

    QJsonObject guard;
    guard.insert(QStringLiteral("fpsTarget"), m_guard.fpsTarget);
    guard.insert(QStringLiteral("reduceMotionAfter"), m_guard.reduceMotionAfterSeconds);
    guard.insert(QStringLiteral("jankThresholdMs"), m_guard.jankThresholdMs);
    guard.insert(QStringLiteral("maxOverlayCount"), m_guard.maxOverlayCount);
    guard.insert(QStringLiteral("disableSecondaryWhenBelow"), m_guard.disableSecondaryWhenFpsBelow);
    root.insert(QStringLiteral("performanceGuard"), guard);

    QJsonObject risk;
    risk.insert(QStringLiteral("enabled"), m_riskRefreshEnabled);
    risk.insert(QStringLiteral("intervalSeconds"), static_cast<double>(m_riskRefreshIntervalMs) / 1000.0);
    root.insert(QStringLiteral("riskRefresh"), risk);

    QJsonObject alerts;
    QJsonArray acknowledged;
    const QStringList ackIds = m_alertsModel.acknowledgedAlertIds();
    for (const QString& id : ackIds)
        acknowledged.append(id);
    alerts.insert(QStringLiteral("acknowledgedIds"), acknowledged);
    alerts.insert(QStringLiteral("hideAcknowledged"), m_filteredAlertsModel.hideAcknowledged());
    alerts.insert(QStringLiteral("severityFilter"),
                  static_cast<int>(m_filteredAlertsModel.severityFilter()));
    alerts.insert(QStringLiteral("sortMode"), static_cast<int>(m_filteredAlertsModel.sortMode()));
    alerts.insert(QStringLiteral("searchText"), m_filteredAlertsModel.searchText());
    root.insert(QStringLiteral("alerts"), alerts);

    QJsonObject regimeTimeline;
    regimeTimeline.insert(QStringLiteral("maximumSnapshots"), m_regimeTimelineMaximumSnapshots);
    root.insert(QStringLiteral("marketRegimeTimeline"), regimeTimeline);

    QJsonObject history;
    history.insert(QStringLiteral("maximumEntries"), m_riskHistoryModel.maximumEntries());
    const QJsonArray historyEntries = m_riskHistoryModel.toJson();
    if (!historyEntries.isEmpty())
        history.insert(QStringLiteral("entries"), historyEntries);

    QJsonObject exportPrefs;
    exportPrefs.insert(QStringLiteral("limitEnabled"), m_riskHistoryExportLimitEnabled);
    exportPrefs.insert(QStringLiteral("limitValue"), m_riskHistoryExportLimitValue);
    if (!m_riskHistoryExportLastDirectory.isEmpty())
        exportPrefs.insert(QStringLiteral("lastDirectory"),
                           m_riskHistoryExportLastDirectory.toString(QUrl::PreferLocalFile));
    QJsonObject autoPrefs;
    autoPrefs.insert(QStringLiteral("enabled"), m_riskHistoryAutoExportEnabled);
    autoPrefs.insert(QStringLiteral("intervalMinutes"), m_riskHistoryAutoExportIntervalMinutes);
    autoPrefs.insert(QStringLiteral("basename"), m_riskHistoryAutoExportBasename);
    autoPrefs.insert(QStringLiteral("useLocalTime"), m_riskHistoryAutoExportUseLocalTime);
    if (m_lastRiskHistoryAutoExportUtc.isValid())
        autoPrefs.insert(QStringLiteral("lastExportAt"),
                         m_lastRiskHistoryAutoExportUtc.toUTC().toString(Qt::ISODateWithMs));
    if (!m_lastRiskHistoryAutoExportPath.isEmpty())
        autoPrefs.insert(QStringLiteral("lastPath"),
                         m_lastRiskHistoryAutoExportPath.toString(QUrl::PreferLocalFile));
    exportPrefs.insert(QStringLiteral("auto"), autoPrefs);
    history.insert(QStringLiteral("export"), exportPrefs);
    root.insert(QStringLiteral("riskHistory"), history);

    return root;
}

void Application::maybeAutoExportRiskHistory(const QDateTime& snapshotTimestamp)
{
    if (!m_riskHistoryAutoExportEnabled)
        return;

    if (m_riskHistoryExportLastDirectory.isEmpty()) {
        if (!m_riskHistoryAutoExportDirectoryWarned) {
            qCWarning(lcAppMetrics)
                << "Automatyczny eksport historii ryzyka pominięty – brak skonfigurowanego katalogu docelowego.";
            m_riskHistoryAutoExportDirectoryWarned = true;
        }
        return;
    }

    QString directoryPath;
    if (m_riskHistoryExportLastDirectory.isLocalFile() || m_riskHistoryExportLastDirectory.scheme().isEmpty())
        directoryPath = m_riskHistoryExportLastDirectory.toLocalFile();
    else
        directoryPath = m_riskHistoryExportLastDirectory.toString(QUrl::PreferLocalFile);

    directoryPath = directoryPath.trimmed();
    if (directoryPath.isEmpty()) {
        if (!m_riskHistoryAutoExportDirectoryWarned) {
            qCWarning(lcAppMetrics)
                << "Automatyczny eksport historii ryzyka pominięty – ścieżka katalogu docelowego jest pusta.";
            m_riskHistoryAutoExportDirectoryWarned = true;
        }
        return;
    }

    QDir directory(directoryPath);
    if (!directory.exists() && !directory.mkpath(QStringLiteral("."))) {
        qCWarning(lcAppMetrics)
            << "Automatyczny eksport historii ryzyka pominięty – nie udało się utworzyć katalogu"
            << directory.absolutePath();
        return;
    }

    const QDateTime nowUtc = QDateTime::currentDateTimeUtc();
    const int intervalSeconds = qMax(1, m_riskHistoryAutoExportIntervalMinutes) * 60;
    if (m_lastRiskHistoryAutoExportUtc.isValid()) {
        if (m_lastRiskHistoryAutoExportUtc.secsTo(nowUtc) < intervalSeconds)
            return;
    }

    const QDateTime exportTimestamp = snapshotTimestamp.isValid() ? snapshotTimestamp : nowUtc;
    const QString filePath = resolveAutoExportFilePath(directory, m_riskHistoryAutoExportBasename, exportTimestamp);
    if (filePath.isEmpty()) {
        qCWarning(lcAppMetrics)
            << "Automatyczny eksport historii ryzyka pominięty – nie udało się wyznaczyć docelowej nazwy pliku.";
        return;
    }

    int limit = -1;
    if (m_riskHistoryExportLimitEnabled)
        limit = m_riskHistoryExportLimitValue;

    if (!m_riskHistoryModel.exportToCsv(filePath, limit)) {
        qCWarning(lcAppMetrics)
            << "Automatyczny eksport historii ryzyka nie powiódł się do pliku" << filePath;
        return;
    }

    m_lastRiskHistoryAutoExportUtc = nowUtc;
    m_lastRiskHistoryAutoExportPath = QUrl::fromLocalFile(filePath);
    m_riskHistoryAutoExportDirectoryWarned = false;
    Q_EMIT riskHistoryLastAutoExportAtChanged();
    Q_EMIT riskHistoryLastAutoExportPathChanged();
    qCInfo(lcAppMetrics) << "Automatycznie wyeksportowano historię ryzyka do" << filePath;
}

QString Application::resolveAutoExportFilePath(const QDir& directory,
                                               const QString& basename,
                                               const QDateTime& timestamp) const
{
    const QString sanitizedBase = sanitizeAutoExportBasename(basename);
    const QString effectiveBase = sanitizedBase.isEmpty() ? QStringLiteral("risk-history") : sanitizedBase;
    const bool useLocalTime = m_riskHistoryAutoExportUseLocalTime;

    QDateTime normalizedTimestamp;
    if (timestamp.isValid())
        normalizedTimestamp = useLocalTime ? timestamp.toLocalTime() : timestamp.toUTC();
    else
        normalizedTimestamp = useLocalTime ? QDateTime::currentDateTime() : QDateTime::currentDateTimeUtc();

    const QString timePart = normalizedTimestamp.toString(QStringLiteral("yyyyMMdd_HHmmss"));

    QString baseName;
    if (useLocalTime) {
        const int offsetSeconds = normalizedTimestamp.offsetFromUtc();
        const int offsetMinutes = offsetSeconds / 60;
        const int offsetHours = offsetMinutes / 60;
        const int remainingMinutes = std::abs(offsetMinutes % 60);
        const QChar sign = offsetSeconds >= 0 ? QLatin1Char('+') : QLatin1Char('-');
        const QString zoneSuffix = QStringLiteral("%1%2%3")
                                      .arg(sign)
                                      .arg(std::abs(offsetHours), 2, 10, QLatin1Char('0'))
                                      .arg(remainingMinutes, 2, 10, QLatin1Char('0'));
        baseName = QStringLiteral("%1_%2_%3").arg(effectiveBase, timePart, zoneSuffix);
    } else {
        baseName = QStringLiteral("%1_%2").arg(effectiveBase, timePart);
    }
    QString candidate = directory.absoluteFilePath(baseName + QStringLiteral(".csv"));
    if (!QFileInfo::exists(candidate))
        return candidate;

    for (int attempt = 1; attempt <= 100; ++attempt) {
        const QString alternate = directory.absoluteFilePath(
            QStringLiteral("%1_%2.csv").arg(baseName).arg(attempt));
        if (!QFileInfo::exists(alternate))
            return alternate;
    }

    return {};
}

bool Application::setDecisionLogPathInternal(const QString& path, bool emitSignal)
{
    QString candidate = path.trimmed();
    if (candidate.isEmpty())
        return false;

    candidate = expandPath(candidate);
    if (candidate.isEmpty())
        return false;

    if (m_decisionLogPath == candidate) {
        if (emitSignal)
            Q_EMIT decisionLogPathChanged();
        return true;
    }

    m_decisionLogPath = candidate;
    m_decisionLogModel.setLogPath(m_decisionLogPath);
    if (emitSignal)
        Q_EMIT decisionLogPathChanged();
    return true;
}

void Application::configureLocalBotCoreService(const QCommandLineParser& parser, QString& endpoint)
{
    if (m_offlineMode) {
        if (m_localService && m_localServiceEnabled)
            m_localService->stop();
        m_localServiceEnabled = false;
        return;
    }

    if (parser.isSet(QStringLiteral("no-local-core"))) {
        if (m_localService && m_localServiceEnabled) {
            m_localService->stop();
        }
        m_localServiceEnabled = false;
        return;
    }

    bool requested = true;
    if (const auto envFlag = envBool("BOT_CORE_UI_LOCAL_CORE")) {
        requested = envFlag.value();
    }
    if (parser.isSet(QStringLiteral("local-core"))) {
        requested = true;
    }

    if (!requested)
        return;

    if (!m_localService)
        m_localService = std::make_unique<BotCoreLocalService>(this);

    if (m_repoRoot.isEmpty())
        m_repoRoot = locateRepoRoot();

    if (!m_repoRoot.isEmpty())
        m_localService->setRepoRoot(m_repoRoot);

    QString pythonExecutable = parser.value(QStringLiteral("local-core-python")).trimmed();
    if (pythonExecutable.isEmpty()) {
        if (const auto envPython = envValue("BOT_CORE_UI_LOCAL_CORE_PYTHON"))
            pythonExecutable = envPython->trimmed();
    }
    if (!pythonExecutable.isEmpty())
        m_localService->setPythonExecutable(expandPath(pythonExecutable));

    QString datasetPath = parser.value(QStringLiteral("local-core-dataset")).trimmed();
    if (datasetPath.isEmpty()) {
        if (const auto envDataset = envValue("BOT_CORE_UI_LOCAL_CORE_DATASET"))
            datasetPath = envDataset->trimmed();
    }
    if (!datasetPath.isEmpty())
        m_localService->setDatasetPath(expandPath(datasetPath));

    QString host = parser.value(QStringLiteral("local-core-host")).trimmed();
    if (host.isEmpty()) {
        if (const auto envHost = envValue("BOT_CORE_UI_LOCAL_CORE_HOST"))
            host = envHost->trimmed();
    }
    if (host.isEmpty())
        host = QStringLiteral("127.0.0.1");
    m_localService->setHost(host);

    int port = 0;
    bool portOk = false;
    if (!parser.value(QStringLiteral("local-core-port")).trimmed().isEmpty()) {
        port = parser.value(QStringLiteral("local-core-port")).toInt(&portOk);
        if (!portOk) {
            qCWarning(lcAppMetrics)
                << "Nieprawidłowa wartość --local-core-port" << parser.value("local-core-port");
            port = 0;
        }
    }
    if (const auto envPort = envValue("BOT_CORE_UI_LOCAL_CORE_PORT")) {
        bool envOk = false;
        const int candidate = envPort->toInt(&envOk);
        if (envOk)
            port = candidate;
    }
    m_localService->setPort(port);

    bool repeat = parser.isSet(QStringLiteral("local-core-stream-repeat"));
    if (const auto envRepeat = envBool("BOT_CORE_UI_LOCAL_CORE_STREAM_REPEAT"))
        repeat = envRepeat.value();
    m_localService->setStreamRepeat(repeat);

    double interval = parser.value(QStringLiteral("local-core-stream-interval")).toDouble();
    if (const auto envInterval = envValue("BOT_CORE_UI_LOCAL_CORE_STREAM_INTERVAL")) {
        bool ok = false;
        const double candidate = envInterval->toDouble(&ok);
        if (ok)
            interval = candidate;
    }
    m_localService->setStreamInterval(interval);

    if (!m_localService->start()) {
        qCWarning(lcAppMetrics)
            << "Nie udało się uruchomić lokalnego serwisu bot_core:" << m_localService->lastError();
        m_localServiceEnabled = false;
        return;
    }

    endpoint = m_localService->endpoint();
    m_localServiceEnabled = true;
    qCInfo(lcAppMetrics) << "Uruchomiono lokalny stub bot_core pod adresem" << endpoint;
}

void Application::start() {
    m_ohlcvModel.setMaximumSamples(m_maxSamples);
    m_regimeTimelineModel.setMaximumSnapshots(m_regimeTimelineMaximumSnapshots);
    m_riskModel.clear();
    m_riskHistoryModel.clear();
    m_alertsModel.reset();

    ensureFrameMonitor();

    // Jeśli QML już wczytany — podepnij okno
    if (!m_engine.rootObjects().isEmpty()) {
        attachWindow(m_engine.rootObjects().constFirst());
    }

    ensureTelemetry();
    if (m_telemetry) {
        m_telemetry->setWindowCount(m_windowCount);
    }

    if (m_healthController) {
        m_healthController->refresh();
    }

    if (m_offlineMode) {
        ensureOfflineBridge();
        if (m_offlineBridge) {
            const QUrl endpointUrl = QUrl::fromUserInput(m_offlineEndpoint);
            m_offlineBridge->setEndpoint(endpointUrl);
            m_offlineBridge->setInstrument(m_instrument);
            m_offlineBridge->setHistoryLimit(m_historyLimit);
            m_offlineBridge->setStrategyConfig(m_offlineStrategyConfig);
            m_offlineBridge->setAutoRunEnabled(m_offlineAutoRun);
            m_connectionStatus = m_offlineStatus;
            Q_EMIT connectionStatusChanged();
            m_offlineBridge->start();
        }
    } else {
        m_client.start();
    }
    m_started = true;
    applyRiskRefreshTimerState();
}

void Application::stop() {
    if (m_offlineMode) {
        if (m_offlineBridge)
            m_offlineBridge->stop();
    } else {
        m_client.stop();
    }
    m_alertsModel.reset();
    m_riskHistoryModel.clear();
    if (m_localService && m_localServiceEnabled) {
        m_localService->stop();
        m_localServiceEnabled = false;
    }
    m_started = false;
    applyRiskRefreshTimerState();
}

void Application::handleHistory(const QList<OhlcvPoint>& candles) {
    m_ohlcvModel.resetWithHistory(candles);
    m_signalModel.resetWithSignals(QVector<SignalEventEntry>());
    m_regimeTimelineModel.resetWithSnapshots(QVector<MarketRegimeSnapshotEntry>());
}

void Application::handleCandle(const OhlcvPoint& candle) {
    m_ohlcvModel.applyIncrement(candle);
}

void Application::handleRiskState(const RiskSnapshotData& snapshot) {
    m_riskModel.updateFromSnapshot(snapshot);
    m_riskHistoryModel.recordSnapshot(snapshot);
    m_alertsModel.updateFromRiskSnapshot(snapshot);
    if (snapshot.generatedAt.isValid())
        m_lastRiskUpdateUtc = snapshot.generatedAt.toUTC();
    else
        m_lastRiskUpdateUtc = QDateTime::currentDateTimeUtc();
    if (!m_lastRiskRefreshRequestUtc.isValid())
        m_lastRiskRefreshRequestUtc = m_lastRiskUpdateUtc;
    Q_EMIT riskRefreshScheduleChanged();
}

void Application::ensureOfflineBridge()
{
    if (m_offlineBridge)
        return;
    m_offlineBridge = std::make_unique<OfflineRuntimeBridge>(this);
    connect(m_offlineBridge.get(), &OfflineRuntimeBridge::historyReceived, this, &Application::handleHistory);
    connect(m_offlineBridge.get(), &OfflineRuntimeBridge::riskStateReceived, this, &Application::handleRiskState);
    connect(m_offlineBridge.get(), &OfflineRuntimeBridge::performanceGuardUpdated, this,
            [this](const PerformanceGuard& guard) {
                m_guard = guard;
                Q_EMIT performanceGuardChanged();
                if (m_frameMonitor)
                    m_frameMonitor->setPerformanceGuard(m_guard);
                if (m_performanceTelemetry)
                    m_performanceTelemetry->setPerformanceGuard(m_guard);
                reportOverlayTelemetry();
            });
    connect(m_offlineBridge.get(), &OfflineRuntimeBridge::connectionStateChanged, this,
            &Application::handleOfflineStatusChanged);
    connect(m_offlineBridge.get(), &OfflineRuntimeBridge::automationStateChanged, this,
            &Application::handleOfflineAutomationChanged);
}

void Application::handleOfflineStatusChanged(const QString& status)
{
    if (m_offlineStatus == status)
        return;
    m_offlineStatus = status;
    Q_EMIT offlineDaemonStatusChanged();
    if (m_offlineMode) {
        if (m_connectionStatus != status) {
            m_connectionStatus = status;
            Q_EMIT connectionStatusChanged();
            updateSupportBundleMetadata();
        }
    }
}

void Application::handleOfflineAutomationChanged(bool running)
{
    if (m_offlineAutomationRunning == running)
        return;
    m_offlineAutomationRunning = running;
    Q_EMIT offlineAutomationRunningChanged(running);
}

void Application::handleActivationErrorChanged()
{
    if (!m_activationController)
        return;

    const QString error = m_activationController->lastError();

    if (!error.isEmpty() || !m_lastSecurityError.isEmpty())
        processSecurityArtifactsUpdate();
    if (error.isEmpty()) {
        clearSecurityAlert(QStringLiteral("security:license-refresh"));
        return;
    }

    raiseSecurityAlert(QStringLiteral("security:license-refresh"),
                       AlertsModel::Critical,
                       tr("Błąd aktualizacji licencji"),
                       error);
}

void Application::handleActivationFingerprintChanged()
{
    processSecurityArtifactsUpdate();
}

void Application::handleActivationLicensesChanged()
{
    processSecurityArtifactsUpdate();
}

void Application::handleActivationOemLicenseChanged()
{
    processSecurityArtifactsUpdate();
}

void Application::startOfflineAutomation()
{
    if (!m_offlineMode)
        return;
    ensureOfflineBridge();
    if (m_offlineBridge)
        m_offlineBridge->startAutomation();
}

void Application::stopOfflineAutomation()
{
    if (!m_offlineMode)
        return;
    if (m_offlineBridge)
        m_offlineBridge->stopAutomation();
}

bool Application::setDecisionLogPath(const QUrl& url)
{
    QString candidate;
    if (url.isLocalFile())
        candidate = url.toLocalFile();
    else
        candidate = url.toString(QUrl::PreferLocalFile);
    if (candidate.trimmed().isEmpty())
        return false;
    return setDecisionLogPathInternal(candidate, true);
}

bool Application::reloadDecisionLog()
{
    return m_decisionLogModel.reload();
}

QVariantMap Application::licenseRefreshSchedule() const
{
    QVariantMap schedule;
    schedule.insert(QStringLiteral("intervalSeconds"), m_licenseRefreshIntervalSeconds);
    schedule.insert(QStringLiteral("active"), m_licenseRefreshTimer.isActive());
    schedule.insert(QStringLiteral("lastRequestAt"),
                    m_lastLicenseRefreshRequestUtc.isValid()
                        ? m_lastLicenseRefreshRequestUtc.toString(Qt::ISODateWithMs)
                        : QString());
    schedule.insert(QStringLiteral("lastCompletedAt"),
                    m_lastLicenseRefreshUtc.isValid()
                        ? m_lastLicenseRefreshUtc.toString(Qt::ISODateWithMs)
                        : QString());
    schedule.insert(QStringLiteral("nextRefreshDueAt"),
                    m_nextLicenseRefreshUtc.isValid()
                        ? m_nextLicenseRefreshUtc.toString(Qt::ISODateWithMs)
                        : QString());
    double remainingSeconds = -1.0;
    if (m_nextLicenseRefreshUtc.isValid()) {
        const qint64 remainingMs = QDateTime::currentDateTimeUtc().msecsTo(m_nextLicenseRefreshUtc);
        remainingSeconds = remainingMs > 0 ? static_cast<double>(remainingMs) / 1000.0 : 0.0;
    }
    schedule.insert(QStringLiteral("nextRefreshInSeconds"), remainingSeconds);
    return schedule;
}

void Application::handleRiskHistorySnapshotRecorded(const QDateTime& timestamp)
{
    if (m_loadingUiSettings)
        return;

    maybeAutoExportRiskHistory(timestamp);
}

void Application::exposeToQml() {
    m_engine.rootContext()->setContextProperty(QStringLiteral("appController"), this);
    m_engine.rootContext()->setContextProperty(QStringLiteral("ohlcvModel"), &m_ohlcvModel);
    m_engine.rootContext()->setContextProperty(QStringLiteral("indicatorSeriesModel"), &m_indicatorModel);
    m_engine.rootContext()->setContextProperty(QStringLiteral("signalListModel"), &m_signalModel);
    m_engine.rootContext()->setContextProperty(QStringLiteral("marketRegimeTimelineModel"), &m_regimeTimelineModel);
    m_engine.rootContext()->setContextProperty(QStringLiteral("riskModel"), &m_riskModel);
    m_engine.rootContext()->setContextProperty(QStringLiteral("riskHistoryModel"), &m_riskHistoryModel);
    m_engine.rootContext()->setContextProperty(QStringLiteral("alertsModel"), &m_alertsModel);
    m_engine.rootContext()->setContextProperty(QStringLiteral("alertsFilterModel"), &m_filteredAlertsModel);
    m_engine.rootContext()->setContextProperty(QStringLiteral("licenseController"), m_licenseController.get());
    m_engine.rootContext()->setContextProperty(QStringLiteral("activationController"), m_activationController.get());
    m_engine.rootContext()->setContextProperty(QStringLiteral("securityController"), m_securityController.get());
    m_engine.rootContext()->setContextProperty(QStringLiteral("reportController"), m_reportController.get());
    m_engine.rootContext()->setContextProperty(QStringLiteral("strategyController"), m_strategyController.get());
    m_engine.rootContext()->setContextProperty(QStringLiteral("workbenchController"), m_workbenchController.get());
    m_engine.rootContext()->setContextProperty(QStringLiteral("supportController"), m_supportController.get());
    m_engine.rootContext()->setContextProperty(QStringLiteral("healthController"), m_healthController.get());
    m_engine.rootContext()->setContextProperty(QStringLiteral("decisionLogModel"), &m_decisionLogModel);
    m_engine.rootContext()->setContextProperty(QStringLiteral("moduleManager"), m_moduleManager.get());
    m_engine.rootContext()->setContextProperty(QStringLiteral("moduleViewsModel"), m_moduleViewsModel.get());
}

QObject* Application::activationController() const
{
    return m_activationController.get();
}

QObject* Application::reportController() const
{
    return m_reportController.get();
}

QObject* Application::strategyController() const
{
    return m_strategyController.get();
}

QObject* Application::workbenchController() const
{
    return m_workbenchController.get();
}

QObject* Application::supportController() const
{
    return m_supportController.get();
}

QObject* Application::healthController() const
{
    return m_healthController.get();
}

QObject* Application::decisionLogModel() const
{
    return const_cast<DecisionLogModel*>(&m_decisionLogModel);
}

QObject* Application::moduleManager() const
{
    return m_moduleManager.get();
}

QObject* Application::moduleViewsModel() const
{
    return m_moduleViewsModel.get();
}

void Application::setModuleManagerForTesting(std::unique_ptr<UiModuleManager> manager)
{
    if (manager)
        manager->setParent(this);

    m_moduleManager = std::move(manager);
    if (m_moduleViewsModel)
        m_moduleViewsModel->setModuleManager(m_moduleManager.get());

    if (m_started)
        m_engine.rootContext()->setContextProperty(QStringLiteral("moduleManager"), m_moduleManager.get());
    if (m_started)
        m_engine.rootContext()->setContextProperty(QStringLiteral("moduleViewsModel"), m_moduleViewsModel.get());
}

void Application::ensureFrameMonitor() {
    if (m_frameMonitor)
        return;

    m_frameMonitor = std::make_unique<FrameRateMonitor>(this);

    connect(m_frameMonitor.get(), &FrameRateMonitor::reduceMotionSuggested, this,
            [this](bool enabled) {
                if (m_reduceMotionActive == enabled) {
                    reportReduceMotionTelemetry(enabled);
                    return;
                }
                m_reduceMotionActive = enabled;
                m_pendingReduceMotionState = enabled;  // zapamiętaj do telemetrii
                Q_EMIT reduceMotionActiveChanged();
                reportReduceMotionTelemetry(enabled);
            });

    connect(m_frameMonitor.get(), &FrameRateMonitor::frameSampled, this, [this](double fps) {
        m_latestFpsSample = fps;
        if (m_pendingReduceMotionState.has_value()) {
            const bool pending = m_pendingReduceMotionState.value();
            m_pendingReduceMotionState.reset();
            reportReduceMotionTelemetry(pending);
        }
    });

    connect(m_frameMonitor.get(), &FrameRateMonitor::jankBudgetBreached, this,
            [this](double frameMs, double thresholdMs) { reportJankTelemetry(frameMs, thresholdMs); });

    m_frameMonitor->setPerformanceGuard(m_guard);
    if (m_performanceTelemetry) {
        m_performanceTelemetry->setFrameRateMonitor(m_frameMonitor.get());
    }
}

void Application::attachWindow(QObject* object) {
    auto* window = qobject_cast<QQuickWindow*>(object);
    if (!window && object) {
        window = object->findChild<QQuickWindow*>();
    }
    if (!window)
        return;

    ensureFrameMonitor();
    m_frameMonitor->setWindow(window);
    applyPreferredScreen(window);
    updateScreenInfo(window->screen());
    connect(window, &QQuickWindow::screenChanged, this,
            [this](QScreen* screen) { updateScreenInfo(screen); },
            Qt::UniqueConnection);
}

void Application::setTelemetryReporter(std::unique_ptr<TelemetryReporter> reporter) {
    if (auto* uiReporter = dynamic_cast<UiTelemetryReporter*>(m_telemetry.get())) {
        disconnect(uiReporter, &UiTelemetryReporter::pendingRetryCountChanged,
                   this, &Application::handleTelemetryPendingRetryCountChanged);
    }
    m_telemetry = std::move(reporter);
    updateTelemetryPendingRetryCount(0);
    ensureTelemetry();
    if (m_performanceTelemetry) {
        m_performanceTelemetry->setTelemetryReporter(m_telemetry.get());
    }
}

void Application::notifyOverlayUsage(int activeCount, int allowedCount, bool reduceMotionActive) {
    OverlayState state;
    state.active = qMax(0, activeCount);
    state.allowed = qMax(0, allowedCount);
    state.reduceMotion = reduceMotionActive;
    m_lastOverlayState = state;
    reportOverlayTelemetry();
}

void Application::notifyWindowCount(int totalWindowCount) {
    m_windowCount = qMax(1, totalWindowCount);
    ensureTelemetry();
    if (m_telemetry) {
        m_telemetry->setWindowCount(m_windowCount);
    }
}

QVariantMap Application::instrumentConfigSnapshot() const {
    QVariantMap map;
    map.insert(QStringLiteral("exchange"), m_instrument.exchange);
    map.insert(QStringLiteral("symbol"), m_instrument.symbol);
    map.insert(QStringLiteral("venueSymbol"), m_instrument.venueSymbol);
    map.insert(QStringLiteral("quoteCurrency"), m_instrument.quoteCurrency);
    map.insert(QStringLiteral("baseCurrency"), m_instrument.baseCurrency);
    map.insert(QStringLiteral("granularity"), m_instrument.granularityIso8601);
    return map;
}

QVariantMap Application::performanceGuardSnapshot() const {
    QVariantMap map;
    map.insert(QStringLiteral("fpsTarget"), m_guard.fpsTarget);
    map.insert(QStringLiteral("reduceMotionAfter"), m_guard.reduceMotionAfterSeconds);
    map.insert(QStringLiteral("jankThresholdMs"), m_guard.jankThresholdMs);
    map.insert(QStringLiteral("maxOverlayCount"), m_guard.maxOverlayCount);
    map.insert(QStringLiteral("disableSecondaryWhenBelow"), m_guard.disableSecondaryWhenFpsBelow);
    return map;
}

QVariantMap Application::riskRefreshSnapshot() const
{
    QVariantMap map;
    map.insert(QStringLiteral("enabled"), m_riskRefreshEnabled);
    map.insert(QStringLiteral("intervalSeconds"), static_cast<double>(m_riskRefreshIntervalMs) / 1000.0);
    map.insert(QStringLiteral("active"), m_riskRefreshEnabled && m_riskRefreshTimer.isActive());
    map.insert(QStringLiteral("lastRequestAt"),
               m_lastRiskRefreshRequestUtc.isValid()
                   ? m_lastRiskRefreshRequestUtc.toString(Qt::ISODateWithMs)
                   : QString());
    map.insert(QStringLiteral("lastUpdateAt"),
               m_lastRiskUpdateUtc.isValid() ? m_lastRiskUpdateUtc.toString(Qt::ISODateWithMs) : QString());
    map.insert(QStringLiteral("nextRefreshDueAt"),
               m_nextRiskRefreshUtc.isValid() ? m_nextRiskRefreshUtc.toString(Qt::ISODateWithMs) : QString());
    double remainingSeconds = -1.0;
    if (m_nextRiskRefreshUtc.isValid()) {
        const qint64 remainingMs = QDateTime::currentDateTimeUtc().msecsTo(m_nextRiskRefreshUtc);
        remainingSeconds = remainingMs > 0 ? static_cast<double>(remainingMs) / 1000.0 : 0.0;
    }
    map.insert(QStringLiteral("nextRefreshInSeconds"), remainingSeconds);
    return map;
}

bool Application::updateInstrument(const QString& exchange,
                                   const QString& symbol,
                                   const QString& venueSymbol,
                                   const QString& quoteCurrency,
                                   const QString& baseCurrency,
                                   const QString& granularityIso8601) {
    TradingClient::InstrumentConfig config;
    config.exchange = exchange.trimmed().toUpper();
    config.symbol = symbol.trimmed();
    config.venueSymbol = venueSymbol.trimmed();
    config.quoteCurrency = quoteCurrency.trimmed();
    config.baseCurrency = baseCurrency.trimmed();
    config.granularityIso8601 = granularityIso8601.trimmed();

    if (config.exchange.isEmpty() || config.symbol.isEmpty() || config.venueSymbol.isEmpty()
        || config.quoteCurrency.isEmpty() || config.baseCurrency.isEmpty()
        || config.granularityIso8601.isEmpty()) {
        qCWarning(lcAppMetrics) << "Odmowa aktualizacji instrumentu – wymagane pola są puste";
        return false;
    }

    const auto cached = m_tradableInstrumentCache.constFind(config.exchange);
    if (cached != m_tradableInstrumentCache.constEnd() && !cached->isEmpty()) {
        const auto match = std::find_if(cached->cbegin(), cached->cend(), [&](const TradingClient::TradableInstrument& entry) {
            return entry.config.symbol.compare(config.symbol, Qt::CaseInsensitive) == 0
                && entry.config.venueSymbol.compare(config.venueSymbol, Qt::CaseInsensitive) == 0;
        });
        if (match == cached->cend()) {
            qCWarning(lcAppMetrics) << "Odmowa aktualizacji instrumentu – symbol" << config.symbol
                                    << "nie występuje w liście giełdy" << config.exchange;
            return false;
        }
        config.symbol = match->config.symbol;
        config.venueSymbol = match->config.venueSymbol;
        config.quoteCurrency = match->config.quoteCurrency;
        config.baseCurrency = match->config.baseCurrency;
    }

    const bool changed = config.exchange != m_instrument.exchange
        || config.symbol != m_instrument.symbol || config.venueSymbol != m_instrument.venueSymbol
        || config.quoteCurrency != m_instrument.quoteCurrency
        || config.baseCurrency != m_instrument.baseCurrency
        || config.granularityIso8601 != m_instrument.granularityIso8601;

    const bool wasStreaming = m_client.isStreaming();
    if (wasStreaming && !m_offlineMode)
        m_client.stop();

    m_client.setInstrument(config);
    m_instrument = config;
    if (m_offlineBridge)
        m_offlineBridge->setInstrument(m_instrument);
    updateSupportBundleMetadata();
    Q_EMIT instrumentChanged();

    if (wasStreaming && !m_offlineMode)
        m_client.start();

    if (changed && !m_loadingUiSettings)
        scheduleUiSettingsPersist();

    return true;
}

bool Application::updatePerformanceGuard(int fpsTarget,
                                         double reduceMotionAfter,
                                         double jankThresholdMs,
                                         int maxOverlayCount,
                                         int disableSecondaryWhenBelow) {
    PerformanceGuard guard;
    guard.fpsTarget = qMax(1, fpsTarget);
    guard.reduceMotionAfterSeconds = qMax(0.0, reduceMotionAfter);
    guard.jankThresholdMs = qMax(0.0, jankThresholdMs);
    guard.maxOverlayCount = qMax(0, maxOverlayCount);
    guard.disableSecondaryWhenFpsBelow = qMax(0, disableSecondaryWhenBelow);

    const bool changed = guard.fpsTarget != m_guard.fpsTarget
        || !qFuzzyCompare(guard.reduceMotionAfterSeconds + 1.0, m_guard.reduceMotionAfterSeconds + 1.0)
        || !qFuzzyCompare(guard.jankThresholdMs + 1.0, m_guard.jankThresholdMs + 1.0)
        || guard.maxOverlayCount != m_guard.maxOverlayCount
        || guard.disableSecondaryWhenFpsBelow != m_guard.disableSecondaryWhenFpsBelow;

    m_client.setPerformanceGuard(guard);
    m_guard = guard;
    Q_EMIT performanceGuardChanged();

    if (m_frameMonitor)
        m_frameMonitor->setPerformanceGuard(m_guard);

    if (changed && !m_loadingUiSettings)
        scheduleUiSettingsPersist();

    return true;
}

bool Application::updateRiskRefresh(bool enabled, double intervalSeconds)
{
    const bool previousEnabled = m_riskRefreshEnabled;
    const int previousInterval = m_riskRefreshIntervalMs;

    double effectiveInterval = intervalSeconds;
    if (enabled) {
        if (!std::isfinite(intervalSeconds) || intervalSeconds <= 0.0) {
            qCWarning(lcAppMetrics)
                << "Odmowa aktualizacji harmonogramu ryzyka – oczekiwano dodatniego interwału (s), otrzymano"
                << intervalSeconds;
            return false;
        }
    } else if (!std::isfinite(intervalSeconds) || intervalSeconds <= 0.0) {
        effectiveInterval = static_cast<double>(m_riskRefreshIntervalMs) / 1000.0;
    }

    configureRiskRefresh(enabled, effectiveInterval);
    applyRiskRefreshTimerState();

    if (!m_loadingUiSettings
        && (previousEnabled != m_riskRefreshEnabled || previousInterval != m_riskRefreshIntervalMs)) {
        scheduleUiSettingsPersist();
    }

    return true;
}

QVariantList Application::listTradableInstruments(const QString& exchange)
{
    QVariantList result;
    const QString normalized = exchange.trimmed().toUpper();
    if (normalized.isEmpty()) {
        return result;
    }

    const auto instruments = m_client.listTradableInstruments(normalized);
    if (instruments.isEmpty()) {
        m_tradableInstrumentCache.remove(normalized);
        return result;
    }

    m_tradableInstrumentCache.insert(normalized, instruments);
    result.reserve(instruments.size());
    for (const auto& entry : instruments) {
        QVariantMap map;
        map.insert(QStringLiteral("exchange"), entry.config.exchange);
        map.insert(QStringLiteral("symbol"), entry.config.symbol);
        map.insert(QStringLiteral("venueSymbol"), entry.config.venueSymbol);
        map.insert(QStringLiteral("quoteCurrency"), entry.config.quoteCurrency);
        map.insert(QStringLiteral("baseCurrency"), entry.config.baseCurrency);
        const QString label = entry.config.venueSymbol.isEmpty()
            ? entry.config.symbol
            : QStringLiteral("%1 (%2)").arg(entry.config.symbol, entry.config.venueSymbol);
        map.insert(QStringLiteral("label"), label);
        map.insert(QStringLiteral("priceStep"), entry.priceStep);
        map.insert(QStringLiteral("amountStep"), entry.amountStep);
        map.insert(QStringLiteral("minNotional"), entry.minNotional);
        map.insert(QStringLiteral("minAmount"), entry.minAmount);
        map.insert(QStringLiteral("maxAmount"), entry.maxAmount);
        map.insert(QStringLiteral("minPrice"), entry.minPrice);
        map.insert(QStringLiteral("maxPrice"), entry.maxPrice);
        result.append(map);
    }
    return result;
}

bool Application::triggerRiskRefreshNow()
{
    const QDateTime requestTime = QDateTime::currentDateTimeUtc();
    m_lastRiskRefreshRequestUtc = requestTime;
    if (m_offlineMode) {
        if (m_offlineBridge)
            m_offlineBridge->refreshRiskNow();
    } else {
        m_client.refreshRiskState();
    }

    if (m_riskRefreshEnabled && m_started) {
        m_riskRefreshTimer.start(m_riskRefreshIntervalMs);
        m_nextRiskRefreshUtc = requestTime.addMSecs(m_riskRefreshIntervalMs);
    } else if (!m_riskRefreshEnabled) {
        m_nextRiskRefreshUtc = {};
    }

    Q_EMIT riskRefreshScheduleChanged();
    return true;
}

bool Application::updateRiskHistoryLimit(int maximumEntries)
{
    if (maximumEntries < 1) {
        qCWarning(lcAppMetrics)
            << "Odmowa aktualizacji limitu historii ryzyka – oczekiwano dodatniej liczby próbek, otrzymano"
            << maximumEntries;
        return false;
    }

    m_riskHistoryModel.setMaximumEntries(maximumEntries);

    return true;
}

void Application::clearRiskHistory()
{
    m_riskHistoryModel.clear();
}

bool Application::exportRiskHistoryToCsv(const QUrl& destination, int limit)
{
    if (limit == 0 || limit < -1) {
        qCWarning(lcAppMetrics)
            << "Nieprawidłowy limit eksportu historii ryzyka:" << limit;
        return false;
    }

    if (limit > 0)
        setRiskHistoryExportLimitValue(limit);

    setRiskHistoryExportLimitEnabled(limit > 0);

    if (!destination.isValid()) {
        qCWarning(lcAppMetrics)
            << "Nieprawidłowy adres docelowy eksportu historii ryzyka:" << destination;
        return false;
    }

    QString path;
    if (destination.isLocalFile() || destination.scheme().isEmpty()) {
        path = destination.isLocalFile() ? destination.toLocalFile() : destination.toString(QUrl::PreferLocalFile);
    } else {
        path = destination.toLocalFile();
    }

    if (path.trimmed().isEmpty()) {
        qCWarning(lcAppMetrics) << "Brak ścieżki docelowej do eksportu historii ryzyka";
        return false;
    }

    QFileInfo info(path);
    if (info.fileName().isEmpty()) {
        qCWarning(lcAppMetrics) << "Ścieżka eksportu historii ryzyka nie zawiera nazwy pliku:" << path;
        return false;
    }

    QDir directory = info.dir();
    if (!directory.exists() && !directory.mkpath(QStringLiteral("."))) {
        qCWarning(lcAppMetrics)
            << "Nie udało się utworzyć katalogu docelowego eksportu historii ryzyka:" << directory.absolutePath();
        return false;
    }

    const bool ok = m_riskHistoryModel.exportToCsv(info.absoluteFilePath(), limit);
    if (!ok) {
        qCWarning(lcAppMetrics) << "Eksport historii ryzyka nie powiódł się do pliku" << info.absoluteFilePath();
        return false;
    }

    setRiskHistoryExportLastDirectory(QUrl::fromLocalFile(info.dir().absolutePath()));

    return true;
}

bool Application::setRiskHistoryExportLimitEnabled(bool enabled)
{
    if (m_riskHistoryExportLimitEnabled == enabled)
        return true;

    m_riskHistoryExportLimitEnabled = enabled;
    Q_EMIT riskHistoryExportLimitEnabledChanged();
    scheduleUiSettingsPersist();
    return true;
}

bool Application::setRiskHistoryExportLimitValue(int limit)
{
    if (limit < 1) {
        qCWarning(lcAppMetrics)
            << "Odmowa ustawienia limitu eksportu historii ryzyka na wartość mniejszą niż 1:" << limit;
        return false;
    }

    if (m_riskHistoryExportLimitValue == limit)
        return true;

    m_riskHistoryExportLimitValue = limit;
    Q_EMIT riskHistoryExportLimitValueChanged();
    scheduleUiSettingsPersist();
    return true;
}

bool Application::setRiskHistoryExportLastDirectory(const QUrl& directory)
{
    if (!directory.isValid() && !directory.isEmpty())
        return false;

    QString path;
    if (directory.isLocalFile() || directory.scheme().isEmpty()) {
        path = directory.isLocalFile() ? directory.toLocalFile() : directory.toString(QUrl::PreferLocalFile);
    } else {
        return false;
    }

    path = path.trimmed();
    if (path.isEmpty())
        return false;

    const QString normalizedPath = QDir(path).absolutePath();
    const QUrl normalizedUrl = QUrl::fromLocalFile(normalizedPath);

    if (m_riskHistoryExportLastDirectory == normalizedUrl)
        return true;

    m_riskHistoryExportLastDirectory = normalizedUrl;
    m_riskHistoryAutoExportDirectoryWarned = false;
    Q_EMIT riskHistoryExportLastDirectoryChanged();
    scheduleUiSettingsPersist();
    return true;
}

bool Application::setRiskHistoryAutoExportEnabled(bool enabled)
{
    if (m_riskHistoryAutoExportEnabled == enabled)
        return true;

    m_riskHistoryAutoExportEnabled = enabled;
    Q_EMIT riskHistoryAutoExportEnabledChanged();
    scheduleUiSettingsPersist();
    return true;
}

bool Application::setRiskHistoryAutoExportIntervalMinutes(int minutes)
{
    if (minutes < 1) {
        qCWarning(lcAppMetrics)
            << "Odmowa ustawienia interwału auto-eksportu historii ryzyka na wartość mniejszą niż 1 minuta:" << minutes;
        return false;
    }

    if (m_riskHistoryAutoExportIntervalMinutes == minutes)
        return true;

    m_riskHistoryAutoExportIntervalMinutes = minutes;
    Q_EMIT riskHistoryAutoExportIntervalMinutesChanged();
    scheduleUiSettingsPersist();
    return true;
}

bool Application::setRiskHistoryAutoExportBasename(const QString& basename)
{
    const QString sanitized = sanitizeAutoExportBasename(basename);
    if (m_riskHistoryAutoExportBasename == sanitized)
        return true;

    m_riskHistoryAutoExportBasename = sanitized;
    Q_EMIT riskHistoryAutoExportBasenameChanged();
    scheduleUiSettingsPersist();
    return true;
}

bool Application::setRiskHistoryAutoExportUseLocalTime(bool useLocalTime)
{
    if (m_riskHistoryAutoExportUseLocalTime == useLocalTime)
        return true;

    m_riskHistoryAutoExportUseLocalTime = useLocalTime;
    Q_EMIT riskHistoryAutoExportUseLocalTimeChanged();
    scheduleUiSettingsPersist();
    return true;
}

<<<<<<< HEAD
bool Application::setLicenseRefreshEnabled(bool enabled)
{
    ensureLicenseRefreshTimerConfigured();

    if (enabled) {
        if (m_licenseRefreshIntervalSeconds <= 0)
            m_licenseRefreshIntervalSeconds = kDefaultLicenseRefreshIntervalSeconds;

        m_licenseRefreshTimer.setInterval(m_licenseRefreshIntervalSeconds * 1000);
        const bool wasActive = m_licenseRefreshTimer.isActive();
        if (!wasActive)
            m_licenseRefreshTimer.start();

        updateSecurityCacheFromControllers();
        Q_EMIT licenseRefreshScheduleChanged();

        if (!wasActive)
            refreshSecurityArtifacts();
        return true;
    }

    if (!m_licenseRefreshTimer.isActive() && m_licenseRefreshIntervalSeconds == 0)
        return true;

    if (m_licenseRefreshTimer.isActive())
        m_licenseRefreshTimer.stop();

    m_nextLicenseRefreshUtc = QDateTime();
    updateSecurityCacheFromControllers();
    Q_EMIT licenseRefreshScheduleChanged();
    return true;
}

bool Application::setLicenseRefreshIntervalSeconds(int seconds)
{
    if (seconds < 0)
        return false;

    ensureLicenseRefreshTimerConfigured();

    if (seconds == 0) {
        if (m_licenseRefreshIntervalSeconds == 0 && !m_licenseRefreshTimer.isActive())
            return true;

        m_licenseRefreshIntervalSeconds = 0;
        if (m_licenseRefreshTimer.isActive())
            m_licenseRefreshTimer.stop();
        m_nextLicenseRefreshUtc = QDateTime();
        updateSecurityCacheFromControllers();
        Q_EMIT licenseRefreshScheduleChanged();
        return true;
    }

    const int clamped = std::clamp(seconds, kMinLicenseRefreshIntervalSeconds, kMaxLicenseRefreshIntervalSeconds);
    const bool wasActive = m_licenseRefreshTimer.isActive();
    if (m_licenseRefreshIntervalSeconds == clamped && !wasActive)
        return true;

    m_licenseRefreshIntervalSeconds = clamped;
    m_licenseRefreshTimer.setInterval(m_licenseRefreshIntervalSeconds * 1000);

    if (wasActive) {
        if (m_lastLicenseRefreshRequestUtc.isValid())
            m_nextLicenseRefreshUtc = m_lastLicenseRefreshRequestUtc.addSecs(m_licenseRefreshIntervalSeconds);
        else if (m_lastLicenseRefreshUtc.isValid())
            m_nextLicenseRefreshUtc = m_lastLicenseRefreshUtc.addSecs(m_licenseRefreshIntervalSeconds);
        else
            m_nextLicenseRefreshUtc = QDateTime::currentDateTimeUtc().addSecs(m_licenseRefreshIntervalSeconds);
    } else {
        m_nextLicenseRefreshUtc = QDateTime();
    }

    updateSecurityCacheFromControllers();
    Q_EMIT licenseRefreshScheduleChanged();
    return true;
}

bool Application::triggerLicenseRefreshNow()
{
    if (!m_activationController)
        return false;

    refreshSecurityArtifacts();
=======
bool Application::setRegimeTimelineMaximumSnapshots(int maximumSnapshots)
{
    if (maximumSnapshots < 0) {
        qCWarning(lcAppMetrics)
            << "Odmowa ustawienia limitu próbek reżimu rynku – oczekiwano wartości >= 0, otrzymano"
            << maximumSnapshots;
        return false;
    }

    if (m_regimeTimelineMaximumSnapshots == maximumSnapshots)
        return true;

    m_regimeTimelineModel.setMaximumSnapshots(maximumSnapshots);
>>>>>>> 166c4691
    return true;
}

void Application::saveUiSettingsImmediatelyForTesting()
{
    if (m_uiSettingsSaveTimer.isActive())
        m_uiSettingsSaveTimer.stop();
    persistUiSettings();
}

void Application::applyTradingTlsEnvironmentOverrides(const QCommandLineParser& parser)
{
    const bool cliTlsEnabled = parser.isSet("grpc-use-mtls");
    if (!cliTlsEnabled) {
        if (const auto tlsEnv = envBool(QByteArrayLiteral("BOT_CORE_UI_GRPC_USE_MTLS")); tlsEnv.has_value())
            m_tradingTlsConfig.enabled = tlsEnv.value();
    }

    auto applyPathFromEnv = [&](const QByteArray& key, const QString& cliValue, QString TradingClient::TlsConfig::*field) {
        if (!cliValue.trimmed().isEmpty())
            return;
        if (const auto value = envValue(key)) {
            const QString trimmed = value->trimmed();
            if (trimmed.compare(QStringLiteral("NONE"), Qt::CaseInsensitive) == 0
                || trimmed.compare(QStringLiteral("NULL"), Qt::CaseInsensitive) == 0) {
                m_tradingTlsConfig.*field = QString();
            } else {
                m_tradingTlsConfig.*field = expandPath(trimmed);
            }
        }
    };

    applyPathFromEnv(QByteArrayLiteral("BOT_CORE_UI_GRPC_ROOT_CERT"), parser.value("grpc-root-cert"),
                     &TradingClient::TlsConfig::rootCertificatePath);
    applyPathFromEnv(QByteArrayLiteral("BOT_CORE_UI_GRPC_CLIENT_CERT"), parser.value("grpc-client-cert"),
                     &TradingClient::TlsConfig::clientCertificatePath);
    applyPathFromEnv(QByteArrayLiteral("BOT_CORE_UI_GRPC_CLIENT_KEY"), parser.value("grpc-client-key"),
                     &TradingClient::TlsConfig::clientKeyPath);

    if (parser.value("tls-pinned-sha256").trimmed().isEmpty()) {
        if (const auto pinnedEnv = envValue(QByteArrayLiteral("BOT_CORE_UI_GRPC_PINNED_SHA256")); pinnedEnv.has_value()) {
            m_tradingTlsConfig.pinnedServerFingerprint = pinnedEnv->trimmed();
        }
    }

    if (parser.value("grpc-target-name").trimmed().isEmpty()) {
        if (const auto targetEnv = envValue(QByteArrayLiteral("BOT_CORE_UI_GRPC_TARGET_NAME")))
            m_tradingTlsConfig.targetNameOverride = targetEnv->trimmed();
    }
}

void Application::applyTradingAuthEnvironmentOverrides(const QCommandLineParser& parser,
                                                       bool cliTokenProvided,
                                                       bool cliTokenFileProvided,
                                                       bool cliRoleProvided,
                                                       bool cliScopesProvided,
                                                       QString& tradingToken,
                                                       QString& tradingTokenFile)
{
    Q_UNUSED(parser);

    if (!cliTokenProvided && !cliTokenFileProvided) {
        const auto envToken = envValue(QByteArrayLiteral("BOT_CORE_UI_GRPC_AUTH_TOKEN"));
        const auto envTokenFile = envValue(QByteArrayLiteral("BOT_CORE_UI_GRPC_AUTH_TOKEN_FILE"));
        const bool envTokenNonEmpty = envToken.has_value() && !envToken->trimmed().isEmpty();
        const bool envTokenFileNonEmpty = envTokenFile.has_value() && !envTokenFile->trimmed().isEmpty();

        if (envTokenNonEmpty && envTokenFileNonEmpty) {
            qCWarning(lcAppMetrics)
                << "Zmiennie BOT_CORE_UI_GRPC_AUTH_TOKEN oraz BOT_CORE_UI_GRPC_AUTH_TOKEN_FILE są ustawione równocześnie."
                << "Użyję wartości tokenu przekazanej w zmiennej BOT_CORE_UI_GRPC_AUTH_TOKEN.";
        }

        bool applied = false;
        if (envToken.has_value()) {
            const QString trimmed = envToken->trimmed();
            if (!trimmed.isEmpty()) {
                tradingToken = trimmed;
                tradingTokenFile.clear();
                m_tradingAuthToken = trimmed;
                applied = true;
            }
        }

        if (!applied && envTokenFileNonEmpty) {
            const QString expandedPath = expandPath(envTokenFile->trimmed());
            const QString tokenFromFile = readTokenFile(expandedPath, QStringLiteral("TradingService"));
            if (!tokenFromFile.isEmpty()) {
                tradingToken = tokenFromFile;
                tradingTokenFile = expandedPath;
                m_tradingAuthToken = tokenFromFile;
                applied = true;
            }
        }

        if (!applied && ((envToken.has_value() && envToken->trimmed().isEmpty())
                         || (envTokenFile.has_value() && envTokenFile->trimmed().isEmpty()))) {
            tradingToken.clear();
            tradingTokenFile.clear();
            m_tradingAuthToken.clear();
        }
    }

    if (!cliRoleProvided) {
        if (const auto roleEnv = envValue(QByteArrayLiteral("BOT_CORE_UI_GRPC_RBAC_ROLE")); roleEnv.has_value()) {
            m_tradingRbacRole = roleEnv->trimmed();
        }
    }

    if (!cliScopesProvided) {
        if (const auto scopesEnv = envValue(QByteArrayLiteral("BOT_CORE_UI_GRPC_RBAC_SCOPES")); scopesEnv.has_value()) {
            const QString trimmed = scopesEnv->trimmed();
            if (trimmed.isEmpty()) {
                m_tradingRbacScopes.clear();
            } else {
                m_tradingRbacScopes = splitScopesList(trimmed);
            }
        }
    }
}

void Application::applyHealthEnvironmentOverrides(const QCommandLineParser& parser,
                                                  bool cliEndpointProvided,
                                                  bool cliTokenProvided,
                                                  bool cliTokenFileProvided,
                                                  bool cliRoleProvided,
                                                  bool cliScopesProvided,
                                                  bool cliIntervalProvided,
                                                  bool cliTlsEnableProvided,
                                                  bool cliTlsDisableProvided,
                                                  bool cliTlsRequireClientAuthProvided,
                                                  bool cliTlsRootProvided,
                                                  bool cliTlsClientCertProvided,
                                                  bool cliTlsClientKeyProvided,
                                                  bool cliTlsServerNameProvided,
                                                  bool cliTlsTargetNameProvided,
                                                  bool cliTlsPinnedProvided,
                                                  QString& healthToken,
                                                  QString& healthTokenFile)
{
    if (!cliTlsEnableProvided && !cliTlsDisableProvided) {
        if (const auto tlsEnv = envBool(QByteArrayLiteral("BOT_CORE_UI_HEALTH_USE_TLS")); tlsEnv.has_value()) {
            m_healthTlsConfig.enabled = tlsEnv.value();
        }
    }

    if (!cliTlsRequireClientAuthProvided) {
        if (const auto requireEnv = envBool(QByteArrayLiteral("BOT_CORE_UI_HEALTH_TLS_REQUIRE_CLIENT_AUTH"));
            requireEnv.has_value()) {
            m_healthTlsConfig.requireClientAuth = requireEnv.value();
        }
    }

    auto applyHealthTlsPath = [&](const QByteArray& key, bool cliProvided, QString GrpcTlsConfig::*field) {
        if (cliProvided)
            return;
        if (const auto value = envValue(key)) {
            const QString trimmed = value->trimmed();
            if (trimmed.compare(QStringLiteral("NONE"), Qt::CaseInsensitive) == 0
                || trimmed.compare(QStringLiteral("NULL"), Qt::CaseInsensitive) == 0) {
                m_healthTlsConfig.*field = QString();
            } else {
                m_healthTlsConfig.*field = expandPath(trimmed);
            }
        }
    };

    applyHealthTlsPath(QByteArrayLiteral("BOT_CORE_UI_HEALTH_TLS_ROOT_CERT"),
                       cliTlsRootProvided,
                       &GrpcTlsConfig::rootCertificatePath);
    applyHealthTlsPath(QByteArrayLiteral("BOT_CORE_UI_HEALTH_TLS_CLIENT_CERT"),
                       cliTlsClientCertProvided,
                       &GrpcTlsConfig::clientCertificatePath);
    applyHealthTlsPath(QByteArrayLiteral("BOT_CORE_UI_HEALTH_TLS_CLIENT_KEY"),
                       cliTlsClientKeyProvided,
                       &GrpcTlsConfig::clientKeyPath);

    if (!cliTlsServerNameProvided) {
        if (const auto serverEnv = envValue(QByteArrayLiteral("BOT_CORE_UI_HEALTH_TLS_SERVER_NAME")); serverEnv.has_value()) {
            m_healthTlsConfig.serverNameOverride = serverEnv->trimmed();
        }
    }

    if (!cliTlsTargetNameProvided) {
        if (const auto targetEnv = envValue(QByteArrayLiteral("BOT_CORE_UI_HEALTH_TLS_TARGET_NAME")); targetEnv.has_value()) {
            m_healthTlsConfig.targetNameOverride = targetEnv->trimmed();
        }
    }

    if (!cliTlsPinnedProvided) {
        if (const auto pinnedEnv = envValue(QByteArrayLiteral("BOT_CORE_UI_HEALTH_TLS_PINNED_SHA256")); pinnedEnv.has_value()) {
            m_healthTlsConfig.pinnedServerFingerprint = pinnedEnv->trimmed();
        }
    }

    if (!cliEndpointProvided) {
        if (const auto endpointEnv = envValue(QByteArrayLiteral("BOT_CORE_UI_HEALTH_ENDPOINT")); endpointEnv.has_value()) {
            m_healthEndpoint = endpointEnv->trimmed();
        }
    }

    if (!cliTokenProvided && !cliTokenFileProvided) {
        const auto envToken = envValue(QByteArrayLiteral("BOT_CORE_UI_HEALTH_AUTH_TOKEN"));
        const auto envTokenFile = envValue(QByteArrayLiteral("BOT_CORE_UI_HEALTH_AUTH_TOKEN_FILE"));
        const bool envTokenNonEmpty = envToken.has_value() && !envToken->trimmed().isEmpty();
        const bool envTokenFileNonEmpty = envTokenFile.has_value() && !envTokenFile->trimmed().isEmpty();

        if (envTokenNonEmpty && envTokenFileNonEmpty) {
            qCWarning(lcAppMetrics)
                << "Zmiennie BOT_CORE_UI_HEALTH_AUTH_TOKEN oraz BOT_CORE_UI_HEALTH_AUTH_TOKEN_FILE są ustawione jednocześnie."
                << "Użyję tokenu z BOT_CORE_UI_HEALTH_AUTH_TOKEN.";
        }

        bool applied = false;
        if (envToken.has_value()) {
            const QString trimmed = envToken->trimmed();
            if (!trimmed.isEmpty()) {
                healthToken = trimmed;
                healthTokenFile.clear();
                applied = true;
            }
        }

        if (!applied && envTokenFileNonEmpty) {
            const QString expandedPath = expandPath(envTokenFile->trimmed());
            const QString tokenFromFile = readTokenFile(expandedPath, QStringLiteral("HealthService"));
            if (!tokenFromFile.isEmpty()) {
                healthToken = tokenFromFile;
                healthTokenFile = expandedPath;
                applied = true;
            }
        }

        if (!applied && ((envToken.has_value() && envToken->trimmed().isEmpty())
                         || (envTokenFile.has_value() && envTokenFile->trimmed().isEmpty()))) {
            healthToken.clear();
            healthTokenFile.clear();
        }
    }

    if (!cliRoleProvided) {
        if (const auto roleEnv = envValue(QByteArrayLiteral("BOT_CORE_UI_HEALTH_RBAC_ROLE")); roleEnv.has_value()) {
            m_healthRbacRole = roleEnv->trimmed();
        }
    }

    if (!cliScopesProvided) {
        if (const auto scopesEnv = envValue(QByteArrayLiteral("BOT_CORE_UI_HEALTH_RBAC_SCOPES")); scopesEnv.has_value()) {
            const QString trimmed = scopesEnv->trimmed();
            if (trimmed.isEmpty()) {
                m_healthRbacScopes.clear();
            } else {
                m_healthRbacScopes = splitScopesList(trimmed);
            }
        }
    }

    if (!cliIntervalProvided) {
        if (const auto intervalEnv = envValue(QByteArrayLiteral("BOT_CORE_UI_HEALTH_REFRESH_SECONDS")); intervalEnv.has_value()) {
            bool ok = false;
            const double candidate = intervalEnv->toDouble(&ok);
            if (ok && candidate > 0.0) {
                m_healthRefreshIntervalSeconds = static_cast<int>(candidate);
            } else {
                qCWarning(lcAppMetrics)
                    << "Nieprawidłowa wartość BOT_CORE_UI_HEALTH_REFRESH_SECONDS:" << *intervalEnv
                    << "– oczekiwano liczby dodatniej.";
            }
        }
    }

    if (!parser.isSet("health-disable-auto-refresh")) {
        if (const auto autoEnv = envBool(QByteArrayLiteral("BOT_CORE_UI_HEALTH_AUTO_REFRESH")); autoEnv.has_value()) {
            m_healthAutoRefreshEnabled = autoEnv.value();
        }
    }
}

void Application::ingestFpsSampleForTesting(double fps) {
    m_latestFpsSample = fps;
    if (m_pendingReduceMotionState.has_value()) {
        const bool pending = m_pendingReduceMotionState.value();
        m_pendingReduceMotionState.reset();
        reportReduceMotionTelemetry(pending);
    }
}

void Application::setReduceMotionStateForTesting(bool active) {
    m_reduceMotionActive = active;
    reportReduceMotionTelemetry(active);
}

void Application::simulateFrameIntervalForTesting(double seconds) {
    ensureFrameMonitor();
    if (!m_frameMonitor)
        return;
    m_frameMonitor->simulateFrameIntervalForTest(seconds);
}

void Application::startRiskRefreshTimerForTesting()
{
    m_started = true;
    applyRiskRefreshTimerState();
}

void Application::setLastRiskHistoryAutoExportForTesting(const QDateTime& timestamp)
{
    if (timestamp.isValid())
        m_lastRiskHistoryAutoExportUtc = timestamp.toUTC();
    else
        m_lastRiskHistoryAutoExportUtc = {};
    Q_EMIT riskHistoryLastAutoExportAtChanged();
}

void Application::setRiskHistoryAutoExportLastPathForTesting(const QUrl& url)
{
    m_lastRiskHistoryAutoExportPath = url;
    Q_EMIT riskHistoryLastAutoExportPathChanged();
}

void Application::setTradableInstrumentsForTesting(const QString& exchange,
                                                   const QVector<TradingClient::TradableInstrument>& items)
{
    m_tradableInstrumentCache.insert(exchange.trimmed().toUpper(), items);
}

void Application::applyMetricsEnvironmentOverrides(const QCommandLineParser& parser,
                                                    bool cliTokenProvided,
                                                    bool cliTokenFileProvided,
                                                    QString& metricsToken,
                                                    QString& metricsTokenFile) {
    if (const auto endpointEnv = envValue(QByteArrayLiteral("BOT_CORE_UI_METRICS_ENDPOINT"));
        endpointEnv.has_value()) {
        m_metricsEndpoint = endpointEnv->trimmed();
    }

    if (const auto tagEnv = envValue(QByteArrayLiteral("BOT_CORE_UI_METRICS_TAG")); tagEnv.has_value()) {
        m_metricsTag = tagEnv->trimmed();
    }

    const bool disableFlagsProvided = parser.isSet("disable-metrics") || parser.isSet("no-metrics");
    if (!disableFlagsProvided) {
        if (const auto enabledEnv = envBool(QByteArrayLiteral("BOT_CORE_UI_METRICS_ENABLED")); enabledEnv.has_value()) {
            m_metricsEnabled = enabledEnv.value();
        }
        if (const auto disabledEnv = envBool(QByteArrayLiteral("BOT_CORE_UI_METRICS_DISABLED")); disabledEnv.has_value()) {
            m_metricsEnabled = !disabledEnv.value();
        }
    }

    bool envTlsExplicit = false;
    if (!parser.isSet("metrics-use-tls")) {
        if (const auto tlsEnv = envBool(QByteArrayLiteral("BOT_CORE_UI_METRICS_USE_TLS")); tlsEnv.has_value()) {
            m_tlsConfig.enabled = tlsEnv.value();
            envTlsExplicit = true;
        }
    }

    bool tlsMaterialProvided = false;
    auto overrideString = [&](QString TelemetryTlsConfig::*field, const QByteArray& key) {
        if (const auto value = envValue(key); value.has_value()) {
            const QString trimmed = value->trimmed();
            if (trimmed.isEmpty()) {
                m_tlsConfig.*field = QString();
            } else {
                m_tlsConfig.*field = expandPath(trimmed);
                tlsMaterialProvided = true;
            }
        }
    };

    overrideString(&TelemetryTlsConfig::rootCertificatePath, QByteArrayLiteral("BOT_CORE_UI_METRICS_ROOT_CERT"));
    overrideString(&TelemetryTlsConfig::clientCertificatePath, QByteArrayLiteral("BOT_CORE_UI_METRICS_CLIENT_CERT"));
    overrideString(&TelemetryTlsConfig::clientKeyPath, QByteArrayLiteral("BOT_CORE_UI_METRICS_CLIENT_KEY"));
    overrideString(&TelemetryTlsConfig::serverNameOverride, QByteArrayLiteral("BOT_CORE_UI_METRICS_SERVER_NAME"));

    if (const auto shaEnv = envValue(QByteArrayLiteral("BOT_CORE_UI_METRICS_SERVER_SHA256")); shaEnv.has_value()) {
        m_tlsConfig.pinnedServerSha256 = shaEnv->trimmed();
        if (!m_tlsConfig.pinnedServerSha256.isEmpty())
            tlsMaterialProvided = true;
    }

    if (tlsMaterialProvided && !m_tlsConfig.enabled && !envTlsExplicit && !parser.isSet("metrics-use-tls")) {
        qCDebug(lcAppMetrics) << "Wymuszam TLS dla telemetrii na podstawie zmiennych środowiskowych.";
        m_tlsConfig.enabled = true;
    }

    if (!cliTokenProvided && !cliTokenFileProvided) {
        const auto envToken = envValue(QByteArrayLiteral("BOT_CORE_UI_METRICS_AUTH_TOKEN"));
        const auto envTokenFile = envValue(QByteArrayLiteral("BOT_CORE_UI_METRICS_AUTH_TOKEN_FILE"));

        const bool envTokenNonEmpty = envToken.has_value() && !envToken->trimmed().isEmpty();
        const bool envTokenFileNonEmpty = envTokenFile.has_value() && !envTokenFile->trimmed().isEmpty();

        if (envTokenNonEmpty && envTokenFileNonEmpty) {
            qCWarning(lcAppMetrics)
                << "Zmiennie BOT_CORE_UI_METRICS_AUTH_TOKEN oraz BOT_CORE_UI_METRICS_AUTH_TOKEN_FILE są ustawione równocześnie."
                << "Użyję wartości tokenu przekazanej w zmiennej BOT_CORE_UI_METRICS_AUTH_TOKEN.";
        }

        bool applied = false;
        if (envToken.has_value()) {
            const QString trimmed = envToken->trimmed();
            if (!trimmed.isEmpty()) {
                metricsToken = trimmed;
                metricsTokenFile.clear();
                applied = true;
            }
        }

        if (!applied && envTokenFileNonEmpty) {
            const QString expandedPath = expandPath(envTokenFile->trimmed());
            const QString tokenFromFile = readTokenFile(expandedPath);
            if (!tokenFromFile.isEmpty()) {
                metricsToken = tokenFromFile;
                metricsTokenFile = expandedPath;
                applied = true;
            }
        }

        if (!applied && ((envToken.has_value() && envToken->trimmed().isEmpty()) ||
                         (envTokenFile.has_value() && envTokenFile->trimmed().isEmpty()))) {
            metricsToken.clear();
            metricsTokenFile.clear();
        }
    }

    if (m_metricsRbacRole.trimmed().isEmpty()) {
        if (const auto roleEnv = envValue(QByteArrayLiteral("BOT_CORE_UI_METRICS_RBAC_ROLE")); roleEnv.has_value()) {
            m_metricsRbacRole = roleEnv->trimmed();
        }
    }
}

void Application::configureTokenWatcher(QFileSystemWatcher& watcher,
                                       QString& trackedFile,
                                       QStringList& trackedDirs,
                                       const QString& filePath,
                                       const char* label)
{
    if (!trackedFile.isEmpty())
        watcher.removePath(trackedFile);
    for (const QString& dir : std::as_const(trackedDirs))
        watcher.removePath(dir);

    trackedFile.clear();
    trackedDirs.clear();

    if (filePath.trimmed().isEmpty())
        return;

    QFileInfo info(filePath);
    trackedFile = info.absoluteFilePath();
    if (QFile::exists(trackedFile)) {
        if (!watcher.addPath(trackedFile)) {
            qCWarning(lcAppMetrics) << "Nie można obserwować pliku" << trackedFile << "dla" << label;
        }
    }

    const QStringList directories = watchableDirectories(info.absolutePath());
    for (const QString& directory : directories) {
        if (directory.isEmpty())
            continue;
        if (trackedDirs.contains(directory))
            continue;
        if (!watcher.addPath(directory)) {
            qCWarning(lcAppMetrics) << "Nie można obserwować katalogu" << directory << "dla" << label;
            continue;
        }
        trackedDirs.append(directory);
    }
}

bool Application::applyRegimeThresholdPath(const QString& path, bool warnIfMissing)
{
    const QString trimmed = path.trimmed();
    const QString expanded = expandPath(trimmed);

    QString normalized;
    if (!expanded.trimmed().isEmpty()) {
        QFileInfo info(expanded);
        normalized = QDir::cleanPath(info.absoluteFilePath());
    }

    if (normalized.isEmpty()) {
        configureTokenWatcher(m_regimeThresholdWatcher,
                              m_regimeThresholdWatcherFile,
                              m_regimeThresholdWatcherDirs,
                              QString(),
                              "MarketRegime thresholds");
        m_regimeThresholdPath.clear();
        m_client.setRegimeThresholdsPath(QString());
        return true;
    }

    const bool existed = QFile::exists(normalized);
    const bool pathChanged = normalized != m_regimeThresholdPath;

    configureTokenWatcher(m_regimeThresholdWatcher,
                          m_regimeThresholdWatcherFile,
                          m_regimeThresholdWatcherDirs,
                          normalized,
                          "MarketRegime thresholds");

    if (!pathChanged) {
        if (!existed && warnIfMissing) {
            qCWarning(lcAppMetrics)
                << "Plik progów reżimu rynku nie istnieje:" << normalized;
        }
        m_client.reloadRegimeThresholds();
        return existed;
    }

    m_regimeThresholdPath = normalized;
    if (!existed && warnIfMissing) {
        qCWarning(lcAppMetrics)
            << "Plik progów reżimu rynku nie istnieje:" << normalized;
    }

    m_client.setRegimeThresholdsPath(normalized);
    return existed;
}

void Application::configureTlsWatcher(QFileSystemWatcher& watcher,
                                      QStringList& trackedFiles,
                                      QStringList& trackedDirs,
                                      const QStringList& filePaths,
                                      const char* label)
{
    for (const QString& path : std::as_const(trackedFiles))
        watcher.removePath(path);
    for (const QString& path : std::as_const(trackedDirs))
        watcher.removePath(path);

    trackedFiles.clear();
    trackedDirs.clear();

    for (const QString& rawPath : filePaths) {
        const QString trimmed = rawPath.trimmed();
        if (trimmed.isEmpty())
            continue;

        const QString expanded = expandPath(trimmed);
        QFileInfo info(expanded);
        const QString absoluteFile = info.absoluteFilePath();
        if (QFile::exists(absoluteFile)) {
            if (!trackedFiles.contains(absoluteFile)) {
                if (!watcher.addPath(absoluteFile)) {
                    qCWarning(lcAppMetrics) << "Nie można obserwować pliku TLS" << absoluteFile << "dla" << label;
                }
                trackedFiles.append(absoluteFile);
            }
        }

        const QStringList directories = watchableDirectories(info.absolutePath());
        for (const QString& directory : directories) {
            if (directory.isEmpty())
                continue;
            if (trackedDirs.contains(directory))
                continue;
            if (!watcher.addPath(directory)) {
                qCWarning(lcAppMetrics) << "Nie można obserwować katalogu TLS" << directory << "dla" << label;
                continue;
            }
            trackedDirs.append(directory);
        }
    }
}

void Application::configureTradingTlsWatchers()
{
    const QStringList files{
        m_tradingTlsConfig.rootCertificatePath,
        m_tradingTlsConfig.clientCertificatePath,
        m_tradingTlsConfig.clientKeyPath
    };
    configureTlsWatcher(m_tradingTlsWatcher,
                        m_tradingTlsWatcherFiles,
                        m_tradingTlsWatcherDirs,
                        files,
                        "TradingService TLS");
}

void Application::configureMetricsTlsWatchers()
{
    const QStringList files{
        m_tlsConfig.rootCertificatePath,
        m_tlsConfig.clientCertificatePath,
        m_tlsConfig.clientKeyPath
    };
    configureTlsWatcher(m_metricsTlsWatcher,
                        m_metricsTlsWatcherFiles,
                        m_metricsTlsWatcherDirs,
                        files,
                        "MetricsService TLS");
}

void Application::configureHealthTlsWatchers()
{
    const QStringList files{
        m_healthTlsConfig.rootCertificatePath,
        m_healthTlsConfig.clientCertificatePath,
        m_healthTlsConfig.clientKeyPath
    };
    configureTlsWatcher(m_healthTlsWatcher,
                        m_healthTlsWatcherFiles,
                        m_healthTlsWatcherDirs,
                        files,
                        "HealthService TLS");
}

void Application::setTradingAuthTokenFile(const QString& path)
{
    QString normalized = path.trimmed();
    if (!normalized.isEmpty())
        normalized = expandPath(normalized);
    if (m_tradingAuthTokenFile == normalized)
        return;
    m_tradingAuthTokenFile = normalized;
    configureTokenWatcher(m_tradingTokenWatcher,
                          m_tradingTokenWatcherFile,
                          m_tradingTokenWatcherDirs,
                          m_tradingAuthTokenFile,
                          "TradingService");
    if (!m_tradingAuthTokenFile.isEmpty()) {
        reloadTradingTokenFromFile();
    }
}

void Application::setMetricsAuthTokenFile(const QString& path)
{
    QString normalized = path.trimmed();
    if (!normalized.isEmpty())
        normalized = expandPath(normalized);
    if (m_metricsAuthTokenFile == normalized)
        return;
    m_metricsAuthTokenFile = normalized;
    configureTokenWatcher(m_metricsTokenWatcher,
                          m_metricsTokenWatcherFile,
                          m_metricsTokenWatcherDirs,
                          m_metricsAuthTokenFile,
                          "MetricsService");
    if (!m_metricsAuthTokenFile.isEmpty()) {
        reloadMetricsTokenFromFile();
    } else {
        ensureTelemetry();
    }
}

void Application::setHealthAuthTokenFile(const QString& path)
{
    QString normalized = path.trimmed();
    if (!normalized.isEmpty())
        normalized = expandPath(normalized);
    if (m_healthAuthTokenFile == normalized)
        return;
    m_healthAuthTokenFile = normalized;
    configureTokenWatcher(m_healthTokenWatcher,
                          m_healthTokenWatcherFile,
                          m_healthTokenWatcherDirs,
                          m_healthAuthTokenFile,
                          "HealthService");
    if (!m_healthAuthTokenFile.isEmpty()) {
        reloadHealthTokenFromFile();
    } else {
        applyHealthAuthTokenToController();
    }
}

void Application::reloadTradingTokenFromFile()
{
    if (m_tradingAuthTokenFile.trimmed().isEmpty())
        return;

    const QString token = readTokenFile(m_tradingAuthTokenFile, QStringLiteral("TradingService"));
    if (token == m_tradingAuthToken)
        return;

    m_tradingAuthToken = token.trimmed();
    m_client.setAuthToken(m_tradingAuthToken);
}

void Application::reloadMetricsTokenFromFile()
{
    if (m_metricsAuthTokenFile.trimmed().isEmpty())
        return;

    const QString token = readTokenFile(m_metricsAuthTokenFile);
    if (token == m_metricsAuthToken)
        return;

    m_metricsAuthToken = token.trimmed();
    ensureTelemetry();
}

void Application::reloadHealthTokenFromFile()
{
    if (m_healthAuthTokenFile.trimmed().isEmpty())
        return;

    const QString token = readTokenFile(m_healthAuthTokenFile, QStringLiteral("HealthService"));
    if (token == m_healthAuthToken)
        return;

    m_healthAuthToken = token.trimmed();
    applyHealthAuthTokenToController();
}

void Application::applyHealthAuthTokenToController()
{
    if (!m_healthController)
        return;

    QString effective = m_healthAuthToken.trimmed();
    if (effective.isEmpty())
        effective = m_tradingAuthToken;
    m_healthController->setAuthToken(effective.trimmed());
}

void Application::applyTradingTlsConfig()
{
    ++m_tradingTlsReloadGeneration;
    m_client.setTlsConfig(m_tradingTlsConfig);
}

void Application::applyMetricsTlsConfig()
{
    ++m_metricsTlsReloadGeneration;
    ensureTelemetry();
}

void Application::applyHealthTlsConfig()
{
    ++m_healthTlsReloadGeneration;
    if (m_healthController)
        m_healthController->setTlsConfig(m_healthTlsConfig);
}

void Application::handleTradingTlsPathChanged(const QString&)
{
    configureTradingTlsWatchers();
    applyTradingTlsConfig();
}

void Application::handleMetricsTlsPathChanged(const QString&)
{
    configureMetricsTlsWatchers();
    applyMetricsTlsConfig();
}

void Application::handleHealthTlsPathChanged(const QString&)
{
    configureHealthTlsWatchers();
    applyHealthTlsConfig();
}

void Application::handleRegimeThresholdPathChanged(const QString&)
{
    if (m_regimeThresholdPath.isEmpty())
        return;

    applyRegimeThresholdPath(m_regimeThresholdPath, false);
}

void Application::handleTradingTokenPathChanged(const QString&)
{
    configureTokenWatcher(m_tradingTokenWatcher,
                          m_tradingTokenWatcherFile,
                          m_tradingTokenWatcherDirs,
                          m_tradingAuthTokenFile,
                          "TradingService");
    reloadTradingTokenFromFile();
}

void Application::handleMetricsTokenPathChanged(const QString&)
{
    configureTokenWatcher(m_metricsTokenWatcher,
                          m_metricsTokenWatcherFile,
                          m_metricsTokenWatcherDirs,
                          m_metricsAuthTokenFile,
                          "MetricsService");
    reloadMetricsTokenFromFile();
}

void Application::handleHealthTokenPathChanged(const QString&)
{
    configureTokenWatcher(m_healthTokenWatcher,
                          m_healthTokenWatcherFile,
                          m_healthTokenWatcherDirs,
                          m_healthAuthTokenFile,
                          "HealthService");
    reloadHealthTokenFromFile();
}

void Application::applyScreenEnvironmentOverrides(const QCommandLineParser& parser)
{
    if (!parser.isSet("screen-name")) {
        if (const auto nameEnv = envValue(QByteArrayLiteral("BOT_CORE_UI_SCREEN_NAME"));
            nameEnv.has_value()) {
            const QString trimmed = nameEnv->trimmed();
            if (trimmed.isEmpty()) {
                m_preferredScreenName.clear();
            } else {
                m_preferredScreenName = trimmed;
            }
        }
    }

    if (!parser.isSet("screen-index")) {
        if (const auto indexEnv = envValue(QByteArrayLiteral("BOT_CORE_UI_SCREEN_INDEX"));
            indexEnv.has_value()) {
            const QString trimmed = indexEnv->trimmed();
            if (trimmed.isEmpty()) {
                m_preferredScreenIndex = -1;
            } else {
                bool ok = false;
                const int value = trimmed.toInt(&ok);
                if (ok && value >= 0) {
                    m_preferredScreenIndex = value;
                } else {
                    qCWarning(lcAppMetrics)
                        << "Nieprawidłowa wartość" << trimmed
                        << "w zmiennej BOT_CORE_UI_SCREEN_INDEX – oczekiwano liczby całkowitej >= 0.";
                }
            }
        }
    }

    if (!parser.isSet("primary-screen")) {
        if (const auto primaryEnv = envBool(QByteArrayLiteral("BOT_CORE_UI_SCREEN_PRIMARY"));
            primaryEnv.has_value()) {
            m_forcePrimaryScreen = primaryEnv.value();
        }
    }
}

void Application::applyPreferredScreen(QQuickWindow* window)
{
    if (!window)
    {
        updateScreenInfo(nullptr);
        return;
    }

    QScreen* target = resolvePreferredScreen();
    if (target && window->screen() != target) {
        window->setScreen(target);
        const QRect geometry = target->geometry();
        const QPoint desired = geometry.center() - QPoint(window->width() / 2, window->height() / 2);
        window->setPosition(desired);
    }

    QScreen* effectiveScreen = window->screen();
    if (!effectiveScreen)
        effectiveScreen = target;
    updateScreenInfo(effectiveScreen);
}

QScreen* Application::resolvePreferredScreen() const
{
    const QList<QScreen*> screens = QGuiApplication::screens();
    if (screens.isEmpty())
        return nullptr;

    if (m_forcePrimaryScreen) {
        if (auto* primary = QGuiApplication::primaryScreen())
            return primary;
    }

    if (m_preferredScreenIndex >= 0) {
        if (m_preferredScreenIndex < screens.size()) {
            return screens.at(m_preferredScreenIndex);
        }
        if (m_preferredScreenConfigured && !m_screenWarningLogged) {
            qCWarning(lcAppMetrics)
                << "Żądany indeks ekranu" << m_preferredScreenIndex
                << "wykracza poza dostępne ekrany (liczba ekranów:" << screens.size() << ").";
            m_screenWarningLogged = true;
        }
    }

    if (!m_preferredScreenName.trimmed().isEmpty()) {
        const QString normalized = m_preferredScreenName.trimmed().toLower();
        for (QScreen* screen : screens) {
            if (!screen)
                continue;
            const QString screenName = screen->name();
            if (screenName.compare(normalized, Qt::CaseInsensitive) == 0
                || screenName.toLower().contains(normalized)) {
                return screen;
            }
        }
        if (m_preferredScreenConfigured && !m_screenWarningLogged) {
            qCWarning(lcAppMetrics)
                << "Nie znaleziono ekranu o nazwie zawierającej" << m_preferredScreenName << '.';
            m_screenWarningLogged = true;
        }
    }

    if (m_forcePrimaryScreen) {
        if (auto* primary = QGuiApplication::primaryScreen())
            return primary;
    }

    return nullptr;
}

void Application::applyPreferredScreenForTesting(QQuickWindow* window)
{
    applyPreferredScreen(window);
}

QScreen* Application::pickPreferredScreenForTesting() const
{
    return resolvePreferredScreen();
}

void Application::updateScreenInfo(QScreen* screen)
{
    if (!screen) {
        m_screenInfo.reset();
        if (m_telemetry) {
            m_telemetry->clearScreenInfo();
        }
        return;
    }

    TelemetryReporter::ScreenInfo info;
    info.name = screen->name();
    info.manufacturer = screen->manufacturer();
    info.model = screen->model();
    info.serialNumber = screen->serialNumber();
    info.geometry = screen->geometry();
    info.availableGeometry = screen->availableGeometry();
    info.refreshRateHz = screen->refreshRate();
    info.devicePixelRatio = screen->devicePixelRatio();
    info.logicalDpiX = screen->logicalDotsPerInchX();
    info.logicalDpiY = screen->logicalDotsPerInchY();
    const QList<QScreen*> screens = QGuiApplication::screens();
    info.index = screens.indexOf(screen);

    m_screenInfo = info;
    if (m_telemetry) {
        m_telemetry->setScreenInfo(info);
    }
}

void Application::ensureTelemetry() {
    const bool shouldEnable = m_metricsEnabled && !m_metricsEndpoint.isEmpty();
    if (!m_telemetry) {
        if (!shouldEnable) {
            updateTelemetryPendingRetryCount(0);
            if (m_performanceTelemetry) {
                m_performanceTelemetry->setTelemetryReporter(nullptr);
            }
            return;
        }
        auto reporter = std::make_unique<UiTelemetryReporter>(this);
        m_telemetry = std::move(reporter);
    }
    if (!m_telemetry)
        return;

    if (m_performanceTelemetry) {
        m_performanceTelemetry->setTelemetryReporter(m_telemetry.get());
        if (m_frameMonitor) {
            m_performanceTelemetry->setFrameRateMonitor(m_frameMonitor.get());
        }
    }

    if (auto* uiReporter = dynamic_cast<UiTelemetryReporter*>(m_telemetry.get())) {
        connect(uiReporter, &UiTelemetryReporter::pendingRetryCountChanged,
                this, &Application::handleTelemetryPendingRetryCountChanged,
                Qt::UniqueConnection);
        updateTelemetryPendingRetryCount(uiReporter->pendingRetryCount());
    } else {
        updateTelemetryPendingRetryCount(0);
    }

    m_telemetry->setWindowCount(m_windowCount);
    m_telemetry->setNotesTag(m_metricsTag);
    m_telemetry->setEndpoint(m_metricsEndpoint);
    m_telemetry->setTlsConfig(m_tlsConfig);
    m_telemetry->setAuthToken(m_metricsAuthToken);
    m_telemetry->setRbacRole(m_metricsRbacRole);
    if (m_screenInfo.has_value()) {
        m_telemetry->setScreenInfo(m_screenInfo.value());
    } else {
        m_telemetry->clearScreenInfo();
    }
    m_telemetry->setEnabled(shouldEnable);
}

void Application::reportOverlayTelemetry() {
    ensureTelemetry();
    if (!m_telemetry || !m_telemetry->isEnabled() || !m_lastOverlayState)
        return;

    const OverlayState current = *m_lastOverlayState;
    if (m_lastOverlayTelemetryReported && *m_lastOverlayTelemetryReported == current)
        return;

    m_telemetry->reportOverlayBudget(m_guard, current.active, current.allowed, current.reduceMotion);
    m_lastOverlayTelemetryReported = current;
}

void Application::reportJankTelemetry(double frameMs, double thresholdMs) {
    if (frameMs <= 0.0)
        return;

    ensureTelemetry();
    if (!m_telemetry || !m_telemetry->isEnabled())
        return;

    if (!m_jankTelemetryTimerValid) {
        m_lastJankTelemetry.start();
        m_jankTelemetryTimerValid = true;
    } else if (m_lastJankTelemetry.isValid() && m_lastJankTelemetry.elapsed() < m_jankTelemetryCooldownMs) {
        return;
    } else if (m_lastJankTelemetry.isValid()) {
        m_lastJankTelemetry.restart();
    } else {
        m_lastJankTelemetry.start();
    }

    OverlayState overlay = m_lastOverlayState.value_or(OverlayState{});
    if (overlay.allowed == 0) {
        overlay.allowed = m_guard.maxOverlayCount > 0 ? m_guard.maxOverlayCount : 0;
    }

    m_telemetry->reportJankEvent(
        m_guard,
        frameMs,
        thresholdMs,
        m_reduceMotionActive,
        overlay.active,
        overlay.allowed
    );
}

void Application::reportReduceMotionTelemetry(bool enabled) {
    ensureTelemetry();
    if (!m_telemetry || !m_telemetry->isEnabled()) {
        m_pendingReduceMotionState.reset();
        return;
    }

    if (m_latestFpsSample <= 0.0) {
        m_pendingReduceMotionState = enabled;
        return;
    }

    if (m_lastReduceMotionReported && m_lastReduceMotionReported.value() == enabled)
        return;

    OverlayState overlay = m_lastOverlayState.value_or(OverlayState{});
    if (overlay.allowed == 0) {
        overlay.allowed = m_guard.maxOverlayCount > 0 ? m_guard.maxOverlayCount : 0;
    }

    m_telemetry->reportReduceMotion(m_guard, enabled, m_latestFpsSample, overlay.active, overlay.allowed);
    m_lastReduceMotionReported = enabled;
    m_pendingReduceMotionState.reset();
}

void Application::handleTelemetryPendingRetryCountChanged(int pending) {
    updateTelemetryPendingRetryCount(pending);
}

void Application::updateTelemetryPendingRetryCount(int pending) {
    if (m_pendingRetryCount == pending)
        return;
    m_pendingRetryCount = pending;
    Q_EMIT telemetryPendingRetryCountChanged(pending);
}<|MERGE_RESOLUTION|>--- conflicted
+++ resolved
@@ -75,16 +75,8 @@
 constexpr auto kRiskHistoryAutoExportLocalTimeEnv = QByteArrayLiteral("BOT_CORE_UI_RISK_HISTORY_AUTO_EXPORT_USE_LOCAL_TIME");
 constexpr auto kDecisionLogPathEnv = QByteArrayLiteral("BOT_CORE_UI_DECISION_LOG");
 constexpr auto kDecisionLogLimitEnv = QByteArrayLiteral("BOT_CORE_UI_DECISION_LOG_LIMIT");
-<<<<<<< HEAD
-constexpr int kDefaultLicenseRefreshIntervalSeconds = 600;
-constexpr int kMinLicenseRefreshIntervalSeconds = 60;
-constexpr int kMaxLicenseRefreshIntervalSeconds = 86400;
-constexpr auto kLicenseRefreshIntervalEnv = QByteArrayLiteral("BOT_CORE_UI_LICENSE_REFRESH_INTERVAL");
-constexpr auto kLicenseCachePathEnv = QByteArrayLiteral("BOT_CORE_UI_LICENSE_CACHE_PATH");
-=======
 constexpr auto kRegimeThresholdsEnv = QByteArrayLiteral("BOT_CORE_UI_REGIME_THRESHOLDS");
 constexpr auto kRegimeTimelineLimitEnv = QByteArrayLiteral("BOT_CORE_UI_REGIME_TIMELINE_LIMIT");
->>>>>>> 166c4691
 
 using bot::shell::utils::expandPath;
 using bot::shell::utils::watchableDirectories;
@@ -3566,91 +3558,6 @@
     return true;
 }
 
-<<<<<<< HEAD
-bool Application::setLicenseRefreshEnabled(bool enabled)
-{
-    ensureLicenseRefreshTimerConfigured();
-
-    if (enabled) {
-        if (m_licenseRefreshIntervalSeconds <= 0)
-            m_licenseRefreshIntervalSeconds = kDefaultLicenseRefreshIntervalSeconds;
-
-        m_licenseRefreshTimer.setInterval(m_licenseRefreshIntervalSeconds * 1000);
-        const bool wasActive = m_licenseRefreshTimer.isActive();
-        if (!wasActive)
-            m_licenseRefreshTimer.start();
-
-        updateSecurityCacheFromControllers();
-        Q_EMIT licenseRefreshScheduleChanged();
-
-        if (!wasActive)
-            refreshSecurityArtifacts();
-        return true;
-    }
-
-    if (!m_licenseRefreshTimer.isActive() && m_licenseRefreshIntervalSeconds == 0)
-        return true;
-
-    if (m_licenseRefreshTimer.isActive())
-        m_licenseRefreshTimer.stop();
-
-    m_nextLicenseRefreshUtc = QDateTime();
-    updateSecurityCacheFromControllers();
-    Q_EMIT licenseRefreshScheduleChanged();
-    return true;
-}
-
-bool Application::setLicenseRefreshIntervalSeconds(int seconds)
-{
-    if (seconds < 0)
-        return false;
-
-    ensureLicenseRefreshTimerConfigured();
-
-    if (seconds == 0) {
-        if (m_licenseRefreshIntervalSeconds == 0 && !m_licenseRefreshTimer.isActive())
-            return true;
-
-        m_licenseRefreshIntervalSeconds = 0;
-        if (m_licenseRefreshTimer.isActive())
-            m_licenseRefreshTimer.stop();
-        m_nextLicenseRefreshUtc = QDateTime();
-        updateSecurityCacheFromControllers();
-        Q_EMIT licenseRefreshScheduleChanged();
-        return true;
-    }
-
-    const int clamped = std::clamp(seconds, kMinLicenseRefreshIntervalSeconds, kMaxLicenseRefreshIntervalSeconds);
-    const bool wasActive = m_licenseRefreshTimer.isActive();
-    if (m_licenseRefreshIntervalSeconds == clamped && !wasActive)
-        return true;
-
-    m_licenseRefreshIntervalSeconds = clamped;
-    m_licenseRefreshTimer.setInterval(m_licenseRefreshIntervalSeconds * 1000);
-
-    if (wasActive) {
-        if (m_lastLicenseRefreshRequestUtc.isValid())
-            m_nextLicenseRefreshUtc = m_lastLicenseRefreshRequestUtc.addSecs(m_licenseRefreshIntervalSeconds);
-        else if (m_lastLicenseRefreshUtc.isValid())
-            m_nextLicenseRefreshUtc = m_lastLicenseRefreshUtc.addSecs(m_licenseRefreshIntervalSeconds);
-        else
-            m_nextLicenseRefreshUtc = QDateTime::currentDateTimeUtc().addSecs(m_licenseRefreshIntervalSeconds);
-    } else {
-        m_nextLicenseRefreshUtc = QDateTime();
-    }
-
-    updateSecurityCacheFromControllers();
-    Q_EMIT licenseRefreshScheduleChanged();
-    return true;
-}
-
-bool Application::triggerLicenseRefreshNow()
-{
-    if (!m_activationController)
-        return false;
-
-    refreshSecurityArtifacts();
-=======
 bool Application::setRegimeTimelineMaximumSnapshots(int maximumSnapshots)
 {
     if (maximumSnapshots < 0) {
@@ -3664,7 +3571,6 @@
         return true;
 
     m_regimeTimelineModel.setMaximumSnapshots(maximumSnapshots);
->>>>>>> 166c4691
     return true;
 }
 
