cmake_minimum_required(VERSION 3.21)

project(bot_trading_shell LANGUAGES CXX)

set(CMAKE_CXX_STANDARD 20)
set(CMAKE_CXX_STANDARD_REQUIRED ON)
set(CMAKE_AUTOMOC ON)
set(CMAKE_AUTORCC ON)
set(CMAKE_AUTOUIC ON)

find_package(Qt6 6.5 COMPONENTS Quick QuickControls2 Charts REQUIRED)

# --- Testing toggle ---
include(CTest)
if(BUILD_TESTING)
    # Pull in all modules needed by tests only when testing is enabled
    find_package(Qt6 6.5 COMPONENTS Test Gui Qml Quick Charts REQUIRED)
endif()

# --- Protobuf / gRPC ---
find_package(Protobuf REQUIRED)
find_package(gRPC REQUIRED)

set(PROTO_SRC ${CMAKE_SOURCE_DIR}/proto/trading.proto)
set(GENERATED_DIR ${CMAKE_CURRENT_BINARY_DIR}/generated)
file(MAKE_DIRECTORY ${GENERATED_DIR})

add_custom_command(
    OUTPUT
        ${GENERATED_DIR}/trading.pb.cc
        ${GENERATED_DIR}/trading.pb.h
        ${GENERATED_DIR}/trading.grpc.pb.cc
        ${GENERATED_DIR}/trading.grpc.pb.h
    COMMAND ${Protobuf_PROTOC_EXECUTABLE}
        --proto_path=${CMAKE_SOURCE_DIR}/proto
        --cpp_out=${GENERATED_DIR}
        --grpc_out=${GENERATED_DIR}
        --plugin=protoc-gen-grpc=$<TARGET_FILE:gRPC::grpc_cpp_plugin>
        ${PROTO_SRC}
    DEPENDS
        ${PROTO_SRC}
        gRPC::grpc_cpp_plugin
    COMMENT "Generating C++ sources from ${PROTO_SRC}"
)

add_library(trading_proto STATIC
    ${GENERATED_DIR}/trading.pb.cc
    ${GENERATED_DIR}/trading.grpc.pb.cc
)
target_include_directories(trading_proto PUBLIC ${GENERATED_DIR})
target_link_libraries(trading_proto
    PUBLIC
        protobuf::libprotobuf
        gRPC::grpc++
        gRPC::grpc++_reflection
)

# --- App sources ---
set(UI_SOURCES
    src/main.cpp
    src/app/Application.cpp
    src/app/ActivationController.cpp
    src/app/StrategyConfigController.cpp
    src/grpc/BotCoreLocalService.cpp
    src/grpc/TradingClient.cpp
    src/grpc/MetricsClient.cpp
    src/grpc/HealthClient.cpp
    src/runtime/OfflineRuntimeBridge.cpp
    src/models/OhlcvListModel.cpp
    src/models/AlertsModel.cpp
    src/models/AlertsFilterProxyModel.cpp
    src/models/RiskHistoryModel.cpp
    src/models/RiskStateModel.cpp
    src/models/DecisionLogModel.cpp
    src/utils/PerformanceGuard.cpp
    src/utils/FrameRateMonitor.cpp
    src/utils/PathUtils.cpp
    src/telemetry/UiTelemetryReporter.cpp
    src/license/LicenseActivationController.cpp
    src/security/SecurityAdminController.cpp
    src/reporting/ReportCenterController.cpp
    src/support/SupportBundleController.cpp
    src/health/HealthStatusController.cpp
)

set(UI_HEADERS
    src/app/Application.hpp
    src/app/ActivationController.hpp
    src/app/StrategyConfigController.hpp
    src/grpc/BotCoreLocalService.hpp
    src/grpc/TradingClient.hpp
    src/grpc/MetricsClient.hpp
    src/grpc/HealthClient.hpp
    src/runtime/OfflineRuntimeBridge.hpp
    src/grpc/GrpcTlsConfig.hpp
    src/models/AlertsModel.hpp
    src/models/AlertsFilterProxyModel.hpp
    src/models/OhlcvListModel.hpp
    src/models/RiskHistoryModel.hpp
    src/models/RiskStateModel.hpp
    src/models/DecisionLogModel.hpp
    src/models/RiskTypes.hpp
    src/utils/PerformanceGuard.hpp
    src/utils/FrameRateMonitor.hpp
    src/utils/PathUtils.hpp
    src/telemetry/TelemetryReporter.hpp
    src/telemetry/UiTelemetryReporter.hpp
    src/license/LicenseActivationController.hpp
    src/security/SecurityAdminController.hpp
    src/reporting/ReportCenterController.hpp
    src/support/SupportBundleController.hpp
    src/health/HealthStatusController.hpp
)

qt_add_executable(bot_trading_shell
    ${UI_SOURCES}
    ${UI_HEADERS}
    qml/qml.qrc
)

target_include_directories(bot_trading_shell PRIVATE src ${GENERATED_DIR})
target_link_libraries(bot_trading_shell
    PRIVATE
        Qt6::Quick
        Qt6::QuickControls2
        Qt6::Charts
        trading_proto
)

install(TARGETS bot_trading_shell RUNTIME DESTINATION bin)

# --- Tests ---
if(BUILD_TESTING)
    # UiTelemetryReporter tests (needs protobuf/gRPC stubs)
    add_executable(ui_telemetry_tests
        tests/UiTelemetryReporterTest.cpp
        src/utils/PerformanceGuard.cpp
        src/telemetry/UiTelemetryReporter.cpp
    )
    target_include_directories(ui_telemetry_tests PRIVATE src ${GENERATED_DIR})
    target_link_libraries(ui_telemetry_tests
        PRIVATE
            Qt6::Core
            Qt6::Test
            trading_proto
            protobuf::libprotobuf
            gRPC::grpc++
    )
    add_test(NAME ui_telemetry_tests COMMAND ui_telemetry_tests)

    # Application-level telemetry tests
    add_executable(ui_application_telemetry_tests
        tests/ApplicationTelemetryTest.cpp
        tests/ApplicationHealthConfigTest.cpp
        tests/ApplicationAuthTokenWatcherTest.cpp
        src/app/Application.cpp
        src/models/DecisionLogModel.cpp
        src/utils/PathUtils.cpp
        src/grpc/TradingClient.cpp
        src/grpc/HealthClient.cpp
        src/health/HealthStatusController.cpp
        src/models/AlertsModel.cpp
        src/models/AlertsFilterProxyModel.cpp
        src/models/OhlcvListModel.cpp
        src/models/RiskHistoryModel.cpp
        src/utils/PerformanceGuard.cpp
        src/utils/FrameRateMonitor.cpp
        src/telemetry/UiTelemetryReporter.cpp
    )
    target_include_directories(ui_application_telemetry_tests PRIVATE src ${GENERATED_DIR})
    target_link_libraries(ui_application_telemetry_tests
        PRIVATE
            Qt6::Core
            Qt6::Gui
            Qt6::Quick
            Qt6::Test
            trading_proto
            protobuf::libprotobuf
            gRPC::grpc++
    )
    add_test(NAME ui_application_telemetry_tests COMMAND ui_application_telemetry_tests)

    add_executable(metrics_client_preflight_tests
        tests/MetricsClientPreflightTest.cpp
        src/grpc/MetricsClient.cpp
    )
    target_include_directories(metrics_client_preflight_tests PRIVATE src ${GENERATED_DIR})
    target_link_libraries(metrics_client_preflight_tests
        PRIVATE
            Qt6::Core
            Qt6::Test
            trading_proto
            protobuf::libprotobuf
            gRPC::grpc++
    )
    add_test(NAME metrics_client_preflight_tests COMMAND metrics_client_preflight_tests)

    add_executable(health_client_tests
        tests/HealthClientTest.cpp
        src/grpc/HealthClient.cpp
    )
    target_include_directories(health_client_tests PRIVATE src ${GENERATED_DIR})
    target_link_libraries(health_client_tests
        PRIVATE
            Qt6::Core
            Qt6::Test
            trading_proto
            protobuf::libprotobuf
            gRPC::grpc++
    )
    add_test(NAME health_client_tests COMMAND health_client_tests)

    add_executable(path_utils_tests
        tests/PathUtilsTest.cpp
        src/utils/PathUtils.cpp
    )
    target_include_directories(path_utils_tests PRIVATE src)
    target_link_libraries(path_utils_tests
        PRIVATE
            Qt6::Core
            Qt6::Test
    )
    add_test(NAME path_utils_tests COMMAND path_utils_tests)

    add_executable(health_status_controller_tests
        tests/HealthStatusControllerTest.cpp
        src/health/HealthStatusController.cpp
        src/grpc/HealthClient.cpp
    )
    target_include_directories(health_status_controller_tests PRIVATE src ${GENERATED_DIR})
    target_link_libraries(health_status_controller_tests
        PRIVATE
            Qt6::Core
            Qt6::Test
            trading_proto
            protobuf::libprotobuf
            gRPC::grpc++
    )
    add_test(NAME health_status_controller_tests COMMAND health_status_controller_tests)

    add_executable(application_risk_refresh_tests
        tests/ApplicationRiskRefreshTest.cpp
        src/app/Application.cpp
        src/utils/PathUtils.cpp
        src/grpc/TradingClient.cpp
        src/grpc/BotCoreLocalService.cpp
        src/models/OhlcvListModel.cpp
        src/models/AlertsModel.cpp
        src/models/AlertsFilterProxyModel.cpp
        src/models/RiskHistoryModel.cpp
        src/models/RiskStateModel.cpp
        src/models/DecisionLogModel.cpp
        src/utils/PerformanceGuard.cpp
        src/utils/FrameRateMonitor.cpp
        src/telemetry/UiTelemetryReporter.cpp
        src/license/LicenseActivationController.cpp
        src/security/SecurityAdminController.cpp
        src/reporting/ReportCenterController.cpp
    )
    target_include_directories(application_risk_refresh_tests PRIVATE src ${GENERATED_DIR})
    target_link_libraries(application_risk_refresh_tests
        PRIVATE
            Qt6::Core
            Qt6::Gui
            Qt6::Quick
            Qt6::Test
            trading_proto
            protobuf::libprotobuf
            gRPC::grpc++
    )
    add_test(NAME application_risk_refresh_tests COMMAND application_risk_refresh_tests)

    add_executable(application_settings_persistence_tests
        tests/ApplicationSettingsPersistenceTest.cpp
        src/app/Application.cpp
        src/utils/PathUtils.cpp
        src/grpc/TradingClient.cpp
        src/grpc/BotCoreLocalService.cpp
        src/models/OhlcvListModel.cpp
        src/models/AlertsModel.cpp
        src/models/AlertsFilterProxyModel.cpp
        src/models/RiskHistoryModel.cpp
        src/models/RiskStateModel.cpp
        src/models/DecisionLogModel.cpp
        src/utils/PerformanceGuard.cpp
        src/utils/FrameRateMonitor.cpp
        src/telemetry/UiTelemetryReporter.cpp
        src/license/LicenseActivationController.cpp
        src/security/SecurityAdminController.cpp
        src/reporting/ReportCenterController.cpp
    )
    target_include_directories(application_settings_persistence_tests PRIVATE src ${GENERATED_DIR})
    target_link_libraries(application_settings_persistence_tests
        PRIVATE
            Qt6::Core
            Qt6::Gui
            Qt6::Quick
            Qt6::Test
            trading_proto
            protobuf::libprotobuf
            gRPC::grpc++
    )
    add_test(NAME application_settings_persistence_tests COMMAND application_settings_persistence_tests)

    add_executable(application_risk_history_auto_export_tests
        tests/ApplicationRiskHistoryAutoExportTest.cpp
        src/app/Application.cpp
        src/utils/PathUtils.cpp
        src/grpc/TradingClient.cpp
        src/grpc/BotCoreLocalService.cpp
        src/models/OhlcvListModel.cpp
        src/models/AlertsModel.cpp
        src/models/AlertsFilterProxyModel.cpp
        src/models/RiskHistoryModel.cpp
        src/models/RiskStateModel.cpp
        src/models/DecisionLogModel.cpp
        src/utils/PerformanceGuard.cpp
        src/utils/FrameRateMonitor.cpp
        src/telemetry/UiTelemetryReporter.cpp
        src/license/LicenseActivationController.cpp
        src/security/SecurityAdminController.cpp
        src/reporting/ReportCenterController.cpp
    )
    target_include_directories(application_risk_history_auto_export_tests PRIVATE src ${GENERATED_DIR})
    target_link_libraries(application_risk_history_auto_export_tests
        PRIVATE
            Qt6::Core
            Qt6::Gui
            Qt6::Quick
            Qt6::Test
            trading_proto
            protobuf::libprotobuf
            gRPC::grpc++
    )
    add_test(NAME application_risk_history_auto_export_tests COMMAND application_risk_history_auto_export_tests)

    add_executable(application_decision_log_tests
        tests/ApplicationDecisionLogTest.cpp
        src/app/Application.cpp
        src/utils/PathUtils.cpp
        src/grpc/TradingClient.cpp
        src/grpc/BotCoreLocalService.cpp
        src/models/OhlcvListModel.cpp
        src/models/AlertsModel.cpp
        src/models/AlertsFilterProxyModel.cpp
        src/models/RiskHistoryModel.cpp
        src/models/RiskStateModel.cpp
        src/models/DecisionLogModel.cpp
        src/utils/PerformanceGuard.cpp
        src/utils/FrameRateMonitor.cpp
        src/telemetry/UiTelemetryReporter.cpp
        src/license/LicenseActivationController.cpp
        src/security/SecurityAdminController.cpp
        src/reporting/ReportCenterController.cpp
        src/support/SupportBundleController.cpp
        src/health/HealthStatusController.cpp
    )
    target_include_directories(application_decision_log_tests PRIVATE src ${GENERATED_DIR})
    target_link_libraries(application_decision_log_tests
        PRIVATE
            Qt6::Core
            Qt6::Gui
            Qt6::Quick
            Qt6::Test
            trading_proto
            protobuf::libprotobuf
            gRPC::grpc++
    )
    add_test(NAME application_decision_log_tests COMMAND application_decision_log_tests)

    # FrameRateMonitor tests
    add_executable(frame_rate_monitor_tests
        tests/FrameRateMonitorTest.cpp
        src/utils/PerformanceGuard.cpp
        src/utils/FrameRateMonitor.cpp
    )
    target_include_directories(frame_rate_monitor_tests PRIVATE src)
    target_link_libraries(frame_rate_monitor_tests PRIVATE Qt6::Core Qt6::Test)
    add_test(NAME frame_rate_monitor_tests COMMAND frame_rate_monitor_tests)

    # CandlestickChartView tests (needs QML/Charts)
    add_executable(candlestick_chart_view_tests
        tests/CandlestickChartViewTest.cpp
        src/utils/PerformanceGuard.cpp
    )
    target_include_directories(candlestick_chart_view_tests PRIVATE src ${GENERATED_DIR})
    qt_add_resources(candlestick_chart_view_tests candlestick_chart_view_qml
        PREFIX "/qml/components"
        FILES qml/components/CandlestickChartView.qml
    )
    target_link_libraries(candlestick_chart_view_tests
        PRIVATE Qt6::Gui Qt6::Qml Qt6::Quick Qt6::Charts Qt6::Test
    )
    add_test(NAME candlestick_chart_view_tests COMMAND candlestick_chart_view_tests)

    # RiskStateModel tests
    add_executable(risk_state_model_tests
        tests/RiskStateModelTest.cpp
        src/models/RiskStateModel.cpp
    )
    target_include_directories(risk_state_model_tests PRIVATE src)
    target_link_libraries(risk_state_model_tests PRIVATE Qt6::Core Qt6::Test)
    add_test(NAME risk_state_model_tests COMMAND risk_state_model_tests)

    add_executable(risk_history_model_tests
        tests/RiskHistoryModelTest.cpp
        src/models/RiskHistoryModel.cpp
    )
    target_include_directories(risk_history_model_tests PRIVATE src)
    target_link_libraries(risk_history_model_tests PRIVATE Qt6::Core Qt6::Test)
    add_test(NAME risk_history_model_tests COMMAND risk_history_model_tests)

    add_executable(decision_log_model_tests
        tests/DecisionLogModelTest.cpp
        src/models/DecisionLogModel.cpp
    )
    target_include_directories(decision_log_model_tests PRIVATE src)
    target_link_libraries(decision_log_model_tests PRIVATE Qt6::Core Qt6::Test)
    add_test(NAME decision_log_model_tests COMMAND decision_log_model_tests)

    add_executable(alerts_model_tests
        tests/AlertsModelTest.cpp
        src/models/AlertsModel.cpp
    )
    target_include_directories(alerts_model_tests PRIVATE src)
    target_link_libraries(alerts_model_tests PRIVATE Qt6::Core Qt6::Test)
    add_test(NAME alerts_model_tests COMMAND alerts_model_tests)

    add_executable(alerts_filter_proxy_model_tests
        tests/AlertsFilterProxyModelTest.cpp
        src/models/AlertsModel.cpp
        src/models/AlertsFilterProxyModel.cpp
    )
    target_include_directories(alerts_filter_proxy_model_tests PRIVATE src)
    target_link_libraries(alerts_filter_proxy_model_tests PRIVATE Qt6::Core Qt6::Test)
    add_test(NAME alerts_filter_proxy_model_tests COMMAND alerts_filter_proxy_model_tests)

    # SidePanel QML tests
    add_executable(side_panel_tests
        tests/SidePanelTest.cpp
        src/models/RiskStateModel.cpp
        src/utils/PerformanceGuard.cpp
    )
    target_include_directories(side_panel_tests PRIVATE src)
    qt_add_resources(side_panel_tests side_panel_qml
        PREFIX "/qml/components"
        FILES qml/components/SidePanel.qml
    )
    target_link_libraries(side_panel_tests
        PRIVATE
            Qt6::Core
            Qt6::Gui
            Qt6::Qml
            Qt6::Quick
            Qt6::QuickControls2
            Qt6::Test
    )
    add_test(NAME side_panel_tests COMMAND side_panel_tests)

    add_executable(license_activation_controller_tests
        tests/LicenseActivationControllerTest.cpp
        src/license/LicenseActivationController.cpp
        src/utils/PathUtils.cpp
    )
    target_include_directories(license_activation_controller_tests PRIVATE src)
    target_link_libraries(license_activation_controller_tests
        PRIVATE
            Qt6::Core
            Qt6::Test
    )
    add_test(NAME license_activation_controller_tests COMMAND license_activation_controller_tests)

    add_executable(security_admin_controller_tests
        tests/SecurityAdminControllerTest.cpp
        src/security/SecurityAdminController.cpp
    )
    target_include_directories(security_admin_controller_tests PRIVATE src)
    target_link_libraries(security_admin_controller_tests PRIVATE Qt6::Core Qt6::Test)
    add_test(NAME security_admin_controller_tests COMMAND security_admin_controller_tests)

    add_executable(admin_dialog_e2e_tests
        tests/AdminDialogE2ETest.cpp
        src/security/SecurityAdminController.cpp
    )
    target_include_directories(admin_dialog_e2e_tests PRIVATE src)
    qt_add_resources(admin_dialog_e2e_tests admin_dialog_e2e_qml
        PREFIX "/qml"
        FILES qml/components/AdminDialog.qml
    )
    target_link_libraries(admin_dialog_e2e_tests
        PRIVATE
            Qt6::Core
            Qt6::Gui
            Qt6::Qml
            Qt6::Quick
            Qt6::QuickControls2
            Qt6::Test
    )
    add_test(NAME admin_dialog_e2e_tests COMMAND admin_dialog_e2e_tests)

    add_executable(first_run_wizard_e2e_tests
        tests/FirstRunWizardE2ETest.cpp
    )
    target_include_directories(first_run_wizard_e2e_tests PRIVATE src)
    qt_add_resources(first_run_wizard_e2e_tests first_run_wizard_e2e_qml
        PREFIX "/qml/components"
        FILES qml/components/FirstRunWizard.qml
    )
    target_link_libraries(first_run_wizard_e2e_tests
        PRIVATE
            Qt6::Core
            Qt6::Gui
            Qt6::Qml
            Qt6::Quick
            Qt6::QuickControls2
            Qt6::Test
    )
    add_test(NAME first_run_wizard_e2e_tests COMMAND first_run_wizard_e2e_tests)

    add_executable(strategy_workbench_e2e_tests
        tests/StrategyWorkbenchE2ETest.cpp
    )
    target_include_directories(strategy_workbench_e2e_tests PRIVATE src)
    qt_add_resources(strategy_workbench_e2e_tests strategy_workbench_e2e_qml
        PREFIX "/qml/components/workbench"
        FILES
            qml/components/workbench/StrategyWorkbench.qml
            qml/components/workbench/StrategyWorkbenchViewModel.qml
<<<<<<< HEAD
            qml/components/workbench/StrategyWorkbenchPresets.js
            qml/components/workbench/StrategyWorkbenchUtils.js
            qml/components/workbench/panels/StrategyDashboardPanel.qml
            qml/components/workbench/panels/InstrumentOverviewPanel.qml
            qml/components/workbench/panels/ExchangeManagementPanel.qml
            qml/components/workbench/panels/AiConfigurationPanel.qml
            qml/components/workbench/panels/ResultsAnalysisPanel.qml
            qml/components/workbench/panels/RuntimeStatusPanel.qml
            qml/components/workbench/panels/LicenseStatusPanel.qml
=======
>>>>>>> b0475b2e
    )
    target_link_libraries(strategy_workbench_e2e_tests
        PRIVATE
            Qt6::Core
            Qt6::Gui
            Qt6::Qml
            Qt6::Quick
            Qt6::QuickControls2
            Qt6::Test
    )
    add_test(NAME strategy_workbench_e2e_tests COMMAND strategy_workbench_e2e_tests)

    add_executable(bot_core_local_service_tests
        tests/BotCoreLocalServiceTest.cpp
        src/grpc/BotCoreLocalService.cpp
        src/grpc/TradingClient.cpp
    )
    target_include_directories(bot_core_local_service_tests PRIVATE src ${GENERATED_DIR})
    target_link_libraries(bot_core_local_service_tests
        PRIVATE
            Qt6::Core
            Qt6::Gui
            Qt6::Qml
            Qt6::Quick
            Qt6::Test
            trading_proto
            protobuf::libprotobuf
            gRPC::grpc++
    )
    add_test(NAME bot_core_local_service_tests COMMAND bot_core_local_service_tests)

    add_executable(trading_client_auth_metadata_tests
        tests/TradingClientAuthMetadataTest.cpp
        src/grpc/TradingClient.cpp
    )
    target_include_directories(trading_client_auth_metadata_tests PRIVATE src ${GENERATED_DIR})
    target_link_libraries(trading_client_auth_metadata_tests
        PRIVATE
            Qt6::Core
            Qt6::Test
            Qt6::Network
            trading_proto
            protobuf::libprotobuf
            gRPC::grpc++
    )
    add_test(NAME trading_client_auth_metadata_tests COMMAND trading_client_auth_metadata_tests)

    add_executable(report_center_controller_tests
        tests/ReportCenterControllerTest.cpp
        src/reporting/ReportCenterController.cpp
    )
    target_include_directories(report_center_controller_tests PRIVATE src)
    target_link_libraries(report_center_controller_tests PRIVATE Qt6::Core Qt6::Test)
    add_test(NAME report_center_controller_tests COMMAND report_center_controller_tests)

    add_executable(strategy_config_controller_tests
        tests/StrategyConfigControllerTest.cpp
        src/app/StrategyConfigController.cpp
    )
    target_include_directories(strategy_config_controller_tests PRIVATE src ${GENERATED_DIR})
    target_link_libraries(strategy_config_controller_tests PRIVATE Qt6::Core Qt6::Test)
    add_test(NAME strategy_config_controller_tests COMMAND strategy_config_controller_tests)

    add_executable(support_bundle_controller_tests
        tests/SupportBundleControllerTest.cpp
        src/support/SupportBundleController.cpp
    )
    target_include_directories(support_bundle_controller_tests PRIVATE src ${GENERATED_DIR})
    target_link_libraries(support_bundle_controller_tests PRIVATE Qt6::Core Qt6::Test)
    add_test(NAME support_bundle_controller_tests COMMAND support_bundle_controller_tests)
endif()<|MERGE_RESOLUTION|>--- conflicted
+++ resolved
@@ -526,18 +526,6 @@
         FILES
             qml/components/workbench/StrategyWorkbench.qml
             qml/components/workbench/StrategyWorkbenchViewModel.qml
-<<<<<<< HEAD
-            qml/components/workbench/StrategyWorkbenchPresets.js
-            qml/components/workbench/StrategyWorkbenchUtils.js
-            qml/components/workbench/panels/StrategyDashboardPanel.qml
-            qml/components/workbench/panels/InstrumentOverviewPanel.qml
-            qml/components/workbench/panels/ExchangeManagementPanel.qml
-            qml/components/workbench/panels/AiConfigurationPanel.qml
-            qml/components/workbench/panels/ResultsAnalysisPanel.qml
-            qml/components/workbench/panels/RuntimeStatusPanel.qml
-            qml/components/workbench/panels/LicenseStatusPanel.qml
-=======
->>>>>>> b0475b2e
     )
     target_link_libraries(strategy_workbench_e2e_tests
         PRIVATE
