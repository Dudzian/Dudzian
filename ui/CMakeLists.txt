--- conflicted
+++ resolved
@@ -526,29 +526,6 @@
         FILES
             qml/components/workbench/StrategyWorkbench.qml
             qml/components/workbench/StrategyWorkbenchViewModel.qml
-<<<<<<< HEAD
-            qml/components/workbench/StrategyWorkbenchPresets.js
-            qml/components/workbench/StrategyWorkbenchUtils.js
-            qml/components/workbench/panels/StrategyDashboardPanel.qml
-            qml/components/workbench/panels/StrategyControlPanel.qml
-            qml/components/workbench/panels/InstrumentOverviewPanel.qml
-            qml/components/workbench/panels/ExchangeManagementPanel.qml
-            qml/components/workbench/panels/AiConfigurationPanel.qml
-            qml/components/workbench/panels/ResultsAnalysisPanel.qml
-            qml/components/workbench/panels/OpenPositionsPanel.qml
-            qml/components/workbench/panels/PendingOrdersPanel.qml
-            qml/components/workbench/panels/TradeHistoryPanel.qml
-            qml/components/workbench/panels/SignalAlertsPanel.qml
-            qml/components/workbench/panels/ScenarioTestingPanel.qml
-            qml/components/workbench/panels/AutomationRulesPanel.qml
-            qml/components/workbench/panels/ExecutionDiagnosticsPanel.qml
-            qml/components/workbench/panels/RiskTimelinePanel.qml
-            qml/components/workbench/panels/ActivityLogPanel.qml
-            qml/components/workbench/panels/ComplianceOverviewPanel.qml
-            qml/components/workbench/panels/RuntimeStatusPanel.qml
-            qml/components/workbench/panels/LicenseStatusPanel.qml
-=======
->>>>>>> 0a127de3
     )
     target_link_libraries(strategy_workbench_e2e_tests
         PRIVATE
