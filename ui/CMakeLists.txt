cmake_minimum_required(VERSION 3.21)

project(bot_trading_shell LANGUAGES CXX)

set(CMAKE_CXX_STANDARD 20)
set(CMAKE_CXX_STANDARD_REQUIRED ON)
set(CMAKE_AUTOMOC ON)
set(CMAKE_AUTORCC ON)
set(CMAKE_AUTOUIC ON)

find_package(Qt6 6.5 COMPONENTS Quick QuickControls2 Charts REQUIRED)

# --- Testing toggle ---
include(CTest)
if(BUILD_TESTING)
    # Pull in all modules needed by tests only when testing is enabled
    find_package(Qt6 6.5 COMPONENTS Test Gui Qml Quick Charts REQUIRED)
endif()

# --- Protobuf / gRPC ---
find_package(Protobuf REQUIRED)
find_package(gRPC REQUIRED)

set(PROTO_SRC ${CMAKE_SOURCE_DIR}/proto/trading.proto)
set(GENERATED_DIR ${CMAKE_CURRENT_BINARY_DIR}/generated)
file(MAKE_DIRECTORY ${GENERATED_DIR})

add_custom_command(
    OUTPUT
        ${GENERATED_DIR}/trading.pb.cc
        ${GENERATED_DIR}/trading.pb.h
        ${GENERATED_DIR}/trading.grpc.pb.cc
        ${GENERATED_DIR}/trading.grpc.pb.h
    COMMAND ${Protobuf_PROTOC_EXECUTABLE}
        --proto_path=${CMAKE_SOURCE_DIR}/proto
        --cpp_out=${GENERATED_DIR}
        --grpc_out=${GENERATED_DIR}
        --plugin=protoc-gen-grpc=$<TARGET_FILE:gRPC::grpc_cpp_plugin>
        ${PROTO_SRC}
    DEPENDS
        ${PROTO_SRC}
        gRPC::grpc_cpp_plugin
    COMMENT "Generating C++ sources from ${PROTO_SRC}"
)

add_library(trading_proto STATIC
    ${GENERATED_DIR}/trading.pb.cc
    ${GENERATED_DIR}/trading.grpc.pb.cc
)
target_include_directories(trading_proto PUBLIC ${GENERATED_DIR})
target_link_libraries(trading_proto
    PUBLIC
        protobuf::libprotobuf
        gRPC::grpc++
        gRPC::grpc++_reflection
)

# --- App sources ---
set(UI_SOURCES
    src/main.cpp
    src/app/Application.cpp
    src/app/UiModuleManager.cpp
    src/app/UiModuleViewsModel.cpp
<<<<<<< HEAD
    src/app/UiModuleServicesModel.cpp
=======
>>>>>>> 7cf027c9
    src/app/ActivationController.cpp
    src/app/StrategyConfigController.cpp
    src/app/StrategyWorkbenchController.cpp
    src/grpc/BotCoreLocalService.cpp
    src/grpc/TradingClient.cpp
    src/grpc/MetricsClient.cpp
    src/grpc/HealthClient.cpp
    src/runtime/OfflineRuntimeBridge.cpp
    src/models/OhlcvListModel.cpp
    src/models/AlertsModel.cpp
    src/models/AlertsFilterProxyModel.cpp
    src/models/RiskHistoryModel.cpp
    src/models/RiskStateModel.cpp
    src/models/DecisionLogModel.cpp
    src/models/DecisionLogFilterProxyModel.cpp
    src/models/IndicatorSeriesModel.cpp
    src/models/MarketRegimeClassifierBridge.cpp
    src/models/MarketRegimeTimelineModel.cpp
    src/models/SignalListModel.cpp
    src/utils/PerformanceGuard.cpp
    src/utils/FrameRateMonitor.cpp
    src/utils/PathUtils.cpp
    src/telemetry/PerformanceTelemetryController.cpp
    src/telemetry/UiTelemetryReporter.cpp
    src/license/LicenseActivationController.cpp
    src/security/SecurityAdminController.cpp
    src/reporting/ReportCenterController.cpp
    src/support/SupportBundleController.cpp
    src/health/HealthStatusController.cpp
)

set(UI_HEADERS
    src/app/Application.hpp
    src/app/UiModuleManager.hpp
    src/app/UiModuleInterface.hpp
    src/app/UiModuleViewsModel.hpp
<<<<<<< HEAD
    src/app/UiModuleServicesModel.hpp
=======
>>>>>>> 7cf027c9
    src/app/ActivationController.hpp
    src/app/StrategyConfigController.hpp
    src/app/StrategyWorkbenchController.hpp
    src/grpc/BotCoreLocalService.hpp
    src/grpc/TradingClient.hpp
    src/grpc/MetricsClient.hpp
    src/grpc/HealthClient.hpp
    src/runtime/OfflineRuntimeBridge.hpp
    src/grpc/GrpcTlsConfig.hpp
    src/models/AlertsModel.hpp
    src/models/AlertsFilterProxyModel.hpp
    src/models/OhlcvListModel.hpp
    src/models/RiskHistoryModel.hpp
    src/models/RiskStateModel.hpp
    src/models/DecisionLogModel.hpp
    src/models/DecisionLogFilterProxyModel.hpp
    src/models/IndicatorSeriesModel.hpp
    src/models/MarketDataStreams.hpp
    src/models/MarketRegimeClassifierBridge.hpp
    src/models/MarketRegimeTimelineModel.hpp
    src/models/SignalListModel.hpp
    src/models/RiskTypes.hpp
    src/utils/PerformanceGuard.hpp
    src/utils/FrameRateMonitor.hpp
    src/utils/PathUtils.hpp
    src/telemetry/TelemetryReporter.hpp
    src/telemetry/PerformanceTelemetryController.hpp
    src/telemetry/UiTelemetryReporter.hpp
    src/license/LicenseActivationController.hpp
    src/security/SecurityAdminController.hpp
    src/reporting/ReportCenterController.hpp
    src/support/SupportBundleController.hpp
    src/health/HealthStatusController.hpp
)

qt_add_executable(bot_trading_shell
    ${UI_SOURCES}
    ${UI_HEADERS}
    qml/qml.qrc
)

target_include_directories(bot_trading_shell PRIVATE src ${GENERATED_DIR})
target_link_libraries(bot_trading_shell
    PRIVATE
        Qt6::Quick
        Qt6::QuickControls2
        Qt6::Charts
        trading_proto
)

install(TARGETS bot_trading_shell RUNTIME DESTINATION bin)

# --- Tests ---
if(BUILD_TESTING)
    # UiTelemetryReporter tests (needs protobuf/gRPC stubs)
    add_executable(ui_telemetry_tests
        tests/UiTelemetryReporterTest.cpp
        src/utils/PerformanceGuard.cpp
        src/telemetry/UiTelemetryReporter.cpp
    )
    target_include_directories(ui_telemetry_tests PRIVATE src ${GENERATED_DIR})
    target_link_libraries(ui_telemetry_tests
        PRIVATE
            Qt6::Core
            Qt6::Test
            trading_proto
            protobuf::libprotobuf
            gRPC::grpc++
    )
    add_test(NAME ui_telemetry_tests COMMAND ui_telemetry_tests)

    # Application-level telemetry tests
    add_executable(ui_application_telemetry_tests
        tests/ApplicationTelemetryTest.cpp
        tests/ApplicationHealthConfigTest.cpp
        tests/ApplicationAuthTokenWatcherTest.cpp
        src/app/Application.cpp
        src/app/UiModuleViewsModel.cpp
<<<<<<< HEAD
        src/app/UiModuleServicesModel.cpp
=======
>>>>>>> 7cf027c9
        src/models/DecisionLogModel.cpp
        src/utils/PathUtils.cpp
        src/grpc/TradingClient.cpp
        src/grpc/HealthClient.cpp
        src/health/HealthStatusController.cpp
        src/models/AlertsModel.cpp
        src/models/AlertsFilterProxyModel.cpp
        src/models/OhlcvListModel.cpp
        src/models/RiskHistoryModel.cpp
        src/utils/PerformanceGuard.cpp
        src/utils/FrameRateMonitor.cpp
        src/telemetry/UiTelemetryReporter.cpp
    )
    target_include_directories(ui_application_telemetry_tests PRIVATE src ${GENERATED_DIR})
    target_link_libraries(ui_application_telemetry_tests
        PRIVATE
            Qt6::Core
            Qt6::Gui
            Qt6::Quick
            Qt6::Test
            trading_proto
            protobuf::libprotobuf
            gRPC::grpc++
    )
    add_test(NAME ui_application_telemetry_tests COMMAND ui_application_telemetry_tests)

    add_executable(metrics_client_preflight_tests
        tests/MetricsClientPreflightTest.cpp
        src/grpc/MetricsClient.cpp
    )
    target_include_directories(metrics_client_preflight_tests PRIVATE src ${GENERATED_DIR})
    target_link_libraries(metrics_client_preflight_tests
        PRIVATE
            Qt6::Core
            Qt6::Test
            trading_proto
            protobuf::libprotobuf
            gRPC::grpc++
    )
    add_test(NAME metrics_client_preflight_tests COMMAND metrics_client_preflight_tests)

    add_executable(health_client_tests
        tests/HealthClientTest.cpp
        src/grpc/HealthClient.cpp
    )
    target_include_directories(health_client_tests PRIVATE src ${GENERATED_DIR})
    target_link_libraries(health_client_tests
        PRIVATE
            Qt6::Core
            Qt6::Test
            trading_proto
            protobuf::libprotobuf
            gRPC::grpc++
    )
    add_test(NAME health_client_tests COMMAND health_client_tests)

    add_executable(path_utils_tests
        tests/PathUtilsTest.cpp
        src/utils/PathUtils.cpp
    )
    target_include_directories(path_utils_tests PRIVATE src)
    target_link_libraries(path_utils_tests
        PRIVATE
            Qt6::Core
            Qt6::Test
    )
    add_test(NAME path_utils_tests COMMAND path_utils_tests)

    add_executable(health_status_controller_tests
        tests/HealthStatusControllerTest.cpp
        src/health/HealthStatusController.cpp
        src/grpc/HealthClient.cpp
    )
    target_include_directories(health_status_controller_tests PRIVATE src ${GENERATED_DIR})
    target_link_libraries(health_status_controller_tests
        PRIVATE
            Qt6::Core
            Qt6::Test
            trading_proto
            protobuf::libprotobuf
            gRPC::grpc++
    )
    add_test(NAME health_status_controller_tests COMMAND health_status_controller_tests)

    add_executable(application_risk_refresh_tests
        tests/ApplicationRiskRefreshTest.cpp
        src/app/Application.cpp
        src/app/UiModuleViewsModel.cpp
<<<<<<< HEAD
        src/app/UiModuleServicesModel.cpp
=======
>>>>>>> 7cf027c9
        src/utils/PathUtils.cpp
        src/grpc/TradingClient.cpp
        src/grpc/BotCoreLocalService.cpp
        src/models/OhlcvListModel.cpp
        src/models/AlertsModel.cpp
        src/models/AlertsFilterProxyModel.cpp
        src/models/RiskHistoryModel.cpp
        src/models/RiskStateModel.cpp
        src/models/DecisionLogModel.cpp
        src/utils/PerformanceGuard.cpp
        src/utils/FrameRateMonitor.cpp
        src/telemetry/UiTelemetryReporter.cpp
        src/license/LicenseActivationController.cpp
        src/security/SecurityAdminController.cpp
        src/reporting/ReportCenterController.cpp
    )
    target_include_directories(application_risk_refresh_tests PRIVATE src ${GENERATED_DIR})
    target_link_libraries(application_risk_refresh_tests
        PRIVATE
            Qt6::Core
            Qt6::Gui
            Qt6::Quick
            Qt6::Test
            trading_proto
            protobuf::libprotobuf
            gRPC::grpc++
    )
    add_test(NAME application_risk_refresh_tests COMMAND application_risk_refresh_tests)

    add_executable(application_settings_persistence_tests
        tests/ApplicationSettingsPersistenceTest.cpp
        src/app/Application.cpp
        src/app/UiModuleViewsModel.cpp
<<<<<<< HEAD
        src/app/UiModuleServicesModel.cpp
=======
>>>>>>> 7cf027c9
        src/utils/PathUtils.cpp
        src/grpc/TradingClient.cpp
        src/grpc/BotCoreLocalService.cpp
        src/models/OhlcvListModel.cpp
        src/models/AlertsModel.cpp
        src/models/AlertsFilterProxyModel.cpp
        src/models/RiskHistoryModel.cpp
        src/models/RiskStateModel.cpp
        src/models/DecisionLogModel.cpp
        src/utils/PerformanceGuard.cpp
        src/utils/FrameRateMonitor.cpp
        src/telemetry/UiTelemetryReporter.cpp
        src/license/LicenseActivationController.cpp
        src/security/SecurityAdminController.cpp
        src/reporting/ReportCenterController.cpp
    )
    target_include_directories(application_settings_persistence_tests PRIVATE src ${GENERATED_DIR})
    target_link_libraries(application_settings_persistence_tests
        PRIVATE
            Qt6::Core
            Qt6::Gui
            Qt6::Quick
            Qt6::Test
            trading_proto
            protobuf::libprotobuf
            gRPC::grpc++
    )
    add_test(NAME application_settings_persistence_tests COMMAND application_settings_persistence_tests)

    add_executable(ui_module_manager_tests
        tests/UiModuleManagerTest.cpp
        src/app/UiModuleManager.cpp
    )
    target_include_directories(ui_module_manager_tests PRIVATE src)
    target_link_libraries(ui_module_manager_tests
        PRIVATE
            Qt6::Core
            Qt6::Test
    )
    add_test(NAME ui_module_manager_tests COMMAND ui_module_manager_tests)

    add_executable(ui_module_views_model_tests
        tests/UiModuleViewsModelTest.cpp
        src/app/UiModuleManager.cpp
        src/app/UiModuleViewsModel.cpp
    )
    target_include_directories(ui_module_views_model_tests PRIVATE src)
    target_link_libraries(ui_module_views_model_tests
        PRIVATE
            Qt6::Core
            Qt6::Test
    )
    add_test(NAME ui_module_views_model_tests COMMAND ui_module_views_model_tests)

<<<<<<< HEAD
    add_executable(ui_module_services_model_tests
        tests/UiModuleServicesModelTest.cpp
        src/app/UiModuleManager.cpp
        src/app/UiModuleServicesModel.cpp
    )
    target_include_directories(ui_module_services_model_tests PRIVATE src)
    target_link_libraries(ui_module_services_model_tests
        PRIVATE
            Qt6::Core
            Qt6::Test
    )
    add_test(NAME ui_module_services_model_tests COMMAND ui_module_services_model_tests)

=======
>>>>>>> 7cf027c9
    add_executable(application_risk_history_auto_export_tests
        tests/ApplicationRiskHistoryAutoExportTest.cpp
        src/app/Application.cpp
        src/app/UiModuleViewsModel.cpp
<<<<<<< HEAD
        src/app/UiModuleServicesModel.cpp
=======
>>>>>>> 7cf027c9
        src/utils/PathUtils.cpp
        src/grpc/TradingClient.cpp
        src/grpc/BotCoreLocalService.cpp
        src/models/OhlcvListModel.cpp
        src/models/AlertsModel.cpp
        src/models/AlertsFilterProxyModel.cpp
        src/models/RiskHistoryModel.cpp
        src/models/RiskStateModel.cpp
        src/models/DecisionLogModel.cpp
        src/utils/PerformanceGuard.cpp
        src/utils/FrameRateMonitor.cpp
        src/telemetry/UiTelemetryReporter.cpp
        src/license/LicenseActivationController.cpp
        src/security/SecurityAdminController.cpp
        src/reporting/ReportCenterController.cpp
    )
    target_include_directories(application_risk_history_auto_export_tests PRIVATE src ${GENERATED_DIR})
    target_link_libraries(application_risk_history_auto_export_tests
        PRIVATE
            Qt6::Core
            Qt6::Gui
            Qt6::Quick
            Qt6::Test
            trading_proto
            protobuf::libprotobuf
            gRPC::grpc++
    )
    add_test(NAME application_risk_history_auto_export_tests COMMAND application_risk_history_auto_export_tests)

    add_executable(application_decision_log_tests
        tests/ApplicationDecisionLogTest.cpp
        src/app/Application.cpp
        src/app/UiModuleViewsModel.cpp
<<<<<<< HEAD
        src/app/UiModuleServicesModel.cpp
=======
>>>>>>> 7cf027c9
        src/app/UiModuleManager.cpp
        src/utils/PathUtils.cpp
        src/grpc/TradingClient.cpp
        src/grpc/BotCoreLocalService.cpp
        src/models/OhlcvListModel.cpp
        src/models/AlertsModel.cpp
        src/models/AlertsFilterProxyModel.cpp
        src/models/RiskHistoryModel.cpp
        src/models/RiskStateModel.cpp
        src/models/DecisionLogModel.cpp
        src/utils/PerformanceGuard.cpp
        src/utils/FrameRateMonitor.cpp
        src/telemetry/UiTelemetryReporter.cpp
        src/license/LicenseActivationController.cpp
        src/security/SecurityAdminController.cpp
        src/reporting/ReportCenterController.cpp
        src/support/SupportBundleController.cpp
        src/health/HealthStatusController.cpp
    )
    target_include_directories(application_decision_log_tests PRIVATE src ${GENERATED_DIR})
    target_link_libraries(application_decision_log_tests
        PRIVATE
            Qt6::Core
            Qt6::Gui
            Qt6::Quick
            Qt6::Test
            trading_proto
            protobuf::libprotobuf
            gRPC::grpc++
    )
    add_test(NAME application_decision_log_tests COMMAND application_decision_log_tests)

    add_executable(application_ui_modules_tests
        tests/ApplicationUiModulesTest.cpp
        src/app/Application.cpp
        src/app/UiModuleManager.cpp
        src/app/UiModuleViewsModel.cpp
<<<<<<< HEAD
        src/app/UiModuleServicesModel.cpp
=======
>>>>>>> 7cf027c9
        src/utils/PathUtils.cpp
        src/grpc/TradingClient.cpp
        src/grpc/BotCoreLocalService.cpp
        src/models/OhlcvListModel.cpp
        src/models/AlertsModel.cpp
        src/models/AlertsFilterProxyModel.cpp
        src/models/RiskHistoryModel.cpp
        src/models/RiskStateModel.cpp
        src/models/DecisionLogModel.cpp
        src/utils/PerformanceGuard.cpp
        src/utils/FrameRateMonitor.cpp
        src/telemetry/UiTelemetryReporter.cpp
        src/license/LicenseActivationController.cpp
        src/security/SecurityAdminController.cpp
        src/reporting/ReportCenterController.cpp
        src/support/SupportBundleController.cpp
        src/health/HealthStatusController.cpp
    )
    target_include_directories(application_ui_modules_tests PRIVATE src ${GENERATED_DIR})
    target_link_libraries(application_ui_modules_tests
        PRIVATE
            Qt6::Core
            Qt6::Gui
            Qt6::Quick
            Qt6::Test
            trading_proto
            protobuf::libprotobuf
            gRPC::grpc++
    )
    add_test(NAME application_ui_modules_tests COMMAND application_ui_modules_tests)

    # FrameRateMonitor tests
    add_executable(frame_rate_monitor_tests
        tests/FrameRateMonitorTest.cpp
        src/utils/PerformanceGuard.cpp
        src/utils/FrameRateMonitor.cpp
    )
    target_include_directories(frame_rate_monitor_tests PRIVATE src)
    target_link_libraries(frame_rate_monitor_tests PRIVATE Qt6::Core Qt6::Test)
    add_test(NAME frame_rate_monitor_tests COMMAND frame_rate_monitor_tests)

    add_executable(performance_telemetry_controller_tests
        tests/PerformanceTelemetryControllerTest.cpp
        src/telemetry/PerformanceTelemetryController.cpp
        src/telemetry/UiTelemetryReporter.cpp
        src/utils/PerformanceGuard.cpp
    )
    target_include_directories(performance_telemetry_controller_tests PRIVATE src ${GENERATED_DIR})
    target_link_libraries(performance_telemetry_controller_tests
        PRIVATE Qt6::Core Qt6::Test protobuf::libprotobuf gRPC::grpc++)
    add_test(NAME performance_telemetry_controller_tests COMMAND performance_telemetry_controller_tests)

    # CandlestickChartView tests (needs QML/Charts)
    add_executable(candlestick_chart_view_tests
        tests/CandlestickChartViewTest.cpp
        src/utils/PerformanceGuard.cpp
    )
    target_include_directories(candlestick_chart_view_tests PRIVATE src ${GENERATED_DIR})
    qt_add_resources(candlestick_chart_view_tests candlestick_chart_view_qml
        PREFIX "/qml/components"
        FILES qml/components/CandlestickChartView.qml
    )
    target_link_libraries(candlestick_chart_view_tests
        PRIVATE Qt6::Gui Qt6::Qml Qt6::Quick Qt6::Charts Qt6::Test
    )
    add_test(NAME candlestick_chart_view_tests COMMAND candlestick_chart_view_tests)

    add_executable(market_regime_timeline_model_tests
        tests/MarketRegimeTimelineModelTest.cpp
        src/models/MarketRegimeTimelineModel.cpp
    )
    target_include_directories(market_regime_timeline_model_tests PRIVATE src ${GENERATED_DIR})
    target_link_libraries(market_regime_timeline_model_tests PRIVATE Qt6::Core Qt6::Test)
    add_test(NAME market_regime_timeline_model_tests COMMAND market_regime_timeline_model_tests)

    add_executable(market_multi_stream_view_tests
        tests/MarketMultiStreamViewTest.cpp
        src/models/OhlcvListModel.cpp
        src/models/IndicatorSeriesModel.cpp
        src/models/SignalListModel.cpp
        src/models/MarketRegimeTimelineModel.cpp
        src/utils/PerformanceGuard.cpp
    )
    target_include_directories(market_multi_stream_view_tests PRIVATE src ${GENERATED_DIR})
    qt_add_resources(market_multi_stream_view_tests market_multi_stream_view_qml
        PREFIX "/qml/components"
        FILES
            qml/components/MarketMultiStreamView.qml
            qml/components/CandlestickChartView.qml
    )
    target_link_libraries(market_multi_stream_view_tests
        PRIVATE Qt6::Gui Qt6::Qml Qt6::Quick Qt6::QuickControls2 Qt6::Charts Qt6::Test
    )
    add_test(NAME market_multi_stream_view_tests COMMAND market_multi_stream_view_tests)

    # RiskStateModel tests
    add_executable(risk_state_model_tests
        tests/RiskStateModelTest.cpp
        src/models/RiskStateModel.cpp
    )
    target_include_directories(risk_state_model_tests PRIVATE src)
    target_link_libraries(risk_state_model_tests PRIVATE Qt6::Core Qt6::Test)
    add_test(NAME risk_state_model_tests COMMAND risk_state_model_tests)

    add_executable(risk_history_model_tests
        tests/RiskHistoryModelTest.cpp
        src/models/RiskHistoryModel.cpp
    )
    target_include_directories(risk_history_model_tests PRIVATE src)
    target_link_libraries(risk_history_model_tests PRIVATE Qt6::Core Qt6::Test)
    add_test(NAME risk_history_model_tests COMMAND risk_history_model_tests)

    add_executable(decision_log_model_tests
        tests/DecisionLogModelTest.cpp
        src/models/DecisionLogModel.cpp
    )
    target_include_directories(decision_log_model_tests PRIVATE src)
    target_link_libraries(decision_log_model_tests PRIVATE Qt6::Core Qt6::Test)
    add_test(NAME decision_log_model_tests COMMAND decision_log_model_tests)

    add_executable(decision_log_filter_proxy_model_tests
        tests/DecisionLogFilterProxyModelTest.cpp
        src/models/DecisionLogFilterProxyModel.cpp
    )
    target_include_directories(decision_log_filter_proxy_model_tests PRIVATE src)
    target_link_libraries(decision_log_filter_proxy_model_tests PRIVATE Qt6::Core Qt6::Test)
    add_test(NAME decision_log_filter_proxy_model_tests COMMAND decision_log_filter_proxy_model_tests)

    add_executable(market_regime_classifier_tests
        tests/MarketRegimeClassifierBridgeTest.cpp
        src/models/MarketRegimeClassifierBridge.cpp
    )
    target_include_directories(market_regime_classifier_tests PRIVATE src)
    target_link_libraries(market_regime_classifier_tests PRIVATE Qt6::Core Qt6::Test)
    add_test(NAME market_regime_classifier_tests COMMAND market_regime_classifier_tests)

    add_executable(alerts_model_tests
        tests/AlertsModelTest.cpp
        src/models/AlertsModel.cpp
    )
    target_include_directories(alerts_model_tests PRIVATE src)
    target_link_libraries(alerts_model_tests PRIVATE Qt6::Core Qt6::Test)
    add_test(NAME alerts_model_tests COMMAND alerts_model_tests)

    add_executable(alerts_filter_proxy_model_tests
        tests/AlertsFilterProxyModelTest.cpp
        src/models/AlertsModel.cpp
        src/models/AlertsFilterProxyModel.cpp
    )
    target_include_directories(alerts_filter_proxy_model_tests PRIVATE src)
    target_link_libraries(alerts_filter_proxy_model_tests PRIVATE Qt6::Core Qt6::Test)
    add_test(NAME alerts_filter_proxy_model_tests COMMAND alerts_filter_proxy_model_tests)

    # SidePanel QML tests
    add_executable(side_panel_tests
        tests/SidePanelTest.cpp
        src/models/RiskStateModel.cpp
        src/utils/PerformanceGuard.cpp
    )
    target_include_directories(side_panel_tests PRIVATE src)
    qt_add_resources(side_panel_tests side_panel_qml
        PREFIX "/qml/components"
        FILES qml/components/SidePanel.qml
    )
    target_link_libraries(side_panel_tests
        PRIVATE
            Qt6::Core
            Qt6::Gui
            Qt6::Qml
            Qt6::Quick
            Qt6::QuickControls2
            Qt6::Test
    )
    add_test(NAME side_panel_tests COMMAND side_panel_tests)

    add_executable(license_activation_controller_tests
        tests/LicenseActivationControllerTest.cpp
        src/license/LicenseActivationController.cpp
        src/utils/PathUtils.cpp
    )
    target_include_directories(license_activation_controller_tests PRIVATE src)
    target_link_libraries(license_activation_controller_tests
        PRIVATE
            Qt6::Core
            Qt6::Test
    )
    add_test(NAME license_activation_controller_tests COMMAND license_activation_controller_tests)

    add_executable(security_admin_controller_tests
        tests/SecurityAdminControllerTest.cpp
        src/security/SecurityAdminController.cpp
    )
    target_include_directories(security_admin_controller_tests PRIVATE src)
    target_link_libraries(security_admin_controller_tests PRIVATE Qt6::Core Qt6::Test)
    add_test(NAME security_admin_controller_tests COMMAND security_admin_controller_tests)

    add_executable(admin_dialog_e2e_tests
        tests/AdminDialogE2ETest.cpp
        src/security/SecurityAdminController.cpp
    )
    target_include_directories(admin_dialog_e2e_tests PRIVATE src)
    qt_add_resources(admin_dialog_e2e_tests admin_dialog_e2e_qml
        PREFIX "/qml"
        FILES qml/components/AdminDialog.qml
    )
    target_link_libraries(admin_dialog_e2e_tests
        PRIVATE
            Qt6::Core
            Qt6::Gui
            Qt6::Qml
            Qt6::Quick
            Qt6::QuickControls2
            Qt6::Test
    )
    add_test(NAME admin_dialog_e2e_tests COMMAND admin_dialog_e2e_tests)

    add_executable(first_run_wizard_e2e_tests
        tests/FirstRunWizardE2ETest.cpp
    )
    target_include_directories(first_run_wizard_e2e_tests PRIVATE src)
    qt_add_resources(first_run_wizard_e2e_tests first_run_wizard_e2e_qml
        PREFIX "/qml/components"
        FILES qml/components/FirstRunWizard.qml
    )
    target_link_libraries(first_run_wizard_e2e_tests
        PRIVATE
            Qt6::Core
            Qt6::Gui
            Qt6::Qml
            Qt6::Quick
            Qt6::QuickControls2
            Qt6::Test
    )
    add_test(NAME first_run_wizard_e2e_tests COMMAND first_run_wizard_e2e_tests)

    add_executable(strategy_workbench_e2e_tests
        tests/StrategyWorkbenchE2ETest.cpp
    )
    target_include_directories(strategy_workbench_e2e_tests PRIVATE src)
    qt_add_resources(strategy_workbench_e2e_tests strategy_workbench_e2e_qml
        PREFIX "/qml/components/workbench"
        FILES
            qml/components/workbench/StrategyWorkbench.qml
            qml/components/workbench/StrategyWorkbenchViewModel.qml
    )
    target_link_libraries(strategy_workbench_e2e_tests
        PRIVATE
            Qt6::Core
            Qt6::Gui
            Qt6::Qml
            Qt6::Quick
            Qt6::QuickControls2
            Qt6::Test
    )
    add_test(NAME strategy_workbench_e2e_tests COMMAND strategy_workbench_e2e_tests)

    add_executable(strategy_workbench_controller_tests
        tests/StrategyWorkbenchControllerTest.cpp
        src/app/StrategyWorkbenchController.cpp
    )
    target_include_directories(strategy_workbench_controller_tests PRIVATE src)
    target_link_libraries(strategy_workbench_controller_tests
        PRIVATE
            Qt6::Core
            Qt6::Test
    )
    add_test(NAME strategy_workbench_controller_tests COMMAND strategy_workbench_controller_tests)

    add_executable(bot_core_local_service_tests
        tests/BotCoreLocalServiceTest.cpp
        src/grpc/BotCoreLocalService.cpp
        src/grpc/TradingClient.cpp
    )
    target_include_directories(bot_core_local_service_tests PRIVATE src ${GENERATED_DIR})
    target_link_libraries(bot_core_local_service_tests
        PRIVATE
            Qt6::Core
            Qt6::Gui
            Qt6::Qml
            Qt6::Quick
            Qt6::Test
            trading_proto
            protobuf::libprotobuf
            gRPC::grpc++
    )
    add_test(NAME bot_core_local_service_tests COMMAND bot_core_local_service_tests)

    add_executable(trading_client_auth_metadata_tests
        tests/TradingClientAuthMetadataTest.cpp
        src/grpc/TradingClient.cpp
    )
    target_include_directories(trading_client_auth_metadata_tests PRIVATE src ${GENERATED_DIR})
    target_link_libraries(trading_client_auth_metadata_tests
        PRIVATE
            Qt6::Core
            Qt6::Test
            Qt6::Network
            trading_proto
            protobuf::libprotobuf
            gRPC::grpc++
    )
    add_test(NAME trading_client_auth_metadata_tests COMMAND trading_client_auth_metadata_tests)

    add_executable(report_center_controller_tests
        tests/ReportCenterControllerTest.cpp
        src/reporting/ReportCenterController.cpp
    )
    target_include_directories(report_center_controller_tests PRIVATE src)
    target_link_libraries(report_center_controller_tests PRIVATE Qt6::Core Qt6::Test)
    add_test(NAME report_center_controller_tests COMMAND report_center_controller_tests)

    add_executable(strategy_config_controller_tests
        tests/StrategyConfigControllerTest.cpp
        src/app/StrategyConfigController.cpp
    )
    target_include_directories(strategy_config_controller_tests PRIVATE src ${GENERATED_DIR})
    target_link_libraries(strategy_config_controller_tests PRIVATE Qt6::Core Qt6::Test)
    add_test(NAME strategy_config_controller_tests COMMAND strategy_config_controller_tests)

    add_executable(support_bundle_controller_tests
        tests/SupportBundleControllerTest.cpp
        src/support/SupportBundleController.cpp
    )
    target_include_directories(support_bundle_controller_tests PRIVATE src ${GENERATED_DIR})
    target_link_libraries(support_bundle_controller_tests PRIVATE Qt6::Core Qt6::Test)
    add_test(NAME support_bundle_controller_tests COMMAND support_bundle_controller_tests)
endif()<|MERGE_RESOLUTION|>--- conflicted
+++ resolved
@@ -61,10 +61,6 @@
     src/app/Application.cpp
     src/app/UiModuleManager.cpp
     src/app/UiModuleViewsModel.cpp
-<<<<<<< HEAD
-    src/app/UiModuleServicesModel.cpp
-=======
->>>>>>> 7cf027c9
     src/app/ActivationController.cpp
     src/app/StrategyConfigController.cpp
     src/app/StrategyWorkbenchController.cpp
@@ -101,10 +97,6 @@
     src/app/UiModuleManager.hpp
     src/app/UiModuleInterface.hpp
     src/app/UiModuleViewsModel.hpp
-<<<<<<< HEAD
-    src/app/UiModuleServicesModel.hpp
-=======
->>>>>>> 7cf027c9
     src/app/ActivationController.hpp
     src/app/StrategyConfigController.hpp
     src/app/StrategyWorkbenchController.hpp
@@ -183,10 +175,6 @@
         tests/ApplicationAuthTokenWatcherTest.cpp
         src/app/Application.cpp
         src/app/UiModuleViewsModel.cpp
-<<<<<<< HEAD
-        src/app/UiModuleServicesModel.cpp
-=======
->>>>>>> 7cf027c9
         src/models/DecisionLogModel.cpp
         src/utils/PathUtils.cpp
         src/grpc/TradingClient.cpp
@@ -275,10 +263,6 @@
         tests/ApplicationRiskRefreshTest.cpp
         src/app/Application.cpp
         src/app/UiModuleViewsModel.cpp
-<<<<<<< HEAD
-        src/app/UiModuleServicesModel.cpp
-=======
->>>>>>> 7cf027c9
         src/utils/PathUtils.cpp
         src/grpc/TradingClient.cpp
         src/grpc/BotCoreLocalService.cpp
@@ -312,10 +296,6 @@
         tests/ApplicationSettingsPersistenceTest.cpp
         src/app/Application.cpp
         src/app/UiModuleViewsModel.cpp
-<<<<<<< HEAD
-        src/app/UiModuleServicesModel.cpp
-=======
->>>>>>> 7cf027c9
         src/utils/PathUtils.cpp
         src/grpc/TradingClient.cpp
         src/grpc/BotCoreLocalService.cpp
@@ -370,30 +350,10 @@
     )
     add_test(NAME ui_module_views_model_tests COMMAND ui_module_views_model_tests)
 
-<<<<<<< HEAD
-    add_executable(ui_module_services_model_tests
-        tests/UiModuleServicesModelTest.cpp
-        src/app/UiModuleManager.cpp
-        src/app/UiModuleServicesModel.cpp
-    )
-    target_include_directories(ui_module_services_model_tests PRIVATE src)
-    target_link_libraries(ui_module_services_model_tests
-        PRIVATE
-            Qt6::Core
-            Qt6::Test
-    )
-    add_test(NAME ui_module_services_model_tests COMMAND ui_module_services_model_tests)
-
-=======
->>>>>>> 7cf027c9
     add_executable(application_risk_history_auto_export_tests
         tests/ApplicationRiskHistoryAutoExportTest.cpp
         src/app/Application.cpp
         src/app/UiModuleViewsModel.cpp
-<<<<<<< HEAD
-        src/app/UiModuleServicesModel.cpp
-=======
->>>>>>> 7cf027c9
         src/utils/PathUtils.cpp
         src/grpc/TradingClient.cpp
         src/grpc/BotCoreLocalService.cpp
@@ -427,10 +387,6 @@
         tests/ApplicationDecisionLogTest.cpp
         src/app/Application.cpp
         src/app/UiModuleViewsModel.cpp
-<<<<<<< HEAD
-        src/app/UiModuleServicesModel.cpp
-=======
->>>>>>> 7cf027c9
         src/app/UiModuleManager.cpp
         src/utils/PathUtils.cpp
         src/grpc/TradingClient.cpp
@@ -468,10 +424,6 @@
         src/app/Application.cpp
         src/app/UiModuleManager.cpp
         src/app/UiModuleViewsModel.cpp
-<<<<<<< HEAD
-        src/app/UiModuleServicesModel.cpp
-=======
->>>>>>> 7cf027c9
         src/utils/PathUtils.cpp
         src/grpc/TradingClient.cpp
         src/grpc/BotCoreLocalService.cpp
