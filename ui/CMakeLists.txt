cmake_minimum_required(VERSION 3.21)

project(bot_trading_shell LANGUAGES CXX)

set(CMAKE_CXX_STANDARD 20)
set(CMAKE_CXX_STANDARD_REQUIRED ON)
set(CMAKE_AUTOMOC ON)
set(CMAKE_AUTORCC ON)
set(CMAKE_AUTOUIC ON)

find_package(Qt6 6.5 COMPONENTS Quick QuickControls2 Charts REQUIRED)

# --- Testing toggle ---
include(CTest)
if(BUILD_TESTING)
    # Pull in all modules needed by tests only when testing is enabled
    find_package(Qt6 6.5 COMPONENTS Test Gui Qml Quick Charts REQUIRED)
endif()

# --- Protobuf / gRPC ---
find_package(Protobuf REQUIRED)
find_package(gRPC REQUIRED)

set(PROTO_SRC ${CMAKE_SOURCE_DIR}/proto/trading.proto)
set(GENERATED_DIR ${CMAKE_CURRENT_BINARY_DIR}/generated)
file(MAKE_DIRECTORY ${GENERATED_DIR})

add_custom_command(
    OUTPUT
        ${GENERATED_DIR}/trading.pb.cc
        ${GENERATED_DIR}/trading.pb.h
        ${GENERATED_DIR}/trading.grpc.pb.cc
        ${GENERATED_DIR}/trading.grpc.pb.h
    COMMAND ${Protobuf_PROTOC_EXECUTABLE}
        --proto_path=${CMAKE_SOURCE_DIR}/proto
        --cpp_out=${GENERATED_DIR}
        --grpc_out=${GENERATED_DIR}
        --plugin=protoc-gen-grpc=$<TARGET_FILE:gRPC::grpc_cpp_plugin>
        ${PROTO_SRC}
    DEPENDS
        ${PROTO_SRC}
        gRPC::grpc_cpp_plugin
    COMMENT "Generating C++ sources from ${PROTO_SRC}"
)

add_library(trading_proto STATIC
    ${GENERATED_DIR}/trading.pb.cc
    ${GENERATED_DIR}/trading.grpc.pb.cc
)
target_include_directories(trading_proto PUBLIC ${GENERATED_DIR})
target_link_libraries(trading_proto
    PUBLIC
        protobuf::libprotobuf
        gRPC::grpc++
        gRPC::grpc++_reflection
)

# --- App sources ---
set(UI_SOURCES
    src/main.cpp
    src/app/Application.cpp
    src/grpc/TradingClient.cpp
    src/models/OhlcvListModel.cpp
    src/models/RiskStateModel.cpp
    src/utils/PerformanceGuard.cpp
    src/utils/FrameRateMonitor.cpp
    src/telemetry/UiTelemetryReporter.cpp
)

set(UI_HEADERS
    src/app/Application.hpp
    src/grpc/TradingClient.hpp
    src/models/OhlcvListModel.hpp
    src/models/RiskStateModel.hpp
    src/models/RiskTypes.hpp
    src/utils/PerformanceGuard.hpp
    src/utils/FrameRateMonitor.hpp
    src/telemetry/TelemetryReporter.hpp
    src/telemetry/UiTelemetryReporter.hpp
)

qt_add_executable(bot_trading_shell
    ${UI_SOURCES}
    ${UI_HEADERS}
    qml/qml.qrc
)

target_include_directories(bot_trading_shell PRIVATE src ${GENERATED_DIR})
target_link_libraries(bot_trading_shell
    PRIVATE
        Qt6::Quick
        Qt6::QuickControls2
        Qt6::Charts
        trading_proto
)

install(TARGETS bot_trading_shell RUNTIME DESTINATION bin)

# --- Tests ---
if(BUILD_TESTING)
    # UiTelemetryReporter tests (needs protobuf/gRPC stubs)
    add_executable(ui_telemetry_tests
        tests/UiTelemetryReporterTest.cpp
        src/utils/PerformanceGuard.cpp
        src/telemetry/UiTelemetryReporter.cpp
    )
    target_include_directories(ui_telemetry_tests PRIVATE src ${GENERATED_DIR})
    target_link_libraries(ui_telemetry_tests
        PRIVATE
            Qt6::Core
            Qt6::Test
            trading_proto
            protobuf::libprotobuf
            gRPC::grpc++
    )
    add_test(NAME ui_telemetry_tests COMMAND ui_telemetry_tests)

<<<<<<< HEAD
    add_executable(ui_application_telemetry_tests
        tests/ApplicationTelemetryTest.cpp
        src/app/Application.cpp
        src/grpc/TradingClient.cpp
        src/models/OhlcvListModel.cpp
        src/utils/PerformanceGuard.cpp
        src/utils/FrameRateMonitor.cpp
        src/telemetry/UiTelemetryReporter.cpp
    )
    target_include_directories(ui_application_telemetry_tests PRIVATE src ${GENERATED_DIR})
    target_link_libraries(ui_application_telemetry_tests
        PRIVATE
            Qt6::Core
            Qt6::Gui
            Qt6::Quick
            Qt6::Test
            trading_proto
            protobuf::libprotobuf
            gRPC::grpc++
    )
    add_test(NAME ui_application_telemetry_tests COMMAND ui_application_telemetry_tests)
=======
    # FrameRateMonitor tests
    add_executable(frame_rate_monitor_tests
        tests/FrameRateMonitorTest.cpp
        src/utils/PerformanceGuard.cpp
        src/utils/FrameRateMonitor.cpp
    )
    target_include_directories(frame_rate_monitor_tests PRIVATE src)
    target_link_libraries(frame_rate_monitor_tests PRIVATE Qt6::Core Qt6::Test)
    add_test(NAME frame_rate_monitor_tests COMMAND frame_rate_monitor_tests)

    # CandlestickChartView tests (needs QML/Charts)
    add_executable(candlestick_chart_view_tests
        tests/CandlestickChartViewTest.cpp
        src/utils/PerformanceGuard.cpp
    )
    target_include_directories(candlestick_chart_view_tests PRIVATE src ${GENERATED_DIR})
    qt_add_resources(candlestick_chart_view_tests candlestick_chart_view_qml
        PREFIX "/qml/components"
        FILES qml/components/CandlestickChartView.qml
    )
    target_link_libraries(candlestick_chart_view_tests
        PRIVATE Qt6::Gui Qt6::Qml Qt6::Quick Qt6::Charts Qt6::Test
    )
    add_test(NAME candlestick_chart_view_tests COMMAND candlestick_chart_view_tests)

    # RiskStateModel tests
    add_executable(risk_state_model_tests
        tests/RiskStateModelTest.cpp
        src/models/RiskStateModel.cpp
    )
    target_include_directories(risk_state_model_tests PRIVATE src)
    target_link_libraries(risk_state_model_tests PRIVATE Qt6::Core Qt6::Test)
    add_test(NAME risk_state_model_tests COMMAND risk_state_model_tests)
>>>>>>> e3b3ed94
endif()<|MERGE_RESOLUTION|>--- conflicted
+++ resolved
@@ -115,7 +115,7 @@
     )
     add_test(NAME ui_telemetry_tests COMMAND ui_telemetry_tests)
 
-<<<<<<< HEAD
+    # Application-level telemetry tests
     add_executable(ui_application_telemetry_tests
         tests/ApplicationTelemetryTest.cpp
         src/app/Application.cpp
@@ -137,7 +137,7 @@
             gRPC::grpc++
     )
     add_test(NAME ui_application_telemetry_tests COMMAND ui_application_telemetry_tests)
-=======
+
     # FrameRateMonitor tests
     add_executable(frame_rate_monitor_tests
         tests/FrameRateMonitorTest.cpp
@@ -171,5 +171,4 @@
     target_include_directories(risk_state_model_tests PRIVATE src)
     target_link_libraries(risk_state_model_tests PRIVATE Qt6::Core Qt6::Test)
     add_test(NAME risk_state_model_tests COMMAND risk_state_model_tests)
->>>>>>> e3b3ed94
 endif()