--- conflicted
+++ resolved
@@ -1,31 +1,25 @@
 # Konfiguracja przykładowa dla powłoki Qt/QML korzystającej z trading stub server
 endpoint: 127.0.0.1:50061
 
-<<<<<<< HEAD
+grpc:
+  tls:
+    enabled: true
+    root_cert: secrets/mtls/core-oem-ca.pem
+    client_cert: secrets/mtls/core-oem-client.pem
+    client_key: secrets/mtls/core-oem-client-key.pem
+    server_name: core-daemon.internal
+    pinned_sha256: ""          # opcjonalne – pinning certyfikatu serwera (SHA-256 SPKI)
+    require_client_auth: true  # mamy cert klienta, więc włączone
+
+# Wsteczna kompatybilność (starsze buildy czytają te klucze)
 tls:
   enabled: true
   root_certificate: secrets/mtls/core-oem-ca.pem
   client_certificate: secrets/mtls/core-oem-client.pem
   client_key: secrets/mtls/core-oem-client-key.pem
-=======
-grpc:
-  tls:
-    enabled: true
-    root_cert: secrets/mtls/ca/ca.pem
-    client_cert: secrets/mtls/client/client.crt
-    client_key: secrets/mtls/client/client.key
-    server_name: core-daemon.internal
-    pinned_sha256: ""          # opcjonalne pinning certyfikatu serwera (SHA-256 SPKI)
-    require_client_auth: true  # mamy cert klienta, więc włączone
 
-# Wsteczna kompatybilność (starsze buildy mogą czytać te klucze)
-tls:
-  enabled: true
-  root_certificate: secrets/mtls/ca/ca.pem
-  client_certificate: secrets/mtls/client/client.crt
-  client_key: secrets/mtls/client/client.key
->>>>>>> 42c5d1a3
-  target_name_override: core-daemon.internal
+# Legacy override dla SNI / SAN serwera (nowe buildy używają grpc.tls.server_name)
+target_name_override: core-daemon.internal
 
 instrument:
   exchange: BINANCE
