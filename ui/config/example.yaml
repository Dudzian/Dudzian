# Konfiguracja przykładowa dla powłoki Qt/QML korzystającej z trading stub server
endpoint: 127.0.0.1:50061

<<<<<<< HEAD
tls:
  enabled: true
  root_certificate: secrets/mtls/core-oem-ca.pem
  client_certificate: secrets/mtls/core-oem-client.pem
  client_key: secrets/mtls/core-oem-client-key.pem
  target_name_override: core-daemon.internal
=======
grpc:
  tls:
    enabled: false
    root_cert: secrets/mtls/ca/ca.pem
    client_cert: secrets/mtls/client/client.crt
    client_key: secrets/mtls/client/client.key
    server_name: trading.local
    pinned_sha256: ""
    require_client_auth: false
>>>>>>> aa171234

instrument:
  exchange: BINANCE
  symbol: BTC/USDT
  venue_symbol: BTCUSDT
  quote_currency: USDT
  base_currency: BTC
  granularity: PT1M

performance_guard:
  fps_target: 120
  reduce_motion_after_seconds: 0.6
  jank_threshold_ms: 12.0
  overlays:
    max_overlays: 4
    disable_secondary_when_fps_below: 55
  # Wsteczna kompatybilność (preferuj performance_guard.overlays.max_overlays)
  max_overlay_count: 4

telemetry:
  metrics_endpoint: 127.0.0.1:50061
  metrics_tag: desktop-shell-dev
  metrics_auth_token: dev-secret

history_limit: 800
maximum_samples: 12000<|MERGE_RESOLUTION|>--- conflicted
+++ resolved
@@ -1,24 +1,23 @@
 # Konfiguracja przykładowa dla powłoki Qt/QML korzystającej z trading stub server
 endpoint: 127.0.0.1:50061
 
-<<<<<<< HEAD
-tls:
-  enabled: true
-  root_certificate: secrets/mtls/core-oem-ca.pem
-  client_certificate: secrets/mtls/core-oem-client.pem
-  client_key: secrets/mtls/core-oem-client-key.pem
-  target_name_override: core-daemon.internal
-=======
 grpc:
   tls:
-    enabled: false
+    enabled: true
     root_cert: secrets/mtls/ca/ca.pem
     client_cert: secrets/mtls/client/client.crt
     client_key: secrets/mtls/client/client.key
-    server_name: trading.local
-    pinned_sha256: ""
-    require_client_auth: false
->>>>>>> aa171234
+    server_name: core-daemon.internal
+    pinned_sha256: ""          # opcjonalne pinning certyfikatu serwera (SHA-256 SPKI)
+    require_client_auth: true  # mamy cert klienta, więc włączone
+
+# Wsteczna kompatybilność (starsze buildy mogą czytać te klucze)
+tls:
+  enabled: true
+  root_certificate: secrets/mtls/ca/ca.pem
+  client_certificate: secrets/mtls/client/client.crt
+  client_key: secrets/mtls/client/client.key
+  target_name_override: core-daemon.internal
 
 instrument:
   exchange: BINANCE
