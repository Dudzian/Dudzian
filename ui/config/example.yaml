# Konfiguracja przykładowa dla powłoki Qt/QML korzystającej z trading stub server
endpoint: 127.0.0.1:50061

transport:
<<<<<<< HEAD
  mode: grpc               # możliwe wartości: grpc, in-process (dla trybu lokalnego bez gRPC)
  dataset: data/sample_ohlcv/trend.csv  # wymagane wyłącznie w trybie in-process – ścieżka do CSV/pipe musi istnieć
=======
  mode: grpc               # możliwe wartości: grpc, in-process
  dataset: data/sample_ohlcv/trend.csv
>>>>>>> 487371bd

grpc:
  tls:
    enabled: true
    root_cert: secrets/mtls/core-oem-ca.pem          # plik musi być dostępny lokalnie
    client_cert: secrets/mtls/core-oem-client.pem    # wymagane przy mTLS – walidowane przy starcie UI
    client_key: secrets/mtls/core-oem-client-key.pem # wymagane przy mTLS – walidowane przy starcie UI
    server_name: core-daemon.internal
    pinned_sha256: ""          # opcjonalne – pinning certyfikatu serwera (SHA-256 SPKI)
    require_client_auth: true  # mamy cert klienta, więc włączone

# Wsteczna kompatybilność (starsze buildy czytają te klucze)
tls:
  enabled: true
  root_certificate: secrets/mtls/core-oem-ca.pem
  client_certificate: secrets/mtls/core-oem-client.pem
  client_key: secrets/mtls/core-oem-client-key.pem

# Legacy override dla SNI / SAN serwera (nowe buildy używają grpc.tls.server_name)
target_name_override: core-daemon.internal

instrument:
  exchange: BINANCE
  symbol: BTC/USDT
  venue_symbol: BTCUSDT
  quote_currency: USDT
  base_currency: BTC
  granularity: PT1M

performance_guard:
  fps_target: 120
  reduce_motion_after_seconds: 0.6
  jank_threshold_ms: 12.0
  overlays:
    max_overlays: 4
    disable_secondary_when_fps_below: 55
  # Wsteczna kompatybilność (preferuj performance_guard.overlays.max_overlays)
  max_overlay_count: 4

telemetry:
  metrics_endpoint: 127.0.0.1:50061  # w trybie in-process ustaw 'in-process'
  metrics_tag: desktop-shell-dev
  metrics_auth_token: dev-secret

# Tryb w pełni lokalny bez gRPC (in-process):
# transport:
#   mode: in-process
#   dataset: data/sample_ohlcv/trend.csv
# telemetry:
#   metrics_endpoint: in-process
# health:
#   endpoint: in-process

history_limit: 800
maximum_samples: 12000<|MERGE_RESOLUTION|>--- conflicted
+++ resolved
@@ -2,13 +2,8 @@
 endpoint: 127.0.0.1:50061
 
 transport:
-<<<<<<< HEAD
-  mode: grpc               # możliwe wartości: grpc, in-process (dla trybu lokalnego bez gRPC)
-  dataset: data/sample_ohlcv/trend.csv  # wymagane wyłącznie w trybie in-process – ścieżka do CSV/pipe musi istnieć
-=======
   mode: grpc               # możliwe wartości: grpc, in-process
   dataset: data/sample_ohlcv/trend.csv
->>>>>>> 487371bd
 
 grpc:
   tls:
