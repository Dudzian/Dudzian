"""Serwis runtime dostarczający dane dziennika decyzji do QML."""
from __future__ import annotations

import contextlib
import json
import logging
import math
import os
import queue
import statistics
import tempfile
import threading
import time
from collections import Counter, deque
from collections.abc import Iterable, Mapping, MutableMapping
from dataclasses import dataclass
from datetime import datetime, timezone
from pathlib import Path
from typing import TYPE_CHECKING, Callable

from PySide6.QtCore import QObject, Property, QTimer, Signal, Slot

from bot_core.config import load_core_config
from bot_core.observability.ui_metrics import (
    FeedHealthMetricsExporter,
    get_feed_health_metrics_exporter,
    get_long_poll_metrics_cache,
)
from bot_core.portfolio import resolve_decision_log_config
from bot_core.runtime.journal import TradingDecisionJournal
from .demo_data import load_demo_decisions

try:  # pragma: no cover - moduł może nie być dostępny w wersjach light
    from bot_core.ai import ModelRepository
except Exception:  # pragma: no cover - fallback dla dystrybucji bez komponentu AI
    ModelRepository = None  # type: ignore[assignment]

try:  # pragma: no cover - harmonogram retrainingu jest opcjonalny
    from bot_core.runtime.ai_retrain import CronSchedule
except Exception:  # pragma: no cover - fallback dla środowisk bez retrainingu
    CronSchedule = None  # type: ignore[assignment]

try:  # pragma: no cover - funkcja ładowania runtime może nie być dostępna w starszych gałęziach
    from bot_core.config.loader import load_runtime_app_config
except Exception:  # pragma: no cover - fallback gdy brak unified loadera
    load_runtime_app_config = None  # type: ignore[assignment]

try:  # pragma: no cover - alerty feedu są opcjonalne w dystrybucjach light
    from bot_core.runtime.metrics_alerts import UiTelemetryAlertSink, get_feed_health_alert_sink
except Exception:  # pragma: no cover - fallback gdy brak infrastruktury alertów
    UiTelemetryAlertSink = None  # type: ignore[assignment]

    def get_feed_health_alert_sink(*_args: object, **_kwargs: object) -> None:
        return None

if TYPE_CHECKING:  # pragma: no cover - adnotacje tylko w czasie statycznym
    from bot_core.config.models import RuntimeAppConfig

_LOGGER = logging.getLogger(__name__)

try:  # pragma: no cover - gRPC może nie być dostępne w trybach light
    import grpc
except Exception:  # pragma: no cover - fallback gdy brak gRPC
    grpc = None  # type: ignore[assignment]

DecisionRecord = Mapping[str, str]
DecisionLoader = Callable[[int], Iterable[DecisionRecord]]


@dataclass(slots=True)
class _RuntimeDecisionEntry:
    """Struktura pośrednia używana w konwersji rekordów."""

    event: str
    timestamp: str
    environment: str
    portfolio: str
    risk_profile: str
    schedule: str | None
    strategy: str | None
    symbol: str | None
    side: str | None
    status: str | None
    quantity: str | None
    price: str | None
    market_regime: Mapping[str, object]
    decision: Mapping[str, object]
    ai: Mapping[str, object]
    extras: Mapping[str, object]

    def to_payload(self) -> dict[str, object]:
        return {
            "event": self.event,
            "timestamp": self.timestamp,
            "environment": self.environment,
            "portfolio": self.portfolio,
            "riskProfile": self.risk_profile,
            "schedule": self.schedule,
            "strategy": self.strategy,
            "symbol": self.symbol,
            "side": self.side,
            "status": self.status,
            "quantity": self.quantity,
            "price": self.price,
            "marketRegime": dict(self.market_regime),
            "decision": dict(self.decision),
            "ai": dict(self.ai),
            "metadata": dict(self.extras),
        }


def _default_loader(limit: int) -> Iterable[DecisionRecord]:
    """Zapewnia dane demonstracyjne przy pierwszym uruchomieniu."""

    entries = list(load_demo_decisions())
    if not entries:
        return []
    if limit > 0:
        entries = entries[-limit:]
    # Zwracamy w kolejności od najnowszych do najstarszych, aby zachować spójność z dziennikiem
    return reversed(entries)


def _load_from_journal(journal: TradingDecisionJournal, limit: int) -> Iterable[DecisionRecord]:
    exported = list(journal.export())
    if limit > 0:
        exported = exported[-limit:]
    return reversed(exported)


def _normalize_bool(value: object) -> object:
    if isinstance(value, bool):
        return value
    if isinstance(value, str):
        lowered = value.strip().lower()
        if lowered in {"true", "yes", "1"}:
            return True
        if lowered in {"false", "no", "0"}:
            return False
    return value


def _camelize(prefix: str, key: str) -> str:
    suffix = key[len(prefix) :].lstrip("_")
    if not suffix:
        return ""
    parts = [part for part in suffix.split("_") if part]
    if not parts:
        return ""
    head, *tail = parts
    return head + "".join(segment.capitalize() for segment in tail)


_BASE_FIELD_MAP: Mapping[str, str] = {
    "event": "event",
    "timestamp": "timestamp",
    "environment": "environment",
    "portfolio": "portfolio",
    "risk_profile": "risk_profile",
    "schedule": "schedule",
    "strategy": "strategy",
    "symbol": "symbol",
    "side": "side",
    "status": "status",
    "quantity": "quantity",
    "price": "price",
}


def _parse_entry(record: DecisionRecord) -> _RuntimeDecisionEntry:
    base: MutableMapping[str, str | None] = {key: None for key in _BASE_FIELD_MAP.values()}
    decision_payload: MutableMapping[str, object] = {}
    ai_payload: MutableMapping[str, object] = {}
    regime_payload: MutableMapping[str, object] = {}
    extras: MutableMapping[str, object] = {}

    confidence = record.get("confidence")
    latency = record.get("latency_ms")
    if confidence is not None:
        decision_payload["confidence"] = confidence
    if latency is not None:
        decision_payload["latencyMs"] = latency

    for key, value in record.items():
        if key in {"confidence", "latency_ms"}:
            continue
        mapped = _BASE_FIELD_MAP.get(key)
        if mapped is not None:
            base[mapped] = value
            continue
        if key.startswith("decision_"):
            normalized = _camelize("decision_", key)
            if not normalized:
                continue
            payload_value: object = value
            if normalized == "shouldTrade":
                payload_value = _normalize_bool(value)
            decision_payload[normalized] = payload_value
            continue
        if key.startswith("ai_"):
            normalized = _camelize("ai_", key)
            if not normalized:
                continue
            ai_payload[normalized] = value
            continue
        if key.startswith("market_regime"):
            normalized = _camelize("market_regime", key)
            if not normalized:
                continue
            regime_payload[normalized] = value
            continue
        if key == "risk_profile":
            # już zmapowane do base
            continue
        extras[key] = value

    event = str(base["event"] or "")
    timestamp = str(base["timestamp"] or "")
    environment = str(base["environment"] or "")
    portfolio = str(base["portfolio"] or "")
    risk_profile = str(base["risk_profile"] or "")

    schedule = base.get("schedule")
    strategy = base.get("strategy")
    symbol = base.get("symbol")
    side = base.get("side")
    status = base.get("status")
    quantity = base.get("quantity")
    price = base.get("price")

    return _RuntimeDecisionEntry(
        event=event,
        timestamp=timestamp,
        environment=environment,
        portfolio=portfolio,
        risk_profile=risk_profile,
        schedule=schedule,
        strategy=strategy,
        symbol=symbol,
        side=side,
        status=status,
        quantity=quantity,
        price=price,
        market_regime=regime_payload,
        decision=decision_payload,
        ai=ai_payload,
        extras=extras,
    )


def _normalize_sequence(value: object) -> list[str]:
    if value is None:
        return []
    if isinstance(value, str):
        sanitized = [segment.strip() for segment in value.replace(";", ",").split(",")]
        return [segment for segment in sanitized if segment]
    if isinstance(value, Mapping):
        reason = value.get("reason")
        if isinstance(reason, str) and reason.strip():
            return [reason.strip()]
        # fallback: reprezentacja tekstowa całego obiektu
        try:
            return [json.dumps(dict(value), ensure_ascii=False)]
        except TypeError:
            return [str(dict(value))]
    if isinstance(value, Iterable):
        result: list[str] = []
        for item in value:
            result.extend(_normalize_sequence(item))
        return result
    return []


def _to_mapping(value: object) -> Mapping[str, object]:
    if isinstance(value, Mapping):
        return value
    return {}


def _first_non_empty(*values: object) -> str:
    for value in values:
        if isinstance(value, str) and value.strip():
            return value.strip()
    return ""


def _extract_risk_action(
    metadata: Mapping[str, object], decision: Mapping[str, object], status: str
) -> str:
    candidates = (
        metadata.get("riskAction"),
        metadata.get("risk_action"),
        metadata.get("action"),
        decision.get("riskAction"),
        decision.get("risk_action"),
        decision.get("action"),
    )
    action = _first_non_empty(*candidates)
    if action:
        return action
    if status.lower() in {"blocked", "rejected", "risk_block"}:
        return status
    return ""


def _compute_activity_score(is_block: bool, is_freeze: bool, is_override: bool) -> float:
    if is_block:
        return 1.0
    if is_freeze:
        return 0.85
    if is_override:
        return 0.7
    return 0.45


def _build_risk_context(
    entries: Iterable[Mapping[str, object]]
) -> tuple[dict[str, object], list[dict[str, object]]]:
    block_keywords = {"block", "blocked", "risk_block", "reject", "rejected"}
    freeze_keywords = {"freeze", "frozen", "lock"}
    override_keys = {"stressOverride", "stress_override", "stressOverrides", "stress_overrides"}

    blocks = 0
    freezes = 0
    overrides = 0
    total_entries = 0
    latest_stress_failures: list[str] = []
    latest_failure_ts = ""
    latest_risk_flags: list[str] = []
    last_block_entry: dict[str, object] | None = None
    last_freeze_entry: dict[str, object] | None = None
    last_override_entry: dict[str, object] | None = None
    stress_failure_set: set[str] = set()
    risk_flag_set: set[str] = set()
    strategy_set: set[str] = set()
    strategy_counter: Counter[str] = Counter()
    override_reason_set: set[str] = set()
    stress_failure_counter: Counter[str] = Counter()
    risk_flag_counter: Counter[str] = Counter()
    strategy_summaries: dict[str, dict[str, object]] = {}

    timeline: list[dict[str, object]] = []

    for entry in entries:
        total_entries += 1
        metadata = _to_mapping(entry.get("metadata"))
        decision = _to_mapping(entry.get("decision"))
        timestamp = str(entry.get("timestamp") or "")
        event = str(entry.get("event") or "")
        strategy = str(entry.get("strategy") or "").strip()
        risk_profile = str(entry.get("riskProfile") or "").strip()
        status = str(entry.get("status") or "").strip()
        risk_action = _extract_risk_action(metadata, decision, status)

        risk_flags = _normalize_sequence(
            metadata.get("riskFlags")
            or metadata.get("risk_flags")
            or decision.get("riskFlags")
            or decision.get("risk_flags")
        )
        stress_failures = _normalize_sequence(
            metadata.get("stressFailures")
            or metadata.get("stress_failures")
            or decision.get("stressFailures")
            or decision.get("stress_failures")
        )

        stress_overrides_payload = metadata.get("stressOverrides") or metadata.get("stress_overrides")
        if not stress_overrides_payload:
            stress_overrides_payload = decision.get("stressOverrides") or decision.get("stress_overrides")
        stress_overrides = _normalize_sequence(stress_overrides_payload)

        is_block = any(keyword in risk_action.lower() for keyword in block_keywords) if risk_action else False
        if not is_block and status:
            is_block = any(keyword in status.lower() for keyword in block_keywords)

        is_freeze = any(keyword in risk_action.lower() for keyword in freeze_keywords) if risk_action else False
        if not is_freeze and status:
            is_freeze = any(keyword in status.lower() for keyword in freeze_keywords)

        override_indicator = False
        if stress_overrides:
            override_indicator = True
        else:
            for key in override_keys:
                if metadata.get(key) or decision.get(key):
                    override_indicator = True
                    break
        is_override = override_indicator

        activity_score = _compute_activity_score(is_block, is_freeze, is_override)

        summary_bucket: dict[str, object] | None = None
        if strategy:
            strategy_set.add(strategy)
            strategy_counter.update([strategy])
            summary_bucket = strategy_summaries.setdefault(
                strategy,
                {
                    "strategy": strategy,
                    "blockCount": 0,
                    "freezeCount": 0,
                    "stressOverrideCount": 0,
                    "totalEvents": 0,
                    "lastEvent": "",
                    "lastTimestamp": "",
                    "lastRiskFlags": [],
                    "lastStressFailures": [],
                    "lastRiskAction": "",
                    "stressOverrideReasons": [],
                },
            )
        if summary_bucket is not None:
            summary_bucket["totalEvents"] = int(summary_bucket.get("totalEvents", 0)) + 1
        if risk_flags:
            risk_flag_set.update(risk_flags)
            risk_flag_counter.update(risk_flags)
            latest_risk_flags = risk_flags
            if summary_bucket is not None and risk_flags:
                summary_bucket["lastRiskFlags"] = list(risk_flags)
        if stress_failures:
            stress_failure_set.update(stress_failures)
            stress_failure_counter.update(stress_failures)
            latest_stress_failures = stress_failures
            latest_failure_ts = timestamp
            if summary_bucket is not None and stress_failures:
                summary_bucket["lastStressFailures"] = list(stress_failures)
        if stress_overrides:
            override_reason_set.update(stress_overrides)
            if summary_bucket is not None and stress_overrides:
                summary_bucket["stressOverrideReasons"] = list(stress_overrides)

        if is_block:
            blocks += 1
            if timestamp and (
                not last_block_entry
                or str(timestamp) >= str(last_block_entry.get("timestamp", ""))
            ):
                last_block_entry = {
                    "timestamp": timestamp,
                    "event": event,
                    "strategy": strategy,
                }
            if summary_bucket is not None:
                summary_bucket["blockCount"] = int(summary_bucket.get("blockCount", 0)) + 1
        if is_freeze:
            freezes += 1
            if timestamp and (
                not last_freeze_entry
                or str(timestamp) >= str(last_freeze_entry.get("timestamp", ""))
            ):
                last_freeze_entry = {
                    "timestamp": timestamp,
                    "event": event,
                    "strategy": strategy,
                    "riskAction": risk_action,
                }
            if summary_bucket is not None:
                summary_bucket["freezeCount"] = int(summary_bucket.get("freezeCount", 0)) + 1
        if is_override:
            overrides += 1
            if timestamp and (
                not last_override_entry
                or str(timestamp) >= str(last_override_entry.get("timestamp", ""))
            ):
                last_override_entry = {
                    "timestamp": timestamp,
                    "event": event,
                    "strategy": strategy,
                }
            if summary_bucket is not None:
                summary_bucket["stressOverrideCount"] = int(
                    summary_bucket.get("stressOverrideCount", 0)
                ) + 1

        if summary_bucket is not None:
            if risk_action:
                summary_bucket["lastRiskAction"] = risk_action
            if timestamp:
                last_timestamp = str(summary_bucket.get("lastTimestamp", ""))
                if not last_timestamp or str(timestamp) >= last_timestamp:
                    summary_bucket["lastTimestamp"] = timestamp
                    summary_bucket["lastEvent"] = event
                    summary_bucket["lastRiskFlags"] = list(risk_flags)
                    summary_bucket["lastStressFailures"] = list(stress_failures)

        timeline.append(
            {
                "timestamp": timestamp,
                "event": event,
                "strategy": strategy,
                "riskProfile": risk_profile,
                "status": status,
                "riskAction": risk_action,
                "riskFlags": risk_flags,
                "stressFailures": stress_failures,
                "stressOverrides": stress_overrides,
                "isBlock": is_block,
                "isFreeze": is_freeze,
                "isStressOverride": is_override,
                "activityScore": activity_score,
                "record": dict(entry),
            }
        )

    def _sort_key(item: Mapping[str, object]) -> tuple[int, str]:
        timestamp = str(item.get("timestamp") or "")
        return (0 if timestamp else 1, timestamp)

    timeline.sort(key=_sort_key)

    metrics: dict[str, object] = {"totalEntries": total_entries}

    severity_order = {"block": 0, "freeze": 1, "override": 2, "neutral": 3}

    def _classify(summary: Mapping[str, object]) -> str:
        if int(summary.get("blockCount", 0)) > 0:
            return "block"
        if int(summary.get("freezeCount", 0)) > 0:
            return "freeze"
        if int(summary.get("stressOverrideCount", 0)) > 0:
            return "override"
        return "neutral"

    def _timestamp_key(value: object) -> tuple[int, str]:
        if isinstance(value, str) and value:
            candidate = value.replace("Z", "+00:00")
            try:
                parsed = datetime.fromisoformat(candidate)
            except ValueError:
                return (0, candidate)
            return (-int(parsed.timestamp()), candidate)
        return (0, "")

    summaries_payload: list[dict[str, object]] = []
    for summary in strategy_summaries.values():
        payload = dict(summary)
        payload["severity"] = _classify(summary)
        payload.setdefault("stressOverrideReasons", [])
        summaries_payload.append(payload)

    summaries_payload.sort(
        key=lambda item: (
            severity_order.get(str(item.get("severity", "neutral")), 99),
            -int(item.get("blockCount", 0)),
            -int(item.get("freezeCount", 0)),
            -int(item.get("stressOverrideCount", 0)),
            _timestamp_key(item.get("lastTimestamp", "")),
            str(item.get("strategy", "")),
        )
    )

    metrics.update(
        {
            "blockCount": blocks,
            "freezeCount": freezes,
            "stressOverrideCount": overrides,
            "lastBlock": dict(last_block_entry or {}),
            "lastFreeze": dict(last_freeze_entry or {}),
            "lastStressOverride": dict(last_override_entry or {}),
            "latestStressFailures": latest_stress_failures,
            "latestStressFailureAt": latest_failure_ts,
            "latestRiskFlags": latest_risk_flags,
            "uniqueRiskFlags": sorted(risk_flag_set),
            "uniqueStressFailures": sorted(stress_failure_set),
            "strategies": sorted(strategy_set),
            "strategyCounts": dict(strategy_counter),
            "stressOverrideReasons": sorted(override_reason_set),
            "riskFlagCounts": dict(risk_flag_counter),
            "stressFailureCounts": dict(stress_failure_counter),
            "timelineStart": timeline[0]["timestamp"] if timeline else "",
            "timelineEnd": timeline[-1]["timestamp"] if timeline else "",
            "strategySummaries": summaries_payload,
        }
    )

    return metrics, timeline


class RuntimeService(QObject):
    """Zapewnia QML dostęp do najnowszych decyzji autotradera."""

    decisionsChanged = Signal()
    errorMessageChanged = Signal()
    liveSourceChanged = Signal()
    feedHealthChanged = Signal()
    longPollMetricsChanged = Signal()
    retrainNextRunChanged = Signal()
    adaptiveStrategySummaryChanged = Signal()
    riskMetricsChanged = Signal()
    riskTimelineChanged = Signal()
    operatorActionChanged = Signal()
    cycleMetricsChanged = Signal()

    def __init__(
        self,
        *,
        journal: TradingDecisionJournal | None = None,
        decision_loader: DecisionLoader | None = None,
        parent: QObject | None = None,
        default_limit: int = 20,
        core_config_path: str | os.PathLike[str] | None = None,
        runtime_config_path: str | os.PathLike[str] | None = None,
        feed_alert_sink: UiTelemetryAlertSink | None = None,
        feed_metrics_exporter: FeedHealthMetricsExporter | None = None,
    ) -> None:
        super().__init__(parent)
        if decision_loader is not None:
            self._loader: DecisionLoader = decision_loader
        elif journal is not None:
            self._loader = lambda limit: _load_from_journal(journal, limit)
        else:
            self._loader = _default_loader
        self._default_limit = max(1, int(default_limit))
        self._decisions: list[dict[str, object]] = []
        self._error_message = ""
        self._core_config_path = Path(core_config_path).expanduser() if core_config_path else None
        self._cached_core_config = None
        self._active_profile: str | None = None
        self._active_log_path: Path | None = None
        self._active_stream_label: str | None = None
        self._runtime_config_path = Path(runtime_config_path).expanduser() if runtime_config_path else None
        self._runtime_config_cache: "RuntimeAppConfig | None" = None
        self._retrain_next_run: str = ""
        self._adaptive_summary: str = ""
        self._risk_metrics: dict[str, object] = {}
        self._risk_timeline: list[dict[str, object]] = []
        self._cycle_metrics: dict[str, float] = {}
        self._last_operator_action: dict[str, object] | None = None
        self._grpc_thread: threading.Thread | None = None
        self._grpc_stop_event: threading.Event | None = None
        self._grpc_queue: "queue.Queue[tuple[str, object]] | None" = None
        self._grpc_timer: QTimer | None = None
        self._grpc_stream_active = False
        self._grpc_target: str | None = None
        self._grpc_metadata: list[tuple[str, str]] = self._load_grpc_metadata()
        self._grpc_limit = self._default_limit
        self._grpc_retry_attempts = 0
        self._grpc_retry_limit = max(0, int(os.environ.get("BOT_CORE_UI_GRPC_RETRY_LIMIT", "3")))
        self._grpc_retry_base = max(0.1, float(os.environ.get("BOT_CORE_UI_GRPC_RETRY_BASE_SECONDS", "1.0")))
        self._grpc_retry_multiplier = max(1.0, float(os.environ.get("BOT_CORE_UI_GRPC_RETRY_MULTIPLIER", "2.0")))
        self._grpc_retry_max = max(
            self._grpc_retry_base,
            float(os.environ.get("BOT_CORE_UI_GRPC_RETRY_MAX_SECONDS", "15.0")),
        )
        self._grpc_ready_timeout = max(1.0, float(os.environ.get("BOT_CORE_UI_GRPC_READY_TIMEOUT", "5.0")))
        self._grpc_idle_timeout = max(1.0, float(os.environ.get("BOT_CORE_UI_GRPC_IDLE_TIMEOUT", "3.0")))
        self._grpc_reconnect_timer: QTimer | None = None
        self._feed_reconnects = 0
        self._feed_downtime_started: float | None = None
        self._feed_downtime_total = 0.0
        self._feed_last_error = ""
        metrics_path_env = os.environ.get("BOT_CORE_UI_FEED_LATENCY_PATH")
        if metrics_path_env:
            self._feed_metrics_path = Path(metrics_path_env).expanduser()
        else:
            self._feed_metrics_path = Path("reports/ci/decision_feed_metrics.json")
        self._feed_latencies: deque[float] = deque(maxlen=1024)
        self._feed_health: dict[str, object] = {
            "status": "initializing",
            "reconnects": 0,
            "downtimeMs": 0.0,
            "lastError": "",
        }
<<<<<<< HEAD
        self._last_grpc_update: float = time.monotonic()
        self._grpc_idle_flag = False
        self._metrics_last_write: float = 0.0
        self._metrics_next_write: float = 0.0
        self._metrics_last_status: str = ""
        self._metrics_last_reconnects: int = 0
=======
        self._feed_metrics_exporter = feed_metrics_exporter or get_feed_health_metrics_exporter()
        self._feed_alert_sink = feed_alert_sink or get_feed_health_alert_sink()
        self._feed_thresholds = self._load_feed_thresholds()
        self._feed_alert_state: dict[str, str] = {
            "latency": "ok",
            "reconnects": "ok",
            "downtime": "ok",
        }
>>>>>>> 5f5b1b97
        self._longpoll_metrics_cache = get_long_poll_metrics_cache()
        self._longpoll_metrics: list[dict[str, object]] = []
        self._longpoll_timer = QTimer(self)
        self._longpoll_timer.setInterval(
            max(1000, int(os.environ.get("BOT_CORE_UI_LONGPOLL_METRICS_INTERVAL_MS", "5000")))
        )
        self._longpoll_timer.timeout.connect(self._refresh_long_poll_metrics)
        self._longpoll_timer.start()
        try:
            self._update_runtime_metadata(invalidate_cache=False)
        except Exception:  # pragma: no cover - defensywna inicjalizacja
            _LOGGER.debug("Nie udało się zainicjalizować metadanych runtime", exc_info=True)
        self._auto_connect_grpc()
        self._refresh_long_poll_metrics()

    # ------------------------------------------------------------------
    @Property("QVariantList", notify=decisionsChanged)
    def decisions(self) -> list[dict[str, object]]:  # type: ignore[override]
        return list(self._decisions)

    @Property(str, notify=errorMessageChanged)
    def errorMessage(self) -> str:  # type: ignore[override]
        return self._error_message

    @Property(str, notify=retrainNextRunChanged)
    def retrainNextRun(self) -> str:  # type: ignore[override]
        return self._retrain_next_run

    @Property(str, notify=adaptiveStrategySummaryChanged)
    def adaptiveStrategySummary(self) -> str:  # type: ignore[override]
        return self._adaptive_summary

    @Property("QVariantMap", notify=riskMetricsChanged)
    def riskMetrics(self) -> dict[str, object]:  # type: ignore[override]
        return dict(self._risk_metrics)

    @Property("QVariantList", notify=riskTimelineChanged)
    def riskTimeline(self) -> list[dict[str, object]]:  # type: ignore[override]
        return list(self._risk_timeline)

    @Property("QVariantMap", notify=cycleMetricsChanged)
    def cycleMetrics(self) -> dict[str, object]:  # type: ignore[override]
        return {key: float(value) for key, value in self._cycle_metrics.items()}

    @Property("QVariantMap", notify=operatorActionChanged)
    def lastOperatorAction(self) -> dict[str, object]:  # type: ignore[override]
        if self._last_operator_action is None:
            return {}
        return dict(self._last_operator_action)

    @Property("QVariantMap", notify=feedHealthChanged)
    def feedHealth(self) -> dict[str, object]:  # type: ignore[override]
        return dict(self._feed_health)

    @Property("QVariantList", notify=longPollMetricsChanged)
    def longPollMetrics(self) -> list[dict[str, object]]:  # type: ignore[override]
        return [dict(entry) for entry in self._longpoll_metrics]

    def _update_feed_health(
        self,
        *,
        status: str | None = None,
        reconnects: int | None = None,
        last_error: str | None = None,
        next_retry: float | None = None,
        latest_latency: float | None = None,
    ) -> None:
        previous_status = self._feed_health.get("status")
        previous_reconnects = int(self._feed_health.get("reconnects", 0))
        payload = dict(self._feed_health)
        if status is not None:
            payload["status"] = status
        if reconnects is not None:
            payload["reconnects"] = max(0, int(reconnects))
        if last_error is not None:
            payload["lastError"] = last_error
        if latest_latency is not None:
            payload["lastLatencyMs"] = max(0.0, float(latest_latency))
        downtime_ms = self._feed_downtime_total * 1000.0
        if self._feed_downtime_started is not None:
            downtime_ms += max(0.0, (time.monotonic() - self._feed_downtime_started) * 1000.0)
        payload["downtimeMs"] = max(0.0, float(downtime_ms))
        if next_retry is not None:
            payload["nextRetrySeconds"] = max(0.0, float(next_retry))
        else:
            payload.pop("nextRetrySeconds", None)
        latencies = list(self._feed_latencies)
        latency_p95: float | None = None
        if latencies:
            latency_p95 = float(self._percentile(latencies, 95.0))
            payload["p95LatencyMs"] = latency_p95
        else:
            payload.pop("p95LatencyMs", None)
        self._feed_health = payload
        self.feedHealthChanged.emit()
<<<<<<< HEAD
        current_status = payload.get("status")
        current_reconnects = int(payload.get("reconnects", previous_reconnects))
        force_flush = (current_status != previous_status) or (current_reconnects != previous_reconnects)
        self._write_feed_metrics(force=force_flush)
=======
        self._publish_feed_metrics(payload, latency_p95)
        self._evaluate_feed_health_alerts(payload, latency_p95)

    def _publish_feed_metrics(self, payload: Mapping[str, object], latency_p95: float | None) -> None:
        exporter = self._feed_metrics_exporter
        if exporter is None:
            return
        status = str(payload.get("status", "unknown"))
        adapter = self._current_feed_adapter_label(status)
        reconnects_raw = payload.get("reconnects", 0)
        downtime_raw = payload.get("downtimeMs", 0.0)
        last_error = str(payload.get("lastError", self._feed_last_error))
        try:
            reconnects_value = int(reconnects_raw)
        except (TypeError, ValueError):
            reconnects_value = 0
        try:
            downtime_ms = float(downtime_raw)
        except (TypeError, ValueError):
            downtime_ms = 0.0
        exporter.record(
            adapter=adapter,
            status=status,
            latency_p95_ms=latency_p95,
            reconnects=reconnects_value,
            downtime_ms=downtime_ms,
            last_error=last_error,
        )

    def _evaluate_feed_health_alerts(
        self,
        payload: Mapping[str, object],
        latency_p95: float | None,
    ) -> None:
        thresholds = self._feed_thresholds
        status = str(payload.get("status", "unknown"))
        adapter = self._current_feed_adapter_label(status)
        reconnects_raw = payload.get("reconnects", 0)
        downtime_raw = payload.get("downtimeMs", 0.0)
        last_error = str(payload.get("lastError", self._feed_last_error))
        try:
            reconnects_value = int(reconnects_raw)
        except (TypeError, ValueError):
            reconnects_value = 0
        try:
            downtime_ms = float(downtime_raw)
        except (TypeError, ValueError):
            downtime_ms = 0.0
        downtime_seconds = max(0.0, downtime_ms / 1000.0)

        latency_state = self._classify_threshold(
            latency_p95,
            warning=thresholds["latency_warning_ms"],
            critical=thresholds["latency_critical_ms"],
        )
        self._maybe_emit_feed_alert(
            "latency",
            latency_state,
            metric_label="Latencja p95 decision feedu",
            unit="ms",
            value=latency_p95,
            warning=thresholds["latency_warning_ms"],
            critical=thresholds["latency_critical_ms"],
            status=status,
            adapter=adapter,
            reconnects=reconnects_value,
            downtime_seconds=downtime_seconds,
            latency_p95=latency_p95,
            last_error=last_error,
        )

        reconnect_state = self._classify_threshold(
            float(reconnects_value),
            warning=thresholds["reconnects_warning"],
            critical=thresholds["reconnects_critical"],
        )
        self._maybe_emit_feed_alert(
            "reconnects",
            reconnect_state,
            metric_label="Liczba reconnectów decision feedu",
            unit="",
            value=float(reconnects_value),
            warning=thresholds["reconnects_warning"],
            critical=thresholds["reconnects_critical"],
            status=status,
            adapter=adapter,
            reconnects=reconnects_value,
            downtime_seconds=downtime_seconds,
            latency_p95=latency_p95,
            last_error=last_error,
        )

        downtime_state = self._classify_threshold(
            downtime_seconds,
            warning=thresholds["downtime_warning_seconds"],
            critical=thresholds["downtime_critical_seconds"],
        )
        self._maybe_emit_feed_alert(
            "downtime",
            downtime_state,
            metric_label="Łączny downtime decision feedu",
            unit="s",
            value=downtime_seconds,
            warning=thresholds["downtime_warning_seconds"],
            critical=thresholds["downtime_critical_seconds"],
            status=status,
            adapter=adapter,
            reconnects=reconnects_value,
            downtime_seconds=downtime_seconds,
            latency_p95=latency_p95,
            last_error=last_error,
        )

    def _current_feed_adapter_label(self, status: str) -> str:
        if status == "fallback":
            return "fallback"
        label = self._active_stream_label or ""
        if label.startswith("grpc://"):
            return "grpc"
        if label == "offline-demo":
            return "demo"
        if label:
            prefix, _, _ = label.partition("://")
            if prefix:
                return prefix
            return label
        if self._active_log_path is not None:
            return "jsonl"
        if self._loader is _default_loader:
            return "demo"
        return "unknown"

    @staticmethod
    def _classify_threshold(
        value: float | None,
        *,
        warning: float | None,
        critical: float | None,
    ) -> str:
        if value is None:
            return "ok"
        if critical is not None and value >= critical:
            return "critical"
        if warning is not None and value >= warning:
            return "warning"
        return "ok"

    def _maybe_emit_feed_alert(
        self,
        key: str,
        severity: str,
        *,
        metric_label: str,
        unit: str,
        value: float | None,
        warning: float | None,
        critical: float | None,
        status: str,
        adapter: str,
        reconnects: int,
        downtime_seconds: float,
        latency_p95: float | None,
        last_error: str,
    ) -> None:
        previous = self._feed_alert_state.get(key, "ok")
        if severity == previous:
            return
        self._feed_alert_state[key] = severity
        sink = self._feed_alert_sink
        if sink is None:
            return

        severity_label = severity
        state = severity
        if severity == "ok":
            severity_label = "info"
            state = "recovered"
        else:
            state = "degraded"

        threshold_value: float | None = None
        if severity == "critical" and critical is not None:
            threshold_value = critical
        elif severity == "warning" and warning is not None:
            threshold_value = warning
        elif previous in {"critical", "warning"}:
            threshold_value = critical if previous == "critical" and critical is not None else warning

        body_parts: list[str] = []
        metric_value_text = self._format_feed_metric(value, unit)
        threshold_text = self._format_feed_metric(threshold_value, unit) if threshold_value is not None else None
        if severity == "ok":
            title = f"{metric_label} w normie"
            body_parts.append(f"{metric_label} powróciła do normy ({metric_value_text}).")
            if threshold_text:
                body_parts.append(f"Poprzedni próg odniesienia: {threshold_text}.")
        else:
            title = f"{metric_label} przekroczyła próg"
            if severity == "critical":
                title = f"Krytyczne odchylenie – {metric_label}"
            if threshold_text:
                body_parts.append(
                    f"{metric_label} wynosi {metric_value_text} (próg {threshold_text})."
                )
            else:
                body_parts.append(f"{metric_label} wynosi {metric_value_text}.")
        if last_error:
            body_parts.append(f"Ostatni błąd: {last_error}.")
        body = " ".join(body_parts)

        context: dict[str, str] = {
            "adapter": adapter,
            "status": status,
            "metric": key,
            "metric_label": metric_label,
            "metric_unit": unit,
            "state": state,
            "reconnects": str(reconnects),
            "downtime_seconds": f"{downtime_seconds:.3f}",
        }
        if value is not None:
            context["metric_value"] = (
                f"{value:.3f}" if unit in {"ms", "s"} else str(int(round(value)))
            )
        if warning is not None:
            context["warning_threshold"] = (
                f"{warning:.3f}" if unit in {"ms", "s"} else str(int(round(warning)))
            )
        if critical is not None:
            context["critical_threshold"] = (
                f"{critical:.3f}" if unit in {"ms", "s"} else str(int(round(critical)))
            )
        if latency_p95 is not None:
            context["latency_p95_ms"] = f"{latency_p95:.3f}"
        if last_error:
            context["last_error"] = last_error

        payload: dict[str, object] = {
            "metric": key,
            "metric_label": metric_label,
            "metric_unit": unit,
            "metric_value": value,
            "warning_threshold": warning,
            "critical_threshold": critical,
            "status": status,
            "adapter": adapter,
            "reconnects": reconnects,
            "downtime_seconds": downtime_seconds,
            "latency_p95_ms": latency_p95,
            "state": state,
        }
        if last_error:
            payload["last_error"] = last_error

        sink.emit_feed_health_event(
            severity=severity_label,
            title=title,
            body=body,
            context=context,
            payload=payload,
        )

    @staticmethod
    def _format_feed_metric(value: float | None, unit: str) -> str:
        if value is None:
            return "brak danych"
        if unit == "ms":
            return f"{value:.1f} ms"
        if unit == "s":
            return f"{value:.1f} s"
        return f"{int(round(value))}"

    def _load_feed_thresholds(self) -> dict[str, float | None]:
        def _env_float(name: str, default: float | None) -> float | None:
            raw = os.environ.get(name)
            if raw is None or str(raw).strip() == "":
                return default
            try:
                value = float(raw)
            except (TypeError, ValueError):
                return default
            if value <= 0:
                return None
            return value

        def _env_int(name: str, default: int | None) -> float | None:
            raw = os.environ.get(name)
            if raw is None or str(raw).strip() == "":
                return default
            try:
                value = int(float(raw))
            except (TypeError, ValueError):
                return default
            if value <= 0:
                return None
            return float(value)

        return {
            "latency_warning_ms": _env_float("BOT_CORE_UI_FEED_LATENCY_P95_WARNING_MS", 2500.0),
            "latency_critical_ms": _env_float("BOT_CORE_UI_FEED_LATENCY_P95_CRITICAL_MS", 5000.0),
            "reconnects_warning": _env_int("BOT_CORE_UI_FEED_RECONNECT_WARNING", 3),
            "reconnects_critical": _env_int("BOT_CORE_UI_FEED_RECONNECT_CRITICAL", 6),
            "downtime_warning_seconds": _env_float("BOT_CORE_UI_FEED_DOWNTIME_WARNING_SECONDS", 30.0),
            "downtime_critical_seconds": _env_float("BOT_CORE_UI_FEED_DOWNTIME_CRITICAL_SECONDS", 120.0),
        }
>>>>>>> 5f5b1b97

    def _mark_feed_disconnected(self) -> None:
        if self._feed_downtime_started is None:
            self._feed_downtime_started = time.monotonic()
        self._update_feed_health(status="degraded", reconnects=self._feed_reconnects)

    def _mark_feed_connected(self) -> None:
        if self._feed_downtime_started is not None:
            self._feed_downtime_total += max(0.0, time.monotonic() - self._feed_downtime_started)
            self._feed_downtime_started = None
        self._grpc_retry_attempts = 0
        self._cancel_grpc_reconnect()
        self._update_feed_health(status="connected", reconnects=self._feed_reconnects, last_error="")

    # ------------------------------------------------------------------
    def _refresh_long_poll_metrics(self) -> None:
        try:
            snapshot = self._longpoll_metrics_cache.snapshot()
        except Exception:  # pragma: no cover - defensywne zbieranie metryk
            _LOGGER.debug("Nie udało się odczytać metryk long-pollowych", exc_info=True)
            return
        if snapshot != self._longpoll_metrics:
            self._longpoll_metrics = [dict(entry) for entry in snapshot]
            self.longPollMetricsChanged.emit()

    def _update_cycle_metrics(self, metrics: Mapping[str, object] | None) -> None:
        normalized: dict[str, float] = {}
        if isinstance(metrics, Mapping):
            for key, value in metrics.items():
                try:
                    normalized[str(key)] = float(value)
                except (TypeError, ValueError):
                    continue
        if normalized != self._cycle_metrics:
            self._cycle_metrics = normalized
            self.cycleMetricsChanged.emit()

    # ------------------------------------------------------------------
    @Slot(int, result="QVariantList")
    def loadRecentDecisions(self, limit: int = 0) -> list[dict[str, object]]:  # type: ignore[override]
        """Pobiera najnowsze decyzje z dziennika."""

        size = int(limit)
        if size <= 0:
            size = self._default_limit
        if self._grpc_stream_active:
            subset = self._decisions[:size]
            return [dict(entry) for entry in subset]
        try:
            raw_entries = list(self._loader(size))
        except Exception as exc:  # pragma: no cover - diagnostyka
            self._error_message = str(exc)
            self.errorMessageChanged.emit()
            self._risk_metrics = {}
            self._risk_timeline = []
            self.riskMetricsChanged.emit()
            self.riskTimelineChanged.emit()
            return []

        self._error_message = ""
        self.errorMessageChanged.emit()

        parsed: list[dict[str, object]] = []
        for record in raw_entries:
            entry = _parse_entry(record)
            payload = entry.to_payload()
            parsed.append(payload)
        self._decisions = parsed
        self.decisionsChanged.emit()
        self._apply_risk_context(parsed)
        self._update_runtime_metadata(invalidate_cache=False)
        self._update_cycle_metrics({})
        return list(self._decisions)

    @Slot()
    def refreshRuntimeMetadata(self) -> None:  # type: ignore[override]
        """Wymusza ponowne wczytanie metadanych retrainingu i presetów adaptacyjnych."""

        self._update_runtime_metadata(invalidate_cache=True)

    # ------------------------------------------------------------------
    @Property(str, notify=liveSourceChanged)
    def activeDecisionLogPath(self) -> str:  # type: ignore[override]
        if self._active_stream_label:
            return self._active_stream_label
        if self._active_log_path is None:
            return ""
        return str(self._active_log_path)

    @Slot(str, result=bool)
    def attachToLiveDecisionLog(self, profile: str = "") -> bool:  # type: ignore[override]
        """Przełącza loader na rzeczywisty decision log skonfigurowany w core.yaml."""

        self._stop_grpc_stream()
        sanitized_profile = profile.strip()
        profile_value = sanitized_profile or None
        target = self._resolve_grpc_target(profile_value)
        if target:
            try:
                self._start_grpc_stream(target, self._default_limit)
            except Exception as exc:  # pragma: no cover - diagnostyka
                _LOGGER.debug("attachToLiveDecisionLog gRPC failed", exc_info=True)
                self._active_profile = profile_value
                return self._handle_grpc_error(str(exc), profile=profile_value, silent=False)
            else:
                self._loader = lambda limit: []
                self._active_profile = profile_value
                self._active_log_path = None
                self._active_stream_label = f"grpc://{target}"
                self._error_message = ""
                self.errorMessageChanged.emit()
                self.liveSourceChanged.emit()
                self._feed_reconnects = 0
                self._feed_last_error = ""
                self._mark_feed_disconnected()
                self._update_feed_health(status="connecting", reconnects=0, last_error="")
                return True

        if self._activate_jsonl_loader(profile_value, silent=False):
            return True
        return False

    # ------------------------------------------------------------------ operator actions --
    @Slot("QVariantMap", result=bool)
    def requestFreeze(self, entry: Mapping[str, object] | None = None) -> bool:  # type: ignore[override]
        return self._record_operator_action("freeze", entry)

    @Slot("QVariantMap", result=bool)
    def requestUnfreeze(self, entry: Mapping[str, object] | None = None) -> bool:  # type: ignore[override]
        return self._record_operator_action("unfreeze", entry)

    @Slot("QVariantMap", result=bool)
    def requestUnblock(self, entry: Mapping[str, object] | None = None) -> bool:  # type: ignore[override]
        return self._record_operator_action("unblock", entry)

    # ------------------------------------------------------------------
    def _build_live_loader(
        self, profile: str | None
    ) -> tuple[DecisionLoader, Path]:
        core_config = self._load_core_config()
        configured_path, _kwargs = resolve_decision_log_config(core_config)
        if configured_path is None:
            raise FileNotFoundError(
                "Decision log portfela nie jest skonfigurowany w pliku core.yaml"
            )

        log_path = Path(configured_path)
        if not log_path.is_absolute():
            config_path = self._resolve_core_config_path()
            if config_path is not None:
                log_path = (config_path.parent / log_path).resolve()
            else:
                log_path = log_path.expanduser().resolve()

        if not log_path.exists():
            raise FileNotFoundError(
                f"Decision log '{log_path}' nie istnieje – uruchom autotradera, aby utworzyć plik"
            )
        if not log_path.is_file():
            raise IsADirectoryError(
                f"Decision log '{log_path}' wskazuje na katalog – oczekiwany plik JSONL"
            )

        loader = self._build_jsonl_loader(log_path)
        return loader, log_path

    def _build_jsonl_loader(self, log_path: Path) -> DecisionLoader:
        def _loader(limit: int) -> Iterable[DecisionRecord]:
            entries: list[DecisionRecord] = []
            try:
                with log_path.open("r", encoding="utf-8") as handle:
                    for line in handle:
                        payload = line.strip()
                        if not payload:
                            continue
                        try:
                            data = json.loads(payload)
                        except json.JSONDecodeError:
                            _LOGGER.warning(
                                "Pominięto uszkodzony wpis decision logu %s", log_path, exc_info=True
                            )
                            continue
                        if isinstance(data, Mapping):
                            entries.append(data)
            except FileNotFoundError:
                raise
            except OSError as exc:
                raise RuntimeError(
                    f"Nie udało się odczytać decision logu '{log_path}': {exc}"
                ) from exc

            if limit > 0:
                entries = entries[-limit:]
            return entries

        return _loader

    # ------------------------------------------------------------------ risk aggregation helpers --
    def _resolve_grpc_target(self, profile: str | None) -> str | None:
        candidates = (
            os.environ.get("BOT_CORE_UI_GRPC_ENDPOINT"),
            os.environ.get("BOT_CORE_TRADING_GRPC_ADDRESS"),
            os.environ.get("BOT_CORE_RUNTIME_GRPC_ADDRESS"),
        )
        for candidate in candidates:
            if candidate and candidate.strip():
                return candidate.strip()
        return None

    def _load_grpc_metadata(self) -> list[tuple[str, str]]:
        raw = os.environ.get("BOT_CORE_UI_GRPC_METADATA", "")
        if not raw:
            return []
        metadata: list[tuple[str, str]] = []
        for item in raw.split(","):
            if not item:
                continue
            if "=" not in item:
                continue
            key, value = item.split("=", 1)
            key = key.strip().lower()
            value = value.strip()
            if key:
                metadata.append((key, value))
        return metadata

    def _auto_connect_grpc(self) -> None:
        target = self._resolve_grpc_target(self._active_profile)
        if not target:
            return
        try:
            self._start_grpc_stream(target, self._default_limit)
        except Exception as exc:  # pragma: no cover - defensywne logowanie
            _LOGGER.debug("Auto gRPC bootstrap failed", exc_info=True)
            self._handle_grpc_error(str(exc), profile=self._active_profile, silent=True)
        else:
            self._active_log_path = None
            self._active_stream_label = f"grpc://{target}"
            self._error_message = ""
            self.errorMessageChanged.emit()
            self.liveSourceChanged.emit()
            self._feed_reconnects = 0
            self._feed_last_error = ""
            self._mark_feed_disconnected()
            self._update_feed_health(status="connecting", reconnects=0, last_error="")

    def _activate_jsonl_loader(self, profile: str | None, *, silent: bool) -> bool:
        try:
            loader, log_path = self._build_live_loader(profile)
        except Exception as exc:
            if not silent:
                self._error_message = str(exc)
                self.errorMessageChanged.emit()
            return False

        self._loader = loader
        self._active_profile = profile
        self._active_log_path = log_path
        self._active_stream_label = None
        self._grpc_stream_active = False
        self._update_cycle_metrics({})
        self.liveSourceChanged.emit()
        self.loadRecentDecisions(self._default_limit)
        if not silent:
            self._error_message = ""
            self.errorMessageChanged.emit()
        return True

    def _use_demo_loader(self, message: str | None, *, profile: str | None, silent: bool) -> None:
        self._loader = _default_loader
        self._active_profile = profile
        self._active_log_path = None
        self._active_stream_label = "offline-demo"
        self._grpc_stream_active = False
        self._update_cycle_metrics({})
        self.liveSourceChanged.emit()
        self.loadRecentDecisions(self._default_limit)
        if not silent:
            self._error_message = message or ""
            self.errorMessageChanged.emit()

    def _handle_grpc_error(self, message: str, *, profile: str | None, silent: bool) -> bool:
        self._feed_last_error = message
        self._stop_grpc_stream()
        self._grpc_retry_attempts = 0
        if self._activate_jsonl_loader(profile, silent=True):
            if not silent:
                self._error_message = message
                self.errorMessageChanged.emit()
            self._update_feed_health(
                status="fallback",
                reconnects=self._feed_reconnects,
                last_error=message,
            )
            self._schedule_grpc_reconnect(profile)
            return True
        self._use_demo_loader(message if not silent else None, profile=profile, silent=silent)
        self._update_feed_health(
            status="fallback",
            reconnects=self._feed_reconnects,
            last_error=message if not silent else self._feed_last_error,
        )
        self._schedule_grpc_reconnect(profile)
        return True

    def _ensure_grpc_timer(self) -> None:
        if self._grpc_timer is not None:
            return
        timer = QTimer(self)
        timer.setInterval(200)
        timer.setSingleShot(False)
        timer.timeout.connect(self._drain_grpc_queue)
        timer.start()
        self._grpc_timer = timer

    def _start_grpc_stream(self, target: str, limit: int) -> None:
        if grpc is None:
            raise RuntimeError("Pakiet grpcio jest wymagany do połączenia z RuntimeService.")
        try:
            from bot_core.generated import trading_pb2, trading_pb2_grpc
        except ImportError as exc:  # pragma: no cover - brak stubów
            raise RuntimeError(
                "Brak wygenerowanych stubów trading_pb2*_grpc – uruchom scripts/generate_trading_stubs.py"
            ) from exc

        self._grpc_stop_event = threading.Event()
        self._grpc_queue = queue.Queue(maxsize=64)
        self._grpc_target = target
        self._grpc_stream_active = True
        self._grpc_limit = max(1, int(limit))
        self._decisions = []
        self._update_cycle_metrics({})
        self._ensure_grpc_timer()
        worker = threading.Thread(
            target=self._grpc_worker,
            args=(
                target,
                trading_pb2,
                trading_pb2_grpc,
                self._grpc_limit,
                self._grpc_ready_timeout,
                self._grpc_retry_base,
                self._grpc_retry_multiplier,
                self._grpc_retry_max,
            ),
            name="RuntimeServiceGrpc",
            daemon=True,
        )
        self._grpc_thread = worker
        worker.start()

    def _grpc_worker(
        self,
        target: str,
        trading_pb2,
        trading_pb2_grpc,
        limit: int,
        ready_timeout: float,
        retry_base: float,
        retry_multiplier: float,
        retry_max: float,
    ) -> None:
        queue_obj = self._grpc_queue
        if queue_obj is None:
            return
        stop_event = self._grpc_stop_event
        metadata = tuple(self._grpc_metadata)
        request = trading_pb2.StreamDecisionsRequest(
            limit=max(0, int(limit)),
            skip_snapshot=False,
            poll_interval_seconds=1.0,
        )
        base_backoff = max(0.1, float(retry_base))
        backoff = base_backoff
        max_backoff = max(base_backoff, float(retry_max))
        multiplier = max(1.0, float(retry_multiplier))
        attempt = 0
        while stop_event is None or not stop_event.is_set():
            attempt += 1
            channel = None
            try:
                channel = grpc.insecure_channel(target)
                ready_future = grpc.channel_ready_future(channel)
                ready_future.result(timeout=max(1.0, float(ready_timeout)))
                stub = trading_pb2_grpc.RuntimeServiceStub(channel)
                if metadata:
                    stream = stub.StreamDecisions(request, metadata=metadata)
                else:
                    stream = stub.StreamDecisions(request)
                queue_obj.put(("connected", {"attempt": attempt}))
                backoff = base_backoff
                terminated_normally = True
                for update in stream:
                    if stop_event is not None and stop_event.is_set():
                        terminated_normally = False
                        break
                    metrics_payload = RuntimeService._serialize_cycle_metrics(
                        getattr(update, "cycle_metrics", None)
                    )
                    if update.HasField("snapshot"):
                        payload = {
                            "records": [dict(entry.fields) for entry in update.snapshot.records],
                            "metrics": metrics_payload,
                        }
                        queue_obj.put(("snapshot", payload))
                    elif update.HasField("increment"):
                        queue_obj.put(
                            (
                                "increment",
                                {
                                    "record": dict(update.increment.record.fields),
                                    "metrics": metrics_payload,
                                },
                            )
                        )
                if terminated_normally and (stop_event is None or not stop_event.is_set()):
                    queue_obj.put(("stream-ended", {"attempt": attempt}))
            except Exception as exc:  # pragma: no cover - diagnostyka
                queue_obj.put(("connection-error", {"attempt": attempt, "message": str(exc)}))
            finally:
                if channel is not None:
                    try:
                        channel.close()
                    except Exception:
                        pass
            if stop_event is not None and stop_event.is_set():
                break
            sleep_seconds = min(max_backoff, backoff)
            queue_obj.put(("retrying", {"attempt": attempt, "sleep": float(sleep_seconds)}))
            deadline = time.monotonic() + sleep_seconds
            while time.monotonic() < deadline:
                if stop_event is not None and stop_event.is_set():
                    break
                time.sleep(0.1)
            backoff = min(max_backoff, backoff * multiplier)
        queue_obj.put(("done", None))

    def _drain_grpc_queue(self) -> None:
        queue_obj = self._grpc_queue
        if queue_obj is None:
            return
        updated = False
        fallback_reason: str | None = None
        while True:
            try:
                kind, payload = queue_obj.get_nowait()
            except queue.Empty:
                break
            if kind == "snapshot":
                records: Iterable[Mapping[str, str]] | None = None
                metrics_payload: Mapping[str, object] | None = None
                if isinstance(payload, Mapping):
                    maybe_records = payload.get("records")
                    if isinstance(maybe_records, list):
                        records = maybe_records
                    maybe_metrics = payload.get("metrics")
                    if isinstance(maybe_metrics, Mapping):
                        metrics_payload = maybe_metrics
                elif isinstance(payload, list):
                    records = payload
                if records is not None:
                    self._apply_grpc_snapshot(records, metrics_payload)
                    updated = True
                queue_obj.task_done()
                continue
            if kind == "increment":
                record_payload: Mapping[str, str] | None = None
                metrics_payload: Mapping[str, object] | None = None
                if isinstance(payload, Mapping):
                    candidate = payload.get("record")
                    if isinstance(candidate, Mapping):
                        record_payload = candidate  # type: ignore[assignment]
                    else:
                        record_payload = payload  # type: ignore[assignment]
                    maybe_metrics = payload.get("metrics")
                    if isinstance(maybe_metrics, Mapping):
                        metrics_payload = maybe_metrics
                if record_payload is not None:
                    self._append_grpc_record(record_payload, metrics_payload)
                    updated = True
                queue_obj.task_done()
                continue
            if kind == "connected":
                attempt = 0
                if isinstance(payload, Mapping):
                    attempt = int(payload.get("attempt", 0))
                if attempt > 1:
                    self._feed_reconnects = max(self._feed_reconnects, attempt - 1)
                else:
                    self._feed_reconnects = max(self._feed_reconnects, 0)
                self._grpc_stream_active = True
                self._feed_last_error = ""
                self._mark_feed_connected()
                queue_obj.task_done()
                continue
            if kind == "retrying":
                self._mark_feed_disconnected()
                if isinstance(payload, Mapping):
                    next_retry_seconds = float(payload.get("sleep", 0.0))
                    self._update_feed_health(
                        reconnects=self._feed_reconnects,
                        status="retrying",
                        last_error=self._feed_last_error,
                        next_retry=next_retry_seconds,
                    )
                else:
                    self._update_feed_health(
                        reconnects=self._feed_reconnects,
                        status="retrying",
                        last_error=self._feed_last_error,
                    )
                queue_obj.task_done()
                continue
            if kind == "connection-error":
                message = "Nieudane połączenie gRPC"
                if isinstance(payload, Mapping):
                    message = str(payload.get("message", message))
                self._feed_last_error = message
                self._grpc_stream_active = False
                self._grpc_retry_attempts += 1
                self._mark_feed_disconnected()
                self._update_feed_health(
                    reconnects=self._feed_reconnects,
                    status="retrying",
                    last_error=message,
                )
                self._error_message = message
                self.errorMessageChanged.emit()
                if self._grpc_retry_limit == 0 or self._grpc_retry_attempts > self._grpc_retry_limit:
                    fallback_reason = message
                queue_obj.task_done()
                continue
            if kind == "stream-ended":
                self._grpc_stream_active = False
                self._grpc_retry_attempts += 1
                self._mark_feed_disconnected()
                if self._grpc_retry_limit == 0 or self._grpc_retry_attempts > self._grpc_retry_limit:
                    fallback_reason = "Strumień gRPC zakończony"
                queue_obj.task_done()
                continue
            if kind == "done":
                if self._grpc_stop_event is None or not self._grpc_stop_event.is_set():
                    self._grpc_stream_active = False
                queue_obj.task_done()
                continue
            queue_obj.task_done()

        self._maybe_handle_grpc_idle()

        if fallback_reason:
            self._handle_grpc_error(fallback_reason, profile=self._active_profile, silent=False)
            return

        if updated:
            self.decisionsChanged.emit()
            self._apply_risk_context(self._decisions)
            self._update_runtime_metadata(invalidate_cache=False)
            self._error_message = ""
            self.errorMessageChanged.emit()
            self._write_feed_metrics()

    def _maybe_handle_grpc_idle(self) -> None:
        if not self._grpc_stream_active:
            self._grpc_idle_flag = False
            return
        now = time.monotonic()
        if now - self._last_grpc_update <= self._grpc_idle_timeout:
            self._grpc_idle_flag = False
            return
        if self._grpc_idle_flag:
            return
        self._grpc_idle_flag = True
        message = "Brak aktualizacji strumienia gRPC"
        self._feed_last_error = message
        self._mark_feed_disconnected()
        self._update_feed_health(
            status="retrying",
            reconnects=self._feed_reconnects,
            last_error=message,
        )
        self._handle_grpc_error(message, profile=self._active_profile, silent=True)

    def _apply_grpc_snapshot(
        self,
        records: Iterable[Mapping[str, str]],
        cycle_metrics: Mapping[str, object] | None = None,
    ) -> None:
        collected: list[dict[str, object]] = []
        for record in reversed(list(records)):
            if not isinstance(record, Mapping):
                continue
            try:
                entry = _parse_entry(record)
            except Exception:  # pragma: no cover - diagnostyka
                _LOGGER.debug("Nie udało się sparsować snapshotu gRPC", exc_info=True)
                continue
            payload = entry.to_payload()
            collected.append(payload)
            self._record_feed_latency(record)
        if not collected:
            return
        max_size = max(1, self._default_limit)
        if len(collected) > max_size:
            collected = collected[:max_size]
        self._decisions = collected
        self._update_cycle_metrics(cycle_metrics)

    def _append_grpc_record(
        self,
        record: Mapping[str, str],
        cycle_metrics: Mapping[str, object] | None = None,
    ) -> None:
        try:
            entry = _parse_entry(record)
        except Exception:  # pragma: no cover - diagnostyka
            _LOGGER.debug("Nie udało się sparsować przyrostu gRPC", exc_info=True)
            return
        payload = entry.to_payload()
        self._record_feed_latency(record)
        self._decisions.insert(0, payload)
        if len(self._decisions) > self._default_limit:
            self._decisions = self._decisions[: self._default_limit]
        self._update_cycle_metrics(cycle_metrics)

    def _record_feed_latency(self, record: Mapping[str, str]) -> None:
        latency_value: float | None = None
        latency_field = record.get("latency_ms") or record.get("latencyMs")
        if latency_field is not None:
            try:
                latency_value = float(latency_field)
            except (TypeError, ValueError):
                latency_value = None
        if latency_value is None:
            timestamp_raw = record.get("timestamp")
            if not timestamp_raw:
                return
            text = str(timestamp_raw).strip()
            if not text:
                return
            try:
                parsed = datetime.fromisoformat(text.replace("Z", "+00:00"))
            except ValueError:
                return
            if parsed.tzinfo is None:
                parsed = parsed.replace(tzinfo=timezone.utc)
            latency_ms = (datetime.now(timezone.utc) - parsed.astimezone(timezone.utc)).total_seconds() * 1000.0
            if latency_ms < 0:
                latency_ms = 0.0
            latency_value = float(latency_ms)
        if not math.isfinite(latency_value):
            return
        if latency_value < 0.0:
            latency_value = 0.0
        self._last_grpc_update = time.monotonic()
        self._grpc_idle_flag = False
        self._feed_latencies.append(latency_value)
        self._mark_feed_connected()
        self._update_feed_health(latest_latency=latency_value, reconnects=self._feed_reconnects, last_error="")

    def _write_feed_metrics(self, *, force: bool = False) -> None:
        latencies = list(self._feed_latencies)
        downtime_value = float(self._feed_health.get("downtimeMs", 0.0))
        next_retry_value = self._feed_health.get("nextRetrySeconds")
        status_value = self._feed_health.get("status", "unknown")
        last_error_value = self._feed_health.get("lastError", "")
        stats_payload = {
            "generated_at": datetime.now(timezone.utc).isoformat(),
            "count": len(latencies),
            "reconnects": self._feed_reconnects,
            "downtime_ms": downtime_value,
            "downtimeMs": downtime_value,
            "status": status_value,
            "last_error": last_error_value,
            "lastError": last_error_value,
            "next_retry_seconds": float(next_retry_value) if next_retry_value is not None else None,
            "nextRetrySeconds": float(next_retry_value) if next_retry_value is not None else None,
        }
        if latencies:
            stats_payload.update(
                {
                    "min_ms": min(latencies),
                    "max_ms": max(latencies),
                    "avg_ms": sum(latencies) / len(latencies),
                    "p50_ms": statistics.median(latencies),
                    "p95_ms": self._percentile(latencies, 95.0),
                }
            )
        else:
            stats_payload.update(
                {
                    "min_ms": 0.0,
                    "max_ms": 0.0,
                    "avg_ms": 0.0,
                    "p50_ms": 0.0,
                    "p95_ms": 0.0,
                }
            )
        if "lastLatencyMs" in self._feed_health:
            stats_payload["last_latency_ms"] = float(self._feed_health["lastLatencyMs"])
            stats_payload["lastLatencyMs"] = float(self._feed_health["lastLatencyMs"])
        latency_p95 = stats_payload.get("p95_ms", 0.0)
        stats_payload["latency_p95_ms"] = latency_p95
        stats_payload["p95_seconds"] = float(latency_p95) / 1000.0
        stats_payload["p95"] = float(latency_p95) / 1000.0
        now = time.monotonic()
        reconnects_value = self._feed_reconnects
        status_changed = status_value != self._metrics_last_status
        reconnects_changed = reconnects_value != self._metrics_last_reconnects
        if not force and not status_changed and not reconnects_changed and now < self._metrics_next_write:
            return
        try:
            self._feed_metrics_path.parent.mkdir(parents=True, exist_ok=True)
            serialized = json.dumps(stats_payload, ensure_ascii=False, indent=2)
            tmp_path: Path | None = None
            with tempfile.NamedTemporaryFile(
                mode="w",
                encoding="utf-8",
                delete=False,
                dir=str(self._feed_metrics_path.parent),
            ) as handle:
                handle.write(serialized)
                handle.flush()
                try:
                    os.fsync(handle.fileno())
                except OSError:
                    pass
                tmp_path = Path(handle.name)
            if tmp_path is None:
                raise RuntimeError("Nie udało się zapisać metryk feedu – brak ścieżki tymczasowej")
            try:
                tmp_path.replace(self._feed_metrics_path)
            except Exception:
                with contextlib.suppress(OSError):
                    tmp_path.unlink()
                raise
        except Exception:  # pragma: no cover - zapisy metryk nie powinny blokować UI
            _LOGGER.debug("Nie udało się zapisać metryk latencji feedu", exc_info=True)
        else:
            self._metrics_last_write = now
            self._metrics_next_write = now + 0.25
            self._metrics_last_status = str(status_value)
            self._metrics_last_reconnects = reconnects_value

    @staticmethod
    def _serialize_cycle_metrics(cycle_metrics_message) -> dict[str, float]:
        if cycle_metrics_message is None:
            return {}
        payload: dict[str, float] = {}
        values_container = getattr(cycle_metrics_message, "values", None)
        if isinstance(values_container, Mapping):
            for key, value in values_container.items():
                try:
                    payload[str(key)] = float(value)
                except (TypeError, ValueError):
                    continue
        has_field = getattr(cycle_metrics_message, "HasField", None)
        for field_name in ("cycle_latency_p50_ms", "cycle_latency_p95_ms"):
            include_field = False
            if callable(has_field):
                try:
                    include_field = bool(has_field(field_name))
                except ValueError:
                    include_field = True
            else:
                include_field = True
            if not include_field:
                continue
            field_value = getattr(cycle_metrics_message, field_name, None)
            if field_value is None:
                continue
            try:
                payload[field_name] = float(field_value)
            except (TypeError, ValueError):
                continue
        return payload

    def _cancel_grpc_reconnect(self) -> None:
        timer = self._grpc_reconnect_timer
        if timer is None:
            return
        try:
            timer.stop()
        except RuntimeError:
            pass
        try:
            timer.deleteLater()
        except RuntimeError:
            pass
        self._grpc_reconnect_timer = None

    def _schedule_grpc_reconnect(self, profile: str | None) -> None:
        target = self._resolve_grpc_target(profile)
        if not target:
            return
        timer = self._grpc_reconnect_timer
        if timer is not None and timer.isActive():
            return
        interval_ms = max(500, int(self._grpc_retry_base * 1000.0))

        def _attempt() -> None:
            self._grpc_reconnect_timer = None
            self._auto_connect_grpc()

        reconnect_timer = QTimer(self)
        reconnect_timer.setSingleShot(True)
        reconnect_timer.timeout.connect(_attempt)
        reconnect_timer.start(interval_ms)
        self._grpc_reconnect_timer = reconnect_timer

    @staticmethod
    def _percentile(values: Iterable[float], percentile: float) -> float:
        data = sorted(values)
        if not data:
            return 0.0
        if percentile <= 0:
            return data[0]
        if percentile >= 100:
            return data[-1]
        rank = (percentile / 100.0) * (len(data) - 1)
        low = math.floor(rank)
        high = math.ceil(rank)
        if low == high:
            return data[int(rank)]
        fraction = rank - low
        return data[low] + (data[high] - data[low]) * fraction

    def _stop_grpc_stream(self) -> None:
        if self._grpc_stop_event is not None:
            self._grpc_stop_event.set()
        if self._grpc_thread is not None and self._grpc_thread.is_alive():
            self._grpc_thread.join(timeout=1.5)
        self._grpc_thread = None
        self._grpc_stop_event = None
        self._grpc_queue = None
        if self._grpc_timer is not None:
            self._grpc_timer.stop()
            self._grpc_timer.deleteLater()
            self._grpc_timer = None
        self._grpc_stream_active = False
        self._active_stream_label = None
        self._cancel_grpc_reconnect()

    def _apply_risk_context(self, entries: Iterable[Mapping[str, object]]) -> None:
        metrics, timeline = _build_risk_context(entries)
        self._risk_metrics = metrics
        self._risk_timeline = timeline
        self.riskMetricsChanged.emit()
        self.riskTimelineChanged.emit()

    def __del__(self) -> None:  # pragma: no cover - defensywne sprzątanie
        try:
            self._stop_grpc_stream()
        except Exception:
            pass

    def _record_operator_action(
        self, action: str, entry: Mapping[str, object] | None
    ) -> bool:
        sanitized = dict(_to_mapping(entry)) if entry is not None else {}
        timestamp = datetime.now(timezone.utc).astimezone().isoformat(timespec="seconds")
        self._last_operator_action = {
            "action": action,
            "timestamp": timestamp,
            "entry": sanitized,
        }
        self.operatorActionChanged.emit()
        if sanitized:
            reference = sanitized.get("event") or sanitized.get("timestamp") or sanitized.get("id")
        else:
            reference = None
        if reference:
            _LOGGER.info("Operator action '%s' triggered for %s", action, reference)
        else:
            _LOGGER.info("Operator action '%s' triggered", action)
        return True

    def _load_core_config(self):
        if self._cached_core_config is not None:
            return self._cached_core_config
        config_path = self._resolve_core_config_path()
        if config_path is None:
            raise FileNotFoundError(
                "Nie znaleziono ścieżki do core.yaml – ustaw zmienną BOT_CORE_UI_CORE_CONFIG_PATH"
            )
        self._cached_core_config = load_core_config(config_path)
        return self._cached_core_config

    def _resolve_core_config_path(self) -> Path | None:
        if self._core_config_path is not None:
            return self._core_config_path

        candidates = (
            os.environ.get("BOT_CORE_UI_CORE_CONFIG_PATH"),
            os.environ.get("BOT_CORE_CORE_CONFIG"),
            os.environ.get("BOT_CORE_CONFIG"),
            os.environ.get("DUDZIAN_CORE_CONFIG"),
        )
        for candidate in candidates:
            if candidate:
                path = Path(candidate).expanduser()
                self._core_config_path = path
                return path

        default = Path("config/core.yaml")
        self._core_config_path = default
        return default

    # ------------------------------------------------------------------ runtime metadata helpers --
    def _update_runtime_metadata(self, *, invalidate_cache: bool) -> None:
        if invalidate_cache:
            self._runtime_config_cache = None
        next_run = self._compute_next_retrain()
        if next_run != self._retrain_next_run:
            self._retrain_next_run = next_run
            self.retrainNextRunChanged.emit()
        summary = self._build_adaptive_summary()
        if summary != self._adaptive_summary:
            self._adaptive_summary = summary
            self.adaptiveStrategySummaryChanged.emit()

    def _load_runtime_config(self) -> "RuntimeAppConfig":
        if load_runtime_app_config is None:
            raise RuntimeError("Ładowanie konfiguracji runtime nie jest dostępne w tej dystrybucji")
        if self._runtime_config_cache is not None:
            return self._runtime_config_cache
        config_path = self._resolve_runtime_config_path()
        if config_path is None:
            raise FileNotFoundError(
                "Nie znaleziono pliku runtime.yaml – ustaw zmienną BOT_CORE_UI_RUNTIME_CONFIG_PATH"
            )
        self._runtime_config_cache = load_runtime_app_config(config_path)
        return self._runtime_config_cache

    def _resolve_runtime_config_path(self) -> Path | None:
        if self._runtime_config_path is not None:
            return self._runtime_config_path

        candidates = (
            os.environ.get("BOT_CORE_UI_RUNTIME_CONFIG_PATH"),
            os.environ.get("BOT_CORE_RUNTIME_CONFIG_PATH"),
            os.environ.get("BOT_CORE_RUNTIME_CONFIG"),
            os.environ.get("DUDZIAN_RUNTIME_CONFIG"),
        )
        for candidate in candidates:
            if candidate:
                path = Path(candidate).expanduser()
                self._runtime_config_path = path
                return path

        default = Path("config/runtime.yaml")
        self._runtime_config_path = default
        return default

    def _compute_next_retrain(self) -> str:
        if CronSchedule is None:
            return ""
        try:
            runtime_config = self._load_runtime_config()
        except FileNotFoundError:
            return ""
        except Exception:  # pragma: no cover - diagnostyka środowiska
            _LOGGER.debug("Nie udało się wczytać konfiguracji runtime", exc_info=True)
            return ""

        schedule: str | None = None
        retrain_cfg = getattr(runtime_config.ai, "retrain", None)
        if retrain_cfg and getattr(retrain_cfg, "enabled", False):
            schedule = getattr(retrain_cfg, "schedule", None) or getattr(runtime_config.ai, "retrain_schedule", None)
        else:
            schedule = getattr(runtime_config.ai, "retrain_schedule", None)
        if not schedule:
            return ""
        try:
            cron = CronSchedule(schedule)
            next_run = cron.next_after(datetime.now(timezone.utc))
        except Exception:  # pragma: no cover - niepoprawna składnia lub błąd obliczeń
            _LOGGER.debug("Nie udało się obliczyć najbliższego retrainingu", exc_info=True)
            return ""
        return next_run.astimezone().isoformat(timespec="minutes")

    def _build_adaptive_summary(self) -> str:
        if ModelRepository is None:
            return ""
        try:
            runtime_config = self._load_runtime_config()
        except FileNotFoundError:
            return ""
        except Exception:  # pragma: no cover - diagnostyka środowiska
            _LOGGER.debug("Nie udało się wczytać konfiguracji runtime dla presetów adaptacyjnych", exc_info=True)
            return ""

        registry_path = getattr(runtime_config.ai, "model_registry_path", None)
        if not registry_path:
            return ""
        try:
            repository = ModelRepository(Path(registry_path))  # type: ignore[abstract]
        except Exception:  # pragma: no cover - repozytorium może być nieosiągalne
            _LOGGER.debug("Nie udało się zainicjalizować ModelRepository", exc_info=True)
            return ""
        try:
            artifact = repository.load("adaptive_strategy_policy.json")
        except FileNotFoundError:
            return ""
        except Exception:  # pragma: no cover - uszkodzony plik lub brak dostępu
            _LOGGER.debug("Nie udało się wczytać stanu adaptive learnera", exc_info=True)
            return ""

        state = getattr(artifact, "model_state", None)
        policies = state.get("policies") if isinstance(state, Mapping) else None
        if not isinstance(policies, Mapping) or not policies:
            return ""

        fragments: list[str] = []
        for regime_key, payload in policies.items():
            if not isinstance(payload, Mapping):
                continue
            strategies = payload.get("strategies")
            if not isinstance(strategies, Iterable):
                continue
            best_name: str | None = None
            best_score: float | None = None
            best_plays = 0
            for entry in strategies:
                if not isinstance(entry, Mapping):
                    continue
                name = str(entry.get("name") or "").strip()
                if not name:
                    continue
                plays = int(entry.get("plays", 0) or 0)
                total_reward = float(entry.get("total_reward", 0.0) or 0.0)
                mean_reward = total_reward / plays if plays > 0 else float(entry.get("last_reward", 0.0) or 0.0)
                if best_score is None or mean_reward > best_score:
                    best_name = name
                    best_score = mean_reward
                    best_plays = plays
            if best_name is None or best_score is None:
                continue
            regime_label = str(regime_key).replace("_", " ")
            fragments.append(f"{regime_label}: {best_name} (μ={best_score:.2f}, n={best_plays})")

        if not fragments:
            return ""

        updated_at = ""
        try:
            updated_at = str(artifact.metadata.get("updated_at", "")).strip()
        except Exception:
            updated_at = ""
        summary = "; ".join(fragments)
        if updated_at:
            summary = f"{summary} — aktualizacja {updated_at}"
        return summary


__all__ = ["RuntimeService"]<|MERGE_RESOLUTION|>--- conflicted
+++ resolved
@@ -662,14 +662,6 @@
             "downtimeMs": 0.0,
             "lastError": "",
         }
-<<<<<<< HEAD
-        self._last_grpc_update: float = time.monotonic()
-        self._grpc_idle_flag = False
-        self._metrics_last_write: float = 0.0
-        self._metrics_next_write: float = 0.0
-        self._metrics_last_status: str = ""
-        self._metrics_last_reconnects: int = 0
-=======
         self._feed_metrics_exporter = feed_metrics_exporter or get_feed_health_metrics_exporter()
         self._feed_alert_sink = feed_alert_sink or get_feed_health_alert_sink()
         self._feed_thresholds = self._load_feed_thresholds()
@@ -678,7 +670,6 @@
             "reconnects": "ok",
             "downtime": "ok",
         }
->>>>>>> 5f5b1b97
         self._longpoll_metrics_cache = get_long_poll_metrics_cache()
         self._longpoll_metrics: list[dict[str, object]] = []
         self._longpoll_timer = QTimer(self)
@@ -774,12 +765,6 @@
             payload.pop("p95LatencyMs", None)
         self._feed_health = payload
         self.feedHealthChanged.emit()
-<<<<<<< HEAD
-        current_status = payload.get("status")
-        current_reconnects = int(payload.get("reconnects", previous_reconnects))
-        force_flush = (current_status != previous_status) or (current_reconnects != previous_reconnects)
-        self._write_feed_metrics(force=force_flush)
-=======
         self._publish_feed_metrics(payload, latency_p95)
         self._evaluate_feed_health_alerts(payload, latency_p95)
 
@@ -1085,7 +1070,6 @@
             "downtime_warning_seconds": _env_float("BOT_CORE_UI_FEED_DOWNTIME_WARNING_SECONDS", 30.0),
             "downtime_critical_seconds": _env_float("BOT_CORE_UI_FEED_DOWNTIME_CRITICAL_SECONDS", 120.0),
         }
->>>>>>> 5f5b1b97
 
     def _mark_feed_disconnected(self) -> None:
         if self._feed_downtime_started is None:
