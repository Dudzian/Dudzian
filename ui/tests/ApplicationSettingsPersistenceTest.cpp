#include <QtTest/QtTest>
#include <cmath>
#include <QByteArray>
#include <QCommandLineParser>
#include <QFileInfo>
#include <QFile>
#include <QJsonArray>
#include <QJsonDocument>
#include <QJsonObject>
#include <QStringList>
#include <QQmlApplicationEngine>
#include <QTemporaryDir>
#include <QUrl>
#include <QDir>
#include <QSignalSpy>

#include "app/Application.hpp"
#include "models/AlertsModel.hpp"
#include "models/AlertsFilterProxyModel.hpp"
#include "models/RiskTypes.hpp"
#include "models/RiskHistoryModel.hpp"
#include "models/MarketRegimeTimelineModel.hpp"

namespace {

struct EnvRestore {
    QByteArray key;
    QByteArray value;
    bool hadValue = false;

    explicit EnvRestore(QByteArray k)
        : key(std::move(k))
        , value(qgetenv(key.constData()))
        , hadValue(qEnvironmentVariableIsSet(key.constData()))
    {
    }

    ~EnvRestore()
    {
        if (hadValue)
            qputenv(key.constData(), value);
        else
            qunsetenv(key.constData());
    }
};

} // namespace

class ApplicationSettingsPersistenceTest : public QObject {
    Q_OBJECT

private slots:
    void testPersistsAndReloadsConfiguration();
    void testDisableUiSettingsSkipsWrites();
    void testCliOverridesUiSettingsPath();
    void testRiskHistoryCliOverrides();
    void testRiskHistoryEnvOverrides();
    void testInstrumentValidationRequiresListing();
    void testRegimeTimelineCliOverride();
};

void ApplicationSettingsPersistenceTest::testPersistsAndReloadsConfiguration()
{
    QTemporaryDir dir;
    QVERIFY(dir.isValid());
    const QString settingsPath = dir.filePath(QStringLiteral("ui_settings.json"));
    const QDateTime persistedAutoExportAt = QDateTime::fromString(QStringLiteral("2024-04-02T01:23:45Z"), Qt::ISODate);
    QVERIFY(persistedAutoExportAt.isValid());
    const QString autoExportPath = dir.filePath(QStringLiteral("exports/latest.csv"));

    constexpr auto kEnvName = QByteArrayLiteral("BOT_CORE_UI_SETTINGS_PATH");
    EnvRestore guard(kEnvName);
    qputenv(kEnvName.constData(), settingsPath.toUtf8());

    {
        QQmlApplicationEngine engine;
        Application app(engine);

        TradingClient::TradableInstrument listing;
        listing.config.exchange = QStringLiteral("TESTX");
        listing.config.symbol = QStringLiteral("FOO/BAR");
        listing.config.venueSymbol = QStringLiteral("FOOBAR");
        listing.config.quoteCurrency = QStringLiteral("BAR");
        listing.config.baseCurrency = QStringLiteral("FOO");
        listing.config.granularityIso8601 = QStringLiteral("PT5M");
        app.setTradableInstrumentsForTesting(QStringLiteral("TESTX"), {listing});

        QVERIFY(app.updateInstrument(QStringLiteral("TESTX"),
                                     QStringLiteral("FOO/BAR"),
                                     QStringLiteral("FOOBAR"),
                                     QStringLiteral("BAR"),
                                     QStringLiteral("FOO"),
                                     QStringLiteral("PT5M")));
        QVERIFY(app.updatePerformanceGuard(75, 1.25, 14.5, 5, 42));
        QVERIFY(app.updateRiskRefresh(true, 7.5));

        auto* alertsModel = qobject_cast<AlertsModel*>(app.alertsModel());
        QVERIFY(alertsModel);
        RiskSnapshotData snapshot;
        snapshot.currentDrawdown = 0.06; // warning alert
        alertsModel->updateFromRiskSnapshot(snapshot);
        QVERIFY(alertsModel->rowCount() > 0);
        const QString alertId = alertsModel->data(alertsModel->index(0, 0), AlertsModel::IdRole).toString();
        alertsModel->acknowledge(alertId);

        auto* filterModel = qobject_cast<AlertsFilterProxyModel*>(app.alertsFilterModel());
        QVERIFY(filterModel);
        filterModel->setHideAcknowledged(true);
        filterModel->setSeverityFilter(AlertsFilterProxyModel::CriticalOnly);
        filterModel->setSortMode(AlertsFilterProxyModel::TitleAscending);
        filterModel->setSearchText(QStringLiteral("drawdown"));

        auto* historyModel = qobject_cast<RiskHistoryModel*>(app.riskHistoryModel());
        QVERIFY(historyModel);
        historyModel->setMaximumEntries(75);

        auto* regimeModel = qobject_cast<MarketRegimeTimelineModel*>(app.marketRegimeTimelineModel());
        QVERIFY(regimeModel);
<<<<<<< HEAD
        QSignalSpy regimeLimitSpy(&app, &Application::regimeTimelineMaximumSnapshotsChanged);
        QVERIFY(regimeLimitSpy.isValid());
        QVERIFY(app.setRegimeTimelineMaximumSnapshots(360));
        QCOMPARE(regimeLimitSpy.count(), 1);
        QCOMPARE(app.regimeTimelineMaximumSnapshots(), 360);
=======
        QVERIFY(app.setRegimeTimelineMaximumSnapshots(360));
>>>>>>> 8af8a2c0
        QCOMPARE(regimeModel->maximumSnapshots(), 360);
        RiskSnapshotData historySample;
        historySample.hasData = true;
        historySample.profileLabel = QStringLiteral("Profil testowy");
        historySample.currentDrawdown = 0.041;
        historySample.usedLeverage = 1.75;
        historySample.portfolioValue = 875000.0;
        historySample.generatedAt = QDateTime::fromString(QStringLiteral("2024-04-01T12:00:00Z"), Qt::ISODate);
        RiskExposureData exposureA;
        exposureA.code = QStringLiteral("LEVERAGE");
        exposureA.currentValue = 80'000.0;
        exposureA.thresholdValue = 120'000.0;
        exposureA.maxValue = 150'000.0;
        RiskExposureData exposureB;
        exposureB.code = QStringLiteral("DRAWDOWN");
        exposureB.currentValue = 130'000.0;
        exposureB.thresholdValue = 125'000.0;
        exposureB.maxValue = 140'000.0;
        historySample.exposures = {exposureA, exposureB};
        historyModel->recordSnapshot(historySample);

        QVERIFY(app.setRiskHistoryExportLimitEnabled(true));
        QVERIFY(app.setRiskHistoryExportLimitValue(12));
        QVERIFY(app.setRiskHistoryExportLastDirectory(QUrl::fromLocalFile(dir.path())));
        QVERIFY(app.setRiskHistoryAutoExportEnabled(true));
        QVERIFY(app.setRiskHistoryAutoExportIntervalMinutes(25));
        QVERIFY(app.setRiskHistoryAutoExportBasename(QStringLiteral("nightly-dump")));
        QVERIFY(app.setRiskHistoryAutoExportUseLocalTime(true));
        app.setLastRiskHistoryAutoExportForTesting(persistedAutoExportAt);
        app.setRiskHistoryAutoExportLastPathForTesting(QUrl::fromLocalFile(autoExportPath));

        app.saveUiSettingsImmediatelyForTesting();
        QVERIFY(QFile::exists(settingsPath));

        QFile file(settingsPath);
        QVERIFY(file.open(QIODevice::ReadOnly | QIODevice::Text));
        const QJsonDocument doc = QJsonDocument::fromJson(file.readAll());
        QVERIFY(doc.isObject());
        const QJsonObject root = doc.object();
        QVERIFY(root.value(QStringLiteral("instrument")).isObject());
        QVERIFY(root.value(QStringLiteral("performanceGuard")).isObject());
        QVERIFY(root.value(QStringLiteral("riskRefresh")).isObject());
        QVERIFY(root.value(QStringLiteral("alerts")).isObject());
        QVERIFY(root.value(QStringLiteral("riskHistory")).isObject());
        const QJsonObject alertsSection = root.value(QStringLiteral("alerts")).toObject();
        const QJsonArray acknowledged = alertsSection.value(QStringLiteral("acknowledgedIds")).toArray();
        QCOMPARE(acknowledged.size(), 1);
        QCOMPARE(acknowledged.at(0).toString(), alertId);
        QVERIFY(alertsSection.contains(QStringLiteral("hideAcknowledged")));
        QVERIFY(alertsSection.value(QStringLiteral("hideAcknowledged")).toBool());
        QCOMPARE(alertsSection.value(QStringLiteral("severityFilter")).toInt(),
                 static_cast<int>(AlertsFilterProxyModel::CriticalOnly));
        QCOMPARE(alertsSection.value(QStringLiteral("sortMode")).toInt(),
                 static_cast<int>(AlertsFilterProxyModel::TitleAscending));
        QCOMPARE(alertsSection.value(QStringLiteral("searchText")).toString(), QStringLiteral("drawdown"));

        const QJsonObject historySection = root.value(QStringLiteral("riskHistory")).toObject();
        QCOMPARE(historySection.value(QStringLiteral("maximumEntries")).toInt(), 75);
        const QJsonArray historyArray = historySection.value(QStringLiteral("entries")).toArray();
        QCOMPARE(historyArray.size(), 1);
        const QJsonObject historyObject = historyArray.at(0).toObject();
        QCOMPARE(historyObject.value(QStringLiteral("profileLabel")).toString(), QStringLiteral("Profil testowy"));
        QVERIFY(std::abs(historyObject.value(QStringLiteral("drawdown")).toDouble() - historySample.currentDrawdown)
                < 1e-9);
        QVERIFY(std::abs(historyObject.value(QStringLiteral("leverage")).toDouble() - historySample.usedLeverage)
                < 1e-9);
        QVERIFY(std::abs(historyObject.value(QStringLiteral("portfolioValue")).toDouble()
                         - historySample.portfolioValue)
                < 1e-6);
        const QString timestamp = historyObject.value(QStringLiteral("timestamp")).toString();
        QVERIFY(!timestamp.isEmpty());
        const QDateTime parsedTimestamp = QDateTime::fromString(timestamp, Qt::ISODateWithMs);
        QVERIFY(parsedTimestamp.isValid());
        const QJsonArray persistedExposures = historyObject.value(QStringLiteral("exposures")).toArray();
        QCOMPARE(persistedExposures.size(), 2);
        QVERIFY(persistedExposures.at(1).toObject().value(QStringLiteral("breached")).toBool());

        const QJsonObject regimeSection = root.value(QStringLiteral("marketRegimeTimeline")).toObject();
        QCOMPARE(regimeSection.value(QStringLiteral("maximumSnapshots")).toInt(), 360);

        const QJsonObject exportSection = historySection.value(QStringLiteral("export")).toObject();
        QVERIFY(!exportSection.isEmpty());
        QVERIFY(exportSection.value(QStringLiteral("limitEnabled")).toBool());
        QCOMPARE(exportSection.value(QStringLiteral("limitValue")).toInt(), 12);
        QCOMPARE(exportSection.value(QStringLiteral("lastDirectory")).toString(),
                 QFileInfo(dir.path()).absoluteFilePath());
        const QJsonObject autoSection = exportSection.value(QStringLiteral("auto")).toObject();
        QVERIFY(!autoSection.isEmpty());
        QVERIFY(autoSection.value(QStringLiteral("enabled")).toBool());
        QCOMPARE(autoSection.value(QStringLiteral("intervalMinutes")).toInt(), 25);
        QCOMPARE(autoSection.value(QStringLiteral("basename")).toString(), QStringLiteral("nightly-dump"));
        QVERIFY(autoSection.value(QStringLiteral("useLocalTime")).toBool());
        QCOMPARE(autoSection.value(QStringLiteral("lastExportAt")).toString(),
                 persistedAutoExportAt.toUTC().toString(Qt::ISODateWithMs));
        QCOMPARE(autoSection.value(QStringLiteral("lastPath")).toString(),
                 QFileInfo(autoExportPath).absoluteFilePath());
    }

    {
        QQmlApplicationEngine engine;
        Application app(engine);

        const auto instrument = app.instrumentConfigSnapshot();
        QCOMPARE(instrument.value(QStringLiteral("exchange")).toString(), QStringLiteral("TESTX"));
        QCOMPARE(instrument.value(QStringLiteral("symbol")).toString(), QStringLiteral("FOO/BAR"));
        QCOMPARE(instrument.value(QStringLiteral("granularity")).toString(), QStringLiteral("PT5M"));

        const auto guardSnapshot = app.performanceGuardSnapshot();
        QCOMPARE(guardSnapshot.value(QStringLiteral("fpsTarget")).toInt(), 75);
        QCOMPARE(guardSnapshot.value(QStringLiteral("maxOverlayCount")).toInt(), 5);
        QCOMPARE(guardSnapshot.value(QStringLiteral("disableSecondaryWhenBelow")).toInt(), 42);
        QCOMPARE(guardSnapshot.value(QStringLiteral("reduceMotionAfter")).toDouble(), 1.25);
        QCOMPARE(guardSnapshot.value(QStringLiteral("jankThresholdMs")).toDouble(), 14.5);

        const auto riskSnapshot = app.riskRefreshSnapshot();
        QVERIFY(riskSnapshot.value(QStringLiteral("enabled")).toBool());
        QCOMPARE(riskSnapshot.value(QStringLiteral("intervalSeconds")).toDouble(), 7.5);

        auto* alertsModel = qobject_cast<AlertsModel*>(app.alertsModel());
        QVERIFY(alertsModel);
        RiskSnapshotData snapshot;
        snapshot.currentDrawdown = 0.06;
        alertsModel->updateFromRiskSnapshot(snapshot);
        bool foundAcknowledged = false;
        for (int row = 0; row < alertsModel->rowCount(); ++row) {
            if (alertsModel->data(alertsModel->index(row, 0), AlertsModel::AcknowledgedRole).toBool()) {
                foundAcknowledged = true;
                break;
            }
        }
        QVERIFY(foundAcknowledged);

        auto* filterModel = qobject_cast<AlertsFilterProxyModel*>(app.alertsFilterModel());
        QVERIFY(filterModel);
        QVERIFY(filterModel->hideAcknowledged());
        QCOMPARE(filterModel->severityFilter(), AlertsFilterProxyModel::CriticalOnly);
        QCOMPARE(filterModel->sortMode(), AlertsFilterProxyModel::TitleAscending);
        QCOMPARE(filterModel->searchText(), QStringLiteral("drawdown"));

        auto* historyModel = qobject_cast<RiskHistoryModel*>(app.riskHistoryModel());
        QVERIFY(historyModel);
        QCOMPARE(historyModel->maximumEntries(), 75);
        QCOMPARE(historyModel->rowCount(), 1);
        const QModelIndex row = historyModel->index(0, 0);
        QCOMPARE(historyModel->data(row, RiskHistoryModel::ProfileLabelRole).toString(),
                 QStringLiteral("Profil testowy"));
        QVERIFY(std::abs(historyModel->data(row, RiskHistoryModel::DrawdownRole).toDouble() - 0.041) < 1e-9);
        QVERIFY(std::abs(historyModel->data(row, RiskHistoryModel::LeverageRole).toDouble() - 1.75) < 1e-9);
        QVERIFY(std::abs(historyModel->data(row, RiskHistoryModel::PortfolioValueRole).toDouble() - 875000.0)
                < 1e-3);
        QVERIFY(historyModel->data(row, RiskHistoryModel::TimestampRole).toDateTime().isValid());
        const QVariantList restoredExposures = historyModel->data(row, RiskHistoryModel::ExposuresRole).toList();
        QCOMPARE(restoredExposures.size(), 2);
        QVERIFY(restoredExposures.at(1).toMap().value(QStringLiteral("breached")).toBool());
        QCOMPARE(historyModel->maxDrawdown(), 0.041);
        QCOMPARE(historyModel->minDrawdown(), 0.041);
        QCOMPARE(historyModel->totalBreachCount(), 1);
        QVERIFY(historyModel->anyExposureBreached());
        QVERIFY(historyModel->maxExposureUtilization() > 1.0);

        QVERIFY(app.riskHistoryExportLimitEnabled());
        QCOMPARE(app.riskHistoryExportLimitValue(), 12);
        QCOMPARE(app.riskHistoryExportLastDirectory().toLocalFile(), QFileInfo(dir.path()).absoluteFilePath());
        QVERIFY(app.riskHistoryAutoExportEnabled());
        QCOMPARE(app.riskHistoryAutoExportIntervalMinutes(), 25);
        QCOMPARE(app.riskHistoryAutoExportBasename(), QStringLiteral("nightly-dump"));
        QVERIFY(app.riskHistoryAutoExportUseLocalTime());
        QCOMPARE(app.riskHistoryLastAutoExportAt(), persistedAutoExportAt.toUTC());
        QCOMPARE(app.riskHistoryLastAutoExportPath().toLocalFile(), QFileInfo(autoExportPath).absoluteFilePath());

        auto* regimeModel = qobject_cast<MarketRegimeTimelineModel*>(app.marketRegimeTimelineModel());
        QVERIFY(regimeModel);
        QCOMPARE(regimeModel->maximumSnapshots(), 360);
        QCOMPARE(app.regimeTimelineMaximumSnapshots(), 360);
    }
}

void ApplicationSettingsPersistenceTest::testDisableUiSettingsSkipsWrites()
{
    QTemporaryDir dir;
    QVERIFY(dir.isValid());
    const QString settingsPath = dir.filePath(QStringLiteral("ui_disabled.json"));

    constexpr auto kEnvName = QByteArrayLiteral("BOT_CORE_UI_SETTINGS_PATH");
    constexpr auto kDisableEnv = QByteArrayLiteral("BOT_CORE_UI_SETTINGS_DISABLE");
    EnvRestore pathGuard(kEnvName);
    EnvRestore disableGuard(kDisableEnv);
    qputenv(kEnvName.constData(), settingsPath.toUtf8());
    qputenv(kDisableEnv.constData(), QByteArrayLiteral("1"));

    QQmlApplicationEngine engine;
    Application app(engine);

    QCOMPARE(app.uiSettingsPathForTesting(), QFileInfo(settingsPath).absoluteFilePath());
    QVERIFY(!app.uiSettingsPersistenceEnabledForTesting());

    QVERIFY(app.updateInstrument(QStringLiteral("DISABLED"),
                                 QStringLiteral("AAA/BBB"),
                                 QStringLiteral("AAABBB"),
                                 QStringLiteral("BBB"),
                                 QStringLiteral("AAA"),
                                 QStringLiteral("PT15M")));

    app.saveUiSettingsImmediatelyForTesting();
    QVERIFY(!QFile::exists(settingsPath));
}

void ApplicationSettingsPersistenceTest::testCliOverridesUiSettingsPath()
{
    QTemporaryDir dir;
    QVERIFY(dir.isValid());
    const QString overridePath = dir.filePath(QStringLiteral("cli_override.json"));

    QJsonObject seed;
    QJsonObject instrument{{QStringLiteral("exchange"), QStringLiteral("CLIEX")},
                           {QStringLiteral("symbol"), QStringLiteral("FOO/BAR")},
                           {QStringLiteral("venueSymbol"), QStringLiteral("FOOBAR")},
                           {QStringLiteral("quoteCurrency"), QStringLiteral("BAR")},
                           {QStringLiteral("baseCurrency"), QStringLiteral("FOO")},
                           {QStringLiteral("granularity"), QStringLiteral("PT10M")}};
    QJsonObject guard{{QStringLiteral("fpsTarget"), 90},
                      {QStringLiteral("reduceMotionAfter"), 2.5},
                      {QStringLiteral("jankThresholdMs"), 12.0},
                      {QStringLiteral("maxOverlayCount"), 6},
                      {QStringLiteral("disableSecondaryWhenBelow"), 33}};
    QJsonObject risk{{QStringLiteral("enabled"), false},
                     {QStringLiteral("intervalSeconds"), 42.0}};
    seed.insert(QStringLiteral("instrument"), instrument);
    seed.insert(QStringLiteral("performanceGuard"), guard);
    seed.insert(QStringLiteral("riskRefresh"), risk);

    {
        QFile file(overridePath);
        QVERIFY(file.open(QIODevice::WriteOnly | QIODevice::Text));
        QJsonDocument doc(seed);
        file.write(doc.toJson(QJsonDocument::Compact));
        file.close();
    }

    constexpr auto kDisableEnv = QByteArrayLiteral("BOT_CORE_UI_SETTINGS_DISABLE");
    EnvRestore disableGuard(kDisableEnv);
    qputenv(kDisableEnv.constData(), QByteArrayLiteral("1"));

    QQmlApplicationEngine engine;
    Application app(engine);

    QCommandLineParser parser;
    app.configureParser(parser);
    const QStringList args = {QStringLiteral("app"),
                              QStringLiteral("--enable-ui-settings"),
                              QStringLiteral("--ui-settings-path"),
                              overridePath};
    parser.process(args);
    QVERIFY(app.applyParser(parser));

    QVERIFY(app.uiSettingsPersistenceEnabledForTesting());
    QCOMPARE(app.uiSettingsPathForTesting(), QFileInfo(overridePath).absoluteFilePath());

    const auto instrumentSnapshot = app.instrumentConfigSnapshot();
    QCOMPARE(instrumentSnapshot.value(QStringLiteral("exchange")).toString(), QStringLiteral("CLIEX"));
    QCOMPARE(instrumentSnapshot.value(QStringLiteral("granularity")).toString(), QStringLiteral("PT10M"));

    const auto riskSnapshot = app.riskRefreshSnapshot();
    QVERIFY(!riskSnapshot.value(QStringLiteral("enabled")).toBool());
    QCOMPARE(riskSnapshot.value(QStringLiteral("intervalSeconds")).toDouble(), 42.0);

    QVERIFY(app.updateRiskRefresh(true, 9.0));
    app.saveUiSettingsImmediatelyForTesting();

    QFile file(overridePath);
    QVERIFY(file.open(QIODevice::ReadOnly | QIODevice::Text));
    const QJsonDocument updated = QJsonDocument::fromJson(file.readAll());
    QVERIFY(updated.isObject());
    const QJsonObject updatedRisk = updated.object().value(QStringLiteral("riskRefresh")).toObject();
    QVERIFY(updatedRisk.value(QStringLiteral("enabled")).toBool());
    QCOMPARE(updatedRisk.value(QStringLiteral("intervalSeconds")).toDouble(), 9.0);
}

void ApplicationSettingsPersistenceTest::testRegimeTimelineCliOverride()
{
    constexpr auto kEnvName = QByteArrayLiteral("BOT_CORE_UI_REGIME_TIMELINE_LIMIT");
    EnvRestore envGuard(kEnvName);

    {
        QQmlApplicationEngine engine;
        Application app(engine);

        QCommandLineParser parser;
        app.configureParser(parser);
        const QStringList args = {QStringLiteral("app"),
                                  QStringLiteral("--regime-timeline-limit"),
                                  QStringLiteral("250")};
        parser.process(args);
        QVERIFY(app.applyParser(parser));

        auto* regimeModel = qobject_cast<MarketRegimeTimelineModel*>(app.marketRegimeTimelineModel());
        QVERIFY(regimeModel);
        QCOMPARE(regimeModel->maximumSnapshots(), 250);
        QCOMPARE(app.regimeTimelineMaximumSnapshots(), 250);

        QVERIFY(!app.setRegimeTimelineMaximumSnapshots(-5));
        QVERIFY(app.setRegimeTimelineMaximumSnapshots(0));
        QCOMPARE(regimeModel->maximumSnapshots(), 0);
        QCOMPARE(app.regimeTimelineMaximumSnapshots(), 0);
    }

    qputenv(kEnvName.constData(), QByteArrayLiteral("180"));

    {
        QQmlApplicationEngine engine;
        Application app(engine);

        QCommandLineParser parser;
        app.configureParser(parser);
        const QStringList args = {QStringLiteral("app")};
        parser.process(args);
        QVERIFY(app.applyParser(parser));

        auto* regimeModel = qobject_cast<MarketRegimeTimelineModel*>(app.marketRegimeTimelineModel());
        QVERIFY(regimeModel);
        QCOMPARE(regimeModel->maximumSnapshots(), 180);
        QCOMPARE(app.regimeTimelineMaximumSnapshots(), 180);
    }
}

void ApplicationSettingsPersistenceTest::testRiskHistoryCliOverrides()
{
    QTemporaryDir dir;
    QVERIFY(dir.isValid());

    const QString exportDir = dir.filePath(QStringLiteral("exports"));
    const QString autoDir = dir.filePath(QStringLiteral("auto"));

    QQmlApplicationEngine engine;
    Application app(engine);

    QCommandLineParser parser;
    app.configureParser(parser);
    const QStringList args = {QStringLiteral("app"),
                              QStringLiteral("--risk-history-export-dir"),
                              exportDir,
                              QStringLiteral("--risk-history-export-limit"),
                              QStringLiteral("37"),
                              QStringLiteral("--risk-history-auto-export"),
                              QStringLiteral("--risk-history-auto-export-interval"),
                              QStringLiteral("12"),
                              QStringLiteral("--risk-history-auto-export-basename"),
                              QStringLiteral(" custom base "),
                              QStringLiteral("--risk-history-auto-export-local-time"),
                              QStringLiteral("--risk-history-auto-export-dir"),
                              autoDir};
    parser.process(args);

    QVERIFY(app.applyParser(parser));

    const QString absoluteAutoDir = QDir(autoDir).absolutePath();
    QCOMPARE(app.riskHistoryExportLastDirectory(), QUrl::fromLocalFile(absoluteAutoDir));
    QVERIFY(app.riskHistoryExportLimitEnabled());
    QCOMPARE(app.riskHistoryExportLimitValue(), 37);
    QVERIFY(app.riskHistoryAutoExportEnabled());
    QCOMPARE(app.riskHistoryAutoExportIntervalMinutes(), 12);
    QCOMPARE(app.riskHistoryAutoExportBasename(), QStringLiteral("custom_base"));
    QVERIFY(app.riskHistoryAutoExportUseLocalTime());
}

void ApplicationSettingsPersistenceTest::testRiskHistoryEnvOverrides()
{
    QTemporaryDir dir;
    QVERIFY(dir.isValid());

    const QString exportDir = dir.filePath(QStringLiteral("env_exports"));
    const QString autoDir = dir.filePath(QStringLiteral("env_auto"));

    constexpr auto kDirEnv = QByteArrayLiteral("BOT_CORE_UI_RISK_HISTORY_EXPORT_DIR");
    constexpr auto kAutoDirEnv = QByteArrayLiteral("BOT_CORE_UI_RISK_HISTORY_AUTO_EXPORT_DIR");
    constexpr auto kLimitEnv = QByteArrayLiteral("BOT_CORE_UI_RISK_HISTORY_EXPORT_LIMIT");
    constexpr auto kLimitEnabledEnv = QByteArrayLiteral("BOT_CORE_UI_RISK_HISTORY_EXPORT_LIMIT_ENABLED");
    constexpr auto kAutoEnabledEnv = QByteArrayLiteral("BOT_CORE_UI_RISK_HISTORY_AUTO_EXPORT");
    constexpr auto kIntervalEnv = QByteArrayLiteral("BOT_CORE_UI_RISK_HISTORY_AUTO_EXPORT_INTERVAL_MINUTES");
    constexpr auto kBasenameEnv = QByteArrayLiteral("BOT_CORE_UI_RISK_HISTORY_AUTO_EXPORT_BASENAME");
    constexpr auto kLocalTimeEnv = QByteArrayLiteral("BOT_CORE_UI_RISK_HISTORY_AUTO_EXPORT_USE_LOCAL_TIME");

    EnvRestore dirGuard(kDirEnv);
    EnvRestore autoDirGuard(kAutoDirEnv);
    EnvRestore limitGuard(kLimitEnv);
    EnvRestore limitEnabledGuard(kLimitEnabledEnv);
    EnvRestore autoEnabledGuard(kAutoEnabledEnv);
    EnvRestore intervalGuard(kIntervalEnv);
    EnvRestore basenameGuard(kBasenameEnv);
    EnvRestore localTimeGuard(kLocalTimeEnv);

    qputenv(kDirEnv.constData(), exportDir.toUtf8());
    qputenv(kAutoDirEnv.constData(), autoDir.toUtf8());
    qputenv(kLimitEnv.constData(), QByteArrayLiteral("15"));
    qputenv(kLimitEnabledEnv.constData(), QByteArrayLiteral("true"));
    qputenv(kAutoEnabledEnv.constData(), QByteArrayLiteral("1"));
    qputenv(kIntervalEnv.constData(), QByteArrayLiteral("25"));
    qputenv(kBasenameEnv.constData(), QByteArrayLiteral("Env Export"));
    qputenv(kLocalTimeEnv.constData(), QByteArrayLiteral("on"));

    QQmlApplicationEngine engine;
    Application app(engine);

    QCommandLineParser parser;
    app.configureParser(parser);
    parser.process(QStringList{QStringLiteral("app")});

    QVERIFY(app.applyParser(parser));

    const QString absoluteAutoDir = QDir(autoDir).absolutePath();
    QCOMPARE(app.riskHistoryExportLastDirectory(), QUrl::fromLocalFile(absoluteAutoDir));
    QVERIFY(app.riskHistoryExportLimitEnabled());
    QCOMPARE(app.riskHistoryExportLimitValue(), 15);
    QVERIFY(app.riskHistoryAutoExportEnabled());
    QCOMPARE(app.riskHistoryAutoExportIntervalMinutes(), 25);
    QCOMPARE(app.riskHistoryAutoExportBasename(), QStringLiteral("Env_Export"));
    QVERIFY(app.riskHistoryAutoExportUseLocalTime());
}

void ApplicationSettingsPersistenceTest::testInstrumentValidationRequiresListing()
{
    QQmlApplicationEngine engine;
    Application app(engine);

    TradingClient::TradableInstrument listing;
    listing.config.exchange = QStringLiteral("BINANCE");
    listing.config.symbol = QStringLiteral("BTC/USDT");
    listing.config.venueSymbol = QStringLiteral("BTCUSDT");
    listing.config.quoteCurrency = QStringLiteral("USDT");
    listing.config.baseCurrency = QStringLiteral("BTC");
    listing.config.granularityIso8601 = QStringLiteral("PT1M");

    app.setTradableInstrumentsForTesting(QStringLiteral("BINANCE"), {listing});

    QVERIFY(app.updateInstrument(QStringLiteral("BINANCE"),
                                 QStringLiteral("BTC/USDT"),
                                 QStringLiteral("BTCUSDT"),
                                 QStringLiteral("USDT"),
                                 QStringLiteral("BTC"),
                                 QStringLiteral("PT1M")));

    QVERIFY(!app.updateInstrument(QStringLiteral("BINANCE"),
                                  QStringLiteral("ETH/USDT"),
                                  QStringLiteral("ETHUSDT"),
                                  QStringLiteral("USDT"),
                                  QStringLiteral("ETH"),
                                  QStringLiteral("PT1M")));
}

QTEST_MAIN(ApplicationSettingsPersistenceTest)
#include "ApplicationSettingsPersistenceTest.moc"<|MERGE_RESOLUTION|>--- conflicted
+++ resolved
@@ -116,15 +116,7 @@
 
         auto* regimeModel = qobject_cast<MarketRegimeTimelineModel*>(app.marketRegimeTimelineModel());
         QVERIFY(regimeModel);
-<<<<<<< HEAD
-        QSignalSpy regimeLimitSpy(&app, &Application::regimeTimelineMaximumSnapshotsChanged);
-        QVERIFY(regimeLimitSpy.isValid());
         QVERIFY(app.setRegimeTimelineMaximumSnapshots(360));
-        QCOMPARE(regimeLimitSpy.count(), 1);
-        QCOMPARE(app.regimeTimelineMaximumSnapshots(), 360);
-=======
-        QVERIFY(app.setRegimeTimelineMaximumSnapshots(360));
->>>>>>> 8af8a2c0
         QCOMPARE(regimeModel->maximumSnapshots(), 360);
         RiskSnapshotData historySample;
         historySample.hasData = true;
