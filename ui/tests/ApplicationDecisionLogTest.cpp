--- conflicted
+++ resolved
@@ -11,10 +11,6 @@
 
 #include "app/Application.hpp"
 #include "app/ActivationController.hpp"
-<<<<<<< HEAD
-#include "support/SupportBundleController.hpp"
-=======
->>>>>>> 166c4691
 
 namespace {
 
@@ -63,12 +59,6 @@
     void usesDefaultFallback();
     void loadsSecurityCacheFromFile();
     void controlsLicenseRefreshSchedule();
-<<<<<<< HEAD
-    void configuresSupportBundleDefaults();
-    void updatesSupportBundleMetadata();
-    void buildsSupportBundleArguments();
-=======
->>>>>>> 166c4691
 };
 
 void ApplicationDecisionLogTest::appliesCliOverrides()
@@ -235,117 +225,5 @@
     QVERIFY(!cache.value(QStringLiteral("refreshActive")).toBool());
 }
 
-<<<<<<< HEAD
-void ApplicationDecisionLogTest::configuresSupportBundleDefaults()
-{
-    QQmlApplicationEngine engine;
-    Application app(engine);
-
-    QCommandLineParser parser;
-    app.configureParser(parser);
-    parser.process(makeArgs({}));
-
-    QVERIFY(app.applyParser(parser));
-
-    auto* controller = qobject_cast<SupportBundleController*>(app.supportController());
-    QVERIFY(controller);
-
-    const QString scriptPath = controller->scriptPath();
-    QVERIFY2(scriptPath.endsWith(QStringLiteral("scripts/export_support_bundle.py")),
-             qPrintable(QStringLiteral("Nieprawidłowa ścieżka skryptu: %1").arg(scriptPath)));
-    QVERIFY(QFileInfo::exists(scriptPath));
-
-    QCOMPARE(controller->defaultBasename(), QStringLiteral("support-bundle"));
-    QCOMPARE(controller->format(), QStringLiteral("tar.gz"));
-    QVERIFY(controller->includeLogs());
-    QVERIFY(controller->includeReports());
-    QVERIFY(controller->includeLicenses());
-    QVERIFY(controller->includeMetrics());
-    QVERIFY(!controller->includeAudit());
-
-    const QVariantMap metadata = controller->metadata();
-    QCOMPARE(metadata.value(QStringLiteral("origin")).toString(), QStringLiteral("desktop_ui"));
-    QCOMPARE(metadata.value(QStringLiteral("connection_status")).toString(), QStringLiteral("idle"));
-    QCOMPARE(metadata.value(QStringLiteral("instrument")).toString(), app.instrumentLabel());
-    QCOMPARE(metadata.value(QStringLiteral("exchange")).toString(), QStringLiteral("BINANCE"));
-    QCOMPARE(metadata.value(QStringLiteral("symbol")).toString(), QStringLiteral("BTC/USDT"));
-}
-
-void ApplicationDecisionLogTest::updatesSupportBundleMetadata()
-{
-    QQmlApplicationEngine engine;
-    Application app(engine);
-
-    QCommandLineParser parser;
-    app.configureParser(parser);
-    parser.process(makeArgs({QStringLiteral("--support-bundle-metadata"), QStringLiteral("team=SecOps")}));
-
-    QVERIFY(app.applyParser(parser));
-
-    auto* controller = qobject_cast<SupportBundleController*>(app.supportController());
-    QVERIFY(controller);
-
-    QVariantMap metadata = controller->metadata();
-    QCOMPARE(metadata.value(QStringLiteral("team")).toString(), QStringLiteral("SecOps"));
-
-    QVERIFY(app.updateInstrument(QStringLiteral("BINANCE"),
-                                 QStringLiteral("ETH/USDT"),
-                                 QStringLiteral("ETHUSDT"),
-                                 QStringLiteral("USDT"),
-                                 QStringLiteral("ETH"),
-                                 QStringLiteral("PT1M")));
-
-    metadata = controller->metadata();
-    QCOMPARE(metadata.value(QStringLiteral("instrument")).toString(), app.instrumentLabel());
-    QCOMPARE(metadata.value(QStringLiteral("exchange")).toString(), QStringLiteral("BINANCE"));
-    QCOMPARE(metadata.value(QStringLiteral("symbol")).toString(), QStringLiteral("ETH/USDT"));
-    QCOMPARE(metadata.value(QStringLiteral("team")).toString(), QStringLiteral("SecOps"));
-
-    QVERIFY(QMetaObject::invokeMethod(&app,
-                                      "handleOfflineStatusChanged",
-                                      Q_ARG(QString, QStringLiteral("offline-daemon"))));
-
-    metadata = controller->metadata();
-    QCOMPARE(metadata.value(QStringLiteral("connection_status")).toString(), QStringLiteral("offline-daemon"));
-}
-
-void ApplicationDecisionLogTest::buildsSupportBundleArguments()
-{
-    QQmlApplicationEngine engine;
-    Application app(engine);
-
-    QCommandLineParser parser;
-    app.configureParser(parser);
-    parser.process(makeArgs({}));
-
-    QVERIFY(app.applyParser(parser));
-
-    auto* controller = qobject_cast<SupportBundleController*>(app.supportController());
-    QVERIFY(controller);
-
-    controller->setIncludeLogs(false);
-    controller->setIncludeAudit(false);
-
-    const auto hasDisableIn = [](const QStringList& list, const QString& label) {
-        for (int i = 0; i + 1 < list.size(); ++i) {
-            if (list.at(i) == QStringLiteral("--disable") && list.at(i + 1) == label)
-                return true;
-        }
-        return false;
-    };
-
-    const QStringList args = controller->buildCommandArguments(QUrl(), true);
-    QVERIFY(hasDisableIn(args, QStringLiteral("logs")));
-    QVERIFY(hasDisableIn(args, QStringLiteral("audit")));
-    QVERIFY(args.contains(QStringLiteral("--dry-run")));
-
-    controller->setIncludeLogs(true);
-    const QStringList refreshed = controller->buildCommandArguments(QUrl(), false);
-    QVERIFY(!hasDisableIn(refreshed, QStringLiteral("logs")));
-    QVERIFY(!refreshed.contains(QStringLiteral("--dry-run")));
-}
-
-=======
->>>>>>> 166c4691
 QTEST_MAIN(ApplicationDecisionLogTest)
 #include "ApplicationDecisionLogTest.moc"