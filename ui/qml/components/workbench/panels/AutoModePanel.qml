--- conflicted
+++ resolved
@@ -96,15 +96,6 @@
             symbol = payload.symbol
         if (payload.alerts)
             alertDraft = cloneObject(payload.alerts)
-<<<<<<< HEAD
-        guardrailState = cloneObject(payload.guardrailState || payload.guardrail_state || {})
-        guardrailTrace = cloneObject(payload.guardrailTrace || payload.guardrail_trace || [])
-        decisionHistory = cloneObject(payload.decisionHistory || payload.decision_history || [])
-        modelEvents = cloneObject(payload.modelEvents || payload.model_events || [])
-        signalQuality = cloneObject(payload.signalQuality || payload.signal_quality || {})
-        failoverStatus = cloneObject(payload.failover || payload.failover_status || {})
-=======
->>>>>>> d45442e3
         syncRiskAlertBanners(riskAlerts)
         snapshotRefreshed()
     }
@@ -196,54 +187,6 @@
         return undefined
     }
 
-<<<<<<< HEAD
-    function guardrailTriggersList() {
-        if (!guardrailState)
-            return []
-        if (guardrailState.triggers !== undefined && guardrailState.triggers !== null)
-            return guardrailState.triggers
-        if (guardrailState.guardrail_triggers !== undefined && guardrailState.guardrail_triggers !== null)
-            return guardrailState.guardrail_triggers
-        return []
-    }
-
-    function guardrailDegradationScore() {
-        if (!guardrailState)
-            return undefined
-        var payload = guardrailState.exchange_degradation || guardrailState.exchangeDegradation
-        if (!payload)
-            return undefined
-        if (payload.score !== undefined)
-            return payload.score
-        if (payload.rolling_score !== undefined)
-            return payload.rolling_score
-        return undefined
-    }
-
-    function failoverBackendLabel() {
-        if (!failoverStatus)
-            return qsTr("brak danych")
-        var backend = failoverStatus.active_backend || failoverStatus.activeBackend
-        if (!backend)
-            backend = failoverStatus.backend
-        if (!backend)
-            return qsTr("brak danych")
-        return backend
-    }
-
-    function failoverStateLabel() {
-        if (!failoverStatus)
-            return qsTr("brak danych")
-        var state = failoverStatus.state || failoverStatus.status
-        if (!state) {
-            var backend = failoverBackendLabel()
-            state = backend && backend.toLowerCase() === "ccxt" ? "failover" : "native"
-        }
-        return state
-    }
-
-=======
->>>>>>> d45442e3
     function severityAccentColor(severity) {
         if (!severity)
             return "#2c3e50"
@@ -798,187 +741,6 @@
             }
         }
 
-<<<<<<< HEAD
-        GroupBox {
-            title: qsTr("Stan guardraili i failoveru")
-            Layout.fillWidth: true
-
-            ColumnLayout {
-                anchors.fill: parent
-                anchors.margins: 12
-                spacing: 8
-
-                GridLayout {
-                    columns: 2
-                    columnSpacing: 12
-                    rowSpacing: 6
-
-                    Label { text: qsTr("Aktywne blokady guardrail"); font.bold: true }
-                    Label {
-                        text: guardrailState && guardrailState.active ? qsTr("tak") : qsTr("nie")
-                        color: guardrailState && guardrailState.active ? "#e67e22" : palette.mid
-                    }
-
-                    Label { text: qsTr("Kill switch"); font.bold: true }
-                    Label {
-                        text: guardrailState && guardrailState.kill_switch ? qsTr("aktywny") : qsTr("nieaktywny")
-                        color: guardrailState && guardrailState.kill_switch ? "#e74c3c" : palette.mid
-                    }
-
-                    Label { text: qsTr("Wskaźnik degradacji"); font.bold: true }
-                    Label {
-                        text: guardrailDegradationScore() !== undefined ? formatNumber(guardrailDegradationScore(), 3) : qsTr("—")
-                        color: palette.mid
-                    }
-
-                    Label { text: qsTr("Ostatnia decyzja"); font.bold: true }
-                    Label {
-                        text: guardrailState && guardrailState.last_decision_id ? guardrailState.last_decision_id : qsTr("brak")
-                        color: palette.mid
-                    }
-                }
-
-                Repeater {
-                    model: guardrailTriggersList()
-                    delegate: Frame {
-                        Layout.fillWidth: true
-                        padding: 8
-                        background: Rectangle {
-                            radius: 6
-                            color: Qt.darker(palette.window, 1.1)
-                            border.color: palette.mid
-                        }
-
-                        ColumnLayout {
-                            anchors.fill: parent
-                            spacing: 4
-
-                            Label {
-                                Layout.fillWidth: true
-                                text: {
-                                    var label = modelData.label || modelData.name || qsTr("Guardrail")
-                                    var comparator = modelData.comparator || ""
-                                    var threshold = modelData.threshold !== undefined ? modelData.threshold : ""
-                                    if (comparator && threshold !== "")
-                                        return qsTr("%1 %2 %3").arg(label).arg(comparator).arg(threshold)
-                                    return label
-                                }
-                                color: "#ecf0f1"
-                                wrapMode: Text.WordWrap
-                            }
-
-                            Label {
-                                visible: modelData.value !== undefined && modelData.value !== null
-                                text: qsTr("Wartość: %1").arg(modelData.value)
-                                color: palette.mid
-                                wrapMode: Text.WordWrap
-                            }
-                        }
-                    }
-                }
-
-                GridLayout {
-                    columns: 2
-                    columnSpacing: 12
-                    rowSpacing: 6
-
-                    Label { text: qsTr("Aktywny backend"); font.bold: true }
-                    Label {
-                        text: failoverBackendLabel()
-                        color: palette.mid
-                    }
-
-                    Label { text: qsTr("Stan failoveru"); font.bold: true }
-                    Label {
-                        text: failoverStateLabel()
-                        color: failoverStateLabel().toLowerCase() === "failover" ? "#e67e22" : palette.mid
-                    }
-
-                    Label { text: qsTr("Liczba sygnałów"); font.bold: true }
-                    Label {
-                        text: failoverStatus && failoverStatus.total_signals !== undefined ?
-                                  failoverStatus.total_signals : (failoverStatus && failoverStatus.totalSignals !== undefined ? failoverStatus.totalSignals : qsTr("—"))
-                        color: palette.mid
-                    }
-
-                    Label { text: qsTr("Błędy egzekucji"); font.bold: true }
-                    Label {
-                        text: failoverStatus && failoverStatus.failures !== undefined ? failoverStatus.failures : qsTr("—")
-                        color: palette.mid
-                    }
-                }
-
-                ColumnLayout {
-                    Layout.fillWidth: true
-
-                    Label {
-                        text: qsTr("Ostatnie zdarzenia model_changed")
-                        font.bold: true
-                        color: palette.text
-                    }
-
-                    Repeater {
-                        model: Math.min(modelEvents.length, historyPreviewLimit)
-                        delegate: Label {
-                            Layout.fillWidth: true
-                            text: {
-                                var entry = modelEvents[index]
-                                if (!entry)
-                                    return qsTr("brak danych")
-                                var version = entry.version || entry.model || "?"
-                                var ts = entry.timestamp ? formatTimestamp(entry.timestamp) : "—"
-                                var source = entry.source ? " [" + entry.source + "]" : ""
-                                return qsTr("%1 → %2%3 (%4)").arg(entry.previous_version || "—").arg(version).arg(source).arg(ts)
-                            }
-                            color: palette.mid
-                            wrapMode: Text.WordWrap
-                        }
-                    }
-
-                    Label {
-                        visible: modelEvents.length === 0
-                        text: qsTr("Brak nowych zdarzeń model_changed.")
-                        color: palette.mid
-                    }
-                }
-
-                ColumnLayout {
-                    Layout.fillWidth: true
-
-                    Label {
-                        text: qsTr("Ostatnie wpisy guardrail")
-                        font.bold: true
-                        color: palette.text
-                    }
-
-                    Repeater {
-                        model: Math.min(guardrailTrace.length, historyPreviewLimit)
-                        delegate: Label {
-                            Layout.fillWidth: true
-                            text: {
-                                var entry = guardrailTrace[index]
-                                if (!entry)
-                                    return qsTr("brak danych")
-                                var reason = entry.reason || entry.message || entry.trigger || "guardrail"
-                                var ts = entry.timestamp ? formatTimestamp(entry.timestamp) : (entry.observed_at ? formatTimestamp(entry.observed_at) : "—")
-                                return qsTr("%1 (%2)").arg(reason).arg(ts)
-                            }
-                            color: palette.mid
-                            wrapMode: Text.WordWrap
-                        }
-                    }
-
-                    Label {
-                        visible: guardrailTrace.length === 0
-                        text: qsTr("Brak zarejestrowanych wpisów guardrail.")
-                        color: palette.mid
-                    }
-                }
-            }
-        }
-
-=======
->>>>>>> d45442e3
         RowLayout {
             Layout.fillWidth: true
             spacing: 16
