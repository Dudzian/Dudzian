import QtQuick

QtObject {
    id: root
    objectName: "strategyWorkbenchViewModel"

    // External dependencies injected from parent QML
    property var appController: null
    property var strategyController: null
    property var workbenchController: null
    property var riskModel: null
    property var riskHistoryModel: null
    property var licenseController: null

    property bool catalogReady: false
    property var catalogEngines: []
    property var catalogDefinitions: []
    property var catalogMetadata: ({})
    property var catalogBlockedDefinitions: ({})
    property var catalogRegimeTemplates: ({})
    property var presetDraft: ({ name: "", metadata: ({}), entries: [] })
    property var presetValidation: ({ ok: false, errors: [], issues: [], preset: null, regime_map: ({}) })
    property var presetIssues: []
    property var regimeMappings: ({})
    property var schedulerHistory: []
    property bool schedulerHistoryInitialized: false
    property var presetHistorySnapshots: []
<<<<<<< HEAD
    property bool workbenchBusy: false
    property string workbenchError: ""
=======
>>>>>>> d725d639

    function cloneValue(value) {
        try {
            return JSON.parse(JSON.stringify(value))
        } catch (error) {
            console.warn("StrategyWorkbenchViewModel: cloneValue fallback", error)
            return value
        }
    }

    function deriveRegimeMapFromPreset(preset) {
        var map = {}
        if (!preset)
            return map
        var items = preset.strategies || []
        for (var i = 0; i < items.length; ++i) {
            var entry = items[i]
            if (!entry)
                continue
            var profile = entry.risk_profile
            if (!profile && entry.metadata)
                profile = entry.metadata.risk_profile
            if (!profile)
                continue
            var key = String(profile)
            if (!map[key])
                map[key] = []
            map[key].push(entry.name || ("strategy_" + i))
        }
        return map
    }

    function syncCatalog() {
<<<<<<< HEAD
        if (!workbenchController) {
            catalogEngines = []
            catalogDefinitions = []
            catalogMetadata = {}
            catalogBlockedDefinitions = {}
            catalogRegimeTemplates = {}
            catalogReady = false
            workbenchError = ""
            return
        }
=======
        if (!workbenchController)
            return
>>>>>>> d725d639
        catalogEngines = cloneValue(workbenchController.catalogEngines || [])
        catalogDefinitions = cloneValue(workbenchController.catalogDefinitions || [])
        catalogMetadata = cloneValue(workbenchController.catalogMetadata || {})
        catalogBlockedDefinitions = cloneValue(workbenchController.catalogBlockedDefinitions || {})
        catalogRegimeTemplates = cloneValue(workbenchController.catalogRegimeTemplates || {})
<<<<<<< HEAD
        if (workbenchController.ready !== undefined)
            catalogReady = !!workbenchController.ready
        else
            catalogReady = catalogDefinitions.length > 0
        syncError()
    }

    function syncBusy() {
        if (!workbenchController) {
            workbenchBusy = false
            return
        }
        workbenchBusy = !!workbenchController.busy
    }

    function syncError() {
        if (!workbenchController) {
            workbenchError = ""
            return
        }
        var errorValue = workbenchController.lastError
        workbenchError = errorValue ? String(errorValue) : ""
=======
        catalogReady = catalogDefinitions.length > 0
>>>>>>> d725d639
    }

    function syncValidation(result) {
        var payload = result
        if (payload === undefined)
            payload = workbenchController ? workbenchController.lastValidation : null
        if (!payload)
            payload = { ok: false, errors: [], issues: [], preset: null }
        presetValidation = payload
        presetIssues = cloneValue(payload.issues || [])
        if (payload.regime_map)
            regimeMappings = cloneValue(payload.regime_map)
        else if (payload.ok && payload.preset)
            regimeMappings = deriveRegimeMapFromPreset(payload.preset)
        else if (!payload.ok)
            regimeMappings = {}
    }

    function syncPresetHistory() {
        if (!workbenchController)
            return
        presetHistorySnapshots = cloneValue(workbenchController.presetHistory || [])
    }

    function ensureSchedulerHistoryInitialized() {
        if (schedulerHistoryInitialized)
            return
        schedulerHistory = []
        schedulerHistoryInitialized = true
    }

    function findCatalogDefinition(name) {
        if (!name)
            return null
        for (var i = 0; i < catalogDefinitions.length; ++i) {
            var entry = catalogDefinitions[i]
            if (entry && entry.name === name)
                return entry
        }
        return null
    }

    function updatePresetDraft(newDraft) {
        if (!newDraft)
            return
        presetDraft = newDraft
    }

    function startPresetDraftFromDefinition(name) {
        var definition = findCatalogDefinition(name)
        if (!definition)
            return false
        var entry = {
            name: definition.name,
            engine: definition.engine,
            risk_profile: definition.risk_profile || (definition.metadata ? definition.metadata.risk_profile : ""),
            parameters: cloneValue(definition.parameters || {}),
            tags: cloneValue(definition.tags || []),
            license_tier: definition.license_tier,
            risk_classes: cloneValue(definition.risk_classes || []),
            required_data: cloneValue(definition.required_data || []),
            metadata: cloneValue(definition.metadata || {})
        }
        updatePresetDraft({
            name: definition.name + "-preset",
            metadata: { source: "catalog" },
            entries: [entry]
        })
        return true
    }

    function updatePresetDraftEntry(index, field, value) {
        if (!presetDraft || !presetDraft.entries || index < 0 || index >= presetDraft.entries.length)
            return false
        var draft = cloneValue(presetDraft)
        draft.entries[index][field] = value
        updatePresetDraft(draft)
        return true
    }

    function requestPresetValidation() {
        if (!workbenchController)
            return false
        var payload = presetDraft || { name: "", entries: [] }
        var result = workbenchController.validatePreset(payload)
        if (result)
            syncValidation(result)
        return result && result.ok
    }

    function applyPresetDraft() {
        if (!presetValidation || !presetValidation.ok || !presetValidation.preset)
            return false
        ensureSchedulerHistoryInitialized()
        schedulerHistory.push(cloneValue(schedulerEntries))
        var sanitized = presetValidation.preset
        var entries = sanitized.strategies || []
        var normalized = []
        for (var i = 0; i < entries.length; ++i) {
            var entry = entries[i]
            normalized.push({
                name: entry.name || ("strategy_" + i),
                engine: entry.engine || "",
                risk_profile: entry.risk_profile || "",
                license_tier: entry.license_tier || "",
                tags: cloneValue(entry.tags || []),
                metadata: cloneValue(entry.metadata || {}),
                parameters: cloneValue(entry.parameters || {})
            })
        }
        schedulerEntries = normalized
        if (presetValidation.regime_map)
            regimeMappings = cloneValue(presetValidation.regime_map)
        else
            regimeMappings = deriveRegimeMapFromPreset(sanitized)
        if (workbenchController)
            workbenchController.savePresetSnapshot(presetValidation)
        syncPresetHistory()
        return true
    }

    function rollbackSchedulerConfig() {
        if (!schedulerHistoryInitialized || schedulerHistory.length === 0)
            return false
        var previous = schedulerHistory.pop()
        schedulerEntries = previous || []
        var restore = workbenchController ? workbenchController.restorePreviousPreset() : null
        if (restore && restore.ok) {
            if (restore.regime_map)
                regimeMappings = cloneValue(restore.regime_map)
            else if (restore.preset)
                regimeMappings = deriveRegimeMapFromPreset(restore.preset)
        } else if (restore && restore.preset) {
            regimeMappings = deriveRegimeMapFromPreset(restore.preset)
        } else if (!restore) {
            regimeMappings = {}
        }
        syncPresetHistory()
        return true
    }

    // Aggregated state exposed to the UI
    property var schedulerEntries: []
    property var exchangeConnections: []
    property var aiConfiguration: ({})
    property var portfolioSummary: ({})
    property var riskSnapshot: ({})
    property var runtimeStatus: ({})
    property var licenseStatus: ({})

    // Demo mode metadata
    property bool demoModeActive: false
    property string demoModeId: ""
    property string demoModeTitle: ""
    property string demoModeDescription: ""
    property var demoPresets: [
        {
            id: "momentum",
            title: qsTr("Momentum Pro"),
            description: qsTr("Zestaw presetów momentum dla rynku krypto – automatyczne balansowanie ryzyka i szybkie przełączanie profili."),
            schedulerEntries: [
                {
                    name: "Momentum Alpha",
                    enabled: true,
                    scheduleCount: 4,
                    timezone: "UTC",
                    nextRun: "2024-05-18T09:00:00Z",
                    notes: qsTr("Aktywne okna 1m/5m z trailing stop")
                },
                {
                    name: "Momentum Beta",
                    enabled: true,
                    scheduleCount: 2,
                    timezone: "UTC",
                    nextRun: "2024-05-18T10:15:00Z",
                    notes: qsTr("Agregacja multi-venue, target delta 0.3")
                }
            ],
            exchangeConnections: [
                {
                    exchange: "BINANCE",
                    symbol: "BTC/USDT",
                    venueSymbol: "BTCUSDT",
                    status: qsTr("Demo: połączenie symulacyjne"),
                    offline: false,
                    automationRunning: true,
                    fpsTarget: 120
                },
                {
                    exchange: "COINBASE",
                    symbol: "ETH/USD",
                    venueSymbol: "ETHUSD",
                    status: qsTr("Demo: monitorowanie danych order book"),
                    offline: false,
                    automationRunning: true,
                    fpsTarget: 90
                }
            ],
            aiConfiguration: {
                policy: "momentum",
                decision_window: "PT15S",
                risk_profile: "growth",
                overrides: [
                    { profile: "intraday", maxDrawdown: 0.04, takeProfit: 0.012 },
                    { profile: "swing", maxDrawdown: 0.06, takeProfit: 0.028 }
                ],
                features: ["ema12", "ema26", "vwap", "macro_feed"],
                modelRevision: "2024.04-momentum"
            },
            portfolioSummary: {
                entryCount: 64,
                minValue: 92500,
                maxValue: 132400,
                latestValue: 129800,
                profileLabel: "Momentum",
                maxDrawdown: 0.083,
                averageDrawdown: 0.031,
                maxLeverage: 2.4,
                averageLeverage: 1.7,
                anyBreach: false,
                totalBreaches: 0
            },
            riskSnapshot: {
                profileLabel: "Momentum",
                currentDrawdown: 0.021,
                maxDailyLoss: 0.055,
                usedLeverage: 1.68,
                generatedAt: "2024-05-18T08:55:12Z",
                exposures: [
                    { code: "XBT_PERP", current: 0.62, max: 0.8, threshold: 0.75, breach: false },
                    { code: "ETH_PERP", current: 0.48, max: 0.7, threshold: 0.65, breach: false },
                    { code: "ALT_BASKET", current: 0.31, max: 0.55, threshold: 0.5, breach: false }
                ]
            },
            runtimeStatus: {
                connection: qsTr("Demo: połączenie symulacyjne"),
                reduceMotion: false,
                offlineMode: false,
                offlineDaemonStatus: qsTr("Aktywny symulator"),
                automationRunning: true,
                performanceGuard: { fpsTarget: 120, jankThresholdMs: 12.0, maxOverlayCount: 3 },
                riskRefresh: { enabled: true, intervalSeconds: 30, nextRefreshInSeconds: 18 }
            },
            licenseStatus: {
                active: true,
                edition: "OEM Demo",
                licenseId: "DEMO-MOMENTUM",
                holderName: "Core Labs QA",
                maintenanceActive: true,
                modules: ["momentum", "portfolio", "scheduler"],
                runtime: ["desktop-shell", "scheduler-engine"]
            }
        },
        {
            id: "hedge",
            title: qsTr("Market Neutral"),
            description: qsTr("Tryb prezentacyjny dla funduszy market-neutral – pokazuje balancing delta i zabezpieczenia krzyżowe."),
            schedulerEntries: [
                {
                    name: "Delta Hedge",
                    enabled: true,
                    scheduleCount: 6,
                    timezone: "Europe/Warsaw",
                    nextRun: "2024-05-18T09:05:00+02:00",
                    notes: qsTr("Rebalans co 10 minut z limitem slippage 2 bps")
                },
                {
                    name: "Gamma Overlay",
                    enabled: false,
                    scheduleCount: 1,
                    timezone: "Europe/Warsaw",
                    nextRun: "2024-05-18T12:00:00+02:00",
                    notes: qsTr("Opcjonalna noga opcyjna do pokazu")
                }
            ],
            exchangeConnections: [
                {
                    exchange: "OKX",
                    symbol: "BTC/USDT",
                    venueSymbol: "BTC-USDT-SWAP",
                    status: qsTr("Demo: kanał hedge aktywny"),
                    offline: false,
                    automationRunning: true,
                    fpsTarget: 75
                },
                {
                    exchange: "DERIBIT",
                    symbol: "BTC-PERP",
                    venueSymbol: "BTC-PERPETUAL",
                    status: qsTr("Demo: opcje zabezpieczające"),
                    offline: false,
                    automationRunning: false,
                    fpsTarget: 60
                }
            ],
            aiConfiguration: {
                policy: "market_neutral",
                decision_window: "PT1M",
                risk_profile: "conservative",
                overrides: [
                    { profile: "hedge", maxDrawdown: 0.025, takeProfit: 0.006 }
                ],
                features: ["zscore", "spread_mean", "inventory_skew"],
                modelRevision: "2024.03-neutral"
            },
            portfolioSummary: {
                entryCount: 48,
                minValue: 198000,
                maxValue: 205600,
                latestValue: 203450,
                profileLabel: "Neutral",
                maxDrawdown: 0.019,
                averageDrawdown: 0.011,
                maxLeverage: 1.2,
                averageLeverage: 0.9,
                anyBreach: false,
                totalBreaches: 0
            },
            riskSnapshot: {
                profileLabel: "Neutral",
                currentDrawdown: 0.008,
                maxDailyLoss: 0.02,
                usedLeverage: 0.95,
                generatedAt: "2024-05-18T07:42:10Z",
                exposures: [
                    { code: "BTC_DELTA", current: 0.05, max: 0.1, threshold: 0.08, breach: false },
                    { code: "ETH_DELTA", current: -0.01, max: 0.08, threshold: 0.08, breach: false },
                    { code: "BASIS_SPREAD", current: 0.12, max: 0.25, threshold: 0.2, breach: false }
                ]
            },
            runtimeStatus: {
                connection: qsTr("Demo: tryb market neutral"),
                reduceMotion: false,
                offlineMode: false,
                offlineDaemonStatus: qsTr("Stabilny"),
                automationRunning: true,
                performanceGuard: { fpsTarget: 75, jankThresholdMs: 16.0, maxOverlayCount: 2 },
                riskRefresh: { enabled: true, intervalSeconds: 45, nextRefreshInSeconds: 22 }
            },
            licenseStatus: {
                active: true,
                edition: "OEM Enterprise",
                licenseId: "DEMO-HEDGE",
                holderName: "Core Labs Hedge Demo",
                maintenanceActive: true,
                modules: ["hedge", "risk", "scheduler"],
                runtime: ["desktop-shell", "risk-service"]
            }
        }
    ]

    function activateDemoMode(id) {
        var preset = findDemoPreset(id)
        if (!preset)
            return false
        demoModeActive = true
        demoModeId = preset.id
        demoModeTitle = preset.title
        demoModeDescription = preset.description
        schedulerEntries = preset.schedulerEntries
        exchangeConnections = preset.exchangeConnections
        aiConfiguration = preset.aiConfiguration
        portfolioSummary = preset.portfolioSummary
        riskSnapshot = preset.riskSnapshot
        runtimeStatus = preset.runtimeStatus
        licenseStatus = preset.licenseStatus
        return true
    }

    function disableDemoMode() {
        if (!demoModeActive)
            return
        demoModeActive = false
        demoModeId = ""
        demoModeTitle = ""
        demoModeDescription = ""
        refreshFromLive()
    }

    function findDemoPreset(id) {
        if (!id)
            return null
        for (var i = 0; i < demoPresets.length; ++i) {
            if (demoPresets[i].id === id)
                return demoPresets[i]
        }
        return null
    }

    function refreshFromLive() {
        if (demoModeActive)
            return
        schedulerEntries = computeSchedulerEntries()
        exchangeConnections = computeExchangeConnections()
        aiConfiguration = computeAiConfiguration()
        portfolioSummary = computePortfolioSummary()
        riskSnapshot = computeRiskSnapshot()
        runtimeStatus = computeRuntimeStatus()
        licenseStatus = computeLicenseStatus()
    }

    function computeSchedulerEntries() {
        if (!strategyController || typeof strategyController.schedulerList !== "function")
            return []
        var list = strategyController.schedulerList() || []
        return list.map(function(item) {
            var schedules = item.schedules || []
            return {
                name: item.name || qsTr("Strategia"),
                enabled: item.enabled !== false,
                scheduleCount: schedules.length,
                timezone: item.timezone || "",
                nextRun: item.next_run_at || item.nextRun || "",
                notes: item.notes || ""
            }
        })
    }

    function computeExchangeConnections() {
        if (!appController || typeof appController.instrumentConfigSnapshot !== "function")
            return []
        var instrument = appController.instrumentConfigSnapshot() || {}
        var guard = appController.performanceGuardSnapshot ? appController.performanceGuardSnapshot() : {}
        return [
            {
                exchange: instrument.exchange || "",
                symbol: instrument.symbol || "",
                venueSymbol: instrument.venueSymbol || "",
                status: appController.connectionStatus || "",
                offline: !!appController.offlineMode,
                automationRunning: !!appController.offlineAutomationRunning,
                fpsTarget: guard.fpsTarget || 0
            }
        ]
    }

    function computeAiConfiguration() {
        if (!strategyController || typeof strategyController.decisionConfigSnapshot !== "function")
            return {}
        var snapshot = strategyController.decisionConfigSnapshot() || {}
        return snapshot
    }

    function computePortfolioSummary() {
        var summary = {}
        if (riskHistoryModel) {
            summary.entryCount = riskHistoryModel.entryCount || 0
            summary.minValue = riskHistoryModel.minPortfolioValue || 0
            summary.maxValue = riskHistoryModel.maxPortfolioValue || 0
            summary.maxDrawdown = riskHistoryModel.maxDrawdown || 0
            summary.averageDrawdown = riskHistoryModel.averageDrawdown || 0
            summary.maxLeverage = riskHistoryModel.maxLeverage || 0
            summary.averageLeverage = riskHistoryModel.averageLeverage || 0
            summary.anyBreach = !!riskHistoryModel.anyExposureBreached
            summary.totalBreaches = riskHistoryModel.totalBreachCount || 0
        }
        if (riskModel && riskModel.hasData) {
            summary.latestValue = riskModel.portfolioValue
            summary.profileLabel = riskModel.profileLabel
        }
        return summary
    }

    function computeRiskSnapshot() {
        if (!riskModel || !riskModel.hasData)
            return {}
        var snapshot = {
            profileLabel: riskModel.profileLabel,
            currentDrawdown: riskModel.currentDrawdown,
            maxDailyLoss: riskModel.maxDailyLoss,
            usedLeverage: riskModel.usedLeverage,
            generatedAt: riskModel.generatedAt ? riskModel.generatedAt.toString() : ""
        }
        var exposures = []
        if (typeof riskModel.count === "number") {
            for (var i = 0; i < riskModel.count; ++i) {
                var row = riskModel.get(i)
                exposures.push({
                    code: row.code,
                    current: row.currentValue,
                    max: row.maxValue,
                    threshold: row.thresholdValue,
                    breach: row.breach
                })
            }
        }
        snapshot.exposures = exposures
        return snapshot
    }

    function computeRuntimeStatus() {
        if (!appController)
            return {}
        var runtime = {
            connection: appController.connectionStatus || "",
            reduceMotion: !!appController.reduceMotionActive,
            offlineMode: !!appController.offlineMode,
            offlineDaemonStatus: appController.offlineDaemonStatus || "",
            automationRunning: !!appController.offlineAutomationRunning
        }
        if (typeof appController.performanceGuardSnapshot === "function")
            runtime.performanceGuard = appController.performanceGuardSnapshot()
        if (typeof appController.riskRefreshSnapshot === "function")
            runtime.riskRefresh = appController.riskRefreshSnapshot()
        return runtime
    }

    function computeLicenseStatus() {
        if (!licenseController)
            return {}
        return {
            active: !!licenseController.licenseActive,
            edition: licenseController.licenseEdition || "",
            licenseId: licenseController.licenseLicenseId || "",
            issuedAt: licenseController.licenseIssuedAt || "",
            maintenanceUntil: licenseController.licenseMaintenanceUntil || "",
            maintenanceActive: !!licenseController.licenseMaintenanceActive,
            holderName: licenseController.licenseHolderName || "",
            holderEmail: licenseController.licenseHolderEmail || "",
            seats: licenseController.licenseSeats || 0,
            trialActive: !!licenseController.licenseTrialActive,
            trialExpiresAt: licenseController.licenseTrialExpiresAt || "",
            modules: licenseController.licenseModules || [],
            environments: licenseController.licenseEnvironments || [],
            runtime: licenseController.licenseRuntime || []
        }
    }

    onAppControllerChanged: {
        runtimeConnections.target = appController
        refreshFromLive()
    }
    onStrategyControllerChanged: {
        strategyConnections.target = strategyController
        refreshFromLive()
    }
    onWorkbenchControllerChanged: {
        workbenchConnections.target = workbenchController
        syncCatalog()
        syncValidation()
        syncPresetHistory()
<<<<<<< HEAD
        syncBusy()
        syncError()
=======
>>>>>>> d725d639
    }
    onRiskModelChanged: {
        riskConnections.target = riskModel
        refreshFromLive()
    }
    onRiskHistoryModelChanged: {
        riskHistoryConnections.target = riskHistoryModel
        refreshFromLive()
    }
    onLicenseControllerChanged: {
        licenseConnections.target = licenseController
        refreshFromLive()
    }

    Component.onCompleted: {
        refreshFromLive()
        syncCatalog()
        syncValidation()
        syncPresetHistory()
<<<<<<< HEAD
        syncBusy()
        syncError()
    }

    function clearWorkbenchError() {
        if (workbenchController && workbenchController.clearLastError)
            workbenchController.clearLastError()
        else
            workbenchError = ""
=======
>>>>>>> d725d639
    }

    Connections {
        id: runtimeConnections
        target: root.appController
        function onConnectionStatusChanged() { root.refreshFromLive() }
        function onPerformanceGuardChanged() { root.refreshFromLive() }
        function onRiskRefreshScheduleChanged() { root.refreshFromLive() }
        function onInstrumentChanged() { root.refreshFromLive() }
        function onOfflineDaemonStatusChanged() { root.refreshFromLive() }
        function onOfflineAutomationRunningChanged() { root.refreshFromLive() }
        function onReduceMotionActiveChanged() { root.refreshFromLive() }
    }

    Connections {
        id: strategyConnections
        target: root.strategyController
        function onSchedulerListChanged() { root.refreshFromLive() }
        function onDecisionConfigChanged() { root.refreshFromLive() }
    }

    Connections {
        id: workbenchConnections
        target: root.workbenchController
        function onCatalogChanged() { root.syncCatalog() }
        function onLastValidationChanged() { root.syncValidation() }
        function onPresetHistoryChanged() { root.syncPresetHistory() }
<<<<<<< HEAD
        function onReadyChanged() { root.syncCatalog() }
        function onBusyChanged() { root.syncBusy() }
        function onLastErrorChanged() { root.syncError() }
=======
>>>>>>> d725d639
    }

    Connections {
        id: riskConnections
        target: root.riskModel
        function onRiskStateChanged() { root.refreshFromLive() }
    }

    Connections {
        id: riskHistoryConnections
        target: root.riskHistoryModel
        function onSummaryChanged() { root.refreshFromLive() }
        function onHistoryChanged() { root.refreshFromLive() }
    }

    Connections {
        id: licenseConnections
        target: root.licenseController
        function onLicenseActiveChanged() { root.refreshFromLive() }
        function onLicenseDataChanged() { root.refreshFromLive() }
    }
}<|MERGE_RESOLUTION|>--- conflicted
+++ resolved
@@ -25,11 +25,6 @@
     property var schedulerHistory: []
     property bool schedulerHistoryInitialized: false
     property var presetHistorySnapshots: []
-<<<<<<< HEAD
-    property bool workbenchBusy: false
-    property string workbenchError: ""
-=======
->>>>>>> d725d639
 
     function cloneValue(value) {
         try {
@@ -63,52 +58,14 @@
     }
 
     function syncCatalog() {
-<<<<<<< HEAD
-        if (!workbenchController) {
-            catalogEngines = []
-            catalogDefinitions = []
-            catalogMetadata = {}
-            catalogBlockedDefinitions = {}
-            catalogRegimeTemplates = {}
-            catalogReady = false
-            workbenchError = ""
-            return
-        }
-=======
         if (!workbenchController)
             return
->>>>>>> d725d639
         catalogEngines = cloneValue(workbenchController.catalogEngines || [])
         catalogDefinitions = cloneValue(workbenchController.catalogDefinitions || [])
         catalogMetadata = cloneValue(workbenchController.catalogMetadata || {})
         catalogBlockedDefinitions = cloneValue(workbenchController.catalogBlockedDefinitions || {})
         catalogRegimeTemplates = cloneValue(workbenchController.catalogRegimeTemplates || {})
-<<<<<<< HEAD
-        if (workbenchController.ready !== undefined)
-            catalogReady = !!workbenchController.ready
-        else
-            catalogReady = catalogDefinitions.length > 0
-        syncError()
-    }
-
-    function syncBusy() {
-        if (!workbenchController) {
-            workbenchBusy = false
-            return
-        }
-        workbenchBusy = !!workbenchController.busy
-    }
-
-    function syncError() {
-        if (!workbenchController) {
-            workbenchError = ""
-            return
-        }
-        var errorValue = workbenchController.lastError
-        workbenchError = errorValue ? String(errorValue) : ""
-=======
         catalogReady = catalogDefinitions.length > 0
->>>>>>> d725d639
     }
 
     function syncValidation(result) {
@@ -650,11 +607,6 @@
         syncCatalog()
         syncValidation()
         syncPresetHistory()
-<<<<<<< HEAD
-        syncBusy()
-        syncError()
-=======
->>>>>>> d725d639
     }
     onRiskModelChanged: {
         riskConnections.target = riskModel
@@ -674,18 +626,6 @@
         syncCatalog()
         syncValidation()
         syncPresetHistory()
-<<<<<<< HEAD
-        syncBusy()
-        syncError()
-    }
-
-    function clearWorkbenchError() {
-        if (workbenchController && workbenchController.clearLastError)
-            workbenchController.clearLastError()
-        else
-            workbenchError = ""
-=======
->>>>>>> d725d639
     }
 
     Connections {
@@ -713,12 +653,6 @@
         function onCatalogChanged() { root.syncCatalog() }
         function onLastValidationChanged() { root.syncValidation() }
         function onPresetHistoryChanged() { root.syncPresetHistory() }
-<<<<<<< HEAD
-        function onReadyChanged() { root.syncCatalog() }
-        function onBusyChanged() { root.syncBusy() }
-        function onLastErrorChanged() { root.syncError() }
-=======
->>>>>>> d725d639
     }
 
     Connections {
