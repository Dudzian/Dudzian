--- conflicted
+++ resolved
@@ -214,22 +214,11 @@
                 }
 
                 Tab {
-<<<<<<< HEAD
-                    title: qsTr("Alerty i decyzje")
-
-                    DecisionAlertLogPanel {
-                        anchors.fill: parent
-                        alertsModel: alertsModel
-                        alertsFilterModel: alertsFilterModel
-                        decisionModel: decisionLogModel
-                        decisionFilterModel: decisionLogFilterModel
-=======
                     title: qsTr("Moduły")
 
                     ModuleBrowser {
                         anchors.fill: parent
                         viewsModel: moduleViewsModel
->>>>>>> 8af8a2c0
                     }
                 }
             }
