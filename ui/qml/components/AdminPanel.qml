--- conflicted
+++ resolved
@@ -2260,73 +2260,6 @@
                             color: riskHistoryStatusColor
                             wrapMode: Text.WordWrap
                         }
-<<<<<<< HEAD
-
-                        Connections {
-                            target: riskHistoryModel
-                            enabled: typeof riskHistoryModel !== "undefined" && riskHistoryModel !== null
-                            function onMaximumEntriesChanged() {
-                                if (typeof riskHistoryModel === "undefined" || riskHistoryModel === null)
-                                    return
-                                historyLimitSpin.value = riskHistoryModel.maximumEntries
-                            }
-                            function onHistoryChanged() {
-                                if (typeof riskHistoryModel === "undefined" || riskHistoryModel === null)
-                                    return
-                                if (!riskHistoryModel.hasSamples)
-                                    return
-                                if (riskHistoryExportLimitValue > riskHistoryModel.entryCount) {
-                                    var newValue = Math.max(1, riskHistoryModel.entryCount)
-                                    riskHistoryExportLimitValue = newValue
-                                    if (typeof appController !== "undefined")
-                                        appController.setRiskHistoryExportLimitValue(newValue)
-                                }
-                            }
-                        }
-
-                        Connections {
-                            target: appController
-                            enabled: typeof appController !== "undefined"
-                            function onRiskHistoryExportLimitEnabledChanged() {
-                                riskHistoryExportLimitEnabled = appController.riskHistoryExportLimitEnabled
-                            }
-                            function onRiskHistoryExportLimitValueChanged() {
-                                if (!exportLimitSpin.activeFocus)
-                                    riskHistoryExportLimitValue = appController.riskHistoryExportLimitValue
-                            }
-                            function onRiskHistoryExportLastDirectoryChanged() {
-                                riskHistoryExportLastDirectory = appController.riskHistoryExportLastDirectory
-                            }
-                            function onRiskHistoryAutoExportEnabledChanged() {
-                                riskHistoryAutoExportEnabled = appController.riskHistoryAutoExportEnabled
-                            }
-                            function onRiskHistoryAutoExportIntervalMinutesChanged() {
-                                riskHistoryAutoExportIntervalMinutes = appController.riskHistoryAutoExportIntervalMinutes
-                            }
-                            function onRiskHistoryAutoExportBasenameChanged() {
-                                riskHistoryAutoExportBasename = appController.riskHistoryAutoExportBasename
-                            }
-                            function onRiskHistoryAutoExportUseLocalTimeChanged() {
-                                riskHistoryAutoExportUseLocalTime = appController.riskHistoryAutoExportUseLocalTime
-                                riskHistoryStatusMessage = riskHistoryAutoExportUseLocalTime
-                                        ? qsTr("Autoeksport będzie używał czasu lokalnego i znacznika strefy w nazwach plików")
-                                        : qsTr("Autoeksport będzie używał znaczników czasu UTC w nazwach plików")
-                                riskHistoryStatusColor = Qt.rgba(0.3, 0.7, 0.4, 1)
-                            }
-                            function onRiskHistoryLastAutoExportAtChanged() {
-                                var updated = appController.riskHistoryLastAutoExportAt
-                                riskHistoryLastAutoExportAt = updated && updated.isValid && updated.isValid() ? updated : null
-                                if (riskHistoryLastAutoExportAt && riskHistoryLastAutoExportAt.isValid && riskHistoryLastAutoExportAt.isValid()) {
-                                    riskHistoryStatusMessage = qsTr("Automatycznie wyeksportowano historię ryzyka o %1")
-                                                               .arg(formatTimestamp(riskHistoryLastAutoExportAt))
-                                    riskHistoryStatusColor = Qt.rgba(0.3, 0.7, 0.4, 1)
-                                }
-                            }
-                            function onRiskHistoryLastAutoExportPathChanged() {
-                                var updatedPath = appController.riskHistoryLastAutoExportPath
-                                riskHistoryLastAutoExportPath = updatedPath && updatedPath.toLocalFile ? updatedPath.toLocalFile() : ""
-                            }
-=======
                     }
                 }
 
@@ -2649,12 +2582,86 @@
                                     riskHistoryStatusColor = Qt.rgba(0.9, 0.4, 0.3, 1)
                                 }
                             }
->>>>>>> 84e222bd
                         }
                     }
                 }
 
-<<<<<<< HEAD
+                        Label {
+                            Layout.fillWidth: true
+                            visible: riskHistoryStatusMessage.length > 0
+                            text: riskHistoryStatusMessage
+                            color: riskHistoryStatusColor
+                            wrapMode: Text.WordWrap
+                        }
+
+                        Connections {
+                            target: riskHistoryModel
+                            enabled: typeof riskHistoryModel !== "undefined" && riskHistoryModel !== null
+                            function onMaximumEntriesChanged() {
+                                if (typeof riskHistoryModel === "undefined" || riskHistoryModel === null)
+                                    return
+                                historyLimitSpin.value = riskHistoryModel.maximumEntries
+                            }
+                            function onHistoryChanged() {
+                                if (typeof riskHistoryModel === "undefined" || riskHistoryModel === null)
+                                    return
+                                if (!riskHistoryModel.hasSamples)
+                                    return
+                                if (riskHistoryExportLimitValue > riskHistoryModel.entryCount) {
+                                    var newValue = Math.max(1, riskHistoryModel.entryCount)
+                                    riskHistoryExportLimitValue = newValue
+                                    if (typeof appController !== "undefined")
+                                        appController.setRiskHistoryExportLimitValue(newValue)
+                                }
+                            }
+                        }
+
+                        Connections {
+                            target: appController
+                            enabled: typeof appController !== "undefined"
+                            function onRiskHistoryExportLimitEnabledChanged() {
+                                riskHistoryExportLimitEnabled = appController.riskHistoryExportLimitEnabled
+                            }
+                            function onRiskHistoryExportLimitValueChanged() {
+                                if (!exportLimitSpin.activeFocus)
+                                    riskHistoryExportLimitValue = appController.riskHistoryExportLimitValue
+                            }
+                            function onRiskHistoryExportLastDirectoryChanged() {
+                                riskHistoryExportLastDirectory = appController.riskHistoryExportLastDirectory
+                            }
+                            function onRiskHistoryAutoExportEnabledChanged() {
+                                riskHistoryAutoExportEnabled = appController.riskHistoryAutoExportEnabled
+                            }
+                            function onRiskHistoryAutoExportIntervalMinutesChanged() {
+                                riskHistoryAutoExportIntervalMinutes = appController.riskHistoryAutoExportIntervalMinutes
+                            }
+                            function onRiskHistoryAutoExportBasenameChanged() {
+                                riskHistoryAutoExportBasename = appController.riskHistoryAutoExportBasename
+                            }
+                            function onRiskHistoryAutoExportUseLocalTimeChanged() {
+                                riskHistoryAutoExportUseLocalTime = appController.riskHistoryAutoExportUseLocalTime
+                                riskHistoryStatusMessage = riskHistoryAutoExportUseLocalTime
+                                        ? qsTr("Autoeksport będzie używał czasu lokalnego i znacznika strefy w nazwach plików")
+                                        : qsTr("Autoeksport będzie używał znaczników czasu UTC w nazwach plików")
+                                riskHistoryStatusColor = Qt.rgba(0.3, 0.7, 0.4, 1)
+                            }
+                            function onRiskHistoryLastAutoExportAtChanged() {
+                                var updated = appController.riskHistoryLastAutoExportAt
+                                riskHistoryLastAutoExportAt = updated && updated.isValid && updated.isValid() ? updated : null
+                                if (riskHistoryLastAutoExportAt && riskHistoryLastAutoExportAt.isValid && riskHistoryLastAutoExportAt.isValid()) {
+                                    riskHistoryStatusMessage = qsTr("Automatycznie wyeksportowano historię ryzyka o %1")
+                                                               .arg(formatTimestamp(riskHistoryLastAutoExportAt))
+                                    riskHistoryStatusColor = Qt.rgba(0.3, 0.7, 0.4, 1)
+                                }
+                            }
+                            function onRiskHistoryLastAutoExportPathChanged() {
+                                var updatedPath = appController.riskHistoryLastAutoExportPath
+                                riskHistoryLastAutoExportPath = updatedPath && updatedPath.toLocalFile ? updatedPath.toLocalFile() : ""
+                            }
+                        }
+                    }
+                }
+
                 RiskMonitorPanel {
                     Layout.fillWidth: true
                     Layout.fillHeight: true
@@ -2842,200 +2849,10 @@
                             Item {}
 
                             Item { Layout.columnSpan: 3; Layout.fillWidth: true }
-=======
-                        Label {
-                            Layout.fillWidth: true
-                            visible: riskHistoryStatusMessage.length > 0
-                            text: riskHistoryStatusMessage
-                            color: riskHistoryStatusColor
-                            wrapMode: Text.WordWrap
-                        }
-
-                        Connections {
-                            target: riskHistoryModel
-                            enabled: typeof riskHistoryModel !== "undefined" && riskHistoryModel !== null
-                            function onMaximumEntriesChanged() {
-                                if (typeof riskHistoryModel === "undefined" || riskHistoryModel === null)
-                                    return
-                                historyLimitSpin.value = riskHistoryModel.maximumEntries
-                            }
-                            function onHistoryChanged() {
-                                if (typeof riskHistoryModel === "undefined" || riskHistoryModel === null)
-                                    return
-                                if (!riskHistoryModel.hasSamples)
-                                    return
-                                if (riskHistoryExportLimitValue > riskHistoryModel.entryCount) {
-                                    var newValue = Math.max(1, riskHistoryModel.entryCount)
-                                    riskHistoryExportLimitValue = newValue
-                                    if (typeof appController !== "undefined")
-                                        appController.setRiskHistoryExportLimitValue(newValue)
-                                }
-                            }
-                        }
-
-                        Connections {
-                            target: appController
-                            enabled: typeof appController !== "undefined"
-                            function onRiskHistoryExportLimitEnabledChanged() {
-                                riskHistoryExportLimitEnabled = appController.riskHistoryExportLimitEnabled
-                            }
-                            function onRiskHistoryExportLimitValueChanged() {
-                                if (!exportLimitSpin.activeFocus)
-                                    riskHistoryExportLimitValue = appController.riskHistoryExportLimitValue
-                            }
-                            function onRiskHistoryExportLastDirectoryChanged() {
-                                riskHistoryExportLastDirectory = appController.riskHistoryExportLastDirectory
-                            }
-                            function onRiskHistoryAutoExportEnabledChanged() {
-                                riskHistoryAutoExportEnabled = appController.riskHistoryAutoExportEnabled
-                            }
-                            function onRiskHistoryAutoExportIntervalMinutesChanged() {
-                                riskHistoryAutoExportIntervalMinutes = appController.riskHistoryAutoExportIntervalMinutes
-                            }
-                            function onRiskHistoryAutoExportBasenameChanged() {
-                                riskHistoryAutoExportBasename = appController.riskHistoryAutoExportBasename
-                            }
-                            function onRiskHistoryAutoExportUseLocalTimeChanged() {
-                                riskHistoryAutoExportUseLocalTime = appController.riskHistoryAutoExportUseLocalTime
-                                riskHistoryStatusMessage = riskHistoryAutoExportUseLocalTime
-                                        ? qsTr("Autoeksport będzie używał czasu lokalnego i znacznika strefy w nazwach plików")
-                                        : qsTr("Autoeksport będzie używał znaczników czasu UTC w nazwach plików")
-                                riskHistoryStatusColor = Qt.rgba(0.3, 0.7, 0.4, 1)
-                            }
-                            function onRiskHistoryLastAutoExportAtChanged() {
-                                var updated = appController.riskHistoryLastAutoExportAt
-                                riskHistoryLastAutoExportAt = updated && updated.isValid && updated.isValid() ? updated : null
-                                if (riskHistoryLastAutoExportAt && riskHistoryLastAutoExportAt.isValid && riskHistoryLastAutoExportAt.isValid()) {
-                                    riskHistoryStatusMessage = qsTr("Automatycznie wyeksportowano historię ryzyka o %1")
-                                                               .arg(formatTimestamp(riskHistoryLastAutoExportAt))
-                                    riskHistoryStatusColor = Qt.rgba(0.3, 0.7, 0.4, 1)
-                                }
-                            }
-                            function onRiskHistoryLastAutoExportPathChanged() {
-                                var updatedPath = appController.riskHistoryLastAutoExportPath
-                                riskHistoryLastAutoExportPath = updatedPath && updatedPath.toLocalFile ? updatedPath.toLocalFile() : ""
-                            }
                         }
                     }
-                }
-
-                RiskMonitorPanel {
-                    Layout.fillWidth: true
-                    Layout.fillHeight: true
-                    model: riskModel
-                    historyModel: riskHistoryModel
-                }
-            }
-        }
-
-        Tab {
-            title: qsTr("Wsparcie")
-
-            property string pendingPathTarget: ""
-
-            Flickable {
-                anchors.fill: parent
-                contentWidth: width
-                contentHeight: supportLayout.implicitHeight
-                clip: true
-
-                ColumnLayout {
-                    id: supportLayout
-                    width: parent.width
-                    spacing: 16
-                    padding: 16
 
                     GroupBox {
-                        title: qsTr("Zakres pakietu")
-                        Layout.fillWidth: true
-
-                        ColumnLayout {
-                            spacing: 12
-
-                            Repeater {
-                                model: [
-                                    {
-                                        label: qsTr("Logi runtime"),
-                                        enabledProperty: "includeLogs",
-                                        pathProperty: "logsPath",
-                                        target: "logs"
-                                    },
-                                    {
-                                        label: qsTr("Raporty i eksporty"),
-                                        enabledProperty: "includeReports",
-                                        pathProperty: "reportsPath",
-                                        target: "reports"
-                                    },
-                                    {
-                                        label: qsTr("Licencje OEM"),
-                                        enabledProperty: "includeLicenses",
-                                        pathProperty: "licensesPath",
-                                        target: "licenses"
-                                    },
-                                    {
-                                        label: qsTr("Telemetria / metryki"),
-                                        enabledProperty: "includeMetrics",
-                                        pathProperty: "metricsPath",
-                                        target: "metrics"
-                                    },
-                                    {
-                                        label: qsTr("Artefakty audytu"),
-                                        enabledProperty: "includeAudit",
-                                        pathProperty: "auditPath",
-                                        target: "audit"
-                                    }
-                                ]
-
-                                delegate: RowLayout {
-                                    required property string label
-                                    required property string enabledProperty
-                                    required property string pathProperty
-                                    required property string target
-
-                                    Layout.fillWidth: true
-                                    spacing: 12
-
-                                    CheckBox {
-                                        text: label
-                                        checked: supportController && supportController[enabledProperty]
-                                        enabled: supportController && !supportController.busy
-                                        onToggled: {
-                                            if (!supportController)
-                                                return
-                                            supportController[enabledProperty] = checked
-                                        }
-                                    }
-
-                                    TextField {
-                                        Layout.fillWidth: true
-                                        readOnly: true
-                                        text: supportController ? supportController[pathProperty] : ""
-                                        placeholderText: qsTr("Ścieżka nieustawiona")
-                                        color: enabled ? palette.text : palette.mid
-                                    }
-
-                                    Button {
-                                        text: qsTr("Wybierz…")
-                                        enabled: supportController && !supportController.busy
-                                        onClicked: {
-                                            if (!supportController)
-                                                return
-                                            pendingPathTarget = target
-                                            const basePath = supportController[pathProperty]
-                                                    ? QUrl.fromLocalFile(supportController[pathProperty])
-                                                    : Qt.resolvedUrl(".")
-                                            supportFolderDialog.folder = basePath
-                                            supportFolderDialog.open()
-                                        }
-                                    }
-                                }
-                            }
->>>>>>> 84e222bd
-                        }
-                    }
-
-                    GroupBox {
-<<<<<<< HEAD
                         title: qsTr("Status")
                         Layout.fillWidth: true
 
@@ -3053,48 +2870,9 @@
                                 BusyIndicator {
                                     running: supportController && supportController.busy
                                     visible: running
-=======
-                        title: qsTr("Eksport")
-                        Layout.fillWidth: true
-
-                        GridLayout {
-                            columns: 3
-                            columnSpacing: 12
-                            rowSpacing: 8
-                            Layout.fillWidth: true
-
-                            Label { text: qsTr("Format") }
-                            ComboBox {
-                                id: supportFormatCombo
-                                Layout.fillWidth: true
-                                model: ["tar.gz", "zip"]
-                                enabled: supportController && !supportController.busy
-                                onActivated: {
-                                    if (supportController)
-                                        supportController.format = model[index]
-                                }
-                                Component.onCompleted: {
-                                    if (supportController) {
-                                        const idx = model.indexOf(supportController.format)
-                                        currentIndex = idx >= 0 ? idx : 0
-                                    }
-                                }
-                                Binding {
-                                    target: supportFormatCombo
-                                    property: "currentIndex"
-                                    value: {
-                                        if (!supportController)
-                                            return 0
-                                        const idx = model.indexOf(supportController.format)
-                                        return idx >= 0 ? idx : 0
-                                    }
-                                    when: supportController && !supportFormatCombo.activeFocus
->>>>>>> 84e222bd
-                                }
-                            }
-                            Item {}
-
-<<<<<<< HEAD
+                                }
+                            }
+
                             Label {
                                 visible: supportController && supportController.lastStatusMessage.length > 0
                                 text: supportController ? supportController.lastStatusMessage : ""
@@ -3149,155 +2927,6 @@
                         }
                     }
 
-                    GroupBox {
-                        title: qsTr("Podgląd polecenia CLI")
-                        Layout.fillWidth: true
-
-                        ColumnLayout {
-                            spacing: 8
-
-                            RowLayout {
-                                spacing: 12
-
-                                CheckBox {
-                                    id: supportDryRunPreview
-                                    text: qsTr("Uwzględnij --dry-run")
-                                    checked: true
-                                    enabled: !!supportController
-                                }
-
-                                Item { Layout.fillWidth: true }
-                            }
-
-                            TextArea {
-                                id: supportCommandPreview
-                                Layout.fillWidth: true
-                                Layout.preferredHeight: 96
-                                readOnly: true
-                                wrapMode: TextEdit.WrapAnywhere
-                                selectByMouse: true
-                                font.family: "monospace"
-                                placeholderText: qsTr("Polecenie zostanie wygenerowane automatycznie")
-                                text: supportController
-                                      ? supportController.defaultCommandPreview(supportDryRunPreview.checked)
-                                      : ""
-                            }
-                        }
-                    }
-
-=======
-                            Label { text: qsTr("Katalog wyjściowy") }
-                            TextField {
-                                Layout.fillWidth: true
-                                readOnly: true
-                                text: supportController ? supportController.outputDirectory : ""
-                                placeholderText: qsTr("Domyślnie var/support")
-                            }
-                            Button {
-                                text: qsTr("Wybierz…")
-                                enabled: supportController && !supportController.busy
-                                onClicked: {
-                                    pendingPathTarget = "output"
-                                    const dir = supportController && supportController.outputDirectory
-                                            ? QUrl.fromLocalFile(supportController.outputDirectory)
-                                            : Qt.resolvedUrl(".")
-                                    supportFolderDialog.folder = dir
-                                    supportFolderDialog.open()
-                                }
-                            }
-
-                            Label { text: qsTr("Bazowa nazwa pliku") }
-                            TextField {
-                                Layout.fillWidth: true
-                                enabled: supportController && !supportController.busy
-                                text: supportController ? supportController.defaultBasename : "support-bundle"
-                                onEditingFinished: {
-                                    if (supportController && text.length > 0)
-                                        supportController.defaultBasename = text.trim()
-                                }
-                            }
-                            Item {}
-
-                            Item { Layout.columnSpan: 3; Layout.fillWidth: true }
-                        }
-                    }
-
-                    GroupBox {
-                        title: qsTr("Status")
-                        Layout.fillWidth: true
-
-                        ColumnLayout {
-                            spacing: 8
-
-                            RowLayout {
-                                spacing: 12
-                                Label {
-                                    text: supportController && supportController.busy
-                                            ? qsTr("Trwa eksport pakietu wsparcia…")
-                                            : qsTr("Gotowe do eksportu")
-                                    font.bold: true
-                                }
-                                BusyIndicator {
-                                    running: supportController && supportController.busy
-                                    visible: running
-                                }
-                            }
-
-                            Label {
-                                visible: supportController && supportController.lastStatusMessage.length > 0
-                                text: supportController ? supportController.lastStatusMessage : ""
-                                color: Qt.rgba(0.3, 0.7, 0.4, 1)
-                                wrapMode: Text.WordWrap
-                            }
-
-                            Label {
-                                visible: supportController && supportController.lastErrorMessage.length > 0
-                                text: supportController ? supportController.lastErrorMessage : ""
-                                color: Qt.rgba(0.9, 0.4, 0.3, 1)
-                                wrapMode: Text.WordWrap
-                            }
-
-                            RowLayout {
-                                visible: supportController && supportController.lastBundlePath.length > 0
-                                spacing: 8
-
-                                Label { text: qsTr("Ostatni pakiet:") }
-                                TextField {
-                                    Layout.fillWidth: true
-                                    readOnly: true
-                                    text: supportController ? supportController.lastBundlePath : ""
-                                }
-                                Button {
-                                    text: qsTr("Otwórz")
-                                    onClicked: {
-                                        if (supportController && supportController.lastBundlePath.length > 0)
-                                            Qt.openUrlExternally(QUrl.fromLocalFile(supportController.lastBundlePath))
-                                    }
-                                }
-                            }
-
-                            RowLayout {
-                                spacing: 12
-
-                                Button {
-                                    text: qsTr("Eksportuj…")
-                                    enabled: supportController && !supportController.busy
-                                    onClicked: supportBundleDialog.open()
-                                }
-
-                                Button {
-                                    text: qsTr("Szybki eksport")
-                                    enabled: supportController && !supportController.busy
-                                    onClicked: {
-                                        if (supportController)
-                                            supportController.exportBundle()
-                                    }
-                                }
-                            }
-                        }
-                    }
-
->>>>>>> 84e222bd
                     GroupBox {
                         title: qsTr("Ostatni manifest")
                         Layout.fillWidth: true
@@ -3534,10 +3163,6 @@
                             anchors.right: parent.right
                             activationControllerRef: activationController
                             licenseControllerRef: licenseController
-<<<<<<< HEAD
-                            appControllerRef: appController
-=======
->>>>>>> 84e222bd
                         }
                     }
 
