--- conflicted
+++ resolved
@@ -115,8 +115,6 @@
         loadTradableInstruments()
         updateInstrumentSelection()
     }
-<<<<<<< HEAD
-=======
 
     function refreshData() {
         if (typeof strategyController !== "undefined")
@@ -772,7 +770,6 @@
                                         when: !decisionOpenPositionsField.activeFocus
                                     }
                                 }
->>>>>>> 426aa84a
 
                                 Label { text: qsTr("Budżet latencji (ms)") }
                                 TextField {
@@ -2339,250 +2336,6 @@
                                 onClicked: historyExportDialog.open()
                             }
 
-<<<<<<< HEAD
-        Tab {
-            title: qsTr("Ryzyko")
-
-            ColumnLayout {
-                anchors.fill: parent
-                spacing: 12
-                padding: 12
-
-                GroupBox {
-                    title: qsTr("Odświeżanie stanu ryzyka")
-                    Layout.fillWidth: true
-
-                    ColumnLayout {
-                        anchors.fill: parent
-                        spacing: 10
-
-                        Switch {
-                            id: riskRefreshSwitch
-                            text: qsTr("Aktywne odpytywanie serwisu ryzyka")
-                            checked: riskRefreshForm && riskRefreshForm.enabled !== false
-                            onToggled: {
-                                riskRefreshForm.enabled = checked
-                            }
-                            Binding {
-                                target: riskRefreshSwitch
-                                property: "checked"
-                                value: riskRefreshForm && riskRefreshForm.enabled !== false
-                                when: !riskRefreshSwitch.down && !riskRefreshSwitch.activeFocus
-                            }
-                        }
-
-                        GridLayout {
-                            columns: 2
-                            columnSpacing: 12
-                            rowSpacing: 8
-                            Layout.fillWidth: true
-
-                            Label {
-                                text: qsTr("Interwał odświeżania (s)")
-                            }
-
-                            SpinBox {
-                                id: riskIntervalSpin
-                                from: 1000
-                                to: 300000
-                                stepSize: 500
-                                editable: true
-                                Layout.fillWidth: true
-                                enabled: riskRefreshSwitch.checked
-                                valueFromText: function(text, locale) {
-                                    var number = Number.fromLocaleString(locale, text)
-                                    if (isNaN(number))
-                                        number = parseFloat(text)
-                                    if (isNaN(number))
-                                        return value
-                                    return Math.max(from, Math.min(to, Math.round(number * 1000)))
-                                }
-                                textFromValue: function(value, locale) {
-                                    return Qt.formatLocaleNumber(value / 1000, 'f', 2, locale)
-                                }
-                                onValueModified: {
-                                    riskRefreshForm.intervalSeconds = value / 1000
-                                }
-                                Binding {
-                                    target: riskIntervalSpin
-                                    property: "value"
-                                    value: Math.round((riskRefreshForm && riskRefreshForm.intervalSeconds
-                                                       ? riskRefreshForm.intervalSeconds
-                                                       : 5) * 1000)
-                                    when: !riskIntervalSpin.activeFocus
-                                }
-                            }
-                        }
-
-                        ColumnLayout {
-                            Layout.fillWidth: true
-                            spacing: 4
-
-                            Label {
-                                text: qsTr("Status harmonogramu: %1")
-                                      .arg(riskSchedule && riskSchedule.active
-                                               ? qsTr("aktywny")
-                                               : qsTr("wstrzymany"))
-                                color: riskSchedule && riskSchedule.active
-                                       ? Qt.rgba(0.35, 0.75, 0.45, 1)
-                                       : Qt.rgba(0.95, 0.68, 0.26, 1)
-                            }
-
-                            Label {
-                                text: qsTr("Ostatnie zapytanie: %1")
-                                      .arg(formatTimestamp(riskSchedule.lastRequestAt))
-                                color: palette.midlight
-                            }
-
-                            Label {
-                                text: qsTr("Ostatnia aktualizacja: %1")
-                                      .arg(formatTimestamp(riskSchedule.lastUpdateAt))
-                                color: palette.midlight
-                            }
-
-                            Label {
-                                text: qsTr("Kolejne odświeżenie za: %1")
-                                      .arg(formatCountdown(riskSchedule.nextRefreshInSeconds))
-                                color: palette.highlight
-                            }
-                        }
-
-                        RowLayout {
-                            Layout.fillWidth: true
-                            spacing: 12
-
-                            Button {
-                                text: qsTr("Przywróć aktualne")
-                                onClicked: {
-                                    riskRefreshForm = appController.riskRefreshSnapshot()
-                                    riskStatusMessage = ""
-                                    adminPanel.updateRiskSchedule()
-                                }
-                            }
-
-                            Button {
-                                text: qsTr("Odśwież teraz")
-                                onClicked: {
-                                    const okManual = appController.triggerRiskRefreshNow()
-                                    if (okManual) {
-                                        riskStatusMessage = qsTr("Zainicjowano ręczne odświeżenie ryzyka")
-                                        riskStatusColor = Qt.rgba(0.3, 0.7, 0.4, 1)
-                                        adminPanel.updateRiskSchedule()
-                                    } else {
-                                        riskStatusMessage = qsTr("Nie udało się zainicjować odświeżenia ryzyka")
-                                        riskStatusColor = Qt.rgba(0.9, 0.4, 0.3, 1)
-                                    }
-                                }
-                            }
-
-                            Item { Layout.fillWidth: true }
-
-                            Button {
-                                text: qsTr("Zapisz odświeżanie")
-                                highlighted: true
-                                onClicked: {
-                                    const ok = appController.updateRiskRefresh(
-                                                riskRefreshForm && riskRefreshForm.enabled !== false,
-                                                riskRefreshForm && riskRefreshForm.intervalSeconds
-                                                    ? riskRefreshForm.intervalSeconds
-                                                    : 0)
-                                    if (ok) {
-                                        riskStatusMessage = qsTr("Zapisano konfigurację odświeżania ryzyka")
-                                        riskStatusColor = Qt.rgba(0.3, 0.7, 0.4, 1)
-                                        riskRefreshForm = appController.riskRefreshSnapshot()
-                                        adminPanel.updateRiskSchedule()
-                                    } else {
-                                        riskStatusMessage = qsTr("Nie udało się zaktualizować harmonogramu ryzyka")
-                                        riskStatusColor = Qt.rgba(0.9, 0.4, 0.3, 1)
-                                    }
-                                }
-                            }
-                        }
-
-                        Label {
-                            Layout.fillWidth: true
-                            visible: riskStatusMessage.length > 0
-                            text: riskStatusMessage
-                            color: riskStatusColor
-                        }
-                    }
-                }
-
-                GroupBox {
-                    title: qsTr("Historia ryzyka")
-                    Layout.fillWidth: true
-
-                    ColumnLayout {
-                        anchors.fill: parent
-                        spacing: 10
-
-                        Label {
-                            text: qsTr("Limit przechowywanych próbek")
-                        }
-
-                        SpinBox {
-                            id: historyLimitSpin
-                            from: 1
-                            to: 500
-                            stepSize: 1
-                            editable: true
-                            Layout.fillWidth: true
-                            valueFromText: function(text, locale) {
-                                var number = Number.fromLocaleString(locale, text)
-                                if (isNaN(number))
-                                    number = parseFloat(text)
-                                if (isNaN(number))
-                                    return value
-                                return Math.max(from, Math.min(to, Math.round(number)))
-                            }
-                            textFromValue: function(value, locale) {
-                                return Qt.formatLocaleNumber(value, 'f', 0, locale)
-                            }
-                            onValueModified: {
-                                if (typeof appController === "undefined")
-                                    return
-                                const ok = appController.updateRiskHistoryLimit(value)
-                                if (ok) {
-                                    riskHistoryStatusMessage = qsTr("Ustawiono limit historii na %1 próbek").arg(value)
-                                    riskHistoryStatusColor = Qt.rgba(0.3, 0.7, 0.4, 1)
-                                } else {
-                                    riskHistoryStatusMessage = qsTr("Nie udało się ustawić limitu historii ryzyka")
-                                    riskHistoryStatusColor = Qt.rgba(0.9, 0.4, 0.3, 1)
-                                    if (riskHistoryModel)
-                                        historyLimitSpin.value = riskHistoryModel.maximumEntries
-                                }
-                            }
-                            Binding {
-                                target: historyLimitSpin
-                                property: "value"
-                                value: riskHistoryModel ? riskHistoryModel.maximumEntries : 50
-                                when: !historyLimitSpin.activeFocus
-                            }
-                        }
-
-                        RowLayout {
-                            Layout.fillWidth: true
-                            spacing: 12
-
-                            Button {
-                                text: qsTr("Wyczyść historię")
-                                onClicked: {
-                                    if (typeof appController === "undefined")
-                                        return
-                                    appController.clearRiskHistory()
-                                    riskHistoryStatusMessage = qsTr("Wyczyszczono zapisane próbki ryzyka")
-                                    riskHistoryStatusColor = Qt.rgba(0.9, 0.55, 0.25, 1)
-                                }
-                            }
-
-                            Button {
-                                text: qsTr("Eksportuj do CSV…")
-                                enabled: riskHistoryModel && riskHistoryModel.hasSamples
-                                onClicked: historyExportDialog.open()
-                            }
-
-=======
->>>>>>> 426aa84a
                             Item { Layout.fillWidth: true }
 
                             Label {
@@ -2707,7 +2460,6 @@
                                     when: !autoExportIntervalSpin.activeFocus
                                 }
                             }
-<<<<<<< HEAD
 
                             Label {
                                 text: qsTr("min")
@@ -2751,15 +2503,6 @@
                                     when: !autoExportBasenameField.activeFocus
                                 }
                             }
-=======
-
-                            Label {
-                                text: qsTr("min")
-                                visible: autoExportCheckbox.checked
-                            }
-
-                            Item { Layout.fillWidth: true }
->>>>>>> 426aa84a
                         }
 
                         RowLayout {
@@ -2767,7 +2510,6 @@
                             spacing: 12
                             visible: autoExportCheckbox.checked
 
-<<<<<<< HEAD
                             CheckBox {
                                 id: autoExportLocalTimeCheckbox
                                 text: qsTr("Użyj czasu lokalnego w nazwach plików")
@@ -2841,6 +2583,8 @@
                                 }
                             }
                         }
+                    }
+                }
 
                         Label {
                             Layout.fillWidth: true
@@ -3105,312 +2849,10 @@
                             Item {}
 
                             Item { Layout.columnSpan: 3; Layout.fillWidth: true }
-=======
-                            Label {
-                                text: qsTr("Prefiks pliku")
-                                Layout.preferredWidth: 140
-                            }
-
-                            TextField {
-                                id: autoExportBasenameField
-                                Layout.fillWidth: true
-                                text: riskHistoryAutoExportBasename
-                                placeholderText: qsTr("np. risk-history")
-                                inputMethodHints: Qt.ImhPreferLowercase | Qt.ImhNoPredictiveText
-                                enabled: autoExportCheckbox.checked
-                                onEditingFinished: {
-                                    var requested = text
-                                    if (typeof appController !== "undefined")
-                                        appController.setRiskHistoryAutoExportBasename(requested)
-                                    riskHistoryAutoExportBasename = appController
-                                            ? appController.riskHistoryAutoExportBasename
-                                            : riskHistoryAutoExportBasename
-                                    if (text !== riskHistoryAutoExportBasename)
-                                        text = riskHistoryAutoExportBasename
-                                }
-                                Binding {
-                                    target: autoExportBasenameField
-                                    property: "text"
-                                    value: riskHistoryAutoExportBasename
-                                    when: !autoExportBasenameField.activeFocus
-                                }
-                            }
-                        }
-
-                        RowLayout {
-                            Layout.fillWidth: true
-                            spacing: 12
-                            visible: autoExportCheckbox.checked
-
-                            CheckBox {
-                                id: autoExportLocalTimeCheckbox
-                                text: qsTr("Użyj czasu lokalnego w nazwach plików")
-                                checked: riskHistoryAutoExportUseLocalTime
-                                enabled: typeof appController !== "undefined"
-                                onToggled: {
-                                    riskHistoryAutoExportUseLocalTime = checked
-                                    if (typeof appController !== "undefined")
-                                        appController.setRiskHistoryAutoExportUseLocalTime(checked)
-                                    riskHistoryStatusMessage = checked
-                                            ? qsTr("Autoeksport będzie używał czasu lokalnego i znacznika strefy w nazwach plików")
-                                            : qsTr("Autoeksport będzie używał znaczników czasu UTC w nazwach plików")
-                                    riskHistoryStatusColor = Qt.rgba(0.3, 0.7, 0.4, 1)
-                                }
-                            }
-
-                            Item { Layout.fillWidth: true }
-                        }
-
-                        Label {
-                            Layout.fillWidth: true
-                            visible: riskHistoryLastAutoExportAt && riskHistoryLastAutoExportAt.isValid && riskHistoryLastAutoExportAt.isValid()
-                            text: {
-                                if (!riskHistoryLastAutoExportAt || !riskHistoryLastAutoExportAt.isValid || !riskHistoryLastAutoExportAt.isValid())
-                                    return ""
-                                var timestampText = formatTimestamp(riskHistoryLastAutoExportAt)
-                                var pathText = riskHistoryLastAutoExportPath ? riskHistoryLastAutoExportPath : ""
-                                if (pathText.length > 0)
-                                    return qsTr("Ostatni auto-eksport: %1\nPlik: %2").arg(timestampText).arg(pathText)
-                                return qsTr("Ostatni auto-eksport: %1").arg(timestampText)
-                            }
-                            color: palette.midlight
-                            wrapMode: Text.WordWrap
-                        }
-
-                        FileDialog {
-                            id: historyExportDialog
-                            title: qsTr("Zapisz historię ryzyka jako CSV")
-                            fileMode: FileDialog.SaveFile
-                            defaultSuffix: "csv"
-                            folder: riskHistoryExportLastDirectory.length > 0
-                                    ? riskHistoryExportLastDirectory
-                                    : defaultExportFolder()
-                            nameFilters: [qsTr("Pliki CSV (*.csv)"), qsTr("Wszystkie pliki (*)")]
-                            onAccepted: {
-                                if (typeof appController === "undefined")
-                                    return
-                                const requestedLimit = exportLimitCheckbox.checked
-                                        ? Math.max(1, Math.round(exportLimitSpin.value))
-                                        : -1
-                                const ok = appController.exportRiskHistoryToCsv(selectedFile, requestedLimit)
-                                if (ok) {
-                                    var folderUrl = historyExportDialog.currentFolder || historyExportDialog.folder
-                                    if (folderUrl && folderUrl.length > 0) {
-                                        riskHistoryExportLastDirectory = folderUrl
-                                        appController.setRiskHistoryExportLastDirectory(folderUrl)
-                                    }
-                                    if (exportLimitCheckbox.checked && riskHistoryModel) {
-                                        const exported = Math.min(requestedLimit, riskHistoryModel.entryCount)
-                                        riskHistoryStatusMessage = qsTr("Wyeksportowano %1 najnowszych próbek ryzyka do %2")
-                                                                     .arg(exported)
-                                                                     .arg(selectedFile.toString())
-                                    } else {
-                                        riskHistoryStatusMessage = qsTr("Wyeksportowano historię ryzyka do %1")
-                                                                       .arg(selectedFile.toString())
-                                    }
-                                    riskHistoryStatusColor = Qt.rgba(0.3, 0.7, 0.4, 1)
-                                } else {
-                                    riskHistoryStatusMessage = qsTr("Nie udało się wyeksportować historii ryzyka")
-                                    riskHistoryStatusColor = Qt.rgba(0.9, 0.4, 0.3, 1)
-                                }
-                            }
                         }
                     }
-                }
-
-                        Label {
-                            Layout.fillWidth: true
-                            visible: riskHistoryStatusMessage.length > 0
-                            text: riskHistoryStatusMessage
-                            color: riskHistoryStatusColor
-                            wrapMode: Text.WordWrap
-                        }
-
-                        Connections {
-                            target: riskHistoryModel
-                            enabled: typeof riskHistoryModel !== "undefined" && riskHistoryModel !== null
-                            function onMaximumEntriesChanged() {
-                                if (typeof riskHistoryModel === "undefined" || riskHistoryModel === null)
-                                    return
-                                historyLimitSpin.value = riskHistoryModel.maximumEntries
-                            }
-                            function onHistoryChanged() {
-                                if (typeof riskHistoryModel === "undefined" || riskHistoryModel === null)
-                                    return
-                                if (!riskHistoryModel.hasSamples)
-                                    return
-                                if (riskHistoryExportLimitValue > riskHistoryModel.entryCount) {
-                                    var newValue = Math.max(1, riskHistoryModel.entryCount)
-                                    riskHistoryExportLimitValue = newValue
-                                    if (typeof appController !== "undefined")
-                                        appController.setRiskHistoryExportLimitValue(newValue)
-                                }
-                            }
-                        }
-
-                        Connections {
-                            target: appController
-                            enabled: typeof appController !== "undefined"
-                            function onRiskHistoryExportLimitEnabledChanged() {
-                                riskHistoryExportLimitEnabled = appController.riskHistoryExportLimitEnabled
-                            }
-                            function onRiskHistoryExportLimitValueChanged() {
-                                if (!exportLimitSpin.activeFocus)
-                                    riskHistoryExportLimitValue = appController.riskHistoryExportLimitValue
-                            }
-                            function onRiskHistoryExportLastDirectoryChanged() {
-                                riskHistoryExportLastDirectory = appController.riskHistoryExportLastDirectory
-                            }
-                            function onRiskHistoryAutoExportEnabledChanged() {
-                                riskHistoryAutoExportEnabled = appController.riskHistoryAutoExportEnabled
-                            }
-                            function onRiskHistoryAutoExportIntervalMinutesChanged() {
-                                riskHistoryAutoExportIntervalMinutes = appController.riskHistoryAutoExportIntervalMinutes
-                            }
-                            function onRiskHistoryAutoExportBasenameChanged() {
-                                riskHistoryAutoExportBasename = appController.riskHistoryAutoExportBasename
-                            }
-                            function onRiskHistoryAutoExportUseLocalTimeChanged() {
-                                riskHistoryAutoExportUseLocalTime = appController.riskHistoryAutoExportUseLocalTime
-                                riskHistoryStatusMessage = riskHistoryAutoExportUseLocalTime
-                                        ? qsTr("Autoeksport będzie używał czasu lokalnego i znacznika strefy w nazwach plików")
-                                        : qsTr("Autoeksport będzie używał znaczników czasu UTC w nazwach plików")
-                                riskHistoryStatusColor = Qt.rgba(0.3, 0.7, 0.4, 1)
-                            }
-                            function onRiskHistoryLastAutoExportAtChanged() {
-                                var updated = appController.riskHistoryLastAutoExportAt
-                                riskHistoryLastAutoExportAt = updated && updated.isValid && updated.isValid() ? updated : null
-                                if (riskHistoryLastAutoExportAt && riskHistoryLastAutoExportAt.isValid && riskHistoryLastAutoExportAt.isValid()) {
-                                    riskHistoryStatusMessage = qsTr("Automatycznie wyeksportowano historię ryzyka o %1")
-                                                               .arg(formatTimestamp(riskHistoryLastAutoExportAt))
-                                    riskHistoryStatusColor = Qt.rgba(0.3, 0.7, 0.4, 1)
-                                }
-                            }
-                            function onRiskHistoryLastAutoExportPathChanged() {
-                                var updatedPath = appController.riskHistoryLastAutoExportPath
-                                riskHistoryLastAutoExportPath = updatedPath && updatedPath.toLocalFile ? updatedPath.toLocalFile() : ""
-                            }
-                        }
-                    }
-                }
-
-                RiskMonitorPanel {
-                    Layout.fillWidth: true
-                    Layout.fillHeight: true
-                    model: riskModel
-                    historyModel: riskHistoryModel
-                }
-            }
-        }
-
-        Tab {
-            title: qsTr("Wsparcie")
-
-            property string pendingPathTarget: ""
-
-            Flickable {
-                anchors.fill: parent
-                contentWidth: width
-                contentHeight: supportLayout.implicitHeight
-                clip: true
-
-                ColumnLayout {
-                    id: supportLayout
-                    width: parent.width
-                    spacing: 16
-                    padding: 16
 
                     GroupBox {
-                        title: qsTr("Zakres pakietu")
-                        Layout.fillWidth: true
-
-                        ColumnLayout {
-                            spacing: 12
-
-                            Repeater {
-                                model: [
-                                    {
-                                        label: qsTr("Logi runtime"),
-                                        enabledProperty: "includeLogs",
-                                        pathProperty: "logsPath",
-                                        target: "logs"
-                                    },
-                                    {
-                                        label: qsTr("Raporty i eksporty"),
-                                        enabledProperty: "includeReports",
-                                        pathProperty: "reportsPath",
-                                        target: "reports"
-                                    },
-                                    {
-                                        label: qsTr("Licencje OEM"),
-                                        enabledProperty: "includeLicenses",
-                                        pathProperty: "licensesPath",
-                                        target: "licenses"
-                                    },
-                                    {
-                                        label: qsTr("Telemetria / metryki"),
-                                        enabledProperty: "includeMetrics",
-                                        pathProperty: "metricsPath",
-                                        target: "metrics"
-                                    },
-                                    {
-                                        label: qsTr("Artefakty audytu"),
-                                        enabledProperty: "includeAudit",
-                                        pathProperty: "auditPath",
-                                        target: "audit"
-                                    }
-                                ]
-
-                                delegate: RowLayout {
-                                    required property string label
-                                    required property string enabledProperty
-                                    required property string pathProperty
-                                    required property string target
-
-                                    Layout.fillWidth: true
-                                    spacing: 12
-
-                                    CheckBox {
-                                        text: label
-                                        checked: supportController && supportController[enabledProperty]
-                                        enabled: supportController && !supportController.busy
-                                        onToggled: {
-                                            if (!supportController)
-                                                return
-                                            supportController[enabledProperty] = checked
-                                        }
-                                    }
-
-                                    TextField {
-                                        Layout.fillWidth: true
-                                        readOnly: true
-                                        text: supportController ? supportController[pathProperty] : ""
-                                        placeholderText: qsTr("Ścieżka nieustawiona")
-                                        color: enabled ? palette.text : palette.mid
-                                    }
-
-                                    Button {
-                                        text: qsTr("Wybierz…")
-                                        enabled: supportController && !supportController.busy
-                                        onClicked: {
-                                            if (!supportController)
-                                                return
-                                            pendingPathTarget = target
-                                            const basePath = supportController[pathProperty]
-                                                    ? QUrl.fromLocalFile(supportController[pathProperty])
-                                                    : Qt.resolvedUrl(".")
-                                            supportFolderDialog.folder = basePath
-                                            supportFolderDialog.open()
-                                        }
-                                    }
-                                }
-                            }
->>>>>>> 426aa84a
-                        }
-                    }
-
-                    GroupBox {
-<<<<<<< HEAD
                         title: qsTr("Status")
                         Layout.fillWidth: true
 
@@ -3428,48 +2870,9 @@
                                 BusyIndicator {
                                     running: supportController && supportController.busy
                                     visible: running
-=======
-                        title: qsTr("Eksport")
-                        Layout.fillWidth: true
-
-                        GridLayout {
-                            columns: 3
-                            columnSpacing: 12
-                            rowSpacing: 8
-                            Layout.fillWidth: true
-
-                            Label { text: qsTr("Format") }
-                            ComboBox {
-                                id: supportFormatCombo
-                                Layout.fillWidth: true
-                                model: ["tar.gz", "zip"]
-                                enabled: supportController && !supportController.busy
-                                onActivated: {
-                                    if (supportController)
-                                        supportController.format = model[index]
-                                }
-                                Component.onCompleted: {
-                                    if (supportController) {
-                                        const idx = model.indexOf(supportController.format)
-                                        currentIndex = idx >= 0 ? idx : 0
-                                    }
-                                }
-                                Binding {
-                                    target: supportFormatCombo
-                                    property: "currentIndex"
-                                    value: {
-                                        if (!supportController)
-                                            return 0
-                                        const idx = model.indexOf(supportController.format)
-                                        return idx >= 0 ? idx : 0
-                                    }
-                                    when: supportController && !supportFormatCombo.activeFocus
->>>>>>> 426aa84a
-                                }
-                            }
-                            Item {}
-
-<<<<<<< HEAD
+                                }
+                            }
+
                             Label {
                                 visible: supportController && supportController.lastStatusMessage.length > 0
                                 text: supportController ? supportController.lastStatusMessage : ""
@@ -3524,155 +2927,6 @@
                         }
                     }
 
-                    GroupBox {
-                        title: qsTr("Podgląd polecenia CLI")
-                        Layout.fillWidth: true
-
-                        ColumnLayout {
-                            spacing: 8
-
-                            RowLayout {
-                                spacing: 12
-
-                                CheckBox {
-                                    id: supportDryRunPreview
-                                    text: qsTr("Uwzględnij --dry-run")
-                                    checked: true
-                                    enabled: !!supportController
-                                }
-
-                                Item { Layout.fillWidth: true }
-                            }
-
-                            TextArea {
-                                id: supportCommandPreview
-                                Layout.fillWidth: true
-                                Layout.preferredHeight: 96
-                                readOnly: true
-                                wrapMode: TextEdit.WrapAnywhere
-                                selectByMouse: true
-                                font.family: "monospace"
-                                placeholderText: qsTr("Polecenie zostanie wygenerowane automatycznie")
-                                text: supportController
-                                      ? supportController.defaultCommandPreview(supportDryRunPreview.checked)
-                                      : ""
-                            }
-                        }
-                    }
-
-=======
-                            Label { text: qsTr("Katalog wyjściowy") }
-                            TextField {
-                                Layout.fillWidth: true
-                                readOnly: true
-                                text: supportController ? supportController.outputDirectory : ""
-                                placeholderText: qsTr("Domyślnie var/support")
-                            }
-                            Button {
-                                text: qsTr("Wybierz…")
-                                enabled: supportController && !supportController.busy
-                                onClicked: {
-                                    pendingPathTarget = "output"
-                                    const dir = supportController && supportController.outputDirectory
-                                            ? QUrl.fromLocalFile(supportController.outputDirectory)
-                                            : Qt.resolvedUrl(".")
-                                    supportFolderDialog.folder = dir
-                                    supportFolderDialog.open()
-                                }
-                            }
-
-                            Label { text: qsTr("Bazowa nazwa pliku") }
-                            TextField {
-                                Layout.fillWidth: true
-                                enabled: supportController && !supportController.busy
-                                text: supportController ? supportController.defaultBasename : "support-bundle"
-                                onEditingFinished: {
-                                    if (supportController && text.length > 0)
-                                        supportController.defaultBasename = text.trim()
-                                }
-                            }
-                            Item {}
-
-                            Item { Layout.columnSpan: 3; Layout.fillWidth: true }
-                        }
-                    }
-
-                    GroupBox {
-                        title: qsTr("Status")
-                        Layout.fillWidth: true
-
-                        ColumnLayout {
-                            spacing: 8
-
-                            RowLayout {
-                                spacing: 12
-                                Label {
-                                    text: supportController && supportController.busy
-                                            ? qsTr("Trwa eksport pakietu wsparcia…")
-                                            : qsTr("Gotowe do eksportu")
-                                    font.bold: true
-                                }
-                                BusyIndicator {
-                                    running: supportController && supportController.busy
-                                    visible: running
-                                }
-                            }
-
-                            Label {
-                                visible: supportController && supportController.lastStatusMessage.length > 0
-                                text: supportController ? supportController.lastStatusMessage : ""
-                                color: Qt.rgba(0.3, 0.7, 0.4, 1)
-                                wrapMode: Text.WordWrap
-                            }
-
-                            Label {
-                                visible: supportController && supportController.lastErrorMessage.length > 0
-                                text: supportController ? supportController.lastErrorMessage : ""
-                                color: Qt.rgba(0.9, 0.4, 0.3, 1)
-                                wrapMode: Text.WordWrap
-                            }
-
-                            RowLayout {
-                                visible: supportController && supportController.lastBundlePath.length > 0
-                                spacing: 8
-
-                                Label { text: qsTr("Ostatni pakiet:") }
-                                TextField {
-                                    Layout.fillWidth: true
-                                    readOnly: true
-                                    text: supportController ? supportController.lastBundlePath : ""
-                                }
-                                Button {
-                                    text: qsTr("Otwórz")
-                                    onClicked: {
-                                        if (supportController && supportController.lastBundlePath.length > 0)
-                                            Qt.openUrlExternally(QUrl.fromLocalFile(supportController.lastBundlePath))
-                                    }
-                                }
-                            }
-
-                            RowLayout {
-                                spacing: 12
-
-                                Button {
-                                    text: qsTr("Eksportuj…")
-                                    enabled: supportController && !supportController.busy
-                                    onClicked: supportBundleDialog.open()
-                                }
-
-                                Button {
-                                    text: qsTr("Szybki eksport")
-                                    enabled: supportController && !supportController.busy
-                                    onClicked: {
-                                        if (supportController)
-                                            supportController.exportBundle()
-                                    }
-                                }
-                            }
-                        }
-                    }
-
->>>>>>> 426aa84a
                     GroupBox {
                         title: qsTr("Ostatni manifest")
                         Layout.fillWidth: true
@@ -3909,10 +3163,6 @@
                             anchors.right: parent.right
                             activationControllerRef: activationController
                             licenseControllerRef: licenseController
-<<<<<<< HEAD
-                            appControllerRef: appController
-=======
->>>>>>> 426aa84a
                         }
                     }
 
