--- conflicted
+++ resolved
@@ -18,14 +18,7 @@
         <file>components/RiskMonitorPanel.qml</file>
         <file>components/EquityCurveDashboard.qml</file>
         <file>components/AssetHeatmapDashboard.qml</file>
-<<<<<<< HEAD
-        <file>components/security/LocalSecurityStore.js</file>
-        <file>components/security/LicenseActivationView.qml</file>
-        <file>components/security/HwidManagementView.qml</file>
-        <file>components/security/LicenseHistoryView.qml</file>
-=======
         <file>components/ModuleBrowser.qml</file>
->>>>>>> 69d6aba9
         <file>components/workbench/StrategyWorkbench.qml</file>
         <file>components/workbench/StrategyWorkbenchViewModel.qml</file>
     </qresource>
