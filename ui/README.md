# Powłoka desktopowa Qt/QML

## Cel

Powłoka Qt Quick 6 zapewnia lekkie UI do komunikacji z demonem tradingowym (lub stubem gRPC) bezpośrednio przez `botcore.trading.v1`. Interfejs renderuje strumień OHLCV w 60/120 Hz, respektuje parametry `performance_guard` oraz umożliwia szybkie iteracje nad wyglądem i animacjami.

## Wymagania

* Qt 6.5+ (`qtbase`, `qtdeclarative`, `qtquickcontrols2`, `qtcharts`).
* Kompilator C++20, CMake ≥ 3.21.
* gRPC + Protobuf (`libgrpc++`, `libprotobuf`).
* Wygenerowane stuby C++ z `proto/trading.proto` (CMake generuje je automatycznie przy pierwszym buildzie).
* Opcjonalnie Pythonowy stub serwera (`python scripts/run_trading_stub_server.py`).

## Budowanie

```bash
cmake -S ui -B ui/build -GNinja \
  -DCMAKE_PREFIX_PATH="/ścieżka/do/Qt/6.5.0/gcc_64"
cmake --build ui/build
```

Artefakt `bot_trading_shell` znajduje się w `ui/build/bot_trading_shell`.

## Moduły UI i pluginy

Powłoka udostępnia menedżer modułów (`UiModuleManager`), który ładuje pluginy QML/C++
z katalogów wskazanych flagą `--ui-module-dir` (można przekazać wiele ścieżek) lub
zmienną środowiskową `BOT_CORE_UI_MODULE_DIRS` (separator zgodny z `QDir::listSeparator`).
Domyślnie skanowane są katalogi `modules/` w folderze binarnym oraz repozytoryjne
`ui/modules`. Każdy moduł może rejestrować widoki QML (identyfikator, etykieta,
ścieżka `QUrl`) oraz serwisy dostępne z QML-a. Menedżer jest wystawiony do kontekstu
QML jako `moduleManager`, a testy `ui/tests/UiModuleManagerTest.cpp` weryfikują rejestrację
widoków i serwisów.

Widoki zarejestrowane przez pluginy są prezentowane w zakładce „Moduły”
(`ModuleBrowser.qml`) dostępnej z głównego okna (`BotAppWindow.qml`). Lista pozwala
filtrować widoki po kategorii, podglądać deklarowane metadane i ładować pliki QML
źródłowe w ramach aplikacji. Model `UiModuleViewsModel` udostępnia API do
wyszukiwania widoków i kategorii wykorzystywane przez interfejs.【F:ui/src/app/UiModuleViewsModel.cpp†L64-L147】【F:ui/qml/components/ModuleBrowser.qml†L1-L409】

## Uruchomienie ze stubem gRPC

W pierwszym terminalu uruchom stub z wieloassetowym datasetem i pętlą strumieniową:

```bash
python scripts/run_trading_stub_server.py \
  --dataset data/trading_stub/datasets/multi_asset_performance.yaml \
  --stream-repeat --stream-interval 0.25 \
  --enable-metrics --metrics-jsonl artifacts/metrics.jsonl \
  --metrics-auth-token dev-secret --print-metrics-address
```

W drugim terminalu wystartuj powłokę:

```bash
ui/build/bot_trading_shell \
  --endpoint 127.0.0.1:50061 \
  --symbol BTC/USDT \
  --venue-symbol BTCUSDT \
  --exchange BINANCE \
  --granularity PT1M \
  --fps-target 120 \
  --jank-threshold-ms 12.0 \
  --overlay-disable-secondary-fps 55 \
  --metrics-endpoint 127.0.0.1:50061 \
  --metrics-tag desktop-shell-dev \
  --metrics-auth-token dev-secret
```

Aby włączyć TLS/mTLS gRPC, dodaj dodatkowe opcje:

```bash
  --use-tls \
  --tls-root-cert secrets/mtls/ca/ca.pem \
  --tls-server-name trading.local \
  --tls-client-cert secrets/mtls/client/client.crt \
  --tls-client-key secrets/mtls/client/client.key \
  --tls-pinned-sha256 0123deadbeef...
```

Domyślne parametry są zgodne z plikiem `ui/config/example.yaml`. Wartości `--max-samples` oraz `--history-limit` pozwalają kontrolować rozmiar buforów i wpływają na wymagania pamięciowe.

## Integracja z backendem produkcyjnym

Projekt korzysta z tych samych stubów gRPC co demon produkcyjny – generowanych
automatycznie podczas konfiguracji CMake (`trading.grpc.pb.cc/h`). Po
uruchomieniu zrealizowany jest pełny przepływ TLS/mTLS, pinning fingerprintów
oraz retry obsługiwane w `TradingClient` (kanał rynkowy/risk) i
`MetricsClient` (kanał telemetrii). Klient rynku weryfikuje pliki root CA,
certyfikaty klienta oraz odcisk SHA-256 przed zbudowaniem kanału【F:ui/src/grpc/TradingClient.cpp†L88-L175】【F:ui/src/grpc/MetricsClient.cpp†L47-L123】.

* Parametry TLS (`tls.*`, `grpc.tls.*`) pochodzą z `ui/config/*.yaml` lub
  odpowiadających im flag CLI – aplikacja ponownie zestawia połączenia po
  zmianie certyfikatów bez restartu procesu.【F:ui/src/grpc/TradingClient.cpp†L146-L189】【F:ui/src/grpc/MetricsClient.cpp†L63-L99】
* RBAC i tokeny dostępowe są wstrzykiwane przez metadane gRPC – kanał
  telemetrii dodaje `authorization`, `x-bot-scope`, `x-bot-role`, a status UI
  reaguje na błędy `connectionStateChanged`, co pozwala QML-owi wyświetlać
  komunikaty o próbie ponownego połączenia i błędach autoryzacji.【F:ui/src/grpc/MetricsClient.cpp†L125-L138】【F:ui/src/app/Application.cpp†L205-L226】
* Kanał tradingowy obsługuje tokeny i role RBAC przekazywane przez
  `--grpc-auth-token`, `--grpc-auth-token-file`, `--grpc-rbac-role` oraz
  `--grpc-rbac-scopes` (lub zmienne `BOT_CORE_UI_GRPC_*`). Zmiana metadanych
  restartuje strumień z automatycznym backoffem i ponownym snapshotem,
  zachowując synchronizację modeli QML. Pliki przekazane w `--*-auth-token-file`
  są monitorowane i każda aktualizacja jest stosowana bez restartu
  aplikacji.【F:ui/src/app/Application.cpp†L470-L520】【F:ui/src/app/Application.cpp†L2948-L3033】【F:ui/src/grpc/TradingClient.cpp†L225-L392】
  zachowując synchronizację modeli QML.【F:ui/src/app/Application.cpp†L470-L520】【F:ui/src/grpc/TradingClient.cpp†L225-L392】
* Kanał market data/Risk odpytywany jest synchronicznie i strumieniowo;
  snapshot historii OHLCV oraz strumień incrementów wypełniają modele QML, a
  `refreshRiskState()` umożliwia manualne/okresowe odpytywanie Decision Engine
  o profil ryzyka.【F:ui/src/grpc/TradingClient.cpp†L177-L289】【F:ui/src/app/Application.cpp†L238-L253】
* HealthService udostępnia status backendu (wersja, commit, uptime) i jest
  monitorowany przez `HealthClient` oraz `HealthStatusController`. Flagi
  `--health-endpoint`, `--health-auth-token`, `--health-auth-token-file`,
  `--health-rbac-role`, `--health-rbac-scopes`, `--health-refresh-interval` oraz
  `--health-disable-auto-refresh` (lub zmienne `BOT_CORE_UI_HEALTH_*`) pozwalają
  sterować zachowaniem panelu. Dodatkowe przełączniki
  `--health-use-tls`/`--health-disable-tls` i `--health-tls-*`
  (`root-cert`, `client-cert`, `client-key`, `server-name`, `target-name`,
  `pinned-sha256`, `--health-tls-require-client-auth`) umożliwiają niezależną od
  kanału tradingowego konfigurację certyfikatów i pinningu (również przez
  zmienne środowiskowe `BOT_CORE_UI_HEALTH_TLS_*`). Checklisty TLS/RBAC weryfikują
  kompletność materiału kryptograficznego i ostrzegają przed niespójnymi
  ustawieniami jeszcze przed zestawieniem kanału.【F:ui/src/grpc/HealthClient.cpp†L18-L268】【F:ui/src/app/Application.cpp†L540-L742】

W środowisku OEM rekomendowane jest przechowywanie certyfikatów w
`secrets/mtls/<rola>/` i wskazywanie ich przez flagi `--tls-*` oraz
`--metrics-*`. Aplikacja raportuje status kanałów na panelu bocznym (sekcja
„Połączenie”) – błędy TLS/RBAC są mapowane na komunikaty w stopce i alerty,
przez co operator natychmiast widzi problemy z konfiguracją.

## Aktywacja licencji OEM

Przy pierwszym uruchomieniu powłoka wyświetla ekran aktywacyjny licencji OEM. Aby odblokować UI:

1. Przygotuj podpisany pakiet `.lic` (`payload_b64` + `signature_b64`) z `scripts/generate_license.py` lub zeskanuj payload z kodu QR.
2. Zweryfikuj, że fingerprint HWID z licencji odpowiada wartości oczekiwanej (`config/fingerprint.expected.json`).
3. Wczytaj plik z nośnika USB lub wklej tekst pakietu (JSON albo base64) do pola tekstowego i zatwierdź.
4. Po poprawnej weryfikacji licencja zostanie zapisana w `var/licenses/active/license.json`, a stopka pokaże aktywną edycję, status utrzymania i HWID licencji.

Opcje CLI `--license-storage` oraz `--expected-fingerprint-path` pozwalają wskazać niestandardowe lokalizacje docelowej licencji oraz pliku fingerprintu (np. w środowisku produkcyjnym bundla OEM).

## Konfiguracja strategii i Decision Engine

Zakładka „Strategia” udostępnia teraz pełną konfigurację DecisionOrchestratora oraz schedulera
multi-strategy. Sekcja *DecisionOrchestrator* pozwala edytować globalne limity kosztów, progi
prawdopodobieństwa i parametry latencji wraz z nadpisaniami dla poszczególnych profili ryzyka.
Przycisk **Zapisz DecisionOrchestrator** zapisuje dane do `core.yaml`, korzystając z mostka
`scripts/ui_config_bridge.py`, który waliduje zmiany przy pomocy `bot_core.config.loader`.

Druga sekcja prezentuje listę schedulerów wraz z zadaniami (`schedules`). Operator może
aktualizować m.in. `health_check_interval`, przypisany `portfolio_governor` oraz szczegóły
każdego zadania (cadence, profil ryzyka, limit sygnałów). UI utrzymuje synchronizację z backendem
i w przypadku błędów (np. nieistniejącej nazwy zadania) komunikat z mostka wyświetlany jest w
panelu.

Mostek udostępnia również raporty `StrategyRegimeWorkflow`. Wywołanie

```bash
python scripts/ui_config_bridge.py \
  --config config/core.yaml \
  --describe-regime-workflow \
  --regime-workflow-dir var/data/strategy_regime_workflow
```

zwraca w JSON informacje o gotowości presetów (hash, podpis HMAC, brakujące dane,
<<<<<<< HEAD
blokady harmonogramu, wymagane licencje), kandydatów decyzji, podsumowania reżimów,
wydzieloną listę fallbacków oraz statystyki aktywacji. Payload zawiera również mapę
wersji (`versions`), dzięki czemu UI może łatwo łączyć wpisy historii z podpisami
HMAC i metadanymi presetów. Domyślnie mostek oczekuje plików `availability.json` oraz
`activation_history.json` w katalogu wskazanym przez `--regime-workflow-dir` – UI
może je odczytywać bezpośrednio, aby zasilić widok mapowania strategii na reżimy.
Jeżeli w snapshotach brakuje znacznika `issued_at`, mostek uzupełnia go
domyślną wartością `1970-01-01T00:00:00Z`, a wersje aktywacji są odnajdywane
na podstawie samego `version_hash`, więc panel otrzymuje komplet podpisów i
metadanych nawet przy okrojonych logach. Sekcja `availability_stats` agreguje
raporty gotowości (liczba reżimów, brakujące dane, blokady licencyjne, blokady
harmonogramu), więc UI może bezpośrednio wyświetlać podsumowania bez dodatkowych
obliczeń.
=======
blokady harmonogramu, wymagane licencje) oraz statystyki aktywacji i historię
fallbacków. Domyślnie mostek oczekuje plików `availability.json` oraz
`activation_history.json` w katalogu wskazanym przez `--regime-workflow-dir` – UI
może je odczytywać bezpośrednio, aby zasilić widok mapowania strategii na reżimy.
>>>>>>> 8ce5513a

Ścieżki i interpreter mostka można dostosować flagami CLI:

```bash
ui/build/bot_trading_shell \
  --core-config /etc/bot_core/core.yaml \
  --strategy-config-python /usr/bin/python3 \
  --strategy-config-bridge /opt/oem/ui_config_bridge.py
```

Analogiczne wartości mogą pochodzić ze zmiennych środowiskowych
`BOT_CORE_UI_CORE_CONFIG_PATH`, `BOT_CORE_UI_STRATEGY_PYTHON` oraz
`BOT_CORE_UI_STRATEGY_BRIDGE`.

## Pakowanie desktopowe

Skrypt `scripts/packaging/qt_bundle.py` automatyzuje konfigurację CMake, build oraz
tworzenie archiwów (`.zip` na Windows, `.tar.gz` na Linux/macOS). Przykład:

```bash
python scripts/packaging/qt_bundle.py \
  --platform auto \
  --build-dir ui/build-release \
  --install-dir ui/install-release \
  --artifact-dir artifacts/ui/linux
```

Workflow GitHub Actions `ui-packaging` uruchamia pakowanie dla `ubuntu-latest`,
`windows-latest` i `macos-latest`, publikując artefakty w katalogu `artifacts/`.

## Pakiet wsparcia i eksport logów

Zakładka „Wsparcie” w panelu administratora umożliwia przygotowanie pakietu
pomocowego dla zespołu L2. UI uruchamia skrypt
`scripts/export_support_bundle.py`, który archiwizuje katalogi `logs/`,
`var/reports`, `var/licenses`, `var/metrics` oraz – opcjonalnie – `var/audit`
do formatu `tar.gz` lub `zip`. Manifest (`bundle_manifest.json`) zawiera
podsumowanie wielkości i liczby plików oraz metadane środowiskowe (hostname,
instrument, status połączenia).

Najważniejsze flagi CLI sterujące pakietem wsparcia:

```bash
ui/build/bot_trading_shell \
  --support-bundle-python /usr/bin/python3 \
  --support-bundle-script /opt/oem/export_support_bundle.py \
  --support-bundle-output-dir /var/support \
  --support-bundle-format zip \
  --support-bundle-basename customer-support \
  --support-bundle-include extra=/var/custom_artifacts \
  --support-bundle-disable audit
```

Analogiczne ustawienia można wstrzyknąć zmiennymi środowiskowymi
`BOT_CORE_UI_SUPPORT_*` (np. `BOT_CORE_UI_SUPPORT_INCLUDE` jako lista
`label=ścieżka` oddzielona średnikami). Skrypt nie wymaga dodatkowych
zależności poza systemowym Pythonem 3.11+, dlatego można go bundlować razem z
dystrybucją OEM.

## Monitorowanie HealthService

Zakładka „Monitorowanie” prezentuje sekcję **Status backendu**, która wyświetla
wynik ostatniego zapytania HealthService: wersję, skrócony commit, czas
uruchomienia (UTC/lokalny), bieżący uptime oraz stempel ostatniego sprawdzenia.
Operator może ręcznie odświeżyć dane, przełączyć auto-odświeżanie i zmienić
interwał bez restartu aplikacji. Kontroler QML (`HealthStatusController`)
deleguje zapytania do `HealthClient`, kolejkując retry w tle i publikując
wyniki do QML. Domyślnie kanał dziedziczy konfigurację TLS/mTLS klienta tradingowego,
ale zestaw `--health-use-tls`/`--health-disable-tls` oraz `--health-tls-*`
pozwala w razie potrzeby wstrzyknąć odrębne certyfikaty i fingerprinty
HealthService. Jeżeli dostarczony fingerprint SHA-256 nie zgadza się z
odczytanym z materiału TLS, `HealthClient` nie tworzy kanału gRPC, a próba
`check()` zwraca błąd do czasu aktualizacji certyfikatów lub konfiguracji
pinningu.【F:ui/qml/components/AdminPanel.qml†L2067-L2166】【F:ui/src/health/HealthStatusController.cpp†L15-L180】【F:ui/src/grpc/HealthClient.cpp†L88-L293】【F:ui/src/app/Application.cpp†L540-L742】

## Architektura komponentów

* `src/grpc/TradingClient.*` – cienki klient gRPC pobierający historię i strumień OHLCV.
* `src/models/OhlcvListModel.*` – ring-buffer świec udostępniony QML jako `ListModel` z metodami `candleAt()` i `latestClose()`.
* `src/app/Application.*` – warstwa klejąca CLI ↔ gRPC ↔ QML. Udostępnia `appController` w kontekście QML oraz synchronizuje parametry instrumentu/guardu pomiędzy oknami.
* `src/utils/FrameRateMonitor.*` – monitoruje `frameSwapped` głównego okna i emituje `reduceMotionActive`, gdy FPS spada poniżej progów guardu (np. 55 FPS @60 Hz), co pozwala UI automatycznie wygasić animacje/overlaya. Emituje także próbki FPS, które trafiają do telemetrii.
* `src/telemetry/UiTelemetryReporter.*` – raportuje zdarzenia UI (`reduce motion`, budżet nakładek) do `MetricsService` demona gRPC i dopisuje metadane okien/nakładek.
* `qml/components/CandlestickChartView.qml` – widok wykresu z krzyżem celowniczym, autoprzeskalowaniem, nakładkami EMA12/EMA26/VWAP sterowanymi `PerformanceGuard` oraz mechanizmem sample-at-x.
* `qml/components/SidePanel.qml` – wizualizacja parametrów performance guard i statusu połączenia, szybkie otwieranie dodatkowych okien.
* `qml/components/ChartWindow.qml` – niezależne okno wykresu (multi-window/multi-monitor) z zapamiętywaniem geometrii przez `Qt.labs.settings`.
* `qml/components/BotAppWindow.qml` – okno główne z menu kontekstowym, skrótem `Ctrl+N` do otwierania nowych okien i automatycznym przywracaniem profilu workspace.

Po uruchomieniu głównego okna można otwierać kolejne wykresy (`Nowe okno` lub `Ctrl+N`). Aplikacja zapamiętuje pozycję i liczbę okien między sesjami (`Qt.labs.settings`), a stopka informuje o aktywnym trybie „reduce motion”, kiedy `FrameRateMonitor` zasygnalizuje spadek FPS.

## Harmonogram ryzyka i konfiguracja Decision Engine

Panel administratora pozwala operatorowi ustawić, czy UI ma okresowo
odświeżać stan risk/AI – parametry (włącz/wyłącz, interwał w sekundach) są
przechowywane w ustawieniach użytkownika i synchronizowane pomiędzy sesjami.
Zmiana interwału restartuje wewnętrzny timer i natychmiast planuje kolejne
wywołanie `refreshRiskState()` – dzięki temu harmonogram Decision Engine jest
zgodny z polityką compliance bez restartu aplikacji.【F:ui/src/app/Application.cpp†L238-L256】【F:ui/src/app/Application.cpp†L516-L686】

Modele ryzyka (`RiskHistoryModel`, `RiskStateModel`) eksportują snapshoty CSV
z zachowaniem limitów i automatycznego eksportu do katalogu roboczego. Operator
może wymusić natychmiastowe wykonanie eksportu, wskazać katalog docelowy z
poziomu UI lub CLI oraz kontrolować limit próbek, co ułatwia synchronizację z
DecisionOrchestrator/Schedulerem backendowym.【F:ui/src/app/Application.cpp†L827-L906】【F:ui/src/app/Application.cpp†L1233-L1314】

## Licencjonowanie OEM end-to-end

Pierwsze uruchomienie prowadzi przez kontroler aktywacji licencji, który
odczytuje oczekiwany fingerprint, nasłuchuje katalogu provisioning (`var/licenses/inbox`) i zapisuje podpisane pakiety `.lic`
do `var/licenses/active`. Kontroler obsługuje pliki, payload base64 i skan
hot-folderu, a błędy zapisu są przekazywane użytkownikowi w formie komunikatu.
Przy każdej zmianie fingerprintu aktualizowany jest dokument HMAC
`fingerprint.expected.json`, co domyka przepływ OEM (UI → backend → storage).【F:ui/src/license/LicenseActivationController.cpp†L66-L216】【F:ui/src/license/LicenseActivationController.cpp†L240-L360】

Kontroler śledzi również opóźnione dostarczenie dokumentu fingerprintu oraz
aktywnej licencji – obserwuje katalogi nadrzędne i automatycznie przeładowuje
konfigurację, gdy `fingerprint.expected.json` lub `var/licenses/active/*.json`
zostaną utworzone, zmodyfikowane bądź usunięte. Dzięki temu UI natychmiast
odświeża widok licencji przy reinstalacji lub wymianie nośnika OEM, a
niezgodności fingerprintu ponownie uruchamiają proces provisioning bez
restartu aplikacji.【F:ui/src/license/LicenseActivationController.cpp†L66-L216】【F:ui/src/license/LicenseActivationController.cpp†L360-L552】【F:ui/src/license/LicenseActivationController.cpp†L900-L1054】

## Telemetria, alerty i logi

`UiTelemetryReporter` buforuje i ponawia wysyłki metryk FPS/janku, za każdym
razem wzbogacając payload o parametry ekranów oraz informację o backlogu retry.
Kanał telemetryczny korzysta z TLS/mTLS i RBAC opisanych powyżej; wszystkie
niepowodzenia są logowane i widoczne w panelu administracyjnym, a bufor retry
jest emitowany jako metryka do QML.【F:ui/src/telemetry/UiTelemetryReporter.cpp†L200-L272】

Administratorzy mogą zarządzać profilami RBAC za pomocą mostka Pythona – każda
operacja zapisuje log do `logs/security_admin.log` oraz emituje zdarzenie,
które UI wyświetla w sekcji audytów. Dzięki temu operator ma pełny wgląd w
zmiany uprawnień i może eksportować logi wsparcia razem z raportami risk.【F:ui/src/security/SecurityAdminController.cpp†L31-L115】【F:ui/src/security/SecurityAdminController.cpp†L116-L175】

## Pakiet OEM i instalacja offline

Artefakty desktopowe są dostarczane w bundlu `core-oem-<wersja>-<platforma>`
budowanym przez `deploy/packaging/build_core_bundle.py`. Manifest podpisany
HMAC opisuje wszystkie pliki (`daemon`, `ui`, `config`, `bootstrap`), a skrypty
instalacyjne weryfikują fingerprint urządzenia zanim licencja zostanie
zapisana. Szczegółowy proces instalacji, walidacji podpisów oraz wymagane
artefakty znajdują się w runbooku `docs/runbooks/OEM_INSTALLER_ACCEPTANCE.md` i
powiązanych checklistach OEM.【F:deploy/packaging/README.md†L1-L61】【F:docs/runbooks/OEM_INSTALLER_ACCEPTANCE.md†L1-L88】

## Testy

Warstwa desktopowa posiada bogaty zestaw testów jednostkowych (`ctest`),
obejmujących aktywację licencji, kontroler raportów, modele alertów oraz
regresję FPS. Dodatkowe testy end-to-end (Qt Quick Test) sprawdzają przepływ
aktywacji licencji i podstawowe scenariusze tradingowe – warto wykonywać je
przed przygotowaniem bundla OEM: `ctest --test-dir ui/build` oraz wybrane testy
regexem (`ctest --test-dir ui/build --tests-regex LicenseActivation`). Backend
mostkujący może być weryfikowany poprzez `pytest` w katalogu głównym projektu
(`pytest tests/ui_bridge`).

## Panel administratora – raporty i archiwizacja

Zakładka **Raporty** w panelu administratora korzysta z mostka
`bot_core.reporting.ui_bridge`. Operacje „Usuń” i „Archiwizuj” są mapowane na
komendy `delete` oraz `archive`, a tryb podglądu w UI uruchamia flagę
`--dry-run`. Konfiguracja wymaga ustawienia katalogu raportów (`var/reports` lub
ścieżka wskazana w `BOT_CORE_UI_REPORTS_DIR`) oraz interpretera Pythona z
zainstalowanym modułem `bot_core`.

Szczegółowe procedury, scenariusze krok-po-kroku i checklisty bezpieczeństwa
znajdują się w runbooku
[`docs/runbooks/report_maintenance.md`](../docs/runbooks/report_maintenance.md).

## Kolejne kroki

* Podpięcie realnego demona C++ (`/core`) przez TLS i RBAC.
* Dodanie wskaźników ATR/RSI oraz konfiguracji nakładek z poziomu UI przy zachowaniu ograniczeń `PerformanceGuard`.
* Integracja z docelowym demona `MetricsService` (mTLS, RBAC) oraz raporty guardu na kanały alertowe.
* Benchmark QML Profiler 60/120 Hz + automatyczne raportowanie do `MetricsService` wraz z detekcją adaptacji animacji.
* Dodanie warstwy animacji (Transitions/States) oraz adaptacji „reduce motion” na podstawie metryk gRPC.
* Benchmark QML Profiler 60/120 Hz + automatyczne raportowanie do `MetricsService`.<|MERGE_RESOLUTION|>--- conflicted
+++ resolved
@@ -164,26 +164,10 @@
 ```
 
 zwraca w JSON informacje o gotowości presetów (hash, podpis HMAC, brakujące dane,
-<<<<<<< HEAD
-blokady harmonogramu, wymagane licencje), kandydatów decyzji, podsumowania reżimów,
-wydzieloną listę fallbacków oraz statystyki aktywacji. Payload zawiera również mapę
-wersji (`versions`), dzięki czemu UI może łatwo łączyć wpisy historii z podpisami
-HMAC i metadanymi presetów. Domyślnie mostek oczekuje plików `availability.json` oraz
-`activation_history.json` w katalogu wskazanym przez `--regime-workflow-dir` – UI
-może je odczytywać bezpośrednio, aby zasilić widok mapowania strategii na reżimy.
-Jeżeli w snapshotach brakuje znacznika `issued_at`, mostek uzupełnia go
-domyślną wartością `1970-01-01T00:00:00Z`, a wersje aktywacji są odnajdywane
-na podstawie samego `version_hash`, więc panel otrzymuje komplet podpisów i
-metadanych nawet przy okrojonych logach. Sekcja `availability_stats` agreguje
-raporty gotowości (liczba reżimów, brakujące dane, blokady licencyjne, blokady
-harmonogramu), więc UI może bezpośrednio wyświetlać podsumowania bez dodatkowych
-obliczeń.
-=======
 blokady harmonogramu, wymagane licencje) oraz statystyki aktywacji i historię
 fallbacków. Domyślnie mostek oczekuje plików `availability.json` oraz
 `activation_history.json` w katalogu wskazanym przez `--regime-workflow-dir` – UI
 może je odczytywać bezpośrednio, aby zasilić widok mapowania strategii na reżimy.
->>>>>>> 8ce5513a
 
 Ścieżki i interpreter mostka można dostosować flagami CLI:
 
