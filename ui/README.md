--- conflicted
+++ resolved
@@ -35,29 +35,9 @@
 
 Widoki zarejestrowane przez pluginy są prezentowane w zakładce „Moduły”
 (`ModuleBrowser.qml`) dostępnej z głównego okna (`BotAppWindow.qml`). Lista pozwala
-<<<<<<< HEAD
-wyszukiwać widoki po nazwie, identyfikatorze, module oraz metadanych, filtrować je po
-kategorii, podglądać deklarowane metadane i ładować pliki QML źródłowe w ramach
-aplikacji. Model `UiModuleViewsModel` udostępnia API do wyszukiwania widoków i
-kategorii wykorzystywane przez interfejs.【F:ui/src/app/UiModuleViewsModel.cpp†L64-L147】【F:ui/qml/components/ModuleBrowser.qml†L1-L409】
-
-Panel modułów wyświetla również katalogi skanowane przez menedżer oraz przycisk
-„Przeładuj moduły”, który ponownie ładuje wszystkie pluginy z aktualnych ścieżek.
-Po każdym ładowaniu `UiModuleManager` udostępnia raport (liczbę załadowanych
-pluginów, widoków, pominiętych ścieżek i błędów), który `Application` przekazuje do
-QML-a przez sygnał `uiModulesReloaded`. Zakładka prezentuje te informacje w sekcjach
-„Załadowane pluginy”, „Błędy pluginów”, „Pominięte pliki” i „Brakujące ścieżki”,
-dzięki czemu operator natychmiast widzi źródło problemów z modułami. Lista
-katalogów i metoda przeładowania są dostępne w QML-u przez
-`appController.uiModuleDirectories` oraz `appController.reloadUiModules()`, więc inne
-komponenty mogą reagować na zmiany katalogów i ręczne odświeżanie. Testy
-`ApplicationUiModulesTest` obejmują zarówno konfigurację katalogów, jak i
-przeładowanie pluginów UI.【F:ui/src/app/Application.cpp†L1660-L1726】【F:ui/tests/ApplicationUiModulesTest.cpp†L15-L147】
-=======
 filtrować widoki po kategorii, podglądać deklarowane metadane i ładować pliki QML
 źródłowe w ramach aplikacji. Model `UiModuleViewsModel` udostępnia API do
 wyszukiwania widoków i kategorii wykorzystywane przez interfejs.【F:ui/src/app/UiModuleViewsModel.cpp†L64-L147】【F:ui/qml/components/ModuleBrowser.qml†L1-L409】
->>>>>>> e60cc7f7
 
 ## Uruchomienie ze stubem gRPC
 
