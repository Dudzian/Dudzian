# Lokalny bot handlowy

## Opis projektu
Repozytorium zawiera kompletny stack aplikacji desktopowej do automatycznego handlu kryptowalutami. Projekt obejmuje modułowy backend (`bot_core/**`), interfejs Qt/QML (`ui/**`), narzędzia do AI, strategii, licencjonowania oraz procesy dystrybucji offline.

## Kluczowe funkcjonalności
- Integracja z najważniejszymi giełdami (Binance, Coinbase, Kraken, OKX, Bitget, Bybit) w trybie live i papierowym.
- Zaawansowany pipeline AI: trening walk-forward, walidacja jakości, automatyczne retrainingi.
- Bogaty katalog strategii (spot, futures, opcje, hedging cross-exchange) oraz marketplace presetów.
- Monitoring offline, alerty i dashboard portfela.
- Instalatory na Windows/macOS/Linux wraz z natywnym keyringiem.

## Szybki start
1. Skonfiguruj środowisko (Python 3.11, Poetry) i zainstaluj zależności: `poetry install`.
<<<<<<< HEAD
2. Zainstaluj pakiet `bot_core` w trybie deweloperskim wraz z profilami `dev` i `desktop`, aby moduły były dostępne bez ręcznych modyfikacji `sys.path`: `python -m pip install -e .[dev,desktop]`.
3. Wygeneruj stuby gRPC potrzebne do testów i lokalnego pipeline’u: `python scripts/generate_trading_stubs.py --skip-cpp`.
4. Przygotuj konfigurację runtime: `python scripts/migrate_runtime_config.py --output config/runtime.yaml`.
5. Uruchom pipeline papierowy: `poetry run python scripts/run_local_bot.py --paper`.
6. Zweryfikuj środowisko poleceniem `pytest --fast`; pełny suite wymaga dodatkowych sandboxów OEM oraz dostępu do danych produkcyjnych.
7. Z aplikacji desktopowej (Qt) przeprowadź konfigurację w kreatorze.
=======
2. Zainstaluj pakiet `bot_core` w trybie deweloperskim, aby moduły były dostępne bez ręcznych modyfikacji `sys.path`: `python -m pip install -e .`.
3. Przygotuj konfigurację runtime: `python scripts/migrate_runtime_config.py --output config/runtime.yaml`.
4. Uruchom pipeline papierowy: `poetry run python scripts/run_local_bot.py --paper`.
5. Z aplikacji desktopowej (Qt) przeprowadź konfigurację w kreatorze.
>>>>>>> c44a010c

Szczegółowe instrukcje znajdują się w dokumentacji:
- [Przewodnik użytkownika](docs/user_manual/index.md)
- [Troubleshooting](docs/user_manual/troubleshooting.md)
- [Plan wsparcia](docs/support/plan.md)
- [Instalacja i budowa instalatorów](docs/deployment/installer_build.md)
- [Monitorowanie offline](docs/monitoring_offline.md)

## Aktualizacje
- Nowe wersje dystrybuujemy w formie podpisanych instalatorów. Procedura: [docs/deployment/oem_installation.md](docs/deployment/oem_installation.md).
- Zanim zainstalujesz aktualizację, wykonaj kopię `config/`, `secrets/` i `var/`.

## Kontrybucje
Zobacz [CONTRIBUTING.md](CONTRIBUTING.md) w celu poznania zasad współpracy. Przed zgłoszeniem zmian uruchom testy jednostkowe i integracyjne.

## Licencja
Wszystkie prawa zastrzeżone. Dystrybucja odbywa się na podstawie indywidualnych umów OEM.<|MERGE_RESOLUTION|>--- conflicted
+++ resolved
@@ -12,19 +12,10 @@
 
 ## Szybki start
 1. Skonfiguruj środowisko (Python 3.11, Poetry) i zainstaluj zależności: `poetry install`.
-<<<<<<< HEAD
-2. Zainstaluj pakiet `bot_core` w trybie deweloperskim wraz z profilami `dev` i `desktop`, aby moduły były dostępne bez ręcznych modyfikacji `sys.path`: `python -m pip install -e .[dev,desktop]`.
-3. Wygeneruj stuby gRPC potrzebne do testów i lokalnego pipeline’u: `python scripts/generate_trading_stubs.py --skip-cpp`.
-4. Przygotuj konfigurację runtime: `python scripts/migrate_runtime_config.py --output config/runtime.yaml`.
-5. Uruchom pipeline papierowy: `poetry run python scripts/run_local_bot.py --paper`.
-6. Zweryfikuj środowisko poleceniem `pytest --fast`; pełny suite wymaga dodatkowych sandboxów OEM oraz dostępu do danych produkcyjnych.
-7. Z aplikacji desktopowej (Qt) przeprowadź konfigurację w kreatorze.
-=======
 2. Zainstaluj pakiet `bot_core` w trybie deweloperskim, aby moduły były dostępne bez ręcznych modyfikacji `sys.path`: `python -m pip install -e .`.
 3. Przygotuj konfigurację runtime: `python scripts/migrate_runtime_config.py --output config/runtime.yaml`.
 4. Uruchom pipeline papierowy: `poetry run python scripts/run_local_bot.py --paper`.
 5. Z aplikacji desktopowej (Qt) przeprowadź konfigurację w kreatorze.
->>>>>>> c44a010c
 
 Szczegółowe instrukcje znajdują się w dokumentacji:
 - [Przewodnik użytkownika](docs/user_manual/index.md)
