"""Uruchamia agregację hypercare Stage6 na podstawie pliku konfiguracyjnego."""

from __future__ import annotations

import argparse
import json
import os
import sys
from datetime import timedelta, timezone, datetime
from pathlib import Path
from typing import Any, Mapping, Sequence

try:
    import yaml  # type: ignore
except Exception:  # pragma: no cover - PyYAML opcjonalny
    yaml = None  # type: ignore

REPO_ROOT = Path(__file__).resolve().parents[1]
if str(REPO_ROOT) not in sys.path:
    sys.path.insert(0, str(REPO_ROOT))

from bot_core.config import load_core_config  # noqa: E402  # pylint: disable=wrong-import-position
from bot_core.observability import (  # noqa: E402
    BundleConfig as ObservabilityBundleConfig,
    DashboardSyncConfig,
    ObservabilityCycleConfig,
    ObservabilityHypercareCycle,
    OverridesOutputConfig,
    SLOOutputConfig,
)
from bot_core.observability.bundle import AssetSource  # noqa: E402
from bot_core.portfolio import (  # noqa: E402
    PortfolioCycleConfig,
    PortfolioCycleInputs,
    PortfolioCycleOutputConfig,
    PortfolioDecisionLog,
    PortfolioGovernor,
    resolve_decision_log_config,
)
from bot_core.resilience.hypercare import (  # noqa: E402
    AuditConfig,
    BundleConfig as ResilienceBundleConfig,
    FailoverConfig,
    ResilienceCycleConfig,
    ResilienceHypercareCycle,
    SelfHealingConfig,
)
from bot_core.resilience.policy import load_policy  # noqa: E402
from bot_core.runtime.stage6_hypercare import (  # noqa: E402
    Stage6HypercareConfig,
    Stage6HypercareCycle,
)
from scripts._cli_common import default_decision_log_path, timestamp_slug


def _load_text_config(path: Path) -> Mapping[str, Any]:
    text = path.read_text(encoding="utf-8")
    if path.suffix.lower() in {".yaml", ".yml"}:
        if yaml is None:
            raise RuntimeError(
                "PyYAML jest wymagany do wczytania konfiguracji YAML (pip install pyyaml)."
            )
        data = yaml.safe_load(text) or {}
    else:
        data = json.loads(text or "{}")
    if not isinstance(data, Mapping):
        raise ValueError("Konfiguracja hypercare Stage6 musi być mapowaniem klucz-wartość")
    return data


def _expand_path(value: str | Path | None) -> Path | None:
    if value in (None, ""):
        return None
    return Path(value).expanduser()


def _as_dict(payload: Mapping[str, Any] | None) -> Mapping[str, Any] | None:
    if not payload:
        return None
    return dict(payload)


def _minutes_to_timedelta(value: Any) -> timedelta | None:
    if value in (None, "", 0):
        return None
    return timedelta(minutes=float(value))


def _default_summary_path() -> Path:
    return Path("var/audit/stage6") / f"stage6_hypercare_summary_{timestamp_slug()}.json"


def _default_portfolio_summary_path(governor: str) -> Path:
    return Path("var/audit/portfolio") / f"portfolio_cycle_{governor}.json"


def _resolve_signing(section: Mapping[str, Any] | None, *, allow_key_id: bool = True) -> tuple[bytes | None, str | None]:
    if not section:
        return None, None
    key_value = section.get("key")
    key_env = section.get("key_env")
    key_path = section.get("key_path")
    provided = [name for name in (key_value, key_env, key_path) if name]
    if len(provided) > 1:
        raise ValueError("Wybierz jedno źródło klucza HMAC (key, key_env lub key_path)")

    key: bytes | None = None
    if key_value:
        key = str(key_value).encode("utf-8")
    elif key_env:
        env_value = os.environ.get(str(key_env))
        if not env_value:
            raise ValueError(f"Zmienna środowiskowa {key_env} nie zawiera klucza HMAC")
        key = env_value.encode("utf-8")
    elif key_path:
        path = Path(str(key_path)).expanduser()
        if not path.is_file():
            raise ValueError(f"Plik z kluczem HMAC nie istnieje: {path}")
        key = path.read_bytes().strip()

    key_id: str | None = None
    if allow_key_id:
        raw_id = section.get("key_id")
        key_id = str(raw_id) if raw_id not in (None, "") else None
    return key, key_id


def _parse_observability(config: Mapping[str, Any] | None) -> ObservabilityCycleConfig | None:
    if not config:
        return None
    definitions = _expand_path(config.get("definitions"))
    metrics = _expand_path(config.get("metrics"))
    if definitions is None or metrics is None:
        raise ValueError("Sekcja observability wymaga pól definitions i metrics")

    if metrics and not metrics.exists():
        expected = metrics
<<<<<<< HEAD
        print(
            f"[stage6.hypercare] Oczekiwano metryk w {expected}; "
            "skopiuj artefakt z runbooka Observability (np. var/metrics/"
            "stage6_measurements.json) lub zaktualizuj ścieżkę w konfiguracji.",
=======
        hint_command = (
            "python scripts/run_stage6_observability_cycle.py --definitions "
            f"{definitions} --metrics {expected}"
        )
        print(
            f"[stage6.hypercare] Oczekiwano metryk w {expected}; "
            f"wygeneruj je poleceniem: {hint_command}",
>>>>>>> 4c1873a8
            file=sys.stderr,
        )

    slo_cfg = config.get("slo") or {}
    slo_output = SLOOutputConfig(
        json_path=_expand_path(slo_cfg.get("json")) or Path("var/audit/observability/slo_report.json"),
        csv_path=_expand_path(slo_cfg.get("csv")),
        signature_path=_expand_path(slo_cfg.get("signature")),
        pretty_json=bool(slo_cfg.get("pretty", False)),
    )

    overrides_cfg = config.get("overrides")
    overrides_output: OverridesOutputConfig | None = None
    if overrides_cfg:
        ttl = _minutes_to_timedelta(overrides_cfg.get("ttl_minutes", 120)) or timedelta(minutes=120)
        overrides_output = OverridesOutputConfig(
            json_path=_expand_path(overrides_cfg.get("json"))
            or Path("var/audit/observability/alert_overrides.json"),
            signature_path=_expand_path(overrides_cfg.get("signature")),
            include_warning=bool(overrides_cfg.get("include_warning", True)),
            ttl=ttl,
            requested_by=overrides_cfg.get("requested_by"),
            source=overrides_cfg.get("source", "slo_monitor"),
            tags=tuple(overrides_cfg.get("tags", ())),
            severity_overrides=dict(overrides_cfg.get("severity_overrides", {})),
            existing_path=_expand_path(overrides_cfg.get("existing")),
        )

    dashboard_cfg = config.get("dashboard")
    dashboard_output: DashboardSyncConfig | None = None
    if dashboard_cfg:
        definition = _expand_path(dashboard_cfg.get("definition"))
        output = _expand_path(dashboard_cfg.get("output"))
        if definition is None or output is None:
            raise ValueError("Sekcja dashboard wymaga pól definition oraz output")
        dashboard_output = DashboardSyncConfig(
            dashboard_path=definition,
            output_path=output,
            signature_path=_expand_path(dashboard_cfg.get("signature")),
            panel_id=dashboard_cfg.get("panel_id"),
            pretty=bool(dashboard_cfg.get("pretty", False)),
        )

    bundle_cfg = config.get("bundle")
    bundle_output: ObservabilityBundleConfig | None = None
    if bundle_cfg:
        output_dir = _expand_path(bundle_cfg.get("output_dir"))
        if output_dir is None:
            raise ValueError("Sekcja bundle wymaga pola output_dir")
        sources_raw = bundle_cfg.get("sources")
        sources: Sequence[AssetSource] | None = None
        if sources_raw:
            parsed: list[AssetSource] = []
            for entry in sources_raw:
                if not isinstance(entry, Mapping):
                    raise ValueError("Pozycje bundle.sources muszą być mapowaniem z category/root")
                category = entry.get("category")
                root = _expand_path(entry.get("root"))
                if not category or root is None:
                    raise ValueError("Źródło bundle wymaga pól category i root")
                parsed.append(AssetSource(category=str(category), root=root))
            sources = tuple(parsed)
        bundle_output = ObservabilityBundleConfig(
            output_dir=output_dir,
            bundle_name=bundle_cfg.get("bundle_name", "stage6-observability"),
            sources=sources,
            include=tuple(bundle_cfg.get("include", ())) or None,
            exclude=tuple(bundle_cfg.get("exclude", ())) or None,
            metadata=_as_dict(bundle_cfg.get("metadata")),
            verify=bool(bundle_cfg.get("verify", True)),
        )

    signing_key, signing_key_id = _resolve_signing(config.get("signing"))

    return ObservabilityCycleConfig(
        definitions_path=definitions,
        metrics_path=metrics,
        slo=slo_output,
        overrides=overrides_output,
        dashboard=dashboard_output,
        bundle=bundle_output,
        signing_key=signing_key,
        signing_key_id=signing_key_id,
    )


def _parse_resilience(config: Mapping[str, Any] | None) -> ResilienceCycleConfig | None:
    if not config:
        return None

    bundle_section = config.get("bundle") or {}
    source = _expand_path(bundle_section.get("source"))
    output_dir = _expand_path(bundle_section.get("output_dir"))
    if source is None or output_dir is None:
        raise ValueError("Resilience.bundle wymaga pól source oraz output_dir")
    bundle_config = ResilienceBundleConfig(
        source=source,
        output_dir=output_dir,
        bundle_name=bundle_section.get("bundle_name", "stage6-resilience"),
        include=tuple(bundle_section.get("include", ())) or None,
        exclude=tuple(bundle_section.get("exclude", ())) or None,
        metadata=_as_dict(bundle_section.get("metadata")),
    )

    audit_section = config.get("audit") or {}
    audit_json = _expand_path(audit_section.get("json"))
    if audit_json is None:
        raise ValueError("Resilience.audit wymaga pola json")
    policy_path = _expand_path(audit_section.get("policy"))
    policy = load_policy(policy_path) if policy_path else None
    audit_config = AuditConfig(
        json_path=audit_json,
        csv_path=_expand_path(audit_section.get("csv")),
        signature_path=_expand_path(audit_section.get("signature")),
        require_signature=bool(audit_section.get("require_signature", False)),
        verify_signature=bool(audit_section.get("verify_signature", True)),
        policy=policy,
    )

    failover_section = config.get("failover") or {}
    plan_path = _expand_path(failover_section.get("plan"))
    failover_json = _expand_path(failover_section.get("json"))
    if plan_path is None or failover_json is None:
        raise ValueError("Resilience.failover wymaga pól plan oraz json")
    failover_config = FailoverConfig(
        plan_path=plan_path,
        json_path=failover_json,
        csv_path=_expand_path(failover_section.get("csv")),
        signature_path=_expand_path(failover_section.get("signature")),
    )

    self_heal_section = config.get("self_healing")
    self_healing_config: SelfHealingConfig | None = None
    if self_heal_section:
        rules = _expand_path(self_heal_section.get("rules"))
        output = _expand_path(self_heal_section.get("output"))
        if rules is None or output is None:
            raise ValueError("Resilience.self_healing wymaga pól rules i output")
        self_healing_config = SelfHealingConfig(
            rules_path=rules,
            output_path=output,
            signature_path=_expand_path(self_heal_section.get("signature")),
            mode=str(self_heal_section.get("mode", "plan")),
        )

    signing_key, signing_key_id = _resolve_signing(config.get("signing"))
    audit_hmac_key, _ = _resolve_signing(config.get("audit_hmac"), allow_key_id=False)

    return ResilienceCycleConfig(
        bundle=bundle_config,
        audit=audit_config,
        failover=failover_config,
        signing_key=signing_key,
        signing_key_id=signing_key_id,
        audit_hmac_key=audit_hmac_key,
        self_healing=self_healing_config,
    )


def _parse_portfolio(config: Mapping[str, Any] | None) -> tuple[PortfolioCycleConfig | None, PortfolioGovernor | None]:
    if not config:
        return None, None

    core_path = _expand_path(config.get("core_config")) or Path("config/core.yaml")
    environment = config.get("environment")
    governor_name = config.get("governor")
    if not environment or not governor_name:
        raise ValueError("Portfolio sekcja wymaga pól environment oraz governor")

    core_config = load_core_config(core_path)
    if environment not in core_config.environments:
        raise ValueError(f"Środowisko {environment} nie istnieje w konfiguracji core.yaml")
    if governor_name not in core_config.portfolio_governors:
        raise ValueError(f"PortfolioGovernor {governor_name} nie istnieje w konfiguracji core.yaml")

    governor_cfg = core_config.portfolio_governors[governor_name]

    inputs_cfg = config.get("inputs") or {}
    allocations = _expand_path(inputs_cfg.get("allocations"))
    market_intel = _expand_path(inputs_cfg.get("market_intel"))
    portfolio_value = inputs_cfg.get("portfolio_value")
    if allocations is None or market_intel is None or portfolio_value is None:
        raise ValueError(
            "Portfolio.inputs wymaga pól allocations, market_intel oraz portfolio_value"
        )

    market_intel_path = market_intel.expanduser()
    if not market_intel_path.is_file():
        suggestion = (
            "python scripts/build_market_intel_metrics.py "
            f"--environment {environment} --governor {governor_name} "
            f"--output {market_intel_path}"
        )
        raise FileNotFoundError(
            f"Raport Market Intel nie istnieje: {market_intel_path}. "
            f"Uruchom {suggestion}"
        )

    fallback_dirs = tuple(
        _expand_path(item) for item in inputs_cfg.get("fallback_dirs", ()) if item
    )
    required_symbols = tuple(inputs_cfg.get("market_intel_required", ())) or None

    inputs = PortfolioCycleInputs(
        allocations_path=allocations,
        market_intel_path=market_intel_path,
        portfolio_value=float(portfolio_value),
        slo_report_path=_expand_path(inputs_cfg.get("slo_report")),
        stress_report_path=_expand_path(inputs_cfg.get("stress_report")),
        fallback_directories=tuple(filter(None, fallback_dirs)),
        market_intel_required_symbols=required_symbols,
        market_intel_max_age=_minutes_to_timedelta(inputs_cfg.get("market_intel_max_age")),
        slo_max_age=_minutes_to_timedelta(inputs_cfg.get("slo_max_age")),
        stress_max_age=_minutes_to_timedelta(inputs_cfg.get("stress_max_age")),
    )

    output_cfg = config.get("output") or {}
    summary_path = _expand_path(output_cfg.get("summary")) or _default_portfolio_summary_path(
        governor_name
    )
    output = PortfolioCycleOutputConfig(
        summary_path=summary_path,
        signature_path=_expand_path(output_cfg.get("signature")),
        csv_path=_expand_path(output_cfg.get("csv")),
        pretty_json=bool(output_cfg.get("pretty", True)),
    )

    metadata = {"environment": environment, "governor": governor_name}
    metadata.update(config.get("metadata", {}))
    log_context = {"environment": environment, "governor": governor_name}
    log_context.update(config.get("log_context", {}))

    signing_key, signing_key_id = _resolve_signing(config.get("signing"))

    cycle_config = PortfolioCycleConfig(
        inputs=inputs,
        output=output,
        signing_key=signing_key,
        signing_key_id=signing_key_id,
        metadata=metadata,
        log_context=log_context,
    )

    decision_section = config.get("decision_log") or {}
    skip_log = bool(decision_section.get("skip", False))
    decision_log_path: Path | None = None
    decision_log_kwargs: Mapping[str, Any] = {}
    decision_log: PortfolioDecisionLog | None = None
    if not skip_log:
        configured_path, decision_log_kwargs = resolve_decision_log_config(core_config)
        decision_log_path = _expand_path(decision_section.get("path"))
        if decision_log_path is None:
            decision_log_path = configured_path or default_decision_log_path(governor_name)
        if decision_log_path:
            decision_log_path.parent.mkdir(parents=True, exist_ok=True)
            decision_log = PortfolioDecisionLog(
                jsonl_path=decision_log_path,
                **decision_log_kwargs,
            )

    governor = PortfolioGovernor(governor_cfg, decision_log=decision_log)
    return cycle_config, governor


def _build_hypercare_config(data: Mapping[str, Any]) -> tuple[Stage6HypercareConfig, PortfolioGovernor | None]:
    summary_cfg = data.get("summary") or {}
    output_path = _expand_path(summary_cfg.get("path")) or _default_summary_path()
    signature_path = _expand_path(summary_cfg.get("signature"))
    metadata = summary_cfg.get("metadata")
    signing_key, signing_key_id = _resolve_signing(summary_cfg.get("signing"))

    observability = _parse_observability(data.get("observability"))
    resilience = _parse_resilience(data.get("resilience"))
    portfolio_config, governor = _parse_portfolio(data.get("portfolio"))

    config = Stage6HypercareConfig(
        output_path=output_path,
        signature_path=signature_path,
        signing_key=signing_key,
        signing_key_id=signing_key_id,
        metadata=_as_dict(metadata),
        observability=observability,
        resilience=resilience,
        portfolio=portfolio_config,
    )
    return config, governor


def build_parser() -> argparse.ArgumentParser:
    parser = argparse.ArgumentParser(
        description="Uruchamia automatyczny cykl hypercare Stage6 na podstawie konfiguracji YAML/JSON.",
    )
    parser.add_argument(
        "--config",
        required=True,
        help="Plik YAML/JSON z konfiguracją cyklu (sekcje summary/observability/resilience/portfolio)",
    )
    return parser


def run(argv: Sequence[str] | None = None) -> int:
    parser = build_parser()
    args = parser.parse_args(argv)

    try:
        config_path = Path(args.config).expanduser()
        config_data = _load_text_config(config_path)
        hypercare_config, governor = _build_hypercare_config(config_data)

        cycle = Stage6HypercareCycle(
            hypercare_config,
            portfolio_governor=governor,
            observability_factory=ObservabilityHypercareCycle,
            resilience_factory=ResilienceHypercareCycle,
        )
        result = cycle.run()

        print(f"Raport hypercare Stage6 zapisany w {result.output_path}")
        if result.signature_path:
            print(
                "Podpis HMAC zapisany w",
                result.signature_path,
                f"(key_id={hypercare_config.signing_key_id or 'brak'})",
            )

        components = result.payload.get("components", {})
        if isinstance(components, Mapping):
            for name, payload in components.items():
                status = payload.get("status") if isinstance(payload, Mapping) else "?"
                print(f" - {name}: {status}")

        if result.payload.get("issues"):
            print("Wykryto problemy:")
            for issue in result.payload["issues"]:
                print(f"  * {issue}")
            return 2
        if result.payload.get("warnings"):
            print("Wygenerowano ostrzeżenia:")
            for warning in result.payload["warnings"]:
                print(f"  - {warning}")
        return 0
    except Exception as exc:  # pragma: no cover - obsługa błędów CLI
        print(f"Błąd: {exc}", file=sys.stderr)
        return 1


if __name__ == "__main__":  # pragma: no cover - punkt wejścia CLI
    raise SystemExit(run())
<|MERGE_RESOLUTION|>--- conflicted
+++ resolved
@@ -135,12 +135,6 @@
 
     if metrics and not metrics.exists():
         expected = metrics
-<<<<<<< HEAD
-        print(
-            f"[stage6.hypercare] Oczekiwano metryk w {expected}; "
-            "skopiuj artefakt z runbooka Observability (np. var/metrics/"
-            "stage6_measurements.json) lub zaktualizuj ścieżkę w konfiguracji.",
-=======
         hint_command = (
             "python scripts/run_stage6_observability_cycle.py --definitions "
             f"{definitions} --metrics {expected}"
@@ -148,7 +142,6 @@
         print(
             f"[stage6.hypercare] Oczekiwano metryk w {expected}; "
             f"wygeneruj je poleceniem: {hint_command}",
->>>>>>> 4c1873a8
             file=sys.stderr,
         )
 
