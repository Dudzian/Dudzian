#!/usr/bin/env python3
"""Mostek CLI do synchronizacji konfiguracji strategii/AI dla UI Qt."""

from __future__ import annotations

import argparse
import json
import sys
from collections import Counter
from collections.abc import Iterable, Mapping as MappingABC
from pathlib import Path
from typing import Any, Callable, Mapping

import yaml

try:
    from bot_core.config.loader import load_core_config
except Exception as exc:  # pragma: no cover - import guard
    raise SystemExit(f"Nie można zaimportować bot_core.config.loader: {exc}") from exc

<<<<<<< HEAD
from bot_core.security.guards import LicenseCapabilityError, get_capability_guard
from bot_core.strategies.catalog import DEFAULT_STRATEGY_CATALOG
=======
from bot_core.runtime.pipeline import describe_strategy_definitions
from bot_core.security.guards import get_capability_guard
from bot_core.strategies.catalog import DEFAULT_STRATEGY_CATALOG, StrategyDefinition, StrategyPresetWizard
>>>>>>> 48af0400


def _read_json_input(path: str | None) -> Any:
    if path and path != "-":
        data = Path(path).read_text(encoding="utf-8")
    else:
        data = sys.stdin.read()
    if not data.strip():
        raise SystemExit("Wejście JSON jest puste – brak danych do zapisania")
    try:
        return json.loads(data)
    except json.JSONDecodeError as exc:  # pragma: no cover - validated w testach integracyjnych
        raise SystemExit(f"Niepoprawny JSON: {exc}") from exc


def _dump_decision(raw: Mapping[str, Any]) -> dict[str, Any]:
    decision = raw.get("decision_engine") or {}
    orchestrator = decision.get("orchestrator") or {}
    profile_overrides = decision.get("profile_overrides") or {}

    def _normalize_thresholds(name: str, payload: Mapping[str, Any]) -> dict[str, Any]:
        result: dict[str, Any] = {"profile": name}
        for key in (
            "max_cost_bps",
            "min_net_edge_bps",
            "max_daily_loss_pct",
            "max_drawdown_pct",
            "max_position_ratio",
            "max_open_positions",
            "max_latency_ms",
            "max_trade_notional",
        ):
            if key in payload:
                result[key] = payload[key]
        return result

    overrides = []
    if isinstance(profile_overrides, Mapping):
        for name, payload in profile_overrides.items():
            if isinstance(payload, Mapping):
                overrides.append(_normalize_thresholds(str(name), payload))

    return {
        "max_cost_bps": orchestrator.get("max_cost_bps"),
        "min_net_edge_bps": orchestrator.get("min_net_edge_bps"),
        "max_daily_loss_pct": orchestrator.get("max_daily_loss_pct"),
        "max_drawdown_pct": orchestrator.get("max_drawdown_pct"),
        "max_position_ratio": orchestrator.get("max_position_ratio"),
        "max_open_positions": orchestrator.get("max_open_positions"),
        "max_latency_ms": orchestrator.get("max_latency_ms"),
        "stress_tests": orchestrator.get("stress_tests"),
        "min_probability": decision.get("min_probability"),
        "require_cost_data": decision.get("require_cost_data"),
        "penalty_cost_bps": decision.get("penalty_cost_bps"),
        "profile_overrides": overrides,
    }


def _normalize_sequence_field(values: Any) -> tuple[str, ...]:
    if values in (None, "", ()):  # szybkie ścieżki
        return ()
    if isinstance(values, str):
        iterable = (values,)
    elif isinstance(values, MappingABC):
        iterable = values.values()
    elif isinstance(values, Iterable):
        iterable = values
    else:
        return ()
    cleaned: list[str] = []
    for item in iterable:
        text = str(item).strip()
        if not text:
            continue
        if text not in cleaned:
            cleaned.append(text)
    return tuple(cleaned)


def _capability_allowed(capability: str | None) -> bool:
    guard = get_capability_guard()
    if guard is None or not capability:
        return True
    try:
        return guard.capabilities.is_strategy_enabled(capability)
    except AttributeError:
        return True


<<<<<<< HEAD
def _guard_summary_from_counts(
    counts: Mapping[str, int],
    capabilities: Mapping[str, str],
    reasons: Mapping[str, str],
) -> dict[str, Any]:
    total = 0
    capability_counts: Counter[str] = Counter()
    reason_counts: Counter[str] = Counter()
    for key, value in counts.items():
        try:
            count = int(value)
        except (TypeError, ValueError):
            continue
        if count <= 0:
            continue
        normalized_key = str(key).strip()
        if not normalized_key:
            continue
        total += count
        capability = capabilities.get(normalized_key)
        reason = reasons.get(normalized_key)
        if capability:
            capability_counts[str(capability)] += count
        if reason:
            reason_counts[str(reason)] += count
    if total <= 0:
        return {}
    payload: dict[str, Any] = {"total": int(total)}
    if capability_counts:
        payload["by_capability"] = {
            capability: int(capability_counts[capability])
            for capability in sorted(capability_counts)
        }
    if reason_counts:
        payload["by_reason"] = {
            reason: int(reason_counts[reason])
            for reason in sorted(reason_counts)
        }
    return payload


def _count_limit_profiles(entries: Mapping[str, Iterable[str]]) -> dict[str, int]:
    counts: dict[str, int] = {}
    for raw_name, profiles in entries.items():
        name = str(raw_name).strip()
        if not name:
            continue
        values = [str(profile).strip() for profile in profiles]
        cleaned = [value for value in values if value]
        count = len(cleaned) if cleaned else len(values)
        if count <= 0:
            continue
        counts[name] = count
    return counts


def _build_guard_summary_payload(
    *,
    blocked_strategies: Iterable[str],
    blocked_schedules: Iterable[str],
    blocked_initial_limits: Mapping[str, Iterable[str]],
    blocked_signal_limits: Mapping[str, Iterable[str]],
    blocked_suspensions: Iterable[Mapping[str, Any]],
    blocked_capabilities: Mapping[str, str],
    blocked_schedule_capabilities: Mapping[str, str],
    merged_initial_capabilities: Mapping[str, str],
    merged_initial_reasons: Mapping[str, str],
    merged_signal_capabilities: Mapping[str, str],
    merged_signal_reasons: Mapping[str, str],
    blocked_suspension_capabilities: Mapping[str, str],
    blocked_capability_reasons: Mapping[str, str],
    blocked_schedule_reasons: Mapping[str, str],
    blocked_suspension_reasons: Mapping[str, str],
) -> dict[str, Any]:
    summary: dict[str, Any] = {}
    overall_capability_counts: Counter[str] = Counter()
    overall_reason_counts: Counter[str] = Counter()
    overall_total = 0

    def _attach(
        label: str,
        counts: Mapping[str, int],
        capabilities: Mapping[str, str],
        reasons: Mapping[str, str],
    ) -> None:
        nonlocal overall_total
        payload = _guard_summary_from_counts(counts, capabilities, reasons)
        if not payload:
            return
        summary[label] = payload
        overall_total += int(payload.get("total", 0) or 0)
        for capability, value in payload.get("by_capability", {}).items():
            overall_capability_counts[str(capability)] += int(value)
        for reason, value in payload.get("by_reason", {}).items():
            overall_reason_counts[str(reason)] += int(value)

    strategy_counts: Counter[str] = Counter(
        str(name).strip() for name in blocked_strategies if str(name).strip()
    )
    schedule_counts: Counter[str] = Counter(
        str(name).strip() for name in blocked_schedules if str(name).strip()
    )
    initial_counts = _count_limit_profiles(blocked_initial_limits)
    signal_counts = _count_limit_profiles(blocked_signal_limits)

    suspension_counts: dict[str, int] = {}
    for entry in blocked_suspensions:
        if not isinstance(entry, Mapping):
            continue
        kind = str(entry.get("kind") or "schedule")
        target = str(entry.get("target") or "")
        key = f"{kind}:{target}".strip(":")
        if not key:
            continue
        suspension_counts[key] = suspension_counts.get(key, 0) + 1
    for key in blocked_suspension_capabilities:
        normalized = str(key).strip()
        if normalized and normalized not in suspension_counts:
            suspension_counts[normalized] = 1
    for key in blocked_suspension_reasons:
        normalized = str(key).strip()
        if normalized and normalized not in suspension_counts:
            suspension_counts[normalized] = 1

    _attach("strategies", strategy_counts, blocked_capabilities, blocked_capability_reasons)
    _attach(
        "schedules",
        schedule_counts,
        blocked_schedule_capabilities,
        blocked_schedule_reasons,
    )
    _attach(
        "initial_signal_limits",
        initial_counts,
        merged_initial_capabilities,
        merged_initial_reasons,
    )
    _attach(
        "signal_limits",
        signal_counts,
        merged_signal_capabilities,
        merged_signal_reasons,
    )
    _attach(
        "suspensions",
        suspension_counts,
        blocked_suspension_capabilities,
        blocked_suspension_reasons,
    )

    if overall_total > 0:
        overall_payload: dict[str, Any] = {"total": int(overall_total)}
        if overall_capability_counts:
            overall_payload["by_capability"] = {
                capability: int(overall_capability_counts[capability])
                for capability in sorted(overall_capability_counts)
            }
        if overall_reason_counts:
            overall_payload["by_reason"] = {
                reason: int(overall_reason_counts[reason])
                for reason in sorted(overall_reason_counts)
            }
        summary["overall"] = overall_payload

    return summary


def _build_guard_details_payload(
    *,
    blocked_strategies: Iterable[str],
    blocked_schedules: Iterable[str],
    blocked_initial_limits: Mapping[str, Iterable[str]],
    blocked_signal_limits: Mapping[str, Iterable[str]],
    blocked_suspensions: Iterable[Mapping[str, Any]],
    blocked_capabilities: Mapping[str, str],
    blocked_schedule_capabilities: Mapping[str, str],
    merged_initial_capabilities: Mapping[str, str],
    merged_initial_reasons: Mapping[str, str],
    merged_signal_capabilities: Mapping[str, str],
    merged_signal_reasons: Mapping[str, str],
    blocked_suspension_capabilities: Mapping[str, str],
    blocked_capability_reasons: Mapping[str, str],
    blocked_schedule_reasons: Mapping[str, str],
    blocked_suspension_reasons: Mapping[str, str],
    resolve_guard_reason: Callable[[str | None], str | None] | None = None,
) -> dict[str, dict[str, list[dict[str, str]]]]:
    details: dict[str, dict[str, list[dict[str, str]]]] = {}

    def _register(
        capability: str | None,
        category: str,
        payload: Mapping[str, Any],
    ) -> None:
        capability_id = str(capability or "").strip()
        if not capability_id:
            return
        cleaned: dict[str, str] = {}
        for key, value in payload.items():
            normalized_key = str(key).strip()
            if not normalized_key:
                continue
            normalized_value = str(value).strip()
            if not normalized_value and normalized_key not in {"profile", "kind"}:
                continue
            cleaned[normalized_key] = normalized_value
        if not cleaned:
            return
        category_entries = details.setdefault(capability_id, {})
        entries = category_entries.setdefault(category, [])
        if cleaned in entries:
            return
        entries.append(cleaned)

    def _resolve_reason(capability: str | None, reason: str | None) -> str | None:
        if reason:
            return reason
        if resolve_guard_reason is not None:
            return resolve_guard_reason(capability)
        return None

    for name in blocked_strategies:
        capability = blocked_capabilities.get(name)
        reason = _resolve_reason(capability, blocked_capability_reasons.get(name))
        payload: dict[str, Any] = {"name": name}
        if reason:
            payload["reason"] = reason
        _register(capability, "strategies", payload)

    for name in blocked_schedules:
        capability = blocked_schedule_capabilities.get(name)
        reason = _resolve_reason(capability, blocked_schedule_reasons.get(name))
        payload: dict[str, Any] = {"name": name}
        if reason:
            payload["reason"] = reason
        _register(capability, "schedules", payload)

    for strategy, profiles in blocked_initial_limits.items():
        capability = merged_initial_capabilities.get(strategy)
        reason = _resolve_reason(capability, merged_initial_reasons.get(strategy))
        for profile in profiles:
            payload = {"strategy": strategy, "profile": profile}
            if reason:
                payload["reason"] = reason
            _register(capability, "initial_signal_limits", payload)

    for strategy, profiles in blocked_signal_limits.items():
        capability = merged_signal_capabilities.get(strategy)
        reason = _resolve_reason(capability, merged_signal_reasons.get(strategy))
        for profile in profiles:
            payload = {"strategy": strategy, "profile": profile}
            if reason:
                payload["reason"] = reason
            _register(capability, "signal_limits", payload)

    for entry in blocked_suspensions:
        if not isinstance(entry, Mapping):
            continue
        capability = entry.get("capability")
        reason = entry.get("guard_reason") or entry.get("reason")
        reason = _resolve_reason(str(capability), str(reason) if reason else None)
        payload = {
            "kind": entry.get("kind", "schedule"),
            "target": entry.get("target", ""),
        }
        if reason:
            payload["reason"] = reason
        _register(capability, "suspensions", payload)

    for key, capability in blocked_suspension_capabilities.items():
        reason = _resolve_reason(capability, blocked_suspension_reasons.get(key))
        kind, _, target = str(key).partition(":")
        payload = {"kind": kind or "schedule", "target": target}
        if reason:
            payload["reason"] = reason
        _register(capability, "suspensions", payload)

    def _sort_key(category: str, entry: Mapping[str, str]) -> tuple[str, ...]:
        if category in {"strategies", "schedules"}:
            return (
                entry.get("name", ""),
                entry.get("reason", ""),
            )
        if category in {"initial_signal_limits", "signal_limits"}:
            return (
                entry.get("strategy", ""),
                entry.get("profile", ""),
                entry.get("reason", ""),
            )
        if category == "suspensions":
            return (
                entry.get("kind", ""),
                entry.get("target", ""),
                entry.get("reason", ""),
            )
        return tuple(sorted(entry.items()))

    normalized: dict[str, dict[str, list[dict[str, str]]]] = {}
    for capability, category_map in details.items():
        if not category_map:
            continue
        normalized_categories: dict[str, list[dict[str, str]]] = {}
        for category, entries in category_map.items():
            if not entries:
                continue
            normalized_entries = [dict(entry) for entry in entries if entry]
            if not normalized_entries:
                continue
            normalized_entries.sort(
                key=lambda payload, *, _category=category: _sort_key(
                    _category, payload
                ),
            )
            normalized_categories[str(category)] = normalized_entries
        if normalized_categories:
            normalized[str(capability)] = normalized_categories

    return normalized


def _build_guard_detail_summary_payload(
    details: Mapping[str, Mapping[str, Iterable[Mapping[str, str]]]],
    *,
    resolve_guard_reason: Callable[[str | None], str | None] | None = None,
) -> dict[str, dict[str, dict[str, object]]]:
    if not isinstance(details, MappingABC):
        return {}

    summary: dict[str, dict[str, dict[str, object]]] = {}
    category_order = (
        "strategies",
        "schedules",
        "initial_signal_limits",
        "signal_limits",
        "suspensions",
    )

    def _resolve_reason(capability: str | None, reason: str | None) -> str | None:
        if reason:
            return reason
        if resolve_guard_reason is not None:
            return resolve_guard_reason(capability)
        return None

    for capability, category_map in details.items():
        if not isinstance(category_map, MappingABC):
            continue
        capability_id = str(capability).strip()
        if not capability_id:
            continue

        capability_summary: dict[str, dict[str, object]] = {}
        overall_total = 0
        overall_reason_counts: Counter[str] = Counter()

        processed_categories: set[str] = set()
        for category in category_order:
            entries = category_map.get(category)
            if not isinstance(entries, Iterable):
                continue
            total = 0
            reason_counts: Counter[str] = Counter()
            for entry in entries:
                if not isinstance(entry, MappingABC):
                    continue
                total += 1
                reason = _resolve_reason(capability_id, str(entry.get("reason", "")).strip())
                if reason:
                    reason_counts[str(reason)] += 1
            if total <= 0:
                continue
            payload: dict[str, object] = {"total": int(total)}
            if reason_counts:
                payload["by_reason"] = {
                    reason: int(reason_counts[reason])
                    for reason in sorted(reason_counts)
                }
            capability_summary[category] = payload
            processed_categories.add(str(category))
            overall_total += total
            overall_reason_counts.update(reason_counts)

        for category, entries in category_map.items():
            category_label = str(category)
            if category_label in processed_categories:
                continue
            if not isinstance(entries, Iterable):
                continue
            total = 0
            reason_counts: Counter[str] = Counter()
            for entry in entries:
                if not isinstance(entry, MappingABC):
                    continue
                total += 1
                reason = _resolve_reason(capability_id, str(entry.get("reason", "")).strip())
                if reason:
                    reason_counts[str(reason)] += 1
            if total <= 0:
                continue
            payload = {"total": int(total)}
            if reason_counts:
                payload["by_reason"] = {
                    reason: int(reason_counts[reason])
                    for reason in sorted(reason_counts)
                }
            capability_summary[category_label] = payload
            overall_total += total
            overall_reason_counts.update(reason_counts)

        if overall_total > 0:
            overall_payload: dict[str, object] = {"total": int(overall_total)}
            if overall_reason_counts:
                overall_payload["by_reason"] = {
                    reason: int(overall_reason_counts[reason])
                    for reason in sorted(overall_reason_counts)
                }
            capability_summary["overall"] = overall_payload

        if capability_summary:
            summary[capability_id] = capability_summary

    return summary


def _build_guard_detail_category_summary_payload(
    details: Mapping[str, Mapping[str, Iterable[Mapping[str, str]]]],
    *,
    resolve_guard_reason: Callable[[str | None], str | None] | None = None,
) -> dict[str, dict[str, object]]:
    if not isinstance(details, MappingABC):
        return {}

    category_counters: dict[str, dict[str, object]] = {}
    category_order = (
        "strategies",
        "schedules",
        "initial_signal_limits",
        "signal_limits",
        "suspensions",
    )
    order_set = set(category_order)

    def _resolve_reason(capability: str, reason: str | None) -> str | None:
        if reason:
            return reason
        if resolve_guard_reason is not None:
            return resolve_guard_reason(capability)
        return None

    for capability, category_map in details.items():
        if not isinstance(category_map, MappingABC):
            continue
        capability_id = str(capability).strip()
        if not capability_id:
            continue
        for category, entries in category_map.items():
            category_name = str(category).strip()
            if not category_name or not isinstance(entries, Iterable):
                continue
            total = 0
            reason_counts: Counter[str] = Counter()
            for entry in entries:
                if not isinstance(entry, MappingABC):
                    continue
                total += 1
                reason = _resolve_reason(capability_id, entry.get("reason"))
                if reason:
                    reason_counts[str(reason)] += 1
            if total <= 0:
                continue
            counters = category_counters.setdefault(
                category_name,
                {
                    "total": 0,
                    "by_capability": Counter(),
                    "by_reason": Counter(),
                },
            )
            counters["total"] = int(counters["total"]) + total  # type: ignore[index]
            capability_counter: Counter[str] = counters["by_capability"]  # type: ignore[assignment]
            capability_counter[capability_id] += total
            reason_counter: Counter[str] = counters["by_reason"]  # type: ignore[assignment]
            reason_counter.update(reason_counts)

    if not category_counters:
        return {}

    def _normalize(payload: Mapping[str, object]) -> dict[str, object] | None:
        total = payload.get("total")
        try:
            total_value = int(total) if total is not None else 0
        except (TypeError, ValueError):
            return None
        if total_value <= 0:
            return None
        entry: dict[str, object] = {"total": total_value}
        capabilities = payload.get("by_capability")
        if isinstance(capabilities, Counter):
            cleaned_caps = {
                capability: int(capabilities[capability])
                for capability in sorted(capabilities)
                if capabilities[capability] > 0
            }
            if cleaned_caps:
                entry["by_capability"] = cleaned_caps
        reasons = payload.get("by_reason")
        if isinstance(reasons, Counter):
            cleaned_reasons = {
                reason: int(reasons[reason])
                for reason in sorted(reasons)
                if reasons[reason] > 0
            }
            if cleaned_reasons:
                entry["by_reason"] = cleaned_reasons
        return entry

    summary: dict[str, dict[str, object]] = {}
    for category in category_order:
        counters = category_counters.get(category)
        if not counters:
            continue
        normalized = _normalize(counters)
        if normalized:
            summary[category] = normalized

    extra_categories = {
        name: counters
        for name, counters in category_counters.items()
        if name not in order_set
    }
    for category in sorted(extra_categories):
        normalized = _normalize(extra_categories[category])
        if normalized:
            summary[category] = normalized

    return summary


def _build_guard_detail_reason_details_payload(
    details: Mapping[str, Mapping[str, Iterable[Mapping[str, str]]]],
    *,
    resolve_guard_reason: Callable[[str | None], str | None] | None = None,
) -> dict[str, dict[str, object]]:
    if not isinstance(details, MappingABC):
        return {}

    reason_entries: dict[str, dict[str, object]] = {}
    category_order = (
        "strategies",
        "schedules",
        "initial_signal_limits",
        "signal_limits",
        "suspensions",
    )
    order_set = set(category_order)

    def _resolve_reason(capability: str | None, reason: str | None) -> str | None:
        if reason:
            return reason
        if resolve_guard_reason is not None:
            return resolve_guard_reason(capability)
        return None

    def _sort_key(category: str, entry: Mapping[str, str]) -> tuple[str, ...]:
        if category in {"strategies", "schedules"}:
            return (
                entry.get("name", ""),
                entry.get("reason", ""),
            )
        if category in {"initial_signal_limits", "signal_limits"}:
            return (
                entry.get("strategy", ""),
                entry.get("profile", ""),
                entry.get("reason", ""),
            )
        if category == "suspensions":
            return (
                entry.get("kind", ""),
                entry.get("target", ""),
                entry.get("reason", ""),
            )
        return tuple(sorted(entry.items()))

    for capability, category_map in details.items():
        if not isinstance(category_map, MappingABC):
            continue
        capability_id = str(capability).strip()
        if not capability_id:
            continue
        for category, entries in category_map.items():
            category_name = str(category).strip()
            if not category_name or not isinstance(entries, Iterable):
                continue
            for entry in entries:
                if not isinstance(entry, MappingABC):
                    continue
                reason = _resolve_reason(
                    capability_id, str(entry.get("reason", "")).strip() or None
                )
                if not reason:
                    continue
                payload = reason_entries.setdefault(
                    reason,
                    {
                        "total": 0,
                        "capabilities": set(),
                        "categories": {},
                    },
                )
                payload["total"] = int(payload.get("total", 0) or 0) + 1
                capability_set = payload.setdefault("capabilities", set())
                if isinstance(capability_set, set):
                    capability_set.add(capability_id)
                categories_map = payload.setdefault("categories", {})
                if not isinstance(categories_map, dict):
                    continue
                cleaned_entry = {
                    str(key).strip(): str(value).strip()
                    for key, value in entry.items()
                    if str(key).strip()
                    and (
                        str(value).strip()
                        or str(key).strip() in {"profile", "kind"}
                        or (str(key).strip() == "reason" and str(value).strip())
                    )
                }
                if "reason" not in cleaned_entry and reason:
                    cleaned_entry["reason"] = reason
                category_entries = categories_map.setdefault(category_name, [])
                if isinstance(category_entries, list) and cleaned_entry not in category_entries:
                    category_entries.append(cleaned_entry)

    if not reason_entries:
        return {}

    normalized: dict[str, dict[str, object]] = {}
    for reason, payload in sorted(reason_entries.items()):
        try:
            total = int(payload.get("total", 0) or 0)
        except (TypeError, ValueError):
            continue
        if total <= 0:
            continue
        entry: dict[str, object] = {"total": total}
        capabilities = payload.get("capabilities")
        if isinstance(capabilities, set):
            cleaned_caps = sorted(cap for cap in capabilities if str(cap).strip())
            if cleaned_caps:
                entry["capabilities"] = [str(cap) for cap in cleaned_caps]
        categories = payload.get("categories")
        if isinstance(categories, Mapping):
            ordered_categories: dict[str, list[dict[str, str]]] = {}
            for category in category_order:
                entries = categories.get(category)
                if not isinstance(entries, list) or not entries:
                    continue
                normalized_entries = [
                    {
                        str(key).strip(): str(value).strip()
                        for key, value in entry.items()
                        if str(key).strip()
                        and (
                            str(value).strip()
                            or str(key).strip() in {"profile", "kind"}
                            or (str(key).strip() == "reason" and str(value).strip())
                        )
                    }
                    for entry in entries
                    if isinstance(entry, MappingABC)
                ]
                normalized_entries = [item for item in normalized_entries if item]
                if not normalized_entries:
                    continue
                normalized_entries.sort(
                    key=lambda payload, *, _category=category: _sort_key(
                        str(_category), payload
                    )
                )
                ordered_categories[category] = normalized_entries
            extra_categories = {
                str(category): entries
                for category, entries in categories.items()
                if str(category) not in order_set
            }
            for category in sorted(extra_categories):
                entries = extra_categories[category]
                if not isinstance(entries, list) or not entries:
                    continue
                normalized_entries = [
                    {
                        str(key).strip(): str(value).strip()
                        for key, value in entry.items()
                        if str(key).strip()
                        and (
                            str(value).strip()
                            or str(key).strip() in {"profile", "kind"}
                            or (str(key).strip() == "reason" and str(value).strip())
                        )
                    }
                    for entry in entries
                    if isinstance(entry, MappingABC)
                ]
                normalized_entries = [item for item in normalized_entries if item]
                if not normalized_entries:
                    continue
                normalized_entries.sort(
                    key=lambda payload, *, _category=category: _sort_key(
                        str(_category), payload
                    )
                )
                ordered_categories[category] = normalized_entries
            if ordered_categories:
                entry["categories"] = ordered_categories
        normalized[reason] = entry

    return normalized


def _build_guard_detail_reason_summary_payload(
    details: Mapping[str, Mapping[str, Iterable[Mapping[str, str]]]],
    *,
    resolve_guard_reason: Callable[[str | None], str | None] | None = None,
) -> dict[str, dict[str, object]]:
    if not isinstance(details, MappingABC):
        return {}

    reason_counters: dict[str, dict[str, object]] = {}

    for capability, category_map in details.items():
        if not isinstance(category_map, MappingABC):
            continue
        capability_id = str(capability).strip()
        if not capability_id:
            continue
        for category, entries in category_map.items():
            category_name = str(category).strip()
            if not category_name or not isinstance(entries, Iterable):
                continue
            for entry in entries:
                if not isinstance(entry, MappingABC):
                    continue
                reason = entry.get("reason")
                normalized_reason: str | None
                if isinstance(reason, str) and reason.strip():
                    normalized_reason = reason.strip()
                elif resolve_guard_reason is not None:
                    normalized_reason = resolve_guard_reason(capability_id)
                else:
                    normalized_reason = None
                if not normalized_reason:
                    continue
                counters = reason_counters.setdefault(
                    normalized_reason,
                    {
                        "total": 0,
                        "by_capability": Counter(),
                        "by_category": Counter(),
                    },
                )
                counters["total"] = int(counters.get("total", 0)) + 1  # type: ignore[index]
                capability_counter: Counter[str] = counters["by_capability"]  # type: ignore[assignment]
                capability_counter[capability_id] += 1
                category_counter: Counter[str] = counters["by_category"]  # type: ignore[assignment]
                category_counter[category_name] += 1

    if not reason_counters:
        return {}

    def _normalize(payload: Mapping[str, object]) -> dict[str, object] | None:
        total = payload.get("total")
        try:
            total_value = int(total) if total is not None else 0
        except (TypeError, ValueError):
            return None
        if total_value <= 0:
            return None
        entry: dict[str, object] = {"total": total_value}
        capability_counter = payload.get("by_capability")
        if isinstance(capability_counter, Counter):
            cleaned_capabilities = {
                capability: int(capability_counter[capability])
                for capability in sorted(capability_counter)
                if capability_counter[capability] > 0
            }
            if cleaned_capabilities:
                entry["by_capability"] = cleaned_capabilities
        category_counter = payload.get("by_category")
        if isinstance(category_counter, Counter):
            cleaned_categories = {
                category: int(category_counter[category])
                for category in sorted(category_counter)
                if category_counter[category] > 0
            }
            if cleaned_categories:
                entry["by_category"] = cleaned_categories
        return entry

    summary: dict[str, dict[str, object]] = {}
    for reason, counters in sorted(reason_counters.items()):
        normalized = _normalize(counters)
        if normalized:
            summary[reason] = normalized

    return summary


def _build_guard_detail_capability_reason_summary_payload(
    details: Mapping[str, Mapping[str, Iterable[Mapping[str, str]]]],
    *,
    resolve_guard_reason: Callable[[str | None], str | None] | None = None,
) -> dict[str, dict[str, dict[str, object]]]:
    if not isinstance(details, MappingABC):
        return {}

    summary: dict[str, dict[str, dict[str, object]]] = {}

    for capability, category_map in details.items():
        if not isinstance(category_map, MappingABC):
            continue
        capability_id = str(capability).strip()
        if not capability_id:
            continue

        reason_counters: dict[str, dict[str, object]] = {}

        for category, entries in category_map.items():
            category_name = str(category).strip()
            if not category_name or not isinstance(entries, Iterable):
                continue
            for entry in entries:
                if not isinstance(entry, MappingABC):
                    continue
                reason = entry.get("reason")
                normalized_reason: str | None
                if isinstance(reason, str) and reason.strip():
                    normalized_reason = reason.strip()
                elif resolve_guard_reason is not None:
                    normalized_reason = resolve_guard_reason(capability_id)
                else:
                    normalized_reason = None
                if not normalized_reason:
                    continue
                counters = reason_counters.setdefault(
                    normalized_reason,
                    {
                        "total": 0,
                        "by_category": Counter(),
                    },
                )
                counters["total"] = int(counters.get("total", 0)) + 1  # type: ignore[index]
                category_counter: Counter[str] = counters["by_category"]  # type: ignore[assignment]
                category_counter[category_name] += 1

        if not reason_counters:
            continue

        capability_summary: dict[str, dict[str, object]] = {}
        for reason, payload in sorted(reason_counters.items()):
            total = payload.get("total")
            try:
                total_value = int(total) if total is not None else 0
            except (TypeError, ValueError):
                continue
            if total_value <= 0:
                continue
            entry: dict[str, object] = {"total": total_value}
            category_counter = payload.get("by_category")
            if isinstance(category_counter, Counter):
                cleaned_categories = {
                    category: int(category_counter[category])
                    for category in sorted(category_counter)
                    if category_counter[category] > 0
                }
                if cleaned_categories:
                    entry["by_category"] = cleaned_categories
            capability_summary[reason] = entry

        if capability_summary:
            summary[capability_id] = capability_summary

    return summary


=======
>>>>>>> 48af0400
def _collect_strategy_metadata(
    raw: Mapping[str, Any],
) -> tuple[dict[str, Mapping[str, Any]], dict[str, Mapping[str, Any]]]:
    definitions: dict[str, Mapping[str, Any]] = {}
    blocked: dict[str, Mapping[str, Any]] = {}

    def _register(name: str, engine: str, entry: Mapping[str, Any]) -> None:
        try:
            spec = DEFAULT_STRATEGY_CATALOG.get(engine)
        except KeyError:
            spec = None

        license_tier = str(entry.get("license_tier") or "").strip()
        risk_classes = _normalize_sequence_field(entry.get("risk_classes"))
        required_data = _normalize_sequence_field(entry.get("required_data"))
        tags = _normalize_sequence_field(entry.get("tags"))

        capability = str(entry.get("capability") or "").strip()
        if not capability and spec and spec.capability:
            capability = spec.capability

        merged_risk = tuple(
            dict.fromkeys(
                (*((spec.risk_classes) if spec else ()), *risk_classes)
            )
        )
        merged_data = tuple(
            dict.fromkeys(
                (*((spec.required_data) if spec else ()), *required_data)
            )
        )
        merged_tags = tuple(
            dict.fromkeys(
                (*((spec.default_tags) if spec else ()), *tags)
            )
        )

        payload: dict[str, Any] = {
            "engine": engine,
            "license_tier": license_tier or (spec.license_tier if spec else None),
            "risk_classes": merged_risk,
            "required_data": merged_data,
            "tags": merged_tags,
        }
        if capability:
            payload["capability"] = capability
        risk_profile = entry.get("risk_profile")
        if isinstance(risk_profile, str) and risk_profile.strip():
            payload["risk_profile"] = risk_profile.strip()
        if _capability_allowed(capability):
            definitions[name] = payload
        else:
            blocked[name] = payload

    strategies = raw.get("strategies") or {}
    if isinstance(strategies, MappingABC):
        for name, entry in strategies.items():
            if not isinstance(entry, MappingABC):
                continue
            engine = str(entry.get("engine") or "").strip()
            if not engine:
                continue
            _register(str(name), engine, entry)

    def _register_section(section: str, engine: str) -> None:
        payload = raw.get(section) or {}
        if not isinstance(payload, MappingABC):
            return
        for name, entry in payload.items():
            if str(name) in definitions:
                continue
            entry_mapping: Mapping[str, Any]
            if isinstance(entry, MappingABC):
                entry_mapping = entry
            else:
                entry_mapping = {}
            _register(str(name), engine, entry_mapping)

    _register_section("mean_reversion_strategies", "mean_reversion")
    _register_section("volatility_target_strategies", "volatility_target")
    _register_section("cross_exchange_arbitrage_strategies", "cross_exchange_arbitrage")
    _register_section("scalping_strategies", "scalping")
    _register_section("options_income_strategies", "options_income")
    _register_section("statistical_arbitrage_strategies", "statistical_arbitrage")
    _register_section("day_trading_strategies", "day_trading")
    _register_section("grid_strategies", "grid_trading")

    return definitions, blocked
<<<<<<< HEAD
=======


def _ensure_mapping(value: Any) -> dict[str, Any]:
    if isinstance(value, MappingABC):
        return {str(key): value[key] for key in value.keys()}
    return {}


def _derive_regime_map(preset: Mapping[str, Any]) -> dict[str, list[str]]:
    regime_map: dict[str, list[str]] = {}
    strategies = preset.get("strategies") if isinstance(preset, MappingABC) else None
    if not isinstance(strategies, Iterable):
        return regime_map
    for entry in strategies:
        if not isinstance(entry, MappingABC):
            continue
        strategy_name = str(entry.get("name") or "").strip()
        if not strategy_name:
            continue
        profile = entry.get("risk_profile")
        if not profile:
            metadata = entry.get("metadata")
            if isinstance(metadata, MappingABC):
                profile = metadata.get("risk_profile")
        if not isinstance(profile, str):
            continue
        normalized_profile = profile.strip()
        if not normalized_profile:
            continue
        regime_map.setdefault(normalized_profile, []).append(strategy_name)
    return regime_map


def _build_definition_from_entry(entry: Mapping[str, Any]) -> StrategyDefinition:
    metadata = _ensure_mapping(entry.get("metadata"))
    tags = entry.get("tags")
    if isinstance(tags, Iterable) and not isinstance(tags, (str, bytes)):
        normalized_tags = tuple(str(item) for item in tags)
    else:
        normalized_tags = ()
    risk_classes = entry.get("risk_classes")
    if isinstance(risk_classes, Iterable) and not isinstance(risk_classes, (str, bytes)):
        normalized_risk = tuple(str(item) for item in risk_classes)
    else:
        normalized_risk = ()
    required_data = entry.get("required_data")
    if isinstance(required_data, Iterable) and not isinstance(required_data, (str, bytes)):
        normalized_data = tuple(str(item) for item in required_data)
    else:
        normalized_data = ()
    parameters = entry.get("parameters")
    if isinstance(parameters, MappingABC):
        normalized_parameters = dict(parameters)
    else:
        normalized_parameters = {}
    risk_profile = entry.get("risk_profile")
    if isinstance(risk_profile, str) and risk_profile.strip():
        normalized_profile: str | None = risk_profile.strip()
    else:
        normalized_profile = None
    return StrategyDefinition(
        name=str(entry.get("name") or ""),
        engine=str(entry.get("engine") or ""),
        license_tier=str(entry.get("license_tier") or metadata.get("license_tier") or ""),
        risk_classes=normalized_risk,
        required_data=normalized_data,
        tags=normalized_tags,
        parameters=normalized_parameters,
        metadata=metadata,
        risk_profile=normalized_profile,
    )


def _build_definition_summary_from_preset(preset: Mapping[str, Any]) -> list[Mapping[str, Any]]:
    strategies = preset.get("strategies")
    if not isinstance(strategies, Iterable):
        return []
    definitions: dict[str, StrategyDefinition] = {}
    for entry in strategies:
        if not isinstance(entry, MappingABC):
            continue
        try:
            definition = _build_definition_from_entry(entry)
        except Exception:
            continue
        definitions[definition.name] = definition
    if not definitions:
        return []
    summary = DEFAULT_STRATEGY_CATALOG.describe_definitions(definitions, include_metadata=True)
    return list(summary)


def _validate_preset_payload(payload: Mapping[str, Any]) -> dict[str, Any]:
    errors: list[str] = []
    issues: list[dict[str, Any]] = []

    name = str(payload.get("name") or "").strip()
    if not name:
        errors.append("Preset name is required")

    raw_entries = payload.get("entries")
    if not isinstance(raw_entries, list):
        errors.append("Preset entries must be provided as a list")
        return {"ok": False, "errors": errors}

    seen_names: set[str] = set()
    for idx, entry in enumerate(raw_entries):
        if not isinstance(entry, MappingABC):
            errors.append(f"Entry #{idx + 1} has invalid format")
            continue
        entry_name = str(entry.get("name") or "").strip()
        engine_name = str(entry.get("engine") or "").strip()
        entry_errors: list[str] = []
        if not entry_name:
            entry_errors.append("missing strategy name")
        elif entry_name in seen_names:
            entry_errors.append("duplicate strategy name")
        if not engine_name:
            entry_errors.append("missing engine key")
        else:
            try:
                spec = DEFAULT_STRATEGY_CATALOG.get(engine_name)
                if spec.capability:
                    issues.append(
                        {
                            "entry": entry_name or engine_name,
                            "field": "capability",
                            "severity": "info",
                            "message": f"Silnik '{engine_name}' wymaga aktywnej licencji {spec.capability}.",
                            "suggested": spec.capability,
                        }
                    )
            except KeyError:
                entry_errors.append(f"unknown engine '{engine_name}'")
        seen_names.add(entry_name or engine_name or f"entry-{idx + 1}")
        if entry_errors:
            errors.append(f"Entry #{idx + 1}: " + "; ".join(entry_errors))

    if errors:
        return {"ok": False, "errors": errors, "issues": issues}

    wizard = StrategyPresetWizard(DEFAULT_STRATEGY_CATALOG)
    metadata = _ensure_mapping(payload.get("metadata"))
    try:
        preset = wizard.build_preset(name, raw_entries, metadata=metadata)
    except Exception as exc:  # pragma: no cover - validated in integration tests
        errors.append(str(exc))
        return {"ok": False, "errors": errors, "issues": issues}

    summary = _build_definition_summary_from_preset(preset)
    regime_map = _derive_regime_map(preset)

    result: dict[str, Any] = {
        "ok": True,
        "preset": preset,
        "issues": issues,
    }
    if summary:
        result["definition_summary"] = summary
    if regime_map:
        result["regime_map"] = regime_map
    return result


def describe_catalog(config_path: Path, raw: Mapping[str, Any]) -> dict[str, Any]:
    try:
        core_config = load_core_config(config_path)
    except Exception as exc:  # pragma: no cover - guarded by higher level tests
        raise SystemExit(f"Nie udało się wczytać konfiguracji {config_path}: {exc}") from exc

    definitions_summary = describe_strategy_definitions(core_config)
    engines_summary = DEFAULT_STRATEGY_CATALOG.describe_engines()
    metadata, blocked = _collect_strategy_metadata(raw)

    regime_templates: dict[str, list[str]] = {}
    for entry in definitions_summary:
        if not isinstance(entry, MappingABC):
            continue
        profile = entry.get("risk_profile")
        if not profile and isinstance(entry.get("metadata"), MappingABC):
            profile = entry["metadata"].get("risk_profile")
        if not isinstance(profile, str):
            continue
        profile_key = profile.strip()
        if not profile_key:
            continue
        name = str(entry.get("name") or "").strip()
        if not name:
            continue
        regime_templates.setdefault(profile_key, []).append(name)

    payload: dict[str, Any] = {
        "engines": list(engines_summary),
        "definitions": list(definitions_summary),
        "metadata": metadata,
        "blocked": blocked,
    }
    if regime_templates:
        payload["regime_templates"] = regime_templates
    return payload


def run_preset_wizard(payload: Mapping[str, Any]) -> dict[str, Any]:
    if not isinstance(payload, MappingABC):
        return {"ok": False, "errors": ["Payload musi być słownikiem JSON"]}
    result = _validate_preset_payload(payload)
    return result
>>>>>>> 48af0400


def _dump_schedulers(raw: Mapping[str, Any], *, only: str | None = None) -> dict[str, Any]:
    schedulers_raw = raw.get("multi_strategy_schedulers") or {}
    result: dict[str, Any] = {}
    if not isinstance(schedulers_raw, MappingABC):
        return result

    strategy_metadata, blocked_metadata = _collect_strategy_metadata(raw)
    guard = get_capability_guard()

<<<<<<< HEAD
    def _resolve_guard_reason(capability: str | None) -> str | None:
        if guard is None or not capability:
            return None
        try:
            guard.require_strategy(capability)
        except LicenseCapabilityError as exc:  # pragma: no cover - komunikat strażnika
            return str(exc)
        except Exception:  # pragma: no cover - brak kompatybilności strażnika
            return None
        return None

=======
>>>>>>> 48af0400
    for name, payload in schedulers_raw.items():
        if only and only != name:
            continue
        if not isinstance(payload, MappingABC):
            continue

        schedules_payload = payload.get("schedules") or []
        schedules: list[dict[str, Any]] = []
        blocked_schedules: list[str] = []
        blocked_strategies: set[str] = set()
        blocked_capabilities: dict[str, str] = {}
        blocked_schedule_capabilities: dict[str, str] = {}
<<<<<<< HEAD
        blocked_capability_reasons: dict[str, str] = {}
        blocked_schedule_reasons: dict[str, str] = {}
=======
>>>>>>> 48af0400
        strategy_capabilities: dict[str, str] = {}

        if isinstance(schedules_payload, list):
            for schedule in schedules_payload:
                if not isinstance(schedule, Mapping):
                    continue

                schedule_name = str(schedule.get("name") or "").strip()
                strategy_name = str(schedule.get("strategy") or "").strip()
                fallback_name = schedule_name if not strategy_name else strategy_name

                entry_payload: dict[str, Any] = {
                    "name": schedule.get("name"),
                    "strategy": schedule.get("strategy"),
                    "cadence_seconds": schedule.get("cadence_seconds"),
                    "max_drift_seconds": schedule.get("max_drift_seconds"),
                    "warmup_bars": schedule.get("warmup_bars"),
                    "risk_profile": schedule.get("risk_profile"),
                    "max_signals": schedule.get("max_signals"),
                    "interval": schedule.get("interval"),
                }

                metadata = strategy_metadata.get(strategy_name)
                blocked_meta = blocked_metadata.get(strategy_name)
                if metadata is None and not strategy_name:
                    metadata = strategy_metadata.get(schedule_name)
                    if blocked_meta is None:
                        blocked_meta = blocked_metadata.get(schedule_name)

                if metadata:
                    entry_payload["engine"] = metadata.get("engine")
                    if metadata.get("capability"):
                        entry_payload["capability"] = metadata.get("capability")
                    if metadata.get("license_tier"):
                        entry_payload["license_tier"] = metadata.get("license_tier")
                    entry_payload["risk_classes"] = list(metadata.get("risk_classes", ()))
                    entry_payload["required_data"] = list(metadata.get("required_data", ()))
                    tags = metadata.get("tags", ())
                    if tags:
                        entry_payload["tags"] = list(tags)
                    if metadata.get("risk_profile") and not entry_payload.get("risk_profile"):
                        entry_payload["definition_risk_profile"] = metadata.get("risk_profile")

                capability_id: str | None = None
                candidate_meta = metadata or blocked_meta
                if candidate_meta:
                    raw_capability = candidate_meta.get("capability")
                    if isinstance(raw_capability, str):
                        capability_id = raw_capability.strip() or None

                if capability_id:
                    if strategy_name:
                        strategy_capabilities.setdefault(strategy_name, capability_id)
                    elif fallback_name:
                        strategy_capabilities.setdefault(fallback_name, capability_id)

                if guard is not None and capability_id:
                    try:
                        if not guard.capabilities.is_strategy_enabled(capability_id):
<<<<<<< HEAD
                            reason = _resolve_guard_reason(capability_id)
                            if schedule_name and schedule_name not in blocked_schedules:
                                blocked_schedules.append(schedule_name)
                                if reason:
                                    blocked_schedule_reasons.setdefault(schedule_name, reason)
=======
                            if schedule_name and schedule_name not in blocked_schedules:
                                blocked_schedules.append(schedule_name)
>>>>>>> 48af0400
                            strategy_key = strategy_name or fallback_name
                            if strategy_key:
                                blocked_strategies.add(strategy_key)
                                if capability_id:
                                    blocked_capabilities.setdefault(strategy_key, capability_id)
<<<<<<< HEAD
                                if reason:
                                    blocked_capability_reasons.setdefault(strategy_key, reason)
                            if schedule_name and capability_id:
                                blocked_schedule_capabilities.setdefault(schedule_name, capability_id)
                            if schedule_name and reason:
                                blocked_schedule_reasons.setdefault(schedule_name, reason)
=======
                            if schedule_name and capability_id:
                                blocked_schedule_capabilities.setdefault(schedule_name, capability_id)
>>>>>>> 48af0400
                            continue
                    except AttributeError:
                        pass

                schedules.append(entry_payload)

        allowed_schedule_names = {
            str(entry.get("name"))
            for entry in schedules
            if entry.get("name") not in (None, "")
        }
        allowed_strategies = {
            str(entry.get("strategy"))
            for entry in schedules
            if entry.get("strategy") not in (None, "")
        }
        allowed_targets = allowed_schedule_names | allowed_strategies

        def _collect_limits(
            tree: Any,
            *,
            blocked: dict[str, set[str]] | None = None,
            blocked_capability_targets: dict[str, str] | None = None,
<<<<<<< HEAD
            blocked_reasons: dict[str, str] | None = None,
=======
>>>>>>> 48af0400
        ) -> dict[str, dict[str, Any]]:
            collected: dict[str, dict[str, Any]] = {}
            if not isinstance(tree, MappingABC):
                return collected
            for strategy_name, profiles in tree.items():
                strategy_key = str(strategy_name)
                if allowed_strategies and strategy_key not in allowed_strategies:
                    if blocked is not None:
                        blocked_profiles = blocked.setdefault(strategy_key, set())
                        if isinstance(profiles, MappingABC):
                            for profile_name in profiles.keys():
                                blocked_profiles.add(str(profile_name))
                        else:
                            blocked_profiles.add("*")
                    if blocked_capability_targets is not None:
                        capability_id = (
                            blocked_capabilities.get(strategy_key)
                            or strategy_capabilities.get(strategy_key)
                        )
                        if capability_id:
                            blocked_capability_targets.setdefault(strategy_key, capability_id)
<<<<<<< HEAD
                            if (
                                blocked_reasons is not None
                                and strategy_key not in blocked_reasons
                            ):
                                reason = (
                                    blocked_capability_reasons.get(strategy_key)
                                    or blocked_schedule_reasons.get(strategy_key)
                                    or _resolve_guard_reason(capability_id)
                                )
                                if reason:
                                    blocked_reasons[strategy_key] = reason
                    elif (
                        blocked_reasons is not None
                        and strategy_key not in blocked_reasons
                        and (
                            blocked_capability_reasons.get(strategy_key)
                            or blocked_schedule_reasons.get(strategy_key)
                        )
                    ):
                        reason = (
                            blocked_capability_reasons.get(strategy_key)
                            or blocked_schedule_reasons.get(strategy_key)
                        )
                        if reason:
                            blocked_reasons[strategy_key] = reason
=======
>>>>>>> 48af0400
                    continue
                if not isinstance(profiles, MappingABC):
                    continue
                profile_entry: dict[str, Any] = {}
                for profile_name, raw_limit in profiles.items():
                    profile_key = str(profile_name)
                    if isinstance(raw_limit, MappingABC):
                        if "limit" not in raw_limit or raw_limit["limit"] is None:
                            continue
                        try:
                            limit_value = int(raw_limit["limit"])
                        except (TypeError, ValueError):
                            continue
                        payload_limit: dict[str, Any] = {"limit": limit_value}
                        if raw_limit.get("reason"):
                            payload_limit["reason"] = raw_limit["reason"]
                        if raw_limit.get("until"):
                            payload_limit["until"] = raw_limit["until"]
                        if raw_limit.get("duration_seconds") is not None:
                            try:
                                payload_limit["duration_seconds"] = float(
                                    raw_limit["duration_seconds"]
                                )
                            except (TypeError, ValueError):
                                payload_limit["duration_seconds"] = raw_limit["duration_seconds"]
                    else:
                        try:
                            limit_value = int(raw_limit)
                        except (TypeError, ValueError):
                            continue
                        payload_limit = {"limit": limit_value}
                    profile_entry[profile_key] = payload_limit
                if profile_entry:
                    collected[strategy_key] = profile_entry
            return collected

        raw_suspensions = payload.get("initial_suspensions") or []
        suspensions: list[dict[str, Any]] = []
        blocked_suspensions: list[dict[str, Any]] = []
        blocked_suspension_capabilities: dict[str, str] = {}
<<<<<<< HEAD
        blocked_suspension_reasons: dict[str, str] = {}
=======
>>>>>>> 48af0400
        if isinstance(raw_suspensions, list):
            for entry in raw_suspensions:
                if not isinstance(entry, MappingABC):
                    continue
                suspension_payload: dict[str, Any] = {
                    "kind": entry.get("kind"),
                    "target": entry.get("target"),
                }
                if entry.get("reason"):
                    suspension_payload["reason"] = entry["reason"]
                if entry.get("until"):
                    suspension_payload["until"] = entry["until"]
                if entry.get("duration_seconds") is not None:
                    suspension_payload["duration_seconds"] = entry["duration_seconds"]
                kind = str(entry.get("kind") or "schedule").lower()
                target = str(entry.get("target") or "")
                if kind != "tag" and allowed_targets and target not in allowed_targets:
                    capability_id: str | None = None
                    if kind == "schedule":
                        capability_id = (
                            blocked_schedule_capabilities.get(target)
                            or strategy_capabilities.get(target)
                            or blocked_capabilities.get(target)
                        )
                    else:
                        capability_id = (
                            blocked_capabilities.get(target)
                            or strategy_capabilities.get(target)
                        )
                    if capability_id:
                        suspension_payload["capability"] = capability_id
                        key = f"{kind}:{target}".strip(":")
                        if key:
                            blocked_suspension_capabilities.setdefault(key, capability_id)
<<<<<<< HEAD
                            reason = (
                                blocked_schedule_reasons.get(target)
                                if kind == "schedule"
                                else blocked_capability_reasons.get(target)
                            )
                            if not reason:
                                reason = _resolve_guard_reason(capability_id)
                            if reason:
                                suspension_payload["guard_reason"] = reason
                                blocked_suspension_reasons.setdefault(key, reason)
=======
>>>>>>> 48af0400
                    blocked_suspensions.append(dict(suspension_payload))
                    continue
                suspensions.append(suspension_payload)

        blocked_initial_limits: dict[str, set[str]] = {}
        blocked_signal_limits: dict[str, set[str]] = {}
        blocked_initial_limit_capabilities: dict[str, str] = {}
        blocked_signal_limit_capabilities: dict[str, str] = {}
<<<<<<< HEAD
        blocked_initial_limit_reasons: dict[str, str] = {}
        blocked_signal_limit_reasons: dict[str, str] = {}
=======
>>>>>>> 48af0400
        initial_limits = _collect_limits(
            payload.get("initial_signal_limits"),
            blocked=blocked_initial_limits,
            blocked_capability_targets=blocked_initial_limit_capabilities,
<<<<<<< HEAD
            blocked_reasons=blocked_initial_limit_reasons,
=======
>>>>>>> 48af0400
        )
        signal_limits = _collect_limits(
            payload.get("signal_limits"),
            blocked=blocked_signal_limits,
            blocked_capability_targets=blocked_signal_limit_capabilities,
<<<<<<< HEAD
            blocked_reasons=blocked_signal_limit_reasons,
=======
>>>>>>> 48af0400
        )

        entry_result: dict[str, Any] = {
            "name": name,
            "telemetry_namespace": payload.get("telemetry_namespace"),
            "decision_log_category": payload.get("decision_log_category"),
            "health_check_interval": payload.get("health_check_interval"),
            "portfolio_governor": payload.get("portfolio_governor"),
            "schedules": schedules,
            "initial_suspensions": suspensions,
            "initial_signal_limits": initial_limits,
        }
        if signal_limits:
            entry_result["signal_limits"] = signal_limits
        if blocked_schedules:
            entry_result["blocked_schedules"] = blocked_schedules
        if blocked_strategies:
            entry_result["blocked_strategies"] = sorted(blocked_strategies)
        if blocked_capabilities:
            entry_result["blocked_capabilities"] = {
                key: blocked_capabilities[key]
                for key in sorted(blocked_capabilities)
            }
<<<<<<< HEAD
        if blocked_capability_reasons:
            entry_result["blocked_capability_reasons"] = {
                key: blocked_capability_reasons[key]
                for key in sorted(blocked_capability_reasons)
            }
=======
>>>>>>> 48af0400
        if blocked_schedule_capabilities:
            entry_result["blocked_schedule_capabilities"] = {
                key: blocked_schedule_capabilities[key]
                for key in blocked_schedules
                if key in blocked_schedule_capabilities
            }
<<<<<<< HEAD
        if blocked_schedule_reasons:
            entry_result["blocked_schedule_capability_reasons"] = {
                key: blocked_schedule_reasons[key]
                for key in blocked_schedules
                if key in blocked_schedule_reasons
            }
=======
>>>>>>> 48af0400
        if blocked_suspensions:
            entry_result["blocked_suspensions"] = blocked_suspensions
        if blocked_suspension_capabilities:
            entry_result["blocked_suspension_capabilities"] = {
                key: blocked_suspension_capabilities[key]
                for key in sorted(blocked_suspension_capabilities)
            }
<<<<<<< HEAD
        if blocked_suspension_reasons:
            entry_result["blocked_suspension_reasons"] = {
                key: blocked_suspension_reasons[key]
                for key in sorted(blocked_suspension_reasons)
            }
        merged_initial_capabilities: dict[str, str] = dict(blocked_initial_limit_capabilities)
        merged_initial_reasons: dict[str, str] = dict(blocked_initial_limit_reasons)
=======
        merged_initial_capabilities: dict[str, str] = dict(blocked_initial_limit_capabilities)
>>>>>>> 48af0400
        if blocked_initial_limits:
            entry_result["blocked_initial_signal_limits"] = {
                key: sorted(values)
                for key, values in blocked_initial_limits.items()
            }
            for key in blocked_initial_limits:
                capability_id = (
                    merged_initial_capabilities.get(key)
                    or blocked_capabilities.get(key)
                    or strategy_capabilities.get(key)
                )
                if capability_id:
                    merged_initial_capabilities[key] = capability_id
<<<<<<< HEAD
                reason = (
                    merged_initial_reasons.get(key)
                    or blocked_capability_reasons.get(key)
                    or blocked_schedule_reasons.get(key)
                )
                if not reason and capability_id:
                    reason = _resolve_guard_reason(capability_id)
                if reason:
                    merged_initial_reasons[key] = reason
=======
>>>>>>> 48af0400
        if merged_initial_capabilities:
            entry_result["blocked_initial_signal_limit_capabilities"] = {
                key: merged_initial_capabilities[key]
                for key in sorted(merged_initial_capabilities)
            }
<<<<<<< HEAD
        if merged_initial_reasons:
            entry_result["blocked_initial_signal_limit_reasons"] = {
                key: merged_initial_reasons[key]
                for key in sorted(merged_initial_reasons)
            }

        merged_signal_capabilities: dict[str, str] = dict(blocked_signal_limit_capabilities)
        merged_signal_reasons: dict[str, str] = dict(blocked_signal_limit_reasons)
=======

        merged_signal_capabilities: dict[str, str] = dict(blocked_signal_limit_capabilities)
>>>>>>> 48af0400
        if blocked_signal_limits:
            entry_result["blocked_signal_limits"] = {
                key: sorted(values)
                for key, values in blocked_signal_limits.items()
            }
            for key in blocked_signal_limits:
                capability_id = (
                    merged_signal_capabilities.get(key)
                    or blocked_capabilities.get(key)
                    or strategy_capabilities.get(key)
                )
                if capability_id:
                    merged_signal_capabilities[key] = capability_id
<<<<<<< HEAD
                reason = (
                    merged_signal_reasons.get(key)
                    or blocked_capability_reasons.get(key)
                    or blocked_schedule_reasons.get(key)
                )
                if not reason and capability_id:
                    reason = _resolve_guard_reason(capability_id)
                if reason:
                    merged_signal_reasons[key] = reason
=======
>>>>>>> 48af0400
        if merged_signal_capabilities:
            entry_result["blocked_signal_limit_capabilities"] = {
                key: merged_signal_capabilities[key]
                for key in sorted(merged_signal_capabilities)
            }
<<<<<<< HEAD
        if merged_signal_reasons:
            entry_result["blocked_signal_limit_reasons"] = {
                key: merged_signal_reasons[key]
                for key in sorted(merged_signal_reasons)
            }

        guard_summary = _build_guard_summary_payload(
            blocked_strategies=blocked_strategies,
            blocked_schedules=blocked_schedules,
            blocked_initial_limits=blocked_initial_limits,
            blocked_signal_limits=blocked_signal_limits,
            blocked_suspensions=blocked_suspensions,
            blocked_capabilities=blocked_capabilities,
            blocked_schedule_capabilities=blocked_schedule_capabilities,
            merged_initial_capabilities=merged_initial_capabilities,
            merged_initial_reasons=merged_initial_reasons,
            merged_signal_capabilities=merged_signal_capabilities,
            merged_signal_reasons=merged_signal_reasons,
            blocked_suspension_capabilities=blocked_suspension_capabilities,
            blocked_capability_reasons=blocked_capability_reasons,
            blocked_schedule_reasons=blocked_schedule_reasons,
            blocked_suspension_reasons=blocked_suspension_reasons,
        )
        if guard_summary:
            entry_result["guard_reason_summary"] = guard_summary
        guard_details = _build_guard_details_payload(
            blocked_strategies=blocked_strategies,
            blocked_schedules=blocked_schedules,
            blocked_initial_limits=blocked_initial_limits,
            blocked_signal_limits=blocked_signal_limits,
            blocked_suspensions=blocked_suspensions,
            blocked_capabilities=blocked_capabilities,
            blocked_schedule_capabilities=blocked_schedule_capabilities,
            merged_initial_capabilities=merged_initial_capabilities,
            merged_initial_reasons=merged_initial_reasons,
            merged_signal_capabilities=merged_signal_capabilities,
            merged_signal_reasons=merged_signal_reasons,
            blocked_suspension_capabilities=blocked_suspension_capabilities,
            blocked_capability_reasons=blocked_capability_reasons,
            blocked_schedule_reasons=blocked_schedule_reasons,
            blocked_suspension_reasons=blocked_suspension_reasons,
            resolve_guard_reason=_resolve_guard_reason,
        )
        if guard_details:
            entry_result["guard_reason_details"] = guard_details
            guard_detail_summary = _build_guard_detail_summary_payload(
                guard_details,
                resolve_guard_reason=_resolve_guard_reason,
            )
            if guard_detail_summary:
                entry_result["guard_reason_detail_summary"] = guard_detail_summary
            guard_detail_category_summary = _build_guard_detail_category_summary_payload(
                guard_details,
                resolve_guard_reason=_resolve_guard_reason,
            )
            if guard_detail_category_summary:
                entry_result["guard_reason_detail_category_summary"] = (
                    guard_detail_category_summary
                )
            guard_detail_capability_reason_summary = (
                _build_guard_detail_capability_reason_summary_payload(
                    guard_details,
                    resolve_guard_reason=_resolve_guard_reason,
                )
            )
            if guard_detail_capability_reason_summary:
                entry_result[
                    "guard_reason_detail_capability_reason_summary"
                ] = guard_detail_capability_reason_summary
            guard_detail_reason_summary = _build_guard_detail_reason_summary_payload(
                guard_details,
                resolve_guard_reason=_resolve_guard_reason,
            )
            if guard_detail_reason_summary:
                entry_result["guard_reason_detail_reason_summary"] = (
                    guard_detail_reason_summary
                )
            guard_detail_reason_details = _build_guard_detail_reason_details_payload(
                guard_details,
                resolve_guard_reason=_resolve_guard_reason,
            )
            if guard_detail_reason_details:
                entry_result["guard_reason_detail_reason_details"] = (
                    guard_detail_reason_details
                )
=======
>>>>>>> 48af0400

        result[name] = entry_result

    return result


def dump_config(raw: Mapping[str, Any], section: str, scheduler: str | None) -> dict[str, Any]:
    if section == "decision":
        return {"decision": _dump_decision(raw)}
    if section == "scheduler":
        return {"schedulers": _dump_schedulers(raw, only=scheduler)}
    return {
        "decision": _dump_decision(raw),
        "schedulers": _dump_schedulers(raw, only=scheduler),
    }


def _apply_decision(raw: dict[str, Any], payload: Mapping[str, Any]) -> None:
    if not payload:
        return
    decision = raw.setdefault("decision_engine", {})
    if not isinstance(decision, dict):
        raise SystemExit("Sekcja decision_engine musi być słownikiem w core.yaml")
    orchestrator = decision.setdefault("orchestrator", {})
    if not isinstance(orchestrator, dict):
        raise SystemExit("Sekcja decision_engine.orchestrator musi być słownikiem")

    for key in (
        "max_cost_bps",
        "min_net_edge_bps",
        "max_daily_loss_pct",
        "max_drawdown_pct",
        "max_position_ratio",
        "max_open_positions",
        "max_latency_ms",
        "max_trade_notional",
    ):
        if key in payload and payload[key] is not None:
            orchestrator[key] = payload[key]
    for key in ("min_probability", "require_cost_data", "penalty_cost_bps"):
        if key in payload and payload[key] is not None:
            decision[key] = payload[key]

    overrides_payload = payload.get("profile_overrides")
    if isinstance(overrides_payload, list):
        overrides: dict[str, dict[str, Any]] = {}
        for entry in overrides_payload:
            if not isinstance(entry, Mapping):
                continue
            profile = str(entry.get("profile")) if entry.get("profile") is not None else None
            if not profile:
                continue
            overrides[profile] = {}
            for key in (
                "max_cost_bps",
                "min_net_edge_bps",
                "max_daily_loss_pct",
                "max_drawdown_pct",
                "max_position_ratio",
                "max_open_positions",
                "max_latency_ms",
                "max_trade_notional",
            ):
                if key in entry and entry[key] is not None:
                    overrides[profile][key] = entry[key]
        if overrides:
            decision.setdefault("profile_overrides", {})
            if not isinstance(decision["profile_overrides"], dict):
                decision["profile_overrides"] = {}
            decision["profile_overrides"].update(overrides)


def _apply_scheduler(raw: dict[str, Any], payload: Mapping[str, Any]) -> None:
    if not payload:
        return
    schedulers = raw.setdefault("multi_strategy_schedulers", {})
    if not isinstance(schedulers, dict):
        raise SystemExit("Sekcja multi_strategy_schedulers musi być słownikiem")
    for name, entry in payload.items():
        if name not in schedulers:
            raise SystemExit(f"Scheduler {name} nie istnieje w core.yaml")
        target = schedulers[name]
        if not isinstance(target, dict):
            raise SystemExit(f"Sekcja multi_strategy_schedulers[{name}] musi być słownikiem")
        for key in (
            "telemetry_namespace",
            "decision_log_category",
            "health_check_interval",
            "portfolio_governor",
        ):
            if key in entry and entry[key] is not None:
                target[key] = entry[key]
        schedules_update = entry.get("schedules")
        if isinstance(schedules_update, list):
            schedules = target.get("schedules")
            if not isinstance(schedules, list):
                raise SystemExit(f"Scheduler {name} nie definiuje listy schedules")
            index = {str(item.get("name")): idx for idx, item in enumerate(schedules) if isinstance(item, Mapping)}
            for update in schedules_update:
                if not isinstance(update, Mapping):
                    continue
                schedule_name = update.get("name")
                if schedule_name is None or str(schedule_name) not in index:
                    raise SystemExit(
                        f"Scheduler {name} nie zawiera zadania o nazwie {schedule_name!r}")
                schedule_idx = index[str(schedule_name)]
                schedule = schedules[schedule_idx]
                if not isinstance(schedule, dict):
                    raise SystemExit(
                        f"Scheduler {name}: wpis {schedule_name!r} ma nieprawidłowy format")
                for key in (
                    "strategy",
                    "cadence_seconds",
                    "max_drift_seconds",
                    "warmup_bars",
                    "risk_profile",
                    "max_signals",
                    "interval",
                ):
                    if key in update and update[key] is not None:
                        schedule[key] = update[key]


def apply_updates(path: Path, payload: Mapping[str, Any]) -> None:
    raw: dict[str, Any] = yaml.safe_load(path.read_text(encoding="utf-8")) or {}
    if not isinstance(raw, dict):
        raise SystemExit("Plik core.yaml ma niepoprawny format – oczekiwano mapy klucz/wartość")

    if "decision" in payload and isinstance(payload["decision"], Mapping):
        _apply_decision(raw, payload["decision"])
    if "schedulers" in payload and isinstance(payload["schedulers"], Mapping):
        _apply_scheduler(raw, payload["schedulers"])

    load_core_config(path)  # walidacja

    path.write_text(yaml.safe_dump(raw, sort_keys=False, allow_unicode=True, indent=2), encoding="utf-8")


def parse_args(argv: list[str] | None = None) -> argparse.Namespace:
    parser = argparse.ArgumentParser(description="Mostek konfiguracji strategii dla UI")
    parser.add_argument("--config", default="config/core.yaml", help="Ścieżka do pliku core.yaml")
    parser.add_argument("--dump", action="store_true", help="Zrzuca konfigurację w formacie JSON")
    parser.add_argument("--apply", action="store_true", help="Aktualizuje konfigurację na podstawie JSON")
    parser.add_argument("--describe-catalog", action="store_true", help="Zwraca opis katalogu strategii")
    parser.add_argument(
        "--preset-wizard",
        action="store_true",
        help="Uruchamia kreator presetów (wymaga JSON na STDIN lub w pliku)",
    )
    parser.add_argument(
        "--section",
        choices=["all", "decision", "scheduler"],
        default="all",
        help="Ogranicza zakres dumpa",
    )
    parser.add_argument("--scheduler", help="Nazwa schedulera multi-strategy do zrzutu")
    parser.add_argument("--input", help="Plik JSON (lub '-' dla STDIN) wykorzystywany przy --apply")
    parser.add_argument(
        "--wizard-mode",
        choices=["validate", "build"],
        default="validate",
        help="Tryb pracy kreatora presetów",
    )
    return parser.parse_args(argv)


def main(argv: list[str] | None = None) -> int:
    args = parse_args(argv)
    config_path = Path(args.config).expanduser()
    if not config_path.exists():
        raise SystemExit(f"Plik konfiguracji {config_path} nie istnieje")

    raw: dict[str, Any] = yaml.safe_load(config_path.read_text(encoding="utf-8")) or {}

    if args.apply:
        payload = _read_json_input(args.input)
        if not isinstance(payload, Mapping):
            raise SystemExit("JSON musi zawierać słownik z sekcjami konfiguracji")
        apply_updates(config_path, payload)
        return 0

    if args.describe_catalog:
        data = describe_catalog(config_path, raw)
        json.dump(data, sys.stdout, indent=2, ensure_ascii=False)
        sys.stdout.write("\n")
        return 0

    if args.preset_wizard:
        payload = _read_json_input(args.input)
        result = run_preset_wizard(payload)
        if args.wizard_mode == "build" and result.get("ok"):
            # Tryb build udostępnia pełen preset – zachowujemy kompatybilność z walidacją
            result.setdefault("mode", "build")
        else:
            result.setdefault("mode", "validate")
        json.dump(result, sys.stdout, indent=2, ensure_ascii=False)
        sys.stdout.write("\n")
        return 0

    data = dump_config(raw, args.section, args.scheduler)
    json.dump(data, sys.stdout, indent=2, ensure_ascii=False)
    sys.stdout.write("\n")
    return 0


if __name__ == "__main__":  # pragma: no cover - entrypoint
    raise SystemExit(main())<|MERGE_RESOLUTION|>--- conflicted
+++ resolved
@@ -18,14 +18,9 @@
 except Exception as exc:  # pragma: no cover - import guard
     raise SystemExit(f"Nie można zaimportować bot_core.config.loader: {exc}") from exc
 
-<<<<<<< HEAD
-from bot_core.security.guards import LicenseCapabilityError, get_capability_guard
-from bot_core.strategies.catalog import DEFAULT_STRATEGY_CATALOG
-=======
 from bot_core.runtime.pipeline import describe_strategy_definitions
 from bot_core.security.guards import get_capability_guard
 from bot_core.strategies.catalog import DEFAULT_STRATEGY_CATALOG, StrategyDefinition, StrategyPresetWizard
->>>>>>> 48af0400
 
 
 def _read_json_input(path: str | None) -> Any:
@@ -115,891 +110,6 @@
         return True
 
 
-<<<<<<< HEAD
-def _guard_summary_from_counts(
-    counts: Mapping[str, int],
-    capabilities: Mapping[str, str],
-    reasons: Mapping[str, str],
-) -> dict[str, Any]:
-    total = 0
-    capability_counts: Counter[str] = Counter()
-    reason_counts: Counter[str] = Counter()
-    for key, value in counts.items():
-        try:
-            count = int(value)
-        except (TypeError, ValueError):
-            continue
-        if count <= 0:
-            continue
-        normalized_key = str(key).strip()
-        if not normalized_key:
-            continue
-        total += count
-        capability = capabilities.get(normalized_key)
-        reason = reasons.get(normalized_key)
-        if capability:
-            capability_counts[str(capability)] += count
-        if reason:
-            reason_counts[str(reason)] += count
-    if total <= 0:
-        return {}
-    payload: dict[str, Any] = {"total": int(total)}
-    if capability_counts:
-        payload["by_capability"] = {
-            capability: int(capability_counts[capability])
-            for capability in sorted(capability_counts)
-        }
-    if reason_counts:
-        payload["by_reason"] = {
-            reason: int(reason_counts[reason])
-            for reason in sorted(reason_counts)
-        }
-    return payload
-
-
-def _count_limit_profiles(entries: Mapping[str, Iterable[str]]) -> dict[str, int]:
-    counts: dict[str, int] = {}
-    for raw_name, profiles in entries.items():
-        name = str(raw_name).strip()
-        if not name:
-            continue
-        values = [str(profile).strip() for profile in profiles]
-        cleaned = [value for value in values if value]
-        count = len(cleaned) if cleaned else len(values)
-        if count <= 0:
-            continue
-        counts[name] = count
-    return counts
-
-
-def _build_guard_summary_payload(
-    *,
-    blocked_strategies: Iterable[str],
-    blocked_schedules: Iterable[str],
-    blocked_initial_limits: Mapping[str, Iterable[str]],
-    blocked_signal_limits: Mapping[str, Iterable[str]],
-    blocked_suspensions: Iterable[Mapping[str, Any]],
-    blocked_capabilities: Mapping[str, str],
-    blocked_schedule_capabilities: Mapping[str, str],
-    merged_initial_capabilities: Mapping[str, str],
-    merged_initial_reasons: Mapping[str, str],
-    merged_signal_capabilities: Mapping[str, str],
-    merged_signal_reasons: Mapping[str, str],
-    blocked_suspension_capabilities: Mapping[str, str],
-    blocked_capability_reasons: Mapping[str, str],
-    blocked_schedule_reasons: Mapping[str, str],
-    blocked_suspension_reasons: Mapping[str, str],
-) -> dict[str, Any]:
-    summary: dict[str, Any] = {}
-    overall_capability_counts: Counter[str] = Counter()
-    overall_reason_counts: Counter[str] = Counter()
-    overall_total = 0
-
-    def _attach(
-        label: str,
-        counts: Mapping[str, int],
-        capabilities: Mapping[str, str],
-        reasons: Mapping[str, str],
-    ) -> None:
-        nonlocal overall_total
-        payload = _guard_summary_from_counts(counts, capabilities, reasons)
-        if not payload:
-            return
-        summary[label] = payload
-        overall_total += int(payload.get("total", 0) or 0)
-        for capability, value in payload.get("by_capability", {}).items():
-            overall_capability_counts[str(capability)] += int(value)
-        for reason, value in payload.get("by_reason", {}).items():
-            overall_reason_counts[str(reason)] += int(value)
-
-    strategy_counts: Counter[str] = Counter(
-        str(name).strip() for name in blocked_strategies if str(name).strip()
-    )
-    schedule_counts: Counter[str] = Counter(
-        str(name).strip() for name in blocked_schedules if str(name).strip()
-    )
-    initial_counts = _count_limit_profiles(blocked_initial_limits)
-    signal_counts = _count_limit_profiles(blocked_signal_limits)
-
-    suspension_counts: dict[str, int] = {}
-    for entry in blocked_suspensions:
-        if not isinstance(entry, Mapping):
-            continue
-        kind = str(entry.get("kind") or "schedule")
-        target = str(entry.get("target") or "")
-        key = f"{kind}:{target}".strip(":")
-        if not key:
-            continue
-        suspension_counts[key] = suspension_counts.get(key, 0) + 1
-    for key in blocked_suspension_capabilities:
-        normalized = str(key).strip()
-        if normalized and normalized not in suspension_counts:
-            suspension_counts[normalized] = 1
-    for key in blocked_suspension_reasons:
-        normalized = str(key).strip()
-        if normalized and normalized not in suspension_counts:
-            suspension_counts[normalized] = 1
-
-    _attach("strategies", strategy_counts, blocked_capabilities, blocked_capability_reasons)
-    _attach(
-        "schedules",
-        schedule_counts,
-        blocked_schedule_capabilities,
-        blocked_schedule_reasons,
-    )
-    _attach(
-        "initial_signal_limits",
-        initial_counts,
-        merged_initial_capabilities,
-        merged_initial_reasons,
-    )
-    _attach(
-        "signal_limits",
-        signal_counts,
-        merged_signal_capabilities,
-        merged_signal_reasons,
-    )
-    _attach(
-        "suspensions",
-        suspension_counts,
-        blocked_suspension_capabilities,
-        blocked_suspension_reasons,
-    )
-
-    if overall_total > 0:
-        overall_payload: dict[str, Any] = {"total": int(overall_total)}
-        if overall_capability_counts:
-            overall_payload["by_capability"] = {
-                capability: int(overall_capability_counts[capability])
-                for capability in sorted(overall_capability_counts)
-            }
-        if overall_reason_counts:
-            overall_payload["by_reason"] = {
-                reason: int(overall_reason_counts[reason])
-                for reason in sorted(overall_reason_counts)
-            }
-        summary["overall"] = overall_payload
-
-    return summary
-
-
-def _build_guard_details_payload(
-    *,
-    blocked_strategies: Iterable[str],
-    blocked_schedules: Iterable[str],
-    blocked_initial_limits: Mapping[str, Iterable[str]],
-    blocked_signal_limits: Mapping[str, Iterable[str]],
-    blocked_suspensions: Iterable[Mapping[str, Any]],
-    blocked_capabilities: Mapping[str, str],
-    blocked_schedule_capabilities: Mapping[str, str],
-    merged_initial_capabilities: Mapping[str, str],
-    merged_initial_reasons: Mapping[str, str],
-    merged_signal_capabilities: Mapping[str, str],
-    merged_signal_reasons: Mapping[str, str],
-    blocked_suspension_capabilities: Mapping[str, str],
-    blocked_capability_reasons: Mapping[str, str],
-    blocked_schedule_reasons: Mapping[str, str],
-    blocked_suspension_reasons: Mapping[str, str],
-    resolve_guard_reason: Callable[[str | None], str | None] | None = None,
-) -> dict[str, dict[str, list[dict[str, str]]]]:
-    details: dict[str, dict[str, list[dict[str, str]]]] = {}
-
-    def _register(
-        capability: str | None,
-        category: str,
-        payload: Mapping[str, Any],
-    ) -> None:
-        capability_id = str(capability or "").strip()
-        if not capability_id:
-            return
-        cleaned: dict[str, str] = {}
-        for key, value in payload.items():
-            normalized_key = str(key).strip()
-            if not normalized_key:
-                continue
-            normalized_value = str(value).strip()
-            if not normalized_value and normalized_key not in {"profile", "kind"}:
-                continue
-            cleaned[normalized_key] = normalized_value
-        if not cleaned:
-            return
-        category_entries = details.setdefault(capability_id, {})
-        entries = category_entries.setdefault(category, [])
-        if cleaned in entries:
-            return
-        entries.append(cleaned)
-
-    def _resolve_reason(capability: str | None, reason: str | None) -> str | None:
-        if reason:
-            return reason
-        if resolve_guard_reason is not None:
-            return resolve_guard_reason(capability)
-        return None
-
-    for name in blocked_strategies:
-        capability = blocked_capabilities.get(name)
-        reason = _resolve_reason(capability, blocked_capability_reasons.get(name))
-        payload: dict[str, Any] = {"name": name}
-        if reason:
-            payload["reason"] = reason
-        _register(capability, "strategies", payload)
-
-    for name in blocked_schedules:
-        capability = blocked_schedule_capabilities.get(name)
-        reason = _resolve_reason(capability, blocked_schedule_reasons.get(name))
-        payload: dict[str, Any] = {"name": name}
-        if reason:
-            payload["reason"] = reason
-        _register(capability, "schedules", payload)
-
-    for strategy, profiles in blocked_initial_limits.items():
-        capability = merged_initial_capabilities.get(strategy)
-        reason = _resolve_reason(capability, merged_initial_reasons.get(strategy))
-        for profile in profiles:
-            payload = {"strategy": strategy, "profile": profile}
-            if reason:
-                payload["reason"] = reason
-            _register(capability, "initial_signal_limits", payload)
-
-    for strategy, profiles in blocked_signal_limits.items():
-        capability = merged_signal_capabilities.get(strategy)
-        reason = _resolve_reason(capability, merged_signal_reasons.get(strategy))
-        for profile in profiles:
-            payload = {"strategy": strategy, "profile": profile}
-            if reason:
-                payload["reason"] = reason
-            _register(capability, "signal_limits", payload)
-
-    for entry in blocked_suspensions:
-        if not isinstance(entry, Mapping):
-            continue
-        capability = entry.get("capability")
-        reason = entry.get("guard_reason") or entry.get("reason")
-        reason = _resolve_reason(str(capability), str(reason) if reason else None)
-        payload = {
-            "kind": entry.get("kind", "schedule"),
-            "target": entry.get("target", ""),
-        }
-        if reason:
-            payload["reason"] = reason
-        _register(capability, "suspensions", payload)
-
-    for key, capability in blocked_suspension_capabilities.items():
-        reason = _resolve_reason(capability, blocked_suspension_reasons.get(key))
-        kind, _, target = str(key).partition(":")
-        payload = {"kind": kind or "schedule", "target": target}
-        if reason:
-            payload["reason"] = reason
-        _register(capability, "suspensions", payload)
-
-    def _sort_key(category: str, entry: Mapping[str, str]) -> tuple[str, ...]:
-        if category in {"strategies", "schedules"}:
-            return (
-                entry.get("name", ""),
-                entry.get("reason", ""),
-            )
-        if category in {"initial_signal_limits", "signal_limits"}:
-            return (
-                entry.get("strategy", ""),
-                entry.get("profile", ""),
-                entry.get("reason", ""),
-            )
-        if category == "suspensions":
-            return (
-                entry.get("kind", ""),
-                entry.get("target", ""),
-                entry.get("reason", ""),
-            )
-        return tuple(sorted(entry.items()))
-
-    normalized: dict[str, dict[str, list[dict[str, str]]]] = {}
-    for capability, category_map in details.items():
-        if not category_map:
-            continue
-        normalized_categories: dict[str, list[dict[str, str]]] = {}
-        for category, entries in category_map.items():
-            if not entries:
-                continue
-            normalized_entries = [dict(entry) for entry in entries if entry]
-            if not normalized_entries:
-                continue
-            normalized_entries.sort(
-                key=lambda payload, *, _category=category: _sort_key(
-                    _category, payload
-                ),
-            )
-            normalized_categories[str(category)] = normalized_entries
-        if normalized_categories:
-            normalized[str(capability)] = normalized_categories
-
-    return normalized
-
-
-def _build_guard_detail_summary_payload(
-    details: Mapping[str, Mapping[str, Iterable[Mapping[str, str]]]],
-    *,
-    resolve_guard_reason: Callable[[str | None], str | None] | None = None,
-) -> dict[str, dict[str, dict[str, object]]]:
-    if not isinstance(details, MappingABC):
-        return {}
-
-    summary: dict[str, dict[str, dict[str, object]]] = {}
-    category_order = (
-        "strategies",
-        "schedules",
-        "initial_signal_limits",
-        "signal_limits",
-        "suspensions",
-    )
-
-    def _resolve_reason(capability: str | None, reason: str | None) -> str | None:
-        if reason:
-            return reason
-        if resolve_guard_reason is not None:
-            return resolve_guard_reason(capability)
-        return None
-
-    for capability, category_map in details.items():
-        if not isinstance(category_map, MappingABC):
-            continue
-        capability_id = str(capability).strip()
-        if not capability_id:
-            continue
-
-        capability_summary: dict[str, dict[str, object]] = {}
-        overall_total = 0
-        overall_reason_counts: Counter[str] = Counter()
-
-        processed_categories: set[str] = set()
-        for category in category_order:
-            entries = category_map.get(category)
-            if not isinstance(entries, Iterable):
-                continue
-            total = 0
-            reason_counts: Counter[str] = Counter()
-            for entry in entries:
-                if not isinstance(entry, MappingABC):
-                    continue
-                total += 1
-                reason = _resolve_reason(capability_id, str(entry.get("reason", "")).strip())
-                if reason:
-                    reason_counts[str(reason)] += 1
-            if total <= 0:
-                continue
-            payload: dict[str, object] = {"total": int(total)}
-            if reason_counts:
-                payload["by_reason"] = {
-                    reason: int(reason_counts[reason])
-                    for reason in sorted(reason_counts)
-                }
-            capability_summary[category] = payload
-            processed_categories.add(str(category))
-            overall_total += total
-            overall_reason_counts.update(reason_counts)
-
-        for category, entries in category_map.items():
-            category_label = str(category)
-            if category_label in processed_categories:
-                continue
-            if not isinstance(entries, Iterable):
-                continue
-            total = 0
-            reason_counts: Counter[str] = Counter()
-            for entry in entries:
-                if not isinstance(entry, MappingABC):
-                    continue
-                total += 1
-                reason = _resolve_reason(capability_id, str(entry.get("reason", "")).strip())
-                if reason:
-                    reason_counts[str(reason)] += 1
-            if total <= 0:
-                continue
-            payload = {"total": int(total)}
-            if reason_counts:
-                payload["by_reason"] = {
-                    reason: int(reason_counts[reason])
-                    for reason in sorted(reason_counts)
-                }
-            capability_summary[category_label] = payload
-            overall_total += total
-            overall_reason_counts.update(reason_counts)
-
-        if overall_total > 0:
-            overall_payload: dict[str, object] = {"total": int(overall_total)}
-            if overall_reason_counts:
-                overall_payload["by_reason"] = {
-                    reason: int(overall_reason_counts[reason])
-                    for reason in sorted(overall_reason_counts)
-                }
-            capability_summary["overall"] = overall_payload
-
-        if capability_summary:
-            summary[capability_id] = capability_summary
-
-    return summary
-
-
-def _build_guard_detail_category_summary_payload(
-    details: Mapping[str, Mapping[str, Iterable[Mapping[str, str]]]],
-    *,
-    resolve_guard_reason: Callable[[str | None], str | None] | None = None,
-) -> dict[str, dict[str, object]]:
-    if not isinstance(details, MappingABC):
-        return {}
-
-    category_counters: dict[str, dict[str, object]] = {}
-    category_order = (
-        "strategies",
-        "schedules",
-        "initial_signal_limits",
-        "signal_limits",
-        "suspensions",
-    )
-    order_set = set(category_order)
-
-    def _resolve_reason(capability: str, reason: str | None) -> str | None:
-        if reason:
-            return reason
-        if resolve_guard_reason is not None:
-            return resolve_guard_reason(capability)
-        return None
-
-    for capability, category_map in details.items():
-        if not isinstance(category_map, MappingABC):
-            continue
-        capability_id = str(capability).strip()
-        if not capability_id:
-            continue
-        for category, entries in category_map.items():
-            category_name = str(category).strip()
-            if not category_name or not isinstance(entries, Iterable):
-                continue
-            total = 0
-            reason_counts: Counter[str] = Counter()
-            for entry in entries:
-                if not isinstance(entry, MappingABC):
-                    continue
-                total += 1
-                reason = _resolve_reason(capability_id, entry.get("reason"))
-                if reason:
-                    reason_counts[str(reason)] += 1
-            if total <= 0:
-                continue
-            counters = category_counters.setdefault(
-                category_name,
-                {
-                    "total": 0,
-                    "by_capability": Counter(),
-                    "by_reason": Counter(),
-                },
-            )
-            counters["total"] = int(counters["total"]) + total  # type: ignore[index]
-            capability_counter: Counter[str] = counters["by_capability"]  # type: ignore[assignment]
-            capability_counter[capability_id] += total
-            reason_counter: Counter[str] = counters["by_reason"]  # type: ignore[assignment]
-            reason_counter.update(reason_counts)
-
-    if not category_counters:
-        return {}
-
-    def _normalize(payload: Mapping[str, object]) -> dict[str, object] | None:
-        total = payload.get("total")
-        try:
-            total_value = int(total) if total is not None else 0
-        except (TypeError, ValueError):
-            return None
-        if total_value <= 0:
-            return None
-        entry: dict[str, object] = {"total": total_value}
-        capabilities = payload.get("by_capability")
-        if isinstance(capabilities, Counter):
-            cleaned_caps = {
-                capability: int(capabilities[capability])
-                for capability in sorted(capabilities)
-                if capabilities[capability] > 0
-            }
-            if cleaned_caps:
-                entry["by_capability"] = cleaned_caps
-        reasons = payload.get("by_reason")
-        if isinstance(reasons, Counter):
-            cleaned_reasons = {
-                reason: int(reasons[reason])
-                for reason in sorted(reasons)
-                if reasons[reason] > 0
-            }
-            if cleaned_reasons:
-                entry["by_reason"] = cleaned_reasons
-        return entry
-
-    summary: dict[str, dict[str, object]] = {}
-    for category in category_order:
-        counters = category_counters.get(category)
-        if not counters:
-            continue
-        normalized = _normalize(counters)
-        if normalized:
-            summary[category] = normalized
-
-    extra_categories = {
-        name: counters
-        for name, counters in category_counters.items()
-        if name not in order_set
-    }
-    for category in sorted(extra_categories):
-        normalized = _normalize(extra_categories[category])
-        if normalized:
-            summary[category] = normalized
-
-    return summary
-
-
-def _build_guard_detail_reason_details_payload(
-    details: Mapping[str, Mapping[str, Iterable[Mapping[str, str]]]],
-    *,
-    resolve_guard_reason: Callable[[str | None], str | None] | None = None,
-) -> dict[str, dict[str, object]]:
-    if not isinstance(details, MappingABC):
-        return {}
-
-    reason_entries: dict[str, dict[str, object]] = {}
-    category_order = (
-        "strategies",
-        "schedules",
-        "initial_signal_limits",
-        "signal_limits",
-        "suspensions",
-    )
-    order_set = set(category_order)
-
-    def _resolve_reason(capability: str | None, reason: str | None) -> str | None:
-        if reason:
-            return reason
-        if resolve_guard_reason is not None:
-            return resolve_guard_reason(capability)
-        return None
-
-    def _sort_key(category: str, entry: Mapping[str, str]) -> tuple[str, ...]:
-        if category in {"strategies", "schedules"}:
-            return (
-                entry.get("name", ""),
-                entry.get("reason", ""),
-            )
-        if category in {"initial_signal_limits", "signal_limits"}:
-            return (
-                entry.get("strategy", ""),
-                entry.get("profile", ""),
-                entry.get("reason", ""),
-            )
-        if category == "suspensions":
-            return (
-                entry.get("kind", ""),
-                entry.get("target", ""),
-                entry.get("reason", ""),
-            )
-        return tuple(sorted(entry.items()))
-
-    for capability, category_map in details.items():
-        if not isinstance(category_map, MappingABC):
-            continue
-        capability_id = str(capability).strip()
-        if not capability_id:
-            continue
-        for category, entries in category_map.items():
-            category_name = str(category).strip()
-            if not category_name or not isinstance(entries, Iterable):
-                continue
-            for entry in entries:
-                if not isinstance(entry, MappingABC):
-                    continue
-                reason = _resolve_reason(
-                    capability_id, str(entry.get("reason", "")).strip() or None
-                )
-                if not reason:
-                    continue
-                payload = reason_entries.setdefault(
-                    reason,
-                    {
-                        "total": 0,
-                        "capabilities": set(),
-                        "categories": {},
-                    },
-                )
-                payload["total"] = int(payload.get("total", 0) or 0) + 1
-                capability_set = payload.setdefault("capabilities", set())
-                if isinstance(capability_set, set):
-                    capability_set.add(capability_id)
-                categories_map = payload.setdefault("categories", {})
-                if not isinstance(categories_map, dict):
-                    continue
-                cleaned_entry = {
-                    str(key).strip(): str(value).strip()
-                    for key, value in entry.items()
-                    if str(key).strip()
-                    and (
-                        str(value).strip()
-                        or str(key).strip() in {"profile", "kind"}
-                        or (str(key).strip() == "reason" and str(value).strip())
-                    )
-                }
-                if "reason" not in cleaned_entry and reason:
-                    cleaned_entry["reason"] = reason
-                category_entries = categories_map.setdefault(category_name, [])
-                if isinstance(category_entries, list) and cleaned_entry not in category_entries:
-                    category_entries.append(cleaned_entry)
-
-    if not reason_entries:
-        return {}
-
-    normalized: dict[str, dict[str, object]] = {}
-    for reason, payload in sorted(reason_entries.items()):
-        try:
-            total = int(payload.get("total", 0) or 0)
-        except (TypeError, ValueError):
-            continue
-        if total <= 0:
-            continue
-        entry: dict[str, object] = {"total": total}
-        capabilities = payload.get("capabilities")
-        if isinstance(capabilities, set):
-            cleaned_caps = sorted(cap for cap in capabilities if str(cap).strip())
-            if cleaned_caps:
-                entry["capabilities"] = [str(cap) for cap in cleaned_caps]
-        categories = payload.get("categories")
-        if isinstance(categories, Mapping):
-            ordered_categories: dict[str, list[dict[str, str]]] = {}
-            for category in category_order:
-                entries = categories.get(category)
-                if not isinstance(entries, list) or not entries:
-                    continue
-                normalized_entries = [
-                    {
-                        str(key).strip(): str(value).strip()
-                        for key, value in entry.items()
-                        if str(key).strip()
-                        and (
-                            str(value).strip()
-                            or str(key).strip() in {"profile", "kind"}
-                            or (str(key).strip() == "reason" and str(value).strip())
-                        )
-                    }
-                    for entry in entries
-                    if isinstance(entry, MappingABC)
-                ]
-                normalized_entries = [item for item in normalized_entries if item]
-                if not normalized_entries:
-                    continue
-                normalized_entries.sort(
-                    key=lambda payload, *, _category=category: _sort_key(
-                        str(_category), payload
-                    )
-                )
-                ordered_categories[category] = normalized_entries
-            extra_categories = {
-                str(category): entries
-                for category, entries in categories.items()
-                if str(category) not in order_set
-            }
-            for category in sorted(extra_categories):
-                entries = extra_categories[category]
-                if not isinstance(entries, list) or not entries:
-                    continue
-                normalized_entries = [
-                    {
-                        str(key).strip(): str(value).strip()
-                        for key, value in entry.items()
-                        if str(key).strip()
-                        and (
-                            str(value).strip()
-                            or str(key).strip() in {"profile", "kind"}
-                            or (str(key).strip() == "reason" and str(value).strip())
-                        )
-                    }
-                    for entry in entries
-                    if isinstance(entry, MappingABC)
-                ]
-                normalized_entries = [item for item in normalized_entries if item]
-                if not normalized_entries:
-                    continue
-                normalized_entries.sort(
-                    key=lambda payload, *, _category=category: _sort_key(
-                        str(_category), payload
-                    )
-                )
-                ordered_categories[category] = normalized_entries
-            if ordered_categories:
-                entry["categories"] = ordered_categories
-        normalized[reason] = entry
-
-    return normalized
-
-
-def _build_guard_detail_reason_summary_payload(
-    details: Mapping[str, Mapping[str, Iterable[Mapping[str, str]]]],
-    *,
-    resolve_guard_reason: Callable[[str | None], str | None] | None = None,
-) -> dict[str, dict[str, object]]:
-    if not isinstance(details, MappingABC):
-        return {}
-
-    reason_counters: dict[str, dict[str, object]] = {}
-
-    for capability, category_map in details.items():
-        if not isinstance(category_map, MappingABC):
-            continue
-        capability_id = str(capability).strip()
-        if not capability_id:
-            continue
-        for category, entries in category_map.items():
-            category_name = str(category).strip()
-            if not category_name or not isinstance(entries, Iterable):
-                continue
-            for entry in entries:
-                if not isinstance(entry, MappingABC):
-                    continue
-                reason = entry.get("reason")
-                normalized_reason: str | None
-                if isinstance(reason, str) and reason.strip():
-                    normalized_reason = reason.strip()
-                elif resolve_guard_reason is not None:
-                    normalized_reason = resolve_guard_reason(capability_id)
-                else:
-                    normalized_reason = None
-                if not normalized_reason:
-                    continue
-                counters = reason_counters.setdefault(
-                    normalized_reason,
-                    {
-                        "total": 0,
-                        "by_capability": Counter(),
-                        "by_category": Counter(),
-                    },
-                )
-                counters["total"] = int(counters.get("total", 0)) + 1  # type: ignore[index]
-                capability_counter: Counter[str] = counters["by_capability"]  # type: ignore[assignment]
-                capability_counter[capability_id] += 1
-                category_counter: Counter[str] = counters["by_category"]  # type: ignore[assignment]
-                category_counter[category_name] += 1
-
-    if not reason_counters:
-        return {}
-
-    def _normalize(payload: Mapping[str, object]) -> dict[str, object] | None:
-        total = payload.get("total")
-        try:
-            total_value = int(total) if total is not None else 0
-        except (TypeError, ValueError):
-            return None
-        if total_value <= 0:
-            return None
-        entry: dict[str, object] = {"total": total_value}
-        capability_counter = payload.get("by_capability")
-        if isinstance(capability_counter, Counter):
-            cleaned_capabilities = {
-                capability: int(capability_counter[capability])
-                for capability in sorted(capability_counter)
-                if capability_counter[capability] > 0
-            }
-            if cleaned_capabilities:
-                entry["by_capability"] = cleaned_capabilities
-        category_counter = payload.get("by_category")
-        if isinstance(category_counter, Counter):
-            cleaned_categories = {
-                category: int(category_counter[category])
-                for category in sorted(category_counter)
-                if category_counter[category] > 0
-            }
-            if cleaned_categories:
-                entry["by_category"] = cleaned_categories
-        return entry
-
-    summary: dict[str, dict[str, object]] = {}
-    for reason, counters in sorted(reason_counters.items()):
-        normalized = _normalize(counters)
-        if normalized:
-            summary[reason] = normalized
-
-    return summary
-
-
-def _build_guard_detail_capability_reason_summary_payload(
-    details: Mapping[str, Mapping[str, Iterable[Mapping[str, str]]]],
-    *,
-    resolve_guard_reason: Callable[[str | None], str | None] | None = None,
-) -> dict[str, dict[str, dict[str, object]]]:
-    if not isinstance(details, MappingABC):
-        return {}
-
-    summary: dict[str, dict[str, dict[str, object]]] = {}
-
-    for capability, category_map in details.items():
-        if not isinstance(category_map, MappingABC):
-            continue
-        capability_id = str(capability).strip()
-        if not capability_id:
-            continue
-
-        reason_counters: dict[str, dict[str, object]] = {}
-
-        for category, entries in category_map.items():
-            category_name = str(category).strip()
-            if not category_name or not isinstance(entries, Iterable):
-                continue
-            for entry in entries:
-                if not isinstance(entry, MappingABC):
-                    continue
-                reason = entry.get("reason")
-                normalized_reason: str | None
-                if isinstance(reason, str) and reason.strip():
-                    normalized_reason = reason.strip()
-                elif resolve_guard_reason is not None:
-                    normalized_reason = resolve_guard_reason(capability_id)
-                else:
-                    normalized_reason = None
-                if not normalized_reason:
-                    continue
-                counters = reason_counters.setdefault(
-                    normalized_reason,
-                    {
-                        "total": 0,
-                        "by_category": Counter(),
-                    },
-                )
-                counters["total"] = int(counters.get("total", 0)) + 1  # type: ignore[index]
-                category_counter: Counter[str] = counters["by_category"]  # type: ignore[assignment]
-                category_counter[category_name] += 1
-
-        if not reason_counters:
-            continue
-
-        capability_summary: dict[str, dict[str, object]] = {}
-        for reason, payload in sorted(reason_counters.items()):
-            total = payload.get("total")
-            try:
-                total_value = int(total) if total is not None else 0
-            except (TypeError, ValueError):
-                continue
-            if total_value <= 0:
-                continue
-            entry: dict[str, object] = {"total": total_value}
-            category_counter = payload.get("by_category")
-            if isinstance(category_counter, Counter):
-                cleaned_categories = {
-                    category: int(category_counter[category])
-                    for category in sorted(category_counter)
-                    if category_counter[category] > 0
-                }
-                if cleaned_categories:
-                    entry["by_category"] = cleaned_categories
-            capability_summary[reason] = entry
-
-        if capability_summary:
-            summary[capability_id] = capability_summary
-
-    return summary
-
-
-=======
->>>>>>> 48af0400
 def _collect_strategy_metadata(
     raw: Mapping[str, Any],
 ) -> tuple[dict[str, Mapping[str, Any]], dict[str, Mapping[str, Any]]]:
@@ -1088,8 +198,6 @@
     _register_section("grid_strategies", "grid_trading")
 
     return definitions, blocked
-<<<<<<< HEAD
-=======
 
 
 def _ensure_mapping(value: Any) -> dict[str, Any]:
@@ -1297,7 +405,6 @@
         return {"ok": False, "errors": ["Payload musi być słownikiem JSON"]}
     result = _validate_preset_payload(payload)
     return result
->>>>>>> 48af0400
 
 
 def _dump_schedulers(raw: Mapping[str, Any], *, only: str | None = None) -> dict[str, Any]:
@@ -1309,20 +416,6 @@
     strategy_metadata, blocked_metadata = _collect_strategy_metadata(raw)
     guard = get_capability_guard()
 
-<<<<<<< HEAD
-    def _resolve_guard_reason(capability: str | None) -> str | None:
-        if guard is None or not capability:
-            return None
-        try:
-            guard.require_strategy(capability)
-        except LicenseCapabilityError as exc:  # pragma: no cover - komunikat strażnika
-            return str(exc)
-        except Exception:  # pragma: no cover - brak kompatybilności strażnika
-            return None
-        return None
-
-=======
->>>>>>> 48af0400
     for name, payload in schedulers_raw.items():
         if only and only != name:
             continue
@@ -1335,11 +428,6 @@
         blocked_strategies: set[str] = set()
         blocked_capabilities: dict[str, str] = {}
         blocked_schedule_capabilities: dict[str, str] = {}
-<<<<<<< HEAD
-        blocked_capability_reasons: dict[str, str] = {}
-        blocked_schedule_reasons: dict[str, str] = {}
-=======
->>>>>>> 48af0400
         strategy_capabilities: dict[str, str] = {}
 
         if isinstance(schedules_payload, list):
@@ -1399,32 +487,15 @@
                 if guard is not None and capability_id:
                     try:
                         if not guard.capabilities.is_strategy_enabled(capability_id):
-<<<<<<< HEAD
-                            reason = _resolve_guard_reason(capability_id)
                             if schedule_name and schedule_name not in blocked_schedules:
                                 blocked_schedules.append(schedule_name)
-                                if reason:
-                                    blocked_schedule_reasons.setdefault(schedule_name, reason)
-=======
-                            if schedule_name and schedule_name not in blocked_schedules:
-                                blocked_schedules.append(schedule_name)
->>>>>>> 48af0400
                             strategy_key = strategy_name or fallback_name
                             if strategy_key:
                                 blocked_strategies.add(strategy_key)
                                 if capability_id:
                                     blocked_capabilities.setdefault(strategy_key, capability_id)
-<<<<<<< HEAD
-                                if reason:
-                                    blocked_capability_reasons.setdefault(strategy_key, reason)
                             if schedule_name and capability_id:
                                 blocked_schedule_capabilities.setdefault(schedule_name, capability_id)
-                            if schedule_name and reason:
-                                blocked_schedule_reasons.setdefault(schedule_name, reason)
-=======
-                            if schedule_name and capability_id:
-                                blocked_schedule_capabilities.setdefault(schedule_name, capability_id)
->>>>>>> 48af0400
                             continue
                     except AttributeError:
                         pass
@@ -1448,10 +519,6 @@
             *,
             blocked: dict[str, set[str]] | None = None,
             blocked_capability_targets: dict[str, str] | None = None,
-<<<<<<< HEAD
-            blocked_reasons: dict[str, str] | None = None,
-=======
->>>>>>> 48af0400
         ) -> dict[str, dict[str, Any]]:
             collected: dict[str, dict[str, Any]] = {}
             if not isinstance(tree, MappingABC):
@@ -1473,34 +540,6 @@
                         )
                         if capability_id:
                             blocked_capability_targets.setdefault(strategy_key, capability_id)
-<<<<<<< HEAD
-                            if (
-                                blocked_reasons is not None
-                                and strategy_key not in blocked_reasons
-                            ):
-                                reason = (
-                                    blocked_capability_reasons.get(strategy_key)
-                                    or blocked_schedule_reasons.get(strategy_key)
-                                    or _resolve_guard_reason(capability_id)
-                                )
-                                if reason:
-                                    blocked_reasons[strategy_key] = reason
-                    elif (
-                        blocked_reasons is not None
-                        and strategy_key not in blocked_reasons
-                        and (
-                            blocked_capability_reasons.get(strategy_key)
-                            or blocked_schedule_reasons.get(strategy_key)
-                        )
-                    ):
-                        reason = (
-                            blocked_capability_reasons.get(strategy_key)
-                            or blocked_schedule_reasons.get(strategy_key)
-                        )
-                        if reason:
-                            blocked_reasons[strategy_key] = reason
-=======
->>>>>>> 48af0400
                     continue
                 if not isinstance(profiles, MappingABC):
                     continue
@@ -1541,10 +580,6 @@
         suspensions: list[dict[str, Any]] = []
         blocked_suspensions: list[dict[str, Any]] = []
         blocked_suspension_capabilities: dict[str, str] = {}
-<<<<<<< HEAD
-        blocked_suspension_reasons: dict[str, str] = {}
-=======
->>>>>>> 48af0400
         if isinstance(raw_suspensions, list):
             for entry in raw_suspensions:
                 if not isinstance(entry, MappingABC):
@@ -1579,19 +614,6 @@
                         key = f"{kind}:{target}".strip(":")
                         if key:
                             blocked_suspension_capabilities.setdefault(key, capability_id)
-<<<<<<< HEAD
-                            reason = (
-                                blocked_schedule_reasons.get(target)
-                                if kind == "schedule"
-                                else blocked_capability_reasons.get(target)
-                            )
-                            if not reason:
-                                reason = _resolve_guard_reason(capability_id)
-                            if reason:
-                                suspension_payload["guard_reason"] = reason
-                                blocked_suspension_reasons.setdefault(key, reason)
-=======
->>>>>>> 48af0400
                     blocked_suspensions.append(dict(suspension_payload))
                     continue
                 suspensions.append(suspension_payload)
@@ -1600,28 +622,15 @@
         blocked_signal_limits: dict[str, set[str]] = {}
         blocked_initial_limit_capabilities: dict[str, str] = {}
         blocked_signal_limit_capabilities: dict[str, str] = {}
-<<<<<<< HEAD
-        blocked_initial_limit_reasons: dict[str, str] = {}
-        blocked_signal_limit_reasons: dict[str, str] = {}
-=======
->>>>>>> 48af0400
         initial_limits = _collect_limits(
             payload.get("initial_signal_limits"),
             blocked=blocked_initial_limits,
             blocked_capability_targets=blocked_initial_limit_capabilities,
-<<<<<<< HEAD
-            blocked_reasons=blocked_initial_limit_reasons,
-=======
->>>>>>> 48af0400
         )
         signal_limits = _collect_limits(
             payload.get("signal_limits"),
             blocked=blocked_signal_limits,
             blocked_capability_targets=blocked_signal_limit_capabilities,
-<<<<<<< HEAD
-            blocked_reasons=blocked_signal_limit_reasons,
-=======
->>>>>>> 48af0400
         )
 
         entry_result: dict[str, Any] = {
@@ -1645,29 +654,12 @@
                 key: blocked_capabilities[key]
                 for key in sorted(blocked_capabilities)
             }
-<<<<<<< HEAD
-        if blocked_capability_reasons:
-            entry_result["blocked_capability_reasons"] = {
-                key: blocked_capability_reasons[key]
-                for key in sorted(blocked_capability_reasons)
-            }
-=======
->>>>>>> 48af0400
         if blocked_schedule_capabilities:
             entry_result["blocked_schedule_capabilities"] = {
                 key: blocked_schedule_capabilities[key]
                 for key in blocked_schedules
                 if key in blocked_schedule_capabilities
             }
-<<<<<<< HEAD
-        if blocked_schedule_reasons:
-            entry_result["blocked_schedule_capability_reasons"] = {
-                key: blocked_schedule_reasons[key]
-                for key in blocked_schedules
-                if key in blocked_schedule_reasons
-            }
-=======
->>>>>>> 48af0400
         if blocked_suspensions:
             entry_result["blocked_suspensions"] = blocked_suspensions
         if blocked_suspension_capabilities:
@@ -1675,17 +667,7 @@
                 key: blocked_suspension_capabilities[key]
                 for key in sorted(blocked_suspension_capabilities)
             }
-<<<<<<< HEAD
-        if blocked_suspension_reasons:
-            entry_result["blocked_suspension_reasons"] = {
-                key: blocked_suspension_reasons[key]
-                for key in sorted(blocked_suspension_reasons)
-            }
         merged_initial_capabilities: dict[str, str] = dict(blocked_initial_limit_capabilities)
-        merged_initial_reasons: dict[str, str] = dict(blocked_initial_limit_reasons)
-=======
-        merged_initial_capabilities: dict[str, str] = dict(blocked_initial_limit_capabilities)
->>>>>>> 48af0400
         if blocked_initial_limits:
             entry_result["blocked_initial_signal_limits"] = {
                 key: sorted(values)
@@ -1699,36 +681,13 @@
                 )
                 if capability_id:
                     merged_initial_capabilities[key] = capability_id
-<<<<<<< HEAD
-                reason = (
-                    merged_initial_reasons.get(key)
-                    or blocked_capability_reasons.get(key)
-                    or blocked_schedule_reasons.get(key)
-                )
-                if not reason and capability_id:
-                    reason = _resolve_guard_reason(capability_id)
-                if reason:
-                    merged_initial_reasons[key] = reason
-=======
->>>>>>> 48af0400
         if merged_initial_capabilities:
             entry_result["blocked_initial_signal_limit_capabilities"] = {
                 key: merged_initial_capabilities[key]
                 for key in sorted(merged_initial_capabilities)
             }
-<<<<<<< HEAD
-        if merged_initial_reasons:
-            entry_result["blocked_initial_signal_limit_reasons"] = {
-                key: merged_initial_reasons[key]
-                for key in sorted(merged_initial_reasons)
-            }
 
         merged_signal_capabilities: dict[str, str] = dict(blocked_signal_limit_capabilities)
-        merged_signal_reasons: dict[str, str] = dict(blocked_signal_limit_reasons)
-=======
-
-        merged_signal_capabilities: dict[str, str] = dict(blocked_signal_limit_capabilities)
->>>>>>> 48af0400
         if blocked_signal_limits:
             entry_result["blocked_signal_limits"] = {
                 key: sorted(values)
@@ -1742,111 +701,11 @@
                 )
                 if capability_id:
                     merged_signal_capabilities[key] = capability_id
-<<<<<<< HEAD
-                reason = (
-                    merged_signal_reasons.get(key)
-                    or blocked_capability_reasons.get(key)
-                    or blocked_schedule_reasons.get(key)
-                )
-                if not reason and capability_id:
-                    reason = _resolve_guard_reason(capability_id)
-                if reason:
-                    merged_signal_reasons[key] = reason
-=======
->>>>>>> 48af0400
         if merged_signal_capabilities:
             entry_result["blocked_signal_limit_capabilities"] = {
                 key: merged_signal_capabilities[key]
                 for key in sorted(merged_signal_capabilities)
             }
-<<<<<<< HEAD
-        if merged_signal_reasons:
-            entry_result["blocked_signal_limit_reasons"] = {
-                key: merged_signal_reasons[key]
-                for key in sorted(merged_signal_reasons)
-            }
-
-        guard_summary = _build_guard_summary_payload(
-            blocked_strategies=blocked_strategies,
-            blocked_schedules=blocked_schedules,
-            blocked_initial_limits=blocked_initial_limits,
-            blocked_signal_limits=blocked_signal_limits,
-            blocked_suspensions=blocked_suspensions,
-            blocked_capabilities=blocked_capabilities,
-            blocked_schedule_capabilities=blocked_schedule_capabilities,
-            merged_initial_capabilities=merged_initial_capabilities,
-            merged_initial_reasons=merged_initial_reasons,
-            merged_signal_capabilities=merged_signal_capabilities,
-            merged_signal_reasons=merged_signal_reasons,
-            blocked_suspension_capabilities=blocked_suspension_capabilities,
-            blocked_capability_reasons=blocked_capability_reasons,
-            blocked_schedule_reasons=blocked_schedule_reasons,
-            blocked_suspension_reasons=blocked_suspension_reasons,
-        )
-        if guard_summary:
-            entry_result["guard_reason_summary"] = guard_summary
-        guard_details = _build_guard_details_payload(
-            blocked_strategies=blocked_strategies,
-            blocked_schedules=blocked_schedules,
-            blocked_initial_limits=blocked_initial_limits,
-            blocked_signal_limits=blocked_signal_limits,
-            blocked_suspensions=blocked_suspensions,
-            blocked_capabilities=blocked_capabilities,
-            blocked_schedule_capabilities=blocked_schedule_capabilities,
-            merged_initial_capabilities=merged_initial_capabilities,
-            merged_initial_reasons=merged_initial_reasons,
-            merged_signal_capabilities=merged_signal_capabilities,
-            merged_signal_reasons=merged_signal_reasons,
-            blocked_suspension_capabilities=blocked_suspension_capabilities,
-            blocked_capability_reasons=blocked_capability_reasons,
-            blocked_schedule_reasons=blocked_schedule_reasons,
-            blocked_suspension_reasons=blocked_suspension_reasons,
-            resolve_guard_reason=_resolve_guard_reason,
-        )
-        if guard_details:
-            entry_result["guard_reason_details"] = guard_details
-            guard_detail_summary = _build_guard_detail_summary_payload(
-                guard_details,
-                resolve_guard_reason=_resolve_guard_reason,
-            )
-            if guard_detail_summary:
-                entry_result["guard_reason_detail_summary"] = guard_detail_summary
-            guard_detail_category_summary = _build_guard_detail_category_summary_payload(
-                guard_details,
-                resolve_guard_reason=_resolve_guard_reason,
-            )
-            if guard_detail_category_summary:
-                entry_result["guard_reason_detail_category_summary"] = (
-                    guard_detail_category_summary
-                )
-            guard_detail_capability_reason_summary = (
-                _build_guard_detail_capability_reason_summary_payload(
-                    guard_details,
-                    resolve_guard_reason=_resolve_guard_reason,
-                )
-            )
-            if guard_detail_capability_reason_summary:
-                entry_result[
-                    "guard_reason_detail_capability_reason_summary"
-                ] = guard_detail_capability_reason_summary
-            guard_detail_reason_summary = _build_guard_detail_reason_summary_payload(
-                guard_details,
-                resolve_guard_reason=_resolve_guard_reason,
-            )
-            if guard_detail_reason_summary:
-                entry_result["guard_reason_detail_reason_summary"] = (
-                    guard_detail_reason_summary
-                )
-            guard_detail_reason_details = _build_guard_detail_reason_details_payload(
-                guard_details,
-                resolve_guard_reason=_resolve_guard_reason,
-            )
-            if guard_detail_reason_details:
-                entry_result["guard_reason_detail_reason_details"] = (
-                    guard_detail_reason_details
-                )
-=======
->>>>>>> 48af0400
 
         result[name] = entry_result
 
