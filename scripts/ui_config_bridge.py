--- conflicted
+++ resolved
@@ -23,9 +23,6 @@
 
 from bot_core.runtime.pipeline import describe_strategy_definitions
 from bot_core.security.guards import get_capability_guard
-<<<<<<< HEAD
-from bot_core.strategies.catalog import DEFAULT_STRATEGY_CATALOG, StrategyDefinition, StrategyPresetWizard
-=======
 from bot_core.strategies.catalog import (
     DEFAULT_STRATEGY_CATALOG,
     StrategyDefinition,
@@ -37,7 +34,6 @@
     RegimePresetActivation,
     StrategyRegimeWorkflow,
 )
->>>>>>> d725d639
 
 
 def _read_json_input(path: str | None) -> Any:
@@ -478,8 +474,6 @@
     return result
 
 
-<<<<<<< HEAD
-=======
 def _serialize_version_info(version: PresetVersionInfo) -> dict[str, Any]:
     issued_at = version.issued_at.astimezone(timezone.utc)
     return {
@@ -787,7 +781,6 @@
     }
 
 
->>>>>>> d725d639
 def describe_catalog(config_path: Path, raw: Mapping[str, Any]) -> dict[str, Any]:
     try:
         core_config = load_core_config(config_path)
@@ -1277,14 +1270,11 @@
     parser.add_argument("--apply", action="store_true", help="Aktualizuje konfigurację na podstawie JSON")
     parser.add_argument("--describe-catalog", action="store_true", help="Zwraca opis katalogu strategii")
     parser.add_argument(
-<<<<<<< HEAD
-=======
         "--describe-regime-workflow",
         action="store_true",
         help="Zwraca raport StrategyRegimeWorkflow (dostępność presetów, statystyki i historię)",
     )
     parser.add_argument(
->>>>>>> d725d639
         "--preset-wizard",
         action="store_true",
         help="Uruchamia kreator presetów (wymaga JSON na STDIN lub w pliku)",
@@ -1298,14 +1288,11 @@
     parser.add_argument("--scheduler", help="Nazwa schedulera multi-strategy do zrzutu")
     parser.add_argument("--input", help="Plik JSON (lub '-' dla STDIN) wykorzystywany przy --apply")
     parser.add_argument(
-<<<<<<< HEAD
-=======
         "--regime-workflow-dir",
         default="var/data/strategy_regime_workflow",
         help="Katalog ze snapshotami StrategyRegimeWorkflow (availability.json, activation_history.json)",
     )
     parser.add_argument(
->>>>>>> d725d639
         "--wizard-mode",
         choices=["validate", "build"],
         default="validate",
@@ -1329,8 +1316,6 @@
         apply_updates(config_path, payload)
         return 0
 
-<<<<<<< HEAD
-=======
     if args.describe_regime_workflow:
         workflow_dir = Path(args.regime_workflow_dir).expanduser()
         data = describe_regime_workflow(workflow_dir)
@@ -1338,7 +1323,6 @@
         sys.stdout.write("\n")
         return 0
 
->>>>>>> d725d639
     if args.describe_catalog:
         data = describe_catalog(config_path, raw)
         json.dump(data, sys.stdout, indent=2, ensure_ascii=False)
