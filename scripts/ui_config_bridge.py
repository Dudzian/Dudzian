--- conflicted
+++ resolved
@@ -6,10 +6,7 @@
 import argparse
 import json
 import sys
-<<<<<<< HEAD
-=======
 from collections import Counter
->>>>>>> 99527c5d
 from collections.abc import Iterable, Mapping as MappingABC
 from pathlib import Path
 from typing import Any, Callable, Mapping
@@ -21,13 +18,9 @@
 except Exception as exc:  # pragma: no cover - import guard
     raise SystemExit(f"Nie można zaimportować bot_core.config.loader: {exc}") from exc
 
-<<<<<<< HEAD
-from bot_core.strategies.catalog import DEFAULT_STRATEGY_CATALOG
-=======
 from bot_core.runtime.pipeline import describe_strategy_definitions
 from bot_core.security.guards import get_capability_guard
 from bot_core.strategies.catalog import DEFAULT_STRATEGY_CATALOG, StrategyDefinition, StrategyPresetWizard
->>>>>>> 99527c5d
 
 
 def _read_json_input(path: str | None) -> Any:
@@ -107,10 +100,6 @@
     return tuple(cleaned)
 
 
-<<<<<<< HEAD
-def _collect_strategy_metadata(raw: Mapping[str, Any]) -> dict[str, Mapping[str, Any]]:
-    definitions: dict[str, Mapping[str, Any]] = {}
-=======
 def _capability_allowed(capability: str | None) -> bool:
     guard = get_capability_guard()
     if guard is None or not capability:
@@ -126,7 +115,6 @@
 ) -> tuple[dict[str, Mapping[str, Any]], dict[str, Mapping[str, Any]]]:
     definitions: dict[str, Mapping[str, Any]] = {}
     blocked: dict[str, Mapping[str, Any]] = {}
->>>>>>> 99527c5d
 
     def _register(name: str, engine: str, entry: Mapping[str, Any]) -> None:
         try:
@@ -139,13 +127,10 @@
         required_data = _normalize_sequence_field(entry.get("required_data"))
         tags = _normalize_sequence_field(entry.get("tags"))
 
-<<<<<<< HEAD
-=======
         capability = str(entry.get("capability") or "").strip()
         if not capability and spec and spec.capability:
             capability = spec.capability
 
->>>>>>> 99527c5d
         merged_risk = tuple(
             dict.fromkeys(
                 (*((spec.risk_classes) if spec else ()), *risk_classes)
@@ -162,12 +147,6 @@
             )
         )
 
-<<<<<<< HEAD
-        capability = str(entry.get("capability") or "").strip()
-        if not capability and spec and spec.capability:
-            capability = spec.capability
-=======
->>>>>>> 99527c5d
         payload: dict[str, Any] = {
             "engine": engine,
             "license_tier": license_tier or (spec.license_tier if spec else None),
@@ -180,14 +159,10 @@
         risk_profile = entry.get("risk_profile")
         if isinstance(risk_profile, str) and risk_profile.strip():
             payload["risk_profile"] = risk_profile.strip()
-<<<<<<< HEAD
-        definitions[name] = payload
-=======
         if _capability_allowed(capability):
             definitions[name] = payload
         else:
             blocked[name] = payload
->>>>>>> 99527c5d
 
     strategies = raw.get("strategies") or {}
     if isinstance(strategies, MappingABC):
@@ -216,11 +191,6 @@
     _register_section("mean_reversion_strategies", "mean_reversion")
     _register_section("volatility_target_strategies", "volatility_target")
     _register_section("cross_exchange_arbitrage_strategies", "cross_exchange_arbitrage")
-<<<<<<< HEAD
-    _register_section("grid_strategies", "grid_trading")
-
-    return definitions
-=======
     _register_section("scalping_strategies", "scalping")
     _register_section("options_income_strategies", "options_income")
     _register_section("statistical_arbitrage_strategies", "statistical_arbitrage")
@@ -435,7 +405,6 @@
         return {"ok": False, "errors": ["Payload musi być słownikiem JSON"]}
     result = _validate_preset_payload(payload)
     return result
->>>>>>> 99527c5d
 
 
 def _dump_schedulers(raw: Mapping[str, Any], *, only: str | None = None) -> dict[str, Any]:
@@ -443,14 +412,10 @@
     result: dict[str, Any] = {}
     if not isinstance(schedulers_raw, MappingABC):
         return result
-<<<<<<< HEAD
-    strategy_metadata = _collect_strategy_metadata(raw)
-=======
 
     strategy_metadata, blocked_metadata = _collect_strategy_metadata(raw)
     guard = get_capability_guard()
 
->>>>>>> 99527c5d
     for name, payload in schedulers_raw.items():
         if only and only != name:
             continue
@@ -469,14 +434,11 @@
             for schedule in schedules_payload:
                 if not isinstance(schedule, Mapping):
                     continue
-<<<<<<< HEAD
-=======
 
                 schedule_name = str(schedule.get("name") or "").strip()
                 strategy_name = str(schedule.get("strategy") or "").strip()
                 fallback_name = schedule_name if not strategy_name else strategy_name
 
->>>>>>> 99527c5d
                 entry_payload: dict[str, Any] = {
                     "name": schedule.get("name"),
                     "strategy": schedule.get("strategy"),
@@ -487,13 +449,6 @@
                     "max_signals": schedule.get("max_signals"),
                     "interval": schedule.get("interval"),
                 }
-<<<<<<< HEAD
-                strategy_name = str(schedule.get("strategy") or "").strip()
-                metadata = strategy_metadata.get(strategy_name)
-                if metadata is None and not strategy_name:
-                    fallback_name = str(schedule.get("name") or "").strip()
-                    metadata = strategy_metadata.get(fallback_name)
-=======
 
                 metadata = strategy_metadata.get(strategy_name)
                 blocked_meta = blocked_metadata.get(strategy_name)
@@ -502,7 +457,6 @@
                     if blocked_meta is None:
                         blocked_meta = blocked_metadata.get(schedule_name)
 
->>>>>>> 99527c5d
                 if metadata:
                     entry_payload["engine"] = metadata.get("engine")
                     if metadata.get("capability"):
@@ -516,10 +470,6 @@
                         entry_payload["tags"] = list(tags)
                     if metadata.get("risk_profile") and not entry_payload.get("risk_profile"):
                         entry_payload["definition_risk_profile"] = metadata.get("risk_profile")
-<<<<<<< HEAD
-                schedules.append(entry_payload)
-        result[name] = {
-=======
 
                 capability_id: str | None = None
                 candidate_meta = metadata or blocked_meta
@@ -684,7 +634,6 @@
         )
 
         entry_result: dict[str, Any] = {
->>>>>>> 99527c5d
             "name": name,
             "telemetry_namespace": payload.get("telemetry_namespace"),
             "decision_log_category": payload.get("decision_log_category"),
