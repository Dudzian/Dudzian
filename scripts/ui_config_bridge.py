#!/usr/bin/env python3
"""Mostek CLI do synchronizacji konfiguracji strategii/AI dla UI Qt."""

from __future__ import annotations

import argparse
import json
import sys
from collections.abc import Iterable, Mapping as MappingABC
from pathlib import Path
from typing import Any, Mapping

import yaml

try:
    from bot_core.config.loader import load_core_config
except Exception as exc:  # pragma: no cover - import guard
    raise SystemExit(f"Nie można zaimportować bot_core.config.loader: {exc}") from exc

<<<<<<< HEAD
=======
from bot_core.security.guards import get_capability_guard
>>>>>>> 194663ec
from bot_core.strategies.catalog import DEFAULT_STRATEGY_CATALOG


def _read_json_input(path: str | None) -> Any:
    if path and path != "-":
        data = Path(path).read_text(encoding="utf-8")
    else:
        data = sys.stdin.read()
    if not data.strip():
        raise SystemExit("Wejście JSON jest puste – brak danych do zapisania")
    try:
        return json.loads(data)
    except json.JSONDecodeError as exc:  # pragma: no cover - validated w testach integracyjnych
        raise SystemExit(f"Niepoprawny JSON: {exc}") from exc


def _dump_decision(raw: Mapping[str, Any]) -> dict[str, Any]:
    decision = raw.get("decision_engine") or {}
    orchestrator = decision.get("orchestrator") or {}
    profile_overrides = decision.get("profile_overrides") or {}

    def _normalize_thresholds(name: str, payload: Mapping[str, Any]) -> dict[str, Any]:
        result: dict[str, Any] = {"profile": name}
        for key in (
            "max_cost_bps",
            "min_net_edge_bps",
            "max_daily_loss_pct",
            "max_drawdown_pct",
            "max_position_ratio",
            "max_open_positions",
            "max_latency_ms",
            "max_trade_notional",
        ):
            if key in payload:
                result[key] = payload[key]
        return result

    overrides = []
    if isinstance(profile_overrides, Mapping):
        for name, payload in profile_overrides.items():
            if isinstance(payload, Mapping):
                overrides.append(_normalize_thresholds(str(name), payload))

    return {
        "max_cost_bps": orchestrator.get("max_cost_bps"),
        "min_net_edge_bps": orchestrator.get("min_net_edge_bps"),
        "max_daily_loss_pct": orchestrator.get("max_daily_loss_pct"),
        "max_drawdown_pct": orchestrator.get("max_drawdown_pct"),
        "max_position_ratio": orchestrator.get("max_position_ratio"),
        "max_open_positions": orchestrator.get("max_open_positions"),
        "max_latency_ms": orchestrator.get("max_latency_ms"),
        "stress_tests": orchestrator.get("stress_tests"),
        "min_probability": decision.get("min_probability"),
        "require_cost_data": decision.get("require_cost_data"),
        "penalty_cost_bps": decision.get("penalty_cost_bps"),
        "profile_overrides": overrides,
    }


def _normalize_sequence_field(values: Any) -> tuple[str, ...]:
    if values in (None, "", ()):  # szybkie ścieżki
        return ()
    if isinstance(values, str):
        iterable = (values,)
    elif isinstance(values, MappingABC):
        iterable = values.values()
    elif isinstance(values, Iterable):
        iterable = values
    else:
        return ()
    cleaned: list[str] = []
    for item in iterable:
        text = str(item).strip()
        if not text:
            continue
        if text not in cleaned:
            cleaned.append(text)
    return tuple(cleaned)


<<<<<<< HEAD
def _collect_strategy_metadata(raw: Mapping[str, Any]) -> dict[str, Mapping[str, Any]]:
    definitions: dict[str, Mapping[str, Any]] = {}
=======
def _capability_allowed(capability: str | None) -> bool:
    guard = get_capability_guard()
    if guard is None or not capability:
        return True
    try:
        return guard.capabilities.is_strategy_enabled(capability)
    except AttributeError:
        return True


def _collect_strategy_metadata(
    raw: Mapping[str, Any],
) -> tuple[dict[str, Mapping[str, Any]], dict[str, Mapping[str, Any]]]:
    definitions: dict[str, Mapping[str, Any]] = {}
    blocked: dict[str, Mapping[str, Any]] = {}
>>>>>>> 194663ec

    def _register(name: str, engine: str, entry: Mapping[str, Any]) -> None:
        try:
            spec = DEFAULT_STRATEGY_CATALOG.get(engine)
        except KeyError:
            spec = None

        license_tier = str(entry.get("license_tier") or "").strip()
        risk_classes = _normalize_sequence_field(entry.get("risk_classes"))
        required_data = _normalize_sequence_field(entry.get("required_data"))
        tags = _normalize_sequence_field(entry.get("tags"))

<<<<<<< HEAD
=======
        capability = str(entry.get("capability") or "").strip()
        if not capability and spec and spec.capability:
            capability = spec.capability

>>>>>>> 194663ec
        merged_risk = tuple(
            dict.fromkeys(
                (*((spec.risk_classes) if spec else ()), *risk_classes)
            )
        )
        merged_data = tuple(
            dict.fromkeys(
                (*((spec.required_data) if spec else ()), *required_data)
            )
        )
        merged_tags = tuple(
            dict.fromkeys(
                (*((spec.default_tags) if spec else ()), *tags)
            )
        )

<<<<<<< HEAD
        capability = str(entry.get("capability") or "").strip()
        if not capability and spec and spec.capability:
            capability = spec.capability
=======
>>>>>>> 194663ec
        payload: dict[str, Any] = {
            "engine": engine,
            "license_tier": license_tier or (spec.license_tier if spec else None),
            "risk_classes": merged_risk,
            "required_data": merged_data,
            "tags": merged_tags,
        }
        if capability:
            payload["capability"] = capability
        risk_profile = entry.get("risk_profile")
        if isinstance(risk_profile, str) and risk_profile.strip():
            payload["risk_profile"] = risk_profile.strip()
<<<<<<< HEAD
        definitions[name] = payload
=======
        if _capability_allowed(capability):
            definitions[name] = payload
        else:
            blocked[name] = payload
>>>>>>> 194663ec

    strategies = raw.get("strategies") or {}
    if isinstance(strategies, MappingABC):
        for name, entry in strategies.items():
            if not isinstance(entry, MappingABC):
                continue
            engine = str(entry.get("engine") or "").strip()
            if not engine:
                continue
            _register(str(name), engine, entry)

    def _register_section(section: str, engine: str) -> None:
        payload = raw.get(section) or {}
        if not isinstance(payload, MappingABC):
            return
        for name, entry in payload.items():
            if str(name) in definitions:
                continue
            entry_mapping: Mapping[str, Any]
            if isinstance(entry, MappingABC):
                entry_mapping = entry
            else:
                entry_mapping = {}
            _register(str(name), engine, entry_mapping)

    _register_section("mean_reversion_strategies", "mean_reversion")
    _register_section("volatility_target_strategies", "volatility_target")
    _register_section("cross_exchange_arbitrage_strategies", "cross_exchange_arbitrage")
<<<<<<< HEAD
    _register_section("grid_strategies", "grid_trading")

    return definitions
=======
    _register_section("scalping_strategies", "scalping")
    _register_section("options_income_strategies", "options_income")
    _register_section("statistical_arbitrage_strategies", "statistical_arbitrage")
    _register_section("day_trading_strategies", "day_trading")
    _register_section("grid_strategies", "grid_trading")

    return definitions, blocked
>>>>>>> 194663ec


def _dump_schedulers(raw: Mapping[str, Any], *, only: str | None = None) -> dict[str, Any]:
    schedulers_raw = raw.get("multi_strategy_schedulers") or {}
    result: dict[str, Any] = {}
    if not isinstance(schedulers_raw, MappingABC):
        return result
<<<<<<< HEAD
    strategy_metadata = _collect_strategy_metadata(raw)
=======

    strategy_metadata, blocked_metadata = _collect_strategy_metadata(raw)
    guard = get_capability_guard()

>>>>>>> 194663ec
    for name, payload in schedulers_raw.items():
        if only and only != name:
            continue
        if not isinstance(payload, MappingABC):
            continue

        schedules_payload = payload.get("schedules") or []
        schedules: list[dict[str, Any]] = []
        blocked_schedules: list[str] = []
        blocked_strategies: set[str] = set()
        blocked_capabilities: dict[str, str] = {}
        blocked_schedule_capabilities: dict[str, str] = {}
        strategy_capabilities: dict[str, str] = {}

        if isinstance(schedules_payload, list):
            for schedule in schedules_payload:
                if not isinstance(schedule, Mapping):
                    continue
<<<<<<< HEAD
=======

                schedule_name = str(schedule.get("name") or "").strip()
                strategy_name = str(schedule.get("strategy") or "").strip()
                fallback_name = schedule_name if not strategy_name else strategy_name

>>>>>>> 194663ec
                entry_payload: dict[str, Any] = {
                    "name": schedule.get("name"),
                    "strategy": schedule.get("strategy"),
                    "cadence_seconds": schedule.get("cadence_seconds"),
                    "max_drift_seconds": schedule.get("max_drift_seconds"),
                    "warmup_bars": schedule.get("warmup_bars"),
                    "risk_profile": schedule.get("risk_profile"),
                    "max_signals": schedule.get("max_signals"),
                    "interval": schedule.get("interval"),
                }
<<<<<<< HEAD
                strategy_name = str(schedule.get("strategy") or "").strip()
                metadata = strategy_metadata.get(strategy_name)
                if metadata is None and not strategy_name:
                    fallback_name = str(schedule.get("name") or "").strip()
                    metadata = strategy_metadata.get(fallback_name)
=======

                metadata = strategy_metadata.get(strategy_name)
                blocked_meta = blocked_metadata.get(strategy_name)
                if metadata is None and not strategy_name:
                    metadata = strategy_metadata.get(schedule_name)
                    if blocked_meta is None:
                        blocked_meta = blocked_metadata.get(schedule_name)

>>>>>>> 194663ec
                if metadata:
                    entry_payload["engine"] = metadata.get("engine")
                    if metadata.get("capability"):
                        entry_payload["capability"] = metadata.get("capability")
                    if metadata.get("license_tier"):
                        entry_payload["license_tier"] = metadata.get("license_tier")
                    entry_payload["risk_classes"] = list(metadata.get("risk_classes", ()))
                    entry_payload["required_data"] = list(metadata.get("required_data", ()))
                    tags = metadata.get("tags", ())
                    if tags:
                        entry_payload["tags"] = list(tags)
                    if metadata.get("risk_profile") and not entry_payload.get("risk_profile"):
                        entry_payload["definition_risk_profile"] = metadata.get("risk_profile")
<<<<<<< HEAD
                schedules.append(entry_payload)
        result[name] = {
=======

                capability_id: str | None = None
                candidate_meta = metadata or blocked_meta
                if candidate_meta:
                    raw_capability = candidate_meta.get("capability")
                    if isinstance(raw_capability, str):
                        capability_id = raw_capability.strip() or None

                if capability_id:
                    if strategy_name:
                        strategy_capabilities.setdefault(strategy_name, capability_id)
                    elif fallback_name:
                        strategy_capabilities.setdefault(fallback_name, capability_id)

                if guard is not None and capability_id:
                    try:
                        if not guard.capabilities.is_strategy_enabled(capability_id):
                            if schedule_name and schedule_name not in blocked_schedules:
                                blocked_schedules.append(schedule_name)
                            strategy_key = strategy_name or fallback_name
                            if strategy_key:
                                blocked_strategies.add(strategy_key)
                                if capability_id:
                                    blocked_capabilities.setdefault(strategy_key, capability_id)
                            if schedule_name and capability_id:
                                blocked_schedule_capabilities.setdefault(schedule_name, capability_id)
                            continue
                    except AttributeError:
                        pass

                schedules.append(entry_payload)

        allowed_schedule_names = {
            str(entry.get("name"))
            for entry in schedules
            if entry.get("name") not in (None, "")
        }
        allowed_strategies = {
            str(entry.get("strategy"))
            for entry in schedules
            if entry.get("strategy") not in (None, "")
        }
        allowed_targets = allowed_schedule_names | allowed_strategies

        def _collect_limits(
            tree: Any,
            *,
            blocked: dict[str, set[str]] | None = None,
            blocked_capability_targets: dict[str, str] | None = None,
        ) -> dict[str, dict[str, Any]]:
            collected: dict[str, dict[str, Any]] = {}
            if not isinstance(tree, MappingABC):
                return collected
            for strategy_name, profiles in tree.items():
                strategy_key = str(strategy_name)
                if allowed_strategies and strategy_key not in allowed_strategies:
                    if blocked is not None:
                        blocked_profiles = blocked.setdefault(strategy_key, set())
                        if isinstance(profiles, MappingABC):
                            for profile_name in profiles.keys():
                                blocked_profiles.add(str(profile_name))
                        else:
                            blocked_profiles.add("*")
                    if blocked_capability_targets is not None:
                        capability_id = (
                            blocked_capabilities.get(strategy_key)
                            or strategy_capabilities.get(strategy_key)
                        )
                        if capability_id:
                            blocked_capability_targets.setdefault(strategy_key, capability_id)
                    continue
                if not isinstance(profiles, MappingABC):
                    continue
                profile_entry: dict[str, Any] = {}
                for profile_name, raw_limit in profiles.items():
                    profile_key = str(profile_name)
                    if isinstance(raw_limit, MappingABC):
                        if "limit" not in raw_limit or raw_limit["limit"] is None:
                            continue
                        try:
                            limit_value = int(raw_limit["limit"])
                        except (TypeError, ValueError):
                            continue
                        payload_limit: dict[str, Any] = {"limit": limit_value}
                        if raw_limit.get("reason"):
                            payload_limit["reason"] = raw_limit["reason"]
                        if raw_limit.get("until"):
                            payload_limit["until"] = raw_limit["until"]
                        if raw_limit.get("duration_seconds") is not None:
                            try:
                                payload_limit["duration_seconds"] = float(
                                    raw_limit["duration_seconds"]
                                )
                            except (TypeError, ValueError):
                                payload_limit["duration_seconds"] = raw_limit["duration_seconds"]
                    else:
                        try:
                            limit_value = int(raw_limit)
                        except (TypeError, ValueError):
                            continue
                        payload_limit = {"limit": limit_value}
                    profile_entry[profile_key] = payload_limit
                if profile_entry:
                    collected[strategy_key] = profile_entry
            return collected

        raw_suspensions = payload.get("initial_suspensions") or []
        suspensions: list[dict[str, Any]] = []
        blocked_suspensions: list[dict[str, Any]] = []
        blocked_suspension_capabilities: dict[str, str] = {}
        if isinstance(raw_suspensions, list):
            for entry in raw_suspensions:
                if not isinstance(entry, MappingABC):
                    continue
                suspension_payload: dict[str, Any] = {
                    "kind": entry.get("kind"),
                    "target": entry.get("target"),
                }
                if entry.get("reason"):
                    suspension_payload["reason"] = entry["reason"]
                if entry.get("until"):
                    suspension_payload["until"] = entry["until"]
                if entry.get("duration_seconds") is not None:
                    suspension_payload["duration_seconds"] = entry["duration_seconds"]
                kind = str(entry.get("kind") or "schedule").lower()
                target = str(entry.get("target") or "")
                if kind != "tag" and allowed_targets and target not in allowed_targets:
                    capability_id: str | None = None
                    if kind == "schedule":
                        capability_id = (
                            blocked_schedule_capabilities.get(target)
                            or strategy_capabilities.get(target)
                            or blocked_capabilities.get(target)
                        )
                    else:
                        capability_id = (
                            blocked_capabilities.get(target)
                            or strategy_capabilities.get(target)
                        )
                    if capability_id:
                        suspension_payload["capability"] = capability_id
                        key = f"{kind}:{target}".strip(":")
                        if key:
                            blocked_suspension_capabilities.setdefault(key, capability_id)
                    blocked_suspensions.append(dict(suspension_payload))
                    continue
                suspensions.append(suspension_payload)

        blocked_initial_limits: dict[str, set[str]] = {}
        blocked_signal_limits: dict[str, set[str]] = {}
        blocked_initial_limit_capabilities: dict[str, str] = {}
        blocked_signal_limit_capabilities: dict[str, str] = {}
        initial_limits = _collect_limits(
            payload.get("initial_signal_limits"),
            blocked=blocked_initial_limits,
            blocked_capability_targets=blocked_initial_limit_capabilities,
        )
        signal_limits = _collect_limits(
            payload.get("signal_limits"),
            blocked=blocked_signal_limits,
            blocked_capability_targets=blocked_signal_limit_capabilities,
        )

        entry_result: dict[str, Any] = {
>>>>>>> 194663ec
            "name": name,
            "telemetry_namespace": payload.get("telemetry_namespace"),
            "decision_log_category": payload.get("decision_log_category"),
            "health_check_interval": payload.get("health_check_interval"),
            "portfolio_governor": payload.get("portfolio_governor"),
            "schedules": schedules,
            "initial_suspensions": suspensions,
            "initial_signal_limits": initial_limits,
        }
        if signal_limits:
            entry_result["signal_limits"] = signal_limits
        if blocked_schedules:
            entry_result["blocked_schedules"] = blocked_schedules
        if blocked_strategies:
            entry_result["blocked_strategies"] = sorted(blocked_strategies)
        if blocked_capabilities:
            entry_result["blocked_capabilities"] = {
                key: blocked_capabilities[key]
                for key in sorted(blocked_capabilities)
            }
        if blocked_schedule_capabilities:
            entry_result["blocked_schedule_capabilities"] = {
                key: blocked_schedule_capabilities[key]
                for key in blocked_schedules
                if key in blocked_schedule_capabilities
            }
        if blocked_suspensions:
            entry_result["blocked_suspensions"] = blocked_suspensions
        if blocked_suspension_capabilities:
            entry_result["blocked_suspension_capabilities"] = {
                key: blocked_suspension_capabilities[key]
                for key in sorted(blocked_suspension_capabilities)
            }
        merged_initial_capabilities: dict[str, str] = dict(blocked_initial_limit_capabilities)
        if blocked_initial_limits:
            entry_result["blocked_initial_signal_limits"] = {
                key: sorted(values)
                for key, values in blocked_initial_limits.items()
            }
            for key in blocked_initial_limits:
                capability_id = (
                    merged_initial_capabilities.get(key)
                    or blocked_capabilities.get(key)
                    or strategy_capabilities.get(key)
                )
                if capability_id:
                    merged_initial_capabilities[key] = capability_id
        if merged_initial_capabilities:
            entry_result["blocked_initial_signal_limit_capabilities"] = {
                key: merged_initial_capabilities[key]
                for key in sorted(merged_initial_capabilities)
            }

        merged_signal_capabilities: dict[str, str] = dict(blocked_signal_limit_capabilities)
        if blocked_signal_limits:
            entry_result["blocked_signal_limits"] = {
                key: sorted(values)
                for key, values in blocked_signal_limits.items()
            }
            for key in blocked_signal_limits:
                capability_id = (
                    merged_signal_capabilities.get(key)
                    or blocked_capabilities.get(key)
                    or strategy_capabilities.get(key)
                )
                if capability_id:
                    merged_signal_capabilities[key] = capability_id
        if merged_signal_capabilities:
            entry_result["blocked_signal_limit_capabilities"] = {
                key: merged_signal_capabilities[key]
                for key in sorted(merged_signal_capabilities)
            }

        result[name] = entry_result

    return result


def dump_config(raw: Mapping[str, Any], section: str, scheduler: str | None) -> dict[str, Any]:
    if section == "decision":
        return {"decision": _dump_decision(raw)}
    if section == "scheduler":
        return {"schedulers": _dump_schedulers(raw, only=scheduler)}
    return {
        "decision": _dump_decision(raw),
        "schedulers": _dump_schedulers(raw, only=scheduler),
    }


def _apply_decision(raw: dict[str, Any], payload: Mapping[str, Any]) -> None:
    if not payload:
        return
    decision = raw.setdefault("decision_engine", {})
    if not isinstance(decision, dict):
        raise SystemExit("Sekcja decision_engine musi być słownikiem w core.yaml")
    orchestrator = decision.setdefault("orchestrator", {})
    if not isinstance(orchestrator, dict):
        raise SystemExit("Sekcja decision_engine.orchestrator musi być słownikiem")

    for key in (
        "max_cost_bps",
        "min_net_edge_bps",
        "max_daily_loss_pct",
        "max_drawdown_pct",
        "max_position_ratio",
        "max_open_positions",
        "max_latency_ms",
        "max_trade_notional",
    ):
        if key in payload and payload[key] is not None:
            orchestrator[key] = payload[key]
    for key in ("min_probability", "require_cost_data", "penalty_cost_bps"):
        if key in payload and payload[key] is not None:
            decision[key] = payload[key]

    overrides_payload = payload.get("profile_overrides")
    if isinstance(overrides_payload, list):
        overrides: dict[str, dict[str, Any]] = {}
        for entry in overrides_payload:
            if not isinstance(entry, Mapping):
                continue
            profile = str(entry.get("profile")) if entry.get("profile") is not None else None
            if not profile:
                continue
            overrides[profile] = {}
            for key in (
                "max_cost_bps",
                "min_net_edge_bps",
                "max_daily_loss_pct",
                "max_drawdown_pct",
                "max_position_ratio",
                "max_open_positions",
                "max_latency_ms",
                "max_trade_notional",
            ):
                if key in entry and entry[key] is not None:
                    overrides[profile][key] = entry[key]
        if overrides:
            decision.setdefault("profile_overrides", {})
            if not isinstance(decision["profile_overrides"], dict):
                decision["profile_overrides"] = {}
            decision["profile_overrides"].update(overrides)


def _apply_scheduler(raw: dict[str, Any], payload: Mapping[str, Any]) -> None:
    if not payload:
        return
    schedulers = raw.setdefault("multi_strategy_schedulers", {})
    if not isinstance(schedulers, dict):
        raise SystemExit("Sekcja multi_strategy_schedulers musi być słownikiem")
    for name, entry in payload.items():
        if name not in schedulers:
            raise SystemExit(f"Scheduler {name} nie istnieje w core.yaml")
        target = schedulers[name]
        if not isinstance(target, dict):
            raise SystemExit(f"Sekcja multi_strategy_schedulers[{name}] musi być słownikiem")
        for key in (
            "telemetry_namespace",
            "decision_log_category",
            "health_check_interval",
            "portfolio_governor",
        ):
            if key in entry and entry[key] is not None:
                target[key] = entry[key]
        schedules_update = entry.get("schedules")
        if isinstance(schedules_update, list):
            schedules = target.get("schedules")
            if not isinstance(schedules, list):
                raise SystemExit(f"Scheduler {name} nie definiuje listy schedules")
            index = {str(item.get("name")): idx for idx, item in enumerate(schedules) if isinstance(item, Mapping)}
            for update in schedules_update:
                if not isinstance(update, Mapping):
                    continue
                schedule_name = update.get("name")
                if schedule_name is None or str(schedule_name) not in index:
                    raise SystemExit(
                        f"Scheduler {name} nie zawiera zadania o nazwie {schedule_name!r}")
                schedule_idx = index[str(schedule_name)]
                schedule = schedules[schedule_idx]
                if not isinstance(schedule, dict):
                    raise SystemExit(
                        f"Scheduler {name}: wpis {schedule_name!r} ma nieprawidłowy format")
                for key in (
                    "strategy",
                    "cadence_seconds",
                    "max_drift_seconds",
                    "warmup_bars",
                    "risk_profile",
                    "max_signals",
                    "interval",
                ):
                    if key in update and update[key] is not None:
                        schedule[key] = update[key]


def apply_updates(path: Path, payload: Mapping[str, Any]) -> None:
    raw: dict[str, Any] = yaml.safe_load(path.read_text(encoding="utf-8")) or {}
    if not isinstance(raw, dict):
        raise SystemExit("Plik core.yaml ma niepoprawny format – oczekiwano mapy klucz/wartość")

    if "decision" in payload and isinstance(payload["decision"], Mapping):
        _apply_decision(raw, payload["decision"])
    if "schedulers" in payload and isinstance(payload["schedulers"], Mapping):
        _apply_scheduler(raw, payload["schedulers"])

    load_core_config(path)  # walidacja

    path.write_text(yaml.safe_dump(raw, sort_keys=False, allow_unicode=True, indent=2), encoding="utf-8")


def parse_args(argv: list[str] | None = None) -> argparse.Namespace:
    parser = argparse.ArgumentParser(description="Mostek konfiguracji strategii dla UI")
    parser.add_argument("--config", default="config/core.yaml", help="Ścieżka do pliku core.yaml")
    parser.add_argument("--dump", action="store_true", help="Zrzuca konfigurację w formacie JSON")
    parser.add_argument("--apply", action="store_true", help="Aktualizuje konfigurację na podstawie JSON")
    parser.add_argument(
        "--section",
        choices=["all", "decision", "scheduler"],
        default="all",
        help="Ogranicza zakres dumpa",
    )
    parser.add_argument("--scheduler", help="Nazwa schedulera multi-strategy do zrzutu")
    parser.add_argument("--input", help="Plik JSON (lub '-' dla STDIN) wykorzystywany przy --apply")
    return parser.parse_args(argv)


def main(argv: list[str] | None = None) -> int:
    args = parse_args(argv)
    config_path = Path(args.config).expanduser()
    if not config_path.exists():
        raise SystemExit(f"Plik konfiguracji {config_path} nie istnieje")

    raw: dict[str, Any] = yaml.safe_load(config_path.read_text(encoding="utf-8")) or {}

    if args.apply:
        payload = _read_json_input(args.input)
        if not isinstance(payload, Mapping):
            raise SystemExit("JSON musi zawierać słownik z sekcjami konfiguracji")
        apply_updates(config_path, payload)
        return 0

    data = dump_config(raw, args.section, args.scheduler)
    json.dump(data, sys.stdout, indent=2, ensure_ascii=False)
    sys.stdout.write("\n")
    return 0


if __name__ == "__main__":  # pragma: no cover - entrypoint
    raise SystemExit(main())<|MERGE_RESOLUTION|>--- conflicted
+++ resolved
@@ -17,10 +17,7 @@
 except Exception as exc:  # pragma: no cover - import guard
     raise SystemExit(f"Nie można zaimportować bot_core.config.loader: {exc}") from exc
 
-<<<<<<< HEAD
-=======
 from bot_core.security.guards import get_capability_guard
->>>>>>> 194663ec
 from bot_core.strategies.catalog import DEFAULT_STRATEGY_CATALOG
 
 
@@ -101,10 +98,6 @@
     return tuple(cleaned)
 
 
-<<<<<<< HEAD
-def _collect_strategy_metadata(raw: Mapping[str, Any]) -> dict[str, Mapping[str, Any]]:
-    definitions: dict[str, Mapping[str, Any]] = {}
-=======
 def _capability_allowed(capability: str | None) -> bool:
     guard = get_capability_guard()
     if guard is None or not capability:
@@ -120,7 +113,6 @@
 ) -> tuple[dict[str, Mapping[str, Any]], dict[str, Mapping[str, Any]]]:
     definitions: dict[str, Mapping[str, Any]] = {}
     blocked: dict[str, Mapping[str, Any]] = {}
->>>>>>> 194663ec
 
     def _register(name: str, engine: str, entry: Mapping[str, Any]) -> None:
         try:
@@ -133,13 +125,10 @@
         required_data = _normalize_sequence_field(entry.get("required_data"))
         tags = _normalize_sequence_field(entry.get("tags"))
 
-<<<<<<< HEAD
-=======
         capability = str(entry.get("capability") or "").strip()
         if not capability and spec and spec.capability:
             capability = spec.capability
 
->>>>>>> 194663ec
         merged_risk = tuple(
             dict.fromkeys(
                 (*((spec.risk_classes) if spec else ()), *risk_classes)
@@ -156,12 +145,6 @@
             )
         )
 
-<<<<<<< HEAD
-        capability = str(entry.get("capability") or "").strip()
-        if not capability and spec and spec.capability:
-            capability = spec.capability
-=======
->>>>>>> 194663ec
         payload: dict[str, Any] = {
             "engine": engine,
             "license_tier": license_tier or (spec.license_tier if spec else None),
@@ -174,14 +157,10 @@
         risk_profile = entry.get("risk_profile")
         if isinstance(risk_profile, str) and risk_profile.strip():
             payload["risk_profile"] = risk_profile.strip()
-<<<<<<< HEAD
-        definitions[name] = payload
-=======
         if _capability_allowed(capability):
             definitions[name] = payload
         else:
             blocked[name] = payload
->>>>>>> 194663ec
 
     strategies = raw.get("strategies") or {}
     if isinstance(strategies, MappingABC):
@@ -210,11 +189,6 @@
     _register_section("mean_reversion_strategies", "mean_reversion")
     _register_section("volatility_target_strategies", "volatility_target")
     _register_section("cross_exchange_arbitrage_strategies", "cross_exchange_arbitrage")
-<<<<<<< HEAD
-    _register_section("grid_strategies", "grid_trading")
-
-    return definitions
-=======
     _register_section("scalping_strategies", "scalping")
     _register_section("options_income_strategies", "options_income")
     _register_section("statistical_arbitrage_strategies", "statistical_arbitrage")
@@ -222,7 +196,6 @@
     _register_section("grid_strategies", "grid_trading")
 
     return definitions, blocked
->>>>>>> 194663ec
 
 
 def _dump_schedulers(raw: Mapping[str, Any], *, only: str | None = None) -> dict[str, Any]:
@@ -230,14 +203,10 @@
     result: dict[str, Any] = {}
     if not isinstance(schedulers_raw, MappingABC):
         return result
-<<<<<<< HEAD
-    strategy_metadata = _collect_strategy_metadata(raw)
-=======
 
     strategy_metadata, blocked_metadata = _collect_strategy_metadata(raw)
     guard = get_capability_guard()
 
->>>>>>> 194663ec
     for name, payload in schedulers_raw.items():
         if only and only != name:
             continue
@@ -256,14 +225,11 @@
             for schedule in schedules_payload:
                 if not isinstance(schedule, Mapping):
                     continue
-<<<<<<< HEAD
-=======
 
                 schedule_name = str(schedule.get("name") or "").strip()
                 strategy_name = str(schedule.get("strategy") or "").strip()
                 fallback_name = schedule_name if not strategy_name else strategy_name
 
->>>>>>> 194663ec
                 entry_payload: dict[str, Any] = {
                     "name": schedule.get("name"),
                     "strategy": schedule.get("strategy"),
@@ -274,13 +240,6 @@
                     "max_signals": schedule.get("max_signals"),
                     "interval": schedule.get("interval"),
                 }
-<<<<<<< HEAD
-                strategy_name = str(schedule.get("strategy") or "").strip()
-                metadata = strategy_metadata.get(strategy_name)
-                if metadata is None and not strategy_name:
-                    fallback_name = str(schedule.get("name") or "").strip()
-                    metadata = strategy_metadata.get(fallback_name)
-=======
 
                 metadata = strategy_metadata.get(strategy_name)
                 blocked_meta = blocked_metadata.get(strategy_name)
@@ -289,7 +248,6 @@
                     if blocked_meta is None:
                         blocked_meta = blocked_metadata.get(schedule_name)
 
->>>>>>> 194663ec
                 if metadata:
                     entry_payload["engine"] = metadata.get("engine")
                     if metadata.get("capability"):
@@ -303,10 +261,6 @@
                         entry_payload["tags"] = list(tags)
                     if metadata.get("risk_profile") and not entry_payload.get("risk_profile"):
                         entry_payload["definition_risk_profile"] = metadata.get("risk_profile")
-<<<<<<< HEAD
-                schedules.append(entry_payload)
-        result[name] = {
-=======
 
                 capability_id: str | None = None
                 candidate_meta = metadata or blocked_meta
@@ -471,7 +425,6 @@
         )
 
         entry_result: dict[str, Any] = {
->>>>>>> 194663ec
             "name": name,
             "telemetry_namespace": payload.get("telemetry_namespace"),
             "decision_log_category": payload.get("decision_log_category"),
