--- conflicted
+++ resolved
@@ -14,19 +14,7 @@
 
 import yaml
 
-<<<<<<< HEAD
-from bot_core.ai import (
-    MarketRegime,
-    MarketRegimeAssessment,
-    RegimeHistory,
-    RegimeSnapshot,
-    RegimeSummary,
-    RiskLevel,
-)
-from bot_core.decision.models import DecisionCandidate
-=======
 from bot_core.ai import MarketRegime, MarketRegimeAssessment, RegimeHistory
->>>>>>> 8ce5513a
 
 try:
     from bot_core.config.loader import load_core_config
@@ -46,68 +34,6 @@
     RegimePresetActivation,
     StrategyRegimeWorkflow,
 )
-<<<<<<< HEAD
-
-
-_DEFAULT_VERSION_ISSUED_AT = datetime.fromtimestamp(0, tz=timezone.utc)
-
-_REGIME_SNAPSHOT_FLOAT_FIELDS = (
-    "confidence",
-    "risk_score",
-    "drawdown",
-    "volatility",
-    "volume_trend",
-    "volatility_ratio",
-    "return_skew",
-    "return_kurtosis",
-    "volume_imbalance",
-)
-
-_REGIME_SUMMARY_FLOAT_FIELDS = (
-    "confidence",
-    "risk_score",
-    "stability",
-    "risk_trend",
-    "risk_volatility",
-    "regime_persistence",
-    "transition_rate",
-    "confidence_trend",
-    "confidence_volatility",
-    "instability_score",
-    "confidence_decay",
-    "avg_drawdown",
-    "avg_volume_trend",
-    "drawdown_pressure",
-    "liquidity_pressure",
-    "volatility_ratio",
-    "regime_entropy",
-    "tail_risk_index",
-    "shock_frequency",
-    "volatility_of_volatility",
-    "stress_index",
-    "severe_event_rate",
-    "cooldown_score",
-    "recovery_potential",
-    "resilience_score",
-    "stress_balance",
-    "liquidity_gap",
-    "confidence_resilience",
-    "stress_projection",
-    "stress_momentum",
-    "liquidity_trend",
-    "confidence_fragility",
-    "volatility_trend",
-    "drawdown_trend",
-    "volume_trend_volatility",
-    "stability_projection",
-    "degradation_score",
-    "skewness_bias",
-    "kurtosis_excess",
-    "volume_imbalance",
-    "distribution_pressure",
-)
-=======
->>>>>>> 8ce5513a
 
 
 def _read_json_input(path: str | None) -> Any:
@@ -192,77 +118,6 @@
         raise SystemExit(f"Nieznany reżim rynku: {value!r}") from exc
 
 
-<<<<<<< HEAD
-def _normalize_string_mapping(value: Any, *, field: str) -> dict[str, str]:
-    if value in (None, "", ()):  # szybkie ścieżki
-        return {}
-    if not isinstance(value, MappingABC):
-        raise SystemExit(f"Sekcja {field} musi być słownikiem")
-    normalized: dict[str, str] = {}
-    for key, payload in value.items():
-        normalized[str(key)] = str(payload)
-    return normalized
-
-
-def _coerce_issued_at(value: Any, *, field: str) -> datetime:
-    if value is None:
-        return _DEFAULT_VERSION_ISSUED_AT
-    if isinstance(value, datetime):
-        timestamp = value
-        if timestamp.tzinfo is None:
-            timestamp = timestamp.replace(tzinfo=timezone.utc)
-        return timestamp
-    if isinstance(value, (bytes, bytearray)):
-        try:
-            value = value.decode("utf-8")
-        except Exception as exc:  # pragma: no cover - defensywne
-            raise SystemExit(
-                f"Pole {field} ma nieobsługiwany format znacznika czasu"
-            ) from exc
-    if isinstance(value, str):
-        candidate = value.strip()
-        if not candidate:
-            return _DEFAULT_VERSION_ISSUED_AT
-        return _parse_iso_datetime(candidate, field=field)
-    if isinstance(value, (int, float)) and not isinstance(value, bool):
-        try:
-            return datetime.fromtimestamp(float(value), tz=timezone.utc)
-        except (OverflowError, OSError, ValueError) as exc:
-            raise SystemExit(
-                f"Pole {field} zawiera niepoprawny znacznik czasu: {value!r}"
-            ) from exc
-    raise SystemExit(
-        f"Pole {field} ma nieobsługiwany typ znacznika czasu: {type(value).__name__}"
-    )
-
-
-def _coerce_metadata(payload: Any) -> Mapping[str, Any]:
-    if isinstance(payload, MappingABC):
-        return {str(key): _normalize_json_value(payload[key]) for key in payload.keys()}
-    return {}
-
-
-def _build_version_info_from_payload(payload: Mapping[str, Any], *, field: str) -> PresetVersionInfo:
-    if not isinstance(payload, MappingABC):
-        raise SystemExit(f"Sekcja {field} musi być słownikiem")
-    hash_value: str | None = None
-    for key in ("hash", "version_hash", "preset_hash", "id"):
-        candidate = payload.get(key)
-        if isinstance(candidate, str):
-            candidate_value = candidate.strip()
-        elif candidate is None:
-            candidate_value = ""
-        else:
-            candidate_value = str(candidate).strip()
-        if candidate_value:
-            hash_value = candidate_value
-            break
-    if not hash_value:
-        raise SystemExit(f"Sekcja {field} musi zawierać identyfikator wersji (hash)")
-    signature = _normalize_string_mapping(payload.get("signature"), field=f"{field}.signature")
-    issued_at = _coerce_issued_at(payload.get("issued_at"), field=f"{field}.issued_at")
-    metadata = _coerce_metadata(payload.get("metadata"))
-=======
 def _build_version_info_from_payload(payload: Mapping[str, Any], *, field: str) -> PresetVersionInfo:
     if not isinstance(payload, MappingABC):
         raise SystemExit(f"Sekcja {field} musi być słownikiem")
@@ -279,7 +134,6 @@
         metadata = {str(key): metadata_payload[key] for key in metadata_payload.keys()}
     else:
         metadata = {}
->>>>>>> 8ce5513a
     return PresetVersionInfo(
         hash=hash_value,
         signature=signature,
@@ -327,146 +181,6 @@
     )
 
 
-<<<<<<< HEAD
-def _normalize_risk_level(value: Any, *, field: str) -> RiskLevel:
-    if isinstance(value, RiskLevel):
-        return value
-    if value in (None, ""):
-        return RiskLevel.CALM
-    candidate = str(value).strip().lower().replace(" ", "_")
-    candidate = candidate.replace("-", "_")
-    try:
-        return RiskLevel(candidate)
-    except ValueError as exc:
-        raise SystemExit(
-            f"Pole {field} zawiera nieznany poziom ryzyka: {value!r}"
-        ) from exc
-
-
-def _build_regime_snapshot_from_payload(
-    payload: Mapping[str, Any],
-    *,
-    field: str,
-    default_regime: MarketRegime,
-) -> RegimeSnapshot:
-    regime = _normalize_regime_value(payload.get("regime")) or default_regime
-    if regime is None:
-        raise SystemExit(f"Pole {field} musi definiować reżim rynku")
-
-    def _extract_float(key: str) -> float:
-        raw_value = payload.get(key, 0.0)
-        if raw_value in (None, ""):
-            return 0.0
-        try:
-            return float(raw_value)
-        except (TypeError, ValueError) as exc:
-            raise SystemExit(f"Pole {field}.{key} musi być liczbą zmiennoprzecinkową") from exc
-
-    return RegimeSnapshot(
-        regime=regime,
-        **{name: _extract_float(name) for name in _REGIME_SNAPSHOT_FLOAT_FIELDS},
-    )
-
-
-def _build_regime_summary(
-    default_regime: MarketRegime,
-    payload: Any,
-    *,
-    field: str,
-) -> RegimeSummary | None:
-    if payload in (None, "", {}):
-        return None
-    if not isinstance(payload, MappingABC):
-        raise SystemExit(f"Sekcja {field} musi być słownikiem")
-
-    regime = _normalize_regime_value(payload.get("regime")) or default_regime
-    if regime is None:
-        raise SystemExit(f"Sekcja {field} musi określać reżim rynku")
-
-    def _extract_float(key: str) -> float:
-        raw_value = payload.get(key, 0.0)
-        if raw_value in (None, ""):
-            return 0.0
-        try:
-            return float(raw_value)
-        except (TypeError, ValueError) as exc:
-            raise SystemExit(f"Pole {field}.{key} musi być liczbą zmiennoprzecinkową") from exc
-
-    def _extract_int(key: str) -> int:
-        raw_value = payload.get(key, 0)
-        if raw_value in (None, ""):
-            return 0
-        try:
-            return int(raw_value)
-        except (TypeError, ValueError) as exc:
-            raise SystemExit(f"Pole {field}.{key} musi być liczbą całkowitą") from exc
-
-    history_payload = payload.get("history")
-    history: tuple[RegimeSnapshot, ...] = ()
-    if isinstance(history_payload, Iterable) and not isinstance(history_payload, (str, bytes)):
-        snapshots: list[RegimeSnapshot] = []
-        for index, entry in enumerate(history_payload):
-            if not isinstance(entry, MappingABC):
-                raise SystemExit(
-                    f"Pozycja {field}.history[{index}] ma niepoprawny format"
-                )
-            snapshots.append(
-                _build_regime_snapshot_from_payload(
-                    entry,
-                    field=f"{field}.history[{index}]",
-                    default_regime=regime,
-                )
-            )
-        history = tuple(snapshots)
-
-    summary_kwargs: dict[str, Any] = {
-        name: _extract_float(name) for name in _REGIME_SUMMARY_FLOAT_FIELDS
-    }
-    summary_kwargs.update(
-        {
-            "regime": regime,
-            "risk_level": _normalize_risk_level(
-                payload.get("risk_level"), field=f"{field}.risk_level"
-            ),
-            "regime_streak": _extract_int("regime_streak"),
-            "history": history,
-        }
-    )
-    return RegimeSummary(**summary_kwargs)
-
-
-def _build_decision_candidates(
-    payload: Any,
-    *,
-    field: str,
-) -> tuple[DecisionCandidate, ...]:
-    if payload in (None, "", ()):  # szybkie ścieżki
-        return ()
-    if isinstance(payload, MappingABC):
-        payload_iterable = payload.values()
-    elif isinstance(payload, Iterable) and not isinstance(payload, (str, bytes)):
-        payload_iterable = payload
-    else:
-        raise SystemExit(f"Sekcja {field} musi zawierać listę kandydatów decyzji")
-
-    candidates: list[DecisionCandidate] = []
-    for index, entry in enumerate(payload_iterable):
-        if not isinstance(entry, MappingABC):
-            raise SystemExit(
-                f"Pozycja {field}[{index}] ma niepoprawny format (oczekiwano słownika)"
-            )
-        try:
-            candidate = DecisionCandidate.from_mapping(entry)
-        except Exception as exc:  # pragma: no cover - walidacja danych wejściowych
-            raise SystemExit(
-                f"Pozycja {field}[{index}] ma niepoprawne pola: {exc}"
-            ) from exc
-        candidates.append(candidate)
-    return tuple(candidates)
-
-
-=======
->>>>>>> 8ce5513a
 def _normalize_json_value(value: Any) -> Any:
     if isinstance(value, (str, int, float, bool)) or value is None:
         return value
@@ -783,61 +497,6 @@
     }
 
 
-<<<<<<< HEAD
-def _build_availability_stats(
-    availability: tuple[PresetAvailability, ...]
-) -> dict[str, Any]:
-    total = len(availability)
-    ready = sum(1 for entry in availability if entry.ready)
-    blocked = total - ready
-    schedule_blocked = sum(1 for entry in availability if entry.schedule_blocked)
-
-    regime_counts: Counter[str | None] = Counter()
-    blocked_reasons: Counter[str] = Counter()
-    missing_data: Counter[str] = Counter()
-    license_issues: Counter[str] = Counter()
-
-    for entry in availability:
-        key = entry.regime.value if isinstance(entry.regime, MarketRegime) else None
-        regime_counts[key] += 1
-        if entry.blocked_reason:
-            blocked_reasons[entry.blocked_reason] += 1
-        missing_data.update(entry.missing_data)
-        license_issues.update(entry.license_issues)
-
-    def _serialize_counter(
-        counter: Counter[str | None], *, key_name: str
-    ) -> list[dict[str, Any]]:
-        serialized: list[dict[str, Any]] = []
-        for key, value in counter.items():
-            payload_key: str | None
-            if isinstance(key, MarketRegime):  # pragma: no cover - defensywne
-                payload_key = key.value
-            else:
-                payload_key = key
-            serialized.append({key_name: payload_key, "count": value})
-        serialized.sort(key=lambda item: (-item["count"], str(item[key_name]) if item[key_name] is not None else ""))
-        return serialized
-
-    def _serialize_simple_counter(counter: Counter[str], *, key_name: str) -> list[dict[str, Any]]:
-        serialized = [{key_name: key, "count": value} for key, value in counter.items()]
-        serialized.sort(key=lambda item: (-item["count"], item[key_name]))
-        return serialized
-
-    return {
-        "total": total,
-        "ready": ready,
-        "blocked": blocked,
-        "schedule_blocked": schedule_blocked,
-        "regime_counts": _serialize_counter(regime_counts, key_name="regime"),
-        "blocked_reasons": _serialize_simple_counter(blocked_reasons, key_name="reason"),
-        "missing_data": _serialize_simple_counter(missing_data, key_name="name"),
-        "license_issues": _serialize_simple_counter(license_issues, key_name="issue"),
-    }
-
-
-=======
->>>>>>> 8ce5513a
 def _serialize_activation(activation: RegimePresetActivation) -> dict[str, Any]:
     regime_value = activation.regime.value if isinstance(activation.regime, MarketRegime) else None
     preset_regime_value = (
@@ -850,11 +509,7 @@
         "metrics": {str(key): float(value) for key, value in activation.assessment.metrics.items()},
         "symbol": activation.assessment.symbol,
     }
-<<<<<<< HEAD
-    result: dict[str, Any] = {
-=======
     return {
->>>>>>> 8ce5513a
         "regime": regime_value,
         "preset_regime": preset_regime_value,
         "activated_at": activation.activated_at.astimezone(timezone.utc).isoformat(),
@@ -867,17 +522,6 @@
         "preset": _normalize_json_value(activation.preset),
         "assessment": assessment_payload,
     }
-<<<<<<< HEAD
-    if activation.summary is not None:
-        result["summary"] = _normalize_json_value(dict(activation.summary.to_dict()))
-    if activation.decision_candidates:
-        result["decision_candidates"] = [
-            _normalize_json_value(candidate.to_mapping())
-            for candidate in activation.decision_candidates
-        ]
-    return result
-=======
->>>>>>> 8ce5513a
 
 
 def _serialize_history_stats(stats: Any) -> dict[str, Any]:
@@ -990,19 +634,10 @@
     }
 
 
-<<<<<<< HEAD
-def _load_regime_workflow_availability(
-    base_dir: Path,
-) -> tuple[tuple[PresetAvailability, ...], dict[str, PresetVersionInfo]]:
-    path = base_dir / "availability.json"
-    if not path.exists():
-        return (), {}
-=======
 def _load_regime_workflow_availability(base_dir: Path) -> tuple[PresetAvailability, ...]:
     path = base_dir / "availability.json"
     if not path.exists():
         return ()
->>>>>>> 8ce5513a
     try:
         payload = json.loads(path.read_text(encoding="utf-8"))
     except json.JSONDecodeError as exc:
@@ -1010,10 +645,6 @@
     if not isinstance(payload, list):
         raise SystemExit(f"Plik {path} musi zawierać listę raportów dostępności")
     reports: list[PresetAvailability] = []
-<<<<<<< HEAD
-    versions: dict[str, PresetVersionInfo] = {}
-=======
->>>>>>> 8ce5513a
     for index, entry in enumerate(payload):
         if not isinstance(entry, MappingABC):
             raise SystemExit(f"Pozycja availability[{index}] ma niepoprawny format")
@@ -1023,10 +654,6 @@
             version_payload,
             field=f"availability[{index}].version",
         )
-<<<<<<< HEAD
-        versions.setdefault(version.hash, version)
-=======
->>>>>>> 8ce5513a
         blocked_reason_raw = entry.get("blocked_reason")
         blocked_reason = None
         if isinstance(blocked_reason_raw, str) and blocked_reason_raw.strip():
@@ -1052,64 +679,10 @@
                 schedule_blocked=schedule_blocked,
             )
         )
-<<<<<<< HEAD
-    return tuple(reports), versions
-
-
-def _resolve_version_for_history_entry(
-    entry: Mapping[str, Any],
-    *,
-    field: str,
-    known_versions: dict[str, PresetVersionInfo],
-) -> PresetVersionInfo:
-    version_payload = entry.get("version")
-    if isinstance(version_payload, MappingABC):
-        return _build_version_info_from_payload(version_payload, field=field)
-
-    candidate_hashes: list[str] = []
-    if isinstance(version_payload, str):
-        candidate_hashes.append(version_payload.strip())
-    for key in ("version_hash", "hash", "preset_version_hash"):
-        candidate = entry.get(key)
-        if isinstance(candidate, str):
-            normalized = candidate.strip()
-        elif candidate is None:
-            normalized = ""
-        else:
-            normalized = str(candidate).strip()
-        if normalized:
-            candidate_hashes.append(normalized)
-
-    for candidate in candidate_hashes:
-        version = known_versions.get(candidate)
-        if version is not None:
-            return version
-
-    if candidate_hashes:
-        hash_value = next((item for item in candidate_hashes if item), None)
-        if hash_value:
-            return PresetVersionInfo(
-                hash=hash_value,
-                signature={},
-                issued_at=_DEFAULT_VERSION_ISSUED_AT,
-                metadata={},
-            )
-    raise SystemExit(
-        f"Pozycja {field} musi zawierać informacje o wersji preset (hash lub sekcję version)"
-    )
-
-
-def _load_regime_workflow_history(
-    base_dir: Path,
-    *,
-    known_versions: dict[str, PresetVersionInfo],
-) -> tuple[RegimePresetActivation, ...]:
-=======
     return tuple(reports)
 
 
 def _load_regime_workflow_history(base_dir: Path) -> tuple[RegimePresetActivation, ...]:
->>>>>>> 8ce5513a
     path = base_dir / "activation_history.json"
     if not path.exists():
         return ()
@@ -1131,19 +704,10 @@
             entry.get("activated_at"),
             field=f"activation_history[{index}].activated_at",
         )
-<<<<<<< HEAD
-        version = _resolve_version_for_history_entry(
-            entry,
-            field=f"activation_history[{index}].version",
-            known_versions=known_versions,
-        )
-        known_versions.setdefault(version.hash, version)
-=======
         version = _build_version_info_from_payload(
             entry.get("version"),
             field=f"activation_history[{index}].version",
         )
->>>>>>> 8ce5513a
         assessment = _build_assessment_from_payload(regime, entry.get("assessment"))
         blocked_reason_raw = entry.get("blocked_reason")
         blocked_reason = None
@@ -1154,45 +718,18 @@
         if isinstance(recommendation_raw, str) and recommendation_raw.strip():
             recommendation = recommendation_raw.strip()
         preset_payload = entry.get("preset")
-<<<<<<< HEAD
-        if preset_payload is None:
-            preset = {}
-        else:
-            normalized_preset = _normalize_json_value(preset_payload)
-            if isinstance(normalized_preset, MappingABC):
-                preset = {str(key): normalized_preset[key] for key in normalized_preset.keys()}
-            else:
-                preset = {"value": normalized_preset}
-        summary = _build_regime_summary(
-            regime,
-            entry.get("summary"),
-            field=f"activation_history[{index}].summary",
-        )
-        decision_candidates = _build_decision_candidates(
-            entry.get("decision_candidates"),
-            field=f"activation_history[{index}].decision_candidates",
-        )
-=======
         if isinstance(preset_payload, MappingABC):
             preset = {str(key): preset_payload[key] for key in preset_payload.keys()}
         else:
             preset = {}
->>>>>>> 8ce5513a
         history.append(
             RegimePresetActivation(
                 regime=regime,
                 assessment=assessment,
-<<<<<<< HEAD
-                summary=summary,
-                preset=preset,
-                version=version,
-                decision_candidates=decision_candidates,
-=======
                 summary=None,
                 preset=preset,
                 version=version,
                 decision_candidates=tuple(),
->>>>>>> 8ce5513a
                 activated_at=activated_at,
                 preset_regime=preset_regime,
                 used_fallback=bool(entry.get("used_fallback")),
@@ -1211,11 +748,7 @@
         history=RegimeHistory(thresholds_loader=lambda: {}),
         activation_history_limit=history_limit,
     )
-<<<<<<< HEAD
-    workflow.clear_history()
-=======
     workflow._activation_history.clear()
->>>>>>> 8ce5513a
     workflow._activation_history.extend(history)
     history_stats = _serialize_history_stats(workflow.activation_history_stats())
     transition_stats = _serialize_transition_stats(workflow.activation_transition_stats())
@@ -1234,45 +767,6 @@
         raise SystemExit(f"Katalog z danymi StrategyRegimeWorkflow {base_dir} nie istnieje")
     if not base_dir.is_dir():
         raise SystemExit(f"Ścieżka {base_dir} nie jest katalogiem")
-<<<<<<< HEAD
-    availability, known_versions = _load_regime_workflow_availability(base_dir)
-    history = _load_regime_workflow_history(base_dir, known_versions=known_versions)
-    stats = _build_regime_workflow_stats(history)
-    fallbacks: list[dict[str, Any]] = []
-    for activation in history:
-        if not activation.used_fallback:
-            continue
-        fallbacks.append(
-            {
-                "regime": activation.regime.value
-                if isinstance(activation.regime, MarketRegime)
-                else None,
-                "preset_regime": activation.preset_regime.value
-                if isinstance(activation.preset_regime, MarketRegime)
-                else None,
-                "activated_at": activation.activated_at.astimezone(timezone.utc).isoformat(),
-                "blocked_reason": activation.blocked_reason,
-                "missing_data": list(activation.missing_data),
-                "license_issues": list(activation.license_issues),
-                "recommendation": activation.recommendation,
-                "version": _serialize_version_info(activation.version),
-            }
-        )
-    versions_payload = {
-        hash_value: _serialize_version_info(version)
-        for hash_value, version in sorted(known_versions.items())
-    }
-    return {
-        "regime_workflow": {
-            "availability": [_serialize_preset_availability(entry) for entry in availability],
-            "availability_stats": _build_availability_stats(availability),
-            "history": {
-                "activations": [_serialize_activation(entry) for entry in history],
-                "stats": stats,
-                "fallbacks": fallbacks,
-            },
-            "versions": versions_payload,
-=======
     availability = _load_regime_workflow_availability(base_dir)
     history = _load_regime_workflow_history(base_dir)
     stats = _build_regime_workflow_stats(history)
@@ -1283,7 +777,6 @@
                 "activations": [_serialize_activation(entry) for entry in history],
                 "stats": stats,
             },
->>>>>>> 8ce5513a
         }
     }
 
