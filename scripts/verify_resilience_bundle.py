--- conflicted
+++ resolved
@@ -286,24 +286,15 @@
     return parser
 
 
-<<<<<<< HEAD
 def run(argv: Sequence[str] | None = None) -> int:
-=======
-def main(argv: Sequence[str] | None = None) -> int:
->>>>>>> c121a516
     parser = _build_parser()
     args = parser.parse_args(argv)
     bundle_arg = args.bundle_option or args.bundle
     if not bundle_arg:
         parser.error("Musisz wskazać ścieżkę do archiwum (--bundle lub argument pozycyjny)")
     return _execute(parser, args, Path(bundle_arg))
-<<<<<<< HEAD
-
-
-=======
-
-
->>>>>>> c121a516
+
+
 def _execute(parser: argparse.ArgumentParser, args: argparse.Namespace, bundle_path: Path) -> int:
     logging.basicConfig(level=args.log_level.upper(), format="%(levelname)s %(message)s")
     try:
@@ -341,10 +332,6 @@
     return 0
 
 
-<<<<<<< HEAD
-def main(argv: Sequence[str] | None = None) -> int:
-    return run(argv)
-=======
 def run(argv: Sequence[str] | None = None) -> int:
     """Wrapper used by tests to execute the CLI without exiting the interpreter."""
 
@@ -360,7 +347,6 @@
         args = ["--bundle", *args]
 
     return main(args)
->>>>>>> c121a516
 
 
 if __name__ == "__main__":  # pragma: no cover
