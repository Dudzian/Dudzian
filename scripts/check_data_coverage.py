"""CLI do weryfikacji pokrycia danych OHLCV względem wymagań backfillu."""
from __future__ import annotations

import argparse
import json
import sys
from datetime import datetime, timezone
from pathlib import Path
from typing import Mapping, Sequence

from bot_core.config import load_core_config
from bot_core.data.intervals import normalize_interval_token as _normalize_interval_token
from bot_core.data.ohlcv import (
<<<<<<< HEAD
    CoverageReportPayload,
    build_coverage_report_payload,
    evaluate_coverage,
=======
    CoverageStatus,
    CoverageSummary,
    coerce_summary_mapping,
    evaluate_coverage,
    summarize_coverage,
    summarize_issues,
>>>>>>> 8eeba5f2
)


def _parse_args(argv: Sequence[str] | None) -> argparse.Namespace:
    parser = argparse.ArgumentParser(
        description="Sprawdza manifest danych OHLCV dla środowiska paper/testnet.",
    )
    parser.add_argument("--config", default="config/core.yaml", help="Ścieżka do CoreConfig")
    parser.add_argument(
        "--environment",
        required=True,
        help="Nazwa środowiska z sekcji environments",
    )
    parser.add_argument(
        "--as-of",
        default=None,
        help="Znacznik czasu ISO8601 używany do oceny opóźnień danych (domyślnie teraz, UTC)",
    )
    parser.add_argument(
        "--json",
        action="store_true",
        help="Zwróć wynik w formacie JSON (łatwy do integracji z CI)",
    )
    parser.add_argument(
        "--output",
        help=(
            "Ścieżka do pliku, w którym zostanie zapisany wynik w formacie JSON. "
            "Katalogi zostaną utworzone automatycznie."
        ),
    )
    parser.add_argument(
        "--symbol",
        dest="symbols",
        action="append",
        default=None,
        help=(
            "Filtruj wynik do wskazanego symbolu (można podać wiele razy). "
            "Obsługiwane są zarówno nazwy instrumentów z konfiguracji (np. BTC_USDT), "
            "jak i symbole giełdowe (np. BTCUSDT)."
        ),
    )
    parser.add_argument(
        "--interval",
        dest="intervals",
        action="append",
        default=None,
        help=(
            "Filtruj wynik do wskazanych interwałów (np. 1d, 1h, D1). "
            "Można podać wiele razy; nazwy są nieczułe na wielkość liter i akceptują "
            "format zarówno 1d, jak i D1."
        ),
    )
    return parser.parse_args(argv)


def _parse_as_of(arg: str | None) -> datetime:
    if not arg:
        return datetime.now(timezone.utc)
    dt = datetime.fromisoformat(arg)
    if dt.tzinfo is None:
        dt = dt.replace(tzinfo=timezone.utc)
    return dt.astimezone(timezone.utc)
def main(argv: Sequence[str] | None = None) -> int:
    args = _parse_args(argv)
    config = load_core_config(Path(args.config))

    environment = config.environments.get(args.environment)
    if environment is None:
        print(f"Nie znaleziono środowiska: {args.environment}", file=sys.stderr)
        return 2

    if not environment.instrument_universe:
        print(
            f"Środowisko {environment.name} nie ma przypisanego instrument_universe",
            file=sys.stderr,
        )
        return 2

    universe = config.instrument_universes.get(environment.instrument_universe)
    if universe is None:
        print(
            f"Brak definicji uniwersum instrumentów: {environment.instrument_universe}",
            file=sys.stderr,
        )
        return 2

    as_of = _parse_as_of(args.as_of)
    manifest_path = Path(environment.data_cache_path) / "ohlcv_manifest.sqlite"
    statuses = evaluate_coverage(
        manifest_path=manifest_path,
        universe=universe,
        exchange_name=environment.exchange,
        as_of=as_of,
    )

    # Filtrowanie po symbolach (opcjonalnie)
    if args.symbols:
        filter_tokens = [token.upper() for token in args.symbols]
        # mapowanie aliasów z nazw instrumentów na symbole giełdowe
        alias_map: dict[str, str] = {}
        for instrument in universe.instruments:
            symbol = instrument.exchange_symbols.get(environment.exchange)
            if symbol:
                alias_map[instrument.name.upper()] = symbol

        available_symbols: dict[str, str] = {s.symbol.upper(): s.symbol for s in statuses}

        resolved: set[str] = set()
        unknown: list[str] = []
        for token, raw in zip(filter_tokens, args.symbols, strict=True):
            symbol = alias_map.get(token)
            if symbol is None:
                symbol = available_symbols.get(token)
            if symbol is None:
                unknown.append(raw)
                continue
            resolved.add(symbol)

        if unknown:
            print("Nieznane symbole: " + ", ".join(unknown), file=sys.stderr)
            return 2

        statuses = [status for status in statuses if status.symbol in resolved]
        if not statuses:
            print("Brak wpisów w manifeście dla wskazanych symboli.", file=sys.stderr)
            return 2

    # Filtrowanie po interwałach (opcjonalnie)
    if args.intervals:
        filter_tokens = [_normalize_interval_token(token) for token in args.intervals]
        available_map: dict[str, set[str]] = {}
        for status in statuses:
            normalized = _normalize_interval_token(status.interval)
            if not normalized:
                continue
            available_map.setdefault(normalized, set()).add(status.interval)

        unknown: list[str] = []
        resolved: set[str] = set()
        for raw, normalized in zip(args.intervals, filter_tokens, strict=True):
            if not normalized:
                unknown.append(raw)
                continue
            variants = available_map.get(normalized)
            if not variants:
                unknown.append(raw)
                continue
            resolved.update(variants)

        if unknown:
            print("Nieznane interwały: " + ", ".join(unknown), file=sys.stderr)
            return 2

        statuses = [status for status in statuses if status.interval in resolved]
        if not statuses:
            print("Brak wpisów w manifeście dla wskazanych interwałów.", file=sys.stderr)
            return 2

<<<<<<< HEAD
    report: CoverageReportPayload = build_coverage_report_payload(
        statuses=tuple(statuses),
        manifest_path=manifest_path,
        environment_name=environment.name,
        exchange_name=environment.exchange,
        as_of=as_of,
        data_quality=getattr(environment, "data_quality", None),
    )

    payload = report.to_mapping()
    issues = list(report.issues)
    summary_payload = report.summary
    raw_threshold = payload.get("threshold_evaluation")
    threshold_payload: Mapping[str, object] | None
    if isinstance(raw_threshold, Mapping):
        threshold_payload = raw_threshold
    else:
        threshold_payload = None
    threshold_issues = report.threshold_issues
=======
    issues = summarize_issues(statuses)
    summary_payload = coerce_summary_mapping(summarize_coverage(statuses))
    status_token = str(summary_payload.get("status") or ("ok" if not issues else "error"))
    payload = {
        "environment": environment.name,
        "exchange": environment.exchange,
        "manifest_path": str(manifest_path),
        "as_of": as_of.isoformat(),
        "entries": [_format_status(status) for status in statuses],
        "issues": issues,
        "summary": summary_payload,
        "status": status_token,
    }
    if threshold_payload is not None:
        payload["threshold_evaluation"] = threshold_payload
        payload["threshold_issues"] = list(threshold_issues)
>>>>>>> 8eeba5f2

    serialized = json.dumps(payload, ensure_ascii=False, indent=2)

    # Zapis do pliku, jeśli wskazano --output
    if args.output:
        output_path = Path(args.output)
        output_path.parent.mkdir(parents=True, exist_ok=True)
        output_path.write_text(serialized + "\n", encoding="utf-8")

    if args.json:
        print(serialized)
    else:
        print(f"Manifest: {payload['manifest_path']}")
        print(f"Środowisko: {payload['environment']} ({payload['exchange']})")
        print(f"Ocena na: {payload['as_of']}")
        summary = payload["summary"]
        for entry in payload["entries"]:
            print(
                " - {symbol} {interval}: status={status} row_count={row_count} "
                "required={required_rows} gap={gap_minutes}".format(**entry)
            )
        print(
            "Podsumowanie: status={status} ok={ok}/{total} warning={warning} "
            "error={error} stale_entries={stale_entries}".format(**summary)
        )
<<<<<<< HEAD
        if threshold_payload is not None:
            thresholds = threshold_payload.get("thresholds") or {}
            observed = threshold_payload.get("observed") or {}
            issues_list = list(threshold_issues)
            print("Progi jakości danych:")
            if thresholds:
                for name, value in thresholds.items():
                    print(f" * {name}={value}")
            else:
                print(" * brak skonfigurowanych progów")
            if observed:
                observed_lines = ", ".join(f"{name}={value}" for name, value in observed.items())
                print(f"Wartości obserwowane: {observed_lines}")
            if issues_list:
                print("Naruszenia progów:")
                for issue in issues_list:
                    print(f" * {issue}")
            else:
                print("Brak naruszeń progów jakości danych")
=======
>>>>>>> 8eeba5f2
        issue_counts = summary.get("issue_counts") or {}
        issue_examples = summary.get("issue_examples") or {}
        if issue_counts:
            print("Kody problemów:")
            for code in sorted(issue_counts):
                count = issue_counts[code]
                example = issue_examples.get(code)
                if example:
                    print(f" * {code}: count={count} example={example}")
                else:
                    print(f" * {code}: count={count}")
        worst_gap = summary.get("worst_gap")
        if isinstance(worst_gap, Mapping):
            details = {
                "symbol": worst_gap.get("symbol", "?"),
                "interval": worst_gap.get("interval", "?"),
                "gap": worst_gap.get("gap_minutes"),
                "threshold": worst_gap.get("threshold_minutes"),
                "manifest_status": worst_gap.get("manifest_status"),
                "last": worst_gap.get("last_timestamp_iso"),
            }
            print(
                "Największa luka: {symbol} {interval} gap={gap}min "
                "threshold={threshold} manifest_status={manifest_status} last={last}".format(
                    **details
                )
            )
        if issues:
            print("Problemy:")
            for issue in issues:
                print(f" * {issue}")
        else:
            print("Brak problemów z pokryciem danych")

    return 0 if not issues and not threshold_issues else 1


if __name__ == "__main__":  # pragma: no cover - wejście CLI
    raise SystemExit(main())<|MERGE_RESOLUTION|>--- conflicted
+++ resolved
@@ -11,18 +11,12 @@
 from bot_core.config import load_core_config
 from bot_core.data.intervals import normalize_interval_token as _normalize_interval_token
 from bot_core.data.ohlcv import (
-<<<<<<< HEAD
-    CoverageReportPayload,
-    build_coverage_report_payload,
-    evaluate_coverage,
-=======
     CoverageStatus,
     CoverageSummary,
     coerce_summary_mapping,
     evaluate_coverage,
     summarize_coverage,
     summarize_issues,
->>>>>>> 8eeba5f2
 )
 
 
@@ -181,27 +175,6 @@
             print("Brak wpisów w manifeście dla wskazanych interwałów.", file=sys.stderr)
             return 2
 
-<<<<<<< HEAD
-    report: CoverageReportPayload = build_coverage_report_payload(
-        statuses=tuple(statuses),
-        manifest_path=manifest_path,
-        environment_name=environment.name,
-        exchange_name=environment.exchange,
-        as_of=as_of,
-        data_quality=getattr(environment, "data_quality", None),
-    )
-
-    payload = report.to_mapping()
-    issues = list(report.issues)
-    summary_payload = report.summary
-    raw_threshold = payload.get("threshold_evaluation")
-    threshold_payload: Mapping[str, object] | None
-    if isinstance(raw_threshold, Mapping):
-        threshold_payload = raw_threshold
-    else:
-        threshold_payload = None
-    threshold_issues = report.threshold_issues
-=======
     issues = summarize_issues(statuses)
     summary_payload = coerce_summary_mapping(summarize_coverage(statuses))
     status_token = str(summary_payload.get("status") or ("ok" if not issues else "error"))
@@ -218,7 +191,6 @@
     if threshold_payload is not None:
         payload["threshold_evaluation"] = threshold_payload
         payload["threshold_issues"] = list(threshold_issues)
->>>>>>> 8eeba5f2
 
     serialized = json.dumps(payload, ensure_ascii=False, indent=2)
 
@@ -244,28 +216,6 @@
             "Podsumowanie: status={status} ok={ok}/{total} warning={warning} "
             "error={error} stale_entries={stale_entries}".format(**summary)
         )
-<<<<<<< HEAD
-        if threshold_payload is not None:
-            thresholds = threshold_payload.get("thresholds") or {}
-            observed = threshold_payload.get("observed") or {}
-            issues_list = list(threshold_issues)
-            print("Progi jakości danych:")
-            if thresholds:
-                for name, value in thresholds.items():
-                    print(f" * {name}={value}")
-            else:
-                print(" * brak skonfigurowanych progów")
-            if observed:
-                observed_lines = ", ".join(f"{name}={value}" for name, value in observed.items())
-                print(f"Wartości obserwowane: {observed_lines}")
-            if issues_list:
-                print("Naruszenia progów:")
-                for issue in issues_list:
-                    print(f" * {issue}")
-            else:
-                print("Brak naruszeń progów jakości danych")
-=======
->>>>>>> 8eeba5f2
         issue_counts = summary.get("issue_counts") or {}
         issue_examples = summary.get("issue_examples") or {}
         if issue_counts:
