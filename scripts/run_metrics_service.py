--- conflicted
+++ resolved
@@ -12,9 +12,15 @@
 from pathlib import Path
 from typing import Any, Iterable, Mapping
 
-<<<<<<< HEAD
+# --- tryb rozszerzony: CoreConfig + audyt plików/bezpieczeństwa ---------------
 from bot_core.config.loader import load_core_config
-from bot_core.config.models import CoreConfig, MetricsServiceConfig, MetricsServiceTlsConfig
+from bot_core.config.models import CoreConfig, MetricsServiceConfig
+try:
+    # w niektórych gałęziach może nie istnieć
+    from bot_core.config.models import MetricsServiceTlsConfig  # type: ignore
+except Exception:
+    MetricsServiceTlsConfig = None  # type: ignore[assignment]
+
 from bot_core.runtime.file_metadata import (
     directory_metadata as _directory_metadata,
     file_reference_metadata as _file_reference_metadata,
@@ -23,6 +29,7 @@
     security_flags_from_mode as _security_flags_from_mode,
 )
 
+# --- runtime gRPC jest opcjonalny podczas dev/CI (brak stubów/grpcio) --------
 try:  # pragma: no cover - defensywne, gdy moduł runtime nie jest dostępny
     from bot_core.runtime import JsonlSink as _RuntimeJsonlSink, create_metrics_server
 except Exception as exc:  # pragma: no cover - import z runtime może się nie powieść
@@ -32,7 +39,6 @@
 else:  # pragma: no cover - informacje diagnostyczne
     _METRICS_RUNTIME_IMPORT_ERROR = None
 
-
 JsonlSink = _RuntimeJsonlSink  # alias dla zachowania istniejącego API modułu
 
 METRICS_RUNTIME_AVAILABLE = JsonlSink is not None and create_metrics_server is not None
@@ -43,16 +49,6 @@
     METRICS_RUNTIME_UNAVAILABLE_MESSAGE = (
         f"{METRICS_RUNTIME_UNAVAILABLE_MESSAGE} Szczegóły: {_METRICS_RUNTIME_IMPORT_ERROR}"
     )
-=======
-try:  # pragma: no cover - opcjonalne zależności gRPC
-    from bot_core.runtime import JsonlSink, create_metrics_server
-except Exception as exc:  # pragma: no cover - komunikat dla developera
-    raise SystemExit(
-        "Brak wsparcia gRPC. Upewnij się, że wygenerowałeś stuby (scripts/generate_trading_stubs.py) "
-        "i masz zainstalowane pakiety grpcio."
-    ) from exc
->>>>>>> e3b3ed94
-
 
 LOGGER = logging.getLogger("run_metrics_service")
 
@@ -103,6 +99,8 @@
         sources["tls_client_ca"] = "cli"
     if "--tls-require-client-cert" in provided:
         sources["tls_require_client_cert"] = "cli"
+    if "--auth-token" in provided:
+        sources["auth_token"] = "cli"
     return sources
 
 
@@ -120,6 +118,7 @@
         "tls_client_ca",
         "tls_require_client_cert",
         "ui_alerts_jsonl_path",
+        "auth_token",
     }
     for key in keys:
         sources.setdefault(key, "default")
@@ -128,7 +127,6 @@
 
 def _compact_mapping(mapping: Mapping[str, Any]) -> dict[str, Any]:
     """Zwraca kopię mapy bez wartości None."""
-
     return {key: value for key, value in mapping.items() if value is not None}
 
 
@@ -190,6 +188,7 @@
         ),
         ("shutdown_after", "RUN_METRICS_SERVICE_SHUTDOWN_AFTER", "--shutdown-after"),
         ("log_level", "RUN_METRICS_SERVICE_LOG_LEVEL", "--log-level"),
+        ("auth_token", "RUN_METRICS_SERVICE_AUTH_TOKEN", "--auth-token"),
     ]
 
     for option, env_var, cli_flag in env_map:
@@ -321,12 +320,16 @@
         elif option == "log_level":
             args.log_level = raw
             apply_value(option, env_var, raw, raw)
+        elif option == "auth_token":
+            args.auth_token = raw
+            apply_value(option, env_var, raw, raw)
 
     section: Mapping[str, object] | None = None
     if entries:
         section = {"entries": entries}
     return section or {}, override_keys
 
+
 def build_parser() -> argparse.ArgumentParser:
     parser = argparse.ArgumentParser(
         description="Startuje serwer MetricsService odbierający telemetrię UI (gRPC).",
@@ -360,8 +363,9 @@
         action="store_true",
         help="Wymuś fsync po każdym wpisie JSONL (kosztem wydajności).",
     )
-    parser.add_argument(
-<<<<<<< HEAD
+
+    # TLS/mTLS
+    parser.add_argument(
         "--tls-cert",
         type=Path,
         default=None,
@@ -383,12 +387,15 @@
         "--tls-require-client-cert",
         action="store_true",
         help="Wymagaj certyfikatu klienta (mTLS).",
-=======
+    )
+
+    # Token (gałęzie bez TLS mogą go wymagać)
+    parser.add_argument(
         "--auth-token",
         default=None,
         help="Opcjonalny token autoryzacyjny wymagany od klientów (Authorization: Bearer token).",
->>>>>>> e3b3ed94
-    )
+    )
+
     parser.add_argument(
         "--shutdown-after",
         type=float,
@@ -457,23 +464,50 @@
         sinks.append(JsonlSink(jsonl_path, fsync=jsonl_fsync))
     if create_metrics_server is None:
         raise RuntimeError(METRICS_RUNTIME_UNAVAILABLE_MESSAGE)
-    return create_metrics_server(
+
+    # Odporność na różne sygnatury create_metrics_server
+    base_kwargs = dict(
         host=host,
         port=port,
         history_size=history_size,
         enable_logging_sink=enable_logging_sink,
         sinks=sinks,
-<<<<<<< HEAD
-        tls_config=tls_config,
-=======
-        auth_token=auth_token,
->>>>>>> e3b3ed94
-    )
+    )
+    # preferuj przekazanie wszystkiego; jeśli runtime nie zna opcji – degraduj łagodnie
+    attempts: list[dict[str, Any]] = []
+    kw = dict(base_kwargs)
+    if tls_config is not None:
+        kw["tls_config"] = tls_config
+    if auth_token is not None:
+        kw["auth_token"] = auth_token
+    attempts.append(kw)
+
+    # fallbacki
+    if "tls_config" in kw:
+        k2 = dict(base_kwargs)
+        if auth_token is not None:
+            k2["auth_token"] = auth_token
+        attempts.append(k2)
+    if "auth_token" in kw:
+        k3 = dict(base_kwargs)
+        if tls_config is not None:
+            k3["tls_config"] = tls_config
+        attempts.append(k3)
+    attempts.append(dict(base_kwargs))
+
+    last_exc: Exception | None = None
+    for k in attempts:
+        try:
+            return create_metrics_server(**k)  # type: ignore[misc]
+        except TypeError as exc:
+            last_exc = exc
+            continue
+    # jeśli wszystkie próby zawiodły
+    raise RuntimeError(f"Nie udało się wywołać create_metrics_server z kompatybilnymi argumentami: {last_exc}")
 
 
 def _collect_provided_flags(raw_args: Iterable[str]) -> set[str]:
     """Zwraca zbiór flag CLI przekazanych przez operatora."""
-
     provided: set[str] = set()
     for token in raw_args:
         if not token.startswith("--"):
@@ -492,7 +526,6 @@
     value_sources: dict[str, str],
 ) -> dict[str, str]:
     """Aktualizuje parametry CLI na podstawie CoreConfig i zwraca źródła wartości."""
-
     sources: dict[str, str] = {}
 
     def flag_provided(flag: str) -> bool:
@@ -533,15 +566,15 @@
         if flag_provided("--no-log-sink"):
             sources.setdefault("log_sink", "cli")
         else:
-            args.no_log_sink = not metrics_config.log_sink
+            args.no_log_sink = not getattr(metrics_config, "log_sink", True)
             sources["log_sink"] = "core_config"
             value_sources.setdefault("log_sink", "core_config")
 
     if "jsonl_path" not in env_overrides:
         if flag_provided("--jsonl"):
             sources.setdefault("jsonl_path", "cli")
-        elif metrics_config.jsonl_path:
-            args.jsonl = Path(metrics_config.jsonl_path)
+        elif getattr(metrics_config, "jsonl_path", None):
+            args.jsonl = Path(metrics_config.jsonl_path)  # type: ignore[arg-type]
             sources["jsonl_path"] = "core_config"
             value_sources.setdefault("jsonl_path", "core_config")
         else:
@@ -552,25 +585,26 @@
         if flag_provided("--jsonl-fsync"):
             sources.setdefault("jsonl_fsync", "cli")
         else:
-            args.jsonl_fsync = bool(metrics_config.jsonl_fsync)
+            args.jsonl_fsync = bool(getattr(metrics_config, "jsonl_fsync", False))
             sources["jsonl_fsync"] = "core_config"
             value_sources.setdefault("jsonl_fsync", "core_config")
 
-    value_sources.setdefault(
-        "ui_alerts_jsonl_path",
-        "core_config" if metrics_config.ui_alerts_jsonl_path else "core_config_none",
-    )
-    sources.setdefault(
-        "ui_alerts_jsonl_path",
-        "core_config" if metrics_config.ui_alerts_jsonl_path else "core_config_none",
-    )
-
-    tls_cfg = metrics_config.tls
+    # auth token (jeśli występuje w configu i nie nadpisany)
+    if "auth_token" not in env_overrides and not flag_provided("--auth-token"):
+        token = getattr(metrics_config, "auth_token", None)
+        if token:
+            args.auth_token = token
+            sources.setdefault("auth_token", "core_config")
+            value_sources.setdefault("auth_token", "core_config")
+
+    # TLS – użyjemy getattr, by działać bez klas TLS w starszych gałęziach
+    tls_cfg = getattr(metrics_config, "tls", None)
     tls_overridden = {
         key for key in ("tls_cert", "tls_key", "tls_client_ca", "tls_require_client_cert") if key in env_overrides
     }
 
-    if tls_cfg and isinstance(tls_cfg, MetricsServiceTlsConfig) and tls_cfg.enabled:
+    enabled = bool(getattr(tls_cfg, "enabled", False)) if tls_cfg is not None else False
+    if enabled:
         tls_cli = flag_provided("--tls-cert") or flag_provided("--tls-key")
         if tls_cli and not tls_overridden:
             sources.setdefault("tls_cert", "cli")
@@ -585,9 +619,11 @@
             )
         else:
             if "tls_cert" not in tls_overridden and "tls_key" not in tls_overridden:
-                if tls_cfg.certificate_path and tls_cfg.private_key_path:
-                    args.tls_cert = Path(tls_cfg.certificate_path)
-                    args.tls_key = Path(tls_cfg.private_key_path)
+                cert = getattr(tls_cfg, "certificate_path", None)
+                key = getattr(tls_cfg, "private_key_path", None)
+                if cert and key:
+                    args.tls_cert = Path(cert)
+                    args.tls_key = Path(key)
                     sources.setdefault("tls_cert", "core_config")
                     sources.setdefault("tls_key", "core_config")
                     value_sources.setdefault("tls_cert", "core_config")
@@ -598,8 +634,9 @@
                     value_sources.setdefault("tls_cert", "core_config_incomplete")
                     value_sources.setdefault("tls_key", "core_config_incomplete")
             if "tls_client_ca" not in tls_overridden:
-                if tls_cfg.client_ca_path and not flag_provided("--tls-client-ca"):
-                    args.tls_client_ca = Path(tls_cfg.client_ca_path)
+                ca = getattr(tls_cfg, "client_ca_path", None)
+                if ca and not flag_provided("--tls-client-ca"):
+                    args.tls_client_ca = Path(ca)
                     sources.setdefault("tls_client_ca", "core_config")
                     value_sources.setdefault("tls_client_ca", "core_config")
                 else:
@@ -613,7 +650,7 @@
                     )
             if "tls_require_client_cert" not in tls_overridden:
                 if not flag_provided("--tls-require-client-cert"):
-                    args.tls_require_client_cert = bool(tls_cfg.require_client_auth)
+                    args.tls_require_client_cert = bool(getattr(tls_cfg, "require_client_auth", False))
                     sources.setdefault("tls_require_client_cert", "core_config")
                     value_sources.setdefault("tls_require_client_cert", "core_config")
                 else:
@@ -650,6 +687,16 @@
                 "cli" if flag_provided("--tls-require-client-cert") else "core_config_disabled",
             )
 
+    # metadane poza parametrami startowymi
+    value_sources.setdefault(
+        "ui_alerts_jsonl_path",
+        "core_config" if getattr(metrics_config, "ui_alerts_jsonl_path", None) else "core_config_none",
+    )
+    sources.setdefault(
+        "ui_alerts_jsonl_path",
+        "core_config" if getattr(metrics_config, "ui_alerts_jsonl_path", None) else "core_config_none",
+    )
+
     return sources
 
 
@@ -661,7 +708,6 @@
     requested_path: Path | None = None,
 ) -> Mapping[str, object]:
     """Tworzy sekcję metadanych CoreConfig do snapshotu audytowego."""
-
     section: dict[str, object] = {
         "path": core_config.source_path,
         "directory": core_config.source_directory,
@@ -690,49 +736,52 @@
     }
 
     if metrics_config is not None:
-        metrics_section["enabled"] = bool(metrics_config.enabled)
+        metrics_section["enabled"] = bool(getattr(metrics_config, "enabled", True))
         metrics_values: dict[str, Any] = {
-            "host": metrics_config.host,
-            "port": metrics_config.port,
-            "history_size": metrics_config.history_size,
-            "log_sink": metrics_config.log_sink,
-            "jsonl_path": metrics_config.jsonl_path,
-            "jsonl_fsync": metrics_config.jsonl_fsync,
-            "ui_alerts_jsonl_path": metrics_config.ui_alerts_jsonl_path,
+            "host": getattr(metrics_config, "host", None),
+            "port": getattr(metrics_config, "port", None),
+            "history_size": getattr(metrics_config, "history_size", None),
+            "log_sink": getattr(metrics_config, "log_sink", None),
+            "jsonl_path": getattr(metrics_config, "jsonl_path", None),
+            "jsonl_fsync": getattr(metrics_config, "jsonl_fsync", None),
+            "ui_alerts_jsonl_path": getattr(metrics_config, "ui_alerts_jsonl_path", None),
+            "auth_token_set": bool(getattr(metrics_config, "auth_token", None)),
         }
-        if metrics_config.jsonl_path:
+        if getattr(metrics_config, "jsonl_path", None):
             metrics_values["jsonl_file"] = _file_reference_metadata(
-                metrics_config.jsonl_path, role="jsonl"
-            )
-        if metrics_config.ui_alerts_jsonl_path:
+                metrics_config.jsonl_path, role="jsonl"  # type: ignore[arg-type]
+            )
+        if getattr(metrics_config, "ui_alerts_jsonl_path", None):
             metrics_values["ui_alerts_file"] = _file_reference_metadata(
-                metrics_config.ui_alerts_jsonl_path, role="ui_alerts_jsonl"
-            )
-        if metrics_config.tls:
+                metrics_config.ui_alerts_jsonl_path, role="ui_alerts_jsonl"  # type: ignore[arg-type]
+            )
+        tls_cfg = getattr(metrics_config, "tls", None)
+        if tls_cfg is not None:
             tls_section: dict[str, Any] = {
-                "enabled": bool(metrics_config.tls.enabled),
-                "certificate_path": metrics_config.tls.certificate_path,
-                "private_key_path": metrics_config.tls.private_key_path,
-                "client_ca_path": metrics_config.tls.client_ca_path,
-                "require_client_auth": bool(metrics_config.tls.require_client_auth),
+                "enabled": bool(getattr(tls_cfg, "enabled", False)),
+                "certificate_path": getattr(tls_cfg, "certificate_path", None),
+                "private_key_path": getattr(tls_cfg, "private_key_path", None),
+                "client_ca_path": getattr(tls_cfg, "client_ca_path", None),
+                "require_client_auth": bool(getattr(tls_cfg, "require_client_auth", False)),
             }
-            if metrics_config.tls.certificate_path:
+            if getattr(tls_cfg, "certificate_path", None):
                 tls_section["certificate_file"] = _file_reference_metadata(
-                    metrics_config.tls.certificate_path, role="tls_cert"
-                )
-            if metrics_config.tls.private_key_path:
+                    tls_cfg.certificate_path, role="tls_cert"  # type: ignore[arg-type]
+                )
+            if getattr(tls_cfg, "private_key_path", None):
                 tls_section["private_key_file"] = _file_reference_metadata(
-                    metrics_config.tls.private_key_path, role="tls_key"
-                )
-            if metrics_config.tls.client_ca_path:
+                    tls_cfg.private_key_path, role="tls_key"  # type: ignore[arg-type]
+                )
+            if getattr(tls_cfg, "client_ca_path", None):
                 tls_section["client_ca_file"] = _file_reference_metadata(
-                    metrics_config.tls.client_ca_path, role="tls_client_ca"
+                    tls_cfg.client_ca_path, role="tls_client_ca"  # type: ignore[arg-type]
                 )
             metrics_values["tls"] = tls_section
         metrics_section["values"] = metrics_values
 
     section["metrics_service"] = metrics_section
     return section
+
 
 def _build_config_plan_payload(
     *,
@@ -982,9 +1031,10 @@
     ]
 
     return payload
+
+
 def _append_config_plan_jsonl(path: Path, payload: Mapping[str, object]) -> Path:
     """Dopisuje konfigurację serwera do pliku JSONL."""
-
     path = Path(path).expanduser()
     path.parent.mkdir(parents=True, exist_ok=True)
     with path.open("a", encoding="utf-8") as handle:
@@ -1028,7 +1078,7 @@
         except Exception as exc:  # noqa: BLE001 - szczegóły błędu przekazujemy operatorowi
             parser.error(f"Nie udało się wczytać --core-config: {exc}")
         else:
-            metrics_config = core_config.metrics_service
+            metrics_config = getattr(core_config, "metrics_service", None)
             applied_sources: dict[str, str] = {}
             if metrics_config is not None:
                 applied_sources = _apply_core_metrics_config(
@@ -1038,8 +1088,9 @@
                     env_overrides=env_override_keys,
                     value_sources=value_sources,
                 )
-                if metrics_config.tls and metrics_config.tls.enabled:
-                    if not metrics_config.tls.certificate_path or not metrics_config.tls.private_key_path:
+                tls_cfg = getattr(metrics_config, "tls", None)
+                if tls_cfg is not None and bool(getattr(tls_cfg, "enabled", False)):
+                    if not getattr(tls_cfg, "certificate_path", None) or not getattr(tls_cfg, "private_key_path", None):
                         parser.error(
                             "Sekcja runtime.metrics_service.tls wymaga pól certificate_path oraz private_key_path"
                         )
@@ -1054,7 +1105,7 @@
                 applied_sources,
                 requested_path=args.core_config,
             )
-            if metrics_config is not None and not metrics_config.enabled:
+            if metrics_config is not None and not bool(getattr(metrics_config, "enabled", True)):
                 LOGGER.warning(
                     "runtime.metrics_service.enabled = false w %s – kontynuuję uruchamianie zgodnie z flagami.",
                     args.core_config,
@@ -1123,7 +1174,7 @@
         enable_logging_sink=not args.no_log_sink,
         jsonl_path=Path(args.jsonl) if args.jsonl else None,
         jsonl_fsync=args.jsonl_fsync,
-<<<<<<< HEAD
+        auth_token=args.auth_token,
         tls_config={
             "certificate_path": Path(args.tls_cert) if args.tls_cert else None,
             "private_key_path": Path(args.tls_key) if args.tls_key else None,
@@ -1132,9 +1183,6 @@
         }
         if args.tls_cert and args.tls_key
         else None,
-=======
-        auth_token=args.auth_token,
->>>>>>> e3b3ed94
     )
 
     should_stop = False
@@ -1183,7 +1231,7 @@
             sys.stdout.write("\n")
             request_stop()
             server.stop(grace=0)
-            if args.fail_on_security_warnings and security_warnings_detected:
+            if args.fail_on_security_warnings && security_warnings_detected:
                 return 3
             return 0
         if args.fail_on_security_warnings and security_warnings_detected:
