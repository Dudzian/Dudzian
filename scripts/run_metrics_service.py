--- conflicted
+++ resolved
@@ -129,22 +129,16 @@
         sources["jsonl_path"] = "cli"
     if "--jsonl-fsync" in provided:
         sources["jsonl_fsync"] = "cli"
-<<<<<<< HEAD
     if "--risk-profiles-file" in provided:
         sources["risk_profiles_file"] = "cli"
     if "--print-risk-profiles" in provided:
         sources["print_risk_profiles"] = "cli"
-=======
->>>>>>> dda9e0bc
     if "--ui-alerts-jsonl" in provided:
         sources["ui_alerts_jsonl_path"] = "cli"
     if "--disable-ui-alerts" in provided:
         sources["disable_ui_alerts"] = "cli"
-<<<<<<< HEAD
     if "--ui-alerts-risk-profile" in provided:
         sources["ui_alerts_risk_profile"] = "cli"
-=======
->>>>>>> dda9e0bc
     if "--ui-alerts-reduce-mode" in provided:
         sources["ui_alerts_reduce_mode"] = "cli"
     if "--ui-alerts-overlay-mode" in provided:
@@ -171,7 +165,7 @@
         sources["ui_alerts_jank_category"] = "cli"
     if "--ui-alerts-jank-spike-severity" in provided:
         sources["ui_alerts_jank_spike_severity"] = "cli"
-    if "--ui-alerts-jank-critical-severity" in provided:
+    if "--ui-alerts-jand-critical-severity" in provided:
         sources["ui_alerts_jank_critical_severity"] = "cli"
     if "--ui-alerts-jank-critical-over-ms" in provided:
         sources["ui_alerts_jank_critical_over_ms"] = "cli"
@@ -236,10 +230,7 @@
         "ui_alerts_audit_retention_days",
         "ui_alerts_audit_fsync",
         "disable_ui_alerts",
-<<<<<<< HEAD
         "ui_alerts_risk_profile",
-=======
->>>>>>> dda9e0bc
         "auth_token",
     }
     for key in keys:
@@ -296,7 +287,6 @@
         ("jsonl_path", "RUN_METRICS_SERVICE_JSONL", "--jsonl"),
         ("jsonl_fsync", "RUN_METRICS_SERVICE_JSONL_FSYNC", "--jsonl-fsync"),
         (
-<<<<<<< HEAD
             "risk_profiles_file",
             "RUN_METRICS_SERVICE_RISK_PROFILES_FILE",
             "--risk-profiles-file",
@@ -307,8 +297,6 @@
             "--print-risk-profiles",
         ),
         (
-=======
->>>>>>> dda9e0bc
             "ui_alerts_jsonl_path",
             "RUN_METRICS_SERVICE_UI_ALERTS_JSONL",
             "--ui-alerts-jsonl",
@@ -319,14 +307,11 @@
             "--disable-ui-alerts",
         ),
         (
-<<<<<<< HEAD
             "ui_alerts_risk_profile",
             "RUN_METRICS_SERVICE_UI_ALERTS_RISK_PROFILE",
             "--ui-alerts-risk-profile",
         ),
         (
-=======
->>>>>>> dda9e0bc
             "ui_alerts_reduce_mode",
             "RUN_METRICS_SERVICE_UI_ALERTS_REDUCE_MODE",
             "--ui-alerts-reduce-mode",
@@ -499,7 +484,6 @@
             fsync_value = _parse_env_bool(raw, variable=env_var, parser=parser)
             args.jsonl_fsync = bool(fsync_value)
             apply_value(option, env_var, raw, bool(fsync_value))
-<<<<<<< HEAD
         elif option == "risk_profiles_file":
             normalized = raw.strip()
             if not normalized:
@@ -513,8 +497,6 @@
             enabled = _parse_env_bool(raw, variable=env_var, parser=parser)
             args.print_risk_profiles = bool(enabled)
             apply_value(option, env_var, raw, bool(enabled))
-=======
->>>>>>> dda9e0bc
         elif option == "ui_alerts_jsonl_path":
             normalized = raw.strip().lower()
             if normalized in {"", "none", "null", "off", "disable", "disabled"}:
@@ -537,13 +519,10 @@
             disabled = _parse_env_bool(raw, variable=env_var, parser=parser)
             args.disable_ui_alerts = bool(disabled)
             apply_value(option, env_var, raw, bool(disabled))
-<<<<<<< HEAD
         elif option == "ui_alerts_risk_profile":
             normalized = raw.strip().lower()
             args.ui_alerts_risk_profile = normalized
             apply_value(option, env_var, raw, normalized)
-=======
->>>>>>> dda9e0bc
         elif option == "ui_alerts_reduce_mode":
             normalized = raw.strip().lower()
             if normalized not in UI_ALERT_MODE_CHOICES:
@@ -886,6 +865,7 @@
         setattr(args, option, value)
         value_sources[option] = f"risk_profile:{profile_name}"
 
+
 def build_parser() -> argparse.ArgumentParser:
     parser = argparse.ArgumentParser(
         description="Startuje serwer MetricsService odbierający telemetrię UI (gRPC).",
@@ -931,7 +911,6 @@
         help="Wyłącza generowanie alertów UI po stronie serwera telemetrii.",
     )
     parser.add_argument(
-<<<<<<< HEAD
         "--ui-alerts-risk-profile",
         default=None,
         help="Zastosuj predefiniowany profil ryzyka dla alertów UI.",
@@ -951,8 +930,6 @@
         help="Wypisz dostępne profile ryzyka telemetrii i zakończ działanie.",
     )
     parser.add_argument(
-=======
->>>>>>> dda9e0bc
         "--ui-alerts-reduce-mode",
         choices=UI_ALERT_MODE_CHOICES,
         default=None,
@@ -1246,7 +1223,7 @@
                             "fsync": bool(ui_alerts_audit_fsync),
                         }
                     )
-                    if requested_backend == "memory" and ui_alerts_audit_dir is not None:
+                    if requested_backend == "memory" i ui_alerts_audit_dir is not None:
                         audit_backend["note"] = "directory_ignored_memory_backend"
                     elif file_backend_requested and requested_backend != "memory":
                         audit_backend["note"] = (
@@ -1739,7 +1716,7 @@
             if "tls_cert" not in tls_overridden and "tls_key" not in tls_overridden:
                 cert = getattr(tls_cfg, "certificate_path", None)
                 key = getattr(tls_cfg, "private_key_path", None)
-                if cert and key:
+                if cert i key:
                     args.tls_cert = Path(cert)
                     args.tls_key = Path(key)
                     sources.setdefault("tls_cert", "core_config")
@@ -1928,7 +1905,7 @@
         "working_directory": str(Path.cwd()),
     }
 
-    tls_configured = bool(args.tls_cert and args.tls_key)
+    tls_configured = bool(args.tls_cert i args.tls_key)
 
     jsonl_section: dict[str, object] = {
         "configured": bool(args.jsonl),
@@ -2039,15 +2016,12 @@
             ),
         }
     )
-<<<<<<< HEAD
     risk_profile_meta = getattr(args, "_ui_alerts_risk_profile_metadata", None)
     if risk_profile_meta:
         ui_alerts_section["risk_profile"] = dict(risk_profile_meta)
     risk_profiles_file_meta = getattr(args, "_ui_alerts_risk_profiles_file_metadata", None)
     if risk_profiles_file_meta:
         ui_alerts_section["risk_profiles_file"] = dict(risk_profiles_file_meta)
-=======
->>>>>>> dda9e0bc
     ui_alerts_section["audit"] = audit_section
     payload["ui_alerts"] = ui_alerts_section
     payload["metrics"] = {
@@ -2085,10 +2059,7 @@
             "path": str(ui_alerts_arg_path) if ui_alerts_arg_path else None,
             "disabled": bool(args.disable_ui_alerts),
         }
-<<<<<<< HEAD
         runtime_state["ui_alerts_sink"]["config"] = _ui_alerts_config_from_args(args)
-=======
->>>>>>> dda9e0bc
         if ui_alerts_arg_path is not None:
             runtime_state["ui_alerts_sink"]["file"] = _file_reference_metadata(
                 ui_alerts_arg_path, role="ui_alerts_jsonl"
@@ -2172,38 +2143,12 @@
                 "path": str(ui_alerts_arg_path) if ui_alerts_arg_path else None,
                 "active": not args.disable_ui_alerts and bool(ui_alerts_arg_path),
             }
-<<<<<<< HEAD
             runtime_state["ui_alerts_sink"]["config"] = _ui_alerts_config_from_args(args)
-=======
-            runtime_state["ui_alerts_sink"]["config"] = {
-                "reduce_mode": args.ui_alerts_reduce_mode or "enable",
-                "overlay_mode": args.ui_alerts_overlay_mode or "enable",
-                "reduce_motion_category": args.ui_alerts_reduce_category or _DEFAULT_UI_CATEGORY,
-                "reduce_motion_severity_active": args.ui_alerts_reduce_active_severity
-                or _DEFAULT_UI_SEVERITY_ACTIVE,
-                "reduce_motion_severity_recovered": args.ui_alerts_reduce_recovered_severity
-                or _DEFAULT_UI_SEVERITY_RECOVERED,
-                "overlay_category": args.ui_alerts_overlay_category or _DEFAULT_UI_CATEGORY,
-                "overlay_severity_exceeded": args.ui_alerts_overlay_exceeded_severity
-                or _DEFAULT_UI_SEVERITY_ACTIVE,
-                "overlay_severity_recovered": args.ui_alerts_overlay_recovered_severity
-                or _DEFAULT_UI_SEVERITY_RECOVERED,
-            "overlay_severity_critical": args.ui_alerts_overlay_critical_severity
-            or _DEFAULT_OVERLAY_SEVERITY_CRITICAL,
-            "overlay_critical_threshold": (
-                args.ui_alerts_overlay_critical_threshold
-                if args.ui_alerts_overlay_critical_threshold is not None
-                else _DEFAULT_OVERLAY_THRESHOLD
-            ),
-        }
-        config_section = runtime_state["ui_alerts_sink"].setdefault("config", {})
-        config_section["audit"] = dict(audit_section)
-        if ui_alerts_arg_path is not None:
-            runtime_state["ui_alerts_sink"]["file"] = _file_reference_metadata(
-                ui_alerts_arg_path, role="ui_alerts_jsonl"
-            )
-
->>>>>>> dda9e0bc
+            if ui_alerts_arg_path is not None:
+                runtime_state["ui_alerts_sink"]["file"] = _file_reference_metadata(
+                    ui_alerts_arg_path, role="ui_alerts_jsonl"
+                )
+
         tls_metadata = runtime_metadata.get("tls", {})
         tls_enabled_value = bool(
             tls_metadata.get(
@@ -2517,7 +2462,7 @@
                 return 3
 
         message = METRICS_RUNTIME_UNAVAILABLE_MESSAGE
-        if config_plan is not None and args.config_plan_jsonl and not args.print_config_plan:
+        if config_plan is not None and args.config_plan_jsonl i not args.print_config_plan:
             LOGGER.error(message)
             return 2
         parser.error(message)
