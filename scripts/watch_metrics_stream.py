--- conflicted
+++ resolved
@@ -1,7 +1,7 @@
 """Narzędzie do podglądu strumienia MetricsService.
 
 Skrypt łączy się z serwerem telemetrii `MetricsService` (gRPC) i wypisuje
-otrzymane `MetricsSnapshot`.  Może filtrować zdarzenia po polu `event` oraz
+otrzymane `MetricsSnapshot`. Może filtrować zdarzenia po polu `event` oraz
 `severity` w `notes`, ograniczać liczbę pobranych rekordów, filtrować po
 metadanych ekranu i formatować wynik w postaci czytelnej tabeli lub surowego
 JSON-u.
@@ -50,15 +50,12 @@
     python -m scripts.watch_metrics_stream \
         --from-jsonl artifacts/metrics.jsonl --summary --summary-output out/summary.json
 
-<<<<<<< HEAD
     # Decision log z podpisem HMAC i identyfikatorem klucza rotacyjnego
     python -m scripts.watch_metrics_stream \
         --decision-log logs/ui_decision.jsonl \
         --decision-log-hmac-key-file secrets/ops_decision.key \
         --decision-log-key-id ops-2024q1
 
-=======
->>>>>>> d443ea3e
 Skrypt wymaga obecności wygenerowanych stubów gRPC (`trading_pb2*.py`) oraz
 pakietu `grpcio`.
 """
@@ -66,52 +63,51 @@
 from __future__ import annotations
 
 import argparse
-<<<<<<< HEAD
 import base64
-=======
->>>>>>> d443ea3e
 from collections import defaultdict
 from contextlib import nullcontext
 from datetime import datetime, timezone
 import hashlib
 import gzip
-<<<<<<< HEAD
 import hmac
-=======
->>>>>>> d443ea3e
 import json
 import logging
 import os
 import sys
 from pathlib import Path
 from typing import Any, Iterable, Mapping
-<<<<<<< HEAD
-
-from scripts.telemetry_risk_profiles import (
-    get_risk_profile,
-    list_risk_profile_names,
-    risk_profile_metadata,
-)
-=======
->>>>>>> d443ea3e
-
 
 LOGGER = logging.getLogger("bot_core.scripts.watch_metrics_stream")
 
 _ENV_PREFIX = "BOT_CORE_WATCH_METRICS_"
+
+# --- profile ryzyka (opcjonalnie) ---
+try:
+    from scripts.telemetry_risk_profiles import (
+        get_risk_profile,
+        list_risk_profile_names,
+        risk_profile_metadata,
+    )
+except Exception:  # brak modułu – funkcje zapasowe
+    def list_risk_profile_names() -> list[str]:
+        return []
+    def get_risk_profile(_name: str) -> Mapping[str, Any]:
+        raise KeyError(_name)
+    def risk_profile_metadata(_name: str) -> Mapping[str, Any]:
+        return {}
 
 
 def _load_grpc_components():
     try:
         import grpc  # type: ignore
-    except ImportError as exc:  # pragma: no cover - środowisko bez grpcio
+    except ImportError as exc:  # pragma: no cover
         raise SystemExit(
             "Pakiet grpcio jest wymagany do połączenia z MetricsService."
         ) from exc
 
     try:
         from bot_core.generated import trading_pb2, trading_pb2_grpc  # type: ignore
-    except ImportError as exc:  # pragma: no cover - brak wygenerowanych stubów
+    except ImportError as exc:  # pragma: no cover
         raise SystemExit(
             "Brak wygenerowanych stubów trading_pb2*.py. Uruchom scripts/generate_trading_stubs.py"
         ) from exc
@@ -131,12 +127,10 @@
             dt = dt.replace(tzinfo=timezone.utc)
         return dt.astimezone(timezone.utc).isoformat()
     if isinstance(timestamp, Mapping):
-        seconds = timestamp.get("seconds")
-        nanos = timestamp.get("nanos")
-        if seconds is None and nanos is None:
+        seconds = int(timestamp.get("seconds") or 0)
+        nanos = int(timestamp.get("nanos") or 0)
+        if seconds == 0 and nanos == 0:
             return None
-        seconds = int(seconds or 0)
-        nanos = int(nanos or 0)
         dt = datetime.fromtimestamp(seconds + nanos / 1_000_000_000, tz=timezone.utc)
         return dt.isoformat()
     seconds = getattr(timestamp, "seconds", None)
@@ -173,7 +167,6 @@
     "emergency",
     "fatal",
 ]
-
 _SEVERITY_RANK = {name: index for index, name in enumerate(_SEVERITY_ORDER)}
 
 
@@ -181,17 +174,77 @@
     if not isinstance(candidate, str):
         return None
     normalized = candidate.strip()
-    if not normalized:
-        return None
-    return normalized.lower()
+    return normalized.lower() if normalized else None
 
 
 def _severity_at_least(candidate: str, minimum: str) -> bool:
-    candidate_rank = _SEVERITY_RANK.get(candidate)
-    minimum_rank = _SEVERITY_RANK.get(minimum)
-    if candidate_rank is None or minimum_rank is None:
-        return False
-    return candidate_rank >= minimum_rank
+    cr = _SEVERITY_RANK.get(candidate)
+    mr = _SEVERITY_RANK.get(minimum)
+    return cr is not None and mr is not None and cr >= mr
+
+
+def _screen_context(notes: Any) -> dict[str, Any]:
+    if not isinstance(notes, dict):
+        return {}
+    screen = notes.get("screen")
+    if not isinstance(screen, dict):
+        return {}
+
+    context: dict[str, Any] = {}
+
+    name = screen.get("name")
+    if isinstance(name, str) and name.strip():
+        context["name"] = name.strip()
+
+    index = screen.get("index")
+    if isinstance(index, (int, float)):
+        index_int = int(index)
+        if index_int >= 0:
+            context["index"] = index_int
+
+    refresh = screen.get("refresh_hz")
+    if isinstance(refresh, (int, float)) and refresh > 0:
+        context["refresh_hz"] = float(refresh)
+
+    dpr = screen.get("device_pixel_ratio")
+    if isinstance(dpr, (int, float)) and dpr > 0:
+        context["device_pixel_ratio"] = float(dpr)
+
+    geometry = screen.get("geometry_px")
+    if isinstance(geometry, dict):
+        width = geometry.get("width")
+        height = geometry.get("height")
+        if isinstance(width, (int, float)) and isinstance(height, (int, float)):
+            context["resolution"] = {"width": int(width), "height": int(height)}
+
+    return context
+
+
+def _screen_summary(context: dict[str, Any]) -> str:
+    if not context:
+        return ""
+    parts: list[str] = []
+
+    index = context.get("index")
+    name = context.get("name")
+    if isinstance(index, int):
+        label = f"#{index}"
+        parts.append(f"{label} ({name})" if isinstance(name, str) and name else label)
+    elif isinstance(name, str) and name:
+        parts.append(name)
+
+    resolution = context.get("resolution")
+    if isinstance(resolution, dict):
+        w = resolution.get("width")
+        h = resolution.get("height")
+        if isinstance(w, int) and isinstance(h, int):
+            parts.append(f"{w}x{h} px")
+
+    refresh = context.get("refresh_hz")
+    if isinstance(refresh, (int, float)) and refresh > 0:
+        parts.append(f"{refresh:.0f} Hz")
+
+    return ", ".join(parts) if parts else ""
 
 
 def _extract_snapshot_fields(snapshot, notes_payload: Any) -> dict[str, Any]:
@@ -220,7 +273,6 @@
         "event": event,
         "severity": severity,
         "screen": screen_ctx or None,
-<<<<<<< HEAD
     }
 
 
@@ -233,18 +285,12 @@
             self.notes = json.dumps(raw_notes, ensure_ascii=False) if raw_notes is not None else ""
 
         raw_fps = record.get("fps")
-        if isinstance(raw_fps, (int, float)):
-            self.fps = float(raw_fps)
-        else:
-            self.fps = None
+        self.fps = float(raw_fps) if isinstance(raw_fps, (int, float)) else None
 
         generated_at = record.get("generated_at")
-        if isinstance(generated_at, (str, Mapping)):
-            self.generated_at = generated_at
-        else:
-            self.generated_at = None
-
-    def HasField(self, field: str) -> bool:  # pragma: no cover - prosta logika
+        self.generated_at = generated_at if isinstance(generated_at, (str, Mapping)) else None
+
+    def HasField(self, field: str) -> bool:  # pragma: no cover
         if field == "generated_at":
             return self.generated_at is not None
         if field == "fps":
@@ -272,12 +318,12 @@
         except gzip.BadGzipFile as exc:
             LOGGER.error("Nie udało się zdekompresować pliku JSONL %s: %s", path, exc)
             raise SystemExit(2) from exc
-        except OSError as exc:  # pragma: no cover - zależne od platformy
+        except OSError as exc:  # pragma: no cover
             LOGGER.error("Nie udało się odczytać pliku JSONL %s: %s", path, exc)
             raise SystemExit(2) from exc
         close_handle = True
 
-    assert handle is not None  # dla mypy
+    assert handle is not None
 
     try:
         for line_number, line in enumerate(handle, start=1):
@@ -307,77 +353,6 @@
             handle.close()
 
 
-def _screen_context(notes: Any) -> dict[str, Any]:
-    if not isinstance(notes, dict):
-        return {}
-    screen = notes.get("screen")
-    if not isinstance(screen, dict):
-        return {}
-
-    context: dict[str, Any] = {}
-
-    name = screen.get("name")
-    if isinstance(name, str) and name.strip():
-        context["name"] = name.strip()
-
-    index = screen.get("index")
-    if isinstance(index, (int, float)):
-        index_int = int(index)
-        if index_int >= 0:
-            context["index"] = index_int
-
-    refresh = screen.get("refresh_hz")
-    if isinstance(refresh, (int, float)) and refresh > 0:
-        context["refresh_hz"] = float(refresh)
-
-    dpr = screen.get("device_pixel_ratio")
-    if isinstance(dpr, (int, float)) and dpr > 0:
-        context["device_pixel_ratio"] = float(dpr)
-
-    geometry = screen.get("geometry_px")
-    if isinstance(geometry, dict):
-        width = geometry.get("width")
-        height = geometry.get("height")
-        if isinstance(width, (int, float)) and isinstance(height, (int, float)):
-            context["resolution"] = {"width": int(width), "height": int(height)}
-
-    return context
-
-
-def _screen_summary(context: dict[str, Any]) -> str:
-    if not context:
-        return ""
-
-    parts: list[str] = []
-
-    index = context.get("index")
-    name = context.get("name")
-    if isinstance(index, int):
-        label = f"#{index}"
-        if isinstance(name, str) and name:
-            parts.append(f"{label} ({name})")
-        else:
-            parts.append(label)
-    elif isinstance(name, str) and name:
-        parts.append(name)
-
-    resolution = context.get("resolution")
-    if isinstance(resolution, dict):
-        width = resolution.get("width")
-        height = resolution.get("height")
-        if isinstance(width, int) and isinstance(height, int):
-            parts.append(f"{width}x{height} px")
-
-    refresh = context.get("refresh_hz")
-    if isinstance(refresh, (int, float)) and refresh > 0:
-        parts.append(f"{refresh:.0f} Hz")
-
-    if not parts:
-        return ""
-
-    return ", ".join(parts)
-
-
 def _snapshot_timestamp(snapshot) -> str | None:
     if getattr(snapshot, "HasField", None) and not snapshot.HasField("generated_at"):
         return None
@@ -395,7 +370,7 @@
         return None
     try:
         return float(fps)
-    except (TypeError, ValueError):  # pragma: no cover - zabezpieczenie przed niestandardowym typem
+    except (TypeError, ValueError):  # pragma: no cover
         return None
 
 
@@ -484,14 +459,10 @@
             stats["fps_count"] += 1
             stats["fps_total"] += fps_value
             stats["fps_min"] = (
-                fps_value
-                if stats["fps_min"] is None or fps_value < stats["fps_min"]
-                else stats["fps_min"]
+                fps_value if stats["fps_min"] is None or fps_value < stats["fps_min"] else stats["fps_min"]
             )
             stats["fps_max"] = (
-                fps_value
-                if stats["fps_max"] is None or fps_value > stats["fps_max"]
-                else stats["fps_max"]
+                fps_value if stats["fps_max"] is None or fps_value > stats["fps_max"] else stats["fps_max"]
             )
 
         screen_ctx = _screen_context(notes_payload)
@@ -542,6 +513,37 @@
         return summary
 
 
+def _canonical_payload(payload: Mapping[str, Any]) -> bytes:
+    return json.dumps(
+        payload,
+        ensure_ascii=False,
+        sort_keys=True,
+        separators=(",", ":"),
+    ).encode("utf-8")
+
+
+def _sign_payload(
+    payload: Mapping[str, Any],
+    *,
+    signing_key: bytes | None,
+    signing_key_id: str | None,
+) -> Mapping[str, Any]:
+    if not signing_key:
+        return dict(payload)
+
+    digest = hmac.new(signing_key, _canonical_payload(payload), hashlib.sha256).digest()
+    signature_payload: dict[str, Any] = {
+        "algorithm": "HMAC-SHA256",
+        "value": base64.b64encode(digest).decode("ascii"),
+    }
+    if signing_key_id:
+        signature_payload["key_id"] = signing_key_id
+
+    entry = dict(payload)
+    entry["signature"] = signature_payload
+    return entry
+
+
 class _DecisionLogger:
     def __init__(
         self,
@@ -621,9 +623,8 @@
     if not context:
         return False
 
-    if screen_index is not None:
-        if context.get("index") != screen_index:
-            return False
+    if screen_index is not None and context.get("index") != screen_index:
+        return False
 
     if screen_name:
         candidate = context.get("name")
@@ -713,10 +714,7 @@
     until_iso: str | None,
     signing_info: Mapping[str, Any] | None,
 ) -> dict[str, Any]:
-    if args.from_jsonl == "-":
-        input_location = "stdin"
-    else:
-        input_location = str(Path(args.from_jsonl).expanduser())
+    input_location = "stdin" if args.from_jsonl == "-" else str(Path(args.from_jsonl).expanduser())
     metadata: dict[str, Any] = {
         "mode": "jsonl",
         "input_file": input_location,
@@ -761,519 +759,6 @@
         "use_tls": bool(tls_enabled),
         "auth_token_provided": bool(auth_token),
     }
-=======
-    }
-
-
-class _OfflineSnapshot:
-    def __init__(self, record: Mapping[str, Any]) -> None:
-        raw_notes = record.get("notes")
-        if isinstance(raw_notes, str):
-            self.notes = raw_notes
-        else:
-            self.notes = json.dumps(raw_notes, ensure_ascii=False) if raw_notes is not None else ""
-
-        raw_fps = record.get("fps")
-        if isinstance(raw_fps, (int, float)):
-            self.fps = float(raw_fps)
-        else:
-            self.fps = None
-
-        generated_at = record.get("generated_at")
-        if isinstance(generated_at, (str, Mapping)):
-            self.generated_at = generated_at
-        else:
-            self.generated_at = None
-
-    def HasField(self, field: str) -> bool:  # pragma: no cover - prosta logika
-        if field == "generated_at":
-            return self.generated_at is not None
-        if field == "fps":
-            return self.fps is not None
-        return False
-
-
-def _iter_jsonl_snapshots(source: str) -> Iterable[_OfflineSnapshot]:
-    source_label = "stdin" if source == "-" else str(Path(source).expanduser())
-
-    handle = None
-    close_handle = False
-    if source == "-":
-        handle = sys.stdin
-    else:
-        path = Path(source).expanduser()
-        try:
-            if path.suffix.lower() in {".gz", ".gzip"}:
-                handle = gzip.open(path, "rt", encoding="utf-8")
-            else:
-                handle = path.open("r", encoding="utf-8")
-        except FileNotFoundError as exc:
-            LOGGER.error("Nie znaleziono pliku JSONL: %s", path)
-            raise SystemExit(2) from exc
-        except gzip.BadGzipFile as exc:
-            LOGGER.error("Nie udało się zdekompresować pliku JSONL %s: %s", path, exc)
-            raise SystemExit(2) from exc
-        except OSError as exc:  # pragma: no cover - zależne od platformy
-            LOGGER.error("Nie udało się odczytać pliku JSONL %s: %s", path, exc)
-            raise SystemExit(2) from exc
-        close_handle = True
-
-    assert handle is not None  # dla mypy
-
-    try:
-        for line_number, line in enumerate(handle, start=1):
-            stripped = line.strip()
-            if not stripped:
-                continue
-            try:
-                record = json.loads(stripped)
-            except json.JSONDecodeError as exc:
-                LOGGER.warning(
-                    "Pominięto wiersz %s w %s – niepoprawny JSON: %s",
-                    line_number,
-                    source_label,
-                    exc,
-                )
-                continue
-            if not isinstance(record, Mapping):
-                LOGGER.warning(
-                    "Pominięto wiersz %s w %s – oczekiwano obiektu JSON.",
-                    line_number,
-                    source_label,
-                )
-                continue
-            yield _OfflineSnapshot(record)
-    finally:
-        if close_handle and handle is not None:
-            handle.close()
-
-
-def _screen_context(notes: Any) -> dict[str, Any]:
-    if not isinstance(notes, dict):
-        return {}
-    screen = notes.get("screen")
-    if not isinstance(screen, dict):
-        return {}
-
-    context: dict[str, Any] = {}
-
-    name = screen.get("name")
-    if isinstance(name, str) and name.strip():
-        context["name"] = name.strip()
-
-    index = screen.get("index")
-    if isinstance(index, (int, float)):
-        index_int = int(index)
-        if index_int >= 0:
-            context["index"] = index_int
-
-    refresh = screen.get("refresh_hz")
-    if isinstance(refresh, (int, float)) and refresh > 0:
-        context["refresh_hz"] = float(refresh)
-
-    dpr = screen.get("device_pixel_ratio")
-    if isinstance(dpr, (int, float)) and dpr > 0:
-        context["device_pixel_ratio"] = float(dpr)
-
-    geometry = screen.get("geometry_px")
-    if isinstance(geometry, dict):
-        width = geometry.get("width")
-        height = geometry.get("height")
-        if isinstance(width, (int, float)) and isinstance(height, (int, float)):
-            context["resolution"] = {"width": int(width), "height": int(height)}
-
-    return context
-
-
-def _screen_summary(context: dict[str, Any]) -> str:
-    if not context:
-        return ""
-
-    parts: list[str] = []
-
-    index = context.get("index")
-    name = context.get("name")
-    if isinstance(index, int):
-        label = f"#{index}"
-        if isinstance(name, str) and name:
-            parts.append(f"{label} ({name})")
-        else:
-            parts.append(label)
-    elif isinstance(name, str) and name:
-        parts.append(name)
-
-    resolution = context.get("resolution")
-    if isinstance(resolution, dict):
-        width = resolution.get("width")
-        height = resolution.get("height")
-        if isinstance(width, int) and isinstance(height, int):
-            parts.append(f"{width}x{height} px")
-
-    refresh = context.get("refresh_hz")
-    if isinstance(refresh, (int, float)) and refresh > 0:
-        parts.append(f"{refresh:.0f} Hz")
-
-    if not parts:
-        return ""
-
-    return ", ".join(parts)
-
-
-def _snapshot_timestamp(snapshot) -> str | None:
-    if getattr(snapshot, "HasField", None) and not snapshot.HasField("generated_at"):
-        return None
-    generated_at = getattr(snapshot, "generated_at", None)
-    if generated_at is None:
-        return None
-    return _timestamp_to_iso(generated_at)
-
-
-def _snapshot_fps(snapshot) -> float | None:
-    if getattr(snapshot, "HasField", None) and not snapshot.HasField("fps"):
-        return None
-    fps = getattr(snapshot, "fps", None)
-    if fps is None:
-        return None
-    try:
-        return float(fps)
-    except (TypeError, ValueError):  # pragma: no cover - zabezpieczenie przed niestandardowym typem
-        return None
-
-
-def _parse_iso_datetime(value: str | None) -> datetime | None:
-    if not value:
-        return None
-    try:
-        dt = datetime.fromisoformat(value)
-    except ValueError:
-        return None
-    if dt.tzinfo is None:
-        dt = dt.replace(tzinfo=timezone.utc)
-    else:
-        dt = dt.astimezone(timezone.utc)
-    return dt
-
-
-def _parse_cli_datetime(
-    value: str,
-    *,
-    parser: argparse.ArgumentParser,
-    flag: str,
-) -> datetime:
-    candidate = value.strip()
-    if not candidate:
-        parser.error(f"{flag} wymaga niepustej wartości ISO 8601")
-    dt = _parse_iso_datetime(candidate)
-    if dt is None:
-        parser.error(f"Niepoprawny format czasu dla {flag}; oczekiwano ISO 8601 (np. 2024-02-01T12:00:00Z)")
-    return dt
-
-
-class _SummaryCollector:
-    def __init__(self) -> None:
-        self.total = 0
-        self._events: dict[str, dict[str, Any]] = defaultdict(
-            lambda: {
-                "count": 0,
-                "fps_count": 0,
-                "fps_total": 0.0,
-                "fps_min": None,
-                "fps_max": None,
-                "screens": set(),
-                "severity_counts": defaultdict(int),
-                "first_ts": None,
-                "last_ts": None,
-            }
-        )
-        self._first_ts: datetime | None = None
-        self._last_ts: datetime | None = None
-        self._severity_totals: defaultdict[str, int] = defaultdict(int)
-
-    def add(self, snapshot, notes_payload: Any) -> None:
-        iso_ts = _snapshot_timestamp(snapshot)
-        dt_ts = _parse_iso_datetime(iso_ts)
-        if dt_ts:
-            if self._first_ts is None or dt_ts < self._first_ts:
-                self._first_ts = dt_ts
-            if self._last_ts is None or dt_ts > self._last_ts:
-                self._last_ts = dt_ts
-
-        event = "unknown"
-        if isinstance(notes_payload, dict):
-            raw_event = notes_payload.get("event")
-            if isinstance(raw_event, str) and raw_event:
-                event = raw_event
-
-        stats = self._events[event]
-        stats["count"] += 1
-
-        severity = None
-        if isinstance(notes_payload, dict):
-            severity = _normalize_severity(notes_payload.get("severity"))
-        if severity:
-            stats["severity_counts"][severity] += 1
-            self._severity_totals[severity] += 1
-
-        if dt_ts:
-            if stats["first_ts"] is None or dt_ts < stats["first_ts"]:
-                stats["first_ts"] = dt_ts
-            if stats["last_ts"] is None or dt_ts > stats["last_ts"]:
-                stats["last_ts"] = dt_ts
-
-        fps_value = _snapshot_fps(snapshot)
-        if fps_value is not None:
-            stats["fps_count"] += 1
-            stats["fps_total"] += fps_value
-            stats["fps_min"] = (
-                fps_value
-                if stats["fps_min"] is None or fps_value < stats["fps_min"]
-                else stats["fps_min"]
-            )
-            stats["fps_max"] = (
-                fps_value
-                if stats["fps_max"] is None or fps_value > stats["fps_max"]
-                else stats["fps_max"]
-            )
-
-        screen_ctx = _screen_context(notes_payload)
-        if screen_ctx:
-            stats["screens"].add(json.dumps(screen_ctx, sort_keys=True, ensure_ascii=False))
-
-        self.total += 1
-
-    def as_dict(self) -> dict[str, Any]:
-        events_summary: dict[str, Any] = {}
-        for event_name in sorted(self._events):
-            stats = self._events[event_name]
-            payload: dict[str, Any] = {"count": stats["count"]}
-            if stats["fps_count"]:
-                payload["fps"] = {
-                    "min": stats["fps_min"],
-                    "max": stats["fps_max"],
-                    "avg": stats["fps_total"] / stats["fps_count"],
-                    "samples": stats["fps_count"],
-                }
-            if stats["screens"]:
-                payload["screens"] = [
-                    json.loads(encoded) for encoded in sorted(stats["screens"])
-                ]
-            if stats["severity_counts"]:
-                payload["severity"] = {
-                    "counts": {
-                        level: stats["severity_counts"][level]
-                        for level in sorted(stats["severity_counts"])
-                    }
-                }
-            if stats["first_ts"]:
-                payload["first_timestamp"] = stats["first_ts"].isoformat()
-            if stats["last_ts"]:
-                payload["last_timestamp"] = stats["last_ts"].isoformat()
-            events_summary[event_name] = payload
-
-        summary: dict[str, Any] = {"total_snapshots": self.total, "events": events_summary}
-        if self._first_ts:
-            summary["first_timestamp"] = self._first_ts.isoformat()
-        if self._last_ts:
-            summary["last_timestamp"] = self._last_ts.isoformat()
-        if self._severity_totals:
-            summary["severity_counts"] = {
-                level: self._severity_totals[level]
-                for level in sorted(self._severity_totals)
-            }
-        return summary
-
-
-class _DecisionLogger:
-    def __init__(self, path: str | Path) -> None:
-        self._path = Path(path).expanduser()
-        self._handle = None
-
-    def __enter__(self) -> "_DecisionLogger":
-        try:
-            self._path.parent.mkdir(parents=True, exist_ok=True)
-            self._handle = self._path.open("a", encoding="utf-8")
-        except OSError as exc:
-            LOGGER.error("Nie udało się otworzyć decision logu %s: %s", self._path, exc)
-            raise SystemExit(2) from exc
-        return self
-
-    def __exit__(self, exc_type, exc, tb) -> None:
-        if self._handle:
-            self._handle.close()
-            self._handle = None
-
-    def _write_entry(self, payload: Mapping[str, Any]) -> None:
-        if not self._handle:
-            raise RuntimeError("Decision logger not initialised")
-        self._handle.write(json.dumps(payload, ensure_ascii=False) + "\n")
-        self._handle.flush()
-
-    def write_metadata(self, metadata: Mapping[str, Any]) -> None:
-        entry = {
-            "kind": "metadata",
-            "timestamp": datetime.now(timezone.utc).isoformat(),
-            "metadata": dict(metadata),
-        }
-        self._write_entry(entry)
-
-    def record(self, snapshot, notes_payload: Any, *, source: str) -> None:
-        extracted = _extract_snapshot_fields(snapshot, notes_payload)
-        entry = {
-            "kind": "snapshot",
-            "timestamp": extracted["timestamp"],
-            "source": source,
-            "event": extracted["event"],
-            "severity": extracted["severity"],
-            "fps": extracted["fps"],
-            "screen": extracted["screen"],
-            "notes": notes_payload,
-        }
-        self._write_entry(entry)
-
-
-def _matches_screen_filters(
-    notes_payload: Any,
-    *,
-    screen_index: int | None,
-    screen_name: str | None,
-) -> bool:
-    if screen_index is None and not screen_name:
-        return True
-
-    context = _screen_context(notes_payload)
-    if not context:
-        return False
-
-    if screen_index is not None:
-        if context.get("index") != screen_index:
-            return False
-
-    if screen_name:
-        candidate = context.get("name")
-        if not isinstance(candidate, str):
-            return False
-        if screen_name.casefold() not in candidate.casefold():
-            return False
-
-    return True
-
-
-def _matches_severity_filter(
-    notes_payload: Any,
-    *,
-    severities: set[str] | None,
-    severity_min: str | None,
-) -> bool:
-    if not severities and not severity_min:
-        return True
-    if not isinstance(notes_payload, dict):
-        return False
-    severity = _normalize_severity(notes_payload.get("severity"))
-    if severity is None:
-        return False
-    if severities and severity not in severities:
-        return False
-    if severity_min and not _severity_at_least(severity, severity_min):
-        return False
-    return True
-
-
-def _matches_time_filters(
-    snapshot,
-    *,
-    since: datetime | None,
-    until: datetime | None,
-) -> bool:
-    if since is None and until is None:
-        return True
-    iso_ts = _snapshot_timestamp(snapshot)
-    dt_ts = _parse_iso_datetime(iso_ts)
-    if dt_ts is None:
-        return False
-    if since and dt_ts < since:
-        return False
-    if until and dt_ts > until:
-        return False
-    return True
-
-
-def _decision_log_filters(
-    args,
-    severity_filters: set[str] | None,
-    *,
-    severity_min: str | None,
-    since_iso: str | None,
-    until_iso: str | None,
-) -> dict[str, Any]:
-    filters: dict[str, Any] = {}
-    if args.event:
-        filters["event"] = args.event
-    if severity_filters:
-        filters["severity"] = sorted(severity_filters)
-    if severity_min:
-        filters["severity_min"] = severity_min
-    if args.screen_index is not None:
-        filters["screen_index"] = args.screen_index
-    if args.screen_name:
-        filters["screen_name"] = args.screen_name
-    if args.limit is not None:
-        filters["limit"] = args.limit
-    if since_iso:
-        filters["since"] = since_iso
-    if until_iso:
-        filters["until"] = until_iso
-    return filters
-
-
-def _decision_log_metadata_offline(
-    args,
-    *,
-    severity_filters: set[str] | None,
-    severity_min: str | None,
-    summary_enabled: bool,
-    since_iso: str | None,
-    until_iso: str | None,
-) -> dict[str, Any]:
-    if args.from_jsonl == "-":
-        input_location = "stdin"
-    else:
-        input_location = str(Path(args.from_jsonl).expanduser())
-    metadata: dict[str, Any] = {
-        "mode": "jsonl",
-        "input_file": input_location,
-    }
-    filters = _decision_log_filters(
-        args,
-        severity_filters,
-        severity_min=severity_min,
-        since_iso=since_iso,
-        until_iso=until_iso,
-    )
-    if filters:
-        metadata["filters"] = filters
-    if summary_enabled:
-        metadata["summary_enabled"] = True
-    return metadata
-
-
-def _decision_log_metadata_grpc(
-    args,
-    *,
-    severity_filters: set[str] | None,
-    severity_min: str | None,
-    summary_enabled: bool,
-    auth_token: str | None,
-    tls_enabled: bool,
-    since_iso: str | None,
-    until_iso: str | None,
-) -> dict[str, Any]:
-    metadata: dict[str, Any] = {
-        "mode": "grpc",
-        "endpoint": f"{args.host}:{args.port}",
-        "use_tls": bool(tls_enabled),
-        "auth_token_provided": bool(auth_token),
-    }
->>>>>>> d443ea3e
     if args.timeout is not None:
         metadata["timeout"] = args.timeout
     filters = _decision_log_filters(
@@ -1287,13 +772,10 @@
         metadata["filters"] = filters
     if summary_enabled:
         metadata["summary_enabled"] = True
-<<<<<<< HEAD
         if summary_signature:
             metadata["summary_signature"] = dict(summary_signature)
     if signing_info:
         metadata["signing"] = dict(signing_info)
-=======
->>>>>>> d443ea3e
     metadata["tls_materials"] = {
         "root_cert": bool(args.root_cert),
         "client_cert": bool(args.client_cert),
@@ -1301,12 +783,9 @@
         "server_name": bool(args.server_name),
         "server_sha256": bool(args.server_sha256),
     }
-<<<<<<< HEAD
     risk_profile = getattr(args, "_risk_profile_config", None)
     if risk_profile:
         metadata["risk_profile"] = dict(risk_profile)
-=======
->>>>>>> d443ea3e
     return metadata
 
 
@@ -1355,7 +834,7 @@
         if metadata:
             stream_kwargs["metadata"] = metadata
         yield from stub.StreamMetrics(request, **stream_kwargs)
-    except Exception as exc:  # pragma: no cover - obsługa błędów połączenia
+    except Exception as exc:  # pragma: no cover
         LOGGER.error("Błąd połączenia z MetricsService: %s", exc)
         raise SystemExit(1) from exc
 
@@ -1368,7 +847,7 @@
     except FileNotFoundError as exc:
         LOGGER.error("Nie znaleziono pliku TLS: %s", path)
         raise SystemExit(2) from exc
-    except OSError as exc:  # pragma: no cover - zależne od platformy
+    except OSError as exc:  # pragma: no cover
         LOGGER.error("Nie udało się odczytać pliku TLS %s: %s", path, exc)
         raise SystemExit(2) from exc
     return data
@@ -1489,10 +968,7 @@
     _override_simple("event", "EVENT", "--event")
     _override_list("severity", "SEVERITY", "--severity")
     _override_simple("severity_min", "SEVERITY_MIN", "--severity-min")
-<<<<<<< HEAD
     _override_simple("risk_profile", "RISK_PROFILE", "--risk-profile")
-=======
->>>>>>> d443ea3e
     _override_numeric("screen_index", "SCREEN_INDEX", "--screen-index", int, allow_none=True)
     _override_simple("screen_name", "SCREEN_NAME", "--screen-name")
     _override_simple("since", "SINCE", "--since")
@@ -1505,24 +981,9 @@
 
     _override_simple("summary_output", "SUMMARY_OUTPUT", "--summary-output")
     _override_simple("decision_log", "DECISION_LOG", "--decision-log")
-<<<<<<< HEAD
-    _override_simple(
-        "decision_log_hmac_key",
-        "DECISION_LOG_HMAC_KEY",
-        "--decision-log-hmac-key",
-    )
-    _override_simple(
-        "decision_log_hmac_key_file",
-        "DECISION_LOG_HMAC_KEY_FILE",
-        "--decision-log-hmac-key-file",
-    )
-    _override_simple(
-        "decision_log_key_id",
-        "DECISION_LOG_KEY_ID",
-        "--decision-log-key-id",
-    )
-=======
->>>>>>> d443ea3e
+    _override_simple("decision_log_hmac_key", "DECISION_LOG_HMAC_KEY", "--decision-log-hmac-key")
+    _override_simple("decision_log_hmac_key_file", "DECISION_LOG_HMAC_KEY_FILE", "--decision-log-hmac-key-file")
+    _override_simple("decision_log_key_id", "DECISION_LOG_KEY_ID", "--decision-log-key-id")
 
     if "--format" not in provided_flags:
         env_key = f"{_ENV_PREFIX}FORMAT"
@@ -1555,7 +1016,6 @@
         args.use_tls = True
 
 
-<<<<<<< HEAD
 def _apply_risk_profile_settings(args: argparse.Namespace, parser: argparse.ArgumentParser) -> None:
     profile_name = getattr(args, "risk_profile", None)
     if not profile_name:
@@ -1567,8 +1027,10 @@
     try:
         profile_base = get_risk_profile(normalized)
     except KeyError:
+        available = list_risk_profile_names()
         parser.error(
-            f"Profil ryzyka {profile_name!r} nie jest obsługiwany. Dostępne: {', '.join(list_risk_profile_names())}"
+            f"Profil ryzyka {profile_name!r} nie jest obsługiwany."
+            + (f" Dostępne: {', '.join(available)}" if available else "")
         )
 
     args.risk_profile = normalized
@@ -1586,71 +1048,7 @@
         )
         args.summary = True
 
-=======
->>>>>>> d443ea3e
-def _load_auth_token(token: str | None, token_file: str | None) -> str | None:
-    if token and token_file:
-        LOGGER.error("Użyj tylko jednej z opcji autoryzacji: --auth-token lub --auth-token-file")
-        raise SystemExit(2)
-
-    if token_file:
-        try:
-            data = Path(token_file).expanduser().read_text(encoding="utf-8")
-        except FileNotFoundError as exc:
-            LOGGER.error("Nie znaleziono pliku z tokenem: %s", token_file)
-            raise SystemExit(2) from exc
-        except OSError as exc:  # pragma: no cover - zależne od platformy
-            LOGGER.error("Nie udało się odczytać pliku z tokenem %s: %s", token_file, exc)
-            raise SystemExit(2) from exc
-        token = data.strip()
-        if not token:
-            LOGGER.error("Plik %s nie zawiera tokenu autoryzacyjnego", token_file)
-            raise SystemExit(2)
-
-    return token
-
-
-<<<<<<< HEAD
-def _load_decision_log_signing_key(
-    raw_key: str | None,
-    key_file: str | None,
-    *,
-    parser: argparse.ArgumentParser,
-) -> bytes | None:
-    if raw_key and key_file:
-        parser.error(
-            "Użyj tylko jednej z opcji podpisywania decision logu: --decision-log-hmac-key lub "
-            "--decision-log-hmac-key-file."
-        )
-
-    key_material = raw_key
-    if key_file:
-        try:
-            key_material = Path(key_file).expanduser().read_text(encoding="utf-8")
-        except FileNotFoundError as exc:
-            LOGGER.error("Nie znaleziono pliku z kluczem HMAC: %s", key_file)
-            raise SystemExit(2) from exc
-        except OSError as exc:  # pragma: no cover - zależne od platformy
-            LOGGER.error("Nie udało się odczytać klucza HMAC z %s: %s", key_file, exc)
-            raise SystemExit(2) from exc
-
-    if key_material is None:
-        return None
-
-    key_stripped = key_material.strip()
-    if not key_stripped:
-        parser.error("Klucz HMAC decision logu nie może być pusty")
-
-    key_bytes = key_stripped.encode("utf-8")
-    if len(key_bytes) < 16:
-        LOGGER.warning(
-            "Klucz HMAC dla decision logu ma mniej niż 16 bajtów – rozważ użycie dłuższego klucza."
-        )
-    return key_bytes
-
-
-=======
->>>>>>> d443ea3e
+
 def create_metrics_channel(
     grpc_module,
     address: str,
@@ -1701,11 +1099,7 @@
         default=None,
         help="Maksymalna liczba snapshotów do wypisania; domyślnie stream bez końca",
     )
-    parser.add_argument(
-        "--event",
-        default=None,
-        help="Filtruj snapshoty po polu event w notes (np. reduce_motion)",
-    )
+    parser.add_argument("--event", default=None, help="Filtruj snapshoty po polu event w notes (np. reduce_motion)")
     parser.add_argument(
         "--severity",
         action="append",
@@ -1724,79 +1118,24 @@
         ),
     )
     parser.add_argument(
-<<<<<<< HEAD
         "--risk-profile",
         choices=list_risk_profile_names(),
         default=None,
-        help=(
-            "Zastosuj predefiniowany profil ryzyka – ustawia domyślne progi severity i wymagania audytu."
-        ),
-    )
-    parser.add_argument(
-=======
->>>>>>> d443ea3e
-        "--since",
-        default=None,
-        help="Odfiltruj snapshoty starsze niż podany znacznik czasu ISO 8601 (UTC)",
-    )
-    parser.add_argument(
-        "--until",
-        default=None,
-        help="Odfiltruj snapshoty nowsze niż podany znacznik czasu ISO 8601 (UTC)",
-    )
-    parser.add_argument(
-        "--screen-index",
-        type=int,
-        default=None,
-        help="Ogranicz snapshoty do monitora o określonym indeksie",
-    )
-    parser.add_argument(
-        "--screen-name",
-        default=None,
-        help="Filtruj snapshoty po fragmencie nazwy monitora (case-insensitive)",
-    )
-    parser.add_argument(
-        "--format",
-        choices=("table", "json"),
-        default="table",
-        help="Format wypisywanych danych",
-    )
-    parser.add_argument(
-        "--auth-token",
-        default=None,
-        help="Opcjonalny token autoryzacyjny (wysyłany w nagłówku authorization)",
-    )
-    parser.add_argument(
-        "--auth-token-file",
-        default=None,
-        help="Ścieżka do pliku z tokenem Bearer (jedna linia). Wyklucza --auth-token",
-    )
+        help=("Zastosuj predefiniowany profil ryzyka – ustawia domyślne progi severity i wymagania audytu."),
+    )
+    parser.add_argument("--since", default=None, help="Odfiltruj snapshoty starsze niż podany znacznik czasu ISO 8601 (UTC)")
+    parser.add_argument("--until", default=None, help="Odfiltruj snapshoty nowsze niż podany znacznik czasu ISO 8601 (UTC)")
+    parser.add_argument("--screen-index", type=int, default=None, help="Ogranicz snapshoty do monitora o określonym indeksie")
+    parser.add_argument("--screen-name", default=None, help="Filtruj snapshoty po fragmencie nazwy monitora (case-insensitive)")
+    parser.add_argument("--format", choices=("table", "json"), default="table", help="Format wypisywanych danych")
+    parser.add_argument("--auth-token", default=None, help="Opcjonalny token autoryzacyjny (wysyłany w nagłówku authorization)")
+    parser.add_argument("--auth-token-file", default=None, help="Ścieżka do pliku z tokenem Bearer (jedna linia). Wyklucza --auth-token")
     parser.add_argument("--use-tls", action="store_true", help="Wymusza połączenie TLS z serwerem")
-    parser.add_argument(
-        "--root-cert",
-        default=None,
-        help="Ścieżka do zaufanego certyfikatu root CA (PEM) używanego do walidacji",
-    )
-    parser.add_argument(
-        "--client-cert",
-        default=None,
-        help="Certyfikat klienta (PEM) dla mTLS",
-    )
-    parser.add_argument(
-        "--client-key",
-        default=None,
-        help="Klucz prywatny klienta (PEM) dla mTLS",
-    )
-    parser.add_argument(
-        "--server-name",
-        default=None,
-        help="Nazwa serwera TLS (override SNI) – przydatne dla IP lub testów",
-    )
-    parser.add_argument(
-        "--server-sha256",
-        default=None,
-        help="Oczekiwany odcisk SHA-256 certyfikatu serwera (pinning)",
-    )
+    parser.add_argument("--root-cert", default=None, help="Ścieżka do zaufanego certyfikatu root CA (PEM) używanego do walidacji")
+    parser.add_argument("--client-cert", default=None, help="Certyfikat klienta (PEM) dla mTLS")
+    parser.add_argument("--client-key", default=None, help="Klucz prywatny klienta (PEM) dla mTLS")
+    parser.add_argument("--server-name", default=None, help="Nazwa serwera TLS (override SNI) – przydatne dla IP lub testów")
+    parser.add_argument("--server-sha256", default=None, help="Oczekiwany odcisk SHA-256 certyfikatu serwera (pinning)")
     parser.add_argument(
         "--from-jsonl",
         default=None,
@@ -1829,7 +1168,6 @@
             "Działa w trybie online i podczas odczytu z JSONL; katalog zostanie utworzony automatycznie."
         ),
     )
-<<<<<<< HEAD
     parser.add_argument(
         "--decision-log-hmac-key",
         default=None,
@@ -1849,13 +1187,8 @@
     parser.add_argument(
         "--decision-log-key-id",
         default=None,
-        help=(
-            "Opcjonalny identyfikator klucza HMAC zapisywany przy podpisach decision logu "
-            "(ułatwia rotację kluczy)."
-        ),
-    )
-=======
->>>>>>> d443ea3e
+        help=("Opcjonalny identyfikator klucza HMAC zapisywany przy podpisach decision logu (ułatwia rotację kluczy)."),
+    )
     return parser
 
 
@@ -1864,7 +1197,6 @@
     *,
     print_to_console: bool,
     output_path: str | None,
-<<<<<<< HEAD
     signing_key: bytes | None,
     signing_key_id: str | None,
     risk_profile: Mapping[str, Any] | None = None,
@@ -1899,32 +1231,66 @@
         LOGGER.info("Zapisano podsumowanie do %s", target_path)
 
     return signed_payload
-=======
-) -> None:
-    if summary_collector is None:
-        return
-
-    summary_payload = {"summary": summary_collector.as_dict()}
-
-    if print_to_console:
-        print(json.dumps(summary_payload, ensure_ascii=False))
-
-    if not output_path:
-        return
-
-    target_path = Path(output_path).expanduser()
-    try:
-        target_path.parent.mkdir(parents=True, exist_ok=True)
-        target_path.write_text(
-            json.dumps(summary_payload, ensure_ascii=False, indent=2) + "\n",
-            encoding="utf-8",
+
+
+def _load_auth_token(token: str | None, token_file: str | None) -> str | None:
+    if token and token_file:
+        LOGGER.error("Użyj tylko jednej z opcji autoryzacji: --auth-token lub --auth-token-file")
+        raise SystemExit(2)
+
+    if token_file:
+        try:
+            data = Path(token_file).expanduser().read_text(encoding="utf-8")
+        except FileNotFoundError as exc:
+            LOGGER.error("Nie znaleziono pliku z tokenem: %s", token_file)
+            raise SystemExit(2) from exc
+        except OSError as exc:  # pragma: no cover
+            LOGGER.error("Nie udało się odczytać pliku z tokenem %s: %s", token_file, exc)
+            raise SystemExit(2) from exc
+        token = data.strip()
+        if not token:
+            LOGGER.error("Plik %s nie zawiera tokenu autoryzacyjnego", token_file)
+            raise SystemExit(2)
+
+    return token
+
+
+def _load_decision_log_signing_key(
+    raw_key: str | None,
+    key_file: str | None,
+    *,
+    parser: argparse.ArgumentParser,
+) -> bytes | None:
+    if raw_key and key_file:
+        parser.error(
+            "Użyj tylko jednej z opcji podpisywania decision logu: --decision-log-hmac-key lub "
+            "--decision-log-hmac-key-file."
         )
-    except OSError as exc:
-        LOGGER.error("Nie udało się zapisać podsumowania do %s: %s", target_path, exc)
-        raise SystemExit(2) from exc
-
-    LOGGER.info("Zapisano podsumowanie do %s", target_path)
->>>>>>> d443ea3e
+
+    key_material = raw_key
+    if key_file:
+        try:
+            key_material = Path(key_file).expanduser().read_text(encoding="utf-8")
+        except FileNotFoundError as exc:
+            LOGGER.error("Nie znaleziono pliku z kluczem HMAC: %s", key_file)
+            raise SystemExit(2) from exc
+        except OSError as exc:  # pragma: no cover
+            LOGGER.error("Nie udało się odczytać klucza HMAC z %s: %s", key_file, exc)
+            raise SystemExit(2) from exc
+
+    if key_material is None:
+        return None
+
+    key_stripped = key_material.strip()
+    if not key_stripped:
+        parser.error("Klucz HMAC decision logu nie może być pusty")
+
+    key_bytes = key_stripped.encode("utf-8")
+    if len(key_bytes) < 16:
+        LOGGER.warning(
+            "Klucz HMAC dla decision logu ma mniej niż 16 bajtów – rozważ użycie dłuższego klucza."
+        )
+    return key_bytes
 
 
 def main(argv: list[str] | None = None) -> int:
@@ -1933,10 +1299,7 @@
 
     provided_flags = {arg for arg in (argv or []) if arg.startswith("--")}
     _apply_environment_overrides(args, parser=parser, provided_flags=provided_flags)
-<<<<<<< HEAD
     _apply_risk_profile_settings(args, parser)
-=======
->>>>>>> d443ea3e
 
     if args.since is not None:
         args.since = args.since.strip() or None
@@ -1944,7 +1307,6 @@
         args.until = args.until.strip() or None
     if args.severity_min is not None:
         args.severity_min = args.severity_min.strip() or None
-<<<<<<< HEAD
     if args.decision_log_hmac_key is not None:
         args.decision_log_hmac_key = args.decision_log_hmac_key.strip() or None
     if args.decision_log_hmac_key_file is not None:
@@ -2078,9 +1440,7 @@
                 LOGGER.warning("Ignoruję token autoryzacyjny w trybie odczytu z pliku JSONL")
 
             count = 0
-            source_label = (
-                "stdin" if args.from_jsonl == "-" else str(Path(args.from_jsonl).expanduser())
-            )
+            source_label = "stdin" if args.from_jsonl == "-" else str(Path(args.from_jsonl).expanduser())
             if decision_logger:
                 decision_logger.write_metadata(
                     _decision_log_metadata_offline(
@@ -2112,13 +1472,7 @@
                     screen_name=args.screen_name,
                 ):
                     continue
-                print(
-                    _format_snapshot(
-                        snapshot,
-                        fmt=args.format,
-                        notes_payload=notes_payload,
-                    )
-                )
+                print(_format_snapshot(snapshot, fmt=args.format, notes_payload=notes_payload))
                 if summary_collector:
                     summary_collector.add(snapshot, notes_payload)
                 if decision_logger:
@@ -2128,9 +1482,7 @@
                     break
 
             if count == 0:
-                LOGGER.warning(
-                    "Nie znaleziono snapshotów w źródle %s spełniających filtry", source_label
-                )
+                LOGGER.warning("Nie znaleziono snapshotów w źródle %s spełniających filtry", source_label)
             if summary_collector:
                 if args.summary and count:
                     print()
@@ -2193,11 +1545,7 @@
             notes_payload = _parse_notes(snapshot.notes)
             if args.event and notes_payload.get("event") != args.event:
                 continue
-            if not _matches_severity_filter(
-                notes_payload,
-                severities=severity_filters,
-                severity_min=severity_min,
-            ):
+            if not _matches_severity_filter(notes_payload, severities=severity_filters, severity_min=severity_min):
                 continue
             if not _matches_screen_filters(
                 notes_payload,
@@ -2205,13 +1553,7 @@
                 screen_name=args.screen_name,
             ):
                 continue
-            print(
-                _format_snapshot(
-                    snapshot,
-                    fmt=args.format,
-                    notes_payload=notes_payload,
-                )
-            )
+            print(_format_snapshot(snapshot, fmt=args.format, notes_payload=notes_payload))
             if summary_collector:
                 summary_collector.add(snapshot, notes_payload)
             if decision_logger:
@@ -2220,215 +1562,6 @@
             if args.limit is not None and count >= args.limit:
                 break
 
-=======
-
-    since_dt = _parse_cli_datetime(args.since, parser=parser, flag="--since") if args.since else None
-    until_dt = _parse_cli_datetime(args.until, parser=parser, flag="--until") if args.until else None
-    if since_dt and until_dt and until_dt < since_dt:
-        parser.error("--until nie może być wcześniejsze niż --since")
-
-    since_iso = since_dt.isoformat() if since_dt else None
-    until_iso = until_dt.isoformat() if until_dt else None
-
-    if args.screen_index is not None and args.screen_index < 0:
-        parser.error("--screen-index musi być liczbą nieujemną")
-
-    severity_filters: set[str] | None = None
-    if args.severity:
-        severity_filters = set()
-        for chunk in args.severity:
-            for raw_value in chunk.split(","):
-                normalized = _normalize_severity(raw_value)
-                if normalized is None:
-                    parser.error(
-                        "Nieprawidłowa wartość severity – użyj np. warning, critical lub info."
-                    )
-                severity_filters.add(normalized)
-        if not severity_filters:
-            severity_filters = None
-
-    severity_min: str | None = None
-    if args.severity_min:
-        normalized_min = _normalize_severity(args.severity_min)
-        if normalized_min is None or normalized_min not in _SEVERITY_RANK:
-            parser.error(
-                "Nieprawidłowa wartość --severity-min – użyj jednego z: "
-                + ", ".join(_SEVERITY_ORDER)
-            )
-        severity_min = normalized_min
-        if severity_filters:
-            conflicts = sorted(
-                value
-                for value in severity_filters
-                if not _severity_at_least(value, severity_min)
-            )
-            if conflicts:
-                parser.error(
-                    "Parametry --severity i --severity-min są sprzeczne: "
-                    f"{', '.join(conflicts)} < {severity_min}. Usuń niższe poziomy lub obniż próg."
-                )
-
-    auth_token = _load_auth_token(args.auth_token, args.auth_token_file)
-
-    tls_args = [
-        args.root_cert,
-        args.client_cert,
-        args.client_key,
-        args.server_name,
-        args.server_sha256,
-    ]
-
-    summary_enabled = bool(args.summary or args.summary_output)
-    summary_collector = _SummaryCollector() if summary_enabled else None
-
-    decision_context = (
-        _DecisionLogger(args.decision_log) if args.decision_log else nullcontext()
-    )
-
-    with decision_context as decision_logger:
-        if args.from_jsonl:
-            if args.use_tls or any(tls_args):
-                LOGGER.warning("Ignoruję ustawienia TLS w trybie odczytu z pliku JSONL")
-            if auth_token:
-                LOGGER.warning("Ignoruję token autoryzacyjny w trybie odczytu z pliku JSONL")
-
-            count = 0
-            source_label = (
-                "stdin" if args.from_jsonl == "-" else str(Path(args.from_jsonl).expanduser())
-            )
-            if decision_logger:
-                decision_logger.write_metadata(
-                    _decision_log_metadata_offline(
-                        args,
-                        severity_filters=severity_filters,
-                        severity_min=severity_min,
-                        summary_enabled=summary_enabled,
-                        since_iso=since_iso,
-                        until_iso=until_iso,
-                    )
-                )
-            for snapshot in _iter_jsonl_snapshots(args.from_jsonl):
-                if not _matches_time_filters(snapshot, since=since_dt, until=until_dt):
-                    continue
-                notes_payload = _parse_notes(snapshot.notes)
-                if args.event and notes_payload.get("event") != args.event:
-                    continue
-                if not _matches_severity_filter(
-                    notes_payload,
-                    severities=severity_filters,
-                    severity_min=severity_min,
-                ):
-                    continue
-                if not _matches_screen_filters(
-                    notes_payload,
-                    screen_index=args.screen_index,
-                    screen_name=args.screen_name,
-                ):
-                    continue
-                print(
-                    _format_snapshot(
-                        snapshot,
-                        fmt=args.format,
-                        notes_payload=notes_payload,
-                    )
-                )
-                if summary_collector:
-                    summary_collector.add(snapshot, notes_payload)
-                if decision_logger:
-                    decision_logger.record(snapshot, notes_payload, source="jsonl")
-                count += 1
-                if args.limit is not None and count >= args.limit:
-                    break
-
-            if count == 0:
-                LOGGER.warning(
-                    "Nie znaleziono snapshotów w źródle %s spełniających filtry", source_label
-                )
-            if summary_collector:
-                if args.summary and count:
-                    print()
-                _emit_summary(
-                    summary_collector,
-                    print_to_console=bool(args.summary),
-                    output_path=args.summary_output,
-                )
-            return 0
-
-        if not args.use_tls and any(tls_args):
-            parser.error("Flagi TLS wymagają ustawienia --use-tls")
-
-        grpc, trading_pb2, trading_pb2_grpc = _load_grpc_components()
-
-        address = f"{args.host}:{args.port}"
-        tls_enabled = bool(args.use_tls or any(tls_args))
-        channel = create_metrics_channel(
-            grpc,
-            address,
-            use_tls=tls_enabled,
-            root_cert=args.root_cert,
-            client_cert=args.client_cert,
-            client_key=args.client_key,
-            server_name=args.server_name,
-            server_sha256=args.server_sha256,
-        )
-        stub = trading_pb2_grpc.MetricsServiceStub(channel)
-
-        request = trading_pb2.MetricsRequest()
-        request.include_ui_metrics = True
-
-        count = 0
-        metadata: list[tuple[str, str]] | None = None
-        if auth_token:
-            metadata = [("authorization", f"Bearer {auth_token}")]
-
-        if decision_logger:
-            decision_logger.write_metadata(
-                _decision_log_metadata_grpc(
-                    args,
-                    severity_filters=severity_filters,
-                    severity_min=severity_min,
-                    summary_enabled=summary_enabled,
-                    auth_token=auth_token,
-                    tls_enabled=tls_enabled,
-                    since_iso=since_iso,
-                    until_iso=until_iso,
-                )
-            )
-
-        for snapshot in _iter_stream(stub, request, timeout=args.timeout, metadata=metadata):
-            if not _matches_time_filters(snapshot, since=since_dt, until=until_dt):
-                continue
-            notes_payload = _parse_notes(snapshot.notes)
-            if args.event and notes_payload.get("event") != args.event:
-                continue
-            if not _matches_severity_filter(
-                notes_payload,
-                severities=severity_filters,
-                severity_min=severity_min,
-            ):
-                continue
-            if not _matches_screen_filters(
-                notes_payload,
-                screen_index=args.screen_index,
-                screen_name=args.screen_name,
-            ):
-                continue
-            print(
-                _format_snapshot(
-                    snapshot,
-                    fmt=args.format,
-                    notes_payload=notes_payload,
-                )
-            )
-            if summary_collector:
-                summary_collector.add(snapshot, notes_payload)
-            if decision_logger:
-                decision_logger.record(snapshot, notes_payload, source="grpc")
-            count += 1
-            if args.limit is not None and count >= args.limit:
-                break
-
->>>>>>> d443ea3e
         if count == 0:
             LOGGER.warning("Nie odebrano żadnych snapshotów z %s", address)
         if summary_collector:
@@ -2438,44 +1571,12 @@
                 summary_collector,
                 print_to_console=bool(args.summary),
                 output_path=args.summary_output,
-<<<<<<< HEAD
                 signing_key=signing_key,
                 signing_key_id=signing_key_id,
                 risk_profile=risk_profile_config,
-=======
->>>>>>> d443ea3e
             )
         return 0
 
 
-if __name__ == "__main__":  # pragma: no cover - punkt wejścia
-    sys.exit(main())
-def _canonical_payload(payload: Mapping[str, Any]) -> bytes:
-    return json.dumps(
-        payload,
-        ensure_ascii=False,
-        sort_keys=True,
-        separators=(",", ":"),
-    ).encode("utf-8")
-
-
-def _sign_payload(
-    payload: Mapping[str, Any],
-    *,
-    signing_key: bytes | None,
-    signing_key_id: str | None,
-) -> Mapping[str, Any]:
-    if not signing_key:
-        return dict(payload)
-
-    digest = hmac.new(signing_key, _canonical_payload(payload), hashlib.sha256).digest()
-    signature_payload: dict[str, Any] = {
-        "algorithm": "HMAC-SHA256",
-        "value": base64.b64encode(digest).decode("ascii"),
-    }
-    if signing_key_id:
-        signature_payload["key_id"] = signing_key_id
-
-    entry = dict(payload)
-    entry["signature"] = signature_payload
-    return entry+if __name__ == "__main__":  # pragma: no cover
+    sys.exit(main())