"""Automatyczny backfill oraz odświeżanie inkrementalne danych OHLCV."""
from __future__ import annotations

import argparse
import asyncio
import json
import logging
from dataclasses import dataclass
from datetime import datetime, timezone
from pathlib import Path
from typing import Callable, Mapping, Sequence

<<<<<<< HEAD
from bot_core.alerts import AlertMessage, DefaultAlertRouter
=======
from bot_core.alerts import DefaultAlertRouter
>>>>>>> 6ab0c3db
from bot_core.config.loader import load_core_config
from bot_core.config.models import CoreConfig, EnvironmentConfig, InstrumentUniverseConfig
from bot_core.data.ohlcv import (
    BackfillSummary,
    CachedOHLCVSource,
    DataGapIncidentTracker,
    DualCacheStorage,
<<<<<<< HEAD
    JSONLGapAuditLogger,
    GapAlertPolicy,
    ManifestEntry,
=======
    GapAlertPolicy,
>>>>>>> 6ab0c3db
    OHLCVBackfillService,
    OHLCVRefreshScheduler,
    ParquetCacheStorage,
    PublicAPIDataSource,
    SQLiteCacheStorage,
    generate_manifest_report,
    summarize_status,
)
from bot_core.data.ohlcv.audit import JSONLGapAuditLogger
from bot_core.exchanges.base import Environment, ExchangeCredentials
from bot_core.exchanges.binance.futures import BinanceFuturesAdapter
from bot_core.exchanges.binance.spot import BinanceSpotAdapter
from bot_core.exchanges.kraken.futures import KrakenFuturesAdapter
from bot_core.exchanges.kraken.spot import KrakenSpotAdapter
from bot_core.exchanges.zonda.spot import ZondaSpotAdapter
from bot_core.runtime.bootstrap import build_alert_channels
from bot_core.security import SecretManager, SecretStorageError, create_default_secret_storage

_LOGGER = logging.getLogger(__name__)

_MILLISECONDS_IN_DAY = 86_400_000

# Domyślne częstotliwości odświeżania per interwał (sekundy)
_DEFAULT_REFRESH_SECONDS: Mapping[str, int] = {
    "1d": 24 * 60 * 60,
    "1h": 15 * 60,
    "15m": 5 * 60,
}


_DEFAULT_REFRESH_SECONDS: Mapping[str, int] = {
    "1d": 24 * 60 * 60,
    "1h": 15 * 60,
    "15m": 5 * 60,
}


@dataclass(slots=True)
class _IntervalPlan:
    symbols: set[str]
    backfill_start_ms: int
    incremental_lookback_ms: int
<<<<<<< HEAD
=======
    # 0 => użyj wartości przekazanej z CLI (--refresh-seconds)
>>>>>>> 6ab0c3db
    refresh_seconds: int


def _build_public_source(exchange: str, environment: Environment) -> PublicAPIDataSource:
    builders: Mapping[str, Callable[[Environment], PublicAPIDataSource]] = {
        "binance_spot": lambda env: PublicAPIDataSource(
            exchange_adapter=BinanceSpotAdapter(ExchangeCredentials(key_id="public", environment=env))
        ),
        "binance_futures": lambda env: PublicAPIDataSource(
            exchange_adapter=BinanceFuturesAdapter(
                ExchangeCredentials(key_id="public", environment=env), environment=env
            )
        ),
        "kraken_spot": lambda env: PublicAPIDataSource(
            exchange_adapter=KrakenSpotAdapter(ExchangeCredentials(key_id="public", environment=env), environment=env)
        ),
        "kraken_futures": lambda env: PublicAPIDataSource(
            exchange_adapter=KrakenFuturesAdapter(
                ExchangeCredentials(key_id="public", environment=env),
                environment=env,
            )
        ),
        "zonda_spot": lambda env: PublicAPIDataSource(
            exchange_adapter=ZondaSpotAdapter(
                ExchangeCredentials(key_id="public", environment=env),
                environment=env,
            )
        ),
    }
    try:
        builder = builders[exchange]
    except KeyError as exc:  # pragma: no cover
        raise ValueError(f"Brak obsługi exchange={exchange} dla backfillu") from exc
    return builder(environment)


def _resolve_universe(core_config: CoreConfig, environment: EnvironmentConfig) -> InstrumentUniverseConfig:
    if not environment.instrument_universe:
        raise SystemExit(
            "Środowisko nie posiada przypisanego uniwersum instrumentów – zdefiniuj instrument_universe w config/core.yaml."
        )
    try:
        return core_config.instrument_universes[environment.instrument_universe]
    except KeyError as exc:
        raise SystemExit(
            f"Środowisko {environment.name} wskazuje nieistniejące uniwersum {environment.instrument_universe}."
        ) from exc


def _utc_now_ms() -> int:
    return int(datetime.now(tz=timezone.utc).timestamp() * 1000)


def _build_interval_plans(
    *,
    universe: InstrumentUniverseConfig,
    exchange_name: str,
    incremental_lookback_days: int,
<<<<<<< HEAD
    refresh_overrides: Mapping[str, int] | None = None,
=======
    interval_refresh_overrides: Mapping[str, int] | None = None,
>>>>>>> 6ab0c3db
) -> tuple[dict[str, _IntervalPlan], set[str]]:
    # przefiltruj override’y do dodatnich intów
    overrides: dict[str, int] = {}
    if interval_refresh_overrides:
        for interval, value in interval_refresh_overrides.items():
            try:
                seconds = int(value)
            except (TypeError, ValueError):
                continue
            if seconds > 0:
                overrides[interval] = seconds

    plans: dict[str, _IntervalPlan] = {}
    symbols: set[str] = set()
    now_ms = _utc_now_ms()

    overrides = {key: int(value) for key, value in (refresh_overrides or {}).items() if int(value) > 0}

    for instrument in universe.instruments:
        symbol = instrument.exchange_symbols.get(exchange_name)
        if not symbol:
            continue
        symbols.add(symbol)

        for window in instrument.backfill_windows:
            start = now_ms - window.lookback_days * _MILLISECONDS_IN_DAY
            plan = plans.get(window.interval)
            if plan is None:
<<<<<<< HEAD
                refresh_seconds = overrides.get(
                    window.interval, _DEFAULT_REFRESH_SECONDS.get(window.interval, 0)
                )
=======
                refresh_seconds = overrides.get(window.interval, _DEFAULT_REFRESH_SECONDS.get(window.interval, 0))
>>>>>>> 6ab0c3db
                plan = _IntervalPlan(
                    symbols=set(),
                    backfill_start_ms=start,
                    incremental_lookback_ms=0,
                    refresh_seconds=refresh_seconds,
                )
                plans[window.interval] = plan
            plan.symbols.add(symbol)
            plan.backfill_start_ms = min(plan.backfill_start_ms, start)
            effective_days = max(1, min(window.lookback_days, incremental_lookback_days))
            plan.incremental_lookback_ms = max(plan.incremental_lookback_ms, effective_days * _MILLISECONDS_IN_DAY)

    return plans, symbols


def _extract_gap_policy(environment: EnvironmentConfig) -> GapAlertPolicy:
    settings: Mapping[str, object] = {}
    if isinstance(environment.adapter_settings, Mapping):
        candidate = environment.adapter_settings.get("ohlcv_gap_alerts")
        if isinstance(candidate, Mapping):
            settings = candidate

    warnings_cfg = {}
    raw_warnings = settings.get("warning_gap_minutes") if settings else None
    if isinstance(raw_warnings, Mapping):
        warnings_cfg = {
            str(interval): max(1, int(value))
            for interval, value in raw_warnings.items()
            if value is not None and int(value) > 0
        }

    def _safe_int(key: str, default: int) -> int:
        value = settings.get(key) if settings else None
        try:
            return max(1, int(value))
        except (TypeError, ValueError):
            return default

    return GapAlertPolicy(
        warning_gap_minutes=warnings_cfg,
        incident_threshold_count=_safe_int("incident_threshold_count", 5),
        incident_window_minutes=_safe_int("incident_window_minutes", 10),
        sms_escalation_minutes=_safe_int("sms_escalation_minutes", 15),
<<<<<<< HEAD
        warning_throttle_minutes=_safe_int("warning_throttle_minutes", 5),
=======
>>>>>>> 6ab0c3db
    )


def _build_gap_callback(
    gap_tracker: DataGapIncidentTracker | None,
) -> Callable[[str, Sequence[BackfillSummary], int], None] | None:
    if gap_tracker is None:
        return None

    def _callback(interval: str, summaries: Sequence[BackfillSummary], as_of_ms: int) -> None:
        gap_tracker.handle_summaries(interval=interval, summaries=summaries, as_of_ms=as_of_ms)

    return _callback


<<<<<<< HEAD
def _report_manifest_health(
    *,
    manifest_path: Path,
    universe: InstrumentUniverseConfig,
    exchange_name: str,
    environment_name: str,
    alert_router: DefaultAlertRouter | None,
    as_of: datetime | None = None,
) -> None:
    """Loguje stan manifestu i wysyła alerty o wykrytych lukach."""

    entries = generate_manifest_report(
        manifest_path=manifest_path,
        universe=universe,
        exchange_name=exchange_name,
        as_of=as_of,
    )

    if not entries:
        _LOGGER.info(
            "Manifest OHLCV nie zawiera wpisów dla exchange=%s – pomijam raport",
            exchange_name,
        )
        return

    summary = summarize_status(entries)
    _LOGGER.info(
        "Manifest OHLCV %s/%s – statusy: %s",
        environment_name,
        exchange_name,
        summary,
    )

    issues: list[ManifestEntry] = [entry for entry in entries if entry.status != "ok"]
    if not issues:
        return

    for entry in issues:
        gap_display = "-" if entry.gap_minutes is None else f"{entry.gap_minutes:.1f} min"
        _LOGGER.warning(
            "Manifest alert: %s %s status=%s gap=%s rows=%s last=%s",
            entry.symbol,
            entry.interval,
            entry.status,
            gap_display,
            entry.row_count if entry.row_count is not None else "-",
            entry.last_timestamp_iso or "-",
        )

    if not alert_router:
        return

    critical_entries = [
        entry
        for entry in issues
        if entry.status in {"missing_metadata", "invalid_metadata"}
    ]
    warning_entries = [entry for entry in issues if entry.status == "warning"]

    def _build_body(entries: Sequence[ManifestEntry]) -> str:
        lines = ["Problemy w manifeście OHLCV:"]
        for entry in list(entries)[:10]:
            gap_display = "-" if entry.gap_minutes is None else f"{entry.gap_minutes:.1f} min"
            row_display = "-" if entry.row_count is None else str(entry.row_count)
            last_display = entry.last_timestamp_iso or "-"
            lines.append(
                f"- {entry.symbol} {entry.interval} ({entry.status}) – ostatnia świeca: {last_display} UTC, "
                f"luka: {gap_display}, wiersze: {row_display}"
            )
        if len(entries) > 10:
            lines.append(f"… oraz {len(entries) - 10} kolejnych wpisów.")
        lines.append("Szczegóły w logach backfillu oraz pliku manifestu.")
        return "\n".join(lines)

    context = {
        "environment": environment_name,
        "exchange": exchange_name,
        "entries": str(len(entries)),
        "issues": str(len(issues)),
        "summary": json.dumps(summary, ensure_ascii=False),
    }

    if critical_entries:
        alert_router.dispatch(
            AlertMessage(
                category="data.ohlcv",
                title=f"Krytyczne braki w manifeście OHLCV ({environment_name})",
                body=_build_body(critical_entries),
                severity="critical",
                context=context,
            )
        )

    if warning_entries:
        alert_router.dispatch(
            AlertMessage(
                category="data.ohlcv",
                title=f"Ostrzeżenia w manifeście OHLCV ({environment_name})",
                body=_build_body(warning_entries),
                severity="warning",
                context=context,
            )
        )


=======
>>>>>>> 6ab0c3db
def _initialize_alerting(
    *,
    args: argparse.Namespace,
    config: CoreConfig,
    environment: EnvironmentConfig,
) -> tuple[DefaultAlertRouter | None, GapAlertPolicy | None, str]:
    if not args.enable_alerts:
        return None, None, "Alerty wyłączone flagą CLI"

    try:
        storage = create_default_secret_storage(
            namespace=args.secret_namespace,
            headless_passphrase=args.headless_passphrase,
            headless_path=args.headless_secrets_path,
        )
    except SecretStorageError as exc:
        return None, None, f"Nie udało się przygotować magazynu sekretów: {exc}"

    secret_manager = SecretManager(storage, namespace=args.secret_namespace)

    try:
        _, router, _ = build_alert_channels(
            core_config=config,
            environment=environment,
            secret_manager=secret_manager,
        )
    except SecretStorageError as exc:
        return None, None, f"Nie udało się zbudować kanałów alertów: {exc}"

    policy = _extract_gap_policy(environment)
    return router, policy, "Kanały alertowe zainicjalizowane"

<<<<<<< HEAD
=======

>>>>>>> 6ab0c3db
def _parse_args(argv: Sequence[str] | None) -> argparse.Namespace:
    parser = argparse.ArgumentParser(description="Backfill danych OHLCV zgodnie z config/core.yaml")
    parser.add_argument("--config", default="config/core.yaml", help="Ścieżka do pliku konfiguracyjnego CoreConfig")
    parser.add_argument("--environment", default="binance_paper", help="Nazwa środowiska do backfillu")
    parser.add_argument(
        "--refresh-seconds",
        type=int,
        default=900,
        help="Częstotliwość odświeżania inkrementalnego (w sekundach)",
    )
    parser.add_argument(
        "--incremental-lookback-days",
        type=int,
        default=3,
        help="Ile dni historii pobierać przy odświeżaniu inkrementalnym",
    )
    parser.add_argument(
        "--log-level",
        default="INFO",
        choices=["DEBUG", "INFO", "WARNING", "ERROR"],
        help="Poziom logowania",
    )
    parser.add_argument(
        "--run-once",
        action="store_true",
        help="Wykonaj tylko pełny backfill i zakończ (bez harmonogramu)",
    )
    parser.add_argument(
        "--enable-alerts",
        action="store_true",
        help="Aktywuj wysyłkę alertów o lukach danych (wymaga skonfigurowanych sekretów)",
    )
    parser.add_argument(
        "--secret-namespace",
        default="dudzian.trading",
        help="Namespace używany przy odczycie sekretów (keychain / plik szyfrowany)",
    )
    parser.add_argument(
        "--headless-passphrase",
        default=None,
        help="Hasło do magazynu sekretów w środowiskach headless (Linux).",
    )
    parser.add_argument(
        "--headless-secrets-path",
        default=None,
        help="Ścieżka do zaszyfrowanego magazynu sekretów w trybie headless.",
    )
    return parser.parse_args(argv)


def _perform_backfill(
    *,
    service: OHLCVBackfillService,
    plans: Mapping[str, _IntervalPlan],
    end_timestamp: int,
    gap_tracker: DataGapIncidentTracker | None = None,
) -> None:
    for interval, plan in plans.items():
        start = max(0, plan.backfill_start_ms)
        _LOGGER.info(
            "Backfill interval=%s, start=%s, end=%s, symbole=%s",
            interval,
            start,
            end_timestamp,
            ",".join(sorted(plan.symbols)),
        )
        summaries = service.synchronize(
            symbols=tuple(sorted(plan.symbols)),
            interval=interval,
            start=start,
            end=end_timestamp,
        )
        if gap_tracker:
            gap_tracker.handle_summaries(interval=interval, summaries=summaries, as_of_ms=end_timestamp)
        total = sum(summary.fetched_candles for summary in summaries)
        _LOGGER.info(
            "Zakończono backfill dla interval=%s – pobrano %s nowych świec",
            interval,
            total,
        )


async def _run_scheduler(
    *,
    scheduler: OHLCVRefreshScheduler,
    plans: Mapping[str, _IntervalPlan],
    refresh_seconds: int,
) -> None:
    for interval, plan in plans.items():
        frequency = plan.refresh_seconds or refresh_seconds
        scheduler.add_job(
            symbols=tuple(sorted(plan.symbols)),
            interval=interval,
            lookback_ms=plan.incremental_lookback_ms or (_MILLISECONDS_IN_DAY * 1),
            frequency_seconds=frequency,
            name=f"{interval}:{len(plan.symbols)}",
        )
        _LOGGER.debug(
            "Zarejestrowano zadanie interval=%s, refresh_seconds=%s, lookback_ms=%s",
            interval,
            frequency,
            plan.incremental_lookback_ms,
        )

<<<<<<< HEAD
    _LOGGER.info("Uruchamiam harmonogram odświeżania (domyślnie co %s sekund)", refresh_seconds)
=======
    _LOGGER.info(
        "Uruchamiam harmonogram odświeżania (%s zadań, domyślna częstotliwość %s sekund)",
        len(plans),
        refresh_seconds,
    )
>>>>>>> 6ab0c3db
    try:
        await scheduler.run_forever()
    finally:
        scheduler.stop()


def main(argv: Sequence[str] | None = None) -> int:
    args = _parse_args(argv)
    logging.basicConfig(level=getattr(logging, args.log_level.upper()))

    config = load_core_config(args.config)
    try:
        environment = config.environments[args.environment]
    except KeyError as exc:
        raise SystemExit(f"Nie znaleziono środowiska {args.environment} w konfiguracji") from exc

    universe = _resolve_universe(config, environment)

<<<<<<< HEAD
    refresh_overrides = {}
    if isinstance(environment.adapter_settings, Mapping):
        candidate = environment.adapter_settings.get("ohlcv_refresh_overrides")
        if isinstance(candidate, Mapping):
            refresh_overrides = candidate
=======
    # odczyt override’ów częstotliwości z adapter_settings (opcjonalnie)
    adapter_settings = getattr(environment, "adapter_settings", {}) or {}
    raw_interval_overrides = adapter_settings.get("ohlcv_refresh_seconds", {})
    interval_refresh_overrides: Mapping[str, int] | None = None
    if isinstance(raw_interval_overrides, Mapping):
        interval_refresh_overrides = raw_interval_overrides
>>>>>>> 6ab0c3db

    plans, symbols = _build_interval_plans(
        universe=universe,
        exchange_name=environment.exchange,
        incremental_lookback_days=max(1, args.incremental_lookback_days),
<<<<<<< HEAD
        refresh_overrides=refresh_overrides,
=======
        interval_refresh_overrides=interval_refresh_overrides,
>>>>>>> 6ab0c3db
    )
    if not plans:
        _LOGGER.warning("Brak instrumentów z zakresem backfill dla giełdy %s", environment.exchange)
        return 0

    cache_root = Path(environment.data_cache_path)
    parquet_storage = ParquetCacheStorage(cache_root / "ohlcv_parquet", namespace=environment.exchange)
    manifest_path = cache_root / "ohlcv_manifest.sqlite"
    manifest_storage = SQLiteCacheStorage(manifest_path, store_rows=False)
    storage = DualCacheStorage(primary=parquet_storage, manifest=manifest_storage)
    audit_logger = JSONLGapAuditLogger(cache_root / "audit" / f"{environment.name}_ohlcv_gaps.jsonl")

    alert_router, gap_policy, alert_message = _initialize_alerting(
        args=args,
        config=config,
        environment=environment,
    )
    gap_tracker: DataGapIncidentTracker | None = None
    if alert_router and gap_policy:
        gap_tracker = DataGapIncidentTracker(
            router=alert_router,
            metadata_provider=storage.metadata,
            policy=gap_policy,
            environment_name=environment.name,
            exchange=environment.exchange,
            audit_logger=audit_logger,
        )
        if alert_message:
            _LOGGER.info(alert_message)
    elif alert_message:
        level = logging.INFO if not args.enable_alerts else logging.ERROR
        _LOGGER.log(level, alert_message)

    # Audyt luk danych (JSONL)
    audit_logger = JSONLGapAuditLogger(cache_root / "audit" / f"{environment.name}_ohlcv_gaps.jsonl")

    # Alerty + polityka luk
    alert_router, gap_policy, alert_message = _initialize_alerting(
        args=args,
        config=config,
        environment=environment,
    )
    gap_tracker: DataGapIncidentTracker | None = None
    if alert_router and gap_policy:
        gap_tracker = DataGapIncidentTracker(
            router=alert_router,
            metadata_provider=storage.metadata,
            policy=gap_policy,
            environment_name=environment.name,
            exchange=environment.exchange,
            audit_logger=audit_logger,
        )
        if alert_message:
            _LOGGER.info(alert_message)
    elif alert_message:
        level = logging.INFO if not args.enable_alerts else logging.ERROR
        _LOGGER.log(level, alert_message)

    upstream_source = _build_public_source(environment.exchange, environment.environment)
    upstream_source.exchange_adapter.configure_network(ip_allowlist=environment.ip_allowlist)

    cached_source = CachedOHLCVSource(storage=storage, upstream=upstream_source)
    cached_source.warm_cache(symbols, plans.keys())

    backfill_service = OHLCVBackfillService(cached_source)
    now_ts = _utc_now_ms()
    _perform_backfill(
        service=backfill_service,
        plans=plans,
        end_timestamp=now_ts,
        gap_tracker=gap_tracker,
    )
<<<<<<< HEAD

    _report_manifest_health(
        manifest_path=manifest_path,
        universe=universe,
        exchange_name=environment.exchange,
        environment_name=environment.name,
        alert_router=alert_router,
        as_of=datetime.fromtimestamp(now_ts / 1000, tz=timezone.utc),
    )
=======
>>>>>>> 6ab0c3db

    if args.run_once:
        _LOGGER.info("Tryb run-once – kończę po pełnym backfillu")
        return 0

    scheduler = OHLCVRefreshScheduler(
        backfill_service,
        on_job_complete=_build_gap_callback(gap_tracker),
    )
    try:
        asyncio.run(
            _run_scheduler(
                scheduler=scheduler,
                plans=plans,
                refresh_seconds=args.refresh_seconds,
            )
        )
    except KeyboardInterrupt:  # pragma: no cover
        _LOGGER.info("Przerwano przez użytkownika – zamykam harmonogram")

    return 0


if __name__ == "__main__":  # pragma: no cover
    raise SystemExit(main())<|MERGE_RESOLUTION|>--- conflicted
+++ resolved
@@ -10,11 +10,7 @@
 from pathlib import Path
 from typing import Callable, Mapping, Sequence
 
-<<<<<<< HEAD
 from bot_core.alerts import AlertMessage, DefaultAlertRouter
-=======
-from bot_core.alerts import DefaultAlertRouter
->>>>>>> 6ab0c3db
 from bot_core.config.loader import load_core_config
 from bot_core.config.models import CoreConfig, EnvironmentConfig, InstrumentUniverseConfig
 from bot_core.data.ohlcv import (
@@ -22,13 +18,7 @@
     CachedOHLCVSource,
     DataGapIncidentTracker,
     DualCacheStorage,
-<<<<<<< HEAD
-    JSONLGapAuditLogger,
     GapAlertPolicy,
-    ManifestEntry,
-=======
-    GapAlertPolicy,
->>>>>>> 6ab0c3db
     OHLCVBackfillService,
     OHLCVRefreshScheduler,
     ParquetCacheStorage,
@@ -59,22 +49,12 @@
 }
 
 
-_DEFAULT_REFRESH_SECONDS: Mapping[str, int] = {
-    "1d": 24 * 60 * 60,
-    "1h": 15 * 60,
-    "15m": 5 * 60,
-}
-
-
 @dataclass(slots=True)
 class _IntervalPlan:
     symbols: set[str]
     backfill_start_ms: int
     incremental_lookback_ms: int
-<<<<<<< HEAD
-=======
     # 0 => użyj wartości przekazanej z CLI (--refresh-seconds)
->>>>>>> 6ab0c3db
     refresh_seconds: int
 
 
@@ -133,11 +113,7 @@
     universe: InstrumentUniverseConfig,
     exchange_name: str,
     incremental_lookback_days: int,
-<<<<<<< HEAD
-    refresh_overrides: Mapping[str, int] | None = None,
-=======
     interval_refresh_overrides: Mapping[str, int] | None = None,
->>>>>>> 6ab0c3db
 ) -> tuple[dict[str, _IntervalPlan], set[str]]:
     # przefiltruj override’y do dodatnich intów
     overrides: dict[str, int] = {}
@@ -154,8 +130,6 @@
     symbols: set[str] = set()
     now_ms = _utc_now_ms()
 
-    overrides = {key: int(value) for key, value in (refresh_overrides or {}).items() if int(value) > 0}
-
     for instrument in universe.instruments:
         symbol = instrument.exchange_symbols.get(exchange_name)
         if not symbol:
@@ -166,13 +140,7 @@
             start = now_ms - window.lookback_days * _MILLISECONDS_IN_DAY
             plan = plans.get(window.interval)
             if plan is None:
-<<<<<<< HEAD
-                refresh_seconds = overrides.get(
-                    window.interval, _DEFAULT_REFRESH_SECONDS.get(window.interval, 0)
-                )
-=======
                 refresh_seconds = overrides.get(window.interval, _DEFAULT_REFRESH_SECONDS.get(window.interval, 0))
->>>>>>> 6ab0c3db
                 plan = _IntervalPlan(
                     symbols=set(),
                     backfill_start_ms=start,
@@ -216,10 +184,7 @@
         incident_threshold_count=_safe_int("incident_threshold_count", 5),
         incident_window_minutes=_safe_int("incident_window_minutes", 10),
         sms_escalation_minutes=_safe_int("sms_escalation_minutes", 15),
-<<<<<<< HEAD
         warning_throttle_minutes=_safe_int("warning_throttle_minutes", 5),
-=======
->>>>>>> 6ab0c3db
     )
 
 
@@ -235,7 +200,6 @@
     return _callback
 
 
-<<<<<<< HEAD
 def _report_manifest_health(
     *,
     manifest_path: Path,
@@ -246,7 +210,6 @@
     as_of: datetime | None = None,
 ) -> None:
     """Loguje stan manifestu i wysyła alerty o wykrytych lukach."""
-
     entries = generate_manifest_report(
         manifest_path=manifest_path,
         universe=universe,
@@ -269,7 +232,7 @@
         summary,
     )
 
-    issues: list[ManifestEntry] = [entry for entry in entries if entry.status != "ok"]
+    issues = [entry for entry in entries if entry.status != "ok"]
     if not issues:
         return
 
@@ -288,14 +251,10 @@
     if not alert_router:
         return
 
-    critical_entries = [
-        entry
-        for entry in issues
-        if entry.status in {"missing_metadata", "invalid_metadata"}
-    ]
-    warning_entries = [entry for entry in issues if entry.status == "warning"]
-
-    def _build_body(entries: Sequence[ManifestEntry]) -> str:
+    critical_entries = [e for e in issues if e.status in {"missing_metadata", "invalid_metadata"}]
+    warning_entries = [e for e in issues if e.status == "warning"]
+
+    def _build_body(entries: Sequence[object]) -> str:
         lines = ["Problemy w manifeście OHLCV:"]
         for entry in list(entries)[:10]:
             gap_display = "-" if entry.gap_minutes is None else f"{entry.gap_minutes:.1f} min"
@@ -313,7 +272,6 @@
     context = {
         "environment": environment_name,
         "exchange": exchange_name,
-        "entries": str(len(entries)),
         "issues": str(len(issues)),
         "summary": json.dumps(summary, ensure_ascii=False),
     }
@@ -341,8 +299,6 @@
         )
 
 
-=======
->>>>>>> 6ab0c3db
 def _initialize_alerting(
     *,
     args: argparse.Namespace,
@@ -375,10 +331,7 @@
     policy = _extract_gap_policy(environment)
     return router, policy, "Kanały alertowe zainicjalizowane"
 
-<<<<<<< HEAD
-=======
-
->>>>>>> 6ab0c3db
+
 def _parse_args(argv: Sequence[str] | None) -> argparse.Namespace:
     parser = argparse.ArgumentParser(description="Backfill danych OHLCV zgodnie z config/core.yaml")
     parser.add_argument("--config", default="config/core.yaml", help="Ścieżka do pliku konfiguracyjnego CoreConfig")
@@ -483,15 +436,11 @@
             plan.incremental_lookback_ms,
         )
 
-<<<<<<< HEAD
-    _LOGGER.info("Uruchamiam harmonogram odświeżania (domyślnie co %s sekund)", refresh_seconds)
-=======
     _LOGGER.info(
         "Uruchamiam harmonogram odświeżania (%s zadań, domyślna częstotliwość %s sekund)",
         len(plans),
         refresh_seconds,
     )
->>>>>>> 6ab0c3db
     try:
         await scheduler.run_forever()
     finally:
@@ -510,30 +459,21 @@
 
     universe = _resolve_universe(config, environment)
 
-<<<<<<< HEAD
-    refresh_overrides = {}
-    if isinstance(environment.adapter_settings, Mapping):
-        candidate = environment.adapter_settings.get("ohlcv_refresh_overrides")
-        if isinstance(candidate, Mapping):
-            refresh_overrides = candidate
-=======
     # odczyt override’ów częstotliwości z adapter_settings (opcjonalnie)
     adapter_settings = getattr(environment, "adapter_settings", {}) or {}
-    raw_interval_overrides = adapter_settings.get("ohlcv_refresh_seconds", {})
+    raw_interval_overrides = (
+        adapter_settings.get("ohlcv_refresh_seconds")  # nowe pole
+        or adapter_settings.get("ohlcv_refresh_overrides")  # wsteczna kompatybilność
+    )
     interval_refresh_overrides: Mapping[str, int] | None = None
     if isinstance(raw_interval_overrides, Mapping):
         interval_refresh_overrides = raw_interval_overrides
->>>>>>> 6ab0c3db
 
     plans, symbols = _build_interval_plans(
         universe=universe,
         exchange_name=environment.exchange,
         incremental_lookback_days=max(1, args.incremental_lookback_days),
-<<<<<<< HEAD
-        refresh_overrides=refresh_overrides,
-=======
         interval_refresh_overrides=interval_refresh_overrides,
->>>>>>> 6ab0c3db
     )
     if not plans:
         _LOGGER.warning("Brak instrumentów z zakresem backfill dla giełdy %s", environment.exchange)
@@ -546,6 +486,7 @@
     storage = DualCacheStorage(primary=parquet_storage, manifest=manifest_storage)
     audit_logger = JSONLGapAuditLogger(cache_root / "audit" / f"{environment.name}_ohlcv_gaps.jsonl")
 
+    # Alerty + polityka luk
     alert_router, gap_policy, alert_message = _initialize_alerting(
         args=args,
         config=config,
@@ -567,31 +508,6 @@
         level = logging.INFO if not args.enable_alerts else logging.ERROR
         _LOGGER.log(level, alert_message)
 
-    # Audyt luk danych (JSONL)
-    audit_logger = JSONLGapAuditLogger(cache_root / "audit" / f"{environment.name}_ohlcv_gaps.jsonl")
-
-    # Alerty + polityka luk
-    alert_router, gap_policy, alert_message = _initialize_alerting(
-        args=args,
-        config=config,
-        environment=environment,
-    )
-    gap_tracker: DataGapIncidentTracker | None = None
-    if alert_router and gap_policy:
-        gap_tracker = DataGapIncidentTracker(
-            router=alert_router,
-            metadata_provider=storage.metadata,
-            policy=gap_policy,
-            environment_name=environment.name,
-            exchange=environment.exchange,
-            audit_logger=audit_logger,
-        )
-        if alert_message:
-            _LOGGER.info(alert_message)
-    elif alert_message:
-        level = logging.INFO if not args.enable_alerts else logging.ERROR
-        _LOGGER.log(level, alert_message)
-
     upstream_source = _build_public_source(environment.exchange, environment.environment)
     upstream_source.exchange_adapter.configure_network(ip_allowlist=environment.ip_allowlist)
 
@@ -606,7 +522,6 @@
         end_timestamp=now_ts,
         gap_tracker=gap_tracker,
     )
-<<<<<<< HEAD
 
     _report_manifest_health(
         manifest_path=manifest_path,
@@ -616,8 +531,6 @@
         alert_router=alert_router,
         as_of=datetime.fromtimestamp(now_ts / 1000, tz=timezone.utc),
     )
-=======
->>>>>>> 6ab0c3db
 
     if args.run_once:
         _LOGGER.info("Tryb run-once – kończę po pełnym backfillu")
