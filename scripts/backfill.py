--- conflicted
+++ resolved
@@ -18,13 +18,7 @@
     CachedOHLCVSource,
     DataGapIncidentTracker,
     DualCacheStorage,
-<<<<<<< HEAD
-    JSONLGapAuditLogger,
     GapAlertPolicy,
-    ManifestEntry,
-=======
-    GapAlertPolicy,
->>>>>>> d3a48755
     OHLCVBackfillService,
     OHLCVRefreshScheduler,
     ParquetCacheStorage,
@@ -62,28 +56,12 @@
 }
 
 
-_DEFAULT_REFRESH_SECONDS: Mapping[str, int] = {
-    "1d": 24 * 60 * 60,
-    "1h": 15 * 60,
-    "15m": 5 * 60,
-}
-
-_DEFAULT_JITTER_SECONDS: Mapping[str, int] = {
-    "1d": 15 * 60,
-    "1h": 2 * 60,
-    "15m": 45,
-}
-
-
 @dataclass(slots=True)
 class _IntervalPlan:
     symbols: set[str]
     backfill_start_ms: int
     incremental_lookback_ms: int
-<<<<<<< HEAD
-=======
     # 0 => użyj wartości przekazanej z CLI (--refresh-seconds)
->>>>>>> d3a48755
     refresh_seconds: int
     jitter_seconds: int = 0
 
@@ -150,16 +128,17 @@
     symbols: set[str] = set()
     now_ms = _utc_now_ms()
 
-<<<<<<< HEAD
-    overrides = {key: int(value) for key, value in (refresh_overrides or {}).items() if int(value) > 0}
+    # przefiltruj override’y do dodatnich intów
+    refresh_cfg = {
+        k: int(v)
+        for k, v in (refresh_overrides or {}).items()
+        if isinstance(v, (int, float)) and int(v) > 0
+    }
     jitter_cfg = {
-        key: max(0, int(value)) for key, value in (jitter_overrides or {}).items() if int(value) >= 0
+        k: max(0, int(v))
+        for k, v in (jitter_overrides or {}).items()
+        if isinstance(v, (int, float)) and int(v) >= 0
     }
-=======
-    # przefiltruj override’y do dodatnich intów
-    refresh_cfg = {k: int(v) for k, v in (refresh_overrides or {}).items() if isinstance(v, (int, float)) and int(v) > 0}
-    jitter_cfg = {k: max(0, int(v)) for k, v in (jitter_overrides or {}).items() if isinstance(v, (int, float)) and int(v) >= 0}
->>>>>>> d3a48755
 
     for instrument in universe.instruments:
         symbol = instrument.exchange_symbols.get(exchange_name)
@@ -171,17 +150,8 @@
             start = now_ms - window.lookback_days * _MILLISECONDS_IN_DAY
             plan = plans.get(window.interval)
             if plan is None:
-<<<<<<< HEAD
-                refresh_seconds = overrides.get(
-                    window.interval, _DEFAULT_REFRESH_SECONDS.get(window.interval, 0)
-                )
-                jitter_seconds = jitter_cfg.get(
-                    window.interval, _DEFAULT_JITTER_SECONDS.get(window.interval, 0)
-                )
-=======
                 refresh_seconds = refresh_cfg.get(window.interval, _DEFAULT_REFRESH_SECONDS.get(window.interval, 0))
                 jitter_seconds = jitter_cfg.get(window.interval, _DEFAULT_JITTER_SECONDS.get(window.interval, 0))
->>>>>>> d3a48755
                 plan = _IntervalPlan(
                     symbols=set(),
                     backfill_start_ms=start,
@@ -205,10 +175,6 @@
     environment_name: str,
 ) -> str:
     """Buduje czytelną reprezentację planu backfillu dla trybu plan-only."""
-<<<<<<< HEAD
-
-=======
->>>>>>> d3a48755
     if not plans:
         return (
             f"Plan backfillu dla środowiska {environment_name} (exchange={exchange_name}):\n"
@@ -233,13 +199,7 @@
             lookback_days = plan.incremental_lookback_ms / _MILLISECONDS_IN_DAY
             lookback_desc = f"{lookback_days:.1f}d"
 
-<<<<<<< HEAD
-        refresh_desc = (
-            f"{plan.refresh_seconds}s" if plan.refresh_seconds else "dziedziczy (--refresh-seconds)"
-        )
-=======
         refresh_desc = f"{plan.refresh_seconds}s" if plan.refresh_seconds else "dziedziczy (--refresh-seconds)"
->>>>>>> d3a48755
         jitter_desc = f"{plan.jitter_seconds}s" if plan.jitter_seconds else "0s"
 
         symbols_sorted = sorted(plan.symbols)
@@ -303,52 +263,6 @@
     return _callback
 
 
-<<<<<<< HEAD
-def _format_manifest_table(
-    entries: Sequence[ManifestEntry],
-    summary: Mapping[str, int],
-) -> str:
-    headers = ["Symbol", "Interval", "Status", "Gap[min]", "Threshold[min]", "Rows", "Last UTC"]
-    rows: list[list[str]] = []
-
-    for entry in entries:
-        gap_display = "-" if entry.gap_minutes is None else f"{entry.gap_minutes:.1f}"
-        threshold_display = "-" if entry.threshold_minutes is None else str(entry.threshold_minutes)
-        row_display = "-" if entry.row_count is None else str(entry.row_count)
-        rows.append(
-            [
-                entry.symbol,
-                entry.interval,
-                entry.status,
-                gap_display,
-                threshold_display,
-                row_display,
-                entry.last_timestamp_iso or "-",
-            ]
-        )
-
-    widths = [len(header) for header in headers]
-    for row in rows:
-        for idx, value in enumerate(row):
-            widths[idx] = max(widths[idx], len(value))
-
-    def _format_row(row: Sequence[str]) -> str:
-        return "  ".join(value.ljust(widths[idx]) for idx, value in enumerate(row))
-
-    lines = [_format_row(headers)]
-    lines.append("  ".join("-" * width for width in widths))
-    lines.extend(_format_row(row) for row in rows)
-
-    if summary:
-        summary_items = ", ".join(f"{key}={value}" for key, value in sorted(summary.items()))
-        lines.append("")
-        lines.append(f"Podsumowanie statusów: {summary_items}")
-
-    return "\n".join(lines)
-
-
-=======
->>>>>>> d3a48755
 def _report_manifest_health(
     *,
     manifest_path: Path,
@@ -357,26 +271,16 @@
     environment_name: str,
     alert_router: DefaultAlertRouter | None,
     as_of: datetime | None = None,
-<<<<<<< HEAD
     output_format: str | None = None,
-) -> list[ManifestEntry]:
-    """Loguje stan manifestu i wysyła alerty o wykrytych lukach."""
-
-    report_as_of = as_of or datetime.now(timezone.utc)
-
-=======
 ) -> None:
     """Loguje stan manifestu i wysyła alerty o wykrytych lukach."""
->>>>>>> d3a48755
+    report_as_of = as_of or datetime.now(timezone.utc)
+
     entries = generate_manifest_report(
         manifest_path=manifest_path,
         universe=universe,
         exchange_name=exchange_name,
-<<<<<<< HEAD
         as_of=report_as_of,
-=======
-        as_of=as_of,
->>>>>>> d3a48755
     )
 
     if not entries:
@@ -384,11 +288,7 @@
             "Manifest OHLCV nie zawiera wpisów dla exchange=%s – pomijam raport",
             exchange_name,
         )
-<<<<<<< HEAD
-        return []
-=======
         return
->>>>>>> d3a48755
 
     summary = summarize_status(entries)
     _LOGGER.info(
@@ -398,7 +298,6 @@
         summary,
     )
 
-<<<<<<< HEAD
     if output_format:
         if output_format == "table":
             print(_format_manifest_table(entries, summary))
@@ -414,14 +313,9 @@
         else:  # pragma: no cover - walidacja w parserze argumentów
             _LOGGER.warning("Nieobsługiwany format raportu manifestu: %s", output_format)
 
-    issues: list[ManifestEntry] = [entry for entry in entries if entry.status != "ok"]
-    if not issues:
-        return entries
-=======
     issues = [entry for entry in entries if entry.status != "ok"]
     if not issues:
         return
->>>>>>> d3a48755
 
     for entry in issues:
         gap_display = "-" if entry.gap_minutes is None else f"{entry.gap_minutes:.1f} min"
@@ -436,27 +330,14 @@
         )
 
     if not alert_router:
-<<<<<<< HEAD
-        return entries
-
-    critical_entries = [
-        entry
-        for entry in issues
-        if entry.status in {"missing_metadata", "invalid_metadata"}
-    ]
-    warning_entries = [entry for entry in issues if entry.status == "warning"]
-
-    def _build_body(entries: Sequence[ManifestEntry]) -> str:
-=======
         return
 
     critical_entries = [e for e in issues if e.status in {"missing_metadata", "invalid_metadata"}]
     warning_entries = [e for e in issues if e.status == "warning"]
 
-    def _build_body(entries: Sequence[object]) -> str:
->>>>>>> d3a48755
+    def _build_body(entries_seq: Sequence[object]) -> str:
         lines = ["Problemy w manifeście OHLCV:"]
-        for entry in list(entries)[:10]:
+        for entry in list(entries_seq)[:10]:
             gap_display = "-" if entry.gap_minutes is None else f"{entry.gap_minutes:.1f} min"
             row_display = "-" if entry.row_count is None else str(entry.row_count)
             last_display = entry.last_timestamp_iso or "-"
@@ -464,18 +345,14 @@
                 f"- {entry.symbol} {entry.interval} ({entry.status}) – ostatnia świeca: {last_display} UTC, "
                 f"luka: {gap_display}, wiersze: {row_display}"
             )
-        if len(entries) > 10:
-            lines.append(f"… oraz {len(entries) - 10} kolejnych wpisów.")
+        if len(entries_seq) > 10:
+            lines.append(f"… oraz {len(entries_seq) - 10} kolejnych wpisów.")
         lines.append("Szczegóły w logach backfillu oraz pliku manifestu.")
         return "\n".join(lines)
 
     context = {
         "environment": environment_name,
         "exchange": exchange_name,
-<<<<<<< HEAD
-        "entries": str(len(entries)),
-=======
->>>>>>> d3a48755
         "issues": str(len(issues)),
         "summary": json.dumps(summary, ensure_ascii=False),
     }
@@ -502,11 +379,6 @@
             )
         )
 
-<<<<<<< HEAD
-    return entries
-
-=======
->>>>>>> d3a48755
 
 def _initialize_alerting(
     *,
@@ -540,10 +412,7 @@
     policy = _extract_gap_policy(environment)
     return router, policy, "Kanały alertowe zainicjalizowane"
 
-<<<<<<< HEAD
-=======
-
->>>>>>> d3a48755
+
 def _parse_args(argv: Sequence[str] | None) -> argparse.Namespace:
     parser = argparse.ArgumentParser(description="Backfill danych OHLCV zgodnie z config/core.yaml")
     parser.add_argument("--config", default="config/core.yaml", help="Ścieżka do pliku konfiguracyjnego CoreConfig")
@@ -596,15 +465,12 @@
         default=None,
         help="Ścieżka do zaszyfrowanego magazynu sekretów w trybie headless.",
     )
-<<<<<<< HEAD
     parser.add_argument(
         "--manifest-report-format",
         choices=["none", "table", "json"],
         default="none",
         help="Opcjonalny wydruk raportu manifestu po backfillu (tabela lub JSON).",
     )
-=======
->>>>>>> d3a48755
     return parser.parse_args(argv)
 
 
@@ -664,19 +530,58 @@
             plan.jitter_seconds,
         )
 
-<<<<<<< HEAD
-    _LOGGER.info("Uruchamiam harmonogram odświeżania (domyślnie co %s sekund)", refresh_seconds)
-=======
     _LOGGER.info(
         "Uruchamiam harmonogram odświeżania (%s zadań, domyślna częstotliwość %s sekund)",
         len(plans),
         refresh_seconds,
     )
->>>>>>> d3a48755
     try:
         await scheduler.run_forever()
     finally:
         scheduler.stop()
+
+
+def _format_manifest_table(
+    entries: Sequence[object],
+    summary: Mapping[str, int],
+) -> str:
+    headers = ["Symbol", "Interval", "Status", "Gap[min]", "Threshold[min]", "Rows", "Last UTC"]
+    rows: list[list[str]] = []
+
+    for entry in entries:
+        gap_display = "-" if entry.gap_minutes is None else f"{entry.gap_minutes:.1f}"
+        threshold_display = "-" if entry.threshold_minutes is None else str(entry.threshold_minutes)
+        row_display = "-" if entry.row_count is None else str(entry.row_count)
+        rows.append(
+            [
+                entry.symbol,
+                entry.interval,
+                entry.status,
+                gap_display,
+                threshold_display,
+                row_display,
+                entry.last_timestamp_iso or "-",
+            ]
+        )
+
+    widths = [len(header) for header in headers]
+    for row in rows:
+        for idx, value in enumerate(row):
+            widths[idx] = max(widths[idx], len(value))
+
+    def _format_row(row_vals: Sequence[str]) -> str:
+        return "  ".join(val.ljust(widths[idx]) for idx, val in enumerate(row_vals))
+
+    lines = [_format_row(headers)]
+    lines.append("  ".join("-" * width for width in widths))
+    lines.extend(_format_row(row) for row in rows)
+
+    if summary:
+        summary_items = ", ".join(f"{key}={value}" for key, value in sorted(summary.items()))
+        lines.append("")
+        lines.append(f"Podsumowanie statusów: {summary_items}")
+
+    return "\n".join(lines)
 
 
 def main(argv: Sequence[str] | None = None) -> int:
@@ -691,17 +596,6 @@
 
     universe = _resolve_universe(config, environment)
 
-<<<<<<< HEAD
-    refresh_overrides = {}
-    jitter_overrides = {}
-    if isinstance(environment.adapter_settings, Mapping):
-        candidate = environment.adapter_settings.get("ohlcv_refresh_overrides")
-        if isinstance(candidate, Mapping):
-            refresh_overrides = candidate
-        jitter_candidate = environment.adapter_settings.get("ohlcv_refresh_jitter")
-        if isinstance(jitter_candidate, Mapping):
-            jitter_overrides = jitter_candidate
-=======
     # odczyt override’ów częstotliwości i jittera z adapter_settings (opcjonalnie)
     refresh_overrides: Mapping[str, int] = {}
     jitter_overrides: Mapping[str, int] = {}
@@ -715,7 +609,6 @@
         raw_jitter = environment.adapter_settings.get("ohlcv_refresh_jitter")
         if isinstance(raw_jitter, Mapping):
             jitter_overrides = raw_jitter
->>>>>>> d3a48755
 
     plans, symbols = _build_interval_plans(
         universe=universe,
@@ -728,14 +621,8 @@
         _LOGGER.warning("Brak instrumentów z zakresem backfill dla giełdy %s", environment.exchange)
         return 0
 
+    # Tryb „plan only” — nie dotyka sekretów ani sieci
     if args.plan_only:
-<<<<<<< HEAD
-        if args.manifest_report_format != "none":
-            _LOGGER.warning(
-                "Flaga --manifest-report-format wymaga wykonania backfillu – pomijam wydruk."
-            )
-=======
->>>>>>> d3a48755
         summary = _format_plan_summary(
             plans,
             exchange_name=environment.exchange,
@@ -751,10 +638,7 @@
     storage = DualCacheStorage(primary=parquet_storage, manifest=manifest_storage)
     audit_logger = JSONLGapAuditLogger(cache_root / "audit" / f"{environment.name}_ohlcv_gaps.jsonl")
 
-<<<<<<< HEAD
-=======
     # Alerty + polityka luk
->>>>>>> d3a48755
     alert_router, gap_policy, alert_message = _initialize_alerting(
         args=args,
         config=config,
@@ -791,11 +675,7 @@
         gap_tracker=gap_tracker,
     )
 
-<<<<<<< HEAD
     manifest_format = None if args.manifest_report_format == "none" else args.manifest_report_format
-
-=======
->>>>>>> d3a48755
     _report_manifest_health(
         manifest_path=manifest_path,
         universe=universe,
@@ -803,10 +683,7 @@
         environment_name=environment.name,
         alert_router=alert_router,
         as_of=datetime.fromtimestamp(now_ts / 1000, tz=timezone.utc),
-<<<<<<< HEAD
         output_format=manifest_format,
-=======
->>>>>>> d3a48755
     )
 
     if args.run_once:
