"""Automatyczny backfill oraz odświeżanie inkrementalne danych OHLCV."""
from __future__ import annotations

import argparse
import asyncio
import logging
from dataclasses import dataclass
from datetime import datetime, timezone
from pathlib import Path
from typing import Callable, Mapping, Sequence

from bot_core.config.loader import load_core_config
from bot_core.config.models import CoreConfig, EnvironmentConfig, InstrumentUniverseConfig
from bot_core.data.ohlcv import (
    CachedOHLCVSource,
    DualCacheStorage,
    OHLCVBackfillService,
    OHLCVRefreshScheduler,
    ParquetCacheStorage,
    PublicAPIDataSource,
    SQLiteCacheStorage,
)
from bot_core.exchanges.base import Environment, ExchangeCredentials
from bot_core.exchanges.binance.futures import BinanceFuturesAdapter
from bot_core.exchanges.binance.spot import BinanceSpotAdapter
from bot_core.exchanges.kraken.futures import KrakenFuturesAdapter
from bot_core.exchanges.kraken.spot import KrakenSpotAdapter
from bot_core.exchanges.zonda.spot import ZondaSpotAdapter

_LOGGER = logging.getLogger(__name__)

_MILLISECONDS_IN_DAY = 86_400_000


_DEFAULT_REFRESH_SECONDS: Mapping[str, int] = {
    "1d": 24 * 60 * 60,
    "1h": 15 * 60,
    "15m": 5 * 60,
}


@dataclass(slots=True)
class _IntervalPlan:
    symbols: set[str]
    backfill_start_ms: int
    incremental_lookback_ms: int
<<<<<<< HEAD
    refresh_seconds: int
=======
    refresh_seconds: int | None


_DEFAULT_INTERVAL_REFRESH_SECONDS: Mapping[str, int] = {
    "1d": 24 * 60 * 60,
    "1h": 15 * 60,
    "15m": 5 * 60,
}
>>>>>>> 684e8354


def _build_public_source(exchange: str, environment: Environment) -> PublicAPIDataSource:
    builders: Mapping[str, Callable[[Environment], PublicAPIDataSource]] = {
        "binance_spot": lambda env: PublicAPIDataSource(
            exchange_adapter=BinanceSpotAdapter(ExchangeCredentials(key_id="public", environment=env))
        ),
        "binance_futures": lambda env: PublicAPIDataSource(
            exchange_adapter=BinanceFuturesAdapter(ExchangeCredentials(key_id="public", environment=env), environment=env)
        ),
        "kraken_spot": lambda env: PublicAPIDataSource(
            exchange_adapter=KrakenSpotAdapter(ExchangeCredentials(key_id="public", environment=env), environment=env)
        ),
        "kraken_futures": lambda env: PublicAPIDataSource(
            exchange_adapter=KrakenFuturesAdapter(
                ExchangeCredentials(key_id="public", environment=env),
                environment=env,
            )
        ),
        "zonda_spot": lambda env: PublicAPIDataSource(
            exchange_adapter=ZondaSpotAdapter(
                ExchangeCredentials(key_id="public", environment=env),
                environment=env,
            )
        ),
    }
    try:
        builder = builders[exchange]
    except KeyError as exc:  # pragma: no cover - zabezpieczenie przed przyszłymi giełdami
        raise ValueError(f"Brak obsługi exchange={exchange} dla backfillu") from exc
    return builder(environment)


def _resolve_universe(core_config: CoreConfig, environment: EnvironmentConfig) -> InstrumentUniverseConfig:
    if not environment.instrument_universe:
        raise SystemExit(
            "Środowisko nie posiada przypisanego uniwersum instrumentów – zdefiniuj instrument_universe w config/core.yaml."
        )
    try:
        return core_config.instrument_universes[environment.instrument_universe]
    except KeyError as exc:
        raise SystemExit(
            f"Środowisko {environment.name} wskazuje nieistniejące uniwersum {environment.instrument_universe}."
        ) from exc


def _utc_now_ms() -> int:
    return int(datetime.now(tz=timezone.utc).timestamp() * 1000)


def _build_interval_plans(
    *,
    universe: InstrumentUniverseConfig,
    exchange_name: str,
    incremental_lookback_days: int,
<<<<<<< HEAD
    refresh_overrides: Mapping[str, int] | None = None,
=======
    interval_refresh_overrides: Mapping[str, int] | None = None,
>>>>>>> 684e8354
) -> tuple[dict[str, _IntervalPlan], set[str]]:
    refresh_overrides: dict[str, int] = {}
    if interval_refresh_overrides:
        for interval, value in interval_refresh_overrides.items():
            try:
                seconds = int(value)
            except (TypeError, ValueError):
                continue
            if seconds > 0:
                refresh_overrides[interval] = seconds

    plans: dict[str, _IntervalPlan] = {}
    symbols: set[str] = set()
    now_ms = _utc_now_ms()

    overrides = {key: int(value) for key, value in (refresh_overrides or {}).items() if int(value) > 0}

    for instrument in universe.instruments:
        symbol = instrument.exchange_symbols.get(exchange_name)
        if not symbol:
            continue
        symbols.add(symbol)

        for window in instrument.backfill_windows:
            start = now_ms - window.lookback_days * _MILLISECONDS_IN_DAY
            plan = plans.get(window.interval)
            if plan is None:
<<<<<<< HEAD
                refresh_seconds = overrides.get(
                    window.interval, _DEFAULT_REFRESH_SECONDS.get(window.interval, 0)
=======
                refresh_seconds = refresh_overrides.get(
                    window.interval, _DEFAULT_INTERVAL_REFRESH_SECONDS.get(window.interval)
>>>>>>> 684e8354
                )
                plan = _IntervalPlan(
                    symbols=set(),
                    backfill_start_ms=start,
                    incremental_lookback_ms=0,
                    refresh_seconds=refresh_seconds,
                )
                plans[window.interval] = plan
            plan.symbols.add(symbol)
            plan.backfill_start_ms = min(plan.backfill_start_ms, start)
            effective_days = max(1, min(window.lookback_days, incremental_lookback_days))
            plan.incremental_lookback_ms = max(plan.incremental_lookback_ms, effective_days * _MILLISECONDS_IN_DAY)

    return plans, symbols


def _parse_args(argv: Sequence[str] | None) -> argparse.Namespace:
    parser = argparse.ArgumentParser(description="Backfill danych OHLCV zgodnie z config/core.yaml")
    parser.add_argument("--config", default="config/core.yaml", help="Ścieżka do pliku konfiguracyjnego CoreConfig")
    parser.add_argument("--environment", default="binance_paper", help="Nazwa środowiska do backfillu")
    parser.add_argument(
        "--refresh-seconds",
        type=int,
        default=900,
        help="Częstotliwość odświeżania inkrementalnego (w sekundach)",
    )
    parser.add_argument(
        "--incremental-lookback-days",
        type=int,
        default=3,
        help="Ile dni historii pobierać przy odświeżaniu inkrementalnym",
    )
    parser.add_argument(
        "--log-level",
        default="INFO",
        choices=["DEBUG", "INFO", "WARNING", "ERROR"],
        help="Poziom logowania",
    )
    parser.add_argument(
        "--run-once",
        action="store_true",
        help="Wykonaj tylko pełny backfill i zakończ (bez harmonogramu)",
    )
    return parser.parse_args(argv)


def _perform_backfill(
    *,
    service: OHLCVBackfillService,
    plans: Mapping[str, _IntervalPlan],
    end_timestamp: int,
) -> None:
    for interval, plan in plans.items():
        start = max(0, plan.backfill_start_ms)
        _LOGGER.info(
            "Backfill interval=%s, start=%s, end=%s, symbole=%s",
            interval,
            start,
            end_timestamp,
            ",".join(sorted(plan.symbols)),
        )
        summaries = service.synchronize(
            symbols=tuple(sorted(plan.symbols)),
            interval=interval,
            start=start,
            end=end_timestamp,
        )
        total = sum(summary.fetched_candles for summary in summaries)
        _LOGGER.info(
            "Zakończono backfill dla interval=%s – pobrano %s nowych świec",
            interval,
            total,
        )


async def _run_scheduler(
    *,
    scheduler: OHLCVRefreshScheduler,
    plans: Mapping[str, _IntervalPlan],
    refresh_seconds: int,
) -> None:
    for interval, plan in plans.items():
        frequency = plan.refresh_seconds or refresh_seconds
        scheduler.add_job(
            symbols=tuple(sorted(plan.symbols)),
            interval=interval,
            lookback_ms=plan.incremental_lookback_ms or (_MILLISECONDS_IN_DAY * 1),
            frequency_seconds=frequency,
            name=f"{interval}:{len(plan.symbols)}",
        )
        _LOGGER.debug(
            "Zarejestrowano zadanie interval=%s, refresh_seconds=%s, lookback_ms=%s",
            interval,
            frequency,
            plan.incremental_lookback_ms,
        )

<<<<<<< HEAD
    _LOGGER.info("Uruchamiam harmonogram odświeżania (domyślnie co %s sekund)", refresh_seconds)
=======
    _LOGGER.info(
        "Uruchamiam harmonogram odświeżania (%s zadań, domyślna częstotliwość %s sekund)",
        len(plans),
        refresh_seconds,
    )
>>>>>>> 684e8354
    try:
        await scheduler.run_forever()
    finally:
        scheduler.stop()


def main(argv: Sequence[str] | None = None) -> int:
    args = _parse_args(argv)
    logging.basicConfig(level=getattr(logging, args.log_level.upper()))

    config = load_core_config(args.config)
    try:
        environment = config.environments[args.environment]
    except KeyError as exc:
        raise SystemExit(f"Nie znaleziono środowiska {args.environment} w konfiguracji") from exc

    universe = _resolve_universe(config, environment)

<<<<<<< HEAD
    refresh_overrides = {}
    if isinstance(environment.adapter_settings, Mapping):
        candidate = environment.adapter_settings.get("ohlcv_refresh_overrides")
        if isinstance(candidate, Mapping):
            refresh_overrides = candidate
=======
    adapter_settings = getattr(environment, "adapter_settings", {}) or {}
    raw_interval_overrides = adapter_settings.get("ohlcv_refresh_seconds", {})
    interval_refresh_overrides: Mapping[str, int] | None = None
    if isinstance(raw_interval_overrides, Mapping):
        interval_refresh_overrides = raw_interval_overrides
>>>>>>> 684e8354

    plans, symbols = _build_interval_plans(
        universe=universe,
        exchange_name=environment.exchange,
        incremental_lookback_days=max(1, args.incremental_lookback_days),
<<<<<<< HEAD
        refresh_overrides=refresh_overrides,
=======
        interval_refresh_overrides=interval_refresh_overrides,
>>>>>>> 684e8354
    )
    if not plans:
        _LOGGER.warning("Brak instrumentów z zakresem backfill dla giełdy %s", environment.exchange)
        return 0

    cache_root = Path(environment.data_cache_path)
    parquet_storage = ParquetCacheStorage(cache_root / "ohlcv_parquet", namespace=environment.exchange)
    manifest_storage = SQLiteCacheStorage(cache_root / "ohlcv_manifest.sqlite", store_rows=False)
    storage = DualCacheStorage(primary=parquet_storage, manifest=manifest_storage)

    upstream_source = _build_public_source(environment.exchange, environment.environment)
    upstream_source.exchange_adapter.configure_network(ip_allowlist=environment.ip_allowlist)

    cached_source = CachedOHLCVSource(storage=storage, upstream=upstream_source)
    cached_source.warm_cache(symbols, plans.keys())

    backfill_service = OHLCVBackfillService(cached_source)
    now_ts = _utc_now_ms()
    _perform_backfill(service=backfill_service, plans=plans, end_timestamp=now_ts)

    if args.run_once:
        _LOGGER.info("Tryb run-once – kończę po pełnym backfillu")
        return 0

    scheduler = OHLCVRefreshScheduler(backfill_service)
    try:
        asyncio.run(
            _run_scheduler(
                scheduler=scheduler,
                plans=plans,
                refresh_seconds=args.refresh_seconds,
            )
        )
    except KeyboardInterrupt:  # pragma: no cover - obsługa CLI
        _LOGGER.info("Przerwano przez użytkownika – zamykam harmonogram")

    return 0


if __name__ == "__main__":  # pragma: no cover - punkt wejścia CLI
    raise SystemExit(main())
<|MERGE_RESOLUTION|>--- conflicted
+++ resolved
@@ -31,7 +31,7 @@
 
 _MILLISECONDS_IN_DAY = 86_400_000
 
-
+# domyślne częstotliwości odświeżania per interwał (sekundy)
 _DEFAULT_REFRESH_SECONDS: Mapping[str, int] = {
     "1d": 24 * 60 * 60,
     "1h": 15 * 60,
@@ -44,18 +44,7 @@
     symbols: set[str]
     backfill_start_ms: int
     incremental_lookback_ms: int
-<<<<<<< HEAD
-    refresh_seconds: int
-=======
-    refresh_seconds: int | None
-
-
-_DEFAULT_INTERVAL_REFRESH_SECONDS: Mapping[str, int] = {
-    "1d": 24 * 60 * 60,
-    "1h": 15 * 60,
-    "15m": 5 * 60,
-}
->>>>>>> 684e8354
+    refresh_seconds: int  # 0 => użyj wartości z CLI
 
 
 def _build_public_source(exchange: str, environment: Environment) -> PublicAPIDataSource:
@@ -84,7 +73,7 @@
     }
     try:
         builder = builders[exchange]
-    except KeyError as exc:  # pragma: no cover - zabezpieczenie przed przyszłymi giełdami
+    except KeyError as exc:  # pragma: no cover
         raise ValueError(f"Brak obsługi exchange={exchange} dla backfillu") from exc
     return builder(environment)
 
@@ -111,13 +100,10 @@
     universe: InstrumentUniverseConfig,
     exchange_name: str,
     incremental_lookback_days: int,
-<<<<<<< HEAD
-    refresh_overrides: Mapping[str, int] | None = None,
-=======
     interval_refresh_overrides: Mapping[str, int] | None = None,
->>>>>>> 684e8354
 ) -> tuple[dict[str, _IntervalPlan], set[str]]:
-    refresh_overrides: dict[str, int] = {}
+    # przefiltruj override’y do dodatnich intów
+    overrides: dict[str, int] = {}
     if interval_refresh_overrides:
         for interval, value in interval_refresh_overrides.items():
             try:
@@ -125,13 +111,11 @@
             except (TypeError, ValueError):
                 continue
             if seconds > 0:
-                refresh_overrides[interval] = seconds
+                overrides[interval] = seconds
 
     plans: dict[str, _IntervalPlan] = {}
     symbols: set[str] = set()
     now_ms = _utc_now_ms()
-
-    overrides = {key: int(value) for key, value in (refresh_overrides or {}).items() if int(value) > 0}
 
     for instrument in universe.instruments:
         symbol = instrument.exchange_symbols.get(exchange_name)
@@ -143,14 +127,7 @@
             start = now_ms - window.lookback_days * _MILLISECONDS_IN_DAY
             plan = plans.get(window.interval)
             if plan is None:
-<<<<<<< HEAD
-                refresh_seconds = overrides.get(
-                    window.interval, _DEFAULT_REFRESH_SECONDS.get(window.interval, 0)
-=======
-                refresh_seconds = refresh_overrides.get(
-                    window.interval, _DEFAULT_INTERVAL_REFRESH_SECONDS.get(window.interval)
->>>>>>> 684e8354
-                )
+                refresh_seconds = overrides.get(window.interval, _DEFAULT_REFRESH_SECONDS.get(window.interval, 0))
                 plan = _IntervalPlan(
                     symbols=set(),
                     backfill_start_ms=start,
@@ -247,15 +224,11 @@
             plan.incremental_lookback_ms,
         )
 
-<<<<<<< HEAD
-    _LOGGER.info("Uruchamiam harmonogram odświeżania (domyślnie co %s sekund)", refresh_seconds)
-=======
     _LOGGER.info(
         "Uruchamiam harmonogram odświeżania (%s zadań, domyślna częstotliwość %s sekund)",
         len(plans),
         refresh_seconds,
     )
->>>>>>> 684e8354
     try:
         await scheduler.run_forever()
     finally:
@@ -274,29 +247,18 @@
 
     universe = _resolve_universe(config, environment)
 
-<<<<<<< HEAD
-    refresh_overrides = {}
-    if isinstance(environment.adapter_settings, Mapping):
-        candidate = environment.adapter_settings.get("ohlcv_refresh_overrides")
-        if isinstance(candidate, Mapping):
-            refresh_overrides = candidate
-=======
+    # odczyt override’ów częstotliwości z adapter_settings (opcjonalnie)
     adapter_settings = getattr(environment, "adapter_settings", {}) or {}
     raw_interval_overrides = adapter_settings.get("ohlcv_refresh_seconds", {})
     interval_refresh_overrides: Mapping[str, int] | None = None
     if isinstance(raw_interval_overrides, Mapping):
         interval_refresh_overrides = raw_interval_overrides
->>>>>>> 684e8354
 
     plans, symbols = _build_interval_plans(
         universe=universe,
         exchange_name=environment.exchange,
         incremental_lookback_days=max(1, args.incremental_lookback_days),
-<<<<<<< HEAD
-        refresh_overrides=refresh_overrides,
-=======
         interval_refresh_overrides=interval_refresh_overrides,
->>>>>>> 684e8354
     )
     if not plans:
         _LOGGER.warning("Brak instrumentów z zakresem backfill dla giełdy %s", environment.exchange)
@@ -330,11 +292,11 @@
                 refresh_seconds=args.refresh_seconds,
             )
         )
-    except KeyboardInterrupt:  # pragma: no cover - obsługa CLI
+    except KeyboardInterrupt:  # pragma: no cover
         _LOGGER.info("Przerwano przez użytkownika – zamykam harmonogram")
 
     return 0
 
 
-if __name__ == "__main__":  # pragma: no cover - punkt wejścia CLI
-    raise SystemExit(main())
+if __name__ == "__main__":  # pragma: no cover
+    raise SystemExit(main())