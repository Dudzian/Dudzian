--- conflicted
+++ resolved
@@ -14,10 +14,7 @@
 
 from bot_core.decision import coerce_float, summarize_evaluation_payloads
 from bot_core.decision import summarize_evaluation_payloads
-<<<<<<< HEAD
 from bot_core.decision.schemas import DecisionEngineSummary
-=======
->>>>>>> 8b1a1eb7
 from bot_core.decision.utils import coerce_float
 
 
@@ -38,15 +35,12 @@
     parser.add_argument("--pretty", action="store_true", help="Formatuj JSON z wcięciami")
     parser.add_argument("--require-evaluations", action="store_true", help="Zwróć kod wyjścia 2, gdy nie znaleziono żadnych ewaluacji")
     return parser.parse_args(argv)
-<<<<<<< HEAD
 
 
 def _parse_float(value: object) -> float | None:
     return coerce_float(value)
 
 
-=======
->>>>>>> 8b1a1eb7
 def _split_field(value: object) -> Sequence[str]:
     if value is None:
         return ()
