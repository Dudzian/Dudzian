--- conflicted
+++ resolved
@@ -91,7 +91,13 @@
     return raw
 
 
-def _append_json_block(lines: list[str], title: str, payload: Mapping[str, object] | object, *, limit: int) -> None:
+def _append_json_block(
+    lines: list[str],
+    title: str,
+    payload: Mapping[str, object] | object,
+    *,
+    limit: int,
+) -> None:
     if payload is None:
         return
     rendered = _truncate_json(payload, limit)
@@ -105,7 +111,10 @@
 
 
 def render_summary_markdown(
-    summary: Mapping[str, object], *, title_override: str | None = None, max_json_chars: int = DEFAULT_MAX_JSON_CHARS
+    summary: Mapping[str, object],
+    *,
+    title_override: str | None = None,
+    max_json_chars: int = DEFAULT_MAX_JSON_CHARS,
 ) -> str:
     environment = _stringify(summary.get("environment"))
     title = title_override or f"Podsumowanie smoke paper trading — {environment}"
@@ -126,11 +135,15 @@
     report = summary.get("report") if isinstance(summary.get("report"), Mapping) else None
     if report:
         lines.append("## Artefakty raportu")
-        lines.append(_build_table([
-            ("Katalog", report.get("directory")),
-            ("Plik summary", report.get("summary_path")),
-            ("Hash SHA-256", report.get("summary_sha256")),
-        ]))
+        lines.append(
+            _build_table(
+                [
+                    ("Katalog", report.get("directory")),
+                    ("Plik summary", report.get("summary_path")),
+                    ("Hash SHA-256", report.get("summary_sha256")),
+                ]
+            )
+        )
 
     storage = summary.get("storage") if isinstance(summary.get("storage"), Mapping) else None
     if storage:
@@ -271,10 +284,7 @@
                         ("Materiały TLS", risk_details.get("tls_materials")),
                         ("Pinning SHA-256", risk_details.get("expected_server_sha256")),
                         ("Wymagane scope'y", risk_details.get("required_scopes")),
-<<<<<<< HEAD
                         ("Wymagane tokeny", risk_details.get("required_token_ids")),
-=======
->>>>>>> 67903f30
                         ("Wymagany token", risk_details.get("require_auth_token")),
                     ]
                 )
@@ -311,8 +321,18 @@
                 [
                     ("Ścieżka", json_log.get("path")),
                     ("Record ID", json_log.get("record_id")),
-                    ("Backend synchronizacji", (json_log.get("sync") or {}).get("backend") if isinstance(json_log.get("sync"), Mapping) else None),
-                    ("Lokalizacja", (json_log.get("sync") or {}).get("location") if isinstance(json_log.get("sync"), Mapping) else None),
+                    (
+                        "Backend synchronizacji",
+                        (json_log.get("sync") or {}).get("backend")
+                        if isinstance(json_log.get("sync"), Mapping)
+                        else None,
+                    ),
+                    (
+                        "Lokalizacja",
+                        (json_log.get("sync") or {}).get("location")
+                        if isinstance(json_log.get("sync"), Mapping)
+                        else None,
+                    ),
                 ]
             )
         )
@@ -324,7 +344,9 @@
         if sync_info and isinstance(sync_info.get("metadata"), Mapping):
             sync_meta = sync_info["metadata"]
         if isinstance(sync_meta, Mapping):
-            _append_json_block(lines, "Metadane synchronizacji JSON", sync_meta, limit=max_json_chars)
+            _append_json_block(
+                lines, "Metadane synchronizacji JSON", sync_meta, limit=max_json_chars
+            )
 
     archive = summary.get("archive") if isinstance(summary.get("archive"), Mapping) else None
     if archive:
@@ -333,14 +355,26 @@
             _build_table(
                 [
                     ("Ścieżka", archive.get("path")),
-                    ("Backend uploadu", (archive.get("upload") or {}).get("backend") if isinstance(archive.get("upload"), Mapping) else None),
-                    ("Lokalizacja", (archive.get("upload") or {}).get("location") if isinstance(archive.get("upload"), Mapping) else None),
+                    (
+                        "Backend uploadu",
+                        (archive.get("upload") or {}).get("backend")
+                        if isinstance(archive.get("upload"), Mapping)
+                        else None,
+                    ),
+                    (
+                        "Lokalizacja",
+                        (archive.get("upload") or {}).get("location")
+                        if isinstance(archive.get("upload"), Mapping)
+                        else None,
+                    ),
                 ]
             )
         )
         upload_info = archive.get("upload") if isinstance(archive.get("upload"), Mapping) else None
         if upload_info and isinstance(upload_info.get("metadata"), Mapping):
-            _append_json_block(lines, "Metadane uploadu archiwum", upload_info["metadata"], limit=max_json_chars)
+            _append_json_block(
+                lines, "Metadane uploadu archiwum", upload_info["metadata"], limit=max_json_chars
+            )
 
     manifest = summary.get("manifest") if isinstance(summary.get("manifest"), Mapping) else None
     if manifest:
@@ -388,17 +422,30 @@
         if isinstance(manifest_summary, Mapping):
             _append_json_block(lines, "Szczegóły manifestu", manifest_summary, limit=max_json_chars)
 
-<<<<<<< HEAD
-=======
-    # Sekcja audytu bezpieczeństwa (TLS + RBAC) – zachowana z drugiej gałęzi
->>>>>>> 67903f30
-    security_baseline = summary.get("security_baseline") if isinstance(summary.get("security_baseline"), Mapping) else None
+    # Audyt bezpieczeństwa (TLS + RBAC)
+    security_baseline = (
+        summary.get("security_baseline")
+        if isinstance(summary.get("security_baseline"), Mapping)
+        else None
+    )
     if security_baseline:
         lines.append("## Audyt bezpieczeństwa (TLS + RBAC)")
-        warnings_payload = security_baseline.get("warnings") if isinstance(security_baseline, Mapping) else None
-        errors_payload = security_baseline.get("errors") if isinstance(security_baseline, Mapping) else None
-        warning_count = len(warnings_payload) if isinstance(warnings_payload, (list, tuple, set)) else (1 if warnings_payload else 0)
-        error_count = len(errors_payload) if isinstance(errors_payload, (list, tuple, set)) else (1 if errors_payload else 0)
+        warnings_payload = (
+            security_baseline.get("warnings") if isinstance(security_baseline, Mapping) else None
+        )
+        errors_payload = (
+            security_baseline.get("errors") if isinstance(security_baseline, Mapping) else None
+        )
+        warning_count = (
+            len(warnings_payload)
+            if isinstance(warnings_payload, (list, tuple, set))
+            else (1 if warnings_payload else 0)
+        )
+        error_count = (
+            len(errors_payload)
+            if isinstance(errors_payload, (list, tuple, set))
+            else (1 if errors_payload else 0)
+        )
         lines.append(
             _build_table(
                 [
@@ -443,7 +490,9 @@
             lines.append("### Błędy bezpieczeństwa")
             lines.append(f"- {errors_payload}")
             lines.append("")
-        baseline_report_payload = security_baseline.get("report") if isinstance(security_baseline, Mapping) else None
+        baseline_report_payload = (
+            security_baseline.get("report") if isinstance(security_baseline, Mapping) else None
+        )
         if isinstance(baseline_report_payload, Mapping):
             _append_json_block(
                 lines,
@@ -457,8 +506,16 @@
         lines.append("## Audyt tokenów RBAC")
         token_warnings = token_audit.get("warnings") if isinstance(token_audit, Mapping) else None
         token_errors = token_audit.get("errors") if isinstance(token_audit, Mapping) else None
-        warning_count = len(token_warnings) if isinstance(token_warnings, (list, tuple, set)) else (1 if token_warnings else 0)
-        error_count = len(token_errors) if isinstance(token_errors, (list, tuple, set)) else (1 if token_errors else 0)
+        warning_count = (
+            len(token_warnings)
+            if isinstance(token_warnings, (list, tuple, set))
+            else (1 if token_warnings else 0)
+        )
+        error_count = (
+            len(token_errors)
+            if isinstance(token_errors, (list, tuple, set))
+            else (1 if token_errors else 0)
+        )
         lines.append(
             _build_table(
                 [
@@ -497,8 +554,16 @@
         lines.append("## Audyt TLS usług runtime")
         warnings_payload = tls_audit.get("warnings") if isinstance(tls_audit, Mapping) else None
         errors_payload = tls_audit.get("errors") if isinstance(tls_audit, Mapping) else None
-        warning_count = len(warnings_payload) if isinstance(warnings_payload, (list, tuple, set)) else (1 if warnings_payload else 0)
-        error_count = len(errors_payload) if isinstance(errors_payload, (list, tuple, set)) else (1 if errors_payload else 0)
+        warning_count = (
+            len(warnings_payload)
+            if isinstance(warnings_payload, (list, tuple, set))
+            else (1 if warnings_payload else 0)
+        )
+        error_count = (
+            len(errors_payload)
+            if isinstance(errors_payload, (list, tuple, set))
+            else (1 if errors_payload else 0)
+        )
         lines.append(
             _build_table(
                 [
@@ -546,9 +611,19 @@
             )
         )
         if publish.get("raw_stdout"):
-            _append_json_block(lines, "Wyjście publish_paper_smoke_artifacts (stdout)", publish["raw_stdout"], limit=max_json_chars)
+            _append_json_block(
+                lines,
+                "Wyjście publish_paper_smoke_artifacts (stdout)",
+                publish["raw_stdout"],
+                limit=max_json_chars,
+            )
         if publish.get("raw_stderr"):
-            _append_json_block(lines, "Wyjście publish_paper_smoke_artifacts (stderr)", publish["raw_stderr"], limit=max_json_chars)
+            _append_json_block(
+                lines,
+                "Wyjście publish_paper_smoke_artifacts (stderr)",
+                publish["raw_stderr"],
+                limit=max_json_chars,
+            )
 
     return "\n".join(lines).rstrip() + "\n"
 
@@ -569,7 +644,9 @@
         raise FileNotFoundError(summary_path)
 
     summary = _load_summary(summary_path)
-    report = render_summary_markdown(summary, title_override=args.title, max_json_chars=max(args.max_json_chars, 0))
+    report = render_summary_markdown(
+        summary, title_override=args.title, max_json_chars=max(args.max_json_chars, 0)
+    )
     _write_output(report, Path(args.output) if args.output else None)
     return 0
 
