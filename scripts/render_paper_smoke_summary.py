"""Generowanie podsumowania smoke testu paper trading w formacie Markdown."""
from __future__ import annotations

import argparse
import json
from pathlib import Path
from typing import Mapping, Sequence


DEFAULT_MAX_JSON_CHARS = 2000
__all__ = ["DEFAULT_MAX_JSON_CHARS", "render_summary_markdown"]


def _parse_args(argv: Sequence[str] | None) -> argparse.Namespace:
    parser = argparse.ArgumentParser(
        description=(
            "Wczytuje plik summary.json wygenerowany przez run_daily_trend i tworzy "
            "skondensowane podsumowanie w formacie Markdown (np. dla GitHub Actions)."
        )
    )
    parser.add_argument(
        "--summary-json",
        required=True,
        help="Ścieżka do pliku paper_smoke_summary.json utworzonego przez run_daily_trend.py",
    )
    parser.add_argument(
        "--output",
        default=None,
        help="Opcjonalna ścieżka pliku wynikowego. Jeśli brak – wynik trafia na stdout.",
    )
    parser.add_argument(
        "--title",
        default=None,
        help="Nagłówek raportu (domyślnie: 'Podsumowanie smoke paper trading — <environment>').",
    )
    parser.add_argument(
        "--max-json-chars",
        type=int,
        default=DEFAULT_MAX_JSON_CHARS,
        help="Maksymalna liczba znaków prezentowanych w blokach JSON (domyślnie 2000).",
    )
    return parser.parse_args(argv)


def _load_summary(path: Path) -> Mapping[str, object]:
    data = json.loads(path.read_text(encoding="utf-8"))
    if not isinstance(data, Mapping):
        raise TypeError("Plik podsumowania musi zawierać obiekt JSON (dict)")
    return data


def _stringify(value: object) -> str:
    if value is None:
        return "—"
    if isinstance(value, bool):
        return "true" if value else "false"
    if isinstance(value, (int, float)):
        return str(value)
    if isinstance(value, str):
        text = value.strip()
        return text or "—"
    try:
        return json.dumps(value, ensure_ascii=False, sort_keys=True)
    except TypeError:
        return str(value)


def _escape_table(value: str) -> str:
    return value.replace("|", "\\|").replace("\n", "<br>")


def _build_table(rows: Sequence[tuple[str, object | None]]) -> str:
    filtered = [(label, item) for label, item in rows if item not in (None, "")]
    if not filtered:
        return "_brak danych_\n"
    lines = ["| Pole | Wartość |", "| --- | --- |"]
    for label, item in filtered:
        text = _escape_table(_stringify(item))
        lines.append(f"| {label} | {text} |")
    lines.append("")
    return "\n".join(lines)


def _truncate_json(data: Mapping[str, object] | Sequence[object] | object, limit: int) -> str:
    try:
        raw = json.dumps(data, ensure_ascii=False, indent=2, sort_keys=True)
    except TypeError:
        raw = _stringify(data)
    if limit > 0 and len(raw) > limit:
        return raw[: max(limit - 1, 1)] + "…"
    return raw


def _append_json_block(lines: list[str], title: str, payload: Mapping[str, object] | object, *, limit: int) -> None:
    if payload is None:
        return
    rendered = _truncate_json(payload, limit)
    lines.append(f"<details><summary>{title}</summary>")
    lines.append("")
    lines.append("```json")
    lines.append(rendered)
    lines.append("```")
    lines.append("</details>")
    lines.append("")


def render_summary_markdown(
    summary: Mapping[str, object], *, title_override: str | None = None, max_json_chars: int = DEFAULT_MAX_JSON_CHARS
) -> str:
    environment = _stringify(summary.get("environment"))
    title = title_override or f"Podsumowanie smoke paper trading — {environment}"
    timestamp = _stringify(summary.get("timestamp"))
    operator = _stringify(summary.get("operator"))
    severity = _stringify(summary.get("severity"))
    window = summary.get("window") if isinstance(summary.get("window"), Mapping) else {}
    start = _stringify(window.get("start") if isinstance(window, Mapping) else None)
    end = _stringify(window.get("end") if isinstance(window, Mapping) else None)

    lines: list[str] = [f"# {title}", ""]
    lines.append(f"*Data (UTC):* `{timestamp}`  ")
    lines.append(f"*Operator:* `{operator}`  ")
    lines.append(f"*Krytyczność:* `{severity}`  ")
    lines.append(f"*Okno danych:* `{start}` → `{end}`")
    lines.append("")

    report = summary.get("report") if isinstance(summary.get("report"), Mapping) else None
    if report:
        lines.append("## Artefakty raportu")
        lines.append(_build_table([
            ("Katalog", report.get("directory")),
            ("Plik summary", report.get("summary_path")),
            ("Hash SHA-256", report.get("summary_sha256")),
        ]))

    storage = summary.get("storage") if isinstance(summary.get("storage"), Mapping) else None
    if storage:
        lines.append("## Stan przestrzeni dyskowej")
        storage_rows = [(key.replace("_", " ").title(), value) for key, value in sorted(storage.items())]
        lines.append(_build_table(storage_rows))

    precheck = summary.get("precheck") if isinstance(summary.get("precheck"), Mapping) else {}
    lines.append("## Paper pre-check")
    lines.append(
        _build_table(
            [
                ("Status", precheck.get("status")),
                ("Pokrycie", precheck.get("coverage_status")),
                ("Ryzyko", precheck.get("risk_status")),
            ]
        )
    )
    payload = precheck.get("payload") if isinstance(precheck, Mapping) else None
    if isinstance(payload, Mapping):
        _append_json_block(lines, "Szczegóły pre-check", payload, limit=max_json_chars)

    telemetry = summary.get("telemetry") if isinstance(summary.get("telemetry"), Mapping) else None
    if telemetry:
        lines.append("## Telemetria runtime")
        telemetry_rows: list[tuple[str, object | None]] = [
            ("Plik summary", telemetry.get("summary_path")),
            ("Decision log", telemetry.get("decision_log_path")),
            ("Źródło metryk", telemetry.get("metrics_source_path")),
        ]

        risk_profile = telemetry.get("risk_profile")
        if isinstance(risk_profile, Mapping):
            telemetry_rows.extend(
                [
                    ("Profil ryzyka", risk_profile.get("name")),
                    ("Źródło profilu", risk_profile.get("source")),
                    ("Fallback środowiska", risk_profile.get("environment_fallback")),
                    ("Plik presetów", risk_profile.get("profiles_file")),
                ]
            )

        snippets = telemetry.get("snippets")
        if isinstance(snippets, Mapping):
            telemetry_rows.extend(
                [
                    ("Snippet ENV", snippets.get("env_path")),
                    ("Snippet YAML", snippets.get("yaml_path")),
                ]
            )

        decision_log_report = telemetry.get("decision_log_report")
        if isinstance(decision_log_report, Mapping):
            telemetry_rows.extend(
                [
                    ("Raport decision log", decision_log_report.get("status")),
                    ("Kod wyjścia verify", decision_log_report.get("exit_code")),
                    ("Plik raportu", decision_log_report.get("path")),
                ]
            )

        required_scopes = telemetry.get("required_auth_scopes")
        if isinstance(required_scopes, (list, tuple, set)) and required_scopes:
            telemetry_rows.append(
                ("Wymagane scope'y", ", ".join(sorted(str(scope) for scope in required_scopes)))
            )

        bundle_info = telemetry.get("bundle")
        if isinstance(bundle_info, Mapping):
            telemetry_rows.extend(
                [
                    ("Katalog bundla", bundle_info.get("output_dir")),
                    ("Manifest bundla", bundle_info.get("manifest_path")),
                ]
            )

        lines.append(_build_table(telemetry_rows))

        if isinstance(decision_log_report, Mapping):
            verify_command = decision_log_report.get("command")
            if verify_command:
                lines.append("### Komenda verify_decision_log")
                lines.append("```")
                if isinstance(verify_command, (list, tuple)):
                    lines.append(" ".join(str(part) for part in verify_command))
                else:
                    lines.append(str(verify_command))
                lines.append("```")
                lines.append("")
            verify_payload = decision_log_report.get("payload")
            if isinstance(verify_payload, Mapping):
                _append_json_block(
                    lines,
                    "Szczegóły raportu verify_decision_log",
                    verify_payload,
                    limit=max_json_chars,
                )

        auth_scope_requirements = telemetry.get("auth_scope_requirements")
        if isinstance(auth_scope_requirements, Mapping) and auth_scope_requirements:
            lines.append("### Scope'y RBAC usług runtime")
            scope_rows: list[tuple[str, object | None]] = []
            for service, info in sorted(auth_scope_requirements.items()):
                if not isinstance(info, Mapping):
                    continue
                scopes = info.get("required_scopes")
                rendered_scopes: object | None = None
                if isinstance(scopes, (list, tuple, set)):
                    rendered_scopes = ", ".join(str(scope) for scope in scopes)
                elif isinstance(scopes, str):
                    rendered_scopes = scopes
                scope_rows.append((service, rendered_scopes))
            lines.append(_build_table(scope_rows))

            for service, info in sorted(auth_scope_requirements.items()):
                if not isinstance(info, Mapping):
                    continue
                sources = info.get("sources")
                if isinstance(sources, (list, tuple, set)) and sources:
                    for index, source_entry in enumerate(sources, start=1):
                        if isinstance(source_entry, Mapping):
                            _append_json_block(
                                lines,
                                f"{service} — źródło #{index}",
                                source_entry,
                                limit=max_json_chars,
                            )

        risk_requirements = telemetry.get("risk_service_requirements")
        if isinstance(risk_requirements, Mapping) and risk_requirements:
            lines.append("### Wymagania RiskService")
            risk_details = risk_requirements.get("details")
            detail_rows: list[tuple[str, object | None]] = []
            if isinstance(risk_details, Mapping):
                detail_rows.extend(
                    [
                        ("TLS wymagany", risk_details.get("require_tls")),
                        ("Materiały TLS", risk_details.get("tls_materials")),
                        ("Pinning SHA-256", risk_details.get("expected_server_sha256")),
                        ("Wymagane scope'y", risk_details.get("required_scopes")),
                        ("Wymagany token", risk_details.get("require_auth_token")),
                    ]
                )
            cli_args = risk_requirements.get("cli_args")
            if cli_args:
                detail_rows.append(("Flagi verify_decision_log", " ".join(str(arg) for arg in cli_args)))
            lines.append(_build_table(detail_rows))

            combined_meta = risk_requirements.get("combined_metadata")
            if isinstance(combined_meta, Mapping):
                _append_json_block(
                    lines,
                    "RiskService – metadane scalone",
                    combined_meta,
                    limit=max_json_chars,
                )

            metadata_entries = risk_requirements.get("metadata")
            if isinstance(metadata_entries, (list, tuple, set)):
                for index, entry in enumerate(metadata_entries, start=1):
                    if isinstance(entry, Mapping):
                        _append_json_block(
                            lines,
                            f"RiskService – źródło #{index}",
                            entry,
                            limit=max_json_chars,
                        )

    json_log = summary.get("json_log") if isinstance(summary.get("json_log"), Mapping) else None
    if json_log:
        lines.append("## Dziennik JSONL")
        lines.append(
            _build_table(
                [
                    ("Ścieżka", json_log.get("path")),
                    ("Record ID", json_log.get("record_id")),
                    ("Backend synchronizacji", (json_log.get("sync") or {}).get("backend") if isinstance(json_log.get("sync"), Mapping) else None),
                    ("Lokalizacja", (json_log.get("sync") or {}).get("location") if isinstance(json_log.get("sync"), Mapping) else None),
                ]
            )
        )
        record_payload = json_log.get("record")
        if isinstance(record_payload, Mapping):
            _append_json_block(lines, "Rekord JSONL", record_payload, limit=max_json_chars)
        sync_meta = None
        sync_info = json_log.get("sync") if isinstance(json_log.get("sync"), Mapping) else None
        if sync_info and isinstance(sync_info.get("metadata"), Mapping):
            sync_meta = sync_info["metadata"]
        if isinstance(sync_meta, Mapping):
            _append_json_block(lines, "Metadane synchronizacji JSON", sync_meta, limit=max_json_chars)

    archive = summary.get("archive") if isinstance(summary.get("archive"), Mapping) else None
    if archive:
        lines.append("## Archiwum smoke")
        lines.append(
            _build_table(
                [
                    ("Ścieżka", archive.get("path")),
                    ("Backend uploadu", (archive.get("upload") or {}).get("backend") if isinstance(archive.get("upload"), Mapping) else None),
                    ("Lokalizacja", (archive.get("upload") or {}).get("location") if isinstance(archive.get("upload"), Mapping) else None),
                ]
            )
        )
        upload_info = archive.get("upload") if isinstance(archive.get("upload"), Mapping) else None
        if upload_info and isinstance(upload_info.get("metadata"), Mapping):
            _append_json_block(lines, "Metadane uploadu archiwum", upload_info["metadata"], limit=max_json_chars)

    manifest = summary.get("manifest") if isinstance(summary.get("manifest"), Mapping) else None
    if manifest:
        lines.append("## Manifest danych OHLCV")
        deny_status_value = manifest.get("deny_status")
        if isinstance(deny_status_value, (list, tuple, set)):
            deny_status_text = ", ".join(str(item) for item in deny_status_value)
        else:
            deny_status_text = _stringify(deny_status_value)
        manifest_rows = [
            ("Plik manifestu", manifest.get("manifest_path")),
            ("Plik metryk", manifest.get("metrics_path")),
            ("Plik podsumowania", manifest.get("summary_path")),
            ("Status", manifest.get("worst_status")),
            ("Kod wyjścia", manifest.get("exit_code")),
            ("Etap", manifest.get("stage")),
            ("Profil ryzyka", manifest.get("risk_profile")),
            ("Łączna liczba wpisów", manifest.get("total_entries")),
            ("Blokowane statusy", deny_status_text if deny_status_value else None),
        ]
        lines.append(_build_table(manifest_rows))

        status_counts = manifest.get("status_counts")
        if isinstance(status_counts, Mapping) and status_counts:
            lines.append("### Liczba wpisów manifestu wg statusu")
            status_rows = [(status, status_counts.get(status)) for status in sorted(status_counts)]
            lines.append(_build_table(status_rows))

        signature_payload = manifest.get("summary_signature")
        if isinstance(signature_payload, Mapping):
            signature_rows = [
                ("Podpis – algorytm", signature_payload.get("algorithm")),
                ("Podpis – wartość", signature_payload.get("value")),
                ("Podpis – key_id", signature_payload.get("key_id")),
            ]
            lines.append(_build_table(signature_rows))
            _append_json_block(
                lines,
                "Szczegóły podpisu manifestu",
                signature_payload,
                limit=max_json_chars,
            )

        manifest_summary = manifest.get("summary")
        if isinstance(manifest_summary, Mapping):
            _append_json_block(lines, "Szczegóły manifestu", manifest_summary, limit=max_json_chars)

<<<<<<< HEAD
    security_baseline = summary.get("security_baseline") if isinstance(summary.get("security_baseline"), Mapping) else None
    if security_baseline:
        lines.append("## Audyt bezpieczeństwa (TLS + RBAC)")
        warnings_payload = security_baseline.get("warnings") if isinstance(security_baseline, Mapping) else None
        errors_payload = security_baseline.get("errors") if isinstance(security_baseline, Mapping) else None
        warning_count = len(warnings_payload) if isinstance(warnings_payload, (list, tuple, set)) else (1 if warnings_payload else 0)
        error_count = len(errors_payload) if isinstance(errors_payload, (list, tuple, set)) else (1 if errors_payload else 0)
        lines.append(
            _build_table(
                [
                    ("Raport JSON", security_baseline.get("report_path")),
                    ("Status", security_baseline.get("status")),
                    ("Status raportu", security_baseline.get("baseline_status")),
                    ("Kod wyjścia", security_baseline.get("exit_code")),
                    ("Liczba ostrzeżeń", warning_count if warning_count else None),
                    ("Liczba błędów", error_count if error_count else None),
                ]
            )
        )
        signature_payload = security_baseline.get("summary_signature")
        if isinstance(signature_payload, Mapping):
            signature_rows = [
                ("Podpis – algorytm", signature_payload.get("algorithm")),
                ("Podpis – wartość", signature_payload.get("value")),
                ("Podpis – key_id", signature_payload.get("key_id")),
            ]
            lines.append(_build_table(signature_rows))
            _append_json_block(
                lines,
                "Szczegóły podpisu audytu bezpieczeństwa",
                signature_payload,
                limit=max_json_chars,
            )
        if isinstance(warnings_payload, (list, tuple, set)) and warnings_payload:
            lines.append("### Ostrzeżenia bezpieczeństwa")
            for entry in warnings_payload:
                lines.append(f"- {entry}")
            lines.append("")
        elif isinstance(warnings_payload, str) and warnings_payload:
            lines.append("### Ostrzeżenia bezpieczeństwa")
            lines.append(f"- {warnings_payload}")
            lines.append("")
        if isinstance(errors_payload, (list, tuple, set)) and errors_payload:
            lines.append("### Błędy bezpieczeństwa")
            for entry in errors_payload:
                lines.append(f"- {entry}")
            lines.append("")
        elif isinstance(errors_payload, str) and errors_payload:
            lines.append("### Błędy bezpieczeństwa")
            lines.append(f"- {errors_payload}")
            lines.append("")
        baseline_report_payload = security_baseline.get("report") if isinstance(security_baseline, Mapping) else None
        if isinstance(baseline_report_payload, Mapping):
            _append_json_block(
                lines,
                "Raport audytu bezpieczeństwa",
                baseline_report_payload,
                limit=max_json_chars,
            )

=======
>>>>>>> 5bb50943
    token_audit = summary.get("token_audit") if isinstance(summary.get("token_audit"), Mapping) else None
    if token_audit:
        lines.append("## Audyt tokenów RBAC")
        token_warnings = token_audit.get("warnings") if isinstance(token_audit, Mapping) else None
        token_errors = token_audit.get("errors") if isinstance(token_audit, Mapping) else None
        warning_count = len(token_warnings) if isinstance(token_warnings, (list, tuple, set)) else (1 if token_warnings else 0)
        error_count = len(token_errors) if isinstance(token_errors, (list, tuple, set)) else (1 if token_errors else 0)
        lines.append(
            _build_table(
                [
                    ("Raport JSON", token_audit.get("report_path")),
                    ("Status", token_audit.get("status")),
                    ("Kod wyjścia", token_audit.get("exit_code")),
                    ("Liczba ostrzeżeń", warning_count if warning_count else None),
                    ("Liczba błędów", error_count if error_count else None),
                ]
            )
        )
        if isinstance(token_warnings, (list, tuple, set)) and token_warnings:
            lines.append("### Ostrzeżenia tokenów")
            for entry in token_warnings:
                lines.append(f"- {entry}")
            lines.append("")
        elif isinstance(token_warnings, str) and token_warnings:
            lines.append("### Ostrzeżenia tokenów")
            lines.append(f"- {token_warnings}")
            lines.append("")
        if isinstance(token_errors, (list, tuple, set)) and token_errors:
            lines.append("### Błędy tokenów")
            for entry in token_errors:
                lines.append(f"- {entry}")
            lines.append("")
        elif isinstance(token_errors, str) and token_errors:
            lines.append("### Błędy tokenów")
            lines.append(f"- {token_errors}")
            lines.append("")
        token_report_payload = token_audit.get("report") if isinstance(token_audit, Mapping) else None
        if isinstance(token_report_payload, Mapping):
            _append_json_block(lines, "Raport audytu tokenów", token_report_payload, limit=max_json_chars)

    tls_audit = summary.get("tls_audit") if isinstance(summary.get("tls_audit"), Mapping) else None
    if tls_audit:
        lines.append("## Audyt TLS usług runtime")
        warnings_payload = tls_audit.get("warnings") if isinstance(tls_audit, Mapping) else None
        errors_payload = tls_audit.get("errors") if isinstance(tls_audit, Mapping) else None
        warning_count = len(warnings_payload) if isinstance(warnings_payload, (list, tuple, set)) else (1 if warnings_payload else 0)
        error_count = len(errors_payload) if isinstance(errors_payload, (list, tuple, set)) else (1 if errors_payload else 0)
        lines.append(
            _build_table(
                [
                    ("Raport JSON", tls_audit.get("report_path")),
                    ("Status", tls_audit.get("status")),
                    ("Kod wyjścia", tls_audit.get("exit_code")),
                    ("Liczba ostrzeżeń", warning_count if warning_count else None),
                    ("Liczba błędów", error_count if error_count else None),
                ]
            )
        )
        if isinstance(warnings_payload, (list, tuple, set)) and warnings_payload:
            lines.append("### Ostrzeżenia TLS")
            for entry in warnings_payload:
                lines.append(f"- {entry}")
            lines.append("")
        elif isinstance(warnings_payload, str) and warnings_payload:
            lines.append("### Ostrzeżenia TLS")
            lines.append(f"- {warnings_payload}")
            lines.append("")
        if isinstance(errors_payload, (list, tuple, set)) and errors_payload:
            lines.append("### Błędy TLS")
            for entry in errors_payload:
                lines.append(f"- {entry}")
            lines.append("")
        elif isinstance(errors_payload, str) and errors_payload:
            lines.append("### Błędy TLS")
            lines.append(f"- {errors_payload}")
            lines.append("")
        report_payload = tls_audit.get("report") if isinstance(tls_audit, Mapping) else None
        if isinstance(report_payload, Mapping):
            _append_json_block(lines, "Raport audytu TLS", report_payload, limit=max_json_chars)

    publish = summary.get("publish") if isinstance(summary.get("publish"), Mapping) else None
    if publish:
        lines.append("## Auto-publikacja artefaktów")
        lines.append(
            _build_table(
                [
                    ("Status", publish.get("status")),
                    ("Wymagana", publish.get("required")),
                    ("Kod wyjścia", publish.get("exit_code")),
                    ("Powód", publish.get("reason")),
                ]
            )
        )
        if publish.get("raw_stdout"):
            _append_json_block(lines, "Wyjście publish_paper_smoke_artifacts (stdout)", publish["raw_stdout"], limit=max_json_chars)
        if publish.get("raw_stderr"):
            _append_json_block(lines, "Wyjście publish_paper_smoke_artifacts (stderr)", publish["raw_stderr"], limit=max_json_chars)

    return "\n".join(lines).rstrip() + "\n"


def _write_output(text: str, output_path: Path | None) -> None:
    if output_path is None:
        print(text, end="")
        return
    output_path = output_path.expanduser()
    output_path.parent.mkdir(parents=True, exist_ok=True)
    output_path.write_text(text, encoding="utf-8")


def main(argv: Sequence[str] | None = None) -> int:
    args = _parse_args(argv)
    summary_path = Path(args.summary_json)
    if not summary_path.exists():
        raise FileNotFoundError(summary_path)

    summary = _load_summary(summary_path)
    report = render_summary_markdown(summary, title_override=args.title, max_json_chars=max(args.max_json_chars, 0))
    _write_output(report, Path(args.output) if args.output else None)
    return 0


if __name__ == "__main__":  # pragma: no cover
    raise SystemExit(main())<|MERGE_RESOLUTION|>--- conflicted
+++ resolved
@@ -384,7 +384,7 @@
         if isinstance(manifest_summary, Mapping):
             _append_json_block(lines, "Szczegóły manifestu", manifest_summary, limit=max_json_chars)
 
-<<<<<<< HEAD
+    # Sekcja audytu bezpieczeństwa (TLS + RBAC) – zachowana z drugiej gałęzi
     security_baseline = summary.get("security_baseline") if isinstance(summary.get("security_baseline"), Mapping) else None
     if security_baseline:
         lines.append("## Audyt bezpieczeństwa (TLS + RBAC)")
@@ -445,8 +445,6 @@
                 limit=max_json_chars,
             )
 
-=======
->>>>>>> 5bb50943
     token_audit = summary.get("token_audit") if isinstance(summary.get("token_audit"), Mapping) else None
     if token_audit:
         lines.append("## Audyt tokenów RBAC")
