"""CLI do uruchamiania pipeline'u strategii Daily Trend w trybie paper/testnet."""
from __future__ import annotations

import argparse
import json
import hashlib
import os
import logging
import re
import signal
import subprocess
import sys
import shutil
import tempfile
import time
from datetime import datetime, timedelta, timezone
from pathlib import Path
from collections import deque
from collections.abc import Iterable, Mapping, MutableMapping, Sequence
from typing import Any, Callable

<<<<<<< HEAD

=======
>>>>>>> ad09eab4
_RAW_OUTPUT_MAX_LEN = 4096
_CONTEXT_SNIPPET_MAX_LEN = 240

from bot_core.alerts import AlertMessage
from bot_core.exchanges.base import (
    AccountSnapshot,
    Environment,
    ExchangeAdapter,
    ExchangeAdapterFactory,
    ExchangeCredentials,
    OrderResult,
)
from bot_core.data.intervals import (
    interval_to_milliseconds as _interval_to_milliseconds,
    normalize_interval_token as _normalize_interval_token,
)
<<<<<<< HEAD
from bot_core.reporting.audit import PaperSmokeJsonSynchronizer, PaperSmokeJsonSyncResult
from bot_core.reporting.upload import SmokeArchiveUploader, SmokeArchiveUploadResult
=======
from bot_core.reporting.audit import (
    PaperSmokeJsonSynchronizer,
    PaperSmokeJsonSyncResult,
)
from bot_core.reporting.upload import (
    SmokeArchiveUploader,
    SmokeArchiveUploadResult,
)
>>>>>>> ad09eab4
from bot_core.data.ohlcv import evaluate_coverage
from bot_core.runtime.pipeline import build_daily_trend_pipeline, create_trading_controller
from bot_core.runtime.realtime import DailyTrendRealtimeRunner
from bot_core.security import SecretManager, SecretStorageError, create_default_secret_storage
from scripts import paper_precheck as paper_precheck_cli

_LOGGER = logging.getLogger(__name__)


# --------------------------------------------------------------------------------------
# Argumenty CLI
# --------------------------------------------------------------------------------------
def _parse_args(argv: Sequence[str] | None) -> argparse.Namespace:
    parser = argparse.ArgumentParser(
        description="Uruchamia strategię trend-following D1 w trybie paper/testnet."
    )
    parser.add_argument("--config", default="config/core.yaml", help="Ścieżka do CoreConfig")
    parser.add_argument(
        "--environment",
        default="binance_paper",
        help="Nazwa środowiska z pliku konfiguracyjnego (np. binance_paper)",
    )
    parser.add_argument(
        "--strategy",
        default=None,
        help="Nazwa strategii z sekcji strategies (domyślnie pobierana z konfiguracji środowiska)",
    )
    parser.add_argument(
        "--controller",
        default=None,
        help="Nazwa kontrolera runtime (domyślnie pobierana z konfiguracji środowiska)",
    )
    parser.add_argument(
        "--risk-profile",
        default=None,
        help="Nazwa profilu ryzyka z sekcji risk_profiles (domyślnie używany profil przypisany do środowiska)",
    )
    parser.add_argument(
        "--history-bars",
        type=int,
        default=180,
        help="Liczba świec wykorzystywanych do analizy na starcie każdej iteracji",
    )
    parser.add_argument(
        "--poll-seconds",
        type=float,
        default=900.0,
        help="Jak często sprawdzać nowe sygnały (sekundy) w trybie ciągłym",
    )
    parser.add_argument(
        "--health-interval",
        type=float,
        default=3600.0,
        help="Interwał raportów health-check (sekundy)",
    )
    parser.add_argument(
        "--log-level",
        default="INFO",
        choices=["DEBUG", "INFO", "WARNING", "ERROR"],
        help="Poziom logowania",
    )
    parser.add_argument(
        "--secret-namespace",
        default="dudzian.trading",
        help="Namespace używany przy zapisie sekretów w systemowym keychainie",
    )
    parser.add_argument(
        "--headless-passphrase",
        default=None,
        help="Hasło do szyfrowania magazynu sekretów w środowisku headless (Linux)",
    )
    parser.add_argument(
        "--headless-storage",
        default=None,
        help="Ścieżka pliku magazynu sekretów dla trybu headless",
    )
    parser.add_argument(
        "--run-once",
        action="store_true",
        help="Uruchom pojedynczą iterację i zakończ (np. do harmonogramu cron)",
    )
    parser.add_argument(
        "--paper-smoke",
        action="store_true",
        help="Uruchom test dymny strategii paper trading (backfill + pojedyncza iteracja)",
    )
    parser.add_argument(
        "--skip-paper-precheck",
        action="store_true",
        help="Pomiń automatyczny paper_precheck przed smoke testem (tylko debug)",
    )
    parser.add_argument(
        "--paper-precheck-fail-on-warnings",
        action="store_true",
        help="Traktuj ostrzeżenia paper_precheck jako błąd podczas uruchamiania smoke testu",
    )
    parser.add_argument(
        "--paper-precheck-audit-dir",
        default="audit/paper_precheck_reports",
        help=(
            "Katalog, do którego zapisujemy raport JSON z paper_precheck; "
            "podaj pusty napis, aby wyłączyć automatyczne logowanie."
        ),
    )
    parser.add_argument(
        "--paper-smoke-audit-log",
        default="docs/audit/paper_trading_log.md",
        help=(
            "Ścieżka pliku logu audytu paper trading; podaj pusty napis, aby pominąć wpis."
        ),
    )
    parser.add_argument(
        "--paper-smoke-operator",
        default=None,
        help=(
            "Nazwa operatora zapisywana w logu audytu (domyślnie PAPER_SMOKE_OPERATOR lub 'CI Agent')."
        ),
    )
    parser.add_argument(
        "--paper-smoke-json-log",
        default="docs/audit/paper_trading_log.jsonl",
        help=(
            "Ścieżka pliku JSONL z wpisami smoke testów; podaj pusty napis, aby wyłączyć logowanie."
        ),
    )
    parser.add_argument(
        "--paper-smoke-summary-json",
        default=None,
        help=(
            "Jeśli ustawione, zapisuje podsumowanie smoke testu w formacie JSON (np. do użytku w CI)."
        ),
    )
    parser.add_argument(
        "--paper-smoke-auto-publish",
        action="store_true",
        help=(
            "Po udanym smoke teście automatycznie opublikuj artefakty JSONL/ZIP"
            " z wykorzystaniem publish_paper_smoke_artifacts.py."
        ),
    )
    parser.add_argument(
        "--paper-smoke-auto-publish-required",
        action="store_true",
        help=(
            "Wymagaj powodzenia auto-publikacji artefaktów smoke (niepowodzenie lub pominięcie kończy run błędem)."
        ),
    )
    parser.add_argument(
        "--archive-smoke",
        action="store_true",
        help="Po zakończeniu smoke testu spakuj raport do archiwum ZIP z instrukcją audytu",
    )
    parser.add_argument(
        "--smoke-output",
        default=None,
        help="Opcjonalny katalog bazowy na raporty smoke testu; w środku powstanie podkatalog daily_trend_smoke_*.",
    )
    parser.add_argument(
        "--smoke-min-free-mb",
        type=float,
        default=None,
        help=(
            "Minimalna ilość wolnego miejsca (w MB) wymagana w katalogu raportu smoke; "
            "przy niższej wartości zgłosimy ostrzeżenie i oznaczymy raport."
        ),
    )
    parser.add_argument(
        "--smoke-fail-on-low-space",
        action="store_true",
        help=(
            "Traktuj ostrzeżenie o niskim wolnym miejscu jako błąd – po zapisaniu raportu "
            "zakończ proces kodem != 0."
        ),
    )
    parser.add_argument(
        "--date-window",
        default=None,
        help="Zakres dat w formacie START:END (np. 2024-01-01:2024-02-15) dla trybu --paper-smoke",
    )
    parser.add_argument(
        "--allow-live",
        action="store_true",
        help="Zezwól na uruchomienie na środowisku LIVE (domyślnie blokowane)",
    )
    parser.add_argument(
        "--dry-run",
        action="store_true",
        help="Zbuduj pipeline bez wykonywania iteracji (walidacja konfiguracji)",
    )
    return parser.parse_args(argv)


# --------------------------------------------------------------------------------------
# Pomocnicze I/O, formaty i konwersje
# --------------------------------------------------------------------------------------
def _create_secret_manager(args: argparse.Namespace) -> SecretManager:
    storage = create_default_secret_storage(
        namespace=args.secret_namespace,
        headless_passphrase=args.headless_passphrase,
        headless_path=args.headless_storage,
    )
    return SecretManager(storage, namespace=args.secret_namespace)


def _persist_precheck_audit(
    payload: Mapping[str, object],
    *,
    environment: str,
    audit_dir: Path | None,
    audit_clock: Callable[[], datetime] | None,
) -> Mapping[str, object] | None:
    """Zapisuje raport paper_precheck w katalogu audytu (jeśli skonfigurowano)."""

    if audit_dir is None:
        return None

    try:
        timestamp = audit_clock() if audit_clock else datetime.now(timezone.utc)
        metadata = paper_precheck_cli.persist_precheck_report(
            payload,
            environment_name=environment,
            base_dir=audit_dir,
            created_at=timestamp,
        )
    except Exception:  # noqa: BLE001
        _LOGGER.exception(
            "Nie udało się zapisać raportu paper_precheck do katalogu %s", audit_dir
        )
        return None

    if isinstance(payload, MutableMapping):
        payload.setdefault("audit_record", metadata)

    _LOGGER.info(
        "Raport paper_precheck zapisany do %s (sha256=%s)",
        metadata.get("path"),
        metadata.get("sha256"),
    )
    return metadata


def _run_paper_precheck_for_smoke(
    *,
    config_path: Path,
    environment: str,
    fail_on_warnings: bool,
    skip: bool,
    audit_dir: Path | None = None,
    audit_clock: Callable[[], datetime] | None = None,
) -> tuple[Mapping[str, object] | None, int, Mapping[str, object] | None]:
    """Uruchamia paper_precheck przed smoke testem i loguje wynik."""

    if skip:
        _LOGGER.warning(
            "Pomijam automatyczny paper_precheck dla %s (--skip-paper-precheck)", environment
        )
        payload: dict[str, object] = {
            "status": "skipped",
            "coverage_status": "skipped",
            "risk_status": "skipped",
            "skip_reason": "cli_flag",
        }
        metadata = _persist_precheck_audit(
            payload,
            environment=environment,
            audit_dir=audit_dir,
            audit_clock=audit_clock,
        )
        return payload, 0, metadata

    payload, exit_code = paper_precheck_cli.run_precheck(
        environment_name=environment,
        config_path=config_path,
        fail_on_warnings=fail_on_warnings,
    )

    status = str(payload.get("status", "unknown"))
    coverage_status = str(payload.get("coverage_status", "unknown"))
    risk_status = str(payload.get("risk_status", "unknown"))

    if payload.get("error_reason") == "environment_not_found":
        _LOGGER.error(
            "Paper pre-check: środowisko %s nie istnieje w konfiguracji", environment
        )
    elif payload.get("error_reason") == "invalid_min_ok_ratio":
        _LOGGER.error("Paper pre-check: parametr min_ok_ratio spoza zakresu 0-1")

    if exit_code != 0:
        _LOGGER.error(
            "Paper pre-check zakończony niepowodzeniem: status=%s coverage=%s risk=%s",  # noqa: G004
            status,
            coverage_status,
            risk_status,
        )
        return payload, exit_code, None

    _LOGGER.info(
        "Paper pre-check zakończony statusem %s (coverage=%s, risk=%s)",
        status,
        coverage_status,
        risk_status,
    )

    warning_sources: list[str] = []
    coverage_warnings = list(payload.get("coverage_warnings", []) or [])
    if coverage_status == "warning" or coverage_warnings:
        warning_sources.append("coverage")
    risk_payload = payload.get("risk")
    risk_warnings: Sequence[str] = ()
    if isinstance(risk_payload, Mapping):
        risk_warnings = risk_payload.get("warnings", []) or []
    if risk_status == "warning" or risk_warnings:
        warning_sources.append("risk")

    config_payload = payload.get("config") if isinstance(payload, Mapping) else None
    config_warnings = []
    if isinstance(config_payload, Mapping):
        config_warnings = list(config_payload.get("warnings", []) or [])
        if config_warnings:
            warning_sources.append("config")

    if warning_sources:
        _LOGGER.warning(
            "Paper pre-check zgłosił ostrzeżenia (%s) – sprawdź raport JSON przed kontynuacją",
            ", ".join(sorted(set(warning_sources))),
        )

    metadata = _persist_precheck_audit(
        payload,
        environment=environment,
        audit_dir=audit_dir,
        audit_clock=audit_clock,
    )

    return payload, exit_code, metadata


def _resolve_operator_name(raw: str | None) -> str:
    """Zwraca nazwę operatora do logu audytu."""

    candidates = [raw, os.environ.get("PAPER_SMOKE_OPERATOR"), "CI Agent"]
    for candidate in candidates:
        if candidate is None:
            continue
        text = str(candidate).strip()
        if text:
            return text
    return "CI Agent"


def _prepare_precheck_audit_details(
    precheck_metadata: Mapping[str, object] | None,
    *,
    precheck_status: str | None,
    precheck_coverage_status: str | None,
    precheck_risk_status: str | None,
) -> tuple[list[str], dict[str, str]]:
    """Buduje listę notatek i słownik metadanych do logów audytowych."""

    notes: list[str] = []
    metadata: dict[str, str] = {}

    source = precheck_metadata if isinstance(precheck_metadata, Mapping) else {}

    report_path = source.get("path")
    if report_path:
        report_path_text = str(report_path)
        metadata["report_path"] = report_path_text
        notes.append(f"paper_precheck_report=`{report_path_text}`")

    report_hash = source.get("sha256")
    if report_hash:
        report_hash_text = str(report_hash)
        metadata["report_sha256"] = report_hash_text
        notes.append(f"paper_precheck_sha256=`{report_hash_text}`")

    created_at = source.get("created_at")
    if created_at:
        created_at_text = str(created_at)
        metadata["created_at"] = created_at_text
        notes.append(f"paper_precheck_created_at={created_at_text}")

    if precheck_status:
        status_text = str(precheck_status)
        metadata["status"] = status_text
        notes.append(f"paper_precheck_status={status_text}")

    if precheck_coverage_status:
        coverage_text = str(precheck_coverage_status)
        metadata["coverage_status"] = coverage_text
        notes.append(f"paper_precheck_coverage_status={coverage_text}")

    if precheck_risk_status:
        risk_text = str(precheck_risk_status)
        metadata["risk_status"] = risk_text
        notes.append(f"paper_precheck_risk_status={risk_text}")

    return notes, metadata


def _append_smoke_audit_entry(
    *,
    log_path: Path | None,
    timestamp: datetime,
    operator: str,
    environment: str,
    window: Mapping[str, str],
    summary_path: Path,
    summary_sha256: str,
    severity: str,
    precheck_metadata: Mapping[str, object] | None,
    precheck_status: str | None,
    precheck_coverage_status: str | None,
    precheck_risk_status: str | None,
) -> str | None:
    """Dopisuje nowy wiersz do logu audytu smoke testów paper tradingu."""

    if log_path is None:
        return None

    try:
        lines = log_path.read_text(encoding="utf-8").splitlines()
    except FileNotFoundError:
        _LOGGER.warning(
            "Plik logu audytu %s nie istnieje – pomijam automatyczny wpis smoke testu.", log_path
        )
        return None
    except Exception:  # noqa: BLE001
        _LOGGER.exception("Nie udało się odczytać logu audytu %s", log_path)
        return None

    section_header = "## Sekcja B1 – Smoke testy paper tradingu"
    try:
        section_index = lines.index(section_header)
    except ValueError:
        _LOGGER.error("Nie znaleziono sekcji smoke testów w logu audytu %s", log_path)
        return None

    header_index = None
    for idx in range(section_index + 1, len(lines)):
        if lines[idx].startswith("|----"):
            header_index = idx
            break
    if header_index is None:
        _LOGGER.error("Nie znaleziono nagłówka tabeli smoke testów w %s", log_path)
        return None

    table_end_index = len(lines)
    id_pattern = re.compile(r"^\|\s*(S-(\d+))\b")
    max_id = 0
    for idx in range(header_index + 1, len(lines)):
        line = lines[idx]
        if not line.startswith("|"):
            table_end_index = idx
            break
        match = id_pattern.match(line)
        if match:
            try:
                number = int(match.group(2))
            except ValueError:
                continue
            max_id = max(max_id, number)

    new_id = f"S-{max_id + 1:04d}"
    window_start = str(window.get("start", "?"))
    window_end = str(window.get("end", "?"))
    window_text = f"{window_start} → {window_end}"
    summary_display = f"`{summary_path}`"
    summary_hash_display = f"`{summary_sha256}`"
    severity_text = severity.upper()

    notes, _ = _prepare_precheck_audit_details(
        precheck_metadata,
        precheck_status=precheck_status,
        precheck_coverage_status=precheck_coverage_status,
        precheck_risk_status=precheck_risk_status,
    )
    note_text = "; ".join(notes) if notes else "-"

    new_row = (
        f"| {new_id} | {timestamp.isoformat()} | {operator} | {environment} | {window_text} | "
        f"{summary_display} | {summary_hash_display} | {severity_text} | {note_text} |"
    )

    lines.insert(table_end_index, new_row)
    updated_content = "\n".join(lines) + "\n"
    try:
        log_path.write_text(updated_content, encoding="utf-8")
    except Exception:  # noqa: BLE001
        _LOGGER.exception("Nie udało się zapisać wpisu smoke testu do logu %s", log_path)
        return None

    _LOGGER.info(
        "Dodano wpis %s do logu audytu smoke testów (%s)", new_id, log_path
    )
    return new_id


def _append_smoke_json_log_entry(
    *,
    json_path: Path | None,
    timestamp: datetime,
    operator: str,
    environment: str,
    window: Mapping[str, str],
    summary_path: Path,
    summary_sha256: str,
    severity: str,
    precheck_metadata: Mapping[str, object] | None,
    precheck_payload: Mapping[str, object] | None,
    precheck_status: str | None,
    precheck_coverage_status: str | None,
    precheck_risk_status: str | None,
    markdown_entry_id: str | None,
) -> Mapping[str, object] | None:
    """Zapisuje wpis smoke testu w dzienniku JSONL (jeśli skonfigurowano)."""

    if json_path is None:
        return None

    try:
        json_path.parent.mkdir(parents=True, exist_ok=True)
    except Exception:  # noqa: BLE001
        _LOGGER.exception("Nie udało się utworzyć katalogu dla %s", json_path)
        return None

    timestamp_utc = timestamp.astimezone(timezone.utc)
    record_id = f"J-{timestamp_utc.strftime('%Y%m%dT%H%M%S')}-{summary_sha256[:8]}"

    notes, metadata_details = _prepare_precheck_audit_details(
        precheck_metadata,
        precheck_status=precheck_status,
        precheck_coverage_status=precheck_coverage_status,
        precheck_risk_status=precheck_risk_status,
    )

    if isinstance(precheck_payload, Mapping):
        try:
            sanitized_payload = json.loads(json.dumps(precheck_payload))
        except TypeError:
            sanitized_payload = None
    else:
        sanitized_payload = None

    record = {
        "record_id": record_id,
        "markdown_entry_id": markdown_entry_id,
        "timestamp": timestamp_utc.isoformat(),
        "operator": operator,
        "environment": environment,
        "window_start": str(window.get("start", "?")),
        "window_end": str(window.get("end", "?")),
        "summary_path": str(summary_path),
        "summary_sha256": summary_sha256,
        "severity": severity.upper(),
        "precheck_metadata": metadata_details,
        "precheck_payload": sanitized_payload,
        "notes": notes,
    }

    try:
        with json_path.open("a", encoding="utf-8") as handle:
            handle.write(json.dumps(record, ensure_ascii=False) + "\n")
    except Exception:  # noqa: BLE001
        _LOGGER.exception("Nie udało się zapisać wpisu JSONL do %s", json_path)
        return None

    _LOGGER.info(
        "Dodano wpis JSON smoke testu (%s) do %s", record_id, json_path
    )
    return record


def _build_smoke_summary_payload(
    *,
    environment: str,
    timestamp: datetime,
    operator: str,
    window: Mapping[str, str],
    report_dir: Path,
    summary_path: Path,
    summary_sha256: str,
    severity: str,
    storage_context: Mapping[str, str] | None,
    precheck_status: str | None,
    precheck_coverage_status: str | None,
    precheck_risk_status: str | None,
    precheck_payload: Mapping[str, object] | None,
    json_log_path: Path | None,
    json_record: Mapping[str, object] | None,
    json_sync_result: PaperSmokeJsonSyncResult | None,
    archive_path: Path | None,
    archive_upload_result: SmokeArchiveUploadResult | None,
    publish_result: Mapping[str, object] | None = None,
) -> Mapping[str, object]:
    """Buduje podsumowanie smoke testu dla pipeline'u CI."""

    timestamp_utc = timestamp.astimezone(timezone.utc)
    payload: MutableMapping[str, object] = {
        "environment": environment,
        "timestamp": timestamp_utc.isoformat(),
        "operator": operator,
        "severity": severity.upper(),
        "window": dict(window),
        "report": {
            "directory": str(report_dir),
            "summary_path": str(summary_path),
            "summary_sha256": summary_sha256,
        },
    }

    if storage_context:
        payload["storage"] = dict(storage_context)

    precheck_info: MutableMapping[str, object] = {
        "status": precheck_status or "unknown",
        "coverage_status": precheck_coverage_status or "unknown",
        "risk_status": precheck_risk_status or "unknown",
    }

    if isinstance(precheck_payload, Mapping):
        try:
            sanitized_precheck = json.loads(json.dumps(precheck_payload))
        except TypeError:
            sanitized_precheck = None
        if sanitized_precheck is not None:
            precheck_info["payload"] = sanitized_precheck

    payload["precheck"] = precheck_info

    if json_log_path is not None or json_record is not None or json_sync_result is not None:
        json_info: MutableMapping[str, object] = {}
        if json_log_path is not None:
            json_info["path"] = str(json_log_path)
        if json_record is not None:
            try:
                sanitized_record = json.loads(json.dumps(json_record))
            except TypeError:
                sanitized_record = {str(key): str(value) for key, value in json_record.items()}
            json_info["record"] = sanitized_record
            record_id_value = json_record.get("record_id")
            if record_id_value is not None:
                json_info["record_id"] = str(record_id_value)
        if json_sync_result is not None:
            json_info["sync"] = {
                "backend": json_sync_result.backend,
                "location": json_sync_result.location,
                "metadata": dict(json_sync_result.metadata),
            }
        payload["json_log"] = json_info

    if archive_path is not None or archive_upload_result is not None:
        archive_info: MutableMapping[str, object] = {}
        if archive_path is not None:
            archive_info["path"] = str(archive_path)
        if archive_upload_result is not None:
            archive_info["upload"] = {
                "backend": archive_upload_result.backend,
                "location": archive_upload_result.location,
                "metadata": dict(archive_upload_result.metadata),
            }
        payload["archive"] = archive_info

    if publish_result is not None:
        try:
            payload["publish"] = json.loads(json.dumps(publish_result))
        except TypeError:
            payload["publish"] = {str(key): str(value) for key, value in publish_result.items()}

    return payload


def _write_smoke_summary_json(path: Path, payload: Mapping[str, object]) -> None:
    """Zapisuje podsumowanie smoke testu do pliku JSON."""

    path = Path(path).expanduser().resolve()
    path.parent.mkdir(parents=True, exist_ok=True)
    with path.open("w", encoding="utf-8") as handle:
        json.dump(payload, handle, ensure_ascii=False, indent=2)
        handle.write("\n")


def _coerce_exit_code(value: object) -> int | None:
    """Konwertuje wartość exit code na liczbę całkowitą, jeśli to możliwe."""

    if value is None:
        return None
    try:
        return int(value)
    except (TypeError, ValueError):  # pragma: no cover - defensywne
        return None


def _truncate_text(value: str, *, limit: int) -> str:
    """Zwraca tekst obcięty do limitu znaków z wielokropkiem."""

    if limit <= 0:
        return ""

    text = value.strip()
    if len(text) <= limit:
        return text

    return text[: max(limit - 1, 1)] + "…"


def _normalize_publish_result(
    raw_result: Mapping[str, object] | None,
    *,
    exit_code: int | None,
    required: bool,
) -> Mapping[str, object]:
    """Ujednolica wynik auto-publikacji na potrzeby raportów i alertów."""

    normalized: dict[str, object] = {}
    if isinstance(raw_result, Mapping):
        for key, value in raw_result.items():
            normalized[str(key)] = value

    if not normalized.get("status"):
        normalized["status"] = "unknown"

    coerced_exit = _coerce_exit_code(normalized.get("exit_code"))
    if coerced_exit is not None:
        normalized["exit_code"] = coerced_exit
    elif "exit_code" not in normalized:
        normalized["exit_code"] = exit_code
    else:
        normalized["exit_code"] = normalized.get("exit_code")

    normalized["required"] = bool(required)

    return normalized


def _is_publish_result_ok(publish_result: Mapping[str, object] | None) -> bool:
    """Sprawdza, czy auto-publikacja zakończyła się powodzeniem."""

    if not isinstance(publish_result, Mapping):
        return False

    exit_code = _coerce_exit_code(publish_result.get("exit_code"))
    if exit_code is not None and exit_code != 0:
        return False

    status = str(publish_result.get("status", "")).strip().lower()
    return status == "ok"


def _append_publish_context(
    context: MutableMapping[str, str], publish_result: Mapping[str, object] | None
) -> None:
    """Dodaje do kontekstu alertów/compliance informacje o auto-publikacji."""

    if not isinstance(publish_result, Mapping):
        return

    status = str(publish_result.get("status", "unknown"))
    context["paper_smoke_publish_status"] = status

    exit_code = _coerce_exit_code(publish_result.get("exit_code"))
    if exit_code is not None:
        context["paper_smoke_publish_exit_code"] = str(exit_code)

    required_value = publish_result.get("required")
    if required_value is not None:
        context["paper_smoke_publish_required"] = "true" if bool(required_value) else "false"

    reason = publish_result.get("reason")
    if reason:
        context["paper_smoke_publish_reason"] = str(reason)

    if publish_result.get("status") != "ok":
        stdout_raw = publish_result.get("raw_stdout")
        if stdout_raw:
            context["paper_smoke_publish_stdout_snippet"] = _truncate_text(
                str(stdout_raw), limit=_CONTEXT_SNIPPET_MAX_LEN
            )

        stderr_raw = publish_result.get("raw_stderr")
        if stderr_raw:
            context["paper_smoke_publish_stderr_snippet"] = _truncate_text(
                str(stderr_raw), limit=_CONTEXT_SNIPPET_MAX_LEN
            )

    json_step = publish_result.get("json_sync")
    if isinstance(json_step, Mapping):
        context["paper_smoke_publish_json_status"] = str(json_step.get("status", "unknown"))
        backend_value = json_step.get("backend")
        if backend_value:
            context["paper_smoke_publish_json_backend"] = str(backend_value)
        location_value = json_step.get("location")
        if location_value:
            context["paper_smoke_publish_json_location"] = str(location_value)
        metadata = json_step.get("metadata")
        if isinstance(metadata, Mapping):
            for meta_key, meta_val in metadata.items():
                context[f"paper_smoke_publish_json_{meta_key}"] = str(meta_val)

    archive_step = publish_result.get("archive_upload")
    if isinstance(archive_step, Mapping):
        context["paper_smoke_publish_archive_status"] = str(
            archive_step.get("status", "unknown")
        )
        backend_value = archive_step.get("backend")
        if backend_value:
            context["paper_smoke_publish_archive_backend"] = str(backend_value)
        location_value = archive_step.get("location")
        if location_value:
            context["paper_smoke_publish_archive_location"] = str(location_value)
        metadata = archive_step.get("metadata")
        if isinstance(metadata, Mapping):
            for meta_key, meta_val in metadata.items():
                context[f"paper_smoke_publish_archive_{meta_key}"] = str(meta_val)


def _sync_smoke_json_log(
    *,
    json_sync_cfg,
    json_log_path: Path | None,
    environment: str,
    record_id: str | None,
    timestamp: datetime,
    secret_manager: SecretManager | None,
):
    if json_sync_cfg is None or json_log_path is None:
        return None
    record_id = record_id or ""
    try:
        synchronizer = PaperSmokeJsonSynchronizer(
            json_sync_cfg,
            secret_manager=secret_manager,
        )
        result = synchronizer.sync(
            json_log_path,
            environment=environment,
            record_id=record_id,
            timestamp=timestamp,
        )
        metadata = dict(result.metadata)
        version_info = metadata.get("version_id")
        receipt = metadata.get("ack_request_id") or metadata.get("ack_mechanism")
        log_suffix = []
        if version_info:
            log_suffix.append(f"version_id={version_info}")
        if receipt:
            log_suffix.append(f"receipt={receipt}")
        suffix_text = ", ".join(log_suffix)
        if suffix_text:
            suffix_text = f" ({suffix_text})"
        _LOGGER.info(
            "Zsynchronizowano dziennik JSONL smoke testów: backend=%s, location=%s%s",
            result.backend,
            result.location,
            suffix_text,
        )
        return result
    except Exception:  # noqa: BLE001
        _LOGGER.exception("Nie udało się zsynchronizować dziennika JSONL smoke testów")
        return None


def _auto_publish_smoke_artifacts(
    *,
    config_path: Path,
    environment: str,
    report_dir: Path,
    json_log_path: Path | None,
    summary_json_path: Path | None,
    archive_path: Path | None,
    record_id: str | None,
    skip_json_sync: bool,
    skip_archive_upload: bool,
    dry_run: bool,
) -> tuple[int, Mapping[str, object] | None]:
    """Uruchamia publish_paper_smoke_artifacts.py i zwraca kod wyjścia oraz wynik."""

    script_path = Path(__file__).with_name("publish_paper_smoke_artifacts.py")
    if not script_path.exists():
        _LOGGER.error("Brak skryptu publish_paper_smoke_artifacts.py obok run_daily_trend.py")
        return 1, {"status": "error", "reason": "missing_script"}

    cmd: list[str] = [
        sys.executable,
        str(script_path),
        "--config",
        str(config_path),
        "--environment",
        environment,
        "--report-dir",
        str(report_dir),
        "--json",
    ]

    if json_log_path is not None:
        cmd.extend(["--json-log", str(json_log_path)])
    if summary_json_path is not None and summary_json_path.exists():
        cmd.extend(["--summary-json", str(summary_json_path)])
    if archive_path is not None and archive_path.exists():
        cmd.extend(["--archive", str(archive_path)])
    if record_id:
        cmd.extend(["--record-id", record_id])
    if skip_json_sync:
        cmd.append("--skip-json-sync")
    if skip_archive_upload:
        cmd.append("--skip-archive-upload")
    if dry_run:
        cmd.append("--dry-run")

    _LOGGER.info(
        "Publikuję artefakty smoke testu przy pomocy publish_paper_smoke_artifacts.py (auto)",
    )

    try:
        completed = subprocess.run(
            cmd,
            capture_output=True,
            text=True,
            check=False,
        )
    except OSError:  # pragma: no cover - uruchomienie interpretatora może zawieść na systemach CI
        _LOGGER.exception("Nie udało się uruchomić publish_paper_smoke_artifacts.py")
        return 1, {"status": "error", "reason": "exec_failed"}

    stdout = (completed.stdout or "").strip()
    stderr = (completed.stderr or "").strip()
    trimmed_stdout = _truncate_text(stdout, limit=_RAW_OUTPUT_MAX_LEN) if stdout else ""
    trimmed_stderr = _truncate_text(stderr, limit=_RAW_OUTPUT_MAX_LEN) if stderr else ""
    if stderr:
        _LOGGER.debug("publish_paper_smoke_artifacts stderr: %s", stderr)

    payload: Mapping[str, object] | None = None
    if stdout:
        try:
            parsed = json.loads(stdout)
        except json.JSONDecodeError:
            _LOGGER.error(
                "Nie udało się sparsować wyjścia publish_paper_smoke_artifacts jako JSON: %s",
                stdout,
            )
            payload = {"status": "error", "reason": "invalid_json"}
        else:
            if isinstance(parsed, Mapping):
                payload = parsed
            else:
                payload = {"status": "error", "reason": "invalid_payload"}

    if payload is None:
        payload_dict: dict[str, object] = {"status": "unknown"}
    elif isinstance(payload, Mapping):
        payload_dict = dict(payload)
        payload_dict.setdefault("status", "unknown")
    else:  # pragma: no cover - defensywnie dla nietypowych wyników
        payload_dict = {"status": "unknown"}
    payload_dict["exit_code"] = completed.returncode

    if payload_dict.get("status") != "ok":
        if trimmed_stdout and "raw_stdout" not in payload_dict:
            payload_dict["raw_stdout"] = trimmed_stdout
        if trimmed_stderr and "raw_stderr" not in payload_dict:
            payload_dict["raw_stderr"] = trimmed_stderr

    if completed.returncode == 0:
        _LOGGER.info("Publikacja artefaktów smoke zakończona powodzeniem")
    else:
        _LOGGER.error(
            "Publikacja artefaktów smoke zakończona błędem (code=%s)",
            completed.returncode,
        )

    return completed.returncode, payload_dict


def _log_order_results(results: Iterable[OrderResult]) -> None:
    for result in results:
        _LOGGER.info(
            "Zlecenie zrealizowane: id=%s status=%s qty=%s avg_price=%s",
            result.order_id,
            result.status,
            result.filled_quantity,
            result.avg_price,
        )


def _parse_iso_date(value: str, *, is_end: bool) -> datetime:
    text = value.strip()
    if not text:
        raise ValueError("wartość daty nie może być pusta")
    try:
        parsed = datetime.fromisoformat(text)
    except ValueError as exc:  # pragma: no cover
        raise ValueError(f"nieprawidłowy format daty: {text}") from exc
    if parsed.tzinfo is None:
        parsed = parsed.replace(tzinfo=timezone.utc)
    else:
        parsed = parsed.astimezone(timezone.utc)
    if "T" not in text and " " not in text:
        if is_end:
            parsed = parsed + timedelta(days=1) - timedelta(milliseconds=1)
    return parsed


def _resolve_date_window(arg: str | None, *, default_days: int = 30) -> tuple[int, int, Mapping[str, str]]:
    if not arg:
        end_dt = datetime.now(timezone.utc)
        start_dt = end_dt - timedelta(days=default_days)
    else:
        parts = arg.split(":", maxsplit=1)
        if len(parts) != 2:
            raise ValueError("zakres musi mieć format START:END")
        start_dt = _parse_iso_date(parts[0], is_end=False)
        end_dt = _parse_iso_date(parts[1], is_end=True)
    if start_dt > end_dt:
        raise ValueError("data początkowa jest późniejsza niż końcowa")
    start_ms = int(start_dt.timestamp() * 1000)
    end_ms = int(end_dt.timestamp() * 1000)
    return start_ms, end_ms, {"start": start_dt.isoformat(), "end": end_dt.isoformat()}


def _hash_file(path: Path) -> str:
    digest = hashlib.sha256()
    with path.open("rb") as handle:
        for chunk in iter(lambda: handle.read(8192), b""):
            digest.update(chunk)
    return digest.hexdigest()


def _as_float(value: object) -> float | None:
    if value is None:
        return None
    if isinstance(value, (int, float)):
        return float(value)
    if isinstance(value, str):
        text = value.strip()
        if not text:
            return None
        try:
            return float(text)
        except ValueError:
            return None
    return None


def _as_int(value: object) -> int | None:
    float_value = _as_float(value)
    if float_value is None:
        return None
    try:
        return int(float_value)
    except (TypeError, ValueError):  # pragma: no cover
        return None


def _format_money(value: float, *, decimals: int = 2) -> str:
    formatted = f"{value:,.{decimals}f}"
    return formatted.replace(",", " ")


def _format_percentage(value: float | None, *, decimals: int = 2) -> str:
    if value is None:
        return "n/d"
    return f"{value * 100:.{decimals}f}%"


def _normalize_position_entry(symbol: str, payload: Mapping[str, object]) -> tuple[float, str] | None:
    """Buduje opis pojedynczej pozycji do raportu tekstowego."""
    notional = _as_float(payload.get("notional"))
    if notional is None or notional <= 0:
        return None
    side = str(payload.get("side", "")).strip().upper() or "?"
    description = f"{symbol}: {side} {_format_money(notional)}"
    return notional, description


# --------------------------------------------------------------------------------------
# Metryki ledger / PnL FIFO long/short
# --------------------------------------------------------------------------------------
def _compute_ledger_metrics(ledger_entries: Sequence[Mapping[str, object]]) -> Mapping[str, object]:
    counts: MutableMapping[str, int] = {"buy": 0, "sell": 0}
    other_counts: MutableMapping[str, int] = {}
    notionals: MutableMapping[str, float] = {"buy": 0.0, "sell": 0.0}
    other_notionals: MutableMapping[str, float] = {}
    total_fees = 0.0
    last_position_value: float | None = None
    per_symbol: dict[str, dict[str, float]] = {}
    pnl_trackers: dict[str, dict[str, object]] = {}
    realized_pnl_total = 0.0
    eps = 1e-9

    for entry in ledger_entries:
        if not isinstance(entry, Mapping):
            continue

        side = str(entry.get("side", "")).lower()
        quantity = _as_float(entry.get("quantity")) or 0.0
        price = _as_float(entry.get("price")) or 0.0
        notional_value = abs(quantity) * max(price, 0.0)
        abs_quantity = abs(quantity)

        if side in ("buy", "sell"):
            counts[side] += 1
            notionals[side] += notional_value
        else:
            side_key = side or "unknown"
            other_counts[side_key] = other_counts.get(side_key, 0) + 1
            other_notionals[side_key] = other_notionals.get(side_key, 0.0) + notional_value

        fee_value = _as_float(entry.get("fee"))
        if fee_value is not None:
            total_fees += fee_value

        position_value = _as_float(entry.get("position_value"))
        if position_value is not None:
            last_position_value = position_value

        symbol = entry.get("symbol")
        if symbol:
            symbol_key = str(symbol)
            stats = per_symbol.setdefault(
                symbol_key,
                {
                    "orders": 0,
                    "buy_orders": 0,
                    "sell_orders": 0,
                    "other_orders": 0,
                    "buy_quantity": 0.0,
                    "sell_quantity": 0.0,
                    "other_quantity": 0.0,
                    "buy_notional": 0.0,
                    "sell_notional": 0.0,
                    "other_notional": 0.0,
                    "total_notional": 0.0,
                    "net_quantity": 0.0,
                    "fees": 0.0,
                    "realized_pnl": 0.0,
                },
            )

            stats["orders"] += 1
            if side == "buy":
                stats["buy_orders"] += 1
                stats["buy_quantity"] += quantity
                stats["buy_notional"] += notional_value
                stats["net_quantity"] += quantity
            elif side == "sell":
                stats["sell_orders"] += 1
                stats["sell_quantity"] += quantity
                stats["sell_notional"] += notional_value
                stats["net_quantity"] -= quantity
            else:
                stats["other_orders"] += 1
                stats["other_quantity"] += quantity
                stats["other_notional"] += notional_value

            stats["total_notional"] = (
                stats["buy_notional"] + stats["sell_notional"] + stats["other_notional"]
            )

            if fee_value is not None:
                stats["fees"] += fee_value

            if position_value is not None:
                stats["last_position_value"] = position_value

            tracker = pnl_trackers.setdefault(
                symbol_key,
                {
                    "long_lots": deque(),
                    "short_lots": deque(),
                    "realized_pnl": 0.0,
                },
            )
            long_lots: deque[tuple[float, float]] = tracker["long_lots"]  # type: ignore[assignment]
            short_lots: deque[tuple[float, float]] = tracker["short_lots"]  # type: ignore[assignment]
            realized_symbol: float = tracker["realized_pnl"]  # type: ignore[assignment]

            remaining_qty = abs_quantity

            if side == "buy":
                while remaining_qty > eps and short_lots:
                    lot_qty, lot_price = short_lots[0]
                    matched = min(remaining_qty, lot_qty)
                    realized_symbol += (lot_price - price) * matched
                    lot_qty -= matched
                    remaining_qty -= matched
                    if lot_qty <= eps:
                        short_lots.popleft()
                    else:
                        short_lots[0] = (lot_qty, lot_price)
                if remaining_qty > eps:
                    long_lots.append((remaining_qty, price))
            elif side == "sell":
                while remaining_qty > eps and long_lots:
                    lot_qty, lot_price = long_lots[0]
                    matched = min(remaining_qty, lot_qty)
                    realized_symbol += (price - lot_price) * matched
                    lot_qty -= matched
                    remaining_qty -= matched
                    if lot_qty <= eps:
                        long_lots.popleft()
                    else:
                        long_lots[0] = (lot_qty, lot_price)
                if remaining_qty > eps:
                    short_lots.append((remaining_qty, price))

            tracker["realized_pnl"] = realized_symbol
            stats["realized_pnl"] = realized_symbol
            previous_realized = tracker.get("_realized_accumulator", 0.0)
            realized_pnl_total += realized_symbol - float(previous_realized)
            tracker["_realized_accumulator"] = realized_symbol

    total_notional = sum(notionals.values()) + sum(other_notionals.values())

    side_counts: MutableMapping[str, int] = {
        "buy": counts.get("buy", 0),
        "sell": counts.get("sell", 0),
    }
    for key, value in other_counts.items():
        if value:
            side_counts[key] = value

    notional_payload: MutableMapping[str, float] = {
        "buy": notionals.get("buy", 0.0),
        "sell": notionals.get("sell", 0.0),
    }
    for key, value in other_notionals.items():
        if value:
            notional_payload[key] = value
    notional_payload["total"] = total_notional

    metrics: dict[str, object] = {
        "side_counts": dict(side_counts),
        "notional": dict(notional_payload),
        "total_fees": total_fees,
    }
    metrics["realized_pnl_total"] = realized_pnl_total
    if last_position_value is not None:
        metrics["last_position_value"] = last_position_value
    if per_symbol:
        metrics["per_symbol"] = {
            symbol: {k: (float(v) if isinstance(v, float) else v) for k, v in stats.items()}
            for symbol, stats in per_symbol.items()
        }
    return metrics


# --------------------------------------------------------------------------------------
# Raport smoke
# --------------------------------------------------------------------------------------
def _export_smoke_report(
    *,
    report_dir: Path,
    results: Sequence[OrderResult],
    ledger: Iterable[Mapping[str, object]],
    window: Mapping[str, str],
    environment: str,
    alert_snapshot: Mapping[str, Mapping[str, str]],
    risk_state: Mapping[str, object] | None = None,
    data_checks: Mapping[str, object] | None = None,
    storage_info: Mapping[str, object] | None = None,
) -> Path:
    report_dir.mkdir(parents=True, exist_ok=True)

    # Zapis ledger.jsonl
    ledger_entries = list(ledger)
    ledger_path = report_dir / "ledger.jsonl"
    with ledger_path.open("w", encoding="utf-8") as handle:
        for entry in ledger_entries:
            json.dump(entry, handle, ensure_ascii=False)
            handle.write("\n")

    # Metryki
    metrics = _compute_ledger_metrics(ledger_entries)

    # Podsumowanie
    summary: dict[str, object] = {
        "environment": environment,
        "window": dict(window),
        "orders": [
            {
                "order_id": result.order_id,
                "status": result.status,
                "filled_quantity": result.filled_quantity,
                "avg_price": result.avg_price,
            }
            for result in results
        ],
        "ledger_entries": len(ledger_entries),
        "metrics": metrics,
        "alert_snapshot": {channel: dict(data) for channel, data in alert_snapshot.items()},
    }
    if risk_state:
        summary["risk_state"] = dict(risk_state)
    if data_checks:
        summary["data_checks"] = json.loads(json.dumps(data_checks))
    if storage_info:
        summary["storage"] = json.loads(json.dumps(storage_info))

    # Zapis summary.json
    summary_path = report_dir / "summary.json"
    summary_path.write_text(json.dumps(summary, ensure_ascii=False, indent=2) + "\n", encoding="utf-8")
    return summary_path


def _write_smoke_readme(report_dir: Path) -> Path:
    readme_path = report_dir / "README.txt"
    readme_text = (
        "Daily Trend – smoke test paper trading\n"
        "======================================\n\n"
        "Ten katalog zawiera artefakty pojedynczego uruchomienia trybu --paper-smoke.\n"
        "Na potrzeby audytu:\n\n"
        "1. Zweryfikuj hash SHA-256 pliku summary.json zapisany w logu CLI oraz w alertach.\n"
        "2. Przepisz treść summary.txt do dziennika audytowego (docs/audit/paper_trading_log.md).\n"
        "3. Zabezpiecz ledger.jsonl (pełna historia decyzji) w repozytorium operacyjnym.\n"
        "4. Zarchiwizowany plik ZIP można przechowywać w sejfie audytu przez min. 24 miesiące.\n"
    )
    readme_path.write_text(readme_text + "\n", encoding="utf-8")
    return readme_path


def _archive_smoke_report(report_dir: Path) -> Path:
    archive_path_str = shutil.make_archive(str(report_dir), "zip", root_dir=report_dir)
    return Path(archive_path_str)


_MEGABYTE = 1024 * 1024


def _collect_storage_health(directory: Path, *, min_free_mb: float | None) -> Mapping[str, object]:
    """Zwraca informacje o stanie przestrzeni dyskowej dla raportu smoke."""
    info: dict[str, object] = {"directory": str(directory)}
    threshold_mb = float(min_free_mb) if min_free_mb is not None else None
    if threshold_mb is not None and threshold_mb < 0:
        threshold_mb = 0.0
    threshold_bytes = int(threshold_mb * _MEGABYTE) if threshold_mb is not None else None

    try:
        usage = shutil.disk_usage(directory)
    except Exception as exc:  # noqa: BLE001
        _LOGGER.warning("Nie udało się odczytać informacji o wolnym miejscu dla %s: %s", directory, exc)
        info.update({"status": "unknown", "error": str(exc)})
        if threshold_bytes is not None:
            info["threshold_bytes"] = threshold_bytes
            info["threshold_mb"] = threshold_bytes / _MEGABYTE
        return info

    free_bytes = int(usage.free)
    total_bytes = int(usage.total)
    info.update(
        {
            "status": "ok",
            "free_bytes": free_bytes,
            "total_bytes": total_bytes,
            "free_mb": free_bytes / _MEGABYTE,
            "total_mb": total_bytes / _MEGABYTE,
        }
    )

    if threshold_bytes is not None:
        info["threshold_bytes"] = threshold_bytes
        info["threshold_mb"] = threshold_bytes / _MEGABYTE
        if free_bytes < threshold_bytes:
            info["status"] = "low"
            _LOGGER.warning(
                "Wolne miejsce w katalogu raportu %s: %.2f MB (< %.2f MB)",
                directory,
                free_bytes / _MEGABYTE,
                threshold_bytes / _MEGABYTE,
            )

    return info


def _collect_required_intervals(
    pipeline: Any,
    *,
    symbols: Sequence[str],
) -> tuple[str, ...]:
    """Zwraca uporządkowaną listę interwałów wymaganych do smoke testu."""
    intervals: list[str] = []
    seen: set[str] = set()

    def _add_interval(value: str | None) -> None:
        normalized = _normalize_interval_token(value)
        if not normalized:
            return
        if normalized in seen:
            return
        seen.add(normalized)
        intervals.append(value or normalized)

    primary_interval = getattr(getattr(pipeline, "controller", None), "interval", None)
    if primary_interval:
        _add_interval(primary_interval)

    bootstrap = getattr(pipeline, "bootstrap", None)
    if bootstrap is None:
        return tuple(intervals)

    environment_cfg = getattr(bootstrap, "environment", None)
    core_config = getattr(bootstrap, "core_config", None)
    if environment_cfg is None or core_config is None:
        return tuple(intervals)

    universe_name = getattr(environment_cfg, "instrument_universe", None)
    exchange_name = getattr(environment_cfg, "exchange", None)
    if not universe_name or not exchange_name:
        return tuple(intervals)

    if not hasattr(core_config, "instrument_universes"):
        return tuple(intervals)

    try:
        universe = core_config.instrument_universes[universe_name]
    except Exception:  # noqa: BLE001
        return tuple(intervals)

    tracked_symbols = {str(symbol).lower() for symbol in symbols}
    for instrument in getattr(universe, "instruments", ()):  # type: ignore[attr-defined]
        symbol = instrument.exchange_symbols.get(exchange_name) if instrument else None
        if symbol and symbol.lower() in tracked_symbols:
            for window in getattr(instrument, "backfill_windows", ()):  # type: ignore[attr-defined]
                _add_interval(getattr(window, "interval", None))

    return tuple(intervals)


def _prepare_smoke_report_directory(target: str | None) -> Path:
    """Zwraca katalog na raport smoke testu, tworząc go jeśli potrzeba."""
    if target:
        base_dir = Path(target).expanduser()
        base_dir.mkdir(parents=True, exist_ok=True)
        return Path(tempfile.mkdtemp(prefix="daily_trend_smoke_", dir=str(base_dir)))
    return Path(tempfile.mkdtemp(prefix="daily_trend_smoke_"))


def _render_smoke_summary(*, summary: Mapping[str, object], summary_sha256: str) -> str:
    environment = str(summary.get("environment", "unknown"))
    window = summary.get("window", {})
    if isinstance(window, Mapping):
        start = str(window.get("start", "?"))
        end = str(window.get("end", "?"))
    else:  # pragma: no cover
        start = end = "?"

    orders = summary.get("orders", [])
    orders_count = len(orders) if isinstance(orders, Sequence) else 0
    ledger_entries = summary.get("ledger_entries", 0)
    try:
        ledger_entries = int(ledger_entries)
    except Exception:  # noqa: BLE001
        ledger_entries = 0

    alert_snapshot = summary.get("alert_snapshot", {})
    alert_lines: list[str] = []
    if isinstance(alert_snapshot, Mapping):
        for channel, data in alert_snapshot.items():
            status = "UNKNOWN"
            detail: str | None = None
            if isinstance(data, Mapping):
                raw_status = data.get("status")
                if raw_status is not None:
                    status = str(raw_status).upper()
                raw_detail = data.get("detail")
                if raw_detail:
                    detail = str(raw_detail)
            channel_name = str(channel)
            if detail:
                alert_lines.append(f"{channel_name}: {status} ({detail})")
            else:
                alert_lines.append(f"{channel_name}: {status}")
    if not alert_lines:
        alert_lines.append("brak danych o kanałach alertów")

    metrics_lines: list[str] = []
    metrics = summary.get("metrics")
    if isinstance(metrics, Mapping):
        side_counts = metrics.get("side_counts")
        if isinstance(side_counts, Mapping):
            buy_count = _as_int(side_counts.get("buy")) or 0
            sell_count = _as_int(side_counts.get("sell")) or 0
            if buy_count or sell_count:
                metrics_lines.append(f"Zlecenia BUY/SELL: {buy_count}/{sell_count}")
            other_sides = [
                f"{str(name).upper()}: {_as_int(value) or 0}"
                for name, value in side_counts.items()
                if str(name).lower() not in {"buy", "sell"}
            ]
            if other_sides:
                metrics_lines.append("Inne strony: " + ", ".join(other_sides))

        notionals = metrics.get("notional")
        if isinstance(notionals, Mapping) and notionals:
            buy_notional = _as_float(notionals.get("buy")) or 0.0
            sell_notional = _as_float(notionals.get("sell")) or 0.0
            total_notional = _as_float(notionals.get("total")) or (buy_notional + sell_notional)
            metrics_lines.append(
                "Wolumen BUY: {buy} | SELL: {sell} | Razem: {total}".format(
                    buy=_format_money(buy_notional),
                    sell=_format_money(sell_notional),
                    total=_format_money(total_notional),
                )
            )
            other_notional_lines = [
                f"{str(name).upper()}: {_format_money(_as_float(value) or 0.0)}"
                for name, value in notionals.items()
                if str(name).lower() not in {"buy", "sell", "total"}
            ]
            if other_notional_lines:
                metrics_lines.append("Wolumen inne: " + "; ".join(other_notional_lines))

        total_fees = _as_float(metrics.get("total_fees"))
        if total_fees is not None:
            metrics_lines.append(f"Łączne opłaty: {_format_money(total_fees, decimals=4)}")

        realized_total = _as_float(metrics.get("realized_pnl_total"))
        if realized_total is not None:
            metrics_lines.append(f"Realizowany PnL (brutto): {_format_money(realized_total)}")

        last_position = _as_float(metrics.get("last_position_value"))
        if last_position is not None:
            metrics_lines.append(f"Ostatnia wartość pozycji: {_format_money(last_position)}")

        per_symbol = metrics.get("per_symbol")
        if isinstance(per_symbol, Mapping):
            symbol_lines: list[tuple[float, str]] = []
            for symbol, payload in per_symbol.items():
                if not isinstance(payload, Mapping):
                    continue

                total_notional_sym = _as_float(payload.get("total_notional")) or 0.0
                orders_sym = _as_int(payload.get("orders")) or 0
                fees_value = _as_float(payload.get("fees"))
                net_quantity = _as_float(payload.get("net_quantity"))
                last_symbol_value = _as_float(payload.get("last_position_value"))
                realized_symbol = _as_float(payload.get("realized_pnl"))

                if not (
                    orders_sym
                    or total_notional_sym
                    or (fees_value is not None and fees_value)
                    or (net_quantity is not None and abs(net_quantity) > 1e-9)
                    or (last_symbol_value is not None and last_symbol_value > 0)
                    or (realized_symbol is not None and abs(realized_symbol) > 1e-9)
                ):
                    continue

                parts = [f"{symbol}: zlecenia {orders_sym}"]
                if total_notional_sym:
                    parts.append(f"wolumen {_format_money(total_notional_sym)}")
                if fees_value is not None:
                    parts.append(f"opłaty {_format_money(fees_value, decimals=4)}")
                if net_quantity is not None and abs(net_quantity) > 1e-6:
                    parts.append(f"netto {net_quantity:+.4f}")
                if last_symbol_value is not None and last_symbol_value > 0:
                    parts.append(f"wartość {_format_money(last_symbol_value)}")
                if realized_symbol is not None and abs(realized_symbol) > 1e-6:
                    parts.append(f"PnL {_format_money(realized_symbol)}")

                symbol_lines.append((total_notional_sym, ", ".join(parts)))

            if symbol_lines:
                symbol_lines.sort(key=lambda item: item[0], reverse=True)
                top_lines = [item[1] for item in symbol_lines[:3]]
                metrics_lines.append("Instrumenty: " + "; ".join(top_lines))

    # Opcjonalne linie o stanie ryzyka
    risk_lines: list[str] = []
    risk_state = summary.get("risk_state")
    if isinstance(risk_state, Mapping) and risk_state:
        profile_name = str(risk_state.get("profile", "unknown"))
        risk_lines.append(f"Profil ryzyka: {profile_name}")

        active_positions = _as_int(risk_state.get("active_positions")) or 0
        gross_notional = _as_float(risk_state.get("gross_notional"))
        exposure_line = f"Aktywne pozycje: {active_positions}"
        if gross_notional is not None:
            exposure_line += f" | Ekspozycja brutto: {_format_money(gross_notional)}"
        risk_lines.append(exposure_line)

        positions_raw = risk_state.get("positions")
        if isinstance(positions_raw, Mapping) and positions_raw:
            formatted: list[tuple[float, str]] = []
            for symbol, payload in positions_raw.items():
                if not isinstance(payload, Mapping):
                    continue
                entry = _normalize_position_entry(str(symbol), payload)
                if entry is not None:
                    formatted.append(entry)
            if formatted:
                formatted.sort(key=lambda item: item[0], reverse=True)
                formatted_lines = [text for _value, text in formatted[:5]]
                risk_lines.append("Pozycje: " + "; ".join(formatted_lines))

        daily_loss_pct = _as_float(risk_state.get("daily_loss_pct"))
        drawdown_pct = _as_float(risk_state.get("drawdown_pct"))
        risk_lines.append(
            "Dzienna strata: {loss} | Obsunięcie: {dd}".format(
                loss=_format_percentage(daily_loss_pct),
                dd=_format_percentage(drawdown_pct),
            )
        )
        liquidation = bool(risk_state.get("force_liquidation"))
        risk_lines.append("Force liquidation: TAK" if liquidation else "Force liquidation: NIE")

        limits = risk_state.get("limits")
        if isinstance(limits, Mapping):
            limit_parts: list[str] = []
            max_positions = _as_int(limits.get("max_positions"))
            if max_positions is not None:
                limit_parts.append(f"max pozycje {max_positions}")
            max_exposure = _as_float(limits.get("max_position_pct"))
            if max_exposure is not None:
                limit_parts.append(f"max ekspozycja {_format_percentage(max_exposure)}")
            max_leverage = _as_float(limits.get("max_leverage"))
            if max_leverage is not None:
                limit_parts.append(f"max dźwignia {max_leverage:.2f}x")
            daily_limit = _as_float(limits.get("daily_loss_limit"))
            if daily_limit is not None:
                limit_parts.append(f"dzienna strata {_format_percentage(daily_limit)}")
            drawdown_limit = _as_float(limits.get("drawdown_limit"))
            if drawdown_limit is not None:
                limit_parts.append(f"obsunięcie {_format_percentage(drawdown_limit)}")
            target_vol = _as_float(limits.get("target_volatility"))
            if target_vol is not None:
                limit_parts.append(f"target vol {_format_percentage(target_vol)}")
            stop_loss_atr = _as_float(limits.get("stop_loss_atr_multiple"))
            if stop_loss_atr is not None:
                limit_parts.append(f"stop loss ATR× {stop_loss_atr:.2f}")
            if limit_parts:
                risk_lines.append("Limity: " + ", ".join(limit_parts))

    # Dodatkowe linie o danych (manifest/cache), jeśli dołączono do summary
    data_lines: list[str] = []
    data_checks = summary.get("data_checks")
    if isinstance(data_checks, Mapping):
        manifest_info = data_checks.get("manifest")
        if isinstance(manifest_info, Mapping):
            entries = manifest_info.get("entries") or []
            if isinstance(entries, list):
                total_entries = len(entries)
                issues_count = 0
                for entry in entries:
                    issues = entry.get("issues")
                    if isinstance(issues, list) and any(issues):
                        issues_count += 1
                status_text = str(manifest_info.get("status", "n/a")).upper()
                if total_entries:
                    data_lines.append(
                        f"Manifest OHLCV: {status_text} ({total_entries} wpisów, problemy: {issues_count})"
                    )
                else:
                    data_lines.append(f"Manifest OHLCV: {status_text} (brak wpisów)")
        cache_info = data_checks.get("cache")
        if isinstance(cache_info, Mapping) and cache_info:
            fragments: list[str] = []
            for symbol, payload in sorted(cache_info.items()):
                fragment = str(symbol)
                if isinstance(payload, Mapping):
                    intervals_payload = payload.get("intervals")
                    if isinstance(intervals_payload, Mapping) and intervals_payload:
                        interval_parts: list[str] = []
                        for interval_name, interval_payload in sorted(intervals_payload.items()):
                            interval_fragment = str(interval_name)
                            if isinstance(interval_payload, Mapping):
                                coverage_int = _as_int(interval_payload.get("coverage_bars"))
                                required_int = _as_int(interval_payload.get("required_bars"))
                                row_count_int = _as_int(interval_payload.get("row_count"))
                                details: list[str] = []
                                if coverage_int is not None and required_int is not None:
                                    details.append(f"pokrycie {coverage_int}/{required_int}")
                                if row_count_int is not None:
                                    details.append(f"wiersze {row_count_int}")
                                if details:
                                    interval_fragment += " (" + ", ".join(details) + ")"
                            interval_parts.append(interval_fragment)
                        if interval_parts:
                            fragment += " [" + "; ".join(interval_parts) + "]"
                            fragments.append(fragment)
                            continue

                coverage_int = _as_int(payload.get("coverage_bars") if isinstance(payload, Mapping) else None)
                required_int = _as_int(payload.get("required_bars") if isinstance(payload, Mapping) else None)
                row_count_int = _as_int(payload.get("row_count") if isinstance(payload, Mapping) else None)
                if coverage_int is not None and required_int is not None:
                    fragment += f": pokrycie {coverage_int}/{required_int}"
                if row_count_int is not None:
                    fragment += f", wiersze {row_count_int}"
                fragments.append(fragment)
            if fragments:
                data_lines.append("Cache offline: " + "; ".join(fragments))
        precheck_info = data_checks.get("paper_precheck")
        if isinstance(precheck_info, Mapping):
            status = str(precheck_info.get("status", "unknown")).upper()
            cov_status = str(precheck_info.get("coverage_status", "unknown"))
            risk_status = str(precheck_info.get("risk_status", "unknown"))
            warn_parts: list[str] = []
            coverage_warnings = precheck_info.get("coverage_warnings")
            if isinstance(coverage_warnings, list) and coverage_warnings:
                warn_parts.append(f"coverage_warn={len(coverage_warnings)}")
            config_payload = precheck_info.get("config")
            if isinstance(config_payload, Mapping):
                config_warns = config_payload.get("warnings") or []
                if config_warns:
                    warn_parts.append(f"config_warn={len(config_warns)}")
            risk_payload = precheck_info.get("risk")
            if isinstance(risk_payload, Mapping):
                risk_warns = risk_payload.get("warnings") or []
                if risk_warns:
                    warn_parts.append(f"risk_warn={len(risk_warns)}")
            warn_suffix = f" ({', '.join(warn_parts)})" if warn_parts else ""
            data_lines.append(
                f"Paper pre-check: {status} (coverage={cov_status}, risk={risk_status})"
                + warn_suffix
            )

    # Info o magazynie raportu
    storage_lines: list[str] = []
    storage_info = summary.get("storage")
    if isinstance(storage_info, Mapping) and storage_info:
        status = str(storage_info.get("status", "unknown")).upper()
        free_mb = _as_float(storage_info.get("free_mb"))
        total_mb = _as_float(storage_info.get("total_mb"))
        threshold_mb = _as_float(storage_info.get("threshold_mb"))
        parts = [f"status={status}"]
        if free_mb is not None:
            parts.append(f"wolne {free_mb:.2f} MB")
        if total_mb is not None:
            parts.append(f"całkowite {total_mb:.2f} MB")
        if threshold_mb is not None:
            parts.append(f"próg {threshold_mb:.2f} MB")
        storage_lines.append("Magazyn raportu: " + ", ".join(parts))

    lines = [
        f"Środowisko: {environment}",
        f"Zakres dat: {start} → {end}",
        f"Liczba zleceń: {orders_count}",
        f"Liczba wpisów w ledgerze: {ledger_entries}",
    ]
    if metrics_lines:
        lines.extend(metrics_lines)
    if risk_lines:
        lines.extend(risk_lines)
    if data_lines:
        lines.extend(data_lines)
    if storage_lines:
        lines.extend(storage_lines)
    lines.append("Alerty: " + "; ".join(alert_lines))
    lines.append(f"SHA-256 summary.json: {summary_sha256}")
    return "\n".join(lines)


# --------------------------------------------------------------------------------------
# Walidacja cache + manifest
# --------------------------------------------------------------------------------------
def _ensure_smoke_cache(
    *,
    pipeline: Any,
    symbols: Sequence[str],
    interval: str,
    start_ms: int,
    end_ms: int,
    required_bars: int,
    tick_ms: int,
) -> Mapping[str, object]:
    """Sprawdza, czy lokalny cache zawiera dane potrzebne do smoke testu."""
    required_intervals = _collect_required_intervals(pipeline, symbols=symbols)
    if not required_intervals:
        required_intervals = (interval,)

    normalized_primary = _normalize_interval_token(interval)
    tick_map: dict[str, int] = {}
    required_map: dict[str, int] = {}

    for candidate in required_intervals:
        normalized = _normalize_interval_token(candidate)
        if not normalized:
            continue
        if normalized == normalized_primary:
            tick_map[normalized] = max(1, int(tick_ms))
            required_map[normalized] = int(required_bars)
            continue
        try:
            candidate_tick_ms = _interval_to_milliseconds(candidate)
        except ValueError:
            _LOGGER.warning("Pominięto nieobsługiwany interwał manifestu: %s", candidate)
            continue
        tick_map[normalized] = candidate_tick_ms
        window_bars = max(1, int((end_ms - start_ms) / max(1, candidate_tick_ms)) + 2)
        required_map[normalized] = window_bars

    effective_intervals = [
        candidate
        for candidate in required_intervals
        if _normalize_interval_token(candidate) in tick_map
    ]
    if not effective_intervals:
        effective_intervals = [interval]
        tick_map.setdefault(normalized_primary or interval, max(1, int(tick_ms)))
        required_map.setdefault(normalized_primary or interval, int(required_bars))

    manifest_report = _verify_manifest_coverage(
        pipeline=pipeline,
        symbols=symbols,
        intervals=effective_intervals,
        end_ms=end_ms,
        required_bars_map=required_map,
    )

    data_source = getattr(pipeline, "data_source", None)
    storage = getattr(data_source, "storage", None)
    cache_reports: dict[str, dict[str, Mapping[str, object]]] = {}

    if storage is None:
        _LOGGER.warning(
            "Nie mogę zweryfikować cache – pipeline nie udostępnia storage'u. Pomijam kontrolę.",
        )
    else:
        try:
            metadata: MutableMapping[str, str] = storage.metadata()
        except Exception as exc:  # noqa: BLE001
            _LOGGER.warning("Nie udało się odczytać metadanych cache: %s", exc)
            metadata = {}

        for candidate in effective_intervals:
            normalized = _normalize_interval_token(candidate)
            if not normalized:
                continue

            candidate_tick_ms = tick_map.get(normalized, max(1, int(tick_ms)))
            candidate_required = required_map.get(normalized, int(required_bars))

            issues: list[tuple[str, str]] = []
            for symbol in symbols:
                key = f"{symbol}::{candidate}"
                row_count: int | None = None
                last_timestamp: int | None = None

                if metadata:
                    raw_rows = metadata.get(f"row_count::{symbol}::{candidate}")
                    if raw_rows is not None:
                        try:
                            row_count = int(raw_rows)
                        except (TypeError, ValueError):
                            _LOGGER.warning(
                                "Nieprawidłowa wartość row_count dla %s (%s): %s",
                                symbol,
                                candidate,
                                raw_rows,
                            )
                    raw_last = metadata.get(f"last_timestamp::{symbol}::{candidate}")
                    if raw_last is not None:
                        try:
                            last_timestamp = int(float(raw_last))
                        except (TypeError, ValueError):
                            _LOGGER.warning(
                                "Nieprawidłowa wartość last_timestamp dla %s (%s): %s",
                                symbol,
                                candidate,
                                raw_last,
                            )

                try:
                    payload = storage.read(key)
                except KeyError:
                    issues.append((str(symbol), "brak wpisu w cache"))
                    continue

                rows = list(payload.get("rows", []))
                if not rows:
                    issues.append((str(symbol), "puste dane w cache"))
                    continue

                if row_count is None:
                    row_count = len(rows)
                if last_timestamp is None:
                    last_timestamp = int(float(rows[-1][0]))

                first_timestamp = int(float(rows[0][0]))

                if row_count < candidate_required:
                    issues.append((str(symbol), f"za mało świec ({row_count} < {candidate_required})"))
                    continue

                if last_timestamp < end_ms:
                    issues.append((str(symbol), f"ostatnia świeca {last_timestamp} < wymaganego końca {end_ms}"))
                    continue

                if first_timestamp > start_ms:
                    issues.append((str(symbol), f"pierwsza świeca {first_timestamp} > wymaganego startu {start_ms}"))
                    continue

                coverage = ((last_timestamp - first_timestamp) // max(1, candidate_tick_ms)) + 1
                if coverage < candidate_required:
                    issues.append((str(symbol), f"pokrycie obejmuje {coverage} świec (wymagane {candidate_required})"))
                    continue

                symbol_entry = cache_reports.setdefault(str(symbol), {})
                interval_map = symbol_entry.setdefault("intervals", {})
                interval_map[str(candidate)] = {
                    "row_count": int(row_count),
                    "first_timestamp_ms": first_timestamp,
                    "last_timestamp_ms": last_timestamp,
                    "coverage_bars": int(coverage),
                    "required_bars": int(candidate_required),
                }

            if issues:
                for symbol_name, reason in issues:
                    _LOGGER.error(
                        "Cache offline dla symbolu %s (%s) nie spełnia wymagań smoke testu: %s",
                        symbol_name,
                        candidate,
                        reason,
                    )
                raise RuntimeError(
                    "Cache offline nie obejmuje wymaganego zakresu danych. Uruchom scripts/seed_paper_cache.py, "
                    "aby zbudować deterministyczny seed przed smoke testem.",
                )

    result: dict[str, object] = {
        "interval": interval,
        "intervals": [str(value) for value in effective_intervals],
        "symbols": [str(symbol) for symbol in symbols],
        "required_bars": int(required_bars),
        "tick_ms": int(max(1, tick_ms)),
        "window_ms": {"start": int(start_ms), "end": int(end_ms)},
        "required_bars_map": {key: int(value) for key, value in required_map.items()},
        "tick_ms_map": {key: int(value) for key, value in tick_map.items()},
    }
    if manifest_report:
        result["manifest"] = manifest_report
    if cache_reports:
        result["cache"] = cache_reports
    return result


def _verify_manifest_coverage(
    *,
    pipeline: Any,
    symbols: Sequence[str],
    intervals: Sequence[str],
    end_ms: int,
    required_bars_map: Mapping[str, int],
) -> Mapping[str, object] | None:
    """Waliduje metadane manifestu przed uruchomieniem smoke testu."""
    bootstrap = getattr(pipeline, "bootstrap", None)
    if bootstrap is None:
        return None

    environment_cfg = getattr(bootstrap, "environment", None)
    core_config = getattr(bootstrap, "core_config", None)
    if environment_cfg is None or core_config is None:
        return None
    if not hasattr(core_config, "instrument_universes"):
        return None

    universe_name = getattr(environment_cfg, "instrument_universe", None)
    cache_root = getattr(environment_cfg, "data_cache_path", None)
    exchange_name = getattr(environment_cfg, "exchange", None)
    if not universe_name or not cache_root or not exchange_name:
        return None

    manifest_path = Path(cache_root) / "ohlcv_manifest.sqlite"
    if not manifest_path.exists():
        _LOGGER.warning(
            "Manifest %s nie istnieje – pomijam kontrolę metadanych i sprawdzam wyłącznie surowe pliki.",
            manifest_path,
        )
        return None

    try:
        universe = core_config.instrument_universes[universe_name]
    except Exception as exc:  # noqa: BLE001
        _LOGGER.warning(
            "Nie udało się pobrać uniwersum instrumentów '%s' z konfiguracji: %s – pomijam kontrolę manifestu.",
            universe_name,
            exc,
        )
        return None

    as_of = datetime.fromtimestamp(end_ms / 1000, tz=timezone.utc)
    try:
        statuses = evaluate_coverage(
            manifest_path=manifest_path,
            universe=universe,
            exchange_name=exchange_name,
            as_of=as_of,
        )
    except Exception as exc:  # noqa: BLE001
        _LOGGER.warning("Nie udało się ocenić pokrycia manifestu: %s", exc)
        return None

    normalized_map: dict[str, str] = {}
    ordered_normalized: list[str] = []
    for candidate in intervals:
        normalized = _normalize_interval_token(candidate)
        if not normalized:
            continue
        if normalized not in required_bars_map:
            # pomiń interwały, których nie umiemy zmapować do wymagań
            continue
        if normalized not in normalized_map:
            normalized_map[normalized] = str(candidate)
            ordered_normalized.append(normalized)

    if not ordered_normalized:
        return None

    tracked_symbols = {str(symbol).lower() for symbol in symbols}
    status_by_key: dict[tuple[str, str], object] = {}
    for status in statuses:
        normalized = _normalize_interval_token(status.interval)
        if not normalized:
            continue
        status_by_key[(status.symbol.lower(), normalized)] = status

    issues: list[str] = []
    entries_payload: list[dict[str, object]] = []

    for symbol in symbols:
        symbol_str = str(symbol)
        symbol_key = symbol_str.lower()
        for normalized in ordered_normalized:
            display_interval = normalized_map[normalized]
            status = status_by_key.get((symbol_key, normalized))
            required_rows = required_bars_map.get(normalized, 0)
            if status is None:
                issues.append(
                    f"{symbol_str}/{display_interval}: manifest nie zawiera wpisu – uruchom scripts/seed_paper_cache.py."
                )
                continue

            entry = status.manifest_entry
            if status.issues:
                issues.extend(
                    _render_manifest_issue(status.symbol, status.interval, issue)
                    for issue in status.issues
                )

            row_count = entry.row_count
            if row_count is None:
                issues.append(
                    f"{status.symbol}/{status.interval}: manifest nie zawiera licznika świec (row_count)"
                )
            elif required_rows and row_count < required_rows:
                issues.append(
                    f"{status.symbol}/{status.interval}: manifest raportuje jedynie {row_count} świec (< {required_rows})"
                )

            last_ts = entry.last_timestamp_ms
            if last_ts is None:
                issues.append(
                    f"{status.symbol}/{status.interval}: manifest nie zawiera ostatniego stempla czasowego"
                )
            elif last_ts < end_ms:
                issues.append(
                    f"{status.symbol}/{status.interval}: ostatnia świeca w manifescie ({last_ts}) < wymaganego końca ({end_ms})"
                )

            entries_payload.append(
                {
                    "symbol": status.symbol,
                    "interval": status.interval,
                    "status": status.status,
                    "issues": list(status.issues),
                    "row_count": entry.row_count,
                    "required_rows": status.required_rows,
                    "gap_minutes": entry.gap_minutes,
                    "last_timestamp_ms": entry.last_timestamp_ms,
                    "last_timestamp_iso": entry.last_timestamp_iso,
                }
            )

    if issues:
        for detail in issues:
            _LOGGER.error("Manifest OHLCV: %s", detail)
        raise RuntimeError(
            "Manifest danych OHLCV jest niekompletny dla smoke testu. Uruchom scripts/seed_paper_cache.py lub pełny backfill, "
            "aby zaktualizować manifest."
        )

    required_rows_payload = {
        normalized_map[token]: int(required_bars_map[token]) for token in ordered_normalized
    }

    return {
        "status": "ok",
        "as_of": as_of.isoformat(),
        "intervals": [normalized_map[token] for token in ordered_normalized],
        "required_rows": required_rows_payload,
        "symbols": sorted(str(symbol) for symbol in symbols),
        "entries": entries_payload,
    }


def _render_manifest_issue(symbol: str, interval: str, issue: str) -> str:
    if issue.startswith("manifest_status:"):
        status = issue.split(":", 1)[1]
        return f"{symbol}/{interval}: status manifestu = {status}"
    if issue == "missing_row_count":
        return f"{symbol}/{interval}: manifest nie zawiera informacji o liczbie świec"
    if issue.startswith("insufficient_rows:"):
        payload = issue.split(":", 1)[1]
        return f"{symbol}/{interval}: manifest raportuje zbyt mało świec ({payload})"
    return f"{symbol}/{interval}: {issue}"


# --------------------------------------------------------------------------------------
# Adapter offline dla smoke testu
# --------------------------------------------------------------------------------------
class _OfflineExchangeAdapter(ExchangeAdapter):
    """Minimalny adapter giełdowy działający offline dla trybu paper-smoke."""

    name = "offline"

    def __init__(self, credentials: ExchangeCredentials, **_: object) -> None:
        super().__init__(credentials)

    def configure_network(self, *, ip_allowlist: tuple[str, ...] | None = None) -> None:  # noqa: D401, ARG002
        return None

    def fetch_account_snapshot(self) -> AccountSnapshot:
        return AccountSnapshot(
            balances={"USDT": 100_000.0},
            total_equity=100_000.0,
            available_margin=100_000.0,
            maintenance_margin=0.0,
        )

    def fetch_symbols(self):  # pragma: no cover
        return ()

    def fetch_ohlcv(  # noqa: D401, ARG002
        self,
        symbol: str,
        interval: str,
        start: int | None = None,
        end: int | None = None,
        limit: int | None = None,
    ):
        return []

    def place_order(self, request):  # pragma: no cover
        raise NotImplementedError

    def cancel_order(self, order_id: str, *, symbol: str | None = None) -> None:  # pragma: no cover
        raise NotImplementedError

    def stream_public_data(self, *, channels):  # pragma: no cover
        raise NotImplementedError

    def stream_private_data(self, *, channels):  # pragma: no cover
        raise NotImplementedError


def _offline_adapter_factory(credentials: ExchangeCredentials, **kwargs: object) -> ExchangeAdapter:
    return _OfflineExchangeAdapter(credentials, **kwargs)


# --------------------------------------------------------------------------------------
# Pętla realtime
# --------------------------------------------------------------------------------------
def _run_loop(runner: DailyTrendRealtimeRunner, poll_seconds: float) -> int:
    interval = max(1.0, poll_seconds)
    stop = False

    def _signal_handler(_signo, _frame) -> None:  # type: ignore[override]
        nonlocal stop
        stop = True
        _LOGGER.info("Otrzymano sygnał zatrzymania – kończę pętlę realtime")

    for signame in (signal.SIGINT, signal.SIGTERM):
        signal.signal(signame, _signal_handler)

    _LOGGER.info("Start pętli realtime (co %s s)", interval)
    while not stop:
        start = time.monotonic()
        try:
            results = runner.run_once()
            if results:
                _log_order_results(results)
        except Exception:  # noqa: BLE001
            _LOGGER.exception("Błąd podczas iteracji realtime")
        elapsed = time.monotonic() - start
        sleep_for = max(1.0, interval - elapsed)
        if stop:
            break
        time.sleep(sleep_for)
    return 0


# --------------------------------------------------------------------------------------
# Główna funkcja CLI
# --------------------------------------------------------------------------------------
def main(argv: Sequence[str] | None = None) -> int:
    args = _parse_args(argv)
    logging.basicConfig(level=getattr(logging, args.log_level.upper()), stream=sys.stdout)

    try:
        secret_manager = _create_secret_manager(args)
    except SecretStorageError as exc:
        _LOGGER.error("Nie udało się zainicjalizować magazynu sekretów: %s", exc)
        return 2

    config_path = Path(args.config)
    if not config_path.exists():
        _LOGGER.error("Plik konfiguracyjny %s nie istnieje", config_path)
        return 1

    precheck_payload: Mapping[str, object] | None = None
    precheck_audit_metadata: Mapping[str, object] | None = None
    audit_log_path: Path | None = None
    audit_json_path: Path | None = None
    summary_output_path: Path | None = None
    operator_name: str | None = None
    if args.paper_smoke:
        audit_dir = None
        if args.paper_precheck_audit_dir is not None:
            audit_dir_arg = str(args.paper_precheck_audit_dir).strip()
            if audit_dir_arg:
                audit_dir = Path(audit_dir_arg)

        if args.paper_smoke_audit_log is not None:
            audit_log_arg = str(args.paper_smoke_audit_log).strip()
            if audit_log_arg:
                audit_log_path = Path(audit_log_arg)

        if args.paper_smoke_json_log is not None:
            audit_json_arg = str(args.paper_smoke_json_log).strip()
            if audit_json_arg:
                audit_json_path = Path(audit_json_arg)

        if args.paper_smoke_summary_json is not None:
            summary_arg = str(args.paper_smoke_summary_json).strip()
            if summary_arg:
                summary_output_path = Path(summary_arg)

        operator_name = _resolve_operator_name(args.paper_smoke_operator)

        precheck_payload, precheck_exit, precheck_audit_metadata = _run_paper_precheck_for_smoke(
            config_path=config_path,
            environment=args.environment,
            fail_on_warnings=args.paper_precheck_fail_on_warnings,
            skip=args.skip_paper_precheck,
            audit_dir=audit_dir,
        )
        if precheck_exit != 0:
            return int(precheck_exit)

    adapter_factories: Mapping[str, ExchangeAdapterFactory] | None = None
    if args.paper_smoke:
        adapter_factories = {
            "binance_spot": _offline_adapter_factory,
            "binance_futures": _offline_adapter_factory,
            "kraken_spot": _offline_adapter_factory,
            "kraken_futures": _offline_adapter_factory,
            "zonda_spot": _offline_adapter_factory,
        }

    try:
        pipeline = build_daily_trend_pipeline(
            environment_name=args.environment,
            strategy_name=args.strategy,
            controller_name=args.controller,
            config_path=config_path,
            secret_manager=secret_manager,
            adapter_factories=adapter_factories,
            risk_profile_name=args.risk_profile,
        )
    except Exception as exc:  # noqa: BLE001
        _LOGGER.exception("Nie udało się zbudować pipeline'u daily trend: %s", exc)
        return 1

    # Bezpieczne logowanie (mock/test może nie mieć pól)
    strategy_name = getattr(pipeline, "strategy_name", args.strategy)
    controller_name = getattr(pipeline, "controller_name", args.controller)
    _LOGGER.info(
        "Pipeline gotowy: środowisko=%s, strategia=%s, kontroler=%s",
        args.environment,
        strategy_name,
        controller_name,
    )

    environment = pipeline.bootstrap.environment.environment
    if environment is Environment.LIVE and not args.allow_live:
        _LOGGER.error(
            "Środowisko %s to LIVE – dla bezpieczeństwa użyj --allow-live po wcześniejszych testach paper.",
            args.environment,
        )
        return 3

    if args.dry_run:
        _LOGGER.info("Dry-run zakończony sukcesem. Pipeline gotowy do uruchomienia.")
        return 0

    if args.paper_smoke:
        try:
            start_ms, end_ms, window_meta = _resolve_date_window(args.date_window)
        except ValueError as exc:
            _LOGGER.error("Niepoprawny zakres dat: %s", exc)
            return 1

        end_dt = datetime.fromisoformat(window_meta["end"])
        tick_seconds = float(getattr(pipeline.controller, "tick_seconds", 86400.0) or 86400.0)
        tick_ms = max(1, int(tick_seconds * 1000))
        window_duration_ms = max(0, end_ms - start_ms)
        approx_bars = max(1, int(window_duration_ms / tick_ms) + 1)
        history_bars = max(1, min(int(args.history_bars), approx_bars))
        runner_start_ms = max(0, end_ms - history_bars * tick_ms)
        sync_start = min(start_ms, runner_start_ms)

        _LOGGER.info(
            "Startuję smoke test paper trading dla %s w zakresie %s – %s.",
            args.environment,
            window_meta["start"],
            window_meta["end"],
        )

        required_bars = max(history_bars, max(1, int((end_ms - sync_start) / tick_ms) + 1))
        smoke_cache_report: Mapping[str, object] | None = None
        try:
            smoke_cache_report = _ensure_smoke_cache(
                pipeline=pipeline,
                symbols=pipeline.controller.symbols,
                interval=pipeline.controller.interval,
                start_ms=sync_start,
                end_ms=end_ms,
                required_bars=required_bars,
                tick_ms=tick_ms,
            )
        except RuntimeError as exc:
            _LOGGER.error("%s", exc)
            return 1

        pipeline.backfill_service.synchronize(
            symbols=pipeline.controller.symbols,
            interval=pipeline.controller.interval,
            start=sync_start,
            end=end_ms,
        )

        trading_controller = create_trading_controller(
            pipeline, pipeline.bootstrap.alert_router, health_check_interval=0.0,
        )

        runner = DailyTrendRealtimeRunner(
            controller=pipeline.controller,
            trading_controller=trading_controller,
            history_bars=history_bars,
            clock=lambda end=end_dt: end,
        )

        results = runner.run_once()
        if results:
            _log_order_results(results)
        else:
            _LOGGER.info("Smoke test zakończony – brak sygnałów w zadanym oknie.")

        report_dir = _prepare_smoke_report_directory(args.smoke_output)
        storage_info = _collect_storage_health(report_dir, min_free_mb=args.smoke_min_free_mb)
        alert_snapshot = pipeline.bootstrap.alert_router.health_snapshot()

        # Snapshot stanu ryzyka (opcjonalnie)
        risk_snapshot: Mapping[str, object] | None = None
        try:
            risk_engine = getattr(pipeline.bootstrap, "risk_engine", None)
            if risk_engine is not None and hasattr(risk_engine, "snapshot_state"):
                risk_snapshot = risk_engine.snapshot_state(pipeline.risk_profile_name)
        except NotImplementedError:
            _LOGGER.warning("Silnik ryzyka nie udostępnia metody snapshot_state – pomijam stan ryzyka")
        except Exception as exc:  # noqa: BLE001
            _LOGGER.warning("Nie udało się pobrać stanu ryzyka: %s", exc)

        combined_checks: dict[str, object] = {}
        if smoke_cache_report:
            combined_checks.update(smoke_cache_report)
        if precheck_payload is not None:
            combined_checks["paper_precheck"] = json.loads(json.dumps(precheck_payload))
        data_checks: Mapping[str, object] | None = combined_checks or None

        summary_path = _export_smoke_report(
            report_dir=report_dir,
            results=results,
            ledger=pipeline.execution_service.ledger(),
            window=window_meta,
            environment=args.environment,
            alert_snapshot=alert_snapshot,
            risk_state=risk_snapshot,
            data_checks=data_checks,
            storage_info=storage_info,
        )
        summary_hash = _hash_file(summary_path)
        try:
            summary_payload = json.loads(summary_path.read_text(encoding="utf-8"))
        except Exception as exc:  # noqa: BLE001
            _LOGGER.error("Nie udało się odczytać summary.json: %s", exc)
            summary_payload = {
                "environment": args.environment,
                "window": dict(window_meta),
                "orders": [],
                "ledger_entries": 0,
                "alert_snapshot": alert_snapshot,
                "risk_state": risk_snapshot or {},
            }

        summary_text = _render_smoke_summary(summary=summary_payload, summary_sha256=summary_hash)
        summary_txt_path = summary_path.with_suffix(".txt")
        summary_txt_path.write_text(summary_text + "\n", encoding="utf-8")
        readme_path = _write_smoke_readme(report_dir)
        _LOGGER.info("Raport smoke testu zapisany w %s (summary sha256=%s)", report_dir, summary_hash)
        _LOGGER.info("Podsumowanie smoke testu:%s%s", os.linesep, summary_text)

        archive_path: Path | None = None
        archive_required = bool(
            args.archive_smoke
            or (
                SmokeArchiveUploader.resolve_config(
                    getattr(getattr(pipeline.bootstrap, "core_config", None), "reporting", None)
                )
            )
        )
        reporting_cfg = getattr(getattr(pipeline.bootstrap, "core_config", None), "reporting", None)
        upload_cfg = SmokeArchiveUploader.resolve_config(reporting_cfg)
        json_sync_cfg = PaperSmokeJsonSynchronizer.resolve_config(reporting_cfg)

        if archive_required:
            archive_path = _archive_smoke_report(report_dir)
            if args.archive_smoke:
                _LOGGER.info("Utworzono archiwum smoke testu: %s", archive_path)
            else:
                _LOGGER.info("Archiwum smoke testu wygenerowane automatycznie na potrzeby uploadu: %s", archive_path)

        upload_result = None
        if upload_cfg and archive_path:
            try:
                uploader = SmokeArchiveUploader(upload_cfg, secret_manager=secret_manager)
                upload_result = uploader.upload(
                    archive_path,
                    environment=args.environment,
                    summary_sha256=summary_hash,
                    window=window_meta,
                )
                _LOGGER.info(
                    "Przesłano archiwum smoke testu (%s) do %s", upload_result.backend, upload_result.location
                )
            except Exception as exc:  # noqa: BLE001
                _LOGGER.error("Nie udało się przesłać archiwum smoke testu: %s", exc)

        storage_context: dict[str, str] = {}
        storage_status = None
        if isinstance(storage_info, Mapping):
            storage_status = str(storage_info.get("status", ""))
            storage_context = {"storage_status": storage_status}
            free_mb = storage_info.get("free_mb")
            if free_mb is not None:
                storage_context["storage_free_mb"] = f"{float(free_mb):.2f}"
            threshold_mb = storage_info.get("threshold_mb")
            if threshold_mb is not None:
                storage_context["storage_threshold_mb"] = f"{float(threshold_mb):.2f}"

        storage_status_lower = storage_status.lower() if storage_status else ""
        fail_low_storage = bool(args.smoke_fail_on_low_space and storage_status_lower == "low")

        precheck_status = None
        precheck_status_text = None
        precheck_coverage_status = None
        precheck_risk_status = None
        if isinstance(precheck_payload, Mapping):
            precheck_status = str(precheck_payload.get("status", "unknown"))
            precheck_coverage_status = str(
                precheck_payload.get("coverage_status", "unknown")
            )
            precheck_risk_status = str(precheck_payload.get("risk_status", "unknown"))
            precheck_status_text = (
                f"{precheck_status} (coverage={precheck_coverage_status}, "
                f"risk={precheck_risk_status})"
            )

        body = (
            "Zakończono smoke test paper trading."
            f" Zamówienia: {len(results)}, raport: {summary_path},"
            f" sha256: {summary_hash}"
        )
        if precheck_status_text:
            body += f" Pre-check: {precheck_status_text}."
        if storage_status_lower == "low":
            free_str = storage_context.get("storage_free_mb")
            thresh_str = storage_context.get("storage_threshold_mb")
            if free_str and thresh_str:
                body += f" Ostrzeżenie: wolne miejsce {free_str} MB poniżej progu {thresh_str} MB."
            elif free_str:
                body += f" Ostrzeżenie: niskie wolne miejsce ({free_str} MB)."

        severity = "warning" if storage_status_lower == "low" else "info"
        if precheck_status and precheck_status.lower() == "warning":
            severity = "warning"

        precheck_context: dict[str, str] = {}
        if isinstance(precheck_payload, Mapping):
            precheck_context = {
                "paper_precheck_status": precheck_status or "unknown",
                "paper_precheck_coverage_status": precheck_coverage_status or "unknown",
                "paper_precheck_risk_status": precheck_risk_status or "unknown",
            }
            manifest_path_value = precheck_payload.get("manifest_path")
            if manifest_path_value:
                precheck_context["paper_precheck_manifest"] = str(manifest_path_value)
            coverage_warnings = precheck_payload.get("coverage_warnings")
            if isinstance(coverage_warnings, list) and coverage_warnings:
                precheck_context["paper_precheck_coverage_warnings"] = ",".join(
                    str(w) for w in coverage_warnings
                )
            risk_payload = precheck_payload.get("risk")
            if isinstance(risk_payload, Mapping):
                risk_warnings = risk_payload.get("warnings") or []
                if risk_warnings:
                    precheck_context["paper_precheck_risk_warnings"] = ",".join(
                        str(w) for w in risk_warnings
                    )

        precheck_metadata_for_log = precheck_audit_metadata
        if precheck_metadata_for_log is None and isinstance(precheck_payload, Mapping):
            audit_record = precheck_payload.get("audit_record")
            if isinstance(audit_record, Mapping):
                precheck_metadata_for_log = audit_record

        archive_context: dict[str, str] = {}
        if upload_result:
            archive_context["archive_upload_backend"] = upload_result.backend
            archive_context["archive_upload_location"] = upload_result.location
            for key, value in upload_result.metadata.items():
                archive_context[f"archive_upload_{key}"] = str(value)

        alert_context: dict[str, str] = {
            "environment": args.environment,
            "report_dir": str(report_dir),
            "orders": str(len(results)),
            "summary_sha256": summary_hash,
            "summary_text_path": str(summary_txt_path),
            "readme_path": str(readme_path),
            **({"archive_path": str(archive_path)} if archive_path else {}),
            **archive_context,
            **storage_context,
            **precheck_context,
        }

        markdown_entry_id: str | None = None
        json_record: Mapping[str, object] | None = None
        json_sync_result = None
        log_timestamp = datetime.now(timezone.utc)

        if audit_log_path is not None:
            try:
                markdown_entry_id = _append_smoke_audit_entry(
                    log_path=audit_log_path,
                    timestamp=log_timestamp,
                    operator=operator_name or _resolve_operator_name(None),
                    environment=args.environment,
                    window=window_meta,
                    summary_path=summary_path,
                    summary_sha256=summary_hash,
                    severity=severity,
                    precheck_metadata=precheck_metadata_for_log,
                    precheck_status=precheck_status,
                    precheck_coverage_status=precheck_coverage_status,
                    precheck_risk_status=precheck_risk_status,
                )
            except Exception:  # noqa: BLE001
                _LOGGER.exception(
                    "Nie udało się zaktualizować logu audytu paper trading: %s", audit_log_path
                )

        if audit_json_path is not None:
            try:
                json_record = _append_smoke_json_log_entry(
                    json_path=audit_json_path,
                    timestamp=log_timestamp,
                    operator=operator_name or _resolve_operator_name(None),
                    environment=args.environment,
                    window=window_meta,
                    summary_path=summary_path,
                    summary_sha256=summary_hash,
                    severity=severity,
                    precheck_metadata=precheck_metadata_for_log,
                    precheck_payload=precheck_payload if isinstance(precheck_payload, Mapping) else None,
                    precheck_status=precheck_status,
                    precheck_coverage_status=precheck_coverage_status,
                    precheck_risk_status=precheck_risk_status,
                    markdown_entry_id=markdown_entry_id,
                )
            except Exception:  # noqa: BLE001
                _LOGGER.exception(
                    "Nie udało się zaktualizować dziennika JSON smoke testów: %s", audit_json_path
                )

        if markdown_entry_id:
            alert_context["paper_smoke_audit_entry_id"] = markdown_entry_id
            alert_context["paper_smoke_audit_log_path"] = str(audit_log_path)

        publish_record_id: str | None = None
        if json_record:
            alert_context["paper_smoke_json_log_path"] = str(audit_json_path)
            record_id = json_record.get("record_id")
            if record_id:
                publish_record_id = str(record_id)
                alert_context["paper_smoke_json_record_id"] = publish_record_id
            precheck_meta = json_record.get("precheck_metadata")
            if isinstance(precheck_meta, Mapping):
                report_sha = precheck_meta.get("report_sha256")
                if report_sha:
                    alert_context["paper_precheck_report_sha256"] = str(report_sha)
                report_path_value = precheck_meta.get("report_path")
                if report_path_value:
                    alert_context["paper_precheck_report_path"] = str(report_path_value)

            if json_sync_cfg:
                json_sync_result = _sync_smoke_json_log(
                    json_sync_cfg=json_sync_cfg,
                    json_log_path=audit_json_path,
                    environment=args.environment,
                    record_id=str(record_id or ""),
                    timestamp=log_timestamp,
                    secret_manager=secret_manager,
                )
                if json_sync_result:
                    alert_context["paper_smoke_json_sync_backend"] = json_sync_result.backend
                    alert_context["paper_smoke_json_sync_location"] = json_sync_result.location
                    metadata = json_sync_result.metadata
                    version_id = metadata.get("version_id") if isinstance(metadata, Mapping) else None
                    if version_id:
                        alert_context["paper_smoke_json_sync_version_id"] = str(version_id)

        auto_publish_required = bool(args.paper_smoke_auto_publish_required)
        auto_publish_enabled = bool(args.paper_smoke_auto_publish or auto_publish_required)

        publish_exit_code: int | None = None
        publish_result: Mapping[str, object] | None = _normalize_publish_result(
            {"status": "skipped", "reason": "auto_publish_disabled"},
            exit_code=None,
            required=auto_publish_required,
        )
        publish_requirement_failed = False

        if auto_publish_enabled:
            publish_exit_code, publish_payload = _auto_publish_smoke_artifacts(
                config_path=Path(args.config),
                environment=args.environment,
                report_dir=report_dir,
                json_log_path=audit_json_path,
                summary_json_path=summary_output_path,
                archive_path=archive_path,
                record_id=publish_record_id,
                skip_json_sync=json_sync_result is not None,
                skip_archive_upload=upload_result is not None,
                dry_run=args.dry_run,
            )
            publish_result = _normalize_publish_result(
                publish_payload,
                exit_code=publish_exit_code,
                required=auto_publish_required,
            )
            publish_exit_code = _coerce_exit_code(publish_result.get("exit_code"))

            if auto_publish_required and not _is_publish_result_ok(publish_result):
                publish_requirement_failed = True

            if publish_result:
                _append_publish_context(alert_context, publish_result)
            if publish_requirement_failed:
                severity = "error"
                body += " Publikacja artefaktów wymagana – wynik nie spełnia kryteriów."
            elif publish_exit_code and publish_exit_code != 0:
                severity = "error"
                body += " Publikacja artefaktów zakończona błędem."
            elif publish_result and str(publish_result.get("status")) == "ok":
                body += " Artefakty opublikowane automatycznie."

        message = AlertMessage(
            category="paper_smoke",
            title=f"Smoke test paper trading ({args.environment})",
            body=body,
            severity=severity,
            context=alert_context,
        )
        pipeline.bootstrap.alert_router.dispatch(message)

        if json_record:
            compliance_context = {
                "environment": args.environment,
                "json_log_path": str(audit_json_path),
                "json_record_id": str(json_record.get("record_id", "")),
                "summary_sha256": summary_hash,
                "operator": operator_name or _resolve_operator_name(None),
                "paper_precheck_status": precheck_status or "unknown",
                "paper_precheck_coverage_status": precheck_coverage_status or "unknown",
                "paper_precheck_risk_status": precheck_risk_status or "unknown",
            }
            if upload_result:
                compliance_context["archive_upload_backend"] = upload_result.backend
                compliance_context["archive_upload_location"] = upload_result.location
                for key, value in upload_result.metadata.items():
                    compliance_context[f"archive_upload_{key}"] = str(value)
            if json_sync_result:
                compliance_context["paper_smoke_json_sync_backend"] = json_sync_result.backend
                compliance_context["paper_smoke_json_sync_location"] = json_sync_result.location
                compliance_context.update(json_sync_result.metadata)
            if publish_result:
                _append_publish_context(compliance_context, publish_result)
            compliance_message = AlertMessage(
                category="paper_smoke_compliance",
                title=f"Compliance audit log updated ({args.environment})",
                body=(
                    "Zaktualizowano dziennik JSONL smoke testów paper tradingu. "
                    f"Rekord: {json_record.get('record_id', 'unknown')}"
                ),
                severity=(
                    "error"
                    if severity.lower() == "error"
                    else ("warning" if severity.lower() == "warning" else "info")
                ),
                context=compliance_context,
            )
            pipeline.bootstrap.alert_router.dispatch(compliance_message)

        if summary_output_path is not None:
            try:
                summary_payload = _build_smoke_summary_payload(
                    environment=args.environment,
                    timestamp=log_timestamp,
                    operator=operator_name or _resolve_operator_name(None),
                    window=window_meta,
                    report_dir=report_dir,
                    summary_path=summary_path,
                    summary_sha256=summary_hash,
                    severity=severity,
                    storage_context=storage_context or None,
                    precheck_status=precheck_status,
                    precheck_coverage_status=precheck_coverage_status,
                    precheck_risk_status=precheck_risk_status,
                    precheck_payload=precheck_payload,
                    json_log_path=audit_json_path,
                    json_record=json_record,
                    json_sync_result=json_sync_result,
                    archive_path=archive_path,
                    archive_upload_result=upload_result,
                    publish_result=publish_result,
                )
                _write_smoke_summary_json(summary_output_path, summary_payload)
                _LOGGER.info("Zapisano podsumowanie smoke testu do %s", summary_output_path)
            except Exception:  # noqa: BLE001
                _LOGGER.exception(
                    "Nie udało się zapisać podsumowania smoke testu do %s",
                    summary_output_path,
                )

        if publish_requirement_failed:
            status_text = str(publish_result.get("status", "unknown")) if publish_result else "unknown"
            _LOGGER.error(
                "Smoke test zakończony niepowodzeniem: auto-publikacja artefaktów wymagana, status=%s, exit_code=%s.",
                status_text,
                publish_exit_code,
            )
            return 6

        if fail_low_storage:
            free_str = storage_context.get("storage_free_mb", "?")
            thresh_str = storage_context.get("storage_threshold_mb", str(args.smoke_min_free_mb or "?"))
            _LOGGER.error(
                "Smoke test zakończony niepowodzeniem: wolne miejsce %s MB poniżej wymaganego progu %s MB.",
                free_str,
                thresh_str,
            )
            return 4

        return 0

    # normalny tryb realtime / run-once
    trading_controller = create_trading_controller(
        pipeline, pipeline.bootstrap.alert_router, health_check_interval=args.health_interval,
    )

    runner = DailyTrendRealtimeRunner(
        controller=pipeline.controller,
        trading_controller=trading_controller,
        history_bars=max(1, args.history_bars),
    )

    if args.run_once:
        _LOGGER.info("Uruchamiam pojedynczą iterację strategii dla środowiska %s", args.environment)
        results = runner.run_once()
        if results:
            _log_order_results(results)
        else:
            _LOGGER.info("Brak sygnałów w tej iteracji – nic nie zlecam.")
        return 0

    return _run_loop(runner, args.poll_seconds)


if __name__ == "__main__":  # pragma: no cover
    raise SystemExit(main())<|MERGE_RESOLUTION|>--- conflicted
+++ resolved
@@ -19,10 +19,7 @@
 from collections.abc import Iterable, Mapping, MutableMapping, Sequence
 from typing import Any, Callable
 
-<<<<<<< HEAD
-
-=======
->>>>>>> ad09eab4
+
 _RAW_OUTPUT_MAX_LEN = 4096
 _CONTEXT_SNIPPET_MAX_LEN = 240
 
@@ -39,10 +36,6 @@
     interval_to_milliseconds as _interval_to_milliseconds,
     normalize_interval_token as _normalize_interval_token,
 )
-<<<<<<< HEAD
-from bot_core.reporting.audit import PaperSmokeJsonSynchronizer, PaperSmokeJsonSyncResult
-from bot_core.reporting.upload import SmokeArchiveUploader, SmokeArchiveUploadResult
-=======
 from bot_core.reporting.audit import (
     PaperSmokeJsonSynchronizer,
     PaperSmokeJsonSyncResult,
@@ -51,7 +44,6 @@
     SmokeArchiveUploader,
     SmokeArchiveUploadResult,
 )
->>>>>>> ad09eab4
 from bot_core.data.ohlcv import evaluate_coverage
 from bot_core.runtime.pipeline import build_daily_trend_pipeline, create_trading_controller
 from bot_core.runtime.realtime import DailyTrendRealtimeRunner
