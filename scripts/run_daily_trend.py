--- conflicted
+++ resolved
@@ -15,10 +15,7 @@
 from pathlib import Path
 from collections import deque
 from collections.abc import Iterable, Mapping, MutableMapping, Sequence
-<<<<<<< HEAD
-=======
 from typing import Any
->>>>>>> 7491e88c
 
 from bot_core.alerts import AlertMessage
 from bot_core.exchanges.base import (
@@ -34,11 +31,7 @@
     normalize_interval_token as _normalize_interval_token,
 )
 from bot_core.reporting.upload import SmokeArchiveUploader
-<<<<<<< HEAD
-from bot_core.data.ohlcv import evaluate_coverage, summarize_coverage
-=======
 from bot_core.data.ohlcv import evaluate_coverage
->>>>>>> 7491e88c
 from bot_core.runtime.pipeline import build_daily_trend_pipeline, create_trading_controller
 from bot_core.runtime.realtime import DailyTrendRealtimeRunner
 from bot_core.security import SecretManager, SecretStorageError, create_default_secret_storage
@@ -72,13 +65,7 @@
     parser.add_argument(
         "--risk-profile",
         default=None,
-<<<<<<< HEAD
-        help=(
-            "Nazwa profilu ryzyka z sekcji risk_profiles (domyślnie używany profil przypisany do środowiska)"
-        ),
-=======
         help="Nazwa profilu ryzyka z sekcji risk_profiles (domyślnie używany profil przypisany do środowiska)",
->>>>>>> 7491e88c
     )
     parser.add_argument(
         "--history-bars",
@@ -137,14 +124,7 @@
     parser.add_argument(
         "--smoke-output",
         default=None,
-<<<<<<< HEAD
-        help=(
-            "Opcjonalny katalog bazowy na raporty smoke testu; w środku powstanie podkatalog "
-            "daily_trend_smoke_*."
-        ),
-=======
         help="Opcjonalny katalog bazowy na raporty smoke testu; w środku powstanie podkatalog daily_trend_smoke_*.",
->>>>>>> 7491e88c
     )
     parser.add_argument(
         "--smoke-min-free-mb",
@@ -465,248 +445,10 @@
         }
     return metrics
 
-<<<<<<< HEAD
-def _hash_file(path: Path) -> str:
-    digest = hashlib.sha256()
-    with path.open("rb") as handle:
-        for chunk in iter(lambda: handle.read(8192), b""):
-            digest.update(chunk)
-    return digest.hexdigest()
-
-
-def _as_float(value: object) -> float | None:
-    if value is None:
-        return None
-    if isinstance(value, (int, float)):
-        return float(value)
-    if isinstance(value, str):
-        text = value.strip()
-        if not text:
-            return None
-        try:
-            return float(text)
-        except ValueError:
-            return None
-    return None
-
-
-def _as_int(value: object) -> int | None:
-    float_value = _as_float(value)
-    if float_value is None:
-        return None
-    try:
-        return int(float_value)
-    except (TypeError, ValueError):  # pragma: no cover - ostrożność przy dziwnych typach
-        return None
-
-
-def _format_money(value: float, *, decimals: int = 2) -> str:
-    formatted = f"{value:,.{decimals}f}"
-    return formatted.replace(",", " ")
-
-
-def _format_percentage(value: float | None, *, decimals: int = 2) -> str:
-    if value is None:
-        return "n/d"
-    return f"{value * 100:.{decimals}f}%"
-
-
-def _normalize_position_entry(
-    symbol: str,
-    payload: Mapping[str, object],
-) -> tuple[float, str] | None:
-    """Buduje opis pojedynczej pozycji do raportu tekstowego."""
-
-    notional = _as_float(payload.get("notional"))
-    if notional is None or notional <= 0:
-        return None
-
-    side = str(payload.get("side", "")).strip().upper() or "?"
-    description = f"{symbol}: {side} {_format_money(notional)}"
-    return notional, description
-
-
-def _compute_ledger_metrics(ledger_entries: Sequence[Mapping[str, object]]) -> Mapping[str, object]:
-    counts: MutableMapping[str, int] = {"buy": 0, "sell": 0}
-    other_counts: MutableMapping[str, int] = {}
-    notionals: MutableMapping[str, float] = {"buy": 0.0, "sell": 0.0}
-    other_notionals: MutableMapping[str, float] = {}
-    total_fees = 0.0
-    last_position_value: float | None = None
-    per_symbol: dict[str, dict[str, float]] = {}
-    pnl_trackers: dict[str, dict[str, object]] = {}
-    realized_pnl_total = 0.0
-    eps = 1e-9
-
-    for entry in ledger_entries:
-        if not isinstance(entry, Mapping):
-            continue
-
-        side = str(entry.get("side", "")).lower()
-        quantity = _as_float(entry.get("quantity")) or 0.0
-        price = _as_float(entry.get("price")) or 0.0
-        notional_value = abs(quantity) * max(price, 0.0)
-        abs_quantity = abs(quantity)
-
-        if side in ("buy", "sell"):
-            counts[side] += 1
-            notionals[side] += notional_value
-        else:
-            side_key = side or "unknown"
-            other_counts[side_key] = other_counts.get(side_key, 0) + 1
-            other_notionals[side_key] = other_notionals.get(side_key, 0.0) + notional_value
-
-        fee_value = _as_float(entry.get("fee"))
-        if fee_value is not None:
-            total_fees += fee_value
-
-        position_value = _as_float(entry.get("position_value"))
-        if position_value is not None:
-            last_position_value = position_value
-
-        symbol = entry.get("symbol")
-        if symbol:
-            symbol_key = str(symbol)
-            stats = per_symbol.setdefault(
-                symbol_key,
-                {
-                    "orders": 0,
-                    "buy_orders": 0,
-                    "sell_orders": 0,
-                    "other_orders": 0,
-                    "buy_quantity": 0.0,
-                    "sell_quantity": 0.0,
-                    "other_quantity": 0.0,
-                    "buy_notional": 0.0,
-                    "sell_notional": 0.0,
-                    "other_notional": 0.0,
-                    "total_notional": 0.0,
-                    "net_quantity": 0.0,
-                    "fees": 0.0,
-                    "realized_pnl": 0.0,
-                },
-            )
-
-            stats["orders"] += 1
-            if side == "buy":
-                stats["buy_orders"] += 1
-                stats["buy_quantity"] += quantity
-                stats["buy_notional"] += notional_value
-                stats["net_quantity"] += quantity
-            elif side == "sell":
-                stats["sell_orders"] += 1
-                stats["sell_quantity"] += quantity
-                stats["sell_notional"] += notional_value
-                stats["net_quantity"] -= quantity
-            else:
-                stats["other_orders"] += 1
-                stats["other_quantity"] += quantity
-                stats["other_notional"] += notional_value
-
-            stats["total_notional"] = (
-                stats["buy_notional"] + stats["sell_notional"] + stats["other_notional"]
-            )
-
-            if fee_value is not None:
-                stats["fees"] += fee_value
-
-            if position_value is not None:
-                stats["last_position_value"] = position_value
-
-            tracker = pnl_trackers.setdefault(
-                symbol_key,
-                {
-                    "long_lots": deque(),
-                    "short_lots": deque(),
-                    "realized_pnl": 0.0,
-                },
-            )
-
-            long_lots: deque[tuple[float, float]] = tracker["long_lots"]  # type: ignore[assignment]
-            short_lots: deque[tuple[float, float]] = tracker["short_lots"]  # type: ignore[assignment]
-            realized_symbol: float = tracker["realized_pnl"]  # type: ignore[assignment]
-
-            remaining_qty = abs_quantity
-
-            if side == "buy":
-                # Zamykamy pozycje krótkie (jeśli istnieją) przed dodaniem nowego long lotu.
-                while remaining_qty > eps and short_lots:
-                    lot_qty, lot_price = short_lots[0]
-                    matched = min(remaining_qty, lot_qty)
-                    realized_symbol += (lot_price - price) * matched
-                    lot_qty -= matched
-                    remaining_qty -= matched
-                    if lot_qty <= eps:
-                        short_lots.popleft()
-                    else:
-                        short_lots[0] = (lot_qty, lot_price)
-                if remaining_qty > eps:
-                    long_lots.append((remaining_qty, price))
-            elif side == "sell":
-                # Zamykamy pozycje długie przed otwarciem shorta.
-                while remaining_qty > eps and long_lots:
-                    lot_qty, lot_price = long_lots[0]
-                    matched = min(remaining_qty, lot_qty)
-                    realized_symbol += (price - lot_price) * matched
-                    lot_qty -= matched
-                    remaining_qty -= matched
-                    if lot_qty <= eps:
-                        long_lots.popleft()
-                    else:
-                        long_lots[0] = (lot_qty, lot_price)
-                if remaining_qty > eps:
-                    short_lots.append((remaining_qty, price))
-
-            tracker["realized_pnl"] = realized_symbol
-            stats["realized_pnl"] = realized_symbol
-            previous_realized = tracker.get("_realized_accumulator", 0.0)
-            realized_pnl_total += realized_symbol - float(previous_realized)
-            tracker["_realized_accumulator"] = realized_symbol
-
-    total_notional = sum(notionals.values()) + sum(other_notionals.values())
-
-    side_counts: MutableMapping[str, int] = {
-        "buy": counts.get("buy", 0),
-        "sell": counts.get("sell", 0),
-    }
-    for key, value in other_counts.items():
-        if value:
-            side_counts[key] = value
-
-    notional_payload: MutableMapping[str, float] = {
-        "buy": notionals.get("buy", 0.0),
-        "sell": notionals.get("sell", 0.0),
-    }
-    for key, value in other_notionals.items():
-        if value:
-            notional_payload[key] = value
-    notional_payload["total"] = total_notional
-
-    metrics: dict[str, object] = {
-        "side_counts": dict(side_counts),
-        "notional": dict(notional_payload),
-        "total_fees": total_fees,
-    }
-    metrics["realized_pnl_total"] = realized_pnl_total
-    if last_position_value is not None:
-        metrics["last_position_value"] = last_position_value
-    if per_symbol:
-        metrics["per_symbol"] = {
-            symbol: {
-                key: (float(value) if isinstance(value, float) else value)
-                for key, value in stats.items()
-            }
-            for symbol, stats in per_symbol.items()
-        }
-    return metrics
-
-
-=======
 
 # --------------------------------------------------------------------------------------
 # Raport smoke
 # --------------------------------------------------------------------------------------
->>>>>>> 7491e88c
 def _export_smoke_report(
     *,
     report_dir: Path,
@@ -715,11 +457,7 @@
     window: Mapping[str, str],
     environment: str,
     alert_snapshot: Mapping[str, Mapping[str, str]],
-<<<<<<< HEAD
-    risk_state: Mapping[str, object] | None,
-=======
     risk_state: Mapping[str, object] | None = None,
->>>>>>> 7491e88c
     data_checks: Mapping[str, object] | None = None,
     storage_info: Mapping[str, object] | None = None,
 ) -> Path:
@@ -776,14 +514,7 @@
         "Daily Trend – smoke test paper trading\n"
         "======================================\n\n"
         "Ten katalog zawiera artefakty pojedynczego uruchomienia trybu --paper-smoke.\n"
-<<<<<<< HEAD
-        "Na potrzeby audytu:"
-    )
-    readme_text += (
-        "\n\n"
-=======
         "Na potrzeby audytu:\n\n"
->>>>>>> 7491e88c
         "1. Zweryfikuj hash SHA-256 pliku summary.json zapisany w logu CLI oraz w alertach.\n"
         "2. Przepisz treść summary.txt do dziennika audytowego (docs/audit/paper_trading_log.md).\n"
         "3. Zabezpiecz ledger.jsonl (pełna historia decyzji) w repozytorium operacyjnym.\n"
@@ -801,18 +532,8 @@
 _MEGABYTE = 1024 * 1024
 
 
-<<<<<<< HEAD
-def _collect_storage_health(
-    directory: Path,
-    *,
-    min_free_mb: float | None,
-) -> Mapping[str, object]:
-    """Zwraca informacje o stanie przestrzeni dyskowej dla raportu smoke."""
-
-=======
 def _collect_storage_health(directory: Path, *, min_free_mb: float | None) -> Mapping[str, object]:
     """Zwraca informacje o stanie przestrzeni dyskowej dla raportu smoke."""
->>>>>>> 7491e88c
     info: dict[str, object] = {"directory": str(directory)}
     threshold_mb = float(min_free_mb) if min_free_mb is not None else None
     if threshold_mb is not None and threshold_mb < 0:
@@ -822,20 +543,8 @@
     try:
         usage = shutil.disk_usage(directory)
     except Exception as exc:  # noqa: BLE001
-<<<<<<< HEAD
-        _LOGGER.warning(
-            "Nie udało się odczytać informacji o wolnym miejscu dla %s: %s",
-            directory,
-            exc,
-        )
-        info.update({
-            "status": "unknown",
-            "error": str(exc),
-        })
-=======
         _LOGGER.warning("Nie udało się odczytać informacji o wolnym miejscu dla %s: %s", directory, exc)
         info.update({"status": "unknown", "error": str(exc)})
->>>>>>> 7491e88c
         if threshold_bytes is not None:
             info["threshold_bytes"] = threshold_bytes
             info["threshold_mb"] = threshold_bytes / _MEGABYTE
@@ -869,24 +578,13 @@
 
 
 def _collect_required_intervals(
-<<<<<<< HEAD
-    pipeline,
-=======
     pipeline: Any,
->>>>>>> 7491e88c
     *,
     symbols: Sequence[str],
 ) -> tuple[str, ...]:
     """Zwraca uporządkowaną listę interwałów wymaganych do smoke testu."""
-<<<<<<< HEAD
-
     intervals: list[str] = []
     seen: set[str] = set()
-    required_normalized: set[str] = set()
-=======
-    intervals: list[str] = []
-    seen: set[str] = set()
->>>>>>> 7491e88c
 
     def _add_interval(value: str | None) -> None:
         normalized = _normalize_interval_token(value)
@@ -897,39 +595,9 @@
         seen.add(normalized)
         intervals.append(value or normalized)
 
-<<<<<<< HEAD
-    def _register_required(value: str | None) -> None:
-        normalized = _normalize_interval_token(value)
-        if not normalized:
-            return
-        required_normalized.add(normalized)
-        _add_interval(value)
-
-    primary_interval = getattr(getattr(pipeline, "controller", None), "interval", None)
-    if primary_interval:
-        _register_required(primary_interval)
-
-    strategy = getattr(pipeline, "strategy", None)
-    if strategy is not None:
-        strategy_required: Sequence[str] | None = None
-        candidate = getattr(strategy, "required_intervals", None)
-        try:
-            if callable(candidate):
-                strategy_required = candidate()
-            elif isinstance(candidate, Sequence):
-                strategy_required = candidate
-        except Exception as exc:  # pragma: no cover - defensywne logowanie
-            _LOGGER.warning("Nie udało się pobrać interwałów strategii: %s", exc)
-            strategy_required = None
-
-        if strategy_required:
-            for item in strategy_required:
-                _register_required(item)
-=======
     primary_interval = getattr(getattr(pipeline, "controller", None), "interval", None)
     if primary_interval:
         _add_interval(primary_interval)
->>>>>>> 7491e88c
 
     bootstrap = getattr(pipeline, "bootstrap", None)
     if bootstrap is None:
@@ -950,51 +618,25 @@
 
     try:
         universe = core_config.instrument_universes[universe_name]
-<<<<<<< HEAD
-    except Exception:  # noqa: BLE001 - obrona przed niespójną konfiguracją
-        return tuple(intervals)
-
-    tracked_symbols = {str(symbol).lower() for symbol in symbols}
-    include_all_windows = not required_normalized
-=======
     except Exception:  # noqa: BLE001
         return tuple(intervals)
 
     tracked_symbols = {str(symbol).lower() for symbol in symbols}
->>>>>>> 7491e88c
     for instrument in getattr(universe, "instruments", ()):  # type: ignore[attr-defined]
         symbol = instrument.exchange_symbols.get(exchange_name) if instrument else None
         if symbol and symbol.lower() in tracked_symbols:
             for window in getattr(instrument, "backfill_windows", ()):  # type: ignore[attr-defined]
-<<<<<<< HEAD
-                window_interval = getattr(window, "interval", None)
-                normalized = _normalize_interval_token(window_interval)
-                if not normalized:
-                    continue
-                if not include_all_windows and normalized not in required_normalized:
-                    continue
-                _add_interval(window_interval)
-=======
                 _add_interval(getattr(window, "interval", None))
->>>>>>> 7491e88c
 
     return tuple(intervals)
 
 
 def _prepare_smoke_report_directory(target: str | None) -> Path:
     """Zwraca katalog na raport smoke testu, tworząc go jeśli potrzeba."""
-<<<<<<< HEAD
-
-=======
->>>>>>> 7491e88c
     if target:
         base_dir = Path(target).expanduser()
         base_dir.mkdir(parents=True, exist_ok=True)
         return Path(tempfile.mkdtemp(prefix="daily_trend_smoke_", dir=str(base_dir)))
-<<<<<<< HEAD
-
-=======
->>>>>>> 7491e88c
     return Path(tempfile.mkdtemp(prefix="daily_trend_smoke_"))
 
 
@@ -1004,11 +646,7 @@
     if isinstance(window, Mapping):
         start = str(window.get("start", "?"))
         end = str(window.get("end", "?"))
-<<<<<<< HEAD
-    else:  # pragma: no cover - obrona przed błędną strukturą
-=======
     else:  # pragma: no cover
->>>>>>> 7491e88c
         start = end = "?"
 
     orders = summary.get("orders", [])
@@ -1016,22 +654,14 @@
     ledger_entries = summary.get("ledger_entries", 0)
     try:
         ledger_entries = int(ledger_entries)
-<<<<<<< HEAD
-    except Exception:  # noqa: BLE001, pragma: no cover - fallback
-=======
     except Exception:  # noqa: BLE001
->>>>>>> 7491e88c
         ledger_entries = 0
 
     alert_snapshot = summary.get("alert_snapshot", {})
     alert_lines: list[str] = []
     if isinstance(alert_snapshot, Mapping):
         for channel, data in alert_snapshot.items():
-<<<<<<< HEAD
-            status = "unknown"
-=======
             status = "UNKNOWN"
->>>>>>> 7491e88c
             detail: str | None = None
             if isinstance(data, Mapping):
                 raw_status = data.get("status")
@@ -1045,10 +675,6 @@
                 alert_lines.append(f"{channel_name}: {status} ({detail})")
             else:
                 alert_lines.append(f"{channel_name}: {status}")
-<<<<<<< HEAD
-
-=======
->>>>>>> 7491e88c
     if not alert_lines:
         alert_lines.append("brak danych o kanałach alertów")
 
@@ -1095,23 +721,11 @@
 
         realized_total = _as_float(metrics.get("realized_pnl_total"))
         if realized_total is not None:
-<<<<<<< HEAD
-            metrics_lines.append(
-                f"Realizowany PnL (brutto): {_format_money(realized_total)}"
-            )
-
-        last_position = _as_float(metrics.get("last_position_value"))
-        if last_position is not None:
-            metrics_lines.append(
-                f"Ostatnia wartość pozycji: {_format_money(last_position)}"
-            )
-=======
             metrics_lines.append(f"Realizowany PnL (brutto): {_format_money(realized_total)}")
 
         last_position = _as_float(metrics.get("last_position_value"))
         if last_position is not None:
             metrics_lines.append(f"Ostatnia wartość pozycji: {_format_money(last_position)}")
->>>>>>> 7491e88c
 
         per_symbol = metrics.get("per_symbol")
         if isinstance(per_symbol, Mapping):
@@ -1120,26 +734,16 @@
                 if not isinstance(payload, Mapping):
                     continue
 
-<<<<<<< HEAD
-                total_notional = _as_float(payload.get("total_notional")) or 0.0
-                orders = _as_int(payload.get("orders")) or 0
-=======
                 total_notional_sym = _as_float(payload.get("total_notional")) or 0.0
                 orders_sym = _as_int(payload.get("orders")) or 0
->>>>>>> 7491e88c
                 fees_value = _as_float(payload.get("fees"))
                 net_quantity = _as_float(payload.get("net_quantity"))
                 last_symbol_value = _as_float(payload.get("last_position_value"))
                 realized_symbol = _as_float(payload.get("realized_pnl"))
 
                 if not (
-<<<<<<< HEAD
-                    orders
-                    or total_notional
-=======
                     orders_sym
                     or total_notional_sym
->>>>>>> 7491e88c
                     or (fees_value is not None and fees_value)
                     or (net_quantity is not None and abs(net_quantity) > 1e-9)
                     or (last_symbol_value is not None and last_symbol_value > 0)
@@ -1147,15 +751,9 @@
                 ):
                     continue
 
-<<<<<<< HEAD
-                parts = [f"{symbol}: zlecenia {orders}"]
-                if total_notional:
-                    parts.append(f"wolumen {_format_money(total_notional)}")
-=======
                 parts = [f"{symbol}: zlecenia {orders_sym}"]
                 if total_notional_sym:
                     parts.append(f"wolumen {_format_money(total_notional_sym)}")
->>>>>>> 7491e88c
                 if fees_value is not None:
                     parts.append(f"opłaty {_format_money(fees_value, decimals=4)}")
                 if net_quantity is not None and abs(net_quantity) > 1e-6:
@@ -1165,21 +763,14 @@
                 if realized_symbol is not None and abs(realized_symbol) > 1e-6:
                     parts.append(f"PnL {_format_money(realized_symbol)}")
 
-<<<<<<< HEAD
-                symbol_lines.append((total_notional, ", ".join(parts)))
-=======
                 symbol_lines.append((total_notional_sym, ", ".join(parts)))
->>>>>>> 7491e88c
 
             if symbol_lines:
                 symbol_lines.sort(key=lambda item: item[0], reverse=True)
                 top_lines = [item[1] for item in symbol_lines[:3]]
                 metrics_lines.append("Instrumenty: " + "; ".join(top_lines))
 
-<<<<<<< HEAD
-=======
     # Opcjonalne linie o stanie ryzyka
->>>>>>> 7491e88c
     risk_lines: list[str] = []
     risk_state = summary.get("risk_state")
     if isinstance(risk_state, Mapping) and risk_state:
@@ -1202,10 +793,6 @@
                 entry = _normalize_position_entry(str(symbol), payload)
                 if entry is not None:
                     formatted.append(entry)
-<<<<<<< HEAD
-
-=======
->>>>>>> 7491e88c
             if formatted:
                 formatted.sort(key=lambda item: item[0], reverse=True)
                 formatted_lines = [text for _value, text in formatted[:5]]
@@ -1219,10 +806,6 @@
                 dd=_format_percentage(drawdown_pct),
             )
         )
-<<<<<<< HEAD
-
-=======
->>>>>>> 7491e88c
         liquidation = bool(risk_state.get("force_liquidation"))
         risk_lines.append("Force liquidation: TAK" if liquidation else "Force liquidation: NIE")
 
@@ -1253,10 +836,7 @@
             if limit_parts:
                 risk_lines.append("Limity: " + ", ".join(limit_parts))
 
-<<<<<<< HEAD
-=======
     # Dodatkowe linie o danych (manifest/cache), jeśli dołączono do summary
->>>>>>> 7491e88c
     data_lines: list[str] = []
     data_checks = summary.get("data_checks")
     if isinstance(data_checks, Mapping):
@@ -1277,27 +857,6 @@
                     )
                 else:
                     data_lines.append(f"Manifest OHLCV: {status_text} (brak wpisów)")
-<<<<<<< HEAD
-            manifest_summary = manifest_info.get("summary")
-            if isinstance(manifest_summary, Mapping):
-                data_lines.append(
-                    "Manifest – agregaty: łącznie={total} OK={ok} błędy={error}".format(
-                        total=manifest_summary.get("total", "?"),
-                        ok=manifest_summary.get("ok", "?"),
-                        error=manifest_summary.get("error", "?"),
-                    )
-                )
-                worst_gap = manifest_summary.get("worst_gap")
-                if isinstance(worst_gap, Mapping):
-                    data_lines.append(
-                        "Manifest – największa luka: {symbol}/{interval} ({gap_minutes} min)".format(
-                            symbol=worst_gap.get("symbol", "?"),
-                            interval=worst_gap.get("interval", "?"),
-                            gap_minutes=worst_gap.get("gap_minutes", "?"),
-                        )
-                    )
-=======
->>>>>>> 7491e88c
         cache_info = data_checks.get("cache")
         if isinstance(cache_info, Mapping) and cache_info:
             fragments: list[str] = []
@@ -1337,10 +896,7 @@
             if fragments:
                 data_lines.append("Cache offline: " + "; ".join(fragments))
 
-<<<<<<< HEAD
-=======
     # Info o magazynie raportu
->>>>>>> 7491e88c
     storage_lines: list[str] = []
     storage_info = summary.get("storage")
     if isinstance(storage_info, Mapping) and storage_info:
@@ -1376,18 +932,12 @@
     return "\n".join(lines)
 
 
-<<<<<<< HEAD
-def _ensure_smoke_cache(
-    *,
-    pipeline,
-=======
 # --------------------------------------------------------------------------------------
 # Walidacja cache + manifest
 # --------------------------------------------------------------------------------------
 def _ensure_smoke_cache(
     *,
     pipeline: Any,
->>>>>>> 7491e88c
     symbols: Sequence[str],
     interval: str,
     start_ms: int,
@@ -1396,10 +946,6 @@
     tick_ms: int,
 ) -> Mapping[str, object]:
     """Sprawdza, czy lokalny cache zawiera dane potrzebne do smoke testu."""
-<<<<<<< HEAD
-
-=======
->>>>>>> 7491e88c
     required_intervals = _collect_required_intervals(pipeline, symbols=symbols)
     if not required_intervals:
         required_intervals = (interval,)
@@ -1573,21 +1119,13 @@
 
 def _verify_manifest_coverage(
     *,
-<<<<<<< HEAD
-    pipeline,
-=======
     pipeline: Any,
->>>>>>> 7491e88c
     symbols: Sequence[str],
     intervals: Sequence[str],
     end_ms: int,
     required_bars_map: Mapping[str, int],
 ) -> Mapping[str, object] | None:
     """Waliduje metadane manifestu przed uruchomieniem smoke testu."""
-<<<<<<< HEAD
-
-=======
->>>>>>> 7491e88c
     bootstrap = getattr(pipeline, "bootstrap", None)
     if bootstrap is None:
         return None
@@ -1596,10 +1134,6 @@
     core_config = getattr(bootstrap, "core_config", None)
     if environment_cfg is None or core_config is None:
         return None
-<<<<<<< HEAD
-
-=======
->>>>>>> 7491e88c
     if not hasattr(core_config, "instrument_universes"):
         return None
 
@@ -1634,10 +1168,6 @@
             universe=universe,
             exchange_name=exchange_name,
             as_of=as_of,
-<<<<<<< HEAD
-            intervals=intervals,
-=======
->>>>>>> 7491e88c
         )
     except Exception as exc:  # noqa: BLE001
         _LOGGER.warning("Nie udało się ocenić pokrycia manifestu: %s", exc)
@@ -1724,11 +1254,6 @@
                 }
             )
 
-<<<<<<< HEAD
-    summary_payload = summarize_coverage(statuses)
-
-=======
->>>>>>> 7491e88c
     if issues:
         for detail in issues:
             _LOGGER.error("Manifest OHLCV: %s", detail)
@@ -1748,10 +1273,6 @@
         "required_rows": required_rows_payload,
         "symbols": sorted(str(symbol) for symbol in symbols),
         "entries": entries_payload,
-<<<<<<< HEAD
-        "summary": summary_payload,
-=======
->>>>>>> 7491e88c
     }
 
 
@@ -1767,12 +1288,9 @@
     return f"{symbol}/{interval}: {issue}"
 
 
-<<<<<<< HEAD
-=======
 # --------------------------------------------------------------------------------------
 # Adapter offline dla smoke testu
 # --------------------------------------------------------------------------------------
->>>>>>> 7491e88c
 class _OfflineExchangeAdapter(ExchangeAdapter):
     """Minimalny adapter giełdowy działający offline dla trybu paper-smoke."""
 
@@ -1792,11 +1310,7 @@
             maintenance_margin=0.0,
         )
 
-<<<<<<< HEAD
-    def fetch_symbols(self):  # pragma: no cover - nieużywane w trybie smoke
-=======
     def fetch_symbols(self):  # pragma: no cover
->>>>>>> 7491e88c
         return ()
 
     def fetch_ohlcv(  # noqa: D401, ARG002
@@ -1809,18 +1323,6 @@
     ):
         return []
 
-<<<<<<< HEAD
-    def place_order(self, request):  # pragma: no cover - paper trading korzysta z symulatora
-        raise NotImplementedError
-
-    def cancel_order(self, order_id: str, *, symbol: str | None = None) -> None:  # pragma: no cover - nieużywane
-        raise NotImplementedError
-
-    def stream_public_data(self, *, channels):  # pragma: no cover - nieużywane
-        raise NotImplementedError
-
-    def stream_private_data(self, *, channels):  # pragma: no cover - nieużywane
-=======
     def place_order(self, request):  # pragma: no cover
         raise NotImplementedError
 
@@ -1831,7 +1333,6 @@
         raise NotImplementedError
 
     def stream_private_data(self, *, channels):  # pragma: no cover
->>>>>>> 7491e88c
         raise NotImplementedError
 
 
@@ -1839,12 +1340,9 @@
     return _OfflineExchangeAdapter(credentials, **kwargs)
 
 
-<<<<<<< HEAD
-=======
 # --------------------------------------------------------------------------------------
 # Pętla realtime
 # --------------------------------------------------------------------------------------
->>>>>>> 7491e88c
 def _run_loop(runner: DailyTrendRealtimeRunner, poll_seconds: float) -> int:
     interval = max(1.0, poll_seconds)
     stop = False
@@ -1916,13 +1414,6 @@
         _LOGGER.exception("Nie udało się zbudować pipeline'u daily trend: %s", exc)
         return 1
 
-<<<<<<< HEAD
-    _LOGGER.info(
-        "Pipeline gotowy: środowisko=%s, strategia=%s, kontroler=%s",
-        args.environment,
-        pipeline.strategy_name,
-        pipeline.controller_name,
-=======
     # Bezpieczne logowanie (mock/test może nie mieć pól)
     strategy_name = getattr(pipeline, "strategy_name", args.strategy)
     controller_name = getattr(pipeline, "controller_name", args.controller)
@@ -1931,7 +1422,6 @@
         args.environment,
         strategy_name,
         controller_name,
->>>>>>> 7491e88c
     )
 
     environment = pipeline.bootstrap.environment.environment
@@ -1969,14 +1459,7 @@
             window_meta["end"],
         )
 
-<<<<<<< HEAD
-        required_bars = max(
-            history_bars,
-            max(1, int((end_ms - sync_start) / tick_ms) + 1),
-        )
-=======
         required_bars = max(history_bars, max(1, int((end_ms - sync_start) / tick_ms) + 1))
->>>>>>> 7491e88c
         data_checks: Mapping[str, object] | None = None
         try:
             data_checks = _ensure_smoke_cache(
@@ -2017,29 +1500,6 @@
             _LOGGER.info("Smoke test zakończony – brak sygnałów w zadanym oknie.")
 
         report_dir = _prepare_smoke_report_directory(args.smoke_output)
-<<<<<<< HEAD
-        storage_info = _collect_storage_health(
-            report_dir,
-            min_free_mb=args.smoke_min_free_mb,
-        )
-        alert_snapshot = pipeline.bootstrap.alert_router.health_snapshot()
-        core_config = getattr(pipeline.bootstrap, "core_config", None)
-        reporting_source = core_config
-        if reporting_source is not None and hasattr(reporting_source, "reporting"):
-            reporting_source = getattr(reporting_source, "reporting", None)
-        upload_cfg = SmokeArchiveUploader.resolve_config(reporting_source)
-        risk_snapshot: Mapping[str, object] | None = None
-        try:
-            risk_snapshot = pipeline.bootstrap.risk_engine.snapshot_state(
-                pipeline.risk_profile_name
-            )
-        except NotImplementedError:
-            _LOGGER.warning(
-                "Silnik ryzyka nie udostępnia metody snapshot_state – pomijam stan ryzyka"
-            )
-        except Exception as exc:  # noqa: BLE001
-            _LOGGER.warning("Nie udało się pobrać stanu ryzyka: %s", exc)
-=======
         storage_info = _collect_storage_health(report_dir, min_free_mb=args.smoke_min_free_mb)
         alert_snapshot = pipeline.bootstrap.alert_router.health_snapshot()
 
@@ -2054,7 +1514,6 @@
         except Exception as exc:  # noqa: BLE001
             _LOGGER.warning("Nie udało się pobrać stanu ryzyka: %s", exc)
 
->>>>>>> 7491e88c
         summary_path = _export_smoke_report(
             report_dir=report_dir,
             results=results,
@@ -2065,7 +1524,6 @@
             risk_state=risk_snapshot,
             data_checks=data_checks,
             storage_info=storage_info,
-<<<<<<< HEAD
         )
         summary_hash = _hash_file(summary_path)
         try:
@@ -2081,38 +1539,6 @@
                 "risk_state": risk_snapshot or {},
             }
 
-        summary_text = _render_smoke_summary(
-            summary=summary_payload,
-            summary_sha256=summary_hash,
-        )
-        summary_txt_path = summary_path.with_suffix(".txt")
-        summary_txt_path.write_text(summary_text + "\n", encoding="utf-8")
-        readme_path = _write_smoke_readme(report_dir)
-        _LOGGER.info(
-            "Raport smoke testu zapisany w %s (summary sha256=%s)",
-            report_dir,
-            summary_hash,
-        )
-        _LOGGER.info("Podsumowanie smoke testu:%s%s", os.linesep, summary_text)
-
-        archive_path: Path | None = None
-        archive_required = bool(args.archive_smoke or upload_cfg)
-=======
-        )
-        summary_hash = _hash_file(summary_path)
-        try:
-            summary_payload = json.loads(summary_path.read_text(encoding="utf-8"))
-        except Exception as exc:  # noqa: BLE001
-            _LOGGER.error("Nie udało się odczytać summary.json: %s", exc)
-            summary_payload = {
-                "environment": args.environment,
-                "window": dict(window_meta),
-                "orders": [],
-                "ledger_entries": 0,
-                "alert_snapshot": alert_snapshot,
-                "risk_state": risk_snapshot or {},
-            }
-
         summary_text = _render_smoke_summary(summary=summary_payload, summary_sha256=summary_hash)
         summary_txt_path = summary_path.with_suffix(".txt")
         summary_txt_path.write_text(summary_text + "\n", encoding="utf-8")
@@ -2128,20 +1554,12 @@
             getattr(getattr(pipeline.bootstrap, "core_config", None), "reporting", None)
         )
 
->>>>>>> 7491e88c
         if archive_required:
             archive_path = _archive_smoke_report(report_dir)
             if args.archive_smoke:
                 _LOGGER.info("Utworzono archiwum smoke testu: %s", archive_path)
             else:
-<<<<<<< HEAD
-                _LOGGER.info(
-                    "Archiwum smoke testu wygenerowane automatycznie na potrzeby uploadu: %s",
-                    archive_path,
-                )
-=======
                 _LOGGER.info("Archiwum smoke testu wygenerowane automatycznie na potrzeby uploadu: %s", archive_path)
->>>>>>> 7491e88c
 
         upload_result = None
         if upload_cfg and archive_path:
@@ -2153,15 +1571,7 @@
                     summary_sha256=summary_hash,
                     window=window_meta,
                 )
-<<<<<<< HEAD
-                _LOGGER.info(
-                    "Przesłano archiwum smoke testu (%s) do %s",
-                    upload_result.backend,
-                    upload_result.location,
-                )
-=======
                 _LOGGER.info("Przesłano archiwum smoke testu (%s) do %s", upload_result.backend, upload_result.location)
->>>>>>> 7491e88c
             except Exception as exc:  # noqa: BLE001
                 _LOGGER.error("Nie udało się przesłać archiwum smoke testu: %s", exc)
 
