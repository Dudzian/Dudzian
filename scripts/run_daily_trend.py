"""CLI do uruchamiania pipeline'u strategii Daily Trend w trybie paper/testnet."""
from __future__ import annotations

import argparse
import json
import hashlib
import os
import logging
import re
import signal
import subprocess
import sys
import shutil
import tempfile
import time
from datetime import datetime, timedelta, timezone
from pathlib import Path
from collections import deque
from collections.abc import Iterable, Mapping, MutableMapping, Sequence
from typing import Any, Callable
<<<<<<< HEAD


_RAW_OUTPUT_MAX_LEN = 4096
_CONTEXT_SNIPPET_MAX_LEN = 240
=======
>>>>>>> 68c3e7ed

from bot_core.alerts import AlertMessage
from bot_core.exchanges.base import (
    AccountSnapshot,
    Environment,
    ExchangeAdapter,
    ExchangeAdapterFactory,
    ExchangeCredentials,
    OrderResult,
)
from bot_core.data.intervals import (
    interval_to_milliseconds as _interval_to_milliseconds,
    normalize_interval_token as _normalize_interval_token,
)
<<<<<<< HEAD
from bot_core.reporting.audit import PaperSmokeJsonSynchronizer, PaperSmokeJsonSyncResult
from bot_core.reporting.upload import SmokeArchiveUploader, SmokeArchiveUploadResult
=======
from bot_core.reporting.audit import PaperSmokeJsonSynchronizer
from bot_core.reporting.upload import SmokeArchiveUploader
>>>>>>> 68c3e7ed
from bot_core.data.ohlcv import evaluate_coverage
from bot_core.runtime.pipeline import build_daily_trend_pipeline, create_trading_controller
from bot_core.runtime.realtime import DailyTrendRealtimeRunner
from bot_core.security import SecretManager, SecretStorageError, create_default_secret_storage
from scripts import paper_precheck as paper_precheck_cli

_LOGGER = logging.getLogger(__name__)


# --------------------------------------------------------------------------------------
# Argumenty CLI
# --------------------------------------------------------------------------------------
def _parse_args(argv: Sequence[str] | None) -> argparse.Namespace:
    parser = argparse.ArgumentParser(
        description="Uruchamia strategię trend-following D1 w trybie paper/testnet."
    )
    parser.add_argument("--config", default="config/core.yaml", help="Ścieżka do CoreConfig")
    parser.add_argument(
        "--environment",
        default="binance_paper",
        help="Nazwa środowiska z pliku konfiguracyjnego (np. binance_paper)",
    )
    parser.add_argument(
        "--strategy",
        default=None,
        help="Nazwa strategii z sekcji strategies (domyślnie pobierana z konfiguracji środowiska)",
    )
    parser.add_argument(
        "--controller",
        default=None,
        help="Nazwa kontrolera runtime (domyślnie pobierana z konfiguracji środowiska)",
    )
    parser.add_argument(
        "--risk-profile",
        default=None,
        help="Nazwa profilu ryzyka z sekcji risk_profiles (domyślnie używany profil przypisany do środowiska)",
    )
    parser.add_argument(
        "--history-bars",
        type=int,
        default=180,
        help="Liczba świec wykorzystywanych do analizy na starcie każdej iteracji",
    )
    parser.add_argument(
        "--poll-seconds",
        type=float,
        default=900.0,
        help="Jak często sprawdzać nowe sygnały (sekundy) w trybie ciągłym",
    )
    parser.add_argument(
        "--health-interval",
        type=float,
        default=3600.0,
        help="Interwał raportów health-check (sekundy)",
    )
    parser.add_argument(
        "--log-level",
        default="INFO",
        choices=["DEBUG", "INFO", "WARNING", "ERROR"],
        help="Poziom logowania",
    )
    parser.add_argument(
        "--secret-namespace",
        default="dudzian.trading",
        help="Namespace używany przy zapisie sekretów w systemowym keychainie",
    )
    parser.add_argument(
        "--headless-passphrase",
        default=None,
        help="Hasło do szyfrowania magazynu sekretów w środowisku headless (Linux)",
    )
    parser.add_argument(
        "--headless-storage",
        default=None,
        help="Ścieżka pliku magazynu sekretów dla trybu headless",
    )
    parser.add_argument(
        "--run-once",
        action="store_true",
        help="Uruchom pojedynczą iterację i zakończ (np. do harmonogramu cron)",
    )
    parser.add_argument(
        "--paper-smoke",
        action="store_true",
        help="Uruchom test dymny strategii paper trading (backfill + pojedyncza iteracja)",
    )
    parser.add_argument(
        "--skip-paper-precheck",
        action="store_true",
        help="Pomiń automatyczny paper_precheck przed smoke testem (tylko debug)",
    )
    parser.add_argument(
        "--paper-precheck-fail-on-warnings",
        action="store_true",
        help="Traktuj ostrzeżenia paper_precheck jako błąd podczas uruchamiania smoke testu",
    )
    parser.add_argument(
        "--paper-precheck-audit-dir",
        default="audit/paper_precheck_reports",
        help=(
            "Katalog, do którego zapisujemy raport JSON z paper_precheck; "
            "podaj pusty napis, aby wyłączyć automatyczne logowanie."
        ),
    )
    parser.add_argument(
        "--paper-smoke-audit-log",
        default="docs/audit/paper_trading_log.md",
        help=(
            "Ścieżka pliku logu audytu paper trading; podaj pusty napis, aby pominąć wpis."
        ),
    )
    parser.add_argument(
        "--paper-smoke-operator",
        default=None,
        help=(
            "Nazwa operatora zapisywana w logu audytu (domyślnie PAPER_SMOKE_OPERATOR lub 'CI Agent')."
        ),
    )
    parser.add_argument(
        "--paper-smoke-json-log",
        default="docs/audit/paper_trading_log.jsonl",
        help=(
            "Ścieżka pliku JSONL z wpisami smoke testów; podaj pusty napis, aby wyłączyć logowanie."
        ),
    )
    parser.add_argument(
<<<<<<< HEAD
        "--paper-smoke-summary-json",
        default=None,
        help=(
            "Jeśli ustawione, zapisuje podsumowanie smoke testu w formacie JSON (np. do użytku w CI)."
        ),
    )
    parser.add_argument(
        "--paper-smoke-auto-publish",
        action="store_true",
        help=(
            "Po udanym smoke teście automatycznie opublikuj artefakty JSONL/ZIP"
            " z wykorzystaniem publish_paper_smoke_artifacts.py."
        ),
    )
    parser.add_argument(
        "--paper-smoke-auto-publish-required",
        action="store_true",
        help=(
            "Wymagaj powodzenia auto-publikacji artefaktów smoke (niepowodzenie lub pominięcie kończy run błędem)."
        ),
    )
    parser.add_argument(
=======
>>>>>>> 68c3e7ed
        "--archive-smoke",
        action="store_true",
        help="Po zakończeniu smoke testu spakuj raport do archiwum ZIP z instrukcją audytu",
    )
    parser.add_argument(
        "--smoke-output",
        default=None,
        help="Opcjonalny katalog bazowy na raporty smoke testu; w środku powstanie podkatalog daily_trend_smoke_*.",
    )
    parser.add_argument(
        "--smoke-min-free-mb",
        type=float,
        default=None,
        help=(
            "Minimalna ilość wolnego miejsca (w MB) wymagana w katalogu raportu smoke; "
            "przy niższej wartości zgłosimy ostrzeżenie i oznaczymy raport."
        ),
    )
    parser.add_argument(
        "--smoke-fail-on-low-space",
        action="store_true",
        help=(
            "Traktuj ostrzeżenie o niskim wolnym miejscu jako błąd – po zapisaniu raportu "
            "zakończ proces kodem != 0."
        ),
    )
    parser.add_argument(
        "--date-window",
        default=None,
        help="Zakres dat w formacie START:END (np. 2024-01-01:2024-02-15) dla trybu --paper-smoke",
    )
    parser.add_argument(
        "--allow-live",
        action="store_true",
        help="Zezwól na uruchomienie na środowisku LIVE (domyślnie blokowane)",
    )
    parser.add_argument(
        "--dry-run",
        action="store_true",
        help="Zbuduj pipeline bez wykonywania iteracji (walidacja konfiguracji)",
    )
    return parser.parse_args(argv)


# --------------------------------------------------------------------------------------
# Pomocnicze I/O, formaty i konwersje
# --------------------------------------------------------------------------------------
def _create_secret_manager(args: argparse.Namespace) -> SecretManager:
    storage = create_default_secret_storage(
        namespace=args.secret_namespace,
        headless_passphrase=args.headless_passphrase,
        headless_path=args.headless_storage,
    )
    return SecretManager(storage, namespace=args.secret_namespace)


def _persist_precheck_audit(
    payload: Mapping[str, object],
    *,
    environment: str,
    audit_dir: Path | None,
    audit_clock: Callable[[], datetime] | None,
) -> Mapping[str, object] | None:
    """Zapisuje raport paper_precheck w katalogu audytu (jeśli skonfigurowano)."""

    if audit_dir is None:
        return None

    try:
        timestamp = audit_clock() if audit_clock else datetime.now(timezone.utc)
        metadata = paper_precheck_cli.persist_precheck_report(
            payload,
            environment_name=environment,
            base_dir=audit_dir,
            created_at=timestamp,
        )
    except Exception:  # noqa: BLE001
        _LOGGER.exception(
            "Nie udało się zapisać raportu paper_precheck do katalogu %s", audit_dir
        )
        return None

    if isinstance(payload, MutableMapping):
        payload.setdefault("audit_record", metadata)

    _LOGGER.info(
        "Raport paper_precheck zapisany do %s (sha256=%s)",
        metadata.get("path"),
        metadata.get("sha256"),
    )
    return metadata


def _run_paper_precheck_for_smoke(
    *,
    config_path: Path,
    environment: str,
    fail_on_warnings: bool,
    skip: bool,
    audit_dir: Path | None = None,
    audit_clock: Callable[[], datetime] | None = None,
) -> tuple[Mapping[str, object] | None, int, Mapping[str, object] | None]:
    """Uruchamia paper_precheck przed smoke testem i loguje wynik."""

    if skip:
        _LOGGER.warning(
            "Pomijam automatyczny paper_precheck dla %s (--skip-paper-precheck)", environment
        )
        payload: dict[str, object] = {
            "status": "skipped",
            "coverage_status": "skipped",
            "risk_status": "skipped",
            "skip_reason": "cli_flag",
        }
        metadata = _persist_precheck_audit(
            payload,
            environment=environment,
            audit_dir=audit_dir,
            audit_clock=audit_clock,
        )
        return payload, 0, metadata

    payload, exit_code = paper_precheck_cli.run_precheck(
        environment_name=environment,
        config_path=config_path,
        fail_on_warnings=fail_on_warnings,
    )

    status = str(payload.get("status", "unknown"))
    coverage_status = str(payload.get("coverage_status", "unknown"))
    risk_status = str(payload.get("risk_status", "unknown"))

    if payload.get("error_reason") == "environment_not_found":
        _LOGGER.error(
            "Paper pre-check: środowisko %s nie istnieje w konfiguracji", environment
        )
    elif payload.get("error_reason") == "invalid_min_ok_ratio":
        _LOGGER.error("Paper pre-check: parametr min_ok_ratio spoza zakresu 0-1")

    if exit_code != 0:
        _LOGGER.error(
            "Paper pre-check zakończony niepowodzeniem: status=%s coverage=%s risk=%s",  # noqa: G004
            status,
            coverage_status,
            risk_status,
        )
        return payload, exit_code, None

    _LOGGER.info(
        "Paper pre-check zakończony statusem %s (coverage=%s, risk=%s)",
        status,
        coverage_status,
        risk_status,
    )

    warning_sources: list[str] = []
    coverage_warnings = list(payload.get("coverage_warnings", []) or [])
    if coverage_status == "warning" or coverage_warnings:
        warning_sources.append("coverage")
    risk_payload = payload.get("risk")
    risk_warnings: Sequence[str] = ()
    if isinstance(risk_payload, Mapping):
        risk_warnings = risk_payload.get("warnings", []) or []
    if risk_status == "warning" or risk_warnings:
        warning_sources.append("risk")

    config_payload = payload.get("config") if isinstance(payload, Mapping) else None
    config_warnings = []
    if isinstance(config_payload, Mapping):
        config_warnings = list(config_payload.get("warnings", []) or [])
        if config_warnings:
            warning_sources.append("config")

    if warning_sources:
        _LOGGER.warning(
            "Paper pre-check zgłosił ostrzeżenia (%s) – sprawdź raport JSON przed kontynuacją",
            ", ".join(sorted(set(warning_sources))),
        )

    metadata = _persist_precheck_audit(
        payload,
        environment=environment,
        audit_dir=audit_dir,
        audit_clock=audit_clock,
    )

    return payload, exit_code, metadata


def _resolve_operator_name(raw: str | None) -> str:
    """Zwraca nazwę operatora do logu audytu."""

    candidates = [raw, os.environ.get("PAPER_SMOKE_OPERATOR"), "CI Agent"]
    for candidate in candidates:
        if candidate is None:
            continue
        text = str(candidate).strip()
        if text:
            return text
    return "CI Agent"


def _prepare_precheck_audit_details(
    precheck_metadata: Mapping[str, object] | None,
    *,
    precheck_status: str | None,
    precheck_coverage_status: str | None,
    precheck_risk_status: str | None,
) -> tuple[list[str], dict[str, str]]:
    """Buduje listę notatek i słownik metadanych do logów audytowych."""

    notes: list[str] = []
    metadata: dict[str, str] = {}

    source = precheck_metadata if isinstance(precheck_metadata, Mapping) else {}

    report_path = source.get("path")
    if report_path:
        report_path_text = str(report_path)
        metadata["report_path"] = report_path_text
        notes.append(f"paper_precheck_report=`{report_path_text}`")

    report_hash = source.get("sha256")
    if report_hash:
        report_hash_text = str(report_hash)
        metadata["report_sha256"] = report_hash_text
        notes.append(f"paper_precheck_sha256=`{report_hash_text}`")

    created_at = source.get("created_at")
    if created_at:
        created_at_text = str(created_at)
        metadata["created_at"] = created_at_text
        notes.append(f"paper_precheck_created_at={created_at_text}")

    if precheck_status:
        status_text = str(precheck_status)
        metadata["status"] = status_text
        notes.append(f"paper_precheck_status={status_text}")

    if precheck_coverage_status:
        coverage_text = str(precheck_coverage_status)
        metadata["coverage_status"] = coverage_text
        notes.append(f"paper_precheck_coverage_status={coverage_text}")

    if precheck_risk_status:
        risk_text = str(precheck_risk_status)
        metadata["risk_status"] = risk_text
        notes.append(f"paper_precheck_risk_status={risk_text}")

    return notes, metadata


def _append_smoke_audit_entry(
    *,
    log_path: Path | None,
    timestamp: datetime,
    operator: str,
    environment: str,
    window: Mapping[str, str],
    summary_path: Path,
    summary_sha256: str,
    severity: str,
    precheck_metadata: Mapping[str, object] | None,
    precheck_status: str | None,
    precheck_coverage_status: str | None,
    precheck_risk_status: str | None,
) -> str | None:
    """Dopisuje nowy wiersz do logu audytu smoke testów paper tradingu."""

    if log_path is None:
        return None

    try:
        lines = log_path.read_text(encoding="utf-8").splitlines()
    except FileNotFoundError:
        _LOGGER.warning(
            "Plik logu audytu %s nie istnieje – pomijam automatyczny wpis smoke testu.", log_path
        )
        return None
    except Exception:  # noqa: BLE001
        _LOGGER.exception("Nie udało się odczytać logu audytu %s", log_path)
        return None

    section_header = "## Sekcja B1 – Smoke testy paper tradingu"
    try:
        section_index = lines.index(section_header)
    except ValueError:
        _LOGGER.error("Nie znaleziono sekcji smoke testów w logu audytu %s", log_path)
        return None

    header_index = None
    for idx in range(section_index + 1, len(lines)):
        if lines[idx].startswith("|----"):
            header_index = idx
            break
    if header_index is None:
        _LOGGER.error("Nie znaleziono nagłówka tabeli smoke testów w %s", log_path)
        return None

    table_end_index = len(lines)
    id_pattern = re.compile(r"^\|\s*(S-(\d+))\b")
    max_id = 0
    for idx in range(header_index + 1, len(lines)):
        line = lines[idx]
        if not line.startswith("|"):
            table_end_index = idx
            break
        match = id_pattern.match(line)
        if match:
            try:
                number = int(match.group(2))
            except ValueError:
                continue
            max_id = max(max_id, number)

    new_id = f"S-{max_id + 1:04d}"
    window_start = str(window.get("start", "?"))
    window_end = str(window.get("end", "?"))
    window_text = f"{window_start} → {window_end}"
    summary_display = f"`{summary_path}`"
    summary_hash_display = f"`{summary_sha256}`"
    severity_text = severity.upper()

    notes, _ = _prepare_precheck_audit_details(
        precheck_metadata,
        precheck_status=precheck_status,
        precheck_coverage_status=precheck_coverage_status,
        precheck_risk_status=precheck_risk_status,
    )
    note_text = "; ".join(notes) if notes else "-"

    new_row = (
        f"| {new_id} | {timestamp.isoformat()} | {operator} | {environment} | {window_text} | "
        f"{summary_display} | {summary_hash_display} | {severity_text} | {note_text} |"
    )

    lines.insert(table_end_index, new_row)
    updated_content = "\n".join(lines) + "\n"
    try:
        log_path.write_text(updated_content, encoding="utf-8")
    except Exception:  # noqa: BLE001
        _LOGGER.exception("Nie udało się zapisać wpisu smoke testu do logu %s", log_path)
        return None

    _LOGGER.info(
        "Dodano wpis %s do logu audytu smoke testów (%s)", new_id, log_path
    )
    return new_id


def _append_smoke_json_log_entry(
    *,
    json_path: Path | None,
    timestamp: datetime,
    operator: str,
    environment: str,
    window: Mapping[str, str],
    summary_path: Path,
    summary_sha256: str,
    severity: str,
    precheck_metadata: Mapping[str, object] | None,
    precheck_payload: Mapping[str, object] | None,
    precheck_status: str | None,
    precheck_coverage_status: str | None,
    precheck_risk_status: str | None,
    markdown_entry_id: str | None,
) -> Mapping[str, object] | None:
    """Zapisuje wpis smoke testu w dzienniku JSONL (jeśli skonfigurowano)."""

    if json_path is None:
        return None

    try:
        json_path.parent.mkdir(parents=True, exist_ok=True)
    except Exception:  # noqa: BLE001
        _LOGGER.exception("Nie udało się utworzyć katalogu dla %s", json_path)
        return None

    timestamp_utc = timestamp.astimezone(timezone.utc)
    record_id = f"J-{timestamp_utc.strftime('%Y%m%dT%H%M%S')}-{summary_sha256[:8]}"

    notes, metadata_details = _prepare_precheck_audit_details(
        precheck_metadata,
        precheck_status=precheck_status,
        precheck_coverage_status=precheck_coverage_status,
        precheck_risk_status=precheck_risk_status,
    )

    if isinstance(precheck_payload, Mapping):
        try:
            sanitized_payload = json.loads(json.dumps(precheck_payload))
        except TypeError:
            sanitized_payload = None
    else:
        sanitized_payload = None

    record = {
        "record_id": record_id,
        "markdown_entry_id": markdown_entry_id,
        "timestamp": timestamp_utc.isoformat(),
        "operator": operator,
        "environment": environment,
        "window_start": str(window.get("start", "?")),
        "window_end": str(window.get("end", "?")),
        "summary_path": str(summary_path),
        "summary_sha256": summary_sha256,
        "severity": severity.upper(),
        "precheck_metadata": metadata_details,
        "precheck_payload": sanitized_payload,
        "notes": notes,
    }

    try:
        with json_path.open("a", encoding="utf-8") as handle:
            handle.write(json.dumps(record, ensure_ascii=False) + "\n")
    except Exception:  # noqa: BLE001
        _LOGGER.exception("Nie udało się zapisać wpisu JSONL do %s", json_path)
        return None

    _LOGGER.info(
        "Dodano wpis JSON smoke testu (%s) do %s", record_id, json_path
    )
    return record


<<<<<<< HEAD
def _build_smoke_summary_payload(
    *,
    environment: str,
    timestamp: datetime,
    operator: str,
    window: Mapping[str, str],
    report_dir: Path,
    summary_path: Path,
    summary_sha256: str,
    severity: str,
    storage_context: Mapping[str, str] | None,
    precheck_status: str | None,
    precheck_coverage_status: str | None,
    precheck_risk_status: str | None,
    precheck_payload: Mapping[str, object] | None,
    json_log_path: Path | None,
    json_record: Mapping[str, object] | None,
    json_sync_result: PaperSmokeJsonSyncResult | None,
    archive_path: Path | None,
    archive_upload_result: SmokeArchiveUploadResult | None,
    publish_result: Mapping[str, object] | None = None,
) -> Mapping[str, object]:
    """Buduje podsumowanie smoke testu dla pipeline'u CI."""

    timestamp_utc = timestamp.astimezone(timezone.utc)
    payload: MutableMapping[str, object] = {
        "environment": environment,
        "timestamp": timestamp_utc.isoformat(),
        "operator": operator,
        "severity": severity.upper(),
        "window": dict(window),
        "report": {
            "directory": str(report_dir),
            "summary_path": str(summary_path),
            "summary_sha256": summary_sha256,
        },
    }

    if storage_context:
        payload["storage"] = dict(storage_context)

    precheck_info: MutableMapping[str, object] = {
        "status": precheck_status or "unknown",
        "coverage_status": precheck_coverage_status or "unknown",
        "risk_status": precheck_risk_status or "unknown",
    }

    if isinstance(precheck_payload, Mapping):
        try:
            sanitized_precheck = json.loads(json.dumps(precheck_payload))
        except TypeError:
            sanitized_precheck = None
        if sanitized_precheck is not None:
            precheck_info["payload"] = sanitized_precheck

    payload["precheck"] = precheck_info

    if json_log_path is not None or json_record is not None or json_sync_result is not None:
        json_info: MutableMapping[str, object] = {}
        if json_log_path is not None:
            json_info["path"] = str(json_log_path)
        if json_record is not None:
            try:
                sanitized_record = json.loads(json.dumps(json_record))
            except TypeError:
                sanitized_record = {str(key): str(value) for key, value in json_record.items()}
            json_info["record"] = sanitized_record
            record_id_value = json_record.get("record_id")
            if record_id_value is not None:
                json_info["record_id"] = str(record_id_value)
        if json_sync_result is not None:
            json_info["sync"] = {
                "backend": json_sync_result.backend,
                "location": json_sync_result.location,
                "metadata": dict(json_sync_result.metadata),
            }
        payload["json_log"] = json_info

    if archive_path is not None or archive_upload_result is not None:
        archive_info: MutableMapping[str, object] = {}
        if archive_path is not None:
            archive_info["path"] = str(archive_path)
        if archive_upload_result is not None:
            archive_info["upload"] = {
                "backend": archive_upload_result.backend,
                "location": archive_upload_result.location,
                "metadata": dict(archive_upload_result.metadata),
            }
        payload["archive"] = archive_info

    if publish_result is not None:
        try:
            payload["publish"] = json.loads(json.dumps(publish_result))
        except TypeError:
            payload["publish"] = {str(key): str(value) for key, value in publish_result.items()}

    return payload


def _write_smoke_summary_json(path: Path, payload: Mapping[str, object]) -> None:
    """Zapisuje podsumowanie smoke testu do pliku JSON."""

    path = Path(path).expanduser().resolve()
    path.parent.mkdir(parents=True, exist_ok=True)
    with path.open("w", encoding="utf-8") as handle:
        json.dump(payload, handle, ensure_ascii=False, indent=2)
        handle.write("\n")


def _coerce_exit_code(value: object) -> int | None:
    """Konwertuje wartość exit code na liczbę całkowitą, jeśli to możliwe."""

    if value is None:
        return None
    try:
        return int(value)
    except (TypeError, ValueError):  # pragma: no cover - defensywne
        return None


def _truncate_text(value: str, *, limit: int) -> str:
    """Zwraca tekst obcięty do limitu znaków z wielokropkiem."""

    if limit <= 0:
        return ""

    text = value.strip()
    if len(text) <= limit:
        return text

    return text[: max(limit - 1, 1)] + "…"


def _normalize_publish_result(
    raw_result: Mapping[str, object] | None,
    *,
    exit_code: int | None,
    required: bool,
) -> Mapping[str, object]:
    """Ujednolica wynik auto-publikacji na potrzeby raportów i alertów."""

    normalized: dict[str, object] = {}
    if isinstance(raw_result, Mapping):
        for key, value in raw_result.items():
            normalized[str(key)] = value

    if not normalized.get("status"):
        normalized["status"] = "unknown"

    coerced_exit = _coerce_exit_code(normalized.get("exit_code"))
    if coerced_exit is not None:
        normalized["exit_code"] = coerced_exit
    elif "exit_code" not in normalized:
        normalized["exit_code"] = exit_code
    else:
        normalized["exit_code"] = normalized.get("exit_code")

    normalized["required"] = bool(required)

    return normalized


def _is_publish_result_ok(publish_result: Mapping[str, object] | None) -> bool:
    """Sprawdza, czy auto-publikacja zakończyła się powodzeniem."""

    if not isinstance(publish_result, Mapping):
        return False

    exit_code = _coerce_exit_code(publish_result.get("exit_code"))
    if exit_code is not None and exit_code != 0:
        return False

    status = str(publish_result.get("status", "")).strip().lower()
    return status == "ok"


def _append_publish_context(
    context: MutableMapping[str, str], publish_result: Mapping[str, object] | None
) -> None:
    """Dodaje do kontekstu alertów/compliance informacje o auto-publikacji."""

    if not isinstance(publish_result, Mapping):
        return

    status = str(publish_result.get("status", "unknown"))
    context["paper_smoke_publish_status"] = status

    exit_code = _coerce_exit_code(publish_result.get("exit_code"))
    if exit_code is not None:
        context["paper_smoke_publish_exit_code"] = str(exit_code)

    required_value = publish_result.get("required")
    if required_value is not None:
        context["paper_smoke_publish_required"] = "true" if bool(required_value) else "false"

    reason = publish_result.get("reason")
    if reason:
        context["paper_smoke_publish_reason"] = str(reason)

    if publish_result.get("status") != "ok":
        stdout_raw = publish_result.get("raw_stdout")
        if stdout_raw:
            context["paper_smoke_publish_stdout_snippet"] = _truncate_text(
                str(stdout_raw), limit=_CONTEXT_SNIPPET_MAX_LEN
            )

        stderr_raw = publish_result.get("raw_stderr")
        if stderr_raw:
            context["paper_smoke_publish_stderr_snippet"] = _truncate_text(
                str(stderr_raw), limit=_CONTEXT_SNIPPET_MAX_LEN
            )

    json_step = publish_result.get("json_sync")
    if isinstance(json_step, Mapping):
        context["paper_smoke_publish_json_status"] = str(json_step.get("status", "unknown"))
        backend_value = json_step.get("backend")
        if backend_value:
            context["paper_smoke_publish_json_backend"] = str(backend_value)
        location_value = json_step.get("location")
        if location_value:
            context["paper_smoke_publish_json_location"] = str(location_value)
        metadata = json_step.get("metadata")
        if isinstance(metadata, Mapping):
            for meta_key, meta_val in metadata.items():
                context[f"paper_smoke_publish_json_{meta_key}"] = str(meta_val)

    archive_step = publish_result.get("archive_upload")
    if isinstance(archive_step, Mapping):
        context["paper_smoke_publish_archive_status"] = str(
            archive_step.get("status", "unknown")
        )
        backend_value = archive_step.get("backend")
        if backend_value:
            context["paper_smoke_publish_archive_backend"] = str(backend_value)
        location_value = archive_step.get("location")
        if location_value:
            context["paper_smoke_publish_archive_location"] = str(location_value)
        metadata = archive_step.get("metadata")
        if isinstance(metadata, Mapping):
            for meta_key, meta_val in metadata.items():
                context[f"paper_smoke_publish_archive_{meta_key}"] = str(meta_val)


def _sync_smoke_json_log(
    *,
    json_sync_cfg,
    json_log_path: Path | None,
    environment: str,
    record_id: str | None,
    timestamp: datetime,
    secret_manager: SecretManager | None,
):
    if json_sync_cfg is None or json_log_path is None:
        return None
    record_id = record_id or ""
    try:
        synchronizer = PaperSmokeJsonSynchronizer(
            json_sync_cfg,
            secret_manager=secret_manager,
        )
        result = synchronizer.sync(
            json_log_path,
            environment=environment,
            record_id=record_id,
            timestamp=timestamp,
        )
        metadata = dict(result.metadata)
        version_info = metadata.get("version_id")
        receipt = metadata.get("ack_request_id") or metadata.get("ack_mechanism")
        log_suffix = []
        if version_info:
            log_suffix.append(f"version_id={version_info}")
        if receipt:
            log_suffix.append(f"receipt={receipt}")
        suffix_text = ", ".join(log_suffix)
        if suffix_text:
            suffix_text = f" ({suffix_text})"
        _LOGGER.info(
            "Zsynchronizowano dziennik JSONL smoke testów: backend=%s, location=%s%s",
            result.backend,
            result.location,
            suffix_text,
        )
        return result
    except Exception:  # noqa: BLE001
        _LOGGER.exception("Nie udało się zsynchronizować dziennika JSONL smoke testów")
        return None


def _auto_publish_smoke_artifacts(
    *,
    config_path: Path,
    environment: str,
    report_dir: Path,
    json_log_path: Path | None,
    summary_json_path: Path | None,
    archive_path: Path | None,
    record_id: str | None,
    skip_json_sync: bool,
    skip_archive_upload: bool,
    dry_run: bool,
) -> tuple[int, Mapping[str, object] | None]:
    """Uruchamia publish_paper_smoke_artifacts.py i zwraca kod wyjścia oraz wynik."""

    script_path = Path(__file__).with_name("publish_paper_smoke_artifacts.py")
    if not script_path.exists():
        _LOGGER.error("Brak skryptu publish_paper_smoke_artifacts.py obok run_daily_trend.py")
        return 1, {"status": "error", "reason": "missing_script"}

    cmd: list[str] = [
        sys.executable,
        str(script_path),
        "--config",
        str(config_path),
        "--environment",
        environment,
        "--report-dir",
        str(report_dir),
        "--json",
    ]

    if json_log_path is not None:
        cmd.extend(["--json-log", str(json_log_path)])
    if summary_json_path is not None and summary_json_path.exists():
        cmd.extend(["--summary-json", str(summary_json_path)])
    if archive_path is not None and archive_path.exists():
        cmd.extend(["--archive", str(archive_path)])
    if record_id:
        cmd.extend(["--record-id", record_id])
    if skip_json_sync:
        cmd.append("--skip-json-sync")
    if skip_archive_upload:
        cmd.append("--skip-archive-upload")
    if dry_run:
        cmd.append("--dry-run")

    _LOGGER.info(
        "Publikuję artefakty smoke testu przy pomocy publish_paper_smoke_artifacts.py (auto)",
    )

    try:
        completed = subprocess.run(
            cmd,
            capture_output=True,
            text=True,
            check=False,
        )
    except OSError:  # pragma: no cover - uruchomienie interpretatora może zawieść na systemach CI
        _LOGGER.exception("Nie udało się uruchomić publish_paper_smoke_artifacts.py")
        return 1, {"status": "error", "reason": "exec_failed"}

    stdout = (completed.stdout or "").strip()
    stderr = (completed.stderr or "").strip()
    trimmed_stdout = _truncate_text(stdout, limit=_RAW_OUTPUT_MAX_LEN) if stdout else ""
    trimmed_stderr = _truncate_text(stderr, limit=_RAW_OUTPUT_MAX_LEN) if stderr else ""
    if stderr:
        _LOGGER.debug("publish_paper_smoke_artifacts stderr: %s", stderr)

    payload: Mapping[str, object] | None = None
    if stdout:
        try:
            parsed = json.loads(stdout)
        except json.JSONDecodeError:
            _LOGGER.error(
                "Nie udało się sparsować wyjścia publish_paper_smoke_artifacts jako JSON: %s",
                stdout,
            )
            payload = {"status": "error", "reason": "invalid_json"}
        else:
            if isinstance(parsed, Mapping):
                payload = parsed
            else:
                payload = {"status": "error", "reason": "invalid_payload"}

    if payload is None:
        payload_dict: dict[str, object] = {"status": "unknown"}
    elif isinstance(payload, Mapping):
        payload_dict = dict(payload)
        payload_dict.setdefault("status", "unknown")
    else:  # pragma: no cover - defensywnie dla nietypowych wyników
        payload_dict = {"status": "unknown"}
    payload_dict["exit_code"] = completed.returncode

    if payload_dict.get("status") != "ok":
        if trimmed_stdout and "raw_stdout" not in payload_dict:
            payload_dict["raw_stdout"] = trimmed_stdout
        if trimmed_stderr and "raw_stderr" not in payload_dict:
            payload_dict["raw_stderr"] = trimmed_stderr

    if completed.returncode == 0:
        _LOGGER.info("Publikacja artefaktów smoke zakończona powodzeniem")
    else:
        _LOGGER.error(
            "Publikacja artefaktów smoke zakończona błędem (code=%s)",
            completed.returncode,
        )

    return completed.returncode, payload_dict


=======
>>>>>>> 68c3e7ed
def _log_order_results(results: Iterable[OrderResult]) -> None:
    for result in results:
        _LOGGER.info(
            "Zlecenie zrealizowane: id=%s status=%s qty=%s avg_price=%s",
            result.order_id,
            result.status,
            result.filled_quantity,
            result.avg_price,
        )


def _parse_iso_date(value: str, *, is_end: bool) -> datetime:
    text = value.strip()
    if not text:
        raise ValueError("wartość daty nie może być pusta")
    try:
        parsed = datetime.fromisoformat(text)
    except ValueError as exc:  # pragma: no cover
        raise ValueError(f"nieprawidłowy format daty: {text}") from exc
    if parsed.tzinfo is None:
        parsed = parsed.replace(tzinfo=timezone.utc)
    else:
        parsed = parsed.astimezone(timezone.utc)
    if "T" not in text and " " not in text:
        if is_end:
            parsed = parsed + timedelta(days=1) - timedelta(milliseconds=1)
    return parsed


def _resolve_date_window(arg: str | None, *, default_days: int = 30) -> tuple[int, int, Mapping[str, str]]:
    if not arg:
        end_dt = datetime.now(timezone.utc)
        start_dt = end_dt - timedelta(days=default_days)
    else:
        parts = arg.split(":", maxsplit=1)
        if len(parts) != 2:
            raise ValueError("zakres musi mieć format START:END")
        start_dt = _parse_iso_date(parts[0], is_end=False)
        end_dt = _parse_iso_date(parts[1], is_end=True)
    if start_dt > end_dt:
        raise ValueError("data początkowa jest późniejsza niż końcowa")
    start_ms = int(start_dt.timestamp() * 1000)
    end_ms = int(end_dt.timestamp() * 1000)
    return start_ms, end_ms, {"start": start_dt.isoformat(), "end": end_dt.isoformat()}


def _hash_file(path: Path) -> str:
    digest = hashlib.sha256()
    with path.open("rb") as handle:
        for chunk in iter(lambda: handle.read(8192), b""):
            digest.update(chunk)
    return digest.hexdigest()


def _as_float(value: object) -> float | None:
    if value is None:
        return None
    if isinstance(value, (int, float)):
        return float(value)
    if isinstance(value, str):
        text = value.strip()
        if not text:
            return None
        try:
            return float(text)
        except ValueError:
            return None
    return None


def _as_int(value: object) -> int | None:
    float_value = _as_float(value)
    if float_value is None:
        return None
    try:
        return int(float_value)
    except (TypeError, ValueError):  # pragma: no cover
        return None


def _format_money(value: float, *, decimals: int = 2) -> str:
    formatted = f"{value:,.{decimals}f}"
    return formatted.replace(",", " ")


def _format_percentage(value: float | None, *, decimals: int = 2) -> str:
    if value is None:
        return "n/d"
    return f"{value * 100:.{decimals}f}%"


def _normalize_position_entry(symbol: str, payload: Mapping[str, object]) -> tuple[float, str] | None:
    """Buduje opis pojedynczej pozycji do raportu tekstowego."""
    notional = _as_float(payload.get("notional"))
    if notional is None or notional <= 0:
        return None
    side = str(payload.get("side", "")).strip().upper() or "?"
    description = f"{symbol}: {side} {_format_money(notional)}"
    return notional, description


# --------------------------------------------------------------------------------------
# Metryki ledger / PnL FIFO long/short
# --------------------------------------------------------------------------------------
def _compute_ledger_metrics(ledger_entries: Sequence[Mapping[str, object]]) -> Mapping[str, object]:
    counts: MutableMapping[str, int] = {"buy": 0, "sell": 0}
    other_counts: MutableMapping[str, int] = {}
    notionals: MutableMapping[str, float] = {"buy": 0.0, "sell": 0.0}
    other_notionals: MutableMapping[str, float] = {}
    total_fees = 0.0
    last_position_value: float | None = None
    per_symbol: dict[str, dict[str, float]] = {}
    pnl_trackers: dict[str, dict[str, object]] = {}
    realized_pnl_total = 0.0
    eps = 1e-9

    for entry in ledger_entries:
        if not isinstance(entry, Mapping):
            continue

        side = str(entry.get("side", "")).lower()
        quantity = _as_float(entry.get("quantity")) or 0.0
        price = _as_float(entry.get("price")) or 0.0
        notional_value = abs(quantity) * max(price, 0.0)
        abs_quantity = abs(quantity)

        if side in ("buy", "sell"):
            counts[side] += 1
            notionals[side] += notional_value
        else:
            side_key = side or "unknown"
            other_counts[side_key] = other_counts.get(side_key, 0) + 1
            other_notionals[side_key] = other_notionals.get(side_key, 0.0) + notional_value

        fee_value = _as_float(entry.get("fee"))
        if fee_value is not None:
            total_fees += fee_value

        position_value = _as_float(entry.get("position_value"))
        if position_value is not None:
            last_position_value = position_value

        symbol = entry.get("symbol")
        if symbol:
            symbol_key = str(symbol)
            stats = per_symbol.setdefault(
                symbol_key,
                {
                    "orders": 0,
                    "buy_orders": 0,
                    "sell_orders": 0,
                    "other_orders": 0,
                    "buy_quantity": 0.0,
                    "sell_quantity": 0.0,
                    "other_quantity": 0.0,
                    "buy_notional": 0.0,
                    "sell_notional": 0.0,
                    "other_notional": 0.0,
                    "total_notional": 0.0,
                    "net_quantity": 0.0,
                    "fees": 0.0,
                    "realized_pnl": 0.0,
                },
            )

            stats["orders"] += 1
            if side == "buy":
                stats["buy_orders"] += 1
                stats["buy_quantity"] += quantity
                stats["buy_notional"] += notional_value
                stats["net_quantity"] += quantity
            elif side == "sell":
                stats["sell_orders"] += 1
                stats["sell_quantity"] += quantity
                stats["sell_notional"] += notional_value
                stats["net_quantity"] -= quantity
            else:
                stats["other_orders"] += 1
                stats["other_quantity"] += quantity
                stats["other_notional"] += notional_value

            stats["total_notional"] = (
                stats["buy_notional"] + stats["sell_notional"] + stats["other_notional"]
            )

            if fee_value is not None:
                stats["fees"] += fee_value

            if position_value is not None:
                stats["last_position_value"] = position_value

            tracker = pnl_trackers.setdefault(
                symbol_key,
                {
                    "long_lots": deque(),
                    "short_lots": deque(),
                    "realized_pnl": 0.0,
                },
            )
            long_lots: deque[tuple[float, float]] = tracker["long_lots"]  # type: ignore[assignment]
            short_lots: deque[tuple[float, float]] = tracker["short_lots"]  # type: ignore[assignment]
            realized_symbol: float = tracker["realized_pnl"]  # type: ignore[assignment]

            remaining_qty = abs_quantity

            if side == "buy":
                while remaining_qty > eps and short_lots:
                    lot_qty, lot_price = short_lots[0]
                    matched = min(remaining_qty, lot_qty)
                    realized_symbol += (lot_price - price) * matched
                    lot_qty -= matched
                    remaining_qty -= matched
                    if lot_qty <= eps:
                        short_lots.popleft()
                    else:
                        short_lots[0] = (lot_qty, lot_price)
                if remaining_qty > eps:
                    long_lots.append((remaining_qty, price))
            elif side == "sell":
                while remaining_qty > eps and long_lots:
                    lot_qty, lot_price = long_lots[0]
                    matched = min(remaining_qty, lot_qty)
                    realized_symbol += (price - lot_price) * matched
                    lot_qty -= matched
                    remaining_qty -= matched
                    if lot_qty <= eps:
                        long_lots.popleft()
                    else:
                        long_lots[0] = (lot_qty, lot_price)
                if remaining_qty > eps:
                    short_lots.append((remaining_qty, price))

            tracker["realized_pnl"] = realized_symbol
            stats["realized_pnl"] = realized_symbol
            previous_realized = tracker.get("_realized_accumulator", 0.0)
            realized_pnl_total += realized_symbol - float(previous_realized)
            tracker["_realized_accumulator"] = realized_symbol

    total_notional = sum(notionals.values()) + sum(other_notionals.values())

    side_counts: MutableMapping[str, int] = {
        "buy": counts.get("buy", 0),
        "sell": counts.get("sell", 0),
    }
    for key, value in other_counts.items():
        if value:
            side_counts[key] = value

    notional_payload: MutableMapping[str, float] = {
        "buy": notionals.get("buy", 0.0),
        "sell": notionals.get("sell", 0.0),
    }
    for key, value in other_notionals.items():
        if value:
            notional_payload[key] = value
    notional_payload["total"] = total_notional

    metrics: dict[str, object] = {
        "side_counts": dict(side_counts),
        "notional": dict(notional_payload),
        "total_fees": total_fees,
    }
    metrics["realized_pnl_total"] = realized_pnl_total
    if last_position_value is not None:
        metrics["last_position_value"] = last_position_value
    if per_symbol:
        metrics["per_symbol"] = {
            symbol: {k: (float(v) if isinstance(v, float) else v) for k, v in stats.items()}
            for symbol, stats in per_symbol.items()
        }
    return metrics


# --------------------------------------------------------------------------------------
# Raport smoke
# --------------------------------------------------------------------------------------
def _export_smoke_report(
    *,
    report_dir: Path,
    results: Sequence[OrderResult],
    ledger: Iterable[Mapping[str, object]],
    window: Mapping[str, str],
    environment: str,
    alert_snapshot: Mapping[str, Mapping[str, str]],
    risk_state: Mapping[str, object] | None = None,
    data_checks: Mapping[str, object] | None = None,
    storage_info: Mapping[str, object] | None = None,
) -> Path:
    report_dir.mkdir(parents=True, exist_ok=True)

    # Zapis ledger.jsonl
    ledger_entries = list(ledger)
    ledger_path = report_dir / "ledger.jsonl"
    with ledger_path.open("w", encoding="utf-8") as handle:
        for entry in ledger_entries:
            json.dump(entry, handle, ensure_ascii=False)
            handle.write("\n")

    # Metryki
    metrics = _compute_ledger_metrics(ledger_entries)

    # Podsumowanie
    summary: dict[str, object] = {
        "environment": environment,
        "window": dict(window),
        "orders": [
            {
                "order_id": result.order_id,
                "status": result.status,
                "filled_quantity": result.filled_quantity,
                "avg_price": result.avg_price,
            }
            for result in results
        ],
        "ledger_entries": len(ledger_entries),
        "metrics": metrics,
        "alert_snapshot": {channel: dict(data) for channel, data in alert_snapshot.items()},
    }
    if risk_state:
        summary["risk_state"] = dict(risk_state)
    if data_checks:
        summary["data_checks"] = json.loads(json.dumps(data_checks))
    if storage_info:
        summary["storage"] = json.loads(json.dumps(storage_info))

    # Zapis summary.json
    summary_path = report_dir / "summary.json"
    summary_path.write_text(json.dumps(summary, ensure_ascii=False, indent=2) + "\n", encoding="utf-8")
    return summary_path


def _write_smoke_readme(report_dir: Path) -> Path:
    readme_path = report_dir / "README.txt"
    readme_text = (
        "Daily Trend – smoke test paper trading\n"
        "======================================\n\n"
        "Ten katalog zawiera artefakty pojedynczego uruchomienia trybu --paper-smoke.\n"
        "Na potrzeby audytu:\n\n"
        "1. Zweryfikuj hash SHA-256 pliku summary.json zapisany w logu CLI oraz w alertach.\n"
        "2. Przepisz treść summary.txt do dziennika audytowego (docs/audit/paper_trading_log.md).\n"
        "3. Zabezpiecz ledger.jsonl (pełna historia decyzji) w repozytorium operacyjnym.\n"
        "4. Zarchiwizowany plik ZIP można przechowywać w sejfie audytu przez min. 24 miesiące.\n"
    )
    readme_path.write_text(readme_text + "\n", encoding="utf-8")
    return readme_path


def _archive_smoke_report(report_dir: Path) -> Path:
    archive_path_str = shutil.make_archive(str(report_dir), "zip", root_dir=report_dir)
    return Path(archive_path_str)


_MEGABYTE = 1024 * 1024


def _collect_storage_health(directory: Path, *, min_free_mb: float | None) -> Mapping[str, object]:
    """Zwraca informacje o stanie przestrzeni dyskowej dla raportu smoke."""
    info: dict[str, object] = {"directory": str(directory)}
    threshold_mb = float(min_free_mb) if min_free_mb is not None else None
    if threshold_mb is not None and threshold_mb < 0:
        threshold_mb = 0.0
    threshold_bytes = int(threshold_mb * _MEGABYTE) if threshold_mb is not None else None

    try:
        usage = shutil.disk_usage(directory)
    except Exception as exc:  # noqa: BLE001
        _LOGGER.warning("Nie udało się odczytać informacji o wolnym miejscu dla %s: %s", directory, exc)
        info.update({"status": "unknown", "error": str(exc)})
        if threshold_bytes is not None:
            info["threshold_bytes"] = threshold_bytes
            info["threshold_mb"] = threshold_bytes / _MEGABYTE
        return info

    free_bytes = int(usage.free)
    total_bytes = int(usage.total)
    info.update(
        {
            "status": "ok",
            "free_bytes": free_bytes,
            "total_bytes": total_bytes,
            "free_mb": free_bytes / _MEGABYTE,
            "total_mb": total_bytes / _MEGABYTE,
        }
    )

    if threshold_bytes is not None:
        info["threshold_bytes"] = threshold_bytes
        info["threshold_mb"] = threshold_bytes / _MEGABYTE
        if free_bytes < threshold_bytes:
            info["status"] = "low"
            _LOGGER.warning(
                "Wolne miejsce w katalogu raportu %s: %.2f MB (< %.2f MB)",
                directory,
                free_bytes / _MEGABYTE,
                threshold_bytes / _MEGABYTE,
            )

    return info


def _collect_required_intervals(
    pipeline: Any,
    *,
    symbols: Sequence[str],
) -> tuple[str, ...]:
    """Zwraca uporządkowaną listę interwałów wymaganych do smoke testu."""
    intervals: list[str] = []
    seen: set[str] = set()

    def _add_interval(value: str | None) -> None:
        normalized = _normalize_interval_token(value)
        if not normalized:
            return
        if normalized in seen:
            return
        seen.add(normalized)
        intervals.append(value or normalized)

    primary_interval = getattr(getattr(pipeline, "controller", None), "interval", None)
    if primary_interval:
        _add_interval(primary_interval)

    bootstrap = getattr(pipeline, "bootstrap", None)
    if bootstrap is None:
        return tuple(intervals)

    environment_cfg = getattr(bootstrap, "environment", None)
    core_config = getattr(bootstrap, "core_config", None)
    if environment_cfg is None or core_config is None:
        return tuple(intervals)

    universe_name = getattr(environment_cfg, "instrument_universe", None)
    exchange_name = getattr(environment_cfg, "exchange", None)
    if not universe_name or not exchange_name:
        return tuple(intervals)

    if not hasattr(core_config, "instrument_universes"):
        return tuple(intervals)

    try:
        universe = core_config.instrument_universes[universe_name]
    except Exception:  # noqa: BLE001
        return tuple(intervals)

    tracked_symbols = {str(symbol).lower() for symbol in symbols}
    for instrument in getattr(universe, "instruments", ()):  # type: ignore[attr-defined]
        symbol = instrument.exchange_symbols.get(exchange_name) if instrument else None
        if symbol and symbol.lower() in tracked_symbols:
            for window in getattr(instrument, "backfill_windows", ()):  # type: ignore[attr-defined]
                _add_interval(getattr(window, "interval", None))

    return tuple(intervals)


def _prepare_smoke_report_directory(target: str | None) -> Path:
    """Zwraca katalog na raport smoke testu, tworząc go jeśli potrzeba."""
    if target:
        base_dir = Path(target).expanduser()
        base_dir.mkdir(parents=True, exist_ok=True)
        return Path(tempfile.mkdtemp(prefix="daily_trend_smoke_", dir=str(base_dir)))
    return Path(tempfile.mkdtemp(prefix="daily_trend_smoke_"))


def _render_smoke_summary(*, summary: Mapping[str, object], summary_sha256: str) -> str:
    environment = str(summary.get("environment", "unknown"))
    window = summary.get("window", {})
    if isinstance(window, Mapping):
        start = str(window.get("start", "?"))
        end = str(window.get("end", "?"))
    else:  # pragma: no cover
        start = end = "?"

    orders = summary.get("orders", [])
    orders_count = len(orders) if isinstance(orders, Sequence) else 0
    ledger_entries = summary.get("ledger_entries", 0)
    try:
        ledger_entries = int(ledger_entries)
    except Exception:  # noqa: BLE001
        ledger_entries = 0

    alert_snapshot = summary.get("alert_snapshot", {})
    alert_lines: list[str] = []
    if isinstance(alert_snapshot, Mapping):
        for channel, data in alert_snapshot.items():
            status = "UNKNOWN"
            detail: str | None = None
            if isinstance(data, Mapping):
                raw_status = data.get("status")
                if raw_status is not None:
                    status = str(raw_status).upper()
                raw_detail = data.get("detail")
                if raw_detail:
                    detail = str(raw_detail)
            channel_name = str(channel)
            if detail:
                alert_lines.append(f"{channel_name}: {status} ({detail})")
            else:
                alert_lines.append(f"{channel_name}: {status}")
    if not alert_lines:
        alert_lines.append("brak danych o kanałach alertów")

    metrics_lines: list[str] = []
    metrics = summary.get("metrics")
    if isinstance(metrics, Mapping):
        side_counts = metrics.get("side_counts")
        if isinstance(side_counts, Mapping):
            buy_count = _as_int(side_counts.get("buy")) or 0
            sell_count = _as_int(side_counts.get("sell")) or 0
            if buy_count or sell_count:
                metrics_lines.append(f"Zlecenia BUY/SELL: {buy_count}/{sell_count}")
            other_sides = [
                f"{str(name).upper()}: {_as_int(value) or 0}"
                for name, value in side_counts.items()
                if str(name).lower() not in {"buy", "sell"}
            ]
            if other_sides:
                metrics_lines.append("Inne strony: " + ", ".join(other_sides))

        notionals = metrics.get("notional")
        if isinstance(notionals, Mapping) and notionals:
            buy_notional = _as_float(notionals.get("buy")) or 0.0
            sell_notional = _as_float(notionals.get("sell")) or 0.0
            total_notional = _as_float(notionals.get("total")) or (buy_notional + sell_notional)
            metrics_lines.append(
                "Wolumen BUY: {buy} | SELL: {sell} | Razem: {total}".format(
                    buy=_format_money(buy_notional),
                    sell=_format_money(sell_notional),
                    total=_format_money(total_notional),
                )
            )
            other_notional_lines = [
                f"{str(name).upper()}: {_format_money(_as_float(value) or 0.0)}"
                for name, value in notionals.items()
                if str(name).lower() not in {"buy", "sell", "total"}
            ]
            if other_notional_lines:
                metrics_lines.append("Wolumen inne: " + "; ".join(other_notional_lines))

        total_fees = _as_float(metrics.get("total_fees"))
        if total_fees is not None:
            metrics_lines.append(f"Łączne opłaty: {_format_money(total_fees, decimals=4)}")

        realized_total = _as_float(metrics.get("realized_pnl_total"))
        if realized_total is not None:
            metrics_lines.append(f"Realizowany PnL (brutto): {_format_money(realized_total)}")

        last_position = _as_float(metrics.get("last_position_value"))
        if last_position is not None:
            metrics_lines.append(f"Ostatnia wartość pozycji: {_format_money(last_position)}")

        per_symbol = metrics.get("per_symbol")
        if isinstance(per_symbol, Mapping):
            symbol_lines: list[tuple[float, str]] = []
            for symbol, payload in per_symbol.items():
                if not isinstance(payload, Mapping):
                    continue

                total_notional_sym = _as_float(payload.get("total_notional")) or 0.0
                orders_sym = _as_int(payload.get("orders")) or 0
                fees_value = _as_float(payload.get("fees"))
                net_quantity = _as_float(payload.get("net_quantity"))
                last_symbol_value = _as_float(payload.get("last_position_value"))
                realized_symbol = _as_float(payload.get("realized_pnl"))

                if not (
                    orders_sym
                    or total_notional_sym
                    or (fees_value is not None and fees_value)
                    or (net_quantity is not None and abs(net_quantity) > 1e-9)
                    or (last_symbol_value is not None and last_symbol_value > 0)
                    or (realized_symbol is not None and abs(realized_symbol) > 1e-9)
                ):
                    continue

                parts = [f"{symbol}: zlecenia {orders_sym}"]
                if total_notional_sym:
                    parts.append(f"wolumen {_format_money(total_notional_sym)}")
                if fees_value is not None:
                    parts.append(f"opłaty {_format_money(fees_value, decimals=4)}")
                if net_quantity is not None and abs(net_quantity) > 1e-6:
                    parts.append(f"netto {net_quantity:+.4f}")
                if last_symbol_value is not None and last_symbol_value > 0:
                    parts.append(f"wartość {_format_money(last_symbol_value)}")
                if realized_symbol is not None and abs(realized_symbol) > 1e-6:
                    parts.append(f"PnL {_format_money(realized_symbol)}")

                symbol_lines.append((total_notional_sym, ", ".join(parts)))

            if symbol_lines:
                symbol_lines.sort(key=lambda item: item[0], reverse=True)
                top_lines = [item[1] for item in symbol_lines[:3]]
                metrics_lines.append("Instrumenty: " + "; ".join(top_lines))

    # Opcjonalne linie o stanie ryzyka
    risk_lines: list[str] = []
    risk_state = summary.get("risk_state")
    if isinstance(risk_state, Mapping) and risk_state:
        profile_name = str(risk_state.get("profile", "unknown"))
        risk_lines.append(f"Profil ryzyka: {profile_name}")

        active_positions = _as_int(risk_state.get("active_positions")) or 0
        gross_notional = _as_float(risk_state.get("gross_notional"))
        exposure_line = f"Aktywne pozycje: {active_positions}"
        if gross_notional is not None:
            exposure_line += f" | Ekspozycja brutto: {_format_money(gross_notional)}"
        risk_lines.append(exposure_line)

        positions_raw = risk_state.get("positions")
        if isinstance(positions_raw, Mapping) and positions_raw:
            formatted: list[tuple[float, str]] = []
            for symbol, payload in positions_raw.items():
                if not isinstance(payload, Mapping):
                    continue
                entry = _normalize_position_entry(str(symbol), payload)
                if entry is not None:
                    formatted.append(entry)
            if formatted:
                formatted.sort(key=lambda item: item[0], reverse=True)
                formatted_lines = [text for _value, text in formatted[:5]]
                risk_lines.append("Pozycje: " + "; ".join(formatted_lines))

        daily_loss_pct = _as_float(risk_state.get("daily_loss_pct"))
        drawdown_pct = _as_float(risk_state.get("drawdown_pct"))
        risk_lines.append(
            "Dzienna strata: {loss} | Obsunięcie: {dd}".format(
                loss=_format_percentage(daily_loss_pct),
                dd=_format_percentage(drawdown_pct),
            )
        )
        liquidation = bool(risk_state.get("force_liquidation"))
        risk_lines.append("Force liquidation: TAK" if liquidation else "Force liquidation: NIE")

        limits = risk_state.get("limits")
        if isinstance(limits, Mapping):
            limit_parts: list[str] = []
            max_positions = _as_int(limits.get("max_positions"))
            if max_positions is not None:
                limit_parts.append(f"max pozycje {max_positions}")
            max_exposure = _as_float(limits.get("max_position_pct"))
            if max_exposure is not None:
                limit_parts.append(f"max ekspozycja {_format_percentage(max_exposure)}")
            max_leverage = _as_float(limits.get("max_leverage"))
            if max_leverage is not None:
                limit_parts.append(f"max dźwignia {max_leverage:.2f}x")
            daily_limit = _as_float(limits.get("daily_loss_limit"))
            if daily_limit is not None:
                limit_parts.append(f"dzienna strata {_format_percentage(daily_limit)}")
            drawdown_limit = _as_float(limits.get("drawdown_limit"))
            if drawdown_limit is not None:
                limit_parts.append(f"obsunięcie {_format_percentage(drawdown_limit)}")
            target_vol = _as_float(limits.get("target_volatility"))
            if target_vol is not None:
                limit_parts.append(f"target vol {_format_percentage(target_vol)}")
            stop_loss_atr = _as_float(limits.get("stop_loss_atr_multiple"))
            if stop_loss_atr is not None:
                limit_parts.append(f"stop loss ATR× {stop_loss_atr:.2f}")
            if limit_parts:
                risk_lines.append("Limity: " + ", ".join(limit_parts))

    # Dodatkowe linie o danych (manifest/cache), jeśli dołączono do summary
    data_lines: list[str] = []
    data_checks = summary.get("data_checks")
    if isinstance(data_checks, Mapping):
        manifest_info = data_checks.get("manifest")
        if isinstance(manifest_info, Mapping):
            entries = manifest_info.get("entries") or []
            if isinstance(entries, list):
                total_entries = len(entries)
                issues_count = 0
                for entry in entries:
                    issues = entry.get("issues")
                    if isinstance(issues, list) and any(issues):
                        issues_count += 1
                status_text = str(manifest_info.get("status", "n/a")).upper()
                if total_entries:
                    data_lines.append(
                        f"Manifest OHLCV: {status_text} ({total_entries} wpisów, problemy: {issues_count})"
                    )
                else:
                    data_lines.append(f"Manifest OHLCV: {status_text} (brak wpisów)")
        cache_info = data_checks.get("cache")
        if isinstance(cache_info, Mapping) and cache_info:
            fragments: list[str] = []
            for symbol, payload in sorted(cache_info.items()):
                fragment = str(symbol)
                if isinstance(payload, Mapping):
                    intervals_payload = payload.get("intervals")
                    if isinstance(intervals_payload, Mapping) and intervals_payload:
                        interval_parts: list[str] = []
                        for interval_name, interval_payload in sorted(intervals_payload.items()):
                            interval_fragment = str(interval_name)
                            if isinstance(interval_payload, Mapping):
                                coverage_int = _as_int(interval_payload.get("coverage_bars"))
                                required_int = _as_int(interval_payload.get("required_bars"))
                                row_count_int = _as_int(interval_payload.get("row_count"))
                                details: list[str] = []
                                if coverage_int is not None and required_int is not None:
                                    details.append(f"pokrycie {coverage_int}/{required_int}")
                                if row_count_int is not None:
                                    details.append(f"wiersze {row_count_int}")
                                if details:
                                    interval_fragment += " (" + ", ".join(details) + ")"
                            interval_parts.append(interval_fragment)
                        if interval_parts:
                            fragment += " [" + "; ".join(interval_parts) + "]"
                            fragments.append(fragment)
                            continue

                coverage_int = _as_int(payload.get("coverage_bars") if isinstance(payload, Mapping) else None)
                required_int = _as_int(payload.get("required_bars") if isinstance(payload, Mapping) else None)
                row_count_int = _as_int(payload.get("row_count") if isinstance(payload, Mapping) else None)
                if coverage_int is not None and required_int is not None:
                    fragment += f": pokrycie {coverage_int}/{required_int}"
                if row_count_int is not None:
                    fragment += f", wiersze {row_count_int}"
                fragments.append(fragment)
            if fragments:
                data_lines.append("Cache offline: " + "; ".join(fragments))
        precheck_info = data_checks.get("paper_precheck")
        if isinstance(precheck_info, Mapping):
            status = str(precheck_info.get("status", "unknown")).upper()
            cov_status = str(precheck_info.get("coverage_status", "unknown"))
            risk_status = str(precheck_info.get("risk_status", "unknown"))
            warn_parts: list[str] = []
            coverage_warnings = precheck_info.get("coverage_warnings")
            if isinstance(coverage_warnings, list) and coverage_warnings:
                warn_parts.append(f"coverage_warn={len(coverage_warnings)}")
            config_payload = precheck_info.get("config")
            if isinstance(config_payload, Mapping):
                config_warns = config_payload.get("warnings") or []
                if config_warns:
                    warn_parts.append(f"config_warn={len(config_warns)}")
            risk_payload = precheck_info.get("risk")
            if isinstance(risk_payload, Mapping):
                risk_warns = risk_payload.get("warnings") or []
                if risk_warns:
                    warn_parts.append(f"risk_warn={len(risk_warns)}")
            warn_suffix = f" ({', '.join(warn_parts)})" if warn_parts else ""
            data_lines.append(
                f"Paper pre-check: {status} (coverage={cov_status}, risk={risk_status})"
                + warn_suffix
            )

    # Info o magazynie raportu
    storage_lines: list[str] = []
    storage_info = summary.get("storage")
    if isinstance(storage_info, Mapping) and storage_info:
        status = str(storage_info.get("status", "unknown")).upper()
        free_mb = _as_float(storage_info.get("free_mb"))
        total_mb = _as_float(storage_info.get("total_mb"))
        threshold_mb = _as_float(storage_info.get("threshold_mb"))
        parts = [f"status={status}"]
        if free_mb is not None:
            parts.append(f"wolne {free_mb:.2f} MB")
        if total_mb is not None:
            parts.append(f"całkowite {total_mb:.2f} MB")
        if threshold_mb is not None:
            parts.append(f"próg {threshold_mb:.2f} MB")
        storage_lines.append("Magazyn raportu: " + ", ".join(parts))

    lines = [
        f"Środowisko: {environment}",
        f"Zakres dat: {start} → {end}",
        f"Liczba zleceń: {orders_count}",
        f"Liczba wpisów w ledgerze: {ledger_entries}",
    ]
    if metrics_lines:
        lines.extend(metrics_lines)
    if risk_lines:
        lines.extend(risk_lines)
    if data_lines:
        lines.extend(data_lines)
    if storage_lines:
        lines.extend(storage_lines)
    lines.append("Alerty: " + "; ".join(alert_lines))
    lines.append(f"SHA-256 summary.json: {summary_sha256}")
    return "\n".join(lines)


# --------------------------------------------------------------------------------------
# Walidacja cache + manifest
# --------------------------------------------------------------------------------------
def _ensure_smoke_cache(
    *,
    pipeline: Any,
    symbols: Sequence[str],
    interval: str,
    start_ms: int,
    end_ms: int,
    required_bars: int,
    tick_ms: int,
) -> Mapping[str, object]:
    """Sprawdza, czy lokalny cache zawiera dane potrzebne do smoke testu."""
    required_intervals = _collect_required_intervals(pipeline, symbols=symbols)
    if not required_intervals:
        required_intervals = (interval,)

    normalized_primary = _normalize_interval_token(interval)
    tick_map: dict[str, int] = {}
    required_map: dict[str, int] = {}

    for candidate in required_intervals:
        normalized = _normalize_interval_token(candidate)
        if not normalized:
            continue
        if normalized == normalized_primary:
            tick_map[normalized] = max(1, int(tick_ms))
            required_map[normalized] = int(required_bars)
            continue
        try:
            candidate_tick_ms = _interval_to_milliseconds(candidate)
        except ValueError:
            _LOGGER.warning("Pominięto nieobsługiwany interwał manifestu: %s", candidate)
            continue
        tick_map[normalized] = candidate_tick_ms
        window_bars = max(1, int((end_ms - start_ms) / max(1, candidate_tick_ms)) + 2)
        required_map[normalized] = window_bars

    effective_intervals = [
        candidate
        for candidate in required_intervals
        if _normalize_interval_token(candidate) in tick_map
    ]
    if not effective_intervals:
        effective_intervals = [interval]
        tick_map.setdefault(normalized_primary or interval, max(1, int(tick_ms)))
        required_map.setdefault(normalized_primary or interval, int(required_bars))

    manifest_report = _verify_manifest_coverage(
        pipeline=pipeline,
        symbols=symbols,
        intervals=effective_intervals,
        end_ms=end_ms,
        required_bars_map=required_map,
    )

    data_source = getattr(pipeline, "data_source", None)
    storage = getattr(data_source, "storage", None)
    cache_reports: dict[str, dict[str, Mapping[str, object]]] = {}

    if storage is None:
        _LOGGER.warning(
            "Nie mogę zweryfikować cache – pipeline nie udostępnia storage'u. Pomijam kontrolę.",
        )
    else:
        try:
            metadata: MutableMapping[str, str] = storage.metadata()
        except Exception as exc:  # noqa: BLE001
            _LOGGER.warning("Nie udało się odczytać metadanych cache: %s", exc)
            metadata = {}

        for candidate in effective_intervals:
            normalized = _normalize_interval_token(candidate)
            if not normalized:
                continue

            candidate_tick_ms = tick_map.get(normalized, max(1, int(tick_ms)))
            candidate_required = required_map.get(normalized, int(required_bars))

            issues: list[tuple[str, str]] = []
            for symbol in symbols:
                key = f"{symbol}::{candidate}"
                row_count: int | None = None
                last_timestamp: int | None = None

                if metadata:
                    raw_rows = metadata.get(f"row_count::{symbol}::{candidate}")
                    if raw_rows is not None:
                        try:
                            row_count = int(raw_rows)
                        except (TypeError, ValueError):
                            _LOGGER.warning(
                                "Nieprawidłowa wartość row_count dla %s (%s): %s",
                                symbol,
                                candidate,
                                raw_rows,
                            )
                    raw_last = metadata.get(f"last_timestamp::{symbol}::{candidate}")
                    if raw_last is not None:
                        try:
                            last_timestamp = int(float(raw_last))
                        except (TypeError, ValueError):
                            _LOGGER.warning(
                                "Nieprawidłowa wartość last_timestamp dla %s (%s): %s",
                                symbol,
                                candidate,
                                raw_last,
                            )

                try:
                    payload = storage.read(key)
                except KeyError:
                    issues.append((str(symbol), "brak wpisu w cache"))
                    continue

                rows = list(payload.get("rows", []))
                if not rows:
                    issues.append((str(symbol), "puste dane w cache"))
                    continue

                if row_count is None:
                    row_count = len(rows)
                if last_timestamp is None:
                    last_timestamp = int(float(rows[-1][0]))

                first_timestamp = int(float(rows[0][0]))

                if row_count < candidate_required:
                    issues.append((str(symbol), f"za mało świec ({row_count} < {candidate_required})"))
                    continue

                if last_timestamp < end_ms:
                    issues.append((str(symbol), f"ostatnia świeca {last_timestamp} < wymaganego końca {end_ms}"))
                    continue

                if first_timestamp > start_ms:
                    issues.append((str(symbol), f"pierwsza świeca {first_timestamp} > wymaganego startu {start_ms}"))
                    continue

                coverage = ((last_timestamp - first_timestamp) // max(1, candidate_tick_ms)) + 1
                if coverage < candidate_required:
                    issues.append((str(symbol), f"pokrycie obejmuje {coverage} świec (wymagane {candidate_required})"))
                    continue

                symbol_entry = cache_reports.setdefault(str(symbol), {})
                interval_map = symbol_entry.setdefault("intervals", {})
                interval_map[str(candidate)] = {
                    "row_count": int(row_count),
                    "first_timestamp_ms": first_timestamp,
                    "last_timestamp_ms": last_timestamp,
                    "coverage_bars": int(coverage),
                    "required_bars": int(candidate_required),
                }

            if issues:
                for symbol_name, reason in issues:
                    _LOGGER.error(
                        "Cache offline dla symbolu %s (%s) nie spełnia wymagań smoke testu: %s",
                        symbol_name,
                        candidate,
                        reason,
                    )
                raise RuntimeError(
                    "Cache offline nie obejmuje wymaganego zakresu danych. Uruchom scripts/seed_paper_cache.py, "
                    "aby zbudować deterministyczny seed przed smoke testem.",
                )

    result: dict[str, object] = {
        "interval": interval,
        "intervals": [str(value) for value in effective_intervals],
        "symbols": [str(symbol) for symbol in symbols],
        "required_bars": int(required_bars),
        "tick_ms": int(max(1, tick_ms)),
        "window_ms": {"start": int(start_ms), "end": int(end_ms)},
        "required_bars_map": {key: int(value) for key, value in required_map.items()},
        "tick_ms_map": {key: int(value) for key, value in tick_map.items()},
    }
    if manifest_report:
        result["manifest"] = manifest_report
    if cache_reports:
        result["cache"] = cache_reports
    return result


def _verify_manifest_coverage(
    *,
    pipeline: Any,
    symbols: Sequence[str],
    intervals: Sequence[str],
    end_ms: int,
    required_bars_map: Mapping[str, int],
) -> Mapping[str, object] | None:
    """Waliduje metadane manifestu przed uruchomieniem smoke testu."""
    bootstrap = getattr(pipeline, "bootstrap", None)
    if bootstrap is None:
        return None

    environment_cfg = getattr(bootstrap, "environment", None)
    core_config = getattr(bootstrap, "core_config", None)
    if environment_cfg is None or core_config is None:
        return None
    if not hasattr(core_config, "instrument_universes"):
        return None

    universe_name = getattr(environment_cfg, "instrument_universe", None)
    cache_root = getattr(environment_cfg, "data_cache_path", None)
    exchange_name = getattr(environment_cfg, "exchange", None)
    if not universe_name or not cache_root or not exchange_name:
        return None

    manifest_path = Path(cache_root) / "ohlcv_manifest.sqlite"
    if not manifest_path.exists():
        _LOGGER.warning(
            "Manifest %s nie istnieje – pomijam kontrolę metadanych i sprawdzam wyłącznie surowe pliki.",
            manifest_path,
        )
        return None

    try:
        universe = core_config.instrument_universes[universe_name]
    except Exception as exc:  # noqa: BLE001
        _LOGGER.warning(
            "Nie udało się pobrać uniwersum instrumentów '%s' z konfiguracji: %s – pomijam kontrolę manifestu.",
            universe_name,
            exc,
        )
        return None

    as_of = datetime.fromtimestamp(end_ms / 1000, tz=timezone.utc)
    try:
        statuses = evaluate_coverage(
            manifest_path=manifest_path,
            universe=universe,
            exchange_name=exchange_name,
            as_of=as_of,
        )
    except Exception as exc:  # noqa: BLE001
        _LOGGER.warning("Nie udało się ocenić pokrycia manifestu: %s", exc)
        return None

    normalized_map: dict[str, str] = {}
    ordered_normalized: list[str] = []
    for candidate in intervals:
        normalized = _normalize_interval_token(candidate)
        if not normalized:
            continue
        if normalized not in required_bars_map:
            # pomiń interwały, których nie umiemy zmapować do wymagań
            continue
        if normalized not in normalized_map:
            normalized_map[normalized] = str(candidate)
            ordered_normalized.append(normalized)

    if not ordered_normalized:
        return None

    tracked_symbols = {str(symbol).lower() for symbol in symbols}
    status_by_key: dict[tuple[str, str], object] = {}
    for status in statuses:
        normalized = _normalize_interval_token(status.interval)
        if not normalized:
            continue
        status_by_key[(status.symbol.lower(), normalized)] = status

    issues: list[str] = []
    entries_payload: list[dict[str, object]] = []

    for symbol in symbols:
        symbol_str = str(symbol)
        symbol_key = symbol_str.lower()
        for normalized in ordered_normalized:
            display_interval = normalized_map[normalized]
            status = status_by_key.get((symbol_key, normalized))
            required_rows = required_bars_map.get(normalized, 0)
            if status is None:
                issues.append(
                    f"{symbol_str}/{display_interval}: manifest nie zawiera wpisu – uruchom scripts/seed_paper_cache.py."
                )
                continue

            entry = status.manifest_entry
            if status.issues:
                issues.extend(
                    _render_manifest_issue(status.symbol, status.interval, issue)
                    for issue in status.issues
                )

            row_count = entry.row_count
            if row_count is None:
                issues.append(
                    f"{status.symbol}/{status.interval}: manifest nie zawiera licznika świec (row_count)"
                )
            elif required_rows and row_count < required_rows:
                issues.append(
                    f"{status.symbol}/{status.interval}: manifest raportuje jedynie {row_count} świec (< {required_rows})"
                )

            last_ts = entry.last_timestamp_ms
            if last_ts is None:
                issues.append(
                    f"{status.symbol}/{status.interval}: manifest nie zawiera ostatniego stempla czasowego"
                )
            elif last_ts < end_ms:
                issues.append(
                    f"{status.symbol}/{status.interval}: ostatnia świeca w manifescie ({last_ts}) < wymaganego końca ({end_ms})"
                )

            entries_payload.append(
                {
                    "symbol": status.symbol,
                    "interval": status.interval,
                    "status": status.status,
                    "issues": list(status.issues),
                    "row_count": entry.row_count,
                    "required_rows": status.required_rows,
                    "gap_minutes": entry.gap_minutes,
                    "last_timestamp_ms": entry.last_timestamp_ms,
                    "last_timestamp_iso": entry.last_timestamp_iso,
                }
            )

    if issues:
        for detail in issues:
            _LOGGER.error("Manifest OHLCV: %s", detail)
        raise RuntimeError(
            "Manifest danych OHLCV jest niekompletny dla smoke testu. Uruchom scripts/seed_paper_cache.py lub pełny backfill, "
            "aby zaktualizować manifest."
        )

    required_rows_payload = {
        normalized_map[token]: int(required_bars_map[token]) for token in ordered_normalized
    }

    return {
        "status": "ok",
        "as_of": as_of.isoformat(),
        "intervals": [normalized_map[token] for token in ordered_normalized],
        "required_rows": required_rows_payload,
        "symbols": sorted(str(symbol) for symbol in symbols),
        "entries": entries_payload,
    }


def _render_manifest_issue(symbol: str, interval: str, issue: str) -> str:
    if issue.startswith("manifest_status:"):
        status = issue.split(":", 1)[1]
        return f"{symbol}/{interval}: status manifestu = {status}"
    if issue == "missing_row_count":
        return f"{symbol}/{interval}: manifest nie zawiera informacji o liczbie świec"
    if issue.startswith("insufficient_rows:"):
        payload = issue.split(":", 1)[1]
        return f"{symbol}/{interval}: manifest raportuje zbyt mało świec ({payload})"
    return f"{symbol}/{interval}: {issue}"


# --------------------------------------------------------------------------------------
# Adapter offline dla smoke testu
# --------------------------------------------------------------------------------------
class _OfflineExchangeAdapter(ExchangeAdapter):
    """Minimalny adapter giełdowy działający offline dla trybu paper-smoke."""

    name = "offline"

    def __init__(self, credentials: ExchangeCredentials, **_: object) -> None:
        super().__init__(credentials)

    def configure_network(self, *, ip_allowlist: tuple[str, ...] | None = None) -> None:  # noqa: D401, ARG002
        return None

    def fetch_account_snapshot(self) -> AccountSnapshot:
        return AccountSnapshot(
            balances={"USDT": 100_000.0},
            total_equity=100_000.0,
            available_margin=100_000.0,
            maintenance_margin=0.0,
        )

    def fetch_symbols(self):  # pragma: no cover
        return ()

    def fetch_ohlcv(  # noqa: D401, ARG002
        self,
        symbol: str,
        interval: str,
        start: int | None = None,
        end: int | None = None,
        limit: int | None = None,
    ):
        return []

    def place_order(self, request):  # pragma: no cover
        raise NotImplementedError

    def cancel_order(self, order_id: str, *, symbol: str | None = None) -> None:  # pragma: no cover
        raise NotImplementedError

    def stream_public_data(self, *, channels):  # pragma: no cover
        raise NotImplementedError

    def stream_private_data(self, *, channels):  # pragma: no cover
        raise NotImplementedError


def _offline_adapter_factory(credentials: ExchangeCredentials, **kwargs: object) -> ExchangeAdapter:
    return _OfflineExchangeAdapter(credentials, **kwargs)


# --------------------------------------------------------------------------------------
# Pętla realtime
# --------------------------------------------------------------------------------------
def _run_loop(runner: DailyTrendRealtimeRunner, poll_seconds: float) -> int:
    interval = max(1.0, poll_seconds)
    stop = False

    def _signal_handler(_signo, _frame) -> None:  # type: ignore[override]
        nonlocal stop
        stop = True
        _LOGGER.info("Otrzymano sygnał zatrzymania – kończę pętlę realtime")

    for signame in (signal.SIGINT, signal.SIGTERM):
        signal.signal(signame, _signal_handler)

    _LOGGER.info("Start pętli realtime (co %s s)", interval)
    while not stop:
        start = time.monotonic()
        try:
            results = runner.run_once()
            if results:
                _log_order_results(results)
        except Exception:  # noqa: BLE001
            _LOGGER.exception("Błąd podczas iteracji realtime")
        elapsed = time.monotonic() - start
        sleep_for = max(1.0, interval - elapsed)
        if stop:
            break
        time.sleep(sleep_for)
    return 0


# --------------------------------------------------------------------------------------
# Główna funkcja CLI
# --------------------------------------------------------------------------------------
def main(argv: Sequence[str] | None = None) -> int:
    args = _parse_args(argv)
    logging.basicConfig(level=getattr(logging, args.log_level.upper()), stream=sys.stdout)

    try:
        secret_manager = _create_secret_manager(args)
    except SecretStorageError as exc:
        _LOGGER.error("Nie udało się zainicjalizować magazynu sekretów: %s", exc)
        return 2

    config_path = Path(args.config)
    if not config_path.exists():
        _LOGGER.error("Plik konfiguracyjny %s nie istnieje", config_path)
        return 1

    precheck_payload: Mapping[str, object] | None = None
    precheck_audit_metadata: Mapping[str, object] | None = None
    audit_log_path: Path | None = None
    audit_json_path: Path | None = None
<<<<<<< HEAD
    summary_output_path: Path | None = None
=======
>>>>>>> 68c3e7ed
    operator_name: str | None = None
    if args.paper_smoke:
        audit_dir = None
        if args.paper_precheck_audit_dir is not None:
            audit_dir_arg = str(args.paper_precheck_audit_dir).strip()
            if audit_dir_arg:
                audit_dir = Path(audit_dir_arg)

        if args.paper_smoke_audit_log is not None:
            audit_log_arg = str(args.paper_smoke_audit_log).strip()
            if audit_log_arg:
                audit_log_path = Path(audit_log_arg)

        if args.paper_smoke_json_log is not None:
            audit_json_arg = str(args.paper_smoke_json_log).strip()
            if audit_json_arg:
                audit_json_path = Path(audit_json_arg)

<<<<<<< HEAD
        if args.paper_smoke_summary_json is not None:
            summary_arg = str(args.paper_smoke_summary_json).strip()
            if summary_arg:
                summary_output_path = Path(summary_arg)

=======
>>>>>>> 68c3e7ed
        operator_name = _resolve_operator_name(args.paper_smoke_operator)

        precheck_payload, precheck_exit, precheck_audit_metadata = _run_paper_precheck_for_smoke(
            config_path=config_path,
            environment=args.environment,
            fail_on_warnings=args.paper_precheck_fail_on_warnings,
            skip=args.skip_paper_precheck,
            audit_dir=audit_dir,
        )
        if precheck_exit != 0:
            return int(precheck_exit)

    adapter_factories: Mapping[str, ExchangeAdapterFactory] | None = None
    if args.paper_smoke:
        adapter_factories = {
            "binance_spot": _offline_adapter_factory,
            "binance_futures": _offline_adapter_factory,
            "kraken_spot": _offline_adapter_factory,
            "kraken_futures": _offline_adapter_factory,
            "zonda_spot": _offline_adapter_factory,
        }

    try:
        pipeline = build_daily_trend_pipeline(
            environment_name=args.environment,
            strategy_name=args.strategy,
            controller_name=args.controller,
            config_path=config_path,
            secret_manager=secret_manager,
            adapter_factories=adapter_factories,
            risk_profile_name=args.risk_profile,
        )
    except Exception as exc:  # noqa: BLE001
        _LOGGER.exception("Nie udało się zbudować pipeline'u daily trend: %s", exc)
        return 1

    # Bezpieczne logowanie (mock/test może nie mieć pól)
    strategy_name = getattr(pipeline, "strategy_name", args.strategy)
    controller_name = getattr(pipeline, "controller_name", args.controller)
    _LOGGER.info(
        "Pipeline gotowy: środowisko=%s, strategia=%s, kontroler=%s",
        args.environment,
        strategy_name,
        controller_name,
    )

    environment = pipeline.bootstrap.environment.environment
    if environment is Environment.LIVE and not args.allow_live:
        _LOGGER.error(
            "Środowisko %s to LIVE – dla bezpieczeństwa użyj --allow-live po wcześniejszych testach paper.",
            args.environment,
        )
        return 3

    if args.dry_run:
        _LOGGER.info("Dry-run zakończony sukcesem. Pipeline gotowy do uruchomienia.")
        return 0

    if args.paper_smoke:
        try:
            start_ms, end_ms, window_meta = _resolve_date_window(args.date_window)
        except ValueError as exc:
            _LOGGER.error("Niepoprawny zakres dat: %s", exc)
            return 1

        end_dt = datetime.fromisoformat(window_meta["end"])
        tick_seconds = float(getattr(pipeline.controller, "tick_seconds", 86400.0) or 86400.0)
        tick_ms = max(1, int(tick_seconds * 1000))
        window_duration_ms = max(0, end_ms - start_ms)
        approx_bars = max(1, int(window_duration_ms / tick_ms) + 1)
        history_bars = max(1, min(int(args.history_bars), approx_bars))
        runner_start_ms = max(0, end_ms - history_bars * tick_ms)
        sync_start = min(start_ms, runner_start_ms)

        _LOGGER.info(
            "Startuję smoke test paper trading dla %s w zakresie %s – %s.",
            args.environment,
            window_meta["start"],
            window_meta["end"],
        )

        required_bars = max(history_bars, max(1, int((end_ms - sync_start) / tick_ms) + 1))
        smoke_cache_report: Mapping[str, object] | None = None
        try:
            smoke_cache_report = _ensure_smoke_cache(
                pipeline=pipeline,
                symbols=pipeline.controller.symbols,
                interval=pipeline.controller.interval,
                start_ms=sync_start,
                end_ms=end_ms,
                required_bars=required_bars,
                tick_ms=tick_ms,
            )
        except RuntimeError as exc:
            _LOGGER.error("%s", exc)
            return 1

        pipeline.backfill_service.synchronize(
            symbols=pipeline.controller.symbols,
            interval=pipeline.controller.interval,
            start=sync_start,
            end=end_ms,
        )

        trading_controller = create_trading_controller(
            pipeline, pipeline.bootstrap.alert_router, health_check_interval=0.0,
        )

        runner = DailyTrendRealtimeRunner(
            controller=pipeline.controller,
            trading_controller=trading_controller,
            history_bars=history_bars,
            clock=lambda end=end_dt: end,
        )

        results = runner.run_once()
        if results:
            _log_order_results(results)
        else:
            _LOGGER.info("Smoke test zakończony – brak sygnałów w zadanym oknie.")

        report_dir = _prepare_smoke_report_directory(args.smoke_output)
        storage_info = _collect_storage_health(report_dir, min_free_mb=args.smoke_min_free_mb)
        alert_snapshot = pipeline.bootstrap.alert_router.health_snapshot()

        # Snapshot stanu ryzyka (opcjonalnie)
        risk_snapshot: Mapping[str, object] | None = None
        try:
            risk_engine = getattr(pipeline.bootstrap, "risk_engine", None)
            if risk_engine is not None and hasattr(risk_engine, "snapshot_state"):
                risk_snapshot = risk_engine.snapshot_state(pipeline.risk_profile_name)
        except NotImplementedError:
            _LOGGER.warning("Silnik ryzyka nie udostępnia metody snapshot_state – pomijam stan ryzyka")
        except Exception as exc:  # noqa: BLE001
            _LOGGER.warning("Nie udało się pobrać stanu ryzyka: %s", exc)

        combined_checks: dict[str, object] = {}
        if smoke_cache_report:
            combined_checks.update(smoke_cache_report)
        if precheck_payload is not None:
            combined_checks["paper_precheck"] = json.loads(json.dumps(precheck_payload))
        data_checks: Mapping[str, object] | None = combined_checks or None

        summary_path = _export_smoke_report(
            report_dir=report_dir,
            results=results,
            ledger=pipeline.execution_service.ledger(),
            window=window_meta,
            environment=args.environment,
            alert_snapshot=alert_snapshot,
            risk_state=risk_snapshot,
            data_checks=data_checks,
            storage_info=storage_info,
        )
        summary_hash = _hash_file(summary_path)
        try:
            summary_payload = json.loads(summary_path.read_text(encoding="utf-8"))
        except Exception as exc:  # noqa: BLE001
            _LOGGER.error("Nie udało się odczytać summary.json: %s", exc)
            summary_payload = {
                "environment": args.environment,
                "window": dict(window_meta),
                "orders": [],
                "ledger_entries": 0,
                "alert_snapshot": alert_snapshot,
                "risk_state": risk_snapshot or {},
            }

        summary_text = _render_smoke_summary(summary=summary_payload, summary_sha256=summary_hash)
        summary_txt_path = summary_path.with_suffix(".txt")
        summary_txt_path.write_text(summary_text + "\n", encoding="utf-8")
        readme_path = _write_smoke_readme(report_dir)
        _LOGGER.info("Raport smoke testu zapisany w %s (summary sha256=%s)", report_dir, summary_hash)
        _LOGGER.info("Podsumowanie smoke testu:%s%s", os.linesep, summary_text)

        archive_path: Path | None = None
        archive_required = bool(
            args.archive_smoke
            or (
                SmokeArchiveUploader.resolve_config(
                    getattr(getattr(pipeline.bootstrap, "core_config", None), "reporting", None)
                )
            )
        )
        reporting_cfg = getattr(getattr(pipeline.bootstrap, "core_config", None), "reporting", None)
        upload_cfg = SmokeArchiveUploader.resolve_config(reporting_cfg)
        json_sync_cfg = PaperSmokeJsonSynchronizer.resolve_config(reporting_cfg)

        if archive_required:
            archive_path = _archive_smoke_report(report_dir)
            if args.archive_smoke:
                _LOGGER.info("Utworzono archiwum smoke testu: %s", archive_path)
            else:
                _LOGGER.info("Archiwum smoke testu wygenerowane automatycznie na potrzeby uploadu: %s", archive_path)

        upload_result = None
        if upload_cfg and archive_path:
            try:
                uploader = SmokeArchiveUploader(upload_cfg, secret_manager=secret_manager)
                upload_result = uploader.upload(
                    archive_path,
                    environment=args.environment,
                    summary_sha256=summary_hash,
                    window=window_meta,
                )
                _LOGGER.info(
                    "Przesłano archiwum smoke testu (%s) do %s", upload_result.backend, upload_result.location
                )
            except Exception as exc:  # noqa: BLE001
                _LOGGER.error("Nie udało się przesłać archiwum smoke testu: %s", exc)

        storage_context: dict[str, str] = {}
        storage_status = None
        if isinstance(storage_info, Mapping):
            storage_status = str(storage_info.get("status", ""))
            storage_context = {"storage_status": storage_status}
            free_mb = storage_info.get("free_mb")
            if free_mb is not None:
                storage_context["storage_free_mb"] = f"{float(free_mb):.2f}"
            threshold_mb = storage_info.get("threshold_mb")
            if threshold_mb is not None:
                storage_context["storage_threshold_mb"] = f"{float(threshold_mb):.2f}"

        storage_status_lower = storage_status.lower() if storage_status else ""
        fail_low_storage = bool(args.smoke_fail_on_low_space and storage_status_lower == "low")

        precheck_status = None
        precheck_status_text = None
        precheck_coverage_status = None
        precheck_risk_status = None
        if isinstance(precheck_payload, Mapping):
            precheck_status = str(precheck_payload.get("status", "unknown"))
            precheck_coverage_status = str(
                precheck_payload.get("coverage_status", "unknown")
            )
            precheck_risk_status = str(precheck_payload.get("risk_status", "unknown"))
            precheck_status_text = (
                f"{precheck_status} (coverage={precheck_coverage_status}, "
                f"risk={precheck_risk_status})"
            )

        body = (
            "Zakończono smoke test paper trading."
            f" Zamówienia: {len(results)}, raport: {summary_path},"
            f" sha256: {summary_hash}"
        )
        if precheck_status_text:
            body += f" Pre-check: {precheck_status_text}."
        if storage_status_lower == "low":
            free_str = storage_context.get("storage_free_mb")
            thresh_str = storage_context.get("storage_threshold_mb")
            if free_str and thresh_str:
                body += f" Ostrzeżenie: wolne miejsce {free_str} MB poniżej progu {thresh_str} MB."
            elif free_str:
                body += f" Ostrzeżenie: niskie wolne miejsce ({free_str} MB)."

        severity = "warning" if storage_status_lower == "low" else "info"
        if precheck_status and precheck_status.lower() == "warning":
            severity = "warning"

        precheck_context: dict[str, str] = {}
        if isinstance(precheck_payload, Mapping):
            precheck_context = {
                "paper_precheck_status": precheck_status or "unknown",
                "paper_precheck_coverage_status": precheck_coverage_status or "unknown",
                "paper_precheck_risk_status": precheck_risk_status or "unknown",
            }
            manifest_path_value = precheck_payload.get("manifest_path")
            if manifest_path_value:
                precheck_context["paper_precheck_manifest"] = str(manifest_path_value)
            coverage_warnings = precheck_payload.get("coverage_warnings")
            if isinstance(coverage_warnings, list) and coverage_warnings:
                precheck_context["paper_precheck_coverage_warnings"] = ",".join(
                    str(w) for w in coverage_warnings
                )
            risk_payload = precheck_payload.get("risk")
            if isinstance(risk_payload, Mapping):
                risk_warnings = risk_payload.get("warnings") or []
                if risk_warnings:
                    precheck_context["paper_precheck_risk_warnings"] = ",".join(
                        str(w) for w in risk_warnings
                    )

        precheck_metadata_for_log = precheck_audit_metadata
        if precheck_metadata_for_log is None and isinstance(precheck_payload, Mapping):
            audit_record = precheck_payload.get("audit_record")
            if isinstance(audit_record, Mapping):
                precheck_metadata_for_log = audit_record

<<<<<<< HEAD
        archive_context: dict[str, str] = {}
        if upload_result:
            archive_context["archive_upload_backend"] = upload_result.backend
            archive_context["archive_upload_location"] = upload_result.location
            for key, value in upload_result.metadata.items():
                archive_context[f"archive_upload_{key}"] = str(value)

=======
>>>>>>> 68c3e7ed
        alert_context: dict[str, str] = {
            "environment": args.environment,
            "report_dir": str(report_dir),
            "orders": str(len(results)),
            "summary_sha256": summary_hash,
            "summary_text_path": str(summary_txt_path),
            "readme_path": str(readme_path),
            **({"archive_path": str(archive_path)} if archive_path else {}),
<<<<<<< HEAD
            **archive_context,
=======
            **(
                {
                    "archive_upload_backend": upload_result.backend,
                    "archive_upload_location": upload_result.location,
                }
                if upload_result
                else {}
            ),
>>>>>>> 68c3e7ed
            **storage_context,
            **precheck_context,
        }

        markdown_entry_id: str | None = None
        json_record: Mapping[str, object] | None = None
<<<<<<< HEAD
        json_sync_result = None
=======
>>>>>>> 68c3e7ed
        log_timestamp = datetime.now(timezone.utc)

        if audit_log_path is not None:
            try:
                markdown_entry_id = _append_smoke_audit_entry(
                    log_path=audit_log_path,
                    timestamp=log_timestamp,
                    operator=operator_name or _resolve_operator_name(None),
                    environment=args.environment,
                    window=window_meta,
                    summary_path=summary_path,
                    summary_sha256=summary_hash,
                    severity=severity,
                    precheck_metadata=precheck_metadata_for_log,
                    precheck_status=precheck_status,
                    precheck_coverage_status=precheck_coverage_status,
                    precheck_risk_status=precheck_risk_status,
                )
            except Exception:  # noqa: BLE001
                _LOGGER.exception(
                    "Nie udało się zaktualizować logu audytu paper trading: %s", audit_log_path
                )

        if audit_json_path is not None:
            try:
                json_record = _append_smoke_json_log_entry(
                    json_path=audit_json_path,
                    timestamp=log_timestamp,
                    operator=operator_name or _resolve_operator_name(None),
                    environment=args.environment,
                    window=window_meta,
                    summary_path=summary_path,
                    summary_sha256=summary_hash,
                    severity=severity,
                    precheck_metadata=precheck_metadata_for_log,
                    precheck_payload=precheck_payload if isinstance(precheck_payload, Mapping) else None,
                    precheck_status=precheck_status,
                    precheck_coverage_status=precheck_coverage_status,
                    precheck_risk_status=precheck_risk_status,
                    markdown_entry_id=markdown_entry_id,
                )
            except Exception:  # noqa: BLE001
                _LOGGER.exception(
                    "Nie udało się zaktualizować dziennika JSON smoke testów: %s", audit_json_path
                )

        if markdown_entry_id:
            alert_context["paper_smoke_audit_entry_id"] = markdown_entry_id
            alert_context["paper_smoke_audit_log_path"] = str(audit_log_path)

<<<<<<< HEAD
        publish_record_id: str | None = None
=======
>>>>>>> 68c3e7ed
        if json_record:
            alert_context["paper_smoke_json_log_path"] = str(audit_json_path)
            record_id = json_record.get("record_id")
            if record_id:
<<<<<<< HEAD
                publish_record_id = str(record_id)
                alert_context["paper_smoke_json_record_id"] = publish_record_id
=======
                alert_context["paper_smoke_json_record_id"] = str(record_id)
>>>>>>> 68c3e7ed
            precheck_meta = json_record.get("precheck_metadata")
            if isinstance(precheck_meta, Mapping):
                report_sha = precheck_meta.get("report_sha256")
                if report_sha:
                    alert_context["paper_precheck_report_sha256"] = str(report_sha)
                report_path_value = precheck_meta.get("report_path")
                if report_path_value:
                    alert_context["paper_precheck_report_path"] = str(report_path_value)
<<<<<<< HEAD

            if json_sync_cfg:
                json_sync_result = _sync_smoke_json_log(
                    json_sync_cfg=json_sync_cfg,
                    json_log_path=audit_json_path,
                    environment=args.environment,
                    record_id=str(record_id or ""),
                    timestamp=log_timestamp,
                    secret_manager=secret_manager,
                )
                if json_sync_result:
                    alert_context["paper_smoke_json_sync_backend"] = json_sync_result.backend
                    alert_context["paper_smoke_json_sync_location"] = json_sync_result.location
                    metadata = json_sync_result.metadata
                    version_id = metadata.get("version_id") if isinstance(metadata, Mapping) else None
                    if version_id:
                        alert_context["paper_smoke_json_sync_version_id"] = str(version_id)

        auto_publish_required = bool(args.paper_smoke_auto_publish_required)
        auto_publish_enabled = bool(args.paper_smoke_auto_publish or auto_publish_required)

        publish_exit_code: int | None = None
        publish_result: Mapping[str, object] | None = _normalize_publish_result(
            {"status": "skipped", "reason": "auto_publish_disabled"},
            exit_code=None,
            required=auto_publish_required,
        )
        publish_requirement_failed = False

        if auto_publish_enabled:
            publish_exit_code, publish_payload = _auto_publish_smoke_artifacts(
                config_path=Path(args.config),
                environment=args.environment,
                report_dir=report_dir,
                json_log_path=audit_json_path,
                summary_json_path=summary_output_path,
                archive_path=archive_path,
                record_id=publish_record_id,
                skip_json_sync=json_sync_result is not None,
                skip_archive_upload=upload_result is not None,
                dry_run=args.dry_run,
            )
            publish_result = _normalize_publish_result(
                publish_payload,
                exit_code=publish_exit_code,
                required=auto_publish_required,
            )
            publish_exit_code = _coerce_exit_code(publish_result.get("exit_code"))

            if auto_publish_required and not _is_publish_result_ok(publish_result):
                publish_requirement_failed = True

            if publish_result:
                _append_publish_context(alert_context, publish_result)
            if publish_requirement_failed:
                severity = "error"
                body += " Publikacja artefaktów wymagana – wynik nie spełnia kryteriów."
            elif publish_exit_code and publish_exit_code != 0:
                severity = "error"
                body += " Publikacja artefaktów zakończona błędem."
            elif publish_result and str(publish_result.get("status")) == "ok":
                body += " Artefakty opublikowane automatycznie."
=======
>>>>>>> 68c3e7ed

        message = AlertMessage(
            category="paper_smoke",
            title=f"Smoke test paper trading ({args.environment})",
            body=body,
            severity=severity,
            context=alert_context,
        )
        pipeline.bootstrap.alert_router.dispatch(message)

        if json_record:
            compliance_context = {
                "environment": args.environment,
                "json_log_path": str(audit_json_path),
                "json_record_id": str(json_record.get("record_id", "")),
                "summary_sha256": summary_hash,
                "operator": operator_name or _resolve_operator_name(None),
                "paper_precheck_status": precheck_status or "unknown",
                "paper_precheck_coverage_status": precheck_coverage_status or "unknown",
                "paper_precheck_risk_status": precheck_risk_status or "unknown",
            }
<<<<<<< HEAD
            if upload_result:
                compliance_context["archive_upload_backend"] = upload_result.backend
                compliance_context["archive_upload_location"] = upload_result.location
                for key, value in upload_result.metadata.items():
                    compliance_context[f"archive_upload_{key}"] = str(value)
            if json_sync_result:
                compliance_context["paper_smoke_json_sync_backend"] = json_sync_result.backend
                compliance_context["paper_smoke_json_sync_location"] = json_sync_result.location
                compliance_context.update(json_sync_result.metadata)
            if publish_result:
                _append_publish_context(compliance_context, publish_result)
=======
>>>>>>> 68c3e7ed
            compliance_message = AlertMessage(
                category="paper_smoke_compliance",
                title=f"Compliance audit log updated ({args.environment})",
                body=(
                    "Zaktualizowano dziennik JSONL smoke testów paper tradingu. "
                    f"Rekord: {json_record.get('record_id', 'unknown')}"
                ),
<<<<<<< HEAD
                severity=(
                    "error"
                    if severity.lower() == "error"
                    else ("warning" if severity.lower() == "warning" else "info")
                ),
=======
                severity="warning" if severity.lower() == "warning" else "info",
>>>>>>> 68c3e7ed
                context=compliance_context,
            )
            pipeline.bootstrap.alert_router.dispatch(compliance_message)

<<<<<<< HEAD
        if summary_output_path is not None:
            try:
                summary_payload = _build_smoke_summary_payload(
                    environment=args.environment,
                    timestamp=log_timestamp,
                    operator=operator_name or _resolve_operator_name(None),
                    window=window_meta,
                    report_dir=report_dir,
                    summary_path=summary_path,
                    summary_sha256=summary_hash,
                    severity=severity,
                    storage_context=storage_context or None,
                    precheck_status=precheck_status,
                    precheck_coverage_status=precheck_coverage_status,
                    precheck_risk_status=precheck_risk_status,
                    precheck_payload=precheck_payload,
                    json_log_path=audit_json_path,
                    json_record=json_record,
                    json_sync_result=json_sync_result,
                    archive_path=archive_path,
                    archive_upload_result=upload_result,
                    publish_result=publish_result,
                )
                _write_smoke_summary_json(summary_output_path, summary_payload)
                _LOGGER.info("Zapisano podsumowanie smoke testu do %s", summary_output_path)
            except Exception:  # noqa: BLE001
                _LOGGER.exception(
                    "Nie udało się zapisać podsumowania smoke testu do %s",
                    summary_output_path,
                )

        if publish_requirement_failed:
            status_text = str(publish_result.get("status", "unknown")) if publish_result else "unknown"
            _LOGGER.error(
                "Smoke test zakończony niepowodzeniem: auto-publikacja artefaktów wymagana, status=%s, exit_code=%s.",
                status_text,
                publish_exit_code,
            )
            return 6

=======
>>>>>>> 68c3e7ed
        if fail_low_storage:
            free_str = storage_context.get("storage_free_mb", "?")
            thresh_str = storage_context.get("storage_threshold_mb", str(args.smoke_min_free_mb or "?"))
            _LOGGER.error(
                "Smoke test zakończony niepowodzeniem: wolne miejsce %s MB poniżej wymaganego progu %s MB.",
                free_str,
                thresh_str,
            )
            return 4

        return 0

    # normalny tryb realtime / run-once
    trading_controller = create_trading_controller(
        pipeline, pipeline.bootstrap.alert_router, health_check_interval=args.health_interval,
    )

    runner = DailyTrendRealtimeRunner(
        controller=pipeline.controller,
        trading_controller=trading_controller,
        history_bars=max(1, args.history_bars),
    )

    if args.run_once:
        _LOGGER.info("Uruchamiam pojedynczą iterację strategii dla środowiska %s", args.environment)
        results = runner.run_once()
        if results:
            _log_order_results(results)
        else:
            _LOGGER.info("Brak sygnałów w tej iteracji – nic nie zlecam.")
        return 0

    return _run_loop(runner, args.poll_seconds)


if __name__ == "__main__":  # pragma: no cover
    raise SystemExit(main())<|MERGE_RESOLUTION|>--- conflicted
+++ resolved
@@ -18,13 +18,6 @@
 from collections import deque
 from collections.abc import Iterable, Mapping, MutableMapping, Sequence
 from typing import Any, Callable
-<<<<<<< HEAD
-
-
-_RAW_OUTPUT_MAX_LEN = 4096
-_CONTEXT_SNIPPET_MAX_LEN = 240
-=======
->>>>>>> 68c3e7ed
 
 from bot_core.alerts import AlertMessage
 from bot_core.exchanges.base import (
@@ -39,13 +32,8 @@
     interval_to_milliseconds as _interval_to_milliseconds,
     normalize_interval_token as _normalize_interval_token,
 )
-<<<<<<< HEAD
-from bot_core.reporting.audit import PaperSmokeJsonSynchronizer, PaperSmokeJsonSyncResult
-from bot_core.reporting.upload import SmokeArchiveUploader, SmokeArchiveUploadResult
-=======
 from bot_core.reporting.audit import PaperSmokeJsonSynchronizer
 from bot_core.reporting.upload import SmokeArchiveUploader
->>>>>>> 68c3e7ed
 from bot_core.data.ohlcv import evaluate_coverage
 from bot_core.runtime.pipeline import build_daily_trend_pipeline, create_trading_controller
 from bot_core.runtime.realtime import DailyTrendRealtimeRunner
@@ -172,31 +160,6 @@
         ),
     )
     parser.add_argument(
-<<<<<<< HEAD
-        "--paper-smoke-summary-json",
-        default=None,
-        help=(
-            "Jeśli ustawione, zapisuje podsumowanie smoke testu w formacie JSON (np. do użytku w CI)."
-        ),
-    )
-    parser.add_argument(
-        "--paper-smoke-auto-publish",
-        action="store_true",
-        help=(
-            "Po udanym smoke teście automatycznie opublikuj artefakty JSONL/ZIP"
-            " z wykorzystaniem publish_paper_smoke_artifacts.py."
-        ),
-    )
-    parser.add_argument(
-        "--paper-smoke-auto-publish-required",
-        action="store_true",
-        help=(
-            "Wymagaj powodzenia auto-publikacji artefaktów smoke (niepowodzenie lub pominięcie kończy run błędem)."
-        ),
-    )
-    parser.add_argument(
-=======
->>>>>>> 68c3e7ed
         "--archive-smoke",
         action="store_true",
         help="Po zakończeniu smoke testu spakuj raport do archiwum ZIP z instrukcją audytu",
@@ -622,409 +585,6 @@
     return record
 
 
-<<<<<<< HEAD
-def _build_smoke_summary_payload(
-    *,
-    environment: str,
-    timestamp: datetime,
-    operator: str,
-    window: Mapping[str, str],
-    report_dir: Path,
-    summary_path: Path,
-    summary_sha256: str,
-    severity: str,
-    storage_context: Mapping[str, str] | None,
-    precheck_status: str | None,
-    precheck_coverage_status: str | None,
-    precheck_risk_status: str | None,
-    precheck_payload: Mapping[str, object] | None,
-    json_log_path: Path | None,
-    json_record: Mapping[str, object] | None,
-    json_sync_result: PaperSmokeJsonSyncResult | None,
-    archive_path: Path | None,
-    archive_upload_result: SmokeArchiveUploadResult | None,
-    publish_result: Mapping[str, object] | None = None,
-) -> Mapping[str, object]:
-    """Buduje podsumowanie smoke testu dla pipeline'u CI."""
-
-    timestamp_utc = timestamp.astimezone(timezone.utc)
-    payload: MutableMapping[str, object] = {
-        "environment": environment,
-        "timestamp": timestamp_utc.isoformat(),
-        "operator": operator,
-        "severity": severity.upper(),
-        "window": dict(window),
-        "report": {
-            "directory": str(report_dir),
-            "summary_path": str(summary_path),
-            "summary_sha256": summary_sha256,
-        },
-    }
-
-    if storage_context:
-        payload["storage"] = dict(storage_context)
-
-    precheck_info: MutableMapping[str, object] = {
-        "status": precheck_status or "unknown",
-        "coverage_status": precheck_coverage_status or "unknown",
-        "risk_status": precheck_risk_status or "unknown",
-    }
-
-    if isinstance(precheck_payload, Mapping):
-        try:
-            sanitized_precheck = json.loads(json.dumps(precheck_payload))
-        except TypeError:
-            sanitized_precheck = None
-        if sanitized_precheck is not None:
-            precheck_info["payload"] = sanitized_precheck
-
-    payload["precheck"] = precheck_info
-
-    if json_log_path is not None or json_record is not None or json_sync_result is not None:
-        json_info: MutableMapping[str, object] = {}
-        if json_log_path is not None:
-            json_info["path"] = str(json_log_path)
-        if json_record is not None:
-            try:
-                sanitized_record = json.loads(json.dumps(json_record))
-            except TypeError:
-                sanitized_record = {str(key): str(value) for key, value in json_record.items()}
-            json_info["record"] = sanitized_record
-            record_id_value = json_record.get("record_id")
-            if record_id_value is not None:
-                json_info["record_id"] = str(record_id_value)
-        if json_sync_result is not None:
-            json_info["sync"] = {
-                "backend": json_sync_result.backend,
-                "location": json_sync_result.location,
-                "metadata": dict(json_sync_result.metadata),
-            }
-        payload["json_log"] = json_info
-
-    if archive_path is not None or archive_upload_result is not None:
-        archive_info: MutableMapping[str, object] = {}
-        if archive_path is not None:
-            archive_info["path"] = str(archive_path)
-        if archive_upload_result is not None:
-            archive_info["upload"] = {
-                "backend": archive_upload_result.backend,
-                "location": archive_upload_result.location,
-                "metadata": dict(archive_upload_result.metadata),
-            }
-        payload["archive"] = archive_info
-
-    if publish_result is not None:
-        try:
-            payload["publish"] = json.loads(json.dumps(publish_result))
-        except TypeError:
-            payload["publish"] = {str(key): str(value) for key, value in publish_result.items()}
-
-    return payload
-
-
-def _write_smoke_summary_json(path: Path, payload: Mapping[str, object]) -> None:
-    """Zapisuje podsumowanie smoke testu do pliku JSON."""
-
-    path = Path(path).expanduser().resolve()
-    path.parent.mkdir(parents=True, exist_ok=True)
-    with path.open("w", encoding="utf-8") as handle:
-        json.dump(payload, handle, ensure_ascii=False, indent=2)
-        handle.write("\n")
-
-
-def _coerce_exit_code(value: object) -> int | None:
-    """Konwertuje wartość exit code na liczbę całkowitą, jeśli to możliwe."""
-
-    if value is None:
-        return None
-    try:
-        return int(value)
-    except (TypeError, ValueError):  # pragma: no cover - defensywne
-        return None
-
-
-def _truncate_text(value: str, *, limit: int) -> str:
-    """Zwraca tekst obcięty do limitu znaków z wielokropkiem."""
-
-    if limit <= 0:
-        return ""
-
-    text = value.strip()
-    if len(text) <= limit:
-        return text
-
-    return text[: max(limit - 1, 1)] + "…"
-
-
-def _normalize_publish_result(
-    raw_result: Mapping[str, object] | None,
-    *,
-    exit_code: int | None,
-    required: bool,
-) -> Mapping[str, object]:
-    """Ujednolica wynik auto-publikacji na potrzeby raportów i alertów."""
-
-    normalized: dict[str, object] = {}
-    if isinstance(raw_result, Mapping):
-        for key, value in raw_result.items():
-            normalized[str(key)] = value
-
-    if not normalized.get("status"):
-        normalized["status"] = "unknown"
-
-    coerced_exit = _coerce_exit_code(normalized.get("exit_code"))
-    if coerced_exit is not None:
-        normalized["exit_code"] = coerced_exit
-    elif "exit_code" not in normalized:
-        normalized["exit_code"] = exit_code
-    else:
-        normalized["exit_code"] = normalized.get("exit_code")
-
-    normalized["required"] = bool(required)
-
-    return normalized
-
-
-def _is_publish_result_ok(publish_result: Mapping[str, object] | None) -> bool:
-    """Sprawdza, czy auto-publikacja zakończyła się powodzeniem."""
-
-    if not isinstance(publish_result, Mapping):
-        return False
-
-    exit_code = _coerce_exit_code(publish_result.get("exit_code"))
-    if exit_code is not None and exit_code != 0:
-        return False
-
-    status = str(publish_result.get("status", "")).strip().lower()
-    return status == "ok"
-
-
-def _append_publish_context(
-    context: MutableMapping[str, str], publish_result: Mapping[str, object] | None
-) -> None:
-    """Dodaje do kontekstu alertów/compliance informacje o auto-publikacji."""
-
-    if not isinstance(publish_result, Mapping):
-        return
-
-    status = str(publish_result.get("status", "unknown"))
-    context["paper_smoke_publish_status"] = status
-
-    exit_code = _coerce_exit_code(publish_result.get("exit_code"))
-    if exit_code is not None:
-        context["paper_smoke_publish_exit_code"] = str(exit_code)
-
-    required_value = publish_result.get("required")
-    if required_value is not None:
-        context["paper_smoke_publish_required"] = "true" if bool(required_value) else "false"
-
-    reason = publish_result.get("reason")
-    if reason:
-        context["paper_smoke_publish_reason"] = str(reason)
-
-    if publish_result.get("status") != "ok":
-        stdout_raw = publish_result.get("raw_stdout")
-        if stdout_raw:
-            context["paper_smoke_publish_stdout_snippet"] = _truncate_text(
-                str(stdout_raw), limit=_CONTEXT_SNIPPET_MAX_LEN
-            )
-
-        stderr_raw = publish_result.get("raw_stderr")
-        if stderr_raw:
-            context["paper_smoke_publish_stderr_snippet"] = _truncate_text(
-                str(stderr_raw), limit=_CONTEXT_SNIPPET_MAX_LEN
-            )
-
-    json_step = publish_result.get("json_sync")
-    if isinstance(json_step, Mapping):
-        context["paper_smoke_publish_json_status"] = str(json_step.get("status", "unknown"))
-        backend_value = json_step.get("backend")
-        if backend_value:
-            context["paper_smoke_publish_json_backend"] = str(backend_value)
-        location_value = json_step.get("location")
-        if location_value:
-            context["paper_smoke_publish_json_location"] = str(location_value)
-        metadata = json_step.get("metadata")
-        if isinstance(metadata, Mapping):
-            for meta_key, meta_val in metadata.items():
-                context[f"paper_smoke_publish_json_{meta_key}"] = str(meta_val)
-
-    archive_step = publish_result.get("archive_upload")
-    if isinstance(archive_step, Mapping):
-        context["paper_smoke_publish_archive_status"] = str(
-            archive_step.get("status", "unknown")
-        )
-        backend_value = archive_step.get("backend")
-        if backend_value:
-            context["paper_smoke_publish_archive_backend"] = str(backend_value)
-        location_value = archive_step.get("location")
-        if location_value:
-            context["paper_smoke_publish_archive_location"] = str(location_value)
-        metadata = archive_step.get("metadata")
-        if isinstance(metadata, Mapping):
-            for meta_key, meta_val in metadata.items():
-                context[f"paper_smoke_publish_archive_{meta_key}"] = str(meta_val)
-
-
-def _sync_smoke_json_log(
-    *,
-    json_sync_cfg,
-    json_log_path: Path | None,
-    environment: str,
-    record_id: str | None,
-    timestamp: datetime,
-    secret_manager: SecretManager | None,
-):
-    if json_sync_cfg is None or json_log_path is None:
-        return None
-    record_id = record_id or ""
-    try:
-        synchronizer = PaperSmokeJsonSynchronizer(
-            json_sync_cfg,
-            secret_manager=secret_manager,
-        )
-        result = synchronizer.sync(
-            json_log_path,
-            environment=environment,
-            record_id=record_id,
-            timestamp=timestamp,
-        )
-        metadata = dict(result.metadata)
-        version_info = metadata.get("version_id")
-        receipt = metadata.get("ack_request_id") or metadata.get("ack_mechanism")
-        log_suffix = []
-        if version_info:
-            log_suffix.append(f"version_id={version_info}")
-        if receipt:
-            log_suffix.append(f"receipt={receipt}")
-        suffix_text = ", ".join(log_suffix)
-        if suffix_text:
-            suffix_text = f" ({suffix_text})"
-        _LOGGER.info(
-            "Zsynchronizowano dziennik JSONL smoke testów: backend=%s, location=%s%s",
-            result.backend,
-            result.location,
-            suffix_text,
-        )
-        return result
-    except Exception:  # noqa: BLE001
-        _LOGGER.exception("Nie udało się zsynchronizować dziennika JSONL smoke testów")
-        return None
-
-
-def _auto_publish_smoke_artifacts(
-    *,
-    config_path: Path,
-    environment: str,
-    report_dir: Path,
-    json_log_path: Path | None,
-    summary_json_path: Path | None,
-    archive_path: Path | None,
-    record_id: str | None,
-    skip_json_sync: bool,
-    skip_archive_upload: bool,
-    dry_run: bool,
-) -> tuple[int, Mapping[str, object] | None]:
-    """Uruchamia publish_paper_smoke_artifacts.py i zwraca kod wyjścia oraz wynik."""
-
-    script_path = Path(__file__).with_name("publish_paper_smoke_artifacts.py")
-    if not script_path.exists():
-        _LOGGER.error("Brak skryptu publish_paper_smoke_artifacts.py obok run_daily_trend.py")
-        return 1, {"status": "error", "reason": "missing_script"}
-
-    cmd: list[str] = [
-        sys.executable,
-        str(script_path),
-        "--config",
-        str(config_path),
-        "--environment",
-        environment,
-        "--report-dir",
-        str(report_dir),
-        "--json",
-    ]
-
-    if json_log_path is not None:
-        cmd.extend(["--json-log", str(json_log_path)])
-    if summary_json_path is not None and summary_json_path.exists():
-        cmd.extend(["--summary-json", str(summary_json_path)])
-    if archive_path is not None and archive_path.exists():
-        cmd.extend(["--archive", str(archive_path)])
-    if record_id:
-        cmd.extend(["--record-id", record_id])
-    if skip_json_sync:
-        cmd.append("--skip-json-sync")
-    if skip_archive_upload:
-        cmd.append("--skip-archive-upload")
-    if dry_run:
-        cmd.append("--dry-run")
-
-    _LOGGER.info(
-        "Publikuję artefakty smoke testu przy pomocy publish_paper_smoke_artifacts.py (auto)",
-    )
-
-    try:
-        completed = subprocess.run(
-            cmd,
-            capture_output=True,
-            text=True,
-            check=False,
-        )
-    except OSError:  # pragma: no cover - uruchomienie interpretatora może zawieść na systemach CI
-        _LOGGER.exception("Nie udało się uruchomić publish_paper_smoke_artifacts.py")
-        return 1, {"status": "error", "reason": "exec_failed"}
-
-    stdout = (completed.stdout or "").strip()
-    stderr = (completed.stderr or "").strip()
-    trimmed_stdout = _truncate_text(stdout, limit=_RAW_OUTPUT_MAX_LEN) if stdout else ""
-    trimmed_stderr = _truncate_text(stderr, limit=_RAW_OUTPUT_MAX_LEN) if stderr else ""
-    if stderr:
-        _LOGGER.debug("publish_paper_smoke_artifacts stderr: %s", stderr)
-
-    payload: Mapping[str, object] | None = None
-    if stdout:
-        try:
-            parsed = json.loads(stdout)
-        except json.JSONDecodeError:
-            _LOGGER.error(
-                "Nie udało się sparsować wyjścia publish_paper_smoke_artifacts jako JSON: %s",
-                stdout,
-            )
-            payload = {"status": "error", "reason": "invalid_json"}
-        else:
-            if isinstance(parsed, Mapping):
-                payload = parsed
-            else:
-                payload = {"status": "error", "reason": "invalid_payload"}
-
-    if payload is None:
-        payload_dict: dict[str, object] = {"status": "unknown"}
-    elif isinstance(payload, Mapping):
-        payload_dict = dict(payload)
-        payload_dict.setdefault("status", "unknown")
-    else:  # pragma: no cover - defensywnie dla nietypowych wyników
-        payload_dict = {"status": "unknown"}
-    payload_dict["exit_code"] = completed.returncode
-
-    if payload_dict.get("status") != "ok":
-        if trimmed_stdout and "raw_stdout" not in payload_dict:
-            payload_dict["raw_stdout"] = trimmed_stdout
-        if trimmed_stderr and "raw_stderr" not in payload_dict:
-            payload_dict["raw_stderr"] = trimmed_stderr
-
-    if completed.returncode == 0:
-        _LOGGER.info("Publikacja artefaktów smoke zakończona powodzeniem")
-    else:
-        _LOGGER.error(
-            "Publikacja artefaktów smoke zakończona błędem (code=%s)",
-            completed.returncode,
-        )
-
-    return completed.returncode, payload_dict
-
-
-=======
->>>>>>> 68c3e7ed
 def _log_order_results(results: Iterable[OrderResult]) -> None:
     for result in results:
         _LOGGER.info(
@@ -2266,10 +1826,6 @@
     precheck_audit_metadata: Mapping[str, object] | None = None
     audit_log_path: Path | None = None
     audit_json_path: Path | None = None
-<<<<<<< HEAD
-    summary_output_path: Path | None = None
-=======
->>>>>>> 68c3e7ed
     operator_name: str | None = None
     if args.paper_smoke:
         audit_dir = None
@@ -2288,14 +1844,6 @@
             if audit_json_arg:
                 audit_json_path = Path(audit_json_arg)
 
-<<<<<<< HEAD
-        if args.paper_smoke_summary_json is not None:
-            summary_arg = str(args.paper_smoke_summary_json).strip()
-            if summary_arg:
-                summary_output_path = Path(summary_arg)
-
-=======
->>>>>>> 68c3e7ed
         operator_name = _resolve_operator_name(args.paper_smoke_operator)
 
         precheck_payload, precheck_exit, precheck_audit_metadata = _run_paper_precheck_for_smoke(
@@ -2585,16 +2133,6 @@
             if isinstance(audit_record, Mapping):
                 precheck_metadata_for_log = audit_record
 
-<<<<<<< HEAD
-        archive_context: dict[str, str] = {}
-        if upload_result:
-            archive_context["archive_upload_backend"] = upload_result.backend
-            archive_context["archive_upload_location"] = upload_result.location
-            for key, value in upload_result.metadata.items():
-                archive_context[f"archive_upload_{key}"] = str(value)
-
-=======
->>>>>>> 68c3e7ed
         alert_context: dict[str, str] = {
             "environment": args.environment,
             "report_dir": str(report_dir),
@@ -2603,9 +2141,6 @@
             "summary_text_path": str(summary_txt_path),
             "readme_path": str(readme_path),
             **({"archive_path": str(archive_path)} if archive_path else {}),
-<<<<<<< HEAD
-            **archive_context,
-=======
             **(
                 {
                     "archive_upload_backend": upload_result.backend,
@@ -2614,17 +2149,12 @@
                 if upload_result
                 else {}
             ),
->>>>>>> 68c3e7ed
             **storage_context,
             **precheck_context,
         }
 
         markdown_entry_id: str | None = None
         json_record: Mapping[str, object] | None = None
-<<<<<<< HEAD
-        json_sync_result = None
-=======
->>>>>>> 68c3e7ed
         log_timestamp = datetime.now(timezone.utc)
 
         if audit_log_path is not None:
@@ -2675,20 +2205,11 @@
             alert_context["paper_smoke_audit_entry_id"] = markdown_entry_id
             alert_context["paper_smoke_audit_log_path"] = str(audit_log_path)
 
-<<<<<<< HEAD
-        publish_record_id: str | None = None
-=======
->>>>>>> 68c3e7ed
         if json_record:
             alert_context["paper_smoke_json_log_path"] = str(audit_json_path)
             record_id = json_record.get("record_id")
             if record_id:
-<<<<<<< HEAD
-                publish_record_id = str(record_id)
-                alert_context["paper_smoke_json_record_id"] = publish_record_id
-=======
                 alert_context["paper_smoke_json_record_id"] = str(record_id)
->>>>>>> 68c3e7ed
             precheck_meta = json_record.get("precheck_metadata")
             if isinstance(precheck_meta, Mapping):
                 report_sha = precheck_meta.get("report_sha256")
@@ -2697,71 +2218,6 @@
                 report_path_value = precheck_meta.get("report_path")
                 if report_path_value:
                     alert_context["paper_precheck_report_path"] = str(report_path_value)
-<<<<<<< HEAD
-
-            if json_sync_cfg:
-                json_sync_result = _sync_smoke_json_log(
-                    json_sync_cfg=json_sync_cfg,
-                    json_log_path=audit_json_path,
-                    environment=args.environment,
-                    record_id=str(record_id or ""),
-                    timestamp=log_timestamp,
-                    secret_manager=secret_manager,
-                )
-                if json_sync_result:
-                    alert_context["paper_smoke_json_sync_backend"] = json_sync_result.backend
-                    alert_context["paper_smoke_json_sync_location"] = json_sync_result.location
-                    metadata = json_sync_result.metadata
-                    version_id = metadata.get("version_id") if isinstance(metadata, Mapping) else None
-                    if version_id:
-                        alert_context["paper_smoke_json_sync_version_id"] = str(version_id)
-
-        auto_publish_required = bool(args.paper_smoke_auto_publish_required)
-        auto_publish_enabled = bool(args.paper_smoke_auto_publish or auto_publish_required)
-
-        publish_exit_code: int | None = None
-        publish_result: Mapping[str, object] | None = _normalize_publish_result(
-            {"status": "skipped", "reason": "auto_publish_disabled"},
-            exit_code=None,
-            required=auto_publish_required,
-        )
-        publish_requirement_failed = False
-
-        if auto_publish_enabled:
-            publish_exit_code, publish_payload = _auto_publish_smoke_artifacts(
-                config_path=Path(args.config),
-                environment=args.environment,
-                report_dir=report_dir,
-                json_log_path=audit_json_path,
-                summary_json_path=summary_output_path,
-                archive_path=archive_path,
-                record_id=publish_record_id,
-                skip_json_sync=json_sync_result is not None,
-                skip_archive_upload=upload_result is not None,
-                dry_run=args.dry_run,
-            )
-            publish_result = _normalize_publish_result(
-                publish_payload,
-                exit_code=publish_exit_code,
-                required=auto_publish_required,
-            )
-            publish_exit_code = _coerce_exit_code(publish_result.get("exit_code"))
-
-            if auto_publish_required and not _is_publish_result_ok(publish_result):
-                publish_requirement_failed = True
-
-            if publish_result:
-                _append_publish_context(alert_context, publish_result)
-            if publish_requirement_failed:
-                severity = "error"
-                body += " Publikacja artefaktów wymagana – wynik nie spełnia kryteriów."
-            elif publish_exit_code and publish_exit_code != 0:
-                severity = "error"
-                body += " Publikacja artefaktów zakończona błędem."
-            elif publish_result and str(publish_result.get("status")) == "ok":
-                body += " Artefakty opublikowane automatycznie."
-=======
->>>>>>> 68c3e7ed
 
         message = AlertMessage(
             category="paper_smoke",
@@ -2783,20 +2239,6 @@
                 "paper_precheck_coverage_status": precheck_coverage_status or "unknown",
                 "paper_precheck_risk_status": precheck_risk_status or "unknown",
             }
-<<<<<<< HEAD
-            if upload_result:
-                compliance_context["archive_upload_backend"] = upload_result.backend
-                compliance_context["archive_upload_location"] = upload_result.location
-                for key, value in upload_result.metadata.items():
-                    compliance_context[f"archive_upload_{key}"] = str(value)
-            if json_sync_result:
-                compliance_context["paper_smoke_json_sync_backend"] = json_sync_result.backend
-                compliance_context["paper_smoke_json_sync_location"] = json_sync_result.location
-                compliance_context.update(json_sync_result.metadata)
-            if publish_result:
-                _append_publish_context(compliance_context, publish_result)
-=======
->>>>>>> 68c3e7ed
             compliance_message = AlertMessage(
                 category="paper_smoke_compliance",
                 title=f"Compliance audit log updated ({args.environment})",
@@ -2804,62 +2246,11 @@
                     "Zaktualizowano dziennik JSONL smoke testów paper tradingu. "
                     f"Rekord: {json_record.get('record_id', 'unknown')}"
                 ),
-<<<<<<< HEAD
-                severity=(
-                    "error"
-                    if severity.lower() == "error"
-                    else ("warning" if severity.lower() == "warning" else "info")
-                ),
-=======
                 severity="warning" if severity.lower() == "warning" else "info",
->>>>>>> 68c3e7ed
                 context=compliance_context,
             )
             pipeline.bootstrap.alert_router.dispatch(compliance_message)
 
-<<<<<<< HEAD
-        if summary_output_path is not None:
-            try:
-                summary_payload = _build_smoke_summary_payload(
-                    environment=args.environment,
-                    timestamp=log_timestamp,
-                    operator=operator_name or _resolve_operator_name(None),
-                    window=window_meta,
-                    report_dir=report_dir,
-                    summary_path=summary_path,
-                    summary_sha256=summary_hash,
-                    severity=severity,
-                    storage_context=storage_context or None,
-                    precheck_status=precheck_status,
-                    precheck_coverage_status=precheck_coverage_status,
-                    precheck_risk_status=precheck_risk_status,
-                    precheck_payload=precheck_payload,
-                    json_log_path=audit_json_path,
-                    json_record=json_record,
-                    json_sync_result=json_sync_result,
-                    archive_path=archive_path,
-                    archive_upload_result=upload_result,
-                    publish_result=publish_result,
-                )
-                _write_smoke_summary_json(summary_output_path, summary_payload)
-                _LOGGER.info("Zapisano podsumowanie smoke testu do %s", summary_output_path)
-            except Exception:  # noqa: BLE001
-                _LOGGER.exception(
-                    "Nie udało się zapisać podsumowania smoke testu do %s",
-                    summary_output_path,
-                )
-
-        if publish_requirement_failed:
-            status_text = str(publish_result.get("status", "unknown")) if publish_result else "unknown"
-            _LOGGER.error(
-                "Smoke test zakończony niepowodzeniem: auto-publikacja artefaktów wymagana, status=%s, exit_code=%s.",
-                status_text,
-                publish_exit_code,
-            )
-            return 6
-
-=======
->>>>>>> 68c3e7ed
         if fail_low_storage:
             free_str = storage_context.get("storage_free_mb", "?")
             thresh_str = storage_context.get("storage_threshold_mb", str(args.smoke_min_free_mb or "?"))
