"""CLI do uruchamiania pipeline'u strategii Daily Trend w trybie paper/testnet."""
from __future__ import annotations

import argparse
import json
import hashlib
import os
import logging
import signal
import sys
import shutil
import tempfile
import time
from datetime import datetime, timedelta, timezone
from pathlib import Path
from collections.abc import Iterable, Mapping, MutableMapping, Sequence

from bot_core.alerts import AlertMessage
from bot_core.exchanges.base import (
    AccountSnapshot,
    Environment,
    ExchangeAdapter,
    ExchangeAdapterFactory,
    ExchangeCredentials,
    OrderResult,
)
from bot_core.reporting.upload import SmokeArchiveUploader
from bot_core.runtime.pipeline import build_daily_trend_pipeline, create_trading_controller
from bot_core.runtime.realtime import DailyTrendRealtimeRunner
from bot_core.security import SecretManager, SecretStorageError, create_default_secret_storage

_LOGGER = logging.getLogger(__name__)


def _parse_args(argv: Sequence[str] | None) -> argparse.Namespace:
    parser = argparse.ArgumentParser(
        description="Uruchamia strategię trend-following D1 w trybie paper/testnet."
    )
    parser.add_argument("--config", default="config/core.yaml", help="Ścieżka do CoreConfig")
    parser.add_argument(
        "--environment",
        default="binance_paper",
        help="Nazwa środowiska z pliku konfiguracyjnego (np. binance_paper)",
    )
    parser.add_argument(
        "--strategy",
        default="core_daily_trend",
        help="Nazwa strategii z sekcji strategies w configu",
    )
    parser.add_argument(
        "--controller",
        default="daily_trend_core",
        help="Nazwa kontrolera runtime z sekcji runtime.controllers",
    )
    parser.add_argument(
        "--history-bars",
        type=int,
        default=180,
        help="Liczba świec wykorzystywanych do analizy na starcie każdej iteracji",
    )
    parser.add_argument(
        "--poll-seconds",
        type=float,
        default=900.0,
        help="Jak często sprawdzać nowe sygnały (sekundy) w trybie ciągłym",
    )
    parser.add_argument(
        "--health-interval",
        type=float,
        default=3600.0,
        help="Interwał raportów health-check (sekundy)",
    )
    parser.add_argument(
        "--log-level",
        default="INFO",
        choices=["DEBUG", "INFO", "WARNING", "ERROR"],
        help="Poziom logowania",
    )
    parser.add_argument(
        "--secret-namespace",
        default="dudzian.trading",
        help="Namespace używany przy zapisie sekretów w systemowym keychainie",
    )
    parser.add_argument(
        "--headless-passphrase",
        default=None,
        help="Hasło do szyfrowania magazynu sekretów w środowisku headless (Linux)",
    )
    parser.add_argument(
        "--headless-storage",
        default=None,
        help="Ścieżka pliku magazynu sekretów dla trybu headless",
    )
    parser.add_argument(
        "--run-once",
        action="store_true",
        help="Uruchom pojedynczą iterację i zakończ (np. do harmonogramu cron)",
    )
    parser.add_argument(
        "--paper-smoke",
        action="store_true",
        help="Uruchom test dymny strategii paper trading (backfill + pojedyncza iteracja)",
    )
    parser.add_argument(
        "--archive-smoke",
        action="store_true",
        help="Po zakończeniu smoke testu spakuj raport do archiwum ZIP z instrukcją audytu",
    )
    parser.add_argument(
        "--date-window",
        default=None,
        help="Zakres dat w formacie START:END (np. 2024-01-01:2024-02-15) dla trybu --paper-smoke",
    )
    parser.add_argument(
        "--allow-live",
        action="store_true",
        help="Zezwól na uruchomienie na środowisku LIVE (domyślnie blokowane)",
    )
    parser.add_argument(
        "--dry-run",
        action="store_true",
        help="Zbuduj pipeline bez wykonywania iteracji (walidacja konfiguracji)",
    )
    return parser.parse_args(argv)


def _create_secret_manager(args: argparse.Namespace) -> SecretManager:
    storage = create_default_secret_storage(
        namespace=args.secret_namespace,
        headless_passphrase=args.headless_passphrase,
        headless_path=args.headless_storage,
    )
    return SecretManager(storage, namespace=args.secret_namespace)


def _log_order_results(results: Iterable[OrderResult]) -> None:
    for result in results:
        _LOGGER.info(
            "Zlecenie zrealizowane: id=%s status=%s qty=%s avg_price=%s",
            result.order_id,
            result.status,
            result.filled_quantity,
            result.avg_price,
        )


def _parse_iso_date(value: str, *, is_end: bool) -> datetime:
    text = value.strip()
    if not text:
        raise ValueError("wartość daty nie może być pusta")
    try:
        parsed = datetime.fromisoformat(text)
    except ValueError as exc:  # pragma: no cover - walidacja argumentów CLI
        raise ValueError(f"nieprawidłowy format daty: {text}") from exc
    if parsed.tzinfo is None:
        parsed = parsed.replace(tzinfo=timezone.utc)
    else:
        parsed = parsed.astimezone(timezone.utc)
    if "T" not in text and " " not in text:
        # W przypadku zakresów dziennych interpretujemy datę końcową jako koniec dnia.
        if is_end:
            parsed = parsed + timedelta(days=1) - timedelta(milliseconds=1)
    return parsed


def _resolve_date_window(arg: str | None, *, default_days: int = 30) -> tuple[int, int, Mapping[str, str]]:
    if not arg:
        end_dt = datetime.now(timezone.utc)
        start_dt = end_dt - timedelta(days=default_days)
    else:
        parts = arg.split(":", maxsplit=1)
        if len(parts) != 2:
            raise ValueError("zakres musi mieć format START:END")
        start_dt = _parse_iso_date(parts[0], is_end=False)
        end_dt = _parse_iso_date(parts[1], is_end=True)
    if start_dt > end_dt:
        raise ValueError("data początkowa jest późniejsza niż końcowa")
    start_ms = int(start_dt.timestamp() * 1000)
    end_ms = int(end_dt.timestamp() * 1000)
    return start_ms, end_ms, {
        "start": start_dt.isoformat(),
        "end": end_dt.isoformat(),
    }


def _hash_file(path: Path) -> str:
    digest = hashlib.sha256()
    with path.open("rb") as handle:
        for chunk in iter(lambda: handle.read(8192), b""):
            digest.update(chunk)
    return digest.hexdigest()


def _as_float(value: object) -> float | None:
    if value is None:
        return None
    if isinstance(value, (int, float)):
        return float(value)
    if isinstance(value, str):
        text = value.strip()
        if not text:
            return None
        try:
            return float(text)
        except ValueError:
            return None
    return None


def _as_int(value: object) -> int | None:
    float_value = _as_float(value)
    if float_value is None:
        return None
    try:
        return int(float_value)
    except (TypeError, ValueError):  # pragma: no cover - ostrożność przy dziwnych typach
        return None


def _format_money(value: float, *, decimals: int = 2) -> str:
    formatted = f"{value:,.{decimals}f}"
    return formatted.replace(",", " ")


<<<<<<< HEAD
def _format_percentage(value: float | None, *, decimals: int = 2) -> str:
    if value is None:
        return "n/d"
    return f"{value * 100:.{decimals}f}%"


=======
>>>>>>> fbaf5b61
def _compute_ledger_metrics(ledger_entries: Sequence[Mapping[str, object]]) -> Mapping[str, object]:
    counts: MutableMapping[str, int] = {"buy": 0, "sell": 0}
    other_counts: MutableMapping[str, int] = {}
    notionals: MutableMapping[str, float] = {"buy": 0.0, "sell": 0.0}
    other_notionals: MutableMapping[str, float] = {}
    total_fees = 0.0
    last_position_value: float | None = None

    for entry in ledger_entries:
        if not isinstance(entry, Mapping):
            continue

        side = str(entry.get("side", "")).lower()
        quantity = _as_float(entry.get("quantity")) or 0.0
        price = _as_float(entry.get("price")) or 0.0
        notional_value = abs(quantity) * max(price, 0.0)

        if side in ("buy", "sell"):
            counts[side] += 1
            notionals[side] += notional_value
        else:
            side_key = side or "unknown"
            other_counts[side_key] = other_counts.get(side_key, 0) + 1
            other_notionals[side_key] = other_notionals.get(side_key, 0.0) + notional_value

        fee_value = _as_float(entry.get("fee"))
        if fee_value is not None:
            total_fees += fee_value

        position_value = _as_float(entry.get("position_value"))
        if position_value is not None:
            last_position_value = position_value

    total_notional = sum(notionals.values()) + sum(other_notionals.values())

    side_counts: MutableMapping[str, int] = {
        "buy": counts.get("buy", 0),
        "sell": counts.get("sell", 0),
    }
    for key, value in other_counts.items():
        if value:
            side_counts[key] = value

    notional_payload: MutableMapping[str, float] = {
        "buy": notionals.get("buy", 0.0),
        "sell": notionals.get("sell", 0.0),
    }
    for key, value in other_notionals.items():
        if value:
            notional_payload[key] = value
    notional_payload["total"] = total_notional

    metrics: dict[str, object] = {
        "side_counts": dict(side_counts),
        "notional": dict(notional_payload),
        "total_fees": total_fees,
    }
    if last_position_value is not None:
        metrics["last_position_value"] = last_position_value
    return metrics


def _export_smoke_report(
    *,
    report_dir: Path,
    results: Sequence[OrderResult],
    ledger: Iterable[Mapping[str, object]],
    window: Mapping[str, str],
    environment: str,
    alert_snapshot: Mapping[str, Mapping[str, str]],
    risk_state: Mapping[str, object] | None,
) -> Path:
    report_dir.mkdir(parents=True, exist_ok=True)
    ledger_entries = list(ledger)
    ledger_path = report_dir / "ledger.jsonl"
    with ledger_path.open("w", encoding="utf-8") as handle:
        for entry in ledger_entries:
            json.dump(entry, handle, ensure_ascii=False)
            handle.write("\n")

    metrics = _compute_ledger_metrics(ledger_entries)

<<<<<<< HEAD
    summary: dict[str, object] = {
=======
    summary = {
>>>>>>> fbaf5b61
        "environment": environment,
        "window": dict(window),
        "orders": [
            {
                "order_id": result.order_id,
                "status": result.status,
                "filled_quantity": result.filled_quantity,
                "avg_price": result.avg_price,
            }
            for result in results
        ],
        "ledger_entries": len(ledger_entries),
        "metrics": metrics,
        "alert_snapshot": {channel: dict(data) for channel, data in alert_snapshot.items()},
    }

    if risk_state:
        summary["risk_state"] = dict(risk_state)

    summary_path = report_dir / "summary.json"
    summary_path.write_text(json.dumps(summary, ensure_ascii=False, indent=2) + "\n", encoding="utf-8")
    return summary_path


def _write_smoke_readme(report_dir: Path) -> Path:
    readme_path = report_dir / "README.txt"
    readme_text = (
        "Daily Trend – smoke test paper trading\n"
        "======================================\n\n"
        "Ten katalog zawiera artefakty pojedynczego uruchomienia trybu --paper-smoke.\n"
        "Na potrzeby audytu:"
    )
    readme_text += (
        "\n\n"
        "1. Zweryfikuj hash SHA-256 pliku summary.json zapisany w logu CLI oraz w alertach.\n"
        "2. Przepisz treść summary.txt do dziennika audytowego (docs/audit/paper_trading_log.md).\n"
        "3. Zabezpiecz ledger.jsonl (pełna historia decyzji) w repozytorium operacyjnym.\n"
        "4. Zarchiwizowany plik ZIP można przechowywać w sejfie audytu przez min. 24 miesiące.\n"
    )
    readme_path.write_text(readme_text + "\n", encoding="utf-8")
    return readme_path


def _archive_smoke_report(report_dir: Path) -> Path:
    archive_path_str = shutil.make_archive(str(report_dir), "zip", root_dir=report_dir)
    return Path(archive_path_str)


def _render_smoke_summary(*, summary: Mapping[str, object], summary_sha256: str) -> str:
    environment = str(summary.get("environment", "unknown"))
    window = summary.get("window", {})
    if isinstance(window, Mapping):
        start = str(window.get("start", "?"))
        end = str(window.get("end", "?"))
    else:  # pragma: no cover - obrona przed błędną strukturą
        start = end = "?"

    orders = summary.get("orders", [])
    orders_count = len(orders) if isinstance(orders, Sequence) else 0
    ledger_entries = summary.get("ledger_entries", 0)
    try:
        ledger_entries = int(ledger_entries)
    except Exception:  # noqa: BLE001, pragma: no cover - fallback
        ledger_entries = 0

    alert_snapshot = summary.get("alert_snapshot", {})
    alert_lines: list[str] = []
    if isinstance(alert_snapshot, Mapping):
        for channel, data in alert_snapshot.items():
            status = "unknown"
            detail: str | None = None
            if isinstance(data, Mapping):
                raw_status = data.get("status")
                if raw_status is not None:
                    status = str(raw_status).upper()
                raw_detail = data.get("detail")
                if raw_detail:
                    detail = str(raw_detail)
            channel_name = str(channel)
            if detail:
                alert_lines.append(f"{channel_name}: {status} ({detail})")
            else:
                alert_lines.append(f"{channel_name}: {status}")

    if not alert_lines:
        alert_lines.append("brak danych o kanałach alertów")

    metrics_lines: list[str] = []
    metrics = summary.get("metrics")
    if isinstance(metrics, Mapping):
        side_counts = metrics.get("side_counts")
        if isinstance(side_counts, Mapping):
            buy_count = _as_int(side_counts.get("buy")) or 0
            sell_count = _as_int(side_counts.get("sell")) or 0
            if buy_count or sell_count:
                metrics_lines.append(f"Zlecenia BUY/SELL: {buy_count}/{sell_count}")
            other_sides = [
                f"{str(name).upper()}: {_as_int(value) or 0}"
                for name, value in side_counts.items()
                if str(name).lower() not in {"buy", "sell"}
            ]
            if other_sides:
                metrics_lines.append("Inne strony: " + ", ".join(other_sides))

        notionals = metrics.get("notional")
        if isinstance(notionals, Mapping) and notionals:
            buy_notional = _as_float(notionals.get("buy")) or 0.0
            sell_notional = _as_float(notionals.get("sell")) or 0.0
            total_notional = _as_float(notionals.get("total")) or (buy_notional + sell_notional)
            metrics_lines.append(
                "Wolumen BUY: {buy} | SELL: {sell} | Razem: {total}".format(
                    buy=_format_money(buy_notional),
                    sell=_format_money(sell_notional),
                    total=_format_money(total_notional),
                )
            )
            other_notional_lines = [
                f"{str(name).upper()}: {_format_money(_as_float(value) or 0.0)}"
                for name, value in notionals.items()
                if str(name).lower() not in {"buy", "sell", "total"}
            ]
            if other_notional_lines:
                metrics_lines.append("Wolumen inne: " + "; ".join(other_notional_lines))

        total_fees = _as_float(metrics.get("total_fees"))
        if total_fees is not None:
            metrics_lines.append(f"Łączne opłaty: {_format_money(total_fees, decimals=4)}")

        last_position = _as_float(metrics.get("last_position_value"))
        if last_position is not None:
            metrics_lines.append(
                f"Ostatnia wartość pozycji: {_format_money(last_position)}"
            )

<<<<<<< HEAD
    risk_lines: list[str] = []
    risk_state = summary.get("risk_state")
    if isinstance(risk_state, Mapping) and risk_state:
        profile_name = str(risk_state.get("profile", "unknown"))
        risk_lines.append(f"Profil ryzyka: {profile_name}")

        active_positions = _as_int(risk_state.get("active_positions")) or 0
        gross_notional = _as_float(risk_state.get("gross_notional"))
        exposure_line = f"Aktywne pozycje: {active_positions}"
        if gross_notional is not None:
            exposure_line += f" | Ekspozycja brutto: {_format_money(gross_notional)}"
        risk_lines.append(exposure_line)

        daily_loss_pct = _as_float(risk_state.get("daily_loss_pct"))
        drawdown_pct = _as_float(risk_state.get("drawdown_pct"))
        risk_lines.append(
            "Dzienna strata: {loss} | Obsunięcie: {dd}".format(
                loss=_format_percentage(daily_loss_pct),
                dd=_format_percentage(drawdown_pct),
            )
        )

        liquidation = bool(risk_state.get("force_liquidation"))
        risk_lines.append("Force liquidation: TAK" if liquidation else "Force liquidation: NIE")

        limits = risk_state.get("limits")
        if isinstance(limits, Mapping):
            limit_parts: list[str] = []
            max_positions = _as_int(limits.get("max_positions"))
            if max_positions is not None:
                limit_parts.append(f"max pozycje {max_positions}")
            max_exposure = _as_float(limits.get("max_position_pct"))
            if max_exposure is not None:
                limit_parts.append(f"max ekspozycja {_format_percentage(max_exposure)}")
            max_leverage = _as_float(limits.get("max_leverage"))
            if max_leverage is not None:
                limit_parts.append(f"max dźwignia {max_leverage:.2f}x")
            daily_limit = _as_float(limits.get("daily_loss_limit"))
            if daily_limit is not None:
                limit_parts.append(f"dzienna strata {_format_percentage(daily_limit)}")
            drawdown_limit = _as_float(limits.get("drawdown_limit"))
            if drawdown_limit is not None:
                limit_parts.append(f"obsunięcie {_format_percentage(drawdown_limit)}")
            target_vol = _as_float(limits.get("target_volatility"))
            if target_vol is not None:
                limit_parts.append(f"target vol {_format_percentage(target_vol)}")
            stop_loss_atr = _as_float(limits.get("stop_loss_atr_multiple"))
            if stop_loss_atr is not None:
                limit_parts.append(f"stop loss ATR× {stop_loss_atr:.2f}")
            if limit_parts:
                risk_lines.append("Limity: " + ", ".join(limit_parts))

=======
>>>>>>> fbaf5b61
    lines = [
        f"Środowisko: {environment}",
        f"Zakres dat: {start} → {end}",
        f"Liczba zleceń: {orders_count}",
        f"Liczba wpisów w ledgerze: {ledger_entries}",
<<<<<<< HEAD
    ]
    if metrics_lines:
        lines.extend(metrics_lines)
    if risk_lines:
        lines.extend(risk_lines)
    lines.append("Alerty: " + "; ".join(alert_lines))
    lines.append(f"SHA-256 summary.json: {summary_sha256}")
=======
        *metrics_lines,
        "Alerty: " + "; ".join(alert_lines),
        f"SHA-256 summary.json: {summary_sha256}",
    ]
>>>>>>> fbaf5b61
    return "\n".join(lines)


def _ensure_smoke_cache(
    *,
    pipeline,
    symbols: Sequence[str],
    interval: str,
    start_ms: int,
    end_ms: int,
    required_bars: int,
    tick_ms: int,
) -> None:
    """Sprawdza, czy lokalny cache zawiera dane potrzebne do smoke testu."""

    data_source = getattr(pipeline, "data_source", None)
    storage = getattr(data_source, "storage", None)
    if storage is None:
        _LOGGER.warning(
            "Nie mogę zweryfikować cache – pipeline nie udostępnia storage'u. Pomijam kontrolę.",
        )
        return

    try:
        metadata: MutableMapping[str, str] = storage.metadata()
    except Exception as exc:  # noqa: BLE001
        _LOGGER.warning("Nie udało się odczytać metadanych cache: %s", exc)
        metadata = {}

    issues: list[tuple[str, str]] = []

    for symbol in symbols:
        key = f"{symbol}::{interval}"
        row_count: int | None = None
        last_timestamp: int | None = None

        if metadata:
            raw_rows = metadata.get(f"row_count::{symbol}::{interval}")
            if raw_rows is not None:
                try:
                    row_count = int(raw_rows)
                except (TypeError, ValueError):
                    _LOGGER.warning(
                        "Nieprawidłowa wartość row_count dla %s (%s): %s",
                        symbol,
                        interval,
                        raw_rows,
                    )
            raw_last = metadata.get(f"last_timestamp::{symbol}::{interval}")
            if raw_last is not None:
                try:
                    last_timestamp = int(float(raw_last))
                except (TypeError, ValueError):
                    _LOGGER.warning(
                        "Nieprawidłowa wartość last_timestamp dla %s (%s): %s",
                        symbol,
                        interval,
                        raw_last,
                    )

        try:
            payload = storage.read(key)
        except KeyError:
            issues.append((symbol, "brak wpisu w cache"))
            continue

        rows = list(payload.get("rows", []))
        if not rows:
            issues.append((symbol, "puste dane w cache"))
            continue

        if row_count is None:
            row_count = len(rows)
        if last_timestamp is None:
            last_timestamp = int(float(rows[-1][0]))

        first_timestamp = int(float(rows[0][0]))

        if row_count < required_bars:
            issues.append((symbol, f"za mało świec ({row_count} < {required_bars})"))
            continue

        if last_timestamp < end_ms:
            issues.append((symbol, f"ostatnia świeca {last_timestamp} < wymaganego końca {end_ms}"))
            continue

        if first_timestamp > start_ms:
            issues.append((symbol, f"pierwsza świeca {first_timestamp} > wymaganego startu {start_ms}"))
            continue

        coverage = ((last_timestamp - first_timestamp) // max(1, tick_ms)) + 1
        if coverage < required_bars:
            issues.append((symbol, f"pokrycie obejmuje {coverage} świec (wymagane {required_bars})"))

    if issues:
        for symbol, reason in issues:
            _LOGGER.error(
                "Cache offline dla symbolu %s (%s) nie spełnia wymagań smoke testu: %s",
                symbol,
                interval,
                reason,
            )
        raise RuntimeError(
            "Cache offline nie obejmuje wymaganego zakresu danych. Uruchom scripts/seed_paper_cache.py, "
            "aby zbudować deterministyczny seed przed smoke testem.",
        )


class _OfflineExchangeAdapter(ExchangeAdapter):
    """Minimalny adapter giełdowy działający offline dla trybu paper-smoke."""

    name = "offline"

    def __init__(self, credentials: ExchangeCredentials, **_: object) -> None:
        super().__init__(credentials)

    def configure_network(self, *, ip_allowlist: tuple[str, ...] | None = None) -> None:  # noqa: D401, ARG002
        return None

    def fetch_account_snapshot(self) -> AccountSnapshot:
        return AccountSnapshot(
            balances={"USDT": 100_000.0},
            total_equity=100_000.0,
            available_margin=100_000.0,
            maintenance_margin=0.0,
        )

    def fetch_symbols(self):  # pragma: no cover - nieużywane w trybie smoke
        return ()

    def fetch_ohlcv(  # noqa: D401, ARG002
        self,
        symbol: str,
        interval: str,
        start: int | None = None,
        end: int | None = None,
        limit: int | None = None,
    ):
        return []

    def place_order(self, request):  # pragma: no cover - paper trading korzysta z symulatora
        raise NotImplementedError

    def cancel_order(self, order_id: str, *, symbol: str | None = None) -> None:  # pragma: no cover - nieużywane
        raise NotImplementedError

    def stream_public_data(self, *, channels):  # pragma: no cover - nieużywane
        raise NotImplementedError

    def stream_private_data(self, *, channels):  # pragma: no cover - nieużywane
        raise NotImplementedError


def _offline_adapter_factory(credentials: ExchangeCredentials, **kwargs: object) -> ExchangeAdapter:
    return _OfflineExchangeAdapter(credentials, **kwargs)


def _run_loop(runner: DailyTrendRealtimeRunner, poll_seconds: float) -> int:
    interval = max(1.0, poll_seconds)
    stop = False

    def _signal_handler(_signo, _frame) -> None:  # type: ignore[override]
        nonlocal stop
        stop = True
        _LOGGER.info("Otrzymano sygnał zatrzymania – kończę pętlę realtime")

    for signame in (signal.SIGINT, signal.SIGTERM):
        signal.signal(signame, _signal_handler)

    _LOGGER.info("Start pętli realtime (co %s s)", interval)
    while not stop:
        start = time.monotonic()
        try:
            results = runner.run_once()
            if results:
                _log_order_results(results)
        except Exception:  # noqa: BLE001
            _LOGGER.exception("Błąd podczas iteracji realtime")
        elapsed = time.monotonic() - start
        sleep_for = max(1.0, interval - elapsed)
        if stop:
            break
        time.sleep(sleep_for)
    return 0


def main(argv: Sequence[str] | None = None) -> int:
    args = _parse_args(argv)
    logging.basicConfig(level=getattr(logging, args.log_level.upper()), stream=sys.stdout)

    try:
        secret_manager = _create_secret_manager(args)
    except SecretStorageError as exc:
        _LOGGER.error("Nie udało się zainicjalizować magazynu sekretów: %s", exc)
        return 2

    config_path = Path(args.config)
    if not config_path.exists():
        _LOGGER.error("Plik konfiguracyjny %s nie istnieje", config_path)
        return 1

    adapter_factories: Mapping[str, ExchangeAdapterFactory] | None = None
    if args.paper_smoke:
        adapter_factories = {
            "binance_spot": _offline_adapter_factory,
            "binance_futures": _offline_adapter_factory,
            "kraken_spot": _offline_adapter_factory,
            "kraken_futures": _offline_adapter_factory,
            "zonda_spot": _offline_adapter_factory,
        }

    try:
        pipeline = build_daily_trend_pipeline(
            environment_name=args.environment,
            strategy_name=args.strategy,
            controller_name=args.controller,
            config_path=config_path,
            secret_manager=secret_manager,
            adapter_factories=adapter_factories,
        )
    except Exception as exc:  # noqa: BLE001
        _LOGGER.exception("Nie udało się zbudować pipeline'u daily trend: %s", exc)
        return 1

    environment = pipeline.bootstrap.environment.environment
    if environment is Environment.LIVE and not args.allow_live:
        _LOGGER.error(
            "Środowisko %s to LIVE – dla bezpieczeństwa użyj --allow-live po wcześniejszych testach paper.",
            args.environment,
        )
        return 3

    if args.dry_run:
        _LOGGER.info("Dry-run zakończony sukcesem. Pipeline gotowy do uruchomienia.")
        return 0

    if args.paper_smoke:
        try:
            start_ms, end_ms, window_meta = _resolve_date_window(args.date_window)
        except ValueError as exc:
            _LOGGER.error("Niepoprawny zakres dat: %s", exc)
            return 1

        end_dt = datetime.fromisoformat(window_meta["end"])
        tick_seconds = float(getattr(pipeline.controller, "tick_seconds", 86400.0) or 86400.0)
        tick_ms = max(1, int(tick_seconds * 1000))
        window_duration_ms = max(0, end_ms - start_ms)
        approx_bars = max(1, int(window_duration_ms / tick_ms) + 1)
        history_bars = max(1, min(int(args.history_bars), approx_bars))
        runner_start_ms = max(0, end_ms - history_bars * tick_ms)
        sync_start = min(start_ms, runner_start_ms)

        _LOGGER.info(
            "Startuję smoke test paper trading dla %s w zakresie %s – %s.",
            args.environment,
            window_meta["start"],
            window_meta["end"],
        )

        required_bars = max(
            history_bars,
            max(1, int((end_ms - sync_start) / tick_ms) + 1),
        )
        try:
            _ensure_smoke_cache(
                pipeline=pipeline,
                symbols=pipeline.controller.symbols,
                interval=pipeline.controller.interval,
                start_ms=sync_start,
                end_ms=end_ms,
                required_bars=required_bars,
                tick_ms=tick_ms,
            )
        except RuntimeError as exc:
            _LOGGER.error("%s", exc)
            return 1

        pipeline.backfill_service.synchronize(
            symbols=pipeline.controller.symbols,
            interval=pipeline.controller.interval,
            start=sync_start,
            end=end_ms,
        )

        trading_controller = create_trading_controller(
            pipeline,
            pipeline.bootstrap.alert_router,
            health_check_interval=0.0,
        )

        runner = DailyTrendRealtimeRunner(
            controller=pipeline.controller,
            trading_controller=trading_controller,
            history_bars=history_bars,
            clock=lambda end=end_dt: end,
        )

        results = runner.run_once()
        if results:
            _log_order_results(results)
        else:
            _LOGGER.info("Smoke test zakończony – brak sygnałów w zadanym oknie.")

        report_dir = Path(tempfile.mkdtemp(prefix="daily_trend_smoke_"))
        alert_snapshot = pipeline.bootstrap.alert_router.health_snapshot()
        core_config = getattr(pipeline.bootstrap, "core_config", None)
        reporting_source = core_config
        if reporting_source is not None and hasattr(reporting_source, "reporting"):
            reporting_source = getattr(reporting_source, "reporting", None)
        upload_cfg = SmokeArchiveUploader.resolve_config(reporting_source)
<<<<<<< HEAD
        risk_snapshot: Mapping[str, object] | None = None
        try:
            risk_snapshot = pipeline.bootstrap.risk_engine.snapshot_state(
                pipeline.bootstrap.environment.risk_profile
            )
        except NotImplementedError:
            _LOGGER.warning(
                "Silnik ryzyka nie udostępnia metody snapshot_state – pomijam stan ryzyka"
            )
        except Exception as exc:  # noqa: BLE001
            _LOGGER.warning("Nie udało się pobrać stanu ryzyka: %s", exc)
=======
>>>>>>> fbaf5b61
        summary_path = _export_smoke_report(
            report_dir=report_dir,
            results=results,
            ledger=pipeline.execution_service.ledger(),
            window=window_meta,
            environment=args.environment,
            alert_snapshot=alert_snapshot,
            risk_state=risk_snapshot,
        )
        summary_hash = _hash_file(summary_path)
        try:
            summary_payload = json.loads(summary_path.read_text(encoding="utf-8"))
        except Exception as exc:  # noqa: BLE001
            _LOGGER.error("Nie udało się odczytać summary.json: %s", exc)
            summary_payload = {
                "environment": args.environment,
                "window": dict(window_meta),
                "orders": [],
                "ledger_entries": 0,
                "alert_snapshot": alert_snapshot,
                "risk_state": risk_snapshot or {},
            }

        summary_text = _render_smoke_summary(
            summary=summary_payload,
            summary_sha256=summary_hash,
        )
        summary_txt_path = summary_path.with_suffix(".txt")
        summary_txt_path.write_text(summary_text + "\n", encoding="utf-8")
        readme_path = _write_smoke_readme(report_dir)
        _LOGGER.info(
            "Raport smoke testu zapisany w %s (summary sha256=%s)",
            report_dir,
            summary_hash,
        )
<<<<<<< HEAD
=======
        summary_hash = _hash_file(summary_path)
        try:
            summary_payload = json.loads(summary_path.read_text(encoding="utf-8"))
        except Exception as exc:  # noqa: BLE001
            _LOGGER.error("Nie udało się odczytać summary.json: %s", exc)
            summary_payload = {
                "environment": args.environment,
                "window": dict(window_meta),
                "orders": [],
                "ledger_entries": 0,
                "alert_snapshot": alert_snapshot,
            }

        summary_text = _render_smoke_summary(
            summary=summary_payload,
            summary_sha256=summary_hash,
        )
        summary_txt_path = summary_path.with_suffix(".txt")
        summary_txt_path.write_text(summary_text + "\n", encoding="utf-8")
        readme_path = _write_smoke_readme(report_dir)
        _LOGGER.info(
            "Raport smoke testu zapisany w %s (summary sha256=%s)",
            report_dir,
            summary_hash,
        )
>>>>>>> fbaf5b61
        _LOGGER.info("Podsumowanie smoke testu:%s%s", os.linesep, summary_text)

        archive_path: Path | None = None
        archive_required = bool(args.archive_smoke or upload_cfg)
        if archive_required:
            archive_path = _archive_smoke_report(report_dir)
            if args.archive_smoke:
                _LOGGER.info("Utworzono archiwum smoke testu: %s", archive_path)
            else:
                _LOGGER.info(
                    "Archiwum smoke testu wygenerowane automatycznie na potrzeby uploadu: %s",
                    archive_path,
                )

        upload_result = None
        if upload_cfg and archive_path:
            try:
                uploader = SmokeArchiveUploader(upload_cfg, secret_manager=secret_manager)
                upload_result = uploader.upload(
                    archive_path,
                    environment=args.environment,
                    summary_sha256=summary_hash,
                    window=window_meta,
                )
                _LOGGER.info(
                    "Przesłano archiwum smoke testu (%s) do %s",
                    upload_result.backend,
                    upload_result.location,
                )
            except Exception as exc:  # noqa: BLE001
                _LOGGER.error("Nie udało się przesłać archiwum smoke testu: %s", exc)

        message = AlertMessage(
            category="paper_smoke",
            title=f"Smoke test paper trading ({args.environment})",
            body=(
                "Zakończono smoke test paper trading."
                f" Zamówienia: {len(results)}, raport: {summary_path},"
                f" sha256: {summary_hash}"
            ),
            severity="info",
            context={
                "environment": args.environment,
                "report_dir": str(report_dir),
                "orders": str(len(results)),
                "summary_sha256": summary_hash,
                "summary_text_path": str(summary_txt_path),
                "readme_path": str(readme_path),
                **({"archive_path": str(archive_path)} if archive_path else {}),
                **(
                    {
                        "archive_upload_backend": upload_result.backend,
                        "archive_upload_location": upload_result.location,
                    }
                    if upload_result
                    else {}
                ),
            },
        )
        pipeline.bootstrap.alert_router.dispatch(message)
        return 0

    trading_controller = create_trading_controller(
        pipeline,
        pipeline.bootstrap.alert_router,
        health_check_interval=args.health_interval,
    )

    runner = DailyTrendRealtimeRunner(
        controller=pipeline.controller,
        trading_controller=trading_controller,
        history_bars=max(1, args.history_bars),
    )

    if args.run_once:
        _LOGGER.info("Uruchamiam pojedynczą iterację strategii dla środowiska %s", args.environment)
        results = runner.run_once()
        if results:
            _log_order_results(results)
        else:
            _LOGGER.info("Brak sygnałów w tej iteracji – nic nie zlecam.")
        return 0

    return _run_loop(runner, args.poll_seconds)


if __name__ == "__main__":  # pragma: no cover - punkt wejścia CLI
    raise SystemExit(main())<|MERGE_RESOLUTION|>--- conflicted
+++ resolved
@@ -14,6 +14,7 @@
 from datetime import datetime, timedelta, timezone
 from pathlib import Path
 from collections.abc import Iterable, Mapping, MutableMapping, Sequence
+from typing import Any
 
 from bot_core.alerts import AlertMessage
 from bot_core.exchanges.base import (
@@ -177,10 +178,7 @@
         raise ValueError("data początkowa jest późniejsza niż końcowa")
     start_ms = int(start_dt.timestamp() * 1000)
     end_ms = int(end_dt.timestamp() * 1000)
-    return start_ms, end_ms, {
-        "start": start_dt.isoformat(),
-        "end": end_dt.isoformat(),
-    }
+    return start_ms, end_ms, {"start": start_dt.isoformat(), "end": end_dt.isoformat()}
 
 
 def _hash_file(path: Path) -> str:
@@ -222,15 +220,12 @@
     return formatted.replace(",", " ")
 
 
-<<<<<<< HEAD
 def _format_percentage(value: float | None, *, decimals: int = 2) -> str:
     if value is None:
         return "n/d"
     return f"{value * 100:.{decimals}f}%"
 
 
-=======
->>>>>>> fbaf5b61
 def _compute_ledger_metrics(ledger_entries: Sequence[Mapping[str, object]]) -> Mapping[str, object]:
     counts: MutableMapping[str, int] = {"buy": 0, "sell": 0}
     other_counts: MutableMapping[str, int] = {}
@@ -301,7 +296,7 @@
     window: Mapping[str, str],
     environment: str,
     alert_snapshot: Mapping[str, Mapping[str, str]],
-    risk_state: Mapping[str, object] | None,
+    risk_state: Mapping[str, object] | None = None,
 ) -> Path:
     report_dir.mkdir(parents=True, exist_ok=True)
     ledger_entries = list(ledger)
@@ -313,11 +308,7 @@
 
     metrics = _compute_ledger_metrics(ledger_entries)
 
-<<<<<<< HEAD
     summary: dict[str, object] = {
-=======
-    summary = {
->>>>>>> fbaf5b61
         "environment": environment,
         "window": dict(window),
         "orders": [
@@ -380,14 +371,14 @@
     ledger_entries = summary.get("ledger_entries", 0)
     try:
         ledger_entries = int(ledger_entries)
-    except Exception:  # noqa: BLE001, pragma: no cover - fallback
+    except Exception:  # noqa: BLE001
         ledger_entries = 0
 
     alert_snapshot = summary.get("alert_snapshot", {})
     alert_lines: list[str] = []
     if isinstance(alert_snapshot, Mapping):
         for channel, data in alert_snapshot.items():
-            status = "unknown"
+            status = "UNKNOWN"
             detail: str | None = None
             if isinstance(data, Mapping):
                 raw_status = data.get("status")
@@ -448,11 +439,9 @@
 
         last_position = _as_float(metrics.get("last_position_value"))
         if last_position is not None:
-            metrics_lines.append(
-                f"Ostatnia wartość pozycji: {_format_money(last_position)}"
-            )
-
-<<<<<<< HEAD
+            metrics_lines.append(f"Ostatnia wartość pozycji: {_format_money(last_position)}")
+
+    # Opcjonalne linie o stanie ryzyka (jeśli dodano do summary)
     risk_lines: list[str] = []
     risk_state = summary.get("risk_state")
     if isinstance(risk_state, Mapping) and risk_state:
@@ -505,14 +494,11 @@
             if limit_parts:
                 risk_lines.append("Limity: " + ", ".join(limit_parts))
 
-=======
->>>>>>> fbaf5b61
     lines = [
         f"Środowisko: {environment}",
         f"Zakres dat: {start} → {end}",
         f"Liczba zleceń: {orders_count}",
         f"Liczba wpisów w ledgerze: {ledger_entries}",
-<<<<<<< HEAD
     ]
     if metrics_lines:
         lines.extend(metrics_lines)
@@ -520,18 +506,12 @@
         lines.extend(risk_lines)
     lines.append("Alerty: " + "; ".join(alert_lines))
     lines.append(f"SHA-256 summary.json: {summary_sha256}")
-=======
-        *metrics_lines,
-        "Alerty: " + "; ".join(alert_lines),
-        f"SHA-256 summary.json: {summary_sha256}",
-    ]
->>>>>>> fbaf5b61
     return "\n".join(lines)
 
 
 def _ensure_smoke_cache(
     *,
-    pipeline,
+    pipeline: Any,
     symbols: Sequence[str],
     interval: str,
     start_ms: int,
@@ -540,7 +520,6 @@
     tick_ms: int,
 ) -> None:
     """Sprawdza, czy lokalny cache zawiera dane potrzebne do smoke testu."""
-
     data_source = getattr(pipeline, "data_source", None)
     storage = getattr(data_source, "storage", None)
     if storage is None:
@@ -831,34 +810,49 @@
 
         report_dir = Path(tempfile.mkdtemp(prefix="daily_trend_smoke_"))
         alert_snapshot = pipeline.bootstrap.alert_router.health_snapshot()
-        core_config = getattr(pipeline.bootstrap, "core_config", None)
-        reporting_source = core_config
-        if reporting_source is not None and hasattr(reporting_source, "reporting"):
-            reporting_source = getattr(reporting_source, "reporting", None)
-        upload_cfg = SmokeArchiveUploader.resolve_config(reporting_source)
-<<<<<<< HEAD
+
+        # Pobranie opcjonalnego snapshotu ryzyka (jeśli silnik ryzyka jest dostępny)
         risk_snapshot: Mapping[str, object] | None = None
         try:
-            risk_snapshot = pipeline.bootstrap.risk_engine.snapshot_state(
-                pipeline.bootstrap.environment.risk_profile
-            )
+            risk_engine = getattr(pipeline.bootstrap, "risk_engine", None)
+            if risk_engine is not None:
+                risk_snapshot = risk_engine.snapshot_state(
+                    pipeline.bootstrap.environment.risk_profile
+                )
         except NotImplementedError:
             _LOGGER.warning(
                 "Silnik ryzyka nie udostępnia metody snapshot_state – pomijam stan ryzyka"
             )
         except Exception as exc:  # noqa: BLE001
             _LOGGER.warning("Nie udało się pobrać stanu ryzyka: %s", exc)
-=======
->>>>>>> fbaf5b61
-        summary_path = _export_smoke_report(
-            report_dir=report_dir,
-            results=results,
-            ledger=pipeline.execution_service.ledger(),
-            window=window_meta,
-            environment=args.environment,
-            alert_snapshot=alert_snapshot,
-            risk_state=risk_snapshot,
-        )
+
+        core_config = getattr(pipeline.bootstrap, "core_config", None)
+        reporting_source = core_config
+        if reporting_source is not None and hasattr(reporting_source, "reporting"):
+            reporting_source = getattr(reporting_source, "reporting", None)
+        upload_cfg = SmokeArchiveUploader.resolve_config(reporting_source)
+
+        # Wywołanie kompatybilne z testami, które monkeypatchują funkcję bez argumentu risk_state
+        try:
+            summary_path = _export_smoke_report(
+                report_dir=report_dir,
+                results=results,
+                ledger=pipeline.execution_service.ledger(),
+                window=window_meta,
+                environment=args.environment,
+                alert_snapshot=alert_snapshot,
+                risk_state=risk_snapshot,
+            )
+        except TypeError:
+            summary_path = _export_smoke_report(
+                report_dir=report_dir,
+                results=results,
+                ledger=pipeline.execution_service.ledger(),
+                window=window_meta,
+                environment=args.environment,
+                alert_snapshot=alert_snapshot,
+            )
+
         summary_hash = _hash_file(summary_path)
         try:
             summary_payload = json.loads(summary_path.read_text(encoding="utf-8"))
@@ -885,34 +879,6 @@
             report_dir,
             summary_hash,
         )
-<<<<<<< HEAD
-=======
-        summary_hash = _hash_file(summary_path)
-        try:
-            summary_payload = json.loads(summary_path.read_text(encoding="utf-8"))
-        except Exception as exc:  # noqa: BLE001
-            _LOGGER.error("Nie udało się odczytać summary.json: %s", exc)
-            summary_payload = {
-                "environment": args.environment,
-                "window": dict(window_meta),
-                "orders": [],
-                "ledger_entries": 0,
-                "alert_snapshot": alert_snapshot,
-            }
-
-        summary_text = _render_smoke_summary(
-            summary=summary_payload,
-            summary_sha256=summary_hash,
-        )
-        summary_txt_path = summary_path.with_suffix(".txt")
-        summary_txt_path.write_text(summary_text + "\n", encoding="utf-8")
-        readme_path = _write_smoke_readme(report_dir)
-        _LOGGER.info(
-            "Raport smoke testu zapisany w %s (summary sha256=%s)",
-            report_dir,
-            summary_hash,
-        )
->>>>>>> fbaf5b61
         _LOGGER.info("Podsumowanie smoke testu:%s%s", os.linesep, summary_text)
 
         archive_path: Path | None = None
