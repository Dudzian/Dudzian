--- conflicted
+++ resolved
@@ -14,10 +14,7 @@
 from datetime import datetime, timedelta, timezone
 from pathlib import Path
 from collections.abc import Iterable, Mapping, MutableMapping, Sequence
-<<<<<<< HEAD
-=======
 from typing import Any
->>>>>>> 1390126c
 
 from bot_core.alerts import AlertMessage
 from bot_core.exchanges.base import (
@@ -216,113 +213,6 @@
     try:
         return int(float_value)
     except (TypeError, ValueError):  # pragma: no cover
-        return None
-
-
-def _format_money(value: float, *, decimals: int = 2) -> str:
-    formatted = f"{value:,.{decimals}f}"
-    return formatted.replace(",", " ")
-
-
-def _format_percentage(value: float | None, *, decimals: int = 2) -> str:
-    if value is None:
-        return "n/d"
-    return f"{value * 100:.{decimals}f}%"
-
-
-def _compute_ledger_metrics(ledger_entries: Sequence[Mapping[str, object]]) -> Mapping[str, object]:
-    counts: MutableMapping[str, int] = {"buy": 0, "sell": 0}
-    other_counts: MutableMapping[str, int] = {}
-    notionals: MutableMapping[str, float] = {"buy": 0.0, "sell": 0.0}
-    other_notionals: MutableMapping[str, float] = {}
-    total_fees = 0.0
-    last_position_value: float | None = None
-
-    for entry in ledger_entries:
-        if not isinstance(entry, Mapping):
-            continue
-
-        side = str(entry.get("side", "")).lower()
-        quantity = _as_float(entry.get("quantity")) or 0.0
-        price = _as_float(entry.get("price")) or 0.0
-        notional_value = abs(quantity) * max(price, 0.0)
-
-        if side in ("buy", "sell"):
-            counts[side] += 1
-            notionals[side] += notional_value
-        else:
-            side_key = side or "unknown"
-            other_counts[side_key] = other_counts.get(side_key, 0) + 1
-            other_notionals[side_key] = other_notionals.get(side_key, 0.0) + notional_value
-
-        fee_value = _as_float(entry.get("fee"))
-        if fee_value is not None:
-            total_fees += fee_value
-
-        position_value = _as_float(entry.get("position_value"))
-        if position_value is not None:
-            last_position_value = position_value
-
-    total_notional = sum(notionals.values()) + sum(other_notionals.values())
-
-    side_counts: MutableMapping[str, int] = {
-        "buy": counts.get("buy", 0),
-        "sell": counts.get("sell", 0),
-    }
-    for key, value in other_counts.items():
-        if value:
-            side_counts[key] = value
-
-    notional_payload: MutableMapping[str, float] = {
-        "buy": notionals.get("buy", 0.0),
-        "sell": notionals.get("sell", 0.0),
-    }
-    for key, value in other_notionals.items():
-        if value:
-            notional_payload[key] = value
-    notional_payload["total"] = total_notional
-
-    metrics: dict[str, object] = {
-        "side_counts": dict(side_counts),
-        "notional": dict(notional_payload),
-        "total_fees": total_fees,
-    }
-    if last_position_value is not None:
-        metrics["last_position_value"] = last_position_value
-    return metrics
-
-
-def _hash_file(path: Path) -> str:
-    digest = hashlib.sha256()
-    with path.open("rb") as handle:
-        for chunk in iter(lambda: handle.read(8192), b""):
-            digest.update(chunk)
-    return digest.hexdigest()
-
-
-def _as_float(value: object) -> float | None:
-    if value is None:
-        return None
-    if isinstance(value, (int, float)):
-        return float(value)
-    if isinstance(value, str):
-        text = value.strip()
-        if not text:
-            return None
-        try:
-            return float(text)
-        except ValueError:
-            return None
-    return None
-
-
-def _as_int(value: object) -> int | None:
-    float_value = _as_float(value)
-    if float_value is None:
-        return None
-    try:
-        return int(float_value)
-    except (TypeError, ValueError):  # pragma: no cover - ostrożność przy dziwnych typach
         return None
 
 
@@ -479,11 +369,7 @@
     window: Mapping[str, str],
     environment: str,
     alert_snapshot: Mapping[str, Mapping[str, str]],
-<<<<<<< HEAD
-    risk_state: Mapping[str, object] | None,
-=======
     risk_state: Mapping[str, object] | None = None,
->>>>>>> 1390126c
     data_checks: Mapping[str, object] | None = None,
 ) -> Path:
     report_dir.mkdir(parents=True, exist_ok=True)
@@ -515,10 +401,6 @@
 
     if risk_state:
         summary["risk_state"] = dict(risk_state)
-<<<<<<< HEAD
-
-=======
->>>>>>> 1390126c
     if data_checks:
         summary["data_checks"] = json.loads(json.dumps(data_checks))
 
@@ -557,11 +439,7 @@
     if isinstance(window, Mapping):
         start = str(window.get("start", "?"))
         end = str(window.get("end", "?"))
-<<<<<<< HEAD
-    else:  # pragma: no cover - obrona przed błędną strukturą
-=======
     else:  # pragma: no cover
->>>>>>> 1390126c
         start = end = "?"
 
     orders = summary.get("orders", [])
@@ -569,22 +447,14 @@
     ledger_entries = summary.get("ledger_entries", 0)
     try:
         ledger_entries = int(ledger_entries)
-<<<<<<< HEAD
-    except Exception:  # noqa: BLE001, pragma: no cover - fallback
-=======
     except Exception:  # noqa: BLE001
->>>>>>> 1390126c
         ledger_entries = 0
 
     alert_snapshot = summary.get("alert_snapshot", {})
     alert_lines: list[str] = []
     if isinstance(alert_snapshot, Mapping):
         for channel, data in alert_snapshot.items():
-<<<<<<< HEAD
-            status = "unknown"
-=======
             status = "UNKNOWN"
->>>>>>> 1390126c
             detail: str | None = None
             if isinstance(data, Mapping):
                 raw_status = data.get("status")
@@ -645,10 +515,7 @@
 
         last_position = _as_float(metrics.get("last_position_value"))
         if last_position is not None:
-<<<<<<< HEAD
-            metrics_lines.append(
-                f"Ostatnia wartość pozycji: {_format_money(last_position)}"
-            )
+            metrics_lines.append(f"Ostatnia wartość pozycji: {_format_money(last_position)}")
 
         per_symbol = metrics.get("per_symbol")
         if isinstance(per_symbol, Mapping):
@@ -689,11 +556,7 @@
                 top_lines = [item[1] for item in symbol_lines[:3]]
                 metrics_lines.append("Instrumenty: " + "; ".join(top_lines))
 
-=======
-            metrics_lines.append(f"Ostatnia wartość pozycji: {_format_money(last_position)}")
-
     # Opcjonalne linie o stanie ryzyka
->>>>>>> 1390126c
     risk_lines: list[str] = []
     risk_state = summary.get("risk_state")
     if isinstance(risk_state, Mapping) and risk_state:
@@ -707,7 +570,6 @@
             exposure_line += f" | Ekspozycja brutto: {_format_money(gross_notional)}"
         risk_lines.append(exposure_line)
 
-<<<<<<< HEAD
         positions_raw = risk_state.get("positions")
         if isinstance(positions_raw, Mapping) and positions_raw:
             formatted: list[tuple[float, str]] = []
@@ -723,8 +585,6 @@
                 formatted_lines = [text for _value, text in formatted[:5]]
                 risk_lines.append("Pozycje: " + "; ".join(formatted_lines))
 
-=======
->>>>>>> 1390126c
         daily_loss_pct = _as_float(risk_state.get("daily_loss_pct"))
         drawdown_pct = _as_float(risk_state.get("drawdown_pct"))
         risk_lines.append(
@@ -764,10 +624,7 @@
             if limit_parts:
                 risk_lines.append("Limity: " + ", ".join(limit_parts))
 
-<<<<<<< HEAD
-=======
     # Dodatkowe linie o danych (manifest/cache), jeśli dołączono do summary
->>>>>>> 1390126c
     data_lines: list[str] = []
     data_checks = summary.get("data_checks")
     if isinstance(data_checks, Mapping):
@@ -835,11 +692,7 @@
 
 def _ensure_smoke_cache(
     *,
-<<<<<<< HEAD
-    pipeline,
-=======
     pipeline: Any,
->>>>>>> 1390126c
     symbols: Sequence[str],
     interval: str,
     start_ms: int,
@@ -847,13 +700,9 @@
     required_bars: int,
     tick_ms: int,
 ) -> Mapping[str, object] | None:
-<<<<<<< HEAD
-    """Sprawdza, czy lokalny cache zawiera dane potrzebne do smoke testu."""
-=======
     """Sprawdza, czy lokalny cache zawiera dane potrzebne do smoke testu.
     Zwraca raport (manifest/cache) do osadzenia w summary.
     """
->>>>>>> 1390126c
 
     manifest_report = _verify_manifest_coverage(
         pipeline=pipeline,
@@ -937,22 +786,6 @@
 
             if first_timestamp > start_ms:
                 issues.append((symbol, f"pierwsza świeca {first_timestamp} > wymaganego startu {start_ms}"))
-<<<<<<< HEAD
-                continue
-
-            coverage = ((last_timestamp - first_timestamp) // max(1, tick_ms)) + 1
-            if coverage < required_bars:
-                issues.append((symbol, f"pokrycie obejmuje {coverage} świec (wymagane {required_bars})"))
-                continue
-
-            cache_reports[str(symbol)] = {
-                "row_count": int(row_count),
-                "first_timestamp_ms": first_timestamp,
-                "last_timestamp_ms": last_timestamp,
-                "coverage_bars": int(coverage),
-                "required_bars": int(required_bars),
-            }
-=======
             else:
                 coverage = ((last_timestamp - first_timestamp) // max(1, tick_ms)) + 1
                 if coverage < required_bars:
@@ -966,7 +799,6 @@
                     "coverage_bars": int(coverage),
                     "required_bars": int(required_bars),
                 }
->>>>>>> 1390126c
 
         if issues:
             for symbol, reason in issues:
@@ -997,21 +829,13 @@
 
 def _verify_manifest_coverage(
     *,
-<<<<<<< HEAD
-    pipeline,
-=======
     pipeline: Any,
->>>>>>> 1390126c
     symbols: Sequence[str],
     interval: str,
     end_ms: int,
     required_bars: int,
 ) -> Mapping[str, object] | None:
     """Waliduje metadane manifestu przed uruchomieniem smoke testu."""
-<<<<<<< HEAD
-
-=======
->>>>>>> 1390126c
     bootstrap = getattr(pipeline, "bootstrap", None)
     if bootstrap is None:
         return None
@@ -1168,11 +992,7 @@
             maintenance_margin=0.0,
         )
 
-<<<<<<< HEAD
-    def fetch_symbols(self):  # pragma: no cover - nieużywane w trybie smoke
-=======
     def fetch_symbols(self):  # pragma: no cover
->>>>>>> 1390126c
         return ()
 
     def fetch_ohlcv(  # noqa: D401, ARG002
@@ -1185,18 +1005,6 @@
     ):
         return []
 
-<<<<<<< HEAD
-    def place_order(self, request):  # pragma: no cover - paper trading korzysta z symulatora
-        raise NotImplementedError
-
-    def cancel_order(self, order_id: str, *, symbol: str | None = None) -> None:  # pragma: no cover - nieużywane
-        raise NotImplementedError
-
-    def stream_public_data(self, *, channels):  # pragma: no cover - nieużywane
-        raise NotImplementedError
-
-    def stream_private_data(self, *, channels):  # pragma: no cover - nieużywane
-=======
     def place_order(self, request):  # pragma: no cover
         raise NotImplementedError
 
@@ -1207,7 +1015,6 @@
         raise NotImplementedError
 
     def stream_private_data(self, *, channels):  # pragma: no cover
->>>>>>> 1390126c
         raise NotImplementedError
 
 
@@ -1282,13 +1089,6 @@
         _LOGGER.exception("Nie udało się zbudować pipeline'u daily trend: %s", exc)
         return 1
 
-<<<<<<< HEAD
-    _LOGGER.info(
-        "Pipeline gotowy: środowisko=%s, strategia=%s, kontroler=%s",
-        args.environment,
-        pipeline.strategy_name,
-        pipeline.controller_name,
-=======
     # Bezpieczne logowanie (fake pipeline w testach może nie mieć pól)
     strategy_name = getattr(pipeline, "strategy_name", args.strategy)
     controller_name = getattr(pipeline, "controller_name", args.controller)
@@ -1297,7 +1097,6 @@
         args.environment,
         strategy_name,
         controller_name,
->>>>>>> 1390126c
     )
 
     environment = pipeline.bootstrap.environment.environment
@@ -1382,18 +1181,6 @@
 
         report_dir = Path(tempfile.mkdtemp(prefix="daily_trend_smoke_"))
         alert_snapshot = pipeline.bootstrap.alert_router.health_snapshot()
-<<<<<<< HEAD
-        core_config = getattr(pipeline.bootstrap, "core_config", None)
-        reporting_source = core_config
-        if reporting_source is not None and hasattr(reporting_source, "reporting"):
-            reporting_source = getattr(reporting_source, "reporting", None)
-        upload_cfg = SmokeArchiveUploader.resolve_config(reporting_source)
-        risk_snapshot: Mapping[str, object] | None = None
-        try:
-            risk_snapshot = pipeline.bootstrap.risk_engine.snapshot_state(
-                pipeline.bootstrap.environment.risk_profile
-            )
-=======
 
         # Snapshot stanu ryzyka (opcjonalnie)
         risk_snapshot: Mapping[str, object] | None = None
@@ -1403,25 +1190,12 @@
                 risk_snapshot = risk_engine.snapshot_state(
                     pipeline.bootstrap.environment.risk_profile
                 )
->>>>>>> 1390126c
         except NotImplementedError:
             _LOGGER.warning(
                 "Silnik ryzyka nie udostępnia metody snapshot_state – pomijam stan ryzyka"
             )
         except Exception as exc:  # noqa: BLE001
             _LOGGER.warning("Nie udało się pobrać stanu ryzyka: %s", exc)
-<<<<<<< HEAD
-        summary_path = _export_smoke_report(
-            report_dir=report_dir,
-            results=results,
-            ledger=pipeline.execution_service.ledger(),
-            window=window_meta,
-            environment=args.environment,
-            alert_snapshot=alert_snapshot,
-            risk_state=risk_snapshot,
-            data_checks=data_checks,
-        )
-=======
 
         core_config = getattr(pipeline.bootstrap, "core_config", None)
         reporting_source = core_config
@@ -1462,7 +1236,6 @@
                     alert_snapshot=alert_snapshot,
                 )
 
->>>>>>> 1390126c
         summary_hash = _hash_file(summary_path)
         try:
             summary_payload = json.loads(summary_path.read_text(encoding="utf-8"))
@@ -1480,7 +1253,6 @@
         summary_text = _render_smoke_summary(
             summary=summary_payload,
             summary_sha256=summary_hash,
-<<<<<<< HEAD
         )
         summary_txt_path = summary_path.with_suffix(".txt")
         summary_txt_path.write_text(summary_text + "\n", encoding="utf-8")
@@ -1490,17 +1262,6 @@
             report_dir,
             summary_hash,
         )
-=======
-        )
-        summary_txt_path = summary_path.with_suffix(".txt")
-        summary_txt_path.write_text(summary_text + "\n", encoding="utf-8")
-        readme_path = _write_smoke_readme(report_dir)
-        _LOGGER.info(
-            "Raport smoke testu zapisany w %s (summary sha256=%s)",
-            report_dir,
-            summary_hash,
-        )
->>>>>>> 1390126c
         _LOGGER.info("Podsumowanie smoke testu:%s%s", os.linesep, summary_text)
 
         archive_path: Path | None = None
