from __future__ import annotations

import argparse
import base64
import hashlib
import hmac
import json
import logging
import os
import tarfile
from dataclasses import dataclass
from datetime import datetime, timezone
from io import BytesIO
from pathlib import Path
from typing import Iterable, Mapping, MutableMapping, Sequence

REPO_ROOT = Path(__file__).resolve().parents[1]
import sys

if str(REPO_ROOT) not in sys.path:
    sys.path.insert(0, str(REPO_ROOT))

from bot_core.resilience.bundle import ResilienceBundleBuilder
from bot_core.security.signing import canonical_json_bytes


@dataclass(frozen=True)
class _Stage6Input:
    source: Path
    target: str


def _timestamp() -> str:
    return datetime.now(timezone.utc).strftime("%Y%m%dT%H%M%SZ")


def _parse_metadata(entries: Sequence[str] | None) -> MutableMapping[str, str]:
    metadata: MutableMapping[str, str] = {}
    for item in entries or ():
        if "=" not in item:
            raise ValueError(f"Metadane muszą być w formacie klucz=wartość (otrzymano {item!r})")
        key, value = item.split("=", 1)
        key = key.strip()
        if not key:
            raise ValueError("Klucz metadany nie może być pusty")
        metadata[key] = value.strip()
    return metadata


def _load_signing_key(*, inline: str | None, env: str | None, path: Path | None) -> tuple[bytes | None, str | None]:
    if inline:
        key = inline.encode("utf-8")
        if len(key) < 16:
            raise ValueError("Klucz HMAC musi mieć co najmniej 16 bajtów")
        return key, None
    if env:
        raw = os.environ.get(env)
        if not raw:
            raise ValueError(f"Zmienna środowiskowa {env} jest pusta")
        key = raw.encode("utf-8")
        if len(key) < 16:
            raise ValueError("Klucz HMAC musi mieć co najmniej 16 bajtów")
        return key, env
    if path:
        resolved = path.expanduser()
        if not resolved.exists():
            raise ValueError(f"Plik klucza HMAC nie istnieje: {resolved}")
        data = resolved.read_bytes().strip()
        if len(data) < 16:
            raise ValueError("Klucz HMAC musi mieć co najmniej 16 bajtów")
        return data, str(resolved)
    return None, None


def _stage6_inputs(
    *,
    reports: Sequence[Path],
    signatures: Sequence[Path],
    includes: Sequence[Path],
) -> Iterable[_Stage6Input]:
    for path in reports:
        yield _Stage6Input(source=path, target=f"reports/{path.name}")
    for path in signatures:
        yield _Stage6Input(source=path, target=f"reports/{path.name}")
    for path in includes:
        yield _Stage6Input(source=path, target=f"extras/{path.name}")


def _sha256(data: bytes) -> str:
    return hashlib.sha256(data).hexdigest()


def _stage6_manifest(
    *,
    version: str,
    files: Sequence[tuple[str, bytes]],
    metadata: Mapping[str, str],
) -> tuple[bytes, Mapping[str, object]]:
    entries = [
        {
            "path": name,
            "sha256": _sha256(payload),
            "size_bytes": len(payload),
        }
        for name, payload in files
    ]
    manifest: Mapping[str, object] = {
        "schema": "stage6.resilience.bundle.manifest",
        "schema_version": "1.0",
        "generated_at": datetime.now(timezone.utc).isoformat().replace("+00:00", "Z"),
        "version": version,
        "file_count": len(entries),
        "files": entries,
        "metadata": dict(metadata),
    }
    manifest_bytes = json.dumps(manifest, ensure_ascii=False, indent=2).encode("utf-8") + b"\n"
    return manifest_bytes, manifest


def _stage6_signature(
    *,
    manifest_bytes: bytes,
    key: bytes | None,
    key_id: str | None,
) -> tuple[bytes | None, Mapping[str, object] | None]:
    if key is None:
        return None, None
    payload = {
        "path": "manifest.json",
        "sha256": _sha256(manifest_bytes),
    }
    mac = hmac.new(key, canonical_json_bytes(payload), hashlib.sha256).digest()
    signature = {
        "payload": payload,
        "signature": {
            "algorithm": "HMAC-SHA256",
            "value": base64.b64encode(mac).decode("ascii"),
        },
    }
    if key_id:
        signature["signature"]["key_id"] = key_id
    signature_bytes = json.dumps(signature, ensure_ascii=False, indent=2).encode("utf-8") + b"\n"
    return signature_bytes, signature


def _write_tar(
    *,
    destination: Path,
    manifest_bytes: bytes,
    signature_bytes: bytes | None,
    payloads: Sequence[tuple[str, bytes]],
) -> None:
    destination.parent.mkdir(parents=True, exist_ok=True)
    with tarfile.open(destination, "w:gz") as archive:
        def _add(name: str, data: bytes) -> None:
            info = tarfile.TarInfo(name)
            info.size = len(data)
            archive.addfile(info, BytesIO(data))

        _add("./manifest.json", manifest_bytes)
        if signature_bytes is not None:
            _add("./manifest.sig", signature_bytes)
        for name, payload in payloads:
            _add(name, payload)


def _run_stage6(argv: Sequence[str]) -> int:
    parser = argparse.ArgumentParser(description="Eksport paczki odporności Stage6 (tar.gz)")
    parser.add_argument("--version", required=True, help="Wersja paczki umieszczona w manifeście")
    parser.add_argument("--report", action="append", default=[], help="Plik raportu do umieszczenia w katalogu reports/")
    parser.add_argument(
        "--signature",
        action="append",
        default=[],
        help="Podpis raportu do umieszczenia w katalogu reports/",
    )
    parser.add_argument(
        "--include",
        action="append",
        default=[],
        help="Dodatkowe pliki do katalogu extras/",
    )
    parser.add_argument(
        "--metadata",
        action="append",
        default=[],
        help="Metadane manifestu w formacie klucz=wartość (można powtórzyć)",
    )
    parser.add_argument("--output-dir", required=True, type=Path, help="Katalog wynikowy")
    parser.add_argument("--signing-key", help="Klucz HMAC przekazany inline")
    parser.add_argument("--signing-key-env", help="Zmienna środowiskowa z kluczem HMAC")
    parser.add_argument("--signing-key-file", type=Path, help="Plik z kluczem HMAC")
    parser.add_argument("--key-id", help="Identyfikator klucza HMAC")
    parser.add_argument(
        "--bundle-name",
        default="resilience-bundle",
        help="Prefiks nazwy generowanego archiwum (domyślnie resilience-bundle)",
    )
    args = parser.parse_args(argv)

    report_paths = [Path(item).expanduser().resolve() for item in args.report]
    signature_paths = [Path(item).expanduser().resolve() for item in args.signature]
    include_paths = [Path(item).expanduser().resolve() for item in args.include]
    for path in (*report_paths, *signature_paths, *include_paths):
        if not path.exists():
            raise SystemExit(f"Plik {path} nie istnieje")
        if path.is_dir():
            raise SystemExit(f"Nie można dołączyć katalogu: {path}")

    payloads: list[tuple[str, bytes]] = []
    for item in _stage6_inputs(
        reports=report_paths,
        signatures=signature_paths,
        includes=include_paths,
    ):
        payloads.append((item.target, item.source.read_bytes()))

    metadata = _parse_metadata(args.metadata)
    manifest_bytes, manifest = _stage6_manifest(
        version=args.version,
        files=payloads,
        metadata=metadata,
    )

def _write_tar(
    *,
    destination: Path,
    manifest_bytes: bytes,
    signature_bytes: bytes | None,
    payloads: Sequence[tuple[str, bytes]],
) -> None:
    destination.parent.mkdir(parents=True, exist_ok=True)
    with tarfile.open(destination, "w:gz") as archive:
        def _add(name: str, data: bytes) -> None:
            info = tarfile.TarInfo(name)
            info.size = len(data)
            archive.addfile(info, BytesIO(data))

        _add("./manifest.json", manifest_bytes)
        if signature_bytes is not None:
            _add("./manifest.sig", signature_bytes)
        for name, payload in payloads:
            _add(name, payload)


def _run_stage6(argv: Sequence[str]) -> int:
    parser = argparse.ArgumentParser(description="Eksport paczki odporności Stage6 (tar.gz)")
    parser.add_argument("--version", required=True, help="Wersja paczki umieszczona w manifeście")
    parser.add_argument("--report", action="append", default=[], help="Plik raportu do umieszczenia w katalogu reports/")
    parser.add_argument(
        "--signature",
        action="append",
        default=[],
        help="Podpis raportu do umieszczenia w katalogu reports/",
    )
    parser.add_argument(
        "--include",
        action="append",
        default=[],
        help="Dodatkowe pliki do katalogu extras/",
    )
    parser.add_argument(
        "--metadata",
        action="append",
        default=[],
        help="Metadane manifestu w formacie klucz=wartość (można powtórzyć)",
    )
    parser.add_argument("--output-dir", required=True, type=Path, help="Katalog wynikowy")
    parser.add_argument("--signing-key", help="Klucz HMAC przekazany inline")
    parser.add_argument("--signing-key-env", help="Zmienna środowiskowa z kluczem HMAC")
    parser.add_argument("--signing-key-file", type=Path, help="Plik z kluczem HMAC")
    parser.add_argument("--key-id", help="Identyfikator klucza HMAC")
    parser.add_argument(
        "--bundle-name",
        default="resilience-bundle",
        help="Prefiks nazwy generowanego archiwum (domyślnie resilience-bundle)",
    )
    args = parser.parse_args(argv)

    report_paths = [Path(item).expanduser().resolve() for item in args.report]
    signature_paths = [Path(item).expanduser().resolve() for item in args.signature]
    include_paths = [Path(item).expanduser().resolve() for item in args.include]
    for path in (*report_paths, *signature_paths, *include_paths):
        if not path.exists():
            raise SystemExit(f"Plik {path} nie istnieje")
        if path.is_dir():
            raise SystemExit(f"Nie można dołączyć katalogu: {path}")

    payloads: list[tuple[str, bytes]] = []
    for item in _stage6_inputs(
        reports=report_paths,
        signatures=signature_paths,
        includes=include_paths,
    ):
        payloads.append((item.target, item.source.read_bytes()))

    metadata = _parse_metadata(args.metadata)
    manifest_bytes, manifest = _stage6_manifest(
        version=args.version,
        files=payloads,
        metadata=metadata,
    )

    key_bytes, _ = _load_signing_key(
        inline=args.signing_key,
        env=args.signing_key_env,
        path=args.signing_key_file,
    )
    signature_bytes, _ = _stage6_signature(
        manifest_bytes=manifest_bytes,
        key=key_bytes,
        key_id=args.key_id,
    )

    archive_name = f"{args.bundle_name}-{args.version}.tar.gz"
    archive_path = args.output_dir.expanduser() / archive_name
    _write_tar(
        destination=archive_path,
        manifest_bytes=manifest_bytes,
        signature_bytes=signature_bytes,
        payloads=payloads,
    )

    archive_path.parent.mkdir(parents=True, exist_ok=True)
    print(archive_path)
    return 0


def _build_stage5_parser() -> argparse.ArgumentParser:
    parser = argparse.ArgumentParser(description="Eksport paczki odporności Stage5 (zip)")
    parser.add_argument("--source", required=True, type=Path, help="Katalog źródłowy z artefaktami")
    parser.add_argument("--output-dir", required=True, type=Path, help="Katalog docelowy na paczkę")
    parser.add_argument("--bundle-name", required=True, help="Prefiks nazwy archiwum ZIP")
    parser.add_argument(
        "--include",
        action="append",
        default=None,
        help="Wzorzec glob plików do uwzględnienia (można powtarzać)",
    )
    parser.add_argument(
        "--exclude",
        action="append",
        default=None,
        help="Wzorzec glob plików do pominięcia (można powtarzać)",
    )
    parser.add_argument(
        "--metadata",
        action="append",
        default=None,
        help="Metadane manifestu w formacie klucz=wartość",
    )
    parser.add_argument("--hmac-key", dest="hmac_key", help="Klucz HMAC podany inline")
    parser.add_argument("--signing-key", dest="signing_key", help="Alias inline dla klucza HMAC")
    parser.add_argument("--hmac-key-file", dest="hmac_key_file", type=Path, help="Plik z kluczem HMAC")
    parser.add_argument(
        "--signing-key-path",
        dest="signing_key_path",
        type=Path,
        help="Alias ścieżki do pliku z kluczem HMAC",
    )
    parser.add_argument(
        "--hmac-key-env",
        dest="hmac_key_env",
        help="Zmienna środowiskowa z kluczem HMAC",
    )
    parser.add_argument(
        "--signing-key-env",
        dest="signing_key_env",
        help="Alias zmiennej środowiskowej z kluczem HMAC",
    )
    parser.add_argument(
        "--hmac-key-id",
        "--key-id",
        dest="hmac_key_id",
        help="Identyfikator klucza HMAC w podpisie",
    )
    parser.add_argument(
        "--log-level",
        default="INFO",
        help="Poziom logowania (domyślnie INFO)",
    )
    return parser
<<<<<<< HEAD


def _load_stage5_signing_key(args: argparse.Namespace) -> tuple[bytes | None, str | None]:
    inline = args.hmac_key or getattr(args, "signing_key", None)
    env_name = args.hmac_key_env or getattr(args, "signing_key_env", None)
    file_path = args.hmac_key_file or getattr(args, "signing_key_path", None)
    return _load_signing_key(inline=inline, env=env_name, path=file_path)


def _run_stage5(argv: Sequence[str]) -> int:
    parser = _build_stage5_parser()
    args = parser.parse_args(argv)
    logging.basicConfig(level=args.log_level.upper(), format="%(levelname)s %(message)s")

    try:
        signing_key, key_source = _load_stage5_signing_key(args)
    except ValueError as exc:
        logging.error("Błąd odczytu klucza HMAC: %s", exc)
        return 1

    include = tuple(args.include) if args.include else None
    exclude = tuple(args.exclude) if args.exclude else None
    metadata = _parse_metadata(args.metadata)
=======
>>>>>>> d30665ba

    try:
        builder = ResilienceBundleBuilder(
            args.source,
            include=include,
            exclude=exclude,
        )
        artifacts = builder.build(
            bundle_name=args.bundle_name,
            output_dir=args.output_dir,
            metadata=metadata,
            signing_key=signing_key,
            signing_key_id=args.hmac_key_id,
        )
    except ValueError as exc:
        logging.error("Budowa paczki nie powiodła się: %s", exc)
        return 2
    except Exception:  # noqa: BLE001 - zachowujemy stack trace w logach
        logging.exception("Budowa paczki nie powiodła się")
        return 2

    if key_source:
        logging.info("Użyto klucza HMAC z %s", key_source)

def _load_stage5_signing_key(args: argparse.Namespace) -> tuple[bytes | None, str | None]:
    inline = args.hmac_key or getattr(args, "signing_key", None)
    env_name = args.hmac_key_env or getattr(args, "signing_key_env", None)
    file_path = args.hmac_key_file or getattr(args, "signing_key_path", None)
    return _load_signing_key(inline=inline, env=env_name, path=file_path)


def _run_stage5(argv: Sequence[str]) -> int:
    parser = _build_stage5_parser()
    args = parser.parse_args(argv)
    logging.basicConfig(level=args.log_level.upper(), format="%(levelname)s %(message)s")

def main(argv: Sequence[str] | None = None) -> int:
    try:
        effective = sys.argv[1:] if argv is None else argv
        return run(effective)
    except SystemExit as exc:  # pragma: no cover - przekazujemy kod wyjścia
        raise
    except Exception as exc:  # noqa: BLE001 - komunikat przyjazny CLI
        print(str(exc))
        return 2

    include = tuple(args.include) if args.include else None
    exclude = tuple(args.exclude) if args.exclude else None
    metadata = _parse_metadata(args.metadata)

    try:
        builder = ResilienceBundleBuilder(
            args.source,
            include=include,
            exclude=exclude,
        )
        artifacts = builder.build(
            bundle_name=args.bundle_name,
            output_dir=args.output_dir,
            metadata=metadata,
            signing_key=signing_key,
            signing_key_id=args.hmac_key_id,
        )
    except ValueError as exc:
        logging.error("Budowa paczki nie powiodła się: %s", exc)
        return 2
    except Exception:  # noqa: BLE001 - zachowujemy stack trace w logach
        logging.exception("Budowa paczki nie powiodła się")
        return 2

    if key_source:
        logging.info("Użyto klucza HMAC z %s", key_source)

    print(artifacts.bundle_path)
    return 0


def run(argv: Sequence[str] | None = None) -> int:
    args = list(argv or ())
    if not args or any(item.startswith("--source") or item == "--source" for item in args):
        return _run_stage5(args)
    return _run_stage6(args)


def main(argv: Sequence[str] | None = None) -> int:
    try:
        effective = sys.argv[1:] if argv is None else argv
        return run(effective)
    except SystemExit as exc:  # pragma: no cover - przekazujemy kod wyjścia
        raise
    except Exception as exc:  # noqa: BLE001 - komunikat przyjazny CLI
        print(str(exc))
        return 2


if __name__ == "__main__":  # pragma: no cover
    raise SystemExit(main())<|MERGE_RESOLUTION|>--- conflicted
+++ resolved
@@ -380,7 +380,6 @@
         help="Poziom logowania (domyślnie INFO)",
     )
     return parser
-<<<<<<< HEAD
 
 
 def _load_stage5_signing_key(args: argparse.Namespace) -> tuple[bytes | None, str | None]:
@@ -404,8 +403,6 @@
     include = tuple(args.include) if args.include else None
     exclude = tuple(args.exclude) if args.exclude else None
     metadata = _parse_metadata(args.metadata)
-=======
->>>>>>> d30665ba
 
     try:
         builder = ResilienceBundleBuilder(
