--- conflicted
+++ resolved
@@ -257,23 +257,6 @@
         default=None,
         help="Wzorzec glob plików do dołączenia",
     )
-<<<<<<< HEAD
-    parser.add_argument(
-        "--exclude",
-        action="append",
-        default=None,
-        help="Wzorzec glob plików do pominięcia",
-    )
-    parser.add_argument(
-        "--metadata",
-        action="append",
-        default=None,
-        help="Metadane manifestu w formacie klucz=wartość",
-    )
-    parser.add_argument("--hmac-key-file", type=Path, help="Plik z kluczem HMAC")
-    parser.add_argument("--hmac-key-id", help="Identyfikator klucza HMAC")
-    args = parser.parse_args(argv)
-=======
     # Wejścia (można użyć obu naraz – zostaną zmergowane):
     p.add_argument("--source", help="Katalog z artefaktami (HEAD)", type=str)
     p.add_argument("--include", action="append", help="Wzorce do uwzględnienia w --source (glob, wielokrotnie)")
@@ -339,7 +322,6 @@
         key = os.environ[args.signing_key_env].encode("utf-8")
     else:
         return None, None
->>>>>>> 2a4bc527
 
     metadata = _parse_metadata(args.metadata)
     signing_key = args.hmac_key_file.read_bytes() if args.hmac_key_file else None
