--- conflicted
+++ resolved
@@ -20,10 +20,6 @@
     CoverageStatus,
     coerce_summary_mapping,
     evaluate_coverage,
-<<<<<<< HEAD
-    evaluate_summary_thresholds,
-=======
->>>>>>> 4f2b87c9
     summarize_coverage,
     summarize_issues,
 )
