--- conflicted
+++ resolved
@@ -35,7 +35,6 @@
 
 def _sanitize_environment_token(value: str) -> str:
     """Zamienia nazwę środowiska na token bezpieczny dla nazwy pliku."""
-
     token = re.sub(r"[^A-Za-z0-9_.-]+", "_", value.strip())
     if not token:
         return "unknown_environment"
@@ -50,7 +49,6 @@
     created_at: datetime | None = None,
 ) -> dict[str, object]:
     """Zapisuje wynik paper_precheck w katalogu audytu i zwraca metadane pliku."""
-
     timestamp = (created_at or datetime.now(timezone.utc)).astimezone(timezone.utc)
     timestamp = timestamp.replace(microsecond=0)
     token = timestamp.strftime("%Y%m%dT%H%M%SZ")
@@ -153,9 +151,13 @@
 
 
 def _parse_as_of(value: str | None) -> datetime:
+    """Parsuje ISO8601; akceptuje końcówkę 'Z' jako UTC."""
     if not value:
         return datetime.now(timezone.utc)
-    dt = datetime.fromisoformat(value)
+    iso = value.strip()
+    if iso.endswith("Z"):
+        iso = iso[:-1] + "+00:00"
+    dt = datetime.fromisoformat(iso)
     if dt.tzinfo is None:
         dt = dt.replace(tzinfo=timezone.utc)
     return dt.astimezone(timezone.utc)
@@ -290,7 +292,6 @@
 
 def _resolve_reference_symbol(config: CoreConfig, environment: EnvironmentConfig) -> str:
     """Próbuje wyznaczyć reprezentatywny symbol giełdowy dla sanity-checku ryzyka."""
-
     universe_name = getattr(environment, "instrument_universe", None)
     if not universe_name:
         return "BTCUSDT"
@@ -310,38 +311,12 @@
     return "BTCUSDT"
 
 
-<<<<<<< HEAD
-def _resolve_reference_symbol(config: CoreConfig, environment: EnvironmentConfig) -> str:
-    """Próbuje wyznaczyć reprezentatywny symbol giełdowy dla sanity-checku ryzyka."""
-
-    universe_name = getattr(environment, "instrument_universe", None)
-    if not universe_name:
-        return "BTCUSDT"
-
-    universes = getattr(config, "instrument_universes", {}) or {}
-    universe = universes.get(universe_name)
-    if universe is None:
-        return "BTCUSDT"
-
-    exchange = environment.exchange
-    for instrument in getattr(universe, "instruments", ()):
-        symbols = getattr(instrument, "exchange_symbols", None)
-        if isinstance(symbols, Mapping):
-            candidate = symbols.get(exchange)
-            if candidate:
-                return str(candidate)
-    return "BTCUSDT"
-
-
-=======
->>>>>>> ad09eab4
 def _risk_sanity_payload(
     *,
     config: CoreConfig,
     environment: EnvironmentConfig,
 ) -> Mapping[str, object]:
     """Weryfikuje bazowe zachowanie silnika ryzyka dla profilu środowiska."""
-
     payload: dict[str, object] = {
         "profile": environment.risk_profile,
         "issues": [],
@@ -393,7 +368,7 @@
     if min_multiple > 0:
         wide_multiple = max(min_multiple * 1.5, min_multiple + 0.5, 1.0)
         if wide_multiple <= min_multiple:
-            wide_multiple = min_multiple + 0.25
+            wide_multiple = min_multiple + 0.25)
 
     atr = max(1.0, price * 0.005)
     if max_position_pct <= 0:
@@ -523,10 +498,6 @@
     payload["observations"] = observations
     return payload
 
-<<<<<<< HEAD
-
-=======
->>>>>>> ad09eab4
 
 def _coverage_payload(
     *,
@@ -602,7 +573,7 @@
     summary_payload["by_interval"] = _breakdown_by_interval(statuses)
     summary_payload["by_symbol"] = _breakdown_by_symbol(statuses)
 
-    threshold_result = evaluate_summary_thresholds(
+    threshold_result: SummaryThresholdResult = evaluate_summary_thresholds(
         summary_payload,
         max_gap_minutes=max_gap_minutes,
         min_ok_ratio=min_ok_ratio,
@@ -638,7 +609,6 @@
     skip_risk_check: bool = False,
 ) -> tuple[dict[str, object], int]:
     """Wykonuje sanitarne kontrole paper_precheck i zwraca payload wraz z kodem zakończenia."""
-
     if config is None:
         if config_path is None:
             raise ValueError("Wymagany jest config lub config_path")
