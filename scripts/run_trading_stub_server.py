"""Uruchamia lokalny stub tradingowy gRPC dla powłoki Qt/QML."""

from __future__ import annotations

import argparse
import json
import logging
import os
import signal
import sys
from datetime import datetime, timezone
from pathlib import Path
from typing import Any, Iterable, Mapping

from scripts.telemetry_risk_profiles import (
    get_metrics_service_overrides,
    list_risk_profile_names,
    load_risk_profiles_with_metadata,
    risk_profile_metadata,
<<<<<<< HEAD
    summarize_risk_profile,
=======
>>>>>>> f2761ff5
)

from bot_core.testing import (
    InMemoryTradingDataset,
    TradingStubServer,
    build_default_dataset,
    load_dataset_from_yaml,
    merge_datasets,
)

from bot_core.runtime.file_metadata import (
    file_reference_metadata,
    log_security_warnings as _log_security_warnings,
)

# MetricsService (opcjonalny — gdy brak gRPC/stubów, po prostu nie uruchamiamy)
try:  # pragma: no cover - zależności opcjonalne
    from bot_core.runtime import JsonlSink, create_metrics_server
except Exception:  # pragma: no cover - brak generowanych stubów lub grpcio
    JsonlSink = None  # type: ignore
    create_metrics_server = None  # type: ignore

# Sink alertów UI (opcjonalny)
try:  # pragma: no cover
    from bot_core.runtime.metrics_alerts import (  # type: ignore
        DEFAULT_UI_ALERTS_JSONL_PATH,
        UiTelemetryAlertSink,
    )
except Exception:  # pragma: no cover
    UiTelemetryAlertSink = None  # type: ignore
    DEFAULT_UI_ALERTS_JSONL_PATH = Path("logs/ui_telemetry_alerts.jsonl")

# Router alertów (opcjonalny – różne gałęzie)
DefaultAlertRouter = None
InMemoryAlertAuditLog = None
FileAlertAuditLog = None
try:  # najczęściej tak:
    from bot_core.alerts import (  # type: ignore
        DefaultAlertRouter as _Router,
        FileAlertAuditLog as _FileAudit,
        InMemoryAlertAuditLog as _Audit,
    )
    DefaultAlertRouter = _Router
    InMemoryAlertAuditLog = _Audit
    FileAlertAuditLog = _FileAudit
except Exception:
    try:  # czasem w oddzielnym module
        from bot_core.alerts.audit import (  # type: ignore
            FileAlertAuditLog as _FileAudit2,
            InMemoryAlertAuditLog as _Audit2,
        )
        from bot_core.alerts import DefaultAlertRouter as _Router2  # type: ignore
        DefaultAlertRouter = _Router2
        InMemoryAlertAuditLog = _Audit2
        FileAlertAuditLog = _FileAudit2
    except Exception:
        pass

LOGGER = logging.getLogger("run_trading_stub_server")

UI_ALERT_MODE_CHOICES = ("enable", "jsonl", "disable")
UI_ALERT_AUDIT_BACKEND_CHOICES = ("auto", "file", "memory")
_DEFAULT_UI_CATEGORY = "ui.performance"
_DEFAULT_UI_SEVERITY_ACTIVE = "warning"
_DEFAULT_UI_SEVERITY_RECOVERED = "info"
_DEFAULT_OVERLAY_SEVERITY_CRITICAL = "critical"
_DEFAULT_OVERLAY_THRESHOLD = 2
_DEFAULT_JANK_SEVERITY_SPIKE = "warning"
_DEFAULT_JANK_SEVERITY_CRITICAL: str | None = None
_DEFAULT_JANK_CRITICAL_THRESHOLD_MS: float | None = None
_DEFAULT_UI_ALERT_AUDIT_PATTERN = "metrics-ui-alerts-%Y%m%d.jsonl"
_DEFAULT_UI_ALERT_AUDIT_RETENTION_DAYS = 90


def _configure_logging(level: str) -> None:
    numeric = getattr(logging, level.upper(), logging.INFO)
    logging.basicConfig(
        level=numeric,
        format="%(asctime)s | %(levelname)s | %(message)s",
        datefmt="%Y-%m-%d %H:%M:%S",
    )


def _collect_provided_flags(raw_args: Iterable[str]) -> set[str]:
    """Zwraca zbiór flag przekazanych operatorowi (np. do rozstrzygania env)."""
    provided: set[str] = set()
    for token in raw_args:
        if not token.startswith("--"):
            continue
        provided.add(token.split("=", 1)[0])
    return provided


def _parse_env_bool(value: str, *, variable: str, parser: argparse.ArgumentParser) -> bool:
    normalized = value.strip().lower()
    if normalized in {"1", "true", "yes", "on"}:
        return True
    if normalized in {"0", "false", "no", "off"}:
        return False
    parser.error(
        f"Nieprawidłowa wartość '{value}' w zmiennej {variable} – użyj true/false, 1/0, yes/no."
    )
    raise AssertionError("parser.error powinno zakończyć działanie")


def _parse_env_int(value: str, *, variable: str, parser: argparse.ArgumentParser) -> int:
    try:
        return int(value)
    except ValueError:
        parser.error(f"Zmienna {variable} musi być liczbą całkowitą – otrzymano '{value}'.")
    raise AssertionError("parser.error powinno zakończyć działanie")


def _parse_env_float(value: str, *, variable: str, parser: argparse.ArgumentParser) -> float:
    try:
        return float(value)
    except ValueError:
        parser.error(f"Zmienna {variable} musi być liczbą zmiennoprzecinkową – otrzymano '{value}'.")
    raise AssertionError("parser.error powinno zakończyć działanie")


def _initial_value_sources(provided_flags: Iterable[str]) -> dict[str, str]:
    provided = set(provided_flags)
    mapping = {
        "--host": "host",
        "--port": "port",
        "--dataset": "dataset_paths",
        "--no-default-dataset": "include_default_dataset",
        "--shutdown-after": "shutdown_after",
        "--max-workers": "max_workers",
        "--stream-repeat": "stream_repeat",
        "--stream-interval": "stream_interval",
        "--log-level": "log_level",
        "--print-address": "print_address",
        "--enable-metrics": "enable_metrics",
        "--metrics-host": "metrics_host",
        "--metrics-port": "metrics_port",
        "--metrics-history-size": "metrics_history_size",
        "--metrics-jsonl": "metrics_jsonl_path",
        "--metrics-jsonl-fsync": "metrics_jsonl_fsync",
        "--metrics-disable-log-sink": "metrics_disable_log_sink",
        "--metrics-tls-cert": "metrics_tls_cert",
        "--metrics-tls-key": "metrics_tls_key",
        "--metrics-tls-client-ca": "metrics_tls_client_ca",
        "--metrics-tls-require-client-cert": "metrics_tls_require_client_cert",
        "--metrics-ui-alerts-jsonl": "metrics_ui_alerts_jsonl_path",
        "--disable-metrics-ui-alerts": "disable_metrics_ui_alerts",
        "--metrics-ui-alerts-risk-profile": "metrics_ui_alerts_risk_profile",
        "--metrics-risk-profiles-file": "metrics_risk_profiles_file",
        "--metrics-print-risk-profiles": "metrics_print_risk_profiles",
        "--metrics-ui-alerts-reduce-mode": "metrics_ui_alerts_reduce_mode",
        "--metrics-ui-alerts-overlay-mode": "metrics_ui_alerts_overlay_mode",
        "--metrics-ui-alerts-reduce-category": "metrics_ui_alerts_reduce_category",
        "--metrics-ui-alerts-reduce-active-severity": "metrics_ui_alerts_reduce_active_severity",
        "--metrics-ui-alerts-reduce-recovered-severity": "metrics_ui_alerts_reduce_recovered_severity",
        "--metrics-ui-alerts-overlay-category": "metrics_ui_alerts_overlay_category",
        "--metrics-ui-alerts-overlay-exceeded-severity": "metrics_ui_alerts_overlay_exceeded_severity",
        "--metrics-ui-alerts-overlay-recovered-severity": "metrics_ui_alerts_overlay_recovered_severity",
        "--metrics-ui-alerts-overlay-critical-severity": "metrics_ui_alerts_overlay_critical_severity",
        "--metrics-ui-alerts-overlay-critical-threshold": "metrics_ui_alerts_overlay_critical_threshold",
        "--metrics-ui-alerts-jank-mode": "metrics_ui_alerts_jank_mode",
        "--metrics-ui-alerts-jank-category": "metrics_ui_alerts_jank_category",
        "--metrics-ui-alerts-jank-spike-severity": "metrics_ui_alerts_jank_spike_severity",
        "--metrics-ui-alerts-jank-critical-severity": "metrics_ui_alerts_jank_critical_severity",
        "--metrics-ui-alerts-jank-critical-over-ms": "metrics_ui_alerts_jank_critical_over_ms",
        "--metrics-ui-alerts-audit-dir": "metrics_ui_alerts_audit_dir",
        "--metrics-ui-alerts-audit-backend": "metrics_ui_alerts_audit_backend",
        "--metrics-ui-alerts-audit-pattern": "metrics_ui_alerts_audit_pattern",
        "--metrics-ui-alerts-audit-retention-days": "metrics_ui_alerts_audit_retention_days",
        "--metrics-ui-alerts-audit-fsync": "metrics_ui_alerts_audit_fsync",
        "--metrics-print-address": "metrics_print_address",
        "--metrics-auth-token": "metrics_auth_token",
        "--print-runtime-plan": "print_runtime_plan",
        "--runtime-plan-jsonl": "runtime_plan_jsonl_path",
        "--fail-on-security-warnings": "fail_on_security_warnings",
    }
    return {val: "cli" for key, val in mapping.items() if key in provided}


def _finalize_value_sources(sources: Mapping[str, str]) -> dict[str, str]:
    keys = {
        "host",
        "port",
        "dataset_paths",
        "include_default_dataset",
        "shutdown_after",
        "max_workers",
        "stream_repeat",
        "stream_interval",
        "log_level",
        "print_address",
        "enable_metrics",
        "metrics_host",
        "metrics_port",
        "metrics_history_size",
        "metrics_jsonl_path",
        "metrics_jsonl_fsync",
        "metrics_risk_profiles_file",
        "metrics_print_risk_profiles",
        "metrics_disable_log_sink",
        "metrics_tls_cert",
        "metrics_tls_key",
        "metrics_tls_client_ca",
        "metrics_tls_require_client_cert",
        "metrics_ui_alerts_jsonl_path",
        "disable_metrics_ui_alerts",
        "metrics_ui_alerts_risk_profile",
        "metrics_print_address",
        "metrics_ui_alerts_reduce_mode",
        "metrics_ui_alerts_overlay_mode",
        "metrics_ui_alerts_reduce_category",
        "metrics_ui_alerts_reduce_active_severity",
        "metrics_ui_alerts_reduce_recovered_severity",
        "metrics_ui_alerts_overlay_category",
        "metrics_ui_alerts_overlay_exceeded_severity",
        "metrics_ui_alerts_overlay_recovered_severity",
        "metrics_ui_alerts_overlay_critical_severity",
        "metrics_ui_alerts_overlay_critical_threshold",
        "metrics_ui_alerts_jank_mode",
        "metrics_ui_alerts_jank_category",
        "metrics_ui_alerts_jank_spike_severity",
        "metrics_ui_alerts_jank_critical_severity",
        "metrics_ui_alerts_jank_critical_over_ms",
        "metrics_ui_alerts_audit_dir",
        "metrics_ui_alerts_audit_backend",
        "metrics_ui_alerts_audit_pattern",
        "metrics_ui_alerts_audit_retention_days",
        "metrics_ui_alerts_audit_fsync",
        "metrics_auth_token",
        "print_runtime_plan",
        "runtime_plan_jsonl_path",
        "fail_on_security_warnings",
    }
    finalized = dict(sources)
    for key in keys:
        finalized.setdefault(key, "default")
    return finalized


def _load_metrics_risk_profiles(
    args: argparse.Namespace, *, parser: argparse.ArgumentParser
) -> None:
    path_value = getattr(args, "metrics_risk_profiles_file", None)
    if not path_value:
        args._metrics_risk_profiles_file_metadata = None
        return

    target = Path(path_value).expanduser()
    try:
        registered, metadata = load_risk_profiles_with_metadata(
            target, origin_label=f"trading_stub:{target}"
        )
    except FileNotFoundError as exc:
        parser.error(str(exc))
    except Exception as exc:  # noqa: BLE001
        parser.error(f"Nie udało się wczytać profili ryzyka z {target}: {exc}")
    else:
        if registered:
            LOGGER.info(
                "Załadowano %s profil(e) ryzyka telemetrii z %s", len(registered), target
            )

    args._metrics_risk_profiles_file_metadata = dict(metadata)


def _print_metrics_risk_profiles(args: argparse.Namespace) -> None:
    profiles: dict[str, Mapping[str, Any]] = {}
    for name in list_risk_profile_names():
<<<<<<< HEAD
        metadata = risk_profile_metadata(name)
        summary = summarize_risk_profile(metadata)
        profile_payload: dict[str, Any] = dict(metadata)
        if summary:
            profile_payload.setdefault("summary", summary)
        profiles[name] = profile_payload
=======
        profiles[name] = risk_profile_metadata(name)
>>>>>>> f2761ff5

    payload: dict[str, Any] = {"risk_profiles": profiles}
    selected = getattr(args, "metrics_ui_alerts_risk_profile", None)
    if selected:
        normalized = selected.strip().lower()
        payload["selected"] = normalized
        payload["selected_profile"] = profiles.get(normalized)
    if file_meta := getattr(args, "_metrics_risk_profiles_file_metadata", None):
        payload["risk_profiles_file"] = dict(file_meta)

    print(json.dumps(payload, ensure_ascii=False, indent=2))


def _apply_environment_overrides(
    args: argparse.Namespace,
    *,
    parser: argparse.ArgumentParser,
    provided_flags: set[str],
    value_sources: dict[str, str],
) -> tuple[list[Mapping[str, object]], set[str]]:
    """Nakłada ustawienia ze zmiennych środowiskowych na argumenty CLI."""
    entries: list[Mapping[str, object]] = []
    override_keys: set[str] = set()

    def record_entry(entry: dict[str, object]) -> None:
        entries.append(entry)

    def skip_due_to_cli(option: str, env_var: str, raw_value: str) -> None:
        record_entry(
            {"option": option, "variable": env_var, "raw_value": raw_value, "applied": False, "reason": "cli_override"}
        )

    def normalize_value(value: Any) -> Any:
        if isinstance(value, Path):
            return str(value)
        if isinstance(value, (list, tuple)):
            return [str(v) if isinstance(v, Path) else v for v in value]
        return value

    def apply_value(option: str, env_var: str, raw_value: str, parsed_value: Any, **extra: object) -> None:
        override_keys.add(option)
        value_sources[option] = "env"
        entry: dict[str, object] = {
            "option": option,
            "variable": env_var,
            "raw_value": raw_value,
            "applied": True,
            "parsed_value": normalize_value(parsed_value),
        }
        if extra:
            entry.update(extra)
        record_entry(entry)

    def env_present(flag: str) -> bool:
        return flag in provided_flags

    # proste helpery
    def parse_bool(var: str) -> bool:
        return _parse_env_bool(os.environ[var], variable=var, parser=parser)

    def parse_int(var: str) -> int:
        return _parse_env_int(os.environ[var], variable=var, parser=parser)

    def parse_float(var: str) -> float:
        return _parse_env_float(os.environ[var], variable=var, parser=parser)

    # mapowania ENV
    if (raw := os.getenv("RUN_TRADING_STUB_HOST")) is not None:
        if env_present("--host"):
            skip_due_to_cli("host", "RUN_TRADING_STUB_HOST", raw)
        else:
            args.host = raw
            apply_value("host", "RUN_TRADING_STUB_HOST", raw, raw)

    if (raw := os.getenv("RUN_TRADING_STUB_PORT")) is not None:
        if env_present("--port"):
            skip_due_to_cli("port", "RUN_TRADING_STUB_PORT", raw)
        else:
            args.port = parse_int("RUN_TRADING_STUB_PORT")
            apply_value("port", "RUN_TRADING_STUB_PORT", raw, args.port)

    if (raw := os.getenv("RUN_TRADING_STUB_DATASETS")) is not None:
        if env_present("--dataset"):
            skip_due_to_cli("dataset_paths", "RUN_TRADING_STUB_DATASETS", raw)
        else:
            parts = [p.strip() for p in raw.split(os.pathsep) if p.strip()]
            paths = [Path(p).expanduser() for p in parts]
            args.dataset = paths
            apply_value("dataset_paths", "RUN_TRADING_STUB_DATASETS", raw, [str(p) for p in paths])

    if (raw := os.getenv("RUN_TRADING_STUB_NO_DEFAULT_DATASET")) is not None:
        if env_present("--no-default-dataset"):
            skip_due_to_cli("include_default_dataset", "RUN_TRADING_STUB_NO_DEFAULT_DATASET", raw)
        else:
            disabled = parse_bool("RUN_TRADING_STUB_NO_DEFAULT_DATASET")
            args.no_default_dataset = disabled
            apply_value("include_default_dataset", "RUN_TRADING_STUB_NO_DEFAULT_DATASET", raw, not disabled)

    if (raw := os.getenv("RUN_TRADING_STUB_SHUTDOWN_AFTER")) is not None:
        if env_present("--shutdown-after"):
            skip_due_to_cli("shutdown_after", "RUN_TRADING_STUB_SHUTDOWN_AFTER", raw)
        else:
            args.shutdown_after = parse_float("RUN_TRADING_STUB_SHUTDOWN_AFTER")
            apply_value("shutdown_after", "RUN_TRADING_STUB_SHUTDOWN_AFTER", raw, args.shutdown_after)

    if (raw := os.getenv("RUN_TRADING_STUB_MAX_WORKERS")) is not None:
        if env_present("--max-workers"):
            skip_due_to_cli("max_workers", "RUN_TRADING_STUB_MAX_WORKERS", raw)
        else:
            args.max_workers = parse_int("RUN_TRADING_STUB_MAX_WORKERS")
            apply_value("max_workers", "RUN_TRADING_STUB_MAX_WORKERS", raw, args.max_workers)

    if (raw := os.getenv("RUN_TRADING_STUB_STREAM_REPEAT")) is not None:
        if env_present("--stream-repeat"):
            skip_due_to_cli("stream_repeat", "RUN_TRADING_STUB_STREAM_REPEAT", raw)
        else:
            args.stream_repeat = parse_bool("RUN_TRADING_STUB_STREAM_REPEAT")
            apply_value("stream_repeat", "RUN_TRADING_STUB_STREAM_REPEAT", raw, args.stream_repeat)

    if (raw := os.getenv("RUN_TRADING_STUB_STREAM_INTERVAL")) is not None:
        if env_present("--stream-interval"):
            skip_due_to_cli("stream_interval", "RUN_TRADING_STUB_STREAM_INTERVAL", raw)
        else:
            args.stream_interval = parse_float("RUN_TRADING_STUB_STREAM_INTERVAL")
            apply_value("stream_interval", "RUN_TRADING_STUB_STREAM_INTERVAL", raw, args.stream_interval)

    if (raw := os.getenv("RUN_TRADING_STUB_LOG_LEVEL")) is not None:
        if env_present("--log-level"):
            skip_due_to_cli("log_level", "RUN_TRADING_STUB_LOG_LEVEL", raw)
        else:
            args.log_level = raw
            apply_value("log_level", "RUN_TRADING_STUB_LOG_LEVEL", raw, raw)

    if (raw := os.getenv("RUN_TRADING_STUB_PRINT_ADDRESS")) is not None:
        if env_present("--print-address"):
            skip_due_to_cli("print_address", "RUN_TRADING_STUB_PRINT_ADDRESS", raw)
        else:
            args.print_address = parse_bool("RUN_TRADING_STUB_PRINT_ADDRESS")
            apply_value("print_address", "RUN_TRADING_STUB_PRINT_ADDRESS", raw, args.print_address)

    # Metrics ENV
    if (raw := os.getenv("RUN_TRADING_STUB_ENABLE_METRICS")) is not None:
        if env_present("--enable-metrics"):
            skip_due_to_cli("enable_metrics", "RUN_TRADING_STUB_ENABLE_METRICS", raw)
        else:
            args.enable_metrics = parse_bool("RUN_TRADING_STUB_ENABLE_METRICS")
            apply_value("enable_metrics", "RUN_TRADING_STUB_ENABLE_METRICS", raw, args.enable_metrics)

    if (raw := os.getenv("RUN_TRADING_STUB_METRICS_HOST")) is not None:
        if env_present("--metrics-host"):
            skip_due_to_cli("metrics_host", "RUN_TRADING_STUB_METRICS_HOST", raw)
        else:
            args.metrics_host = raw
            apply_value("metrics_host", "RUN_TRADING_STUB_METRICS_HOST", raw, raw)

    if (raw := os.getenv("RUN_TRADING_STUB_METRICS_PORT")) is not None:
        if env_present("--metrics-port"):
            skip_due_to_cli("metrics_port", "RUN_TRADING_STUB_METRICS_PORT", raw)
        else:
            args.metrics_port = parse_int("RUN_TRADING_STUB_METRICS_PORT")
            apply_value("metrics_port", "RUN_TRADING_STUB_METRICS_PORT", raw, args.metrics_port)

    if (raw := os.getenv("RUN_TRADING_STUB_METRICS_HISTORY_SIZE")) is not None:
        if env_present("--metrics-history-size"):
            skip_due_to_cli("metrics_history_size", "RUN_TRADING_STUB_METRICS_HISTORY_SIZE", raw)
        else:
            args.metrics_history_size = parse_int("RUN_TRADING_STUB_METRICS_HISTORY_SIZE")
            apply_value("metrics_history_size", "RUN_TRADING_STUB_METRICS_HISTORY_SIZE", raw, args.metrics_history_size)

    if (raw := os.getenv("RUN_TRADING_STUB_METRICS_JSONL")) is not None:
        if env_present("--metrics-jsonl"):
            skip_due_to_cli("metrics_jsonl_path", "RUN_TRADING_STUB_METRICS_JSONL", raw)
        else:
            args.metrics_jsonl = Path(raw).expanduser()
            apply_value("metrics_jsonl_path", "RUN_TRADING_STUB_METRICS_JSONL", raw, str(args.metrics_jsonl))

    if (raw := os.getenv("RUN_TRADING_STUB_METRICS_JSONL_FSYNC")) is not None:
        if env_present("--metrics-jsonl-fsync"):
            skip_due_to_cli("metrics_jsonl_fsync", "RUN_TRADING_STUB_METRICS_JSONL_FSYNC", raw)
        else:
            args.metrics_jsonl_fsync = parse_bool("RUN_TRADING_STUB_METRICS_JSONL_FSYNC")
            apply_value("metrics_jsonl_fsync", "RUN_TRADING_STUB_METRICS_JSONL_FSYNC", raw, args.metrics_jsonl_fsync)
    if (raw := os.getenv("RUN_TRADING_STUB_METRICS_RISK_PROFILES_FILE")) is not None:
        if env_present("--metrics-risk-profiles-file"):
            skip_due_to_cli("metrics_risk_profiles_file", "RUN_TRADING_STUB_METRICS_RISK_PROFILES_FILE", raw)
        else:
            normalized = raw.strip()
            if not normalized:
                args.metrics_risk_profiles_file = None
                apply_value(
                    "metrics_risk_profiles_file",
                    "RUN_TRADING_STUB_METRICS_RISK_PROFILES_FILE",
                    raw,
                    None,
                    note="risk_profiles_disabled",
                )
            else:
                args.metrics_risk_profiles_file = Path(normalized).expanduser()
                apply_value(
                    "metrics_risk_profiles_file",
                    "RUN_TRADING_STUB_METRICS_RISK_PROFILES_FILE",
                    raw,
                    str(args.metrics_risk_profiles_file),
                )

    if (raw := os.getenv("RUN_TRADING_STUB_METRICS_PRINT_RISK_PROFILES")) is not None:
        if env_present("--metrics-print-risk-profiles"):
            skip_due_to_cli(
                "metrics_print_risk_profiles",
                "RUN_TRADING_STUB_METRICS_PRINT_RISK_PROFILES",
                raw,
            )
        else:
            args.metrics_print_risk_profiles = parse_bool(
                "RUN_TRADING_STUB_METRICS_PRINT_RISK_PROFILES"
            )
            apply_value(
                "metrics_print_risk_profiles",
                "RUN_TRADING_STUB_METRICS_PRINT_RISK_PROFILES",
                raw,
                args.metrics_print_risk_profiles,
            )

    if (raw := os.getenv("RUN_TRADING_STUB_METRICS_RISK_PROFILES_FILE")) is not None:
        if env_present("--metrics-risk-profiles-file"):
            skip_due_to_cli("metrics_risk_profiles_file", "RUN_TRADING_STUB_METRICS_RISK_PROFILES_FILE", raw)
        else:
            normalized = raw.strip()
            if not normalized:
                args.metrics_risk_profiles_file = None
                apply_value(
                    "metrics_risk_profiles_file",
                    "RUN_TRADING_STUB_METRICS_RISK_PROFILES_FILE",
                    raw,
                    None,
                    note="risk_profiles_disabled",
                )
            else:
                args.metrics_risk_profiles_file = Path(normalized).expanduser()
                apply_value(
                    "metrics_risk_profiles_file",
                    "RUN_TRADING_STUB_METRICS_RISK_PROFILES_FILE",
                    raw,
                    str(args.metrics_risk_profiles_file),
                )

    if (raw := os.getenv("RUN_TRADING_STUB_METRICS_PRINT_RISK_PROFILES")) is not None:
        if env_present("--metrics-print-risk-profiles"):
            skip_due_to_cli(
                "metrics_print_risk_profiles",
                "RUN_TRADING_STUB_METRICS_PRINT_RISK_PROFILES",
                raw,
            )
        else:
            args.metrics_print_risk_profiles = parse_bool(
                "RUN_TRADING_STUB_METRICS_PRINT_RISK_PROFILES"
            )
            apply_value(
                "metrics_print_risk_profiles",
                "RUN_TRADING_STUB_METRICS_PRINT_RISK_PROFILES",
                raw,
                args.metrics_print_risk_profiles,
            )

    if (raw := os.getenv("RUN_TRADING_STUB_METRICS_DISABLE_LOG_SINK")) is not None:
        if env_present("--metrics-disable-log-sink"):
            skip_due_to_cli("metrics_disable_log_sink", "RUN_TRADING_STUB_METRICS_DISABLE_LOG_SINK", raw)
        else:
            args.metrics_disable_log_sink = parse_bool("RUN_TRADING_STUB_METRICS_DISABLE_LOG_SINK")
            apply_value(
                "metrics_disable_log_sink",
                "RUN_TRADING_STUB_METRICS_DISABLE_LOG_SINK",
                raw,
                args.metrics_disable_log_sink,
            )

    if (raw := os.getenv("RUN_TRADING_STUB_METRICS_UI_ALERTS_RISK_PROFILE")) is not None:
        if env_present("--metrics-ui-alerts-risk-profile"):
            skip_due_to_cli("metrics_ui_alerts_risk_profile", "RUN_TRADING_STUB_METRICS_UI_ALERTS_RISK_PROFILE", raw)
        else:
            normalized = raw.strip().lower()
            args.metrics_ui_alerts_risk_profile = normalized
            apply_value(
                "metrics_ui_alerts_risk_profile",
                "RUN_TRADING_STUB_METRICS_UI_ALERTS_RISK_PROFILE",
                raw,
                normalized,
            )

    if (raw := os.getenv("RUN_TRADING_STUB_METRICS_TLS_CERT")) is not None:
        if env_present("--metrics-tls-cert"):
            skip_due_to_cli("metrics_tls_cert", "RUN_TRADING_STUB_METRICS_TLS_CERT", raw)
        else:
            args.metrics_tls_cert = Path(raw).expanduser()
            apply_value("metrics_tls_cert", "RUN_TRADING_STUB_METRICS_TLS_CERT", raw, str(args.metrics_tls_cert))

    if (raw := os.getenv("RUN_TRADING_STUB_METRICS_TLS_KEY")) is not None:
        if env_present("--metrics-tls-key"):
            skip_due_to_cli("metrics_tls_key", "RUN_TRADING_STUB_METRICS_TLS_KEY", raw)
        else:
            args.metrics_tls_key = Path(raw).expanduser()
            apply_value("metrics_tls_key", "RUN_TRADING_STUB_METRICS_TLS_KEY", raw, str(args.metrics_tls_key))

    if (raw := os.getenv("RUN_TRADING_STUB_METRICS_TLS_CLIENT_CA")) is not None:
        if env_present("--metrics-tls-client-ca"):
            skip_due_to_cli("metrics_tls_client_ca", "RUN_TRADING_STUB_METRICS_TLS_CLIENT_CA", raw)
        else:
            args.metrics_tls_client_ca = Path(raw).expanduser()
            apply_value(
                "metrics_tls_client_ca",
                "RUN_TRADING_STUB_METRICS_TLS_CLIENT_CA",
                raw,
                str(args.metrics_tls_client_ca),
            )

    if (raw := os.getenv("RUN_TRADING_STUB_METRICS_TLS_REQUIRE_CLIENT_CERT")) is not None:
        if env_present("--metrics-tls-require-client-cert"):
            skip_due_to_cli(
                "metrics_tls_require_client_cert",
                "RUN_TRADING_STUB_METRICS_TLS_REQUIRE_CLIENT_CERT",
                raw,
            )
        else:
            args.metrics_tls_require_client_cert = parse_bool(
                "RUN_TRADING_STUB_METRICS_TLS_REQUIRE_CLIENT_CERT"
            )
            apply_value(
                "metrics_tls_require_client_cert",
                "RUN_TRADING_STUB_METRICS_TLS_REQUIRE_CLIENT_CERT",
                raw,
                args.metrics_tls_require_client_cert,
            )

    if (raw := os.getenv("RUN_TRADING_STUB_METRICS_UI_ALERTS_JSONL")) is not None:
        if env_present("--metrics-ui-alerts-jsonl"):
            skip_due_to_cli("metrics_ui_alerts_jsonl_path", "RUN_TRADING_STUB_METRICS_UI_ALERTS_JSONL", raw)
        else:
            args.metrics_ui_alerts_jsonl = Path(raw).expanduser()
            apply_value(
                "metrics_ui_alerts_jsonl_path",
                "RUN_TRADING_STUB_METRICS_UI_ALERTS_JSONL",
                raw,
                str(args.metrics_ui_alerts_jsonl),
            )

    if (raw := os.getenv("RUN_TRADING_STUB_DISABLE_METRICS_UI_ALERTS")) is not None:
        if env_present("--disable-metrics-ui-alerts"):
            skip_due_to_cli("disable_metrics_ui_alerts", "RUN_TRADING_STUB_DISABLE_METRICS_UI_ALERTS", raw)
        else:
            args.disable_metrics_ui_alerts = parse_bool("RUN_TRADING_STUB_DISABLE_METRICS_UI_ALERTS")
            apply_value(
                "disable_metrics_ui_alerts",
                "RUN_TRADING_STUB_DISABLE_METRICS_UI_ALERTS",
                raw,
                args.disable_metrics_ui_alerts,
            )

    if (raw := os.getenv("RUN_TRADING_STUB_METRICS_UI_ALERTS_REDUCE_MODE")) is not None:
        if env_present("--metrics-ui-alerts-reduce-mode"):
            skip_due_to_cli("metrics_ui_alerts_reduce_mode", "RUN_TRADING_STUB_METRICS_UI_ALERTS_REDUCE_MODE", raw)
        else:
            normalized = raw.strip().lower()
            if normalized not in UI_ALERT_MODE_CHOICES:
                raise SystemExit(
                    f"RUN_TRADING_STUB_METRICS_UI_ALERTS_REDUCE_MODE musi być jedną z wartości: {', '.join(UI_ALERT_MODE_CHOICES)}"
                )
            args.metrics_ui_alerts_reduce_mode = normalized
            apply_value(
                "metrics_ui_alerts_reduce_mode",
                "RUN_TRADING_STUB_METRICS_UI_ALERTS_REDUCE_MODE",
                raw,
                normalized,
            )

    if (raw := os.getenv("RUN_TRADING_STUB_METRICS_UI_ALERTS_OVERLAY_MODE")) is not None:
        if env_present("--metrics-ui-alerts-overlay-mode"):
            skip_due_to_cli("metrics_ui_alerts_overlay_mode", "RUN_TRADING_STUB_METRICS_UI_ALERTS_OVERLAY_MODE", raw)
        else:
            normalized = raw.strip().lower()
            if normalized not in UI_ALERT_MODE_CHOICES:
                raise SystemExit(
                    f"RUN_TRADING_STUB_METRICS_UI_ALERTS_OVERLAY_MODE musi być jedną z wartości: {', '.join(UI_ALERT_MODE_CHOICES)}"
                )
            args.metrics_ui_alerts_overlay_mode = normalized
            apply_value(
                "metrics_ui_alerts_overlay_mode",
                "RUN_TRADING_STUB_METRICS_UI_ALERTS_OVERLAY_MODE",
                raw,
                normalized,
            )

    if (raw := os.getenv("RUN_TRADING_STUB_METRICS_UI_ALERTS_JANK_MODE")) is not None:
        if env_present("--metrics-ui-alerts-jank-mode"):
            skip_due_to_cli(
                "metrics_ui_alerts_jank_mode",
                "RUN_TRADING_STUB_METRICS_UI_ALERTS_JANK_MODE",
                raw,
            )
        else:
            normalized = raw.strip().lower()
            if normalized not in UI_ALERT_MODE_CHOICES:
                raise SystemExit(
                    f"RUN_TRADING_STUB_METRICS_UI_ALERTS_JANK_MODE musi być jedną z wartości: {', '.join(UI_ALERT_MODE_CHOICES)}"
                )
            args.metrics_ui_alerts_jank_mode = normalized
            apply_value(
                "metrics_ui_alerts_jank_mode",
                "RUN_TRADING_STUB_METRICS_UI_ALERTS_JANK_MODE",
                raw,
                normalized,
            )

    for option, env_var, attr in (
        (
            "metrics_ui_alerts_reduce_category",
            "RUN_TRADING_STUB_METRICS_UI_ALERTS_REDUCE_CATEGORY",
            "metrics_ui_alerts_reduce_category",
        ),
        (
            "metrics_ui_alerts_reduce_active_severity",
            "RUN_TRADING_STUB_METRICS_UI_ALERTS_REDUCE_ACTIVE_SEVERITY",
            "metrics_ui_alerts_reduce_active_severity",
        ),
        (
            "metrics_ui_alerts_reduce_recovered_severity",
            "RUN_TRADING_STUB_METRICS_UI_ALERTS_REDUCE_RECOVERED_SEVERITY",
            "metrics_ui_alerts_reduce_recovered_severity",
        ),
        (
            "metrics_ui_alerts_overlay_category",
            "RUN_TRADING_STUB_METRICS_UI_ALERTS_OVERLAY_CATEGORY",
            "metrics_ui_alerts_overlay_category",
        ),
        (
            "metrics_ui_alerts_overlay_exceeded_severity",
            "RUN_TRADING_STUB_METRICS_UI_ALERTS_OVERLAY_EXCEEDED_SEVERITY",
            "metrics_ui_alerts_overlay_exceeded_severity",
        ),
        (
            "metrics_ui_alerts_overlay_recovered_severity",
            "RUN_TRADING_STUB_METRICS_UI_ALERTS_OVERLAY_RECOVERED_SEVERITY",
            "metrics_ui_alerts_overlay_recovered_severity",
        ),
        (
            "metrics_ui_alerts_overlay_critical_severity",
            "RUN_TRADING_STUB_METRICS_UI_ALERTS_OVERLAY_CRITICAL_SEVERITY",
            "metrics_ui_alerts_overlay_critical_severity",
        ),
        (
            "metrics_ui_alerts_jank_category",
            "RUN_TRADING_STUB_METRICS_UI_ALERTS_JANK_CATEGORY",
            "metrics_ui_alerts_jank_category",
        ),
        (
            "metrics_ui_alerts_jank_spike_severity",
            "RUN_TRADING_STUB_METRICS_UI_ALERTS_JANK_SPIKE_SEVERITY",
            "metrics_ui_alerts_jank_spike_severity",
        ),
    ):
        if (raw := os.getenv(env_var)) is not None:
            if env_present(f"--{option.replace('_', '-')}"):
                skip_due_to_cli(option, env_var, raw)
            else:
                setattr(args, attr, raw)
                apply_value(option, env_var, raw, raw)

    if (raw := os.getenv("RUN_TRADING_STUB_METRICS_UI_ALERTS_JANK_CRITICAL_SEVERITY")) is not None:
        if env_present("--metrics-ui-alerts-jank-critical-severity"):
            skip_due_to_cli(
                "metrics_ui_alerts_jank_critical_severity",
                "RUN_TRADING_STUB_METRICS_UI_ALERTS_JANK_CRITICAL_SEVERITY",
                raw,
            )
        else:
            normalized = raw.strip().lower()
            if normalized in {"", "none", "null", "off", "disable", "disabled"}:
                args.metrics_ui_alerts_jank_critical_severity = None
                value_sources["metrics_ui_alerts_jank_critical_severity"] = "env_disabled"
                override_keys.add("metrics_ui_alerts_jank_critical_severity")
                record_entry(
                    {
                        "option": "metrics_ui_alerts_jank_critical_severity",
                        "variable": "RUN_TRADING_STUB_METRICS_UI_ALERTS_JANK_CRITICAL_SEVERITY",
                        "raw_value": raw,
                        "applied": True,
                        "parsed_value": None,
                        "note": "jank_critical_severity_disabled",
                    }
                )
            else:
                args.metrics_ui_alerts_jank_critical_severity = raw
                apply_value(
                    "metrics_ui_alerts_jank_critical_severity",
                    "RUN_TRADING_STUB_METRICS_UI_ALERTS_JANK_CRITICAL_SEVERITY",
                    raw,
                    raw,
                )

    if (raw := os.getenv("RUN_TRADING_STUB_METRICS_UI_ALERTS_JANK_CRITICAL_OVER_MS")) is not None:
        if env_present("--metrics-ui-alerts-jank-critical-over-ms"):
            skip_due_to_cli(
                "metrics_ui_alerts_jank_critical_over_ms",
                "RUN_TRADING_STUB_METRICS_UI_ALERTS_JANK_CRITICAL_OVER_MS",
                raw,
            )
        else:
            threshold_ms = parse_float("RUN_TRADING_STUB_METRICS_UI_ALERTS_JANK_CRITICAL_OVER_MS")
            args.metrics_ui_alerts_jank_critical_over_ms = threshold_ms
            apply_value(
                "metrics_ui_alerts_jank_critical_over_ms",
                "RUN_TRADING_STUB_METRICS_UI_ALERTS_JANK_CRITICAL_OVER_MS",
                raw,
                threshold_ms,
            )

    if (raw := os.getenv("RUN_TRADING_STUB_METRICS_UI_ALERTS_OVERLAY_CRITICAL_THRESHOLD")) is not None:
        if env_present("--metrics-ui-alerts-overlay-critical-threshold"):
            skip_due_to_cli(
                "metrics_ui_alerts_overlay_critical_threshold",
                "RUN_TRADING_STUB_METRICS_UI_ALERTS_OVERLAY_CRITICAL_THRESHOLD",
                raw,
            )
        else:
            args.metrics_ui_alerts_overlay_critical_threshold = parse_int(
                "RUN_TRADING_STUB_METRICS_UI_ALERTS_OVERLAY_CRITICAL_THRESHOLD"
            )
            apply_value(
                "metrics_ui_alerts_overlay_critical_threshold",
                "RUN_TRADING_STUB_METRICS_UI_ALERTS_OVERLAY_CRITICAL_THRESHOLD",
                raw,
                args.metrics_ui_alerts_overlay_critical_threshold,
            )

    if (raw := os.getenv("RUN_TRADING_STUB_METRICS_UI_ALERTS_AUDIT_DIR")) is not None:
        if env_present("--metrics-ui-alerts-audit-dir"):
            skip_due_to_cli("metrics_ui_alerts_audit_dir", "RUN_TRADING_STUB_METRICS_UI_ALERTS_AUDIT_DIR", raw)
        else:
            normalized = raw.strip().lower()
            if normalized in {"", "none", "null", "off", "disable", "disabled"}:
                args.metrics_ui_alerts_audit_dir = None
                value_sources["metrics_ui_alerts_audit_dir"] = "env_disabled"
                override_keys.add("metrics_ui_alerts_audit_dir")
                record_entry(
                    {
                        "option": "metrics_ui_alerts_audit_dir",
                        "variable": "RUN_TRADING_STUB_METRICS_UI_ALERTS_AUDIT_DIR",
                        "raw_value": raw,
                        "applied": True,
                        "parsed_value": None,
                        "note": "metrics_ui_alerts_audit_disabled",
                    }
                )
            else:
                args.metrics_ui_alerts_audit_dir = Path(raw).expanduser()
                apply_value(
                    "metrics_ui_alerts_audit_dir",
                    "RUN_TRADING_STUB_METRICS_UI_ALERTS_AUDIT_DIR",
                    raw,
                    str(args.metrics_ui_alerts_audit_dir),
                )
    if (raw := os.getenv("RUN_TRADING_STUB_METRICS_UI_ALERTS_AUDIT_BACKEND")) is not None:
        if env_present("--metrics-ui-alerts-audit-backend"):
            skip_due_to_cli(
                "metrics_ui_alerts_audit_backend",
                "RUN_TRADING_STUB_METRICS_UI_ALERTS_AUDIT_BACKEND",
                raw,
            )
        else:
            normalized = raw.strip().lower()
            if normalized in {"", "auto"}:
                args.metrics_ui_alerts_audit_backend = None
                value_sources["metrics_ui_alerts_audit_backend"] = "env_auto"
                override_keys.add("metrics_ui_alerts_audit_backend")
                record_entry(
                    {
                        "option": "metrics_ui_alerts_audit_backend",
                        "variable": "RUN_TRADING_STUB_METRICS_UI_ALERTS_AUDIT_BACKEND",
                        "raw_value": raw,
                        "applied": True,
                        "parsed_value": None,
                        "note": "metrics_ui_alerts_audit_backend_auto",
                    }
                )
            elif normalized in UI_ALERT_AUDIT_BACKEND_CHOICES:
                args.metrics_ui_alerts_audit_backend = normalized
                apply_value(
                    "metrics_ui_alerts_audit_backend",
                    "RUN_TRADING_STUB_METRICS_UI_ALERTS_AUDIT_BACKEND",
                    raw,
                    normalized,
                )
            else:
                parser.error(
                    f"RUN_TRADING_STUB_METRICS_UI_ALERTS_AUDIT_BACKEND musi być jedną z wartości: {', '.join(UI_ALERT_AUDIT_BACKEND_CHOICES)}"
                )

    if (raw := os.getenv("RUN_TRADING_STUB_METRICS_UI_ALERTS_AUDIT_PATTERN")) is not None:
        if env_present("--metrics-ui-alerts-audit-pattern"):
            skip_due_to_cli(
                "metrics_ui_alerts_audit_pattern",
                "RUN_TRADING_STUB_METRICS_UI_ALERTS_AUDIT_PATTERN",
                raw,
            )
        else:
            normalized = raw.strip()
            if not normalized:
                args.metrics_ui_alerts_audit_pattern = None
                value_sources["metrics_ui_alerts_audit_pattern"] = "env_disabled"
                override_keys.add("metrics_ui_alerts_audit_pattern")
                record_entry(
                    {
                        "option": "metrics_ui_alerts_audit_pattern",
                        "variable": "RUN_TRADING_STUB_METRICS_UI_ALERTS_AUDIT_PATTERN",
                        "raw_value": raw,
                        "applied": True,
                        "parsed_value": None,
                        "note": "metrics_ui_alerts_audit_pattern_default",
                    }
                )
            else:
                args.metrics_ui_alerts_audit_pattern = normalized
                apply_value(
                    "metrics_ui_alerts_audit_pattern",
                    "RUN_TRADING_STUB_METRICS_UI_ALERTS_AUDIT_PATTERN",
                    raw,
                    normalized,
                )

    if (raw := os.getenv("RUN_TRADING_STUB_METRICS_UI_ALERTS_AUDIT_RETENTION_DAYS")) is not None:
        if env_present("--metrics-ui-alerts-audit-retention-days"):
            skip_due_to_cli(
                "metrics_ui_alerts_audit_retention_days",
                "RUN_TRADING_STUB_METRICS_UI_ALERTS_AUDIT_RETENTION_DAYS",
                raw,
            )
        else:
            normalized = raw.strip()
            if normalized == "":
                args.metrics_ui_alerts_audit_retention_days = None
                value_sources["metrics_ui_alerts_audit_retention_days"] = "env_disabled"
                override_keys.add("metrics_ui_alerts_audit_retention_days")
                record_entry(
                    {
                        "option": "metrics_ui_alerts_audit_retention_days",
                        "variable": "RUN_TRADING_STUB_METRICS_UI_ALERTS_AUDIT_RETENTION_DAYS",
                        "raw_value": raw,
                        "applied": True,
                        "parsed_value": None,
                        "note": "metrics_ui_alerts_audit_retention_default",
                    }
                )
            else:
                args.metrics_ui_alerts_audit_retention_days = parse_int(
                    "RUN_TRADING_STUB_METRICS_UI_ALERTS_AUDIT_RETENTION_DAYS"
                )
                apply_value(
                    "metrics_ui_alerts_audit_retention_days",
                    "RUN_TRADING_STUB_METRICS_UI_ALERTS_AUDIT_RETENTION_DAYS",
                    raw,
                    args.metrics_ui_alerts_audit_retention_days,
                )

    if (raw := os.getenv("RUN_TRADING_STUB_METRICS_UI_ALERTS_AUDIT_FSYNC")) is not None:
        if env_present("--metrics-ui-alerts-audit-fsync"):
            skip_due_to_cli("metrics_ui_alerts_audit_fsync", "RUN_TRADING_STUB_METRICS_UI_ALERTS_AUDIT_FSYNC", raw)
        else:
            args.metrics_ui_alerts_audit_fsync = parse_bool("RUN_TRADING_STUB_METRICS_UI_ALERTS_AUDIT_FSYNC")
            apply_value(
                "metrics_ui_alerts_audit_fsync",
                "RUN_TRADING_STUB_METRICS_UI_ALERTS_AUDIT_FSYNC",
                raw,
                args.metrics_ui_alerts_audit_fsync,
            )

    if (raw := os.getenv("RUN_TRADING_STUB_METRICS_PRINT_ADDRESS")) is not None:
        if env_present("--metrics-print-address"):
            skip_due_to_cli("metrics_print_address", "RUN_TRADING_STUB_METRICS_PRINT_ADDRESS", raw)
        else:
            args.metrics_print_address = parse_bool("RUN_TRADING_STUB_METRICS_PRINT_ADDRESS")
            apply_value("metrics_print_address", "RUN_TRADING_STUB_METRICS_PRINT_ADDRESS", raw, args.metrics_print_address)

    if (raw := os.getenv("RUN_TRADING_STUB_METRICS_AUTH_TOKEN")) is not None:
        if env_present("--metrics-auth-token"):
            skip_due_to_cli("metrics_auth_token", "RUN_TRADING_STUB_METRICS_AUTH_TOKEN", raw)
        else:
            args.metrics_auth_token = raw
            apply_value("metrics_auth_token", "RUN_TRADING_STUB_METRICS_AUTH_TOKEN", raw, raw)

    # Audyt/plan
    if (raw := os.getenv("RUN_TRADING_STUB_PRINT_RUNTIME_PLAN")) is not None:
        if env_present("--print-runtime-plan"):
            skip_due_to_cli("print_runtime_plan", "RUN_TRADING_STUB_PRINT_RUNTIME_PLAN", raw)
        else:
            args.print_runtime_plan = parse_bool("RUN_TRADING_STUB_PRINT_RUNTIME_PLAN")
            apply_value("print_runtime_plan", "RUN_TRADING_STUB_PRINT_RUNTIME_PLAN", raw, args.print_runtime_plan)

    if (raw := os.getenv("RUN_TRADING_STUB_RUNTIME_PLAN_JSONL")) is not None:
        if env_present("--runtime-plan-jsonl"):
            skip_due_to_cli("runtime_plan_jsonl_path", "RUN_TRADING_STUB_RUNTIME_PLAN_JSONL", raw)
        else:
            args.runtime_plan_jsonl = Path(raw).expanduser()
            apply_value("runtime_plan_jsonl_path", "RUN_TRADING_STUB_RUNTIME_PLAN_JSONL", raw, str(args.runtime_plan_jsonl))

    if (raw := os.getenv("RUN_TRADING_STUB_FAIL_ON_SECURITY_WARNINGS")) is not None:
        if env_present("--fail-on-security-warnings"):
            skip_due_to_cli("fail_on_security_warnings", "RUN_TRADING_STUB_FAIL_ON_SECURITY_WARNINGS", raw)
        else:
            args.fail_on_security_warnings = parse_bool("RUN_TRADING_STUB_FAIL_ON_SECURITY_WARNINGS")
            apply_value(
                "fail_on_security_warnings",
                "RUN_TRADING_STUB_FAIL_ON_SECURITY_WARNINGS",
                raw,
                args.fail_on_security_warnings,
            )

    return entries, override_keys


def _apply_metrics_risk_profile_defaults(
    args: argparse.Namespace,
    *,
    value_sources: dict[str, str],
) -> None:
    profile_name = getattr(args, "metrics_ui_alerts_risk_profile", None)
<<<<<<< HEAD
    args._metrics_risk_profile_summary = None
=======
>>>>>>> f2761ff5
    if not profile_name:
        return

    try:
        overrides = get_metrics_service_overrides(profile_name)
    except KeyError:
        available = ", ".join(list_risk_profile_names())
        raise SystemExit(
            f"Profil ryzyka {profile_name!r} nie jest obsługiwany. Dostępne: {available}"
        ) from None
<<<<<<< HEAD
    metadata = risk_profile_metadata(profile_name)
    args._metrics_risk_profile_metadata = metadata
    args._metrics_risk_profile_summary = summarize_risk_profile(metadata)
=======
    args._metrics_risk_profile_metadata = risk_profile_metadata(profile_name)
>>>>>>> f2761ff5

    for option, value in overrides.items():
        attr = f"metrics_{option}"
        source = value_sources.get(attr)
        if source == "cli" or (isinstance(source, str) and source.startswith("env")):
            continue
        setattr(args, attr, value)
        value_sources[attr] = f"risk_profile:{profile_name}"


def _load_dataset(dataset_paths: Iterable[Path], include_default: bool) -> InMemoryTradingDataset:
    dataset = build_default_dataset() if include_default else InMemoryTradingDataset()
    for path in dataset_paths:
        overlay = load_dataset_from_yaml(path)
        merge_datasets(dataset, overlay)
        LOGGER.info("Załadowano dataset z pliku %s", path)
    return dataset


def _build_ui_alert_sink(
    args,
) -> tuple[object, Path, Mapping[str, object]] | None:
    if args.disable_metrics_ui_alerts:
        return None
    if UiTelemetryAlertSink is None or DefaultAlertRouter is None:
        LOGGER.debug("Sink alertów telemetrii UI niedostępny – pomijam.")
        return None
    path = (
        Path(args.metrics_ui_alerts_jsonl).expanduser()
        if args.metrics_ui_alerts_jsonl
        else DEFAULT_UI_ALERTS_JSONL_PATH.expanduser()
    )
    try:
        audit_log = None
        raw_backend = getattr(args, "metrics_ui_alerts_audit_backend", None)
        requested_backend = (raw_backend or "auto").lower()
        if requested_backend not in UI_ALERT_AUDIT_BACKEND_CHOICES:
            raise ValueError(f"Nieobsługiwany backend audytu UI: {requested_backend}")
        audit_backend: dict[str, object] = {"requested": requested_backend}
        audit_dir = (
            Path(args.metrics_ui_alerts_audit_dir).expanduser()
            if getattr(args, "metrics_ui_alerts_audit_dir", None)
            else None
        )
        audit_pattern = (
            getattr(args, "metrics_ui_alerts_audit_pattern", None)
            or _DEFAULT_UI_ALERT_AUDIT_PATTERN
        )
        retention_override = getattr(args, "metrics_ui_alerts_audit_retention_days", None)
        audit_retention = (
            retention_override
            if retention_override is not None
            else _DEFAULT_UI_ALERT_AUDIT_RETENTION_DAYS
        )
        file_backend_requested = audit_dir is not None or requested_backend == "file"
        memory_forced = requested_backend == "memory"
        file_backend_error = False
        if requested_backend == "file" and audit_dir is None:
            raise ValueError("Backend plikowy audytu UI wymaga podania --metrics-ui-alerts-audit-dir")
        if not memory_forced and audit_dir is not None:
            if FileAlertAuditLog is None:
                if requested_backend == "file":
                    raise RuntimeError(
                        "Wymuszono backend plikowy alertów UI, ale FileAlertAuditLog nie jest dostępny w środowisku."
                    )
                LOGGER.warning(
                    "Wymuszono katalog audytu alertów UI (%s), ale FileAlertAuditLog nie jest dostępny – przełączam na backend w pamięci.",
                    audit_dir,
                )
            else:
                try:
                    audit_log = FileAlertAuditLog(
                        directory=audit_dir,
                        filename_pattern=audit_pattern,
                        retention_days=audit_retention,
                        fsync=bool(getattr(args, "metrics_ui_alerts_audit_fsync", False)),
                    )
                except Exception as exc:
                    file_backend_error = True
                    if requested_backend == "file":
                        raise RuntimeError(
                            "Nie udało się zainicjalizować FileAlertAuditLog dla wymuszonego backendu file"
                        ) from exc
                    LOGGER.exception(
                        "Nie udało się zainicjalizować FileAlertAuditLog w stubie – użyję audytu w pamięci."
                    )
                else:
                    audit_backend.update(
                        {
                            "backend": "file",
                            "directory": str(audit_dir),
                            "pattern": audit_pattern,
                            "retention_days": audit_retention,
                            "fsync": bool(getattr(args, "metrics_ui_alerts_audit_fsync", False)),
                        }
                    )
        if audit_log is None:
            if InMemoryAlertAuditLog is None:
                LOGGER.debug("Brak backendu audytu dla alertów UI – pomijam sink.")
                audit_backend.setdefault("backend", None)
                audit_backend.setdefault("note", "no_audit_backend_available")
                return None
            audit_log = InMemoryAlertAuditLog()
            audit_backend.update(
                {
                    "backend": "memory",
                    "fsync": bool(getattr(args, "metrics_ui_alerts_audit_fsync", False)),
                }
            )
            if requested_backend == "memory" and audit_dir is not None:
                audit_backend["note"] = "directory_ignored_memory_backend"
            elif file_backend_requested and requested_backend != "memory":
                audit_backend["note"] = (
                    "file_backend_error" if file_backend_error else "file_backend_unavailable"
                )
        elif "backend" not in audit_backend:
            audit_backend["backend"] = "file"

        router = DefaultAlertRouter(audit_log=audit_log)
        reduce_mode = (args.metrics_ui_alerts_reduce_mode or "enable").lower()
        overlay_mode = (args.metrics_ui_alerts_overlay_mode or "enable").lower()
        jank_mode = (args.metrics_ui_alerts_jank_mode or "enable").lower()
        reduce_dispatch = reduce_mode == "enable"
        overlay_dispatch = overlay_mode == "enable"
        jank_dispatch = jank_mode == "enable"
        reduce_logging = reduce_mode in {"enable", "jsonl"}
        overlay_logging = overlay_mode in {"enable", "jsonl"}
        jank_logging = jank_mode in {"enable", "jsonl"}
        reduce_category = args.metrics_ui_alerts_reduce_category or _DEFAULT_UI_CATEGORY
        reduce_active = (
            args.metrics_ui_alerts_reduce_active_severity or _DEFAULT_UI_SEVERITY_ACTIVE
        )
        reduce_recovered = (
            args.metrics_ui_alerts_reduce_recovered_severity or _DEFAULT_UI_SEVERITY_RECOVERED
        )
        overlay_category = args.metrics_ui_alerts_overlay_category or _DEFAULT_UI_CATEGORY
        overlay_exceeded = (
            args.metrics_ui_alerts_overlay_exceeded_severity or _DEFAULT_UI_SEVERITY_ACTIVE
        )
        overlay_recovered = (
            args.metrics_ui_alerts_overlay_recovered_severity or _DEFAULT_UI_SEVERITY_RECOVERED
        )
        overlay_critical = (
            args.metrics_ui_alerts_overlay_critical_severity or _DEFAULT_OVERLAY_SEVERITY_CRITICAL
        )
        threshold = (
            args.metrics_ui_alerts_overlay_critical_threshold
            if args.metrics_ui_alerts_overlay_critical_threshold is not None
            else _DEFAULT_OVERLAY_THRESHOLD
        )
        jank_category = args.metrics_ui_alerts_jank_category or _DEFAULT_UI_CATEGORY
        jank_spike = (
            args.metrics_ui_alerts_jank_spike_severity or _DEFAULT_JANK_SEVERITY_SPIKE
        )
        jank_critical = (
            args.metrics_ui_alerts_jank_critical_severity or _DEFAULT_JANK_SEVERITY_CRITICAL
        )
        jank_threshold = (
            args.metrics_ui_alerts_jank_critical_over_ms
            if args.metrics_ui_alerts_jank_critical_over_ms is not None
            else _DEFAULT_JANK_CRITICAL_THRESHOLD_MS
        )
        sink_kwargs = dict(
            jsonl_path=path,
            enable_reduce_motion_alerts=reduce_dispatch,
            enable_overlay_alerts=overlay_dispatch,
            enable_jank_alerts=jank_dispatch,
            log_reduce_motion_events=reduce_logging,
            log_overlay_events=overlay_logging,
            log_jank_events=jank_logging,
            reduce_motion_category=reduce_category,
            reduce_motion_severity_active=reduce_active,
            reduce_motion_severity_recovered=reduce_recovered,
            overlay_category=overlay_category,
            overlay_severity_exceeded=overlay_exceeded,
            overlay_severity_recovered=overlay_recovered,
            jank_category=jank_category,
            jank_severity_spike=jank_spike,
        )
        if overlay_critical:
            sink_kwargs["overlay_severity_critical"] = overlay_critical
        if threshold is not None:
            sink_kwargs["overlay_critical_threshold"] = threshold
        if jank_critical:
            sink_kwargs["jank_severity_critical"] = jank_critical
        if jank_threshold is not None:
            sink_kwargs["jank_critical_over_ms"] = jank_threshold

        sink_settings: dict[str, object] = {
            "path": str(path),
            "reduce_mode": reduce_mode,
            "overlay_mode": overlay_mode,
            "jank_mode": jank_mode,
            "reduce_motion_alerts": reduce_dispatch,
            "overlay_alerts": overlay_dispatch,
            "jank_alerts": jank_dispatch,
            "reduce_motion_logging": reduce_logging,
            "overlay_logging": overlay_logging,
            "jank_logging": jank_logging,
            "reduce_motion_category": reduce_category,
            "reduce_motion_severity_active": reduce_active,
            "reduce_motion_severity_recovered": reduce_recovered,
            "overlay_category": overlay_category,
            "overlay_severity_exceeded": overlay_exceeded,
            "overlay_severity_recovered": overlay_recovered,
            "overlay_severity_critical": overlay_critical,
            "overlay_critical_threshold": threshold,
            "jank_category": jank_category,
            "jank_severity_spike": jank_spike,
            "jank_severity_critical": jank_critical,
            "jank_critical_over_ms": jank_threshold,
        }
        sink_settings["audit"] = dict(audit_backend)
        if risk_profile_meta := getattr(args, "_metrics_risk_profile_metadata", None):
            sink_settings["risk_profile"] = dict(risk_profile_meta)
<<<<<<< HEAD
        if risk_profile_summary := getattr(args, "_metrics_risk_profile_summary", None):
            sink_settings["risk_profile_summary"] = dict(risk_profile_summary)
=======
>>>>>>> f2761ff5
        if risk_profiles_file_meta := getattr(
            args, "_metrics_risk_profiles_file_metadata", None
        ):
            sink_settings["risk_profiles_file"] = dict(risk_profiles_file_meta)

        sink = UiTelemetryAlertSink(router, **sink_kwargs)
    except Exception:
        LOGGER.exception("Nie udało się zainicjalizować UiTelemetryAlertSink – kontynuuję bez alertów UI")
        return None
    LOGGER.info("Sink alertów telemetrii UI aktywny (log: %s)", path)
    return sink, path, sink_settings


def _start_metrics_service(args) -> tuple[object | None, str | None]:
    if not args.enable_metrics:
        return None, None
    if create_metrics_server is None:
        LOGGER.warning("create_metrics_server nie jest dostępne – pomijam serwer telemetrii")
        return None, None

    sinks: list[object] = []
    if JsonlSink is not None and args.metrics_jsonl:
        sinks.append(JsonlSink(Path(args.metrics_jsonl), fsync=args.metrics_jsonl_fsync))
    ui_sink_bundle = _build_ui_alert_sink(args)
    ui_alerts_path: Path | None = None
    ui_alerts_settings: Mapping[str, object] | None = None
    if ui_sink_bundle is not None:
        ui_sink, ui_alerts_path, ui_alerts_settings = ui_sink_bundle
        sinks.append(ui_sink)

    tls_config = None
    if args.metrics_tls_cert and args.metrics_tls_key:
        tls_config = {
            "certificate_path": Path(args.metrics_tls_cert),
            "private_key_path": Path(args.metrics_tls_key),
            "client_ca_path": Path(args.metrics_tls_client_ca) if args.metrics_tls_client_ca else None,
            "require_client_auth": bool(args.metrics_tls_require_client_cert),
        }

    audit_dir_path = (
        Path(args.metrics_ui_alerts_audit_dir).expanduser()
        if getattr(args, "metrics_ui_alerts_audit_dir", None)
        else None
    )
    audit_pattern = getattr(args, "metrics_ui_alerts_audit_pattern", None)
    audit_retention = getattr(args, "metrics_ui_alerts_audit_retention_days", None)
    audit_fsync = bool(getattr(args, "metrics_ui_alerts_audit_fsync", False))

    base_kwargs = dict(
        host=args.metrics_host,
        port=args.metrics_port,
        history_size=args.metrics_history_size,
        enable_logging_sink=not args.metrics_disable_log_sink,
        sinks=sinks or None,
    )
    attempts: list[dict[str, Any]] = []

    kw = dict(base_kwargs)
    if tls_config is not None:
        kw["tls_config"] = tls_config
    if args.metrics_auth_token:
        kw["auth_token"] = args.metrics_auth_token
    if ui_alerts_path is not None:
        kw["ui_alerts_jsonl_path"] = ui_alerts_path
    if ui_alerts_settings is not None:
        kw["ui_alerts_config"] = ui_alerts_settings
    if audit_dir_path is not None:
        kw["ui_alerts_audit_dir"] = audit_dir_path
    backend_choice = getattr(args, "metrics_ui_alerts_audit_backend", None)
    if backend_choice is not None:
        kw["ui_alerts_audit_backend"] = backend_choice
    if audit_pattern is not None:
        kw["ui_alerts_audit_pattern"] = audit_pattern
    if audit_retention is not None:
        kw["ui_alerts_audit_retention_days"] = audit_retention
    kw["ui_alerts_audit_fsync"] = audit_fsync
    attempts.append(kw)

    if "tls_config" in kw:
        k2 = dict(base_kwargs)
        if args.metrics_auth_token:
            k2["auth_token"] = args.metrics_auth_token
        if ui_alerts_path is not None:
            k2["ui_alerts_jsonl_path"] = ui_alerts_path
        if ui_alerts_settings is not None:
            k2["ui_alerts_config"] = ui_alerts_settings
        if audit_dir_path is not None:
            k2["ui_alerts_audit_dir"] = audit_dir_path
        if backend_choice is not None:
            k2["ui_alerts_audit_backend"] = backend_choice
        if audit_pattern is not None:
            k2["ui_alerts_audit_pattern"] = audit_pattern
        if audit_retention is not None:
            k2["ui_alerts_audit_retention_days"] = audit_retention
        k2["ui_alerts_audit_fsync"] = audit_fsync
        attempts.append(k2)
    if "auth_token" in kw:
        k3 = dict(base_kwargs)
        if tls_config is not None:
            k3["tls_config"] = tls_config
        if ui_alerts_path is not None:
            k3["ui_alerts_jsonl_path"] = ui_alerts_path
        if ui_alerts_settings is not None:
            k3["ui_alerts_config"] = ui_alerts_settings
        if audit_dir_path is not None:
            k3["ui_alerts_audit_dir"] = audit_dir_path
        if backend_choice is not None:
            k3["ui_alerts_audit_backend"] = backend_choice
        if audit_pattern is not None:
            k3["ui_alerts_audit_pattern"] = audit_pattern
        if audit_retention is not None:
            k3["ui_alerts_audit_retention_days"] = audit_retention
        k3["ui_alerts_audit_fsync"] = audit_fsync
        attempts.append(k3)
    fallback_kwargs = dict(base_kwargs)
    if ui_alerts_settings is not None:
        fallback_kwargs["ui_alerts_config"] = ui_alerts_settings
    if ui_alerts_path is not None:
        fallback_kwargs["ui_alerts_jsonl_path"] = ui_alerts_path
    if audit_dir_path is not None:
        fallback_kwargs["ui_alerts_audit_dir"] = audit_dir_path
    if backend_choice is not None:
        fallback_kwargs["ui_alerts_audit_backend"] = backend_choice
    if audit_pattern is not None:
        fallback_kwargs["ui_alerts_audit_pattern"] = audit_pattern
    if audit_retention is not None:
        fallback_kwargs["ui_alerts_audit_retention_days"] = audit_retention
    fallback_kwargs["ui_alerts_audit_fsync"] = audit_fsync
    attempts.append(fallback_kwargs)
    attempts.append(dict(base_kwargs))

    last_exc: Exception | None = None
    for opt in attempts:
        try:
            if ui_alerts_path is not None:
                opt.setdefault("ui_alerts_jsonl_path", ui_alerts_path)
            server = create_metrics_server(**opt)  # type: ignore[misc]
            server.start()
            address = getattr(server, "address", f"{args.metrics_host}:{args.metrics_port}")
            LOGGER.info("Serwer MetricsService uruchomiony na %s", address)
            if args.metrics_print_address and address:
                print(address)
            if args.metrics_auth_token:
                LOGGER.info("Serwer telemetrii wymaga Authorization: Bearer <token>")
            return server, address
        except TypeError as exc:
            last_exc = exc
            continue
        except Exception:
            LOGGER.exception("Nie udało się utworzyć serwera MetricsService")
            return None, None

    LOGGER.error("Nie udało się wywołać create_metrics_server z kompatybilnymi argumentami: %s", last_exc)
    return None, None


def build_parser() -> argparse.ArgumentParser:
    parser = argparse.ArgumentParser(
        description="Startuje stub tradingowy gRPC dla środowiska developerskiego UI.",
    )
    parser.add_argument("--host", default="127.0.0.1", help="Adres hosta (domyślnie 127.0.0.1).")
    parser.add_argument("--port", type=int, default=50051, help="Port (0 = losowy).")
    parser.add_argument(
        "--dataset", action="append", type=Path, default=None, help="Plik YAML z danymi stubu (można podać wielokrotnie)."
    )
    parser.add_argument("--no-default-dataset", action="store_true", help="Nie ładuj datasetu domyślnego.")
    parser.add_argument("--shutdown-after", type=float, default=None, help="Auto-stop po tylu sekundach.")
    parser.add_argument("--max-workers", type=int, default=8, help="Wątki w puli gRPC (domyślnie 8).")
    parser.add_argument("--stream-repeat", action="store_true", help="Pętla streamu incrementów.")
    parser.add_argument("--stream-interval", type=float, default=0.0, help="Odstęp (s) między incrementami.")
    parser.add_argument("--log-level", default="info", help="Poziom logowania (debug, info, warning, error).")
    parser.add_argument("--print-address", action="store_true", help="Wypisz adres stubu na stdout.")

    # --- MetricsService (opcjonalny towarzyszący serwer telemetrii UI) ---
    parser.add_argument("--enable-metrics", action="store_true", help="Uruchom towarzyszący MetricsService.")
    metrics_group = parser.add_argument_group("metrics", "Opcje serwera MetricsService")
    metrics_group.add_argument("--metrics-host", default="127.0.0.1", help="Host MetricsService.")
    metrics_group.add_argument("--metrics-port", type=int, default=50061, help="Port MetricsService (0 = losowy).")
    metrics_group.add_argument("--metrics-history-size", type=int, default=512, help="Rozmiar historii snapshotów.")
    metrics_group.add_argument("--metrics-jsonl", type=Path, default=None, help="Plik JSONL na snapshoty metryk.")
    metrics_group.add_argument("--metrics-jsonl-fsync", action="store_true", help="fsync po każdym wpisie JSONL.")
    metrics_group.add_argument("--metrics-disable-log-sink", action="store_true", help="Wyłącz LoggingSink.")
    metrics_group.add_argument("--metrics-tls-cert", type=Path, default=None, help="Certyfikat TLS (PEM).")
    metrics_group.add_argument("--metrics-tls-key", type=Path, default=None, help="Klucz prywatny TLS (PEM).")
    metrics_group.add_argument("--metrics-tls-client-ca", type=Path, default=None, help="CA klientów mTLS (PEM).")
    metrics_group.add_argument("--metrics-tls-require-client-cert", action="store_true", help="Wymagaj mTLS.")
    metrics_group.add_argument("--metrics-auth-token", default=None, help="Token Bearer wymagany przez telemetrię.")
    metrics_group.add_argument(
        "--metrics-ui-alerts-jsonl", type=Path, default=None, help="Plik JSONL dla alertów UI (domyślnie logs/ui_telemetry_alerts.jsonl)."
    )
    metrics_group.add_argument("--disable-metrics-ui-alerts", action="store_true", help="Wyłącz alerty telemetrii UI.")
    metrics_group.add_argument(
        "--metrics-ui-alerts-risk-profile",
        default=None,
        help="Zastosuj predefiniowany profil ryzyka dla alertów UI MetricsService.",
    )
    metrics_group.add_argument(
        "--metrics-risk-profiles-file",
        type=Path,
        default=None,
        help=(
            "Plik JSON/YAML z dodatkowymi profilami ryzyka telemetrii. "
            "Pozwala rozszerzyć presety używane przez --metrics-ui-alerts-risk-profile."
        ),
    )
    metrics_group.add_argument(
        "--metrics-print-risk-profiles",
        action="store_true",
        help="Wypisz dostępne profile ryzyka telemetrii i zakończ działanie.",
    )
    metrics_group.add_argument(
        "--metrics-ui-alerts-reduce-mode",
        choices=UI_ALERT_MODE_CHOICES,
        default=None,
        help="Tryb alertów reduce-motion (enable/disable).",
    )
    metrics_group.add_argument(
        "--metrics-ui-alerts-overlay-mode",
        choices=UI_ALERT_MODE_CHOICES,
        default=None,
        help="Tryb alertów budżetu overlayów (enable/disable).",
    )
    metrics_group.add_argument(
        "--metrics-ui-alerts-reduce-category",
        default=None,
        help="Kategoria alertów reduce-motion (domyślnie ui.performance).",
    )
    metrics_group.add_argument(
        "--metrics-ui-alerts-reduce-active-severity",
        default=None,
        help="Severity alertu przy aktywacji reduce-motion (domyślnie warning).",
    )
    metrics_group.add_argument(
        "--metrics-ui-alerts-reduce-recovered-severity",
        default=None,
        help="Severity alertu przy powrocie z reduce-motion (domyślnie info).",
    )
    metrics_group.add_argument(
        "--metrics-ui-alerts-overlay-category",
        default=None,
        help="Kategoria alertów overlay budget (domyślnie ui.performance).",
    )
    metrics_group.add_argument(
        "--metrics-ui-alerts-overlay-exceeded-severity",
        default=None,
        help="Severity alertu przy przekroczeniu overlay budget (domyślnie warning).",
    )
    metrics_group.add_argument(
        "--metrics-ui-alerts-overlay-recovered-severity",
        default=None,
        help="Severity alertu przy powrocie overlay budget (domyślnie info).",
    )
    metrics_group.add_argument(
        "--metrics-ui-alerts-overlay-critical-severity",
        default=None,
        help="Severity krytycznego alertu overlay (różnica >= próg).",
    )
    metrics_group.add_argument(
        "--metrics-ui-alerts-overlay-critical-threshold",
        type=int,
        default=None,
        help="Próg nadwyżki nakładek powodujący alert krytyczny.",
    )
    metrics_group.add_argument(
        "--metrics-ui-alerts-jank-mode",
        choices=UI_ALERT_MODE_CHOICES,
        default=None,
        help="Tryb alertów jank (enable/jsonl/disable).",
    )
    metrics_group.add_argument(
        "--metrics-ui-alerts-jank-category",
        default=None,
        help="Kategoria alertów jank (domyślnie ui.performance).",
    )
    metrics_group.add_argument(
        "--metrics-ui-alerts-jank-spike-severity",
        default=None,
        help="Severity alertu jank przy pojedynczym skoku (domyślnie warning).",
    )
    metrics_group.add_argument(
        "--metrics-ui-alerts-jank-critical-severity",
        default=None,
        help="Severity alertu jank po przekroczeniu progu krytycznego (domyślnie brak).",
    )
    metrics_group.add_argument(
        "--metrics-ui-alerts-jank-critical-over-ms",
        type=float,
        default=None,
        help="Próg (ms) przekroczenia limitu klatki dla alertu jank o severity krytycznym.",
    )
    metrics_group.add_argument(
        "--metrics-ui-alerts-audit-dir",
        type=Path,
        default=None,
        help="Katalog audytu alertów UI emitowanych przez stub (JSONL).",
    )
    metrics_group.add_argument(
        "--metrics-ui-alerts-audit-backend",
        choices=UI_ALERT_AUDIT_BACKEND_CHOICES,
        default=None,
        help="Preferowany backend audytu alertów UI (auto/file/memory).",
    )
    metrics_group.add_argument(
        "--metrics-ui-alerts-audit-pattern",
        default=None,
        help="Wzorzec nazw plików audytu UI (domyślnie metrics-ui-alerts-%%Y%%m%%d.jsonl).",
    )
    metrics_group.add_argument(
        "--metrics-ui-alerts-audit-retention-days",
        type=int,
        default=None,
        help="Retencja plików audytu alertów UI w dniach (domyślnie 90).",
    )
    metrics_group.add_argument(
        "--metrics-ui-alerts-audit-fsync",
        action="store_true",
        help="Wymuś fsync po każdym wpisie audytu alertów UI.",
    )
    metrics_group.add_argument("--metrics-print-address", action="store_true", help="Wypisz adres MetricsService.")

    # --- Audyt/Plan runtime ---
    audit_group = parser.add_argument_group("audit", "Opcje audytu runtime")
    audit_group.add_argument("--print-runtime-plan", action="store_true", help="Wypisz plan runtime i wyjdź.")
    audit_group.add_argument("--runtime-plan-jsonl", type=Path, default=None, help="Dopisz plan runtime do JSONL.")
    audit_group.add_argument(
        "--fail-on-security-warnings",
        action="store_true",
        help="Zakończ działanie, jeśli plan zawiera ostrzeżenia bezpieczeństwa JSONL/TLS.",
    )
    return parser


def _install_signal_handlers(stop_callback) -> None:
    def handler(signum, _frame) -> None:  # pragma: no cover
        LOGGER.info("Otrzymano sygnał %s – trwa zatrzymywanie serwera", signum)
        stop_callback()
    for sig in (signal.SIGINT, signal.SIGTERM):
        try:
            signal.signal(sig, handler)
        except ValueError:
            LOGGER.warning("Nie udało się zarejestrować handlera sygnału %s", sig)


def _dataset_summary(dataset: InMemoryTradingDataset) -> Mapping[str, object]:
    """Buduje skrócone statystyki datasetu dla audytu."""
    history_entries = sum(len(series) for series in dataset.history.values())
    stream_snapshot_entries = sum(len(series) for series in dataset.stream_snapshots.values())
    stream_increment_entries = sum(len(series) for series in dataset.stream_increments.values())
    risk_state_entries = sum(len(series) for series in dataset.risk_states.values())
    return {
        "history_series": len(dataset.history),
        "history_entries": history_entries,
        "stream_snapshot_series": len(dataset.stream_snapshots),
        "stream_snapshot_entries": stream_snapshot_entries,
        "stream_increment_series": len(dataset.stream_increments),
        "stream_increment_entries": stream_increment_entries,
        "risk_state_series": len(dataset.risk_states),
        "risk_state_entries": risk_state_entries,
        "metrics_samples": len(dataset.metrics),
        "performance_guard": dict(dataset.performance_guard),
        "health_defined": dataset.health is not None,
    }


def _build_dataset_plan(dataset: InMemoryTradingDataset, dataset_paths: Iterable[Path], include_default: bool) -> Mapping[str, object]:
    sources: list[Mapping[str, object]] = []
    if include_default:
        sources.append({"type": "default", "description": "build_default_dataset"})
    for raw_path in dataset_paths:
        path = Path(str(raw_path)).expanduser()
        sources.append({"type": "file", "path": str(path), "metadata": file_reference_metadata(path, role="stub_dataset")})
    return {"include_default": include_default, "sources": sources, "summary": _dataset_summary(dataset)}


def _build_metrics_plan(args) -> Mapping[str, object]:
    metrics_available = create_metrics_server is not None
    ui_alert_deps = UiTelemetryAlertSink is not None and DefaultAlertRouter is not None and InMemoryAlertAuditLog is not None
    jsonl_info: Mapping[str, object]
    if args.metrics_jsonl:
        jsonl_path = Path(str(args.metrics_jsonl)).expanduser()
        jsonl_info = {
            "configured": True,
            "path": str(jsonl_path),
            "metadata": file_reference_metadata(jsonl_path, role="jsonl"),
            "fsync_enabled": bool(args.metrics_jsonl_fsync),
        }
    else:
        jsonl_info = {"configured": False, "fsync_enabled": bool(args.metrics_jsonl_fsync)}

    tls_configured = bool(args.metrics_tls_cert and args.metrics_tls_key)
    if tls_configured:
        cert_path = Path(str(args.metrics_tls_cert)).expanduser()
        key_path = Path(str(args.metrics_tls_key)).expanduser()
        client_ca_path = Path(str(args.metrics_tls_client_ca)).expanduser() if args.metrics_tls_client_ca else None
        tls_info: Mapping[str, object] = {
            "configured": True,
            "require_client_auth": bool(args.metrics_tls_require_client_cert),
            "certificate": file_reference_metadata(cert_path, role="tls_cert"),
            "private_key": file_reference_metadata(key_path, role="tls_key"),
        }
        if client_ca_path is not None:
            tls_info["client_ca"] = file_reference_metadata(client_ca_path, role="tls_client_ca")
    else:
        tls_info = {"configured": False, "require_client_auth": bool(args.metrics_tls_require_client_cert)}  # type: ignore[assignment]

    ui_alert_path = Path(str(args.metrics_ui_alerts_jsonl)).expanduser() if args.metrics_ui_alerts_jsonl else DEFAULT_UI_ALERTS_JSONL_PATH.expanduser()
    reduce_mode_value = (args.metrics_ui_alerts_reduce_mode or "enable").lower()
    overlay_mode_value = (args.metrics_ui_alerts_overlay_mode or "enable").lower()
    jank_mode_value = (args.metrics_ui_alerts_jank_mode or "enable").lower()
    reduce_dispatch = reduce_mode_value == "enable"
    overlay_dispatch = overlay_mode_value == "enable"
    jank_dispatch = jank_mode_value == "enable"
    reduce_logging = reduce_mode_value in {"enable", "jsonl"}
    overlay_logging = overlay_mode_value in {"enable", "jsonl"}
    jank_logging = jank_mode_value in {"enable", "jsonl"}
    sink_expected = (
        reduce_logging
        or overlay_logging
        or jank_logging
        or reduce_dispatch
        or overlay_dispatch
        or jank_dispatch
    )
    audit_dir_arg = getattr(args, "metrics_ui_alerts_audit_dir", None)
    audit_dir = (
        Path(str(audit_dir_arg)).expanduser()
        if audit_dir_arg
        else None
    )
    audit_pattern = (
        getattr(args, "metrics_ui_alerts_audit_pattern", None)
        or _DEFAULT_UI_ALERT_AUDIT_PATTERN
    )
    retention_override = getattr(args, "metrics_ui_alerts_audit_retention_days", None)
    audit_retention = (
        retention_override
        if retention_override is not None
        else _DEFAULT_UI_ALERT_AUDIT_RETENTION_DAYS
    )
    raw_backend_choice = getattr(args, "metrics_ui_alerts_audit_backend", None)
    requested_backend = (raw_backend_choice or "auto").lower()
    memory_forced = requested_backend == "memory"
    file_backend_supported = audit_dir is not None and FileAlertAuditLog is not None and not memory_forced
    audit_info: Mapping[str, object]
    if requested_backend == "file" and audit_dir is None:
        audit_info = {
            "requested": requested_backend,
            "backend": None,
            "note": "file_backend_requires_directory",
            "fsync": bool(getattr(args, "metrics_ui_alerts_audit_fsync", False)),
        }
    elif requested_backend == "file" and FileAlertAuditLog is None:
        audit_info = {
            "requested": requested_backend,
            "backend": None,
            "note": "file_backend_unavailable",
            "fsync": bool(getattr(args, "metrics_ui_alerts_audit_fsync", False)),
        }
    elif requested_backend == "memory":
        audit_info = {
            "requested": requested_backend,
            "backend": "memory",
            "fsync": bool(getattr(args, "metrics_ui_alerts_audit_fsync", False)),
            "note": "directory_ignored_memory_backend"
            if audit_dir is not None
            else None,
        }
        if audit_info["note"] is None:
            audit_info = {k: v for k, v in audit_info.items() if v is not None}
    elif file_backend_supported:
        audit_info = {
            "requested": requested_backend,
            "backend": "file",
            "directory": str(audit_dir),
            "pattern": audit_pattern,
            "retention_days": audit_retention,
            "fsync": bool(getattr(args, "metrics_ui_alerts_audit_fsync", False)),
        }
    else:
        audit_info = {
            "requested": requested_backend,
            "backend": "memory",
            "fsync": bool(getattr(args, "metrics_ui_alerts_audit_fsync", False)),
        }
        if audit_dir is not None:
            audit_info["note"] = "file_backend_unavailable"

    ui_alerts_info: Mapping[str, object] = {
        "configured": not bool(args.disable_metrics_ui_alerts),
        "available": ui_alert_deps,
        "expected_active": bool(args.enable_metrics and not args.disable_metrics_ui_alerts and metrics_available and ui_alert_deps and sink_expected),
        "path": str(ui_alert_path),
        "metadata": file_reference_metadata(ui_alert_path, role="ui_alerts_jsonl"),
        "source": "cli" if args.metrics_ui_alerts_jsonl else "default",
        "reduce_mode": reduce_mode_value,
        "overlay_mode": overlay_mode_value,
        "jank_mode": jank_mode_value,
        "reduce_motion_dispatch": reduce_dispatch,
        "overlay_dispatch": overlay_dispatch,
        "jank_dispatch": jank_dispatch,
        "reduce_motion_logging": reduce_logging,
        "overlay_logging": overlay_logging,
        "jank_logging": jank_logging,
        "reduce_motion_category": args.metrics_ui_alerts_reduce_category or _DEFAULT_UI_CATEGORY,
        "reduce_motion_severity_active": args.metrics_ui_alerts_reduce_active_severity or _DEFAULT_UI_SEVERITY_ACTIVE,
        "reduce_motion_severity_recovered": args.metrics_ui_alerts_reduce_recovered_severity or _DEFAULT_UI_SEVERITY_RECOVERED,
        "overlay_category": args.metrics_ui_alerts_overlay_category or _DEFAULT_UI_CATEGORY,
        "overlay_severity_exceeded": args.metrics_ui_alerts_overlay_exceeded_severity or _DEFAULT_UI_SEVERITY_ACTIVE,
        "overlay_severity_recovered": args.metrics_ui_alerts_overlay_recovered_severity or _DEFAULT_UI_SEVERITY_RECOVERED,
        "overlay_severity_critical": args.metrics_ui_alerts_overlay_critical_severity or _DEFAULT_OVERLAY_SEVERITY_CRITICAL,
        "overlay_critical_threshold": (
            args.metrics_ui_alerts_overlay_critical_threshold
            if args.metrics_ui_alerts_overlay_critical_threshold is not None
            else _DEFAULT_OVERLAY_THRESHOLD
        ),
        "jank_category": args.metrics_ui_alerts_jank_category or _DEFAULT_UI_CATEGORY,
        "jank_severity_spike": args.metrics_ui_alerts_jank_spike_severity or _DEFAULT_JANK_SEVERITY_SPIKE,
        "jank_severity_critical": (
            args.metrics_ui_alerts_jank_critical_severity
            if args.metrics_ui_alerts_jank_critical_severity is not None
            else _DEFAULT_JANK_SEVERITY_CRITICAL
        ),
        "jank_critical_over_ms": (
            args.metrics_ui_alerts_jank_critical_over_ms
            if args.metrics_ui_alerts_jank_critical_over_ms is not None
            else _DEFAULT_JANK_CRITICAL_THRESHOLD_MS
        ),
        "audit": audit_info,
    }
<<<<<<< HEAD
    ui_alerts_info = dict(ui_alerts_info)
    if risk_profile_meta := getattr(args, "_metrics_risk_profile_metadata", None):
        ui_alerts_info["risk_profile"] = dict(risk_profile_meta)
    if risk_profile_summary := getattr(args, "_metrics_risk_profile_summary", None):
        ui_alerts_info["risk_profile_summary"] = dict(risk_profile_summary)
    if risk_profiles_file_meta := getattr(
        args, "_metrics_risk_profiles_file_metadata", None
    ):
=======
    if risk_profile_meta := getattr(args, "_metrics_risk_profile_metadata", None):
        ui_alerts_info = dict(ui_alerts_info)
        ui_alerts_info["risk_profile"] = dict(risk_profile_meta)
    if risk_profiles_file_meta := getattr(
        args, "_metrics_risk_profiles_file_metadata", None
    ):
        if not isinstance(ui_alerts_info, dict):
            ui_alerts_info = dict(ui_alerts_info)
>>>>>>> f2761ff5
        ui_alerts_info["risk_profiles_file"] = dict(risk_profiles_file_meta)

    warnings: list[str] = []
    if args.enable_metrics and not metrics_available:
        warnings.append("create_metrics_server nie jest dostępne – telemetria nie uruchomi się.")
    if args.enable_metrics and not args.disable_metrics_ui_alerts and not ui_alert_deps:
        warnings.append("UiTelemetryAlertSink lub router alertów nie są dostępne – alerty UI będą wyłączone.")

    return {
        "available": metrics_available,
        "enabled": bool(args.enable_metrics),
        "host": args.metrics_host,
        "port": args.metrics_port,
        "history_size": args.metrics_history_size,
        "log_sink_enabled": not bool(args.metrics_disable_log_sink),
        "auth_token_set": bool(args.metrics_auth_token),
        "jsonl": jsonl_info,
        "ui_alerts": ui_alerts_info,
        "tls": tls_info,
        "warnings": warnings,
    }


def _build_runtime_plan_payload(
    *,
    args,
    dataset: InMemoryTradingDataset,
    dataset_paths: Iterable[Path],
    environment_overrides: Iterable[Mapping[str, object]],
    parameter_sources: Mapping[str, str],
) -> Mapping[str, object]:
    dataset_plan = _build_dataset_plan(dataset, dataset_paths, include_default=not args.no_default_dataset)
    metrics_plan = _build_metrics_plan(args)
    plan: dict[str, object] = {
        "version": 2,
        "generated_at": datetime.now(timezone.utc).isoformat(),
        "server": {
            "host": args.host,
            "port": args.port,
            "max_workers": args.max_workers,
            "stream_repeat": bool(args.stream_repeat),
            "stream_interval": args.stream_interval,
            "shutdown_after": args.shutdown_after,
            "log_level": args.log_level,
        },
        "dataset": dataset_plan,
        "metrics": metrics_plan,
    }
    overrides_list = [dict(entry) for entry in environment_overrides]
    plan["environment"] = {"overrides": overrides_list, "parameter_sources": dict(parameter_sources)}

    fail_parameter_source = parameter_sources.get("fail_on_security_warnings", "default")
    fail_env_entry = next((entry for entry in overrides_list if entry.get("option") == "fail_on_security_warnings"), None)
    env_variable = "RUN_TRADING_STUB_FAIL_ON_SECURITY_WARNINGS"
    fail_source = "cli" if fail_parameter_source == "cli" else (f"env:{env_variable}" if fail_parameter_source.startswith("env") else fail_parameter_source)

    plan["security"] = {
        "fail_on_security_warnings": {
            k: v
            for k, v in {
                "enabled": bool(args.fail_on_security_warnings),
                "source": fail_source,
                "parameter_source": fail_parameter_source,
                "cli_flag": "--fail-on-security-warnings",
                "environment_variable": (fail_env_entry.get("variable") if fail_env_entry else None),
                "environment_raw_value": (fail_env_entry.get("raw_value") if fail_env_entry else None),
                "environment_applied": (fail_env_entry.get("applied") if fail_env_entry is not None else None),
                "environment_reason": (fail_env_entry.get("reason") if fail_env_entry else None),
                "environment_parsed_value": (fail_env_entry.get("parsed_value") if fail_env_entry else None),
                "environment_note": (fail_env_entry.get("note") if fail_env_entry else None),
            }.items()
            if v is not None
        },
        "parameter_sources": {"fail_on_security_warnings": fail_parameter_source},
    }
    return plan


def _append_runtime_plan_jsonl(path: Path, payload: Mapping[str, object]) -> Path:
    """Dopisuje wpis planu runtime do pliku JSONL."""
    path = Path(str(path)).expanduser()
    path.parent.mkdir(parents=True, exist_ok=True)
    with path.open("a", encoding="utf-8") as handle:
        json.dump(payload, handle, ensure_ascii=False)
        handle.write("\n")
    return path


def main(argv: list[str] | None = None) -> int:
    parser = build_parser()
    raw_args = list(argv) if argv is not None else sys.argv[1:]
    args = parser.parse_args(raw_args)

    provided_flags = _collect_provided_flags(raw_args)
    value_sources = _initial_value_sources(provided_flags)
    environment_overrides, _ = _apply_environment_overrides(
        args, parser=parser, provided_flags=provided_flags, value_sources=value_sources
    )
    _load_metrics_risk_profiles(args, parser=parser)
    _apply_metrics_risk_profile_defaults(args, value_sources=value_sources)

    if getattr(args, "metrics_print_risk_profiles", False):
        _print_metrics_risk_profiles(args)
        return 0

    parameter_sources = _finalize_value_sources(value_sources)

    _configure_logging(args.log_level)

    if args.stream_interval < 0:
        parser.error("--stream-interval musi być liczbą nieujemną")
    if args.enable_metrics and args.metrics_history_size <= 0:
        parser.error("--metrics-history-size musi być dodatnie przy włączonej telemetrii")
    if args.enable_metrics and args.metrics_port < 0:
        parser.error("--metrics-port musi być liczbą nieujemną")
    if args.enable_metrics:
        if bool(args.metrics_tls_cert) ^ bool(args.metrics_tls_key):
            parser.error("TLS wymaga jednoczesnego podania --metrics-tls-cert oraz --metrics-tls-key")
        for option in ("metrics_tls_cert", "metrics_tls_key", "metrics_tls_client_ca"):
            path = getattr(args, option)
            if path and not Path(path).exists():
                parser.error(f"Ścieżka {option.replace('_', '-')} nie istnieje: {path}")

    backend_choice = (getattr(args, "metrics_ui_alerts_audit_backend", None) or "auto").lower()
    if backend_choice not in UI_ALERT_AUDIT_BACKEND_CHOICES:
        parser.error("--metrics-ui-alerts-audit-backend wymaga wartości auto/file/memory")
    if backend_choice == "file" and not getattr(args, "metrics_ui_alerts_audit_dir", None):
        parser.error(
            "--metrics-ui-alerts-audit-backend file wymaga jednoczesnego podania --metrics-ui-alerts-audit-dir"
        )

    dataset_paths = args.dataset or []
    dataset = _load_dataset(dataset_paths, include_default=not args.no_default_dataset)

    # Plan runtime (opcjonalny)
    runtime_plan_payload: Mapping[str, object] | None = None
    need_runtime_plan = bool(args.print_runtime_plan or args.runtime_plan_jsonl or args.fail_on_security_warnings)
    if need_runtime_plan:
        try:
            runtime_plan_payload = _build_runtime_plan_payload(
                args=args,
                dataset=dataset,
                dataset_paths=dataset_paths,
                environment_overrides=environment_overrides,
                parameter_sources=parameter_sources,
            )
        except Exception:
            LOGGER.exception("Nie udało się zbudować planu runtime stubu tradingowego")
            return 2

    security_warnings_detected = False
    if runtime_plan_payload is not None and args.fail_on_security_warnings:
        security_warnings_detected = _log_security_warnings(
            runtime_plan_payload,
            fail_on_warnings=True,
            logger=LOGGER,
            context="run_trading_stub_server.runtime_plan",
        )

    if args.runtime_plan_jsonl and runtime_plan_payload is not None:
        try:
            destination = _append_runtime_plan_jsonl(args.runtime_plan_jsonl, runtime_plan_payload)
            LOGGER.info("Plan runtime zapisany do %s", destination)
        except Exception as exc:
            LOGGER.error("Nie udało się zapisać planu runtime do %s: %s", args.runtime_plan_jsonl, exc)
            return 2

    if args.print_runtime_plan and runtime_plan_payload is not None:
        json.dump(runtime_plan_payload, sys.stdout, ensure_ascii=False, indent=2)
        sys.stdout.write("\n")
        if args.fail_on_security_warnings and security_warnings_detected:
            return 3
        return 0

    if args.fail_on_security_warnings and runtime_plan_payload is not None and security_warnings_detected:
        return 3

    if dataset.performance_guard:
        guard_preview = ", ".join(f"{key}={value}" for key, value in sorted(dataset.performance_guard.items()))
        LOGGER.info("Konfiguracja performance guard: %s", guard_preview)

    metrics_server, metrics_address = _start_metrics_service(args)

    server = TradingStubServer(
        dataset=dataset,
        host=args.host,
        port=args.port,
        max_workers=args.max_workers,
        stream_repeat=args.stream_repeat,
        stream_interval=args.stream_interval,
    )

    should_stop = False
    metrics_stopped = False

    def request_stop() -> None:
        nonlocal should_stop, metrics_stopped
        should_stop = True
        server.stop(grace=1.0)
        if metrics_server is not None and not metrics_stopped:
            try:
                metrics_server.stop(grace=1.0)
            except Exception:
                LOGGER.exception("Błąd podczas zatrzymywania MetricsService")
            metrics_stopped = True

    _install_signal_handlers(request_stop)

    server.start()
    LOGGER.info("Serwer stub wystartował na %s", server.address)
    if args.print_address:
        print(server.address)
    if args.metrics_print_address and metrics_address:
        print(metrics_address)

    try:
        if args.shutdown_after is not None:
            LOGGER.info("Serwer zakończy pracę automatycznie po %.2f s (lub szybciej po sygnale)", args.shutdown_after)
            terminated = server.wait_for_termination(timeout=args.shutdown_after)
            if not terminated and not should_stop:
                LOGGER.info("Limit czasu minął – zatrzymuję serwer stub i telemetrię.")
                request_stop()
        else:
            LOGGER.info("Naciśnij Ctrl+C, aby zakończyć pracę stubu.")
            server.wait_for_termination()
    except KeyboardInterrupt:  # pragma: no cover
        LOGGER.info("Przerwano przez użytkownika – zatrzymywanie serwera.")
    finally:
        if not should_stop:
            server.stop(grace=1.0)
        if metrics_server is not None and not metrics_stopped:
            try:
                metrics_server.stop(grace=1.0)
            except Exception:
                LOGGER.exception("Błąd podczas zatrzymywania MetricsService")
        LOGGER.info("Serwer stub został zatrzymany.")
    return 0


if __name__ == "__main__":  # pragma: no cover
    sys.exit(main())<|MERGE_RESOLUTION|>--- conflicted
+++ resolved
@@ -17,10 +17,7 @@
     list_risk_profile_names,
     load_risk_profiles_with_metadata,
     risk_profile_metadata,
-<<<<<<< HEAD
     summarize_risk_profile,
-=======
->>>>>>> f2761ff5
 )
 
 from bot_core.testing import (
@@ -289,16 +286,12 @@
 def _print_metrics_risk_profiles(args: argparse.Namespace) -> None:
     profiles: dict[str, Mapping[str, Any]] = {}
     for name in list_risk_profile_names():
-<<<<<<< HEAD
         metadata = risk_profile_metadata(name)
         summary = summarize_risk_profile(metadata)
         profile_payload: dict[str, Any] = dict(metadata)
         if summary:
             profile_payload.setdefault("summary", summary)
         profiles[name] = profile_payload
-=======
-        profiles[name] = risk_profile_metadata(name)
->>>>>>> f2761ff5
 
     payload: dict[str, Any] = {"risk_profiles": profiles}
     selected = getattr(args, "metrics_ui_alerts_risk_profile", None)
@@ -481,46 +474,6 @@
         else:
             args.metrics_jsonl_fsync = parse_bool("RUN_TRADING_STUB_METRICS_JSONL_FSYNC")
             apply_value("metrics_jsonl_fsync", "RUN_TRADING_STUB_METRICS_JSONL_FSYNC", raw, args.metrics_jsonl_fsync)
-    if (raw := os.getenv("RUN_TRADING_STUB_METRICS_RISK_PROFILES_FILE")) is not None:
-        if env_present("--metrics-risk-profiles-file"):
-            skip_due_to_cli("metrics_risk_profiles_file", "RUN_TRADING_STUB_METRICS_RISK_PROFILES_FILE", raw)
-        else:
-            normalized = raw.strip()
-            if not normalized:
-                args.metrics_risk_profiles_file = None
-                apply_value(
-                    "metrics_risk_profiles_file",
-                    "RUN_TRADING_STUB_METRICS_RISK_PROFILES_FILE",
-                    raw,
-                    None,
-                    note="risk_profiles_disabled",
-                )
-            else:
-                args.metrics_risk_profiles_file = Path(normalized).expanduser()
-                apply_value(
-                    "metrics_risk_profiles_file",
-                    "RUN_TRADING_STUB_METRICS_RISK_PROFILES_FILE",
-                    raw,
-                    str(args.metrics_risk_profiles_file),
-                )
-
-    if (raw := os.getenv("RUN_TRADING_STUB_METRICS_PRINT_RISK_PROFILES")) is not None:
-        if env_present("--metrics-print-risk-profiles"):
-            skip_due_to_cli(
-                "metrics_print_risk_profiles",
-                "RUN_TRADING_STUB_METRICS_PRINT_RISK_PROFILES",
-                raw,
-            )
-        else:
-            args.metrics_print_risk_profiles = parse_bool(
-                "RUN_TRADING_STUB_METRICS_PRINT_RISK_PROFILES"
-            )
-            apply_value(
-                "metrics_print_risk_profiles",
-                "RUN_TRADING_STUB_METRICS_PRINT_RISK_PROFILES",
-                raw,
-                args.metrics_print_risk_profiles,
-            )
 
     if (raw := os.getenv("RUN_TRADING_STUB_METRICS_RISK_PROFILES_FILE")) is not None:
         if env_present("--metrics-risk-profiles-file"):
@@ -859,6 +812,7 @@
                     raw,
                     str(args.metrics_ui_alerts_audit_dir),
                 )
+
     if (raw := os.getenv("RUN_TRADING_STUB_METRICS_UI_ALERTS_AUDIT_BACKEND")) is not None:
         if env_present("--metrics-ui-alerts-audit-backend"):
             skip_due_to_cli(
@@ -1023,10 +977,7 @@
     value_sources: dict[str, str],
 ) -> None:
     profile_name = getattr(args, "metrics_ui_alerts_risk_profile", None)
-<<<<<<< HEAD
     args._metrics_risk_profile_summary = None
-=======
->>>>>>> f2761ff5
     if not profile_name:
         return
 
@@ -1037,13 +988,9 @@
         raise SystemExit(
             f"Profil ryzyka {profile_name!r} nie jest obsługiwany. Dostępne: {available}"
         ) from None
-<<<<<<< HEAD
     metadata = risk_profile_metadata(profile_name)
     args._metrics_risk_profile_metadata = metadata
     args._metrics_risk_profile_summary = summarize_risk_profile(metadata)
-=======
-    args._metrics_risk_profile_metadata = risk_profile_metadata(profile_name)
->>>>>>> f2761ff5
 
     for option, value in overrides.items():
         attr = f"metrics_{option}"
@@ -1259,11 +1206,8 @@
         sink_settings["audit"] = dict(audit_backend)
         if risk_profile_meta := getattr(args, "_metrics_risk_profile_metadata", None):
             sink_settings["risk_profile"] = dict(risk_profile_meta)
-<<<<<<< HEAD
         if risk_profile_summary := getattr(args, "_metrics_risk_profile_summary", None):
             sink_settings["risk_profile_summary"] = dict(risk_profile_summary)
-=======
->>>>>>> f2761ff5
         if risk_profiles_file_meta := getattr(
             args, "_metrics_risk_profiles_file_metadata", None
         ):
@@ -1641,10 +1585,9 @@
 def _build_metrics_plan(args) -> Mapping[str, object]:
     metrics_available = create_metrics_server is not None
     ui_alert_deps = UiTelemetryAlertSink is not None and DefaultAlertRouter is not None and InMemoryAlertAuditLog is not None
-    jsonl_info: Mapping[str, object]
     if args.metrics_jsonl:
         jsonl_path = Path(str(args.metrics_jsonl)).expanduser()
-        jsonl_info = {
+        jsonl_info: Mapping[str, object] = {
             "configured": True,
             "path": str(jsonl_path),
             "metadata": file_reference_metadata(jsonl_path, role="jsonl"),
@@ -1707,9 +1650,8 @@
     requested_backend = (raw_backend_choice or "auto").lower()
     memory_forced = requested_backend == "memory"
     file_backend_supported = audit_dir is not None and FileAlertAuditLog is not None and not memory_forced
-    audit_info: Mapping[str, object]
     if requested_backend == "file" and audit_dir is None:
-        audit_info = {
+        audit_info: Mapping[str, object] = {
             "requested": requested_backend,
             "backend": None,
             "note": "file_backend_requires_directory",
@@ -1751,7 +1693,7 @@
         if audit_dir is not None:
             audit_info["note"] = "file_backend_unavailable"
 
-    ui_alerts_info: Mapping[str, object] = {
+    ui_alerts_info: dict[str, object] = {
         "configured": not bool(args.disable_metrics_ui_alerts),
         "available": ui_alert_deps,
         "expected_active": bool(args.enable_metrics and not args.disable_metrics_ui_alerts and metrics_available and ui_alert_deps and sink_expected),
@@ -1793,8 +1735,6 @@
         ),
         "audit": audit_info,
     }
-<<<<<<< HEAD
-    ui_alerts_info = dict(ui_alerts_info)
     if risk_profile_meta := getattr(args, "_metrics_risk_profile_metadata", None):
         ui_alerts_info["risk_profile"] = dict(risk_profile_meta)
     if risk_profile_summary := getattr(args, "_metrics_risk_profile_summary", None):
@@ -1802,16 +1742,6 @@
     if risk_profiles_file_meta := getattr(
         args, "_metrics_risk_profiles_file_metadata", None
     ):
-=======
-    if risk_profile_meta := getattr(args, "_metrics_risk_profile_metadata", None):
-        ui_alerts_info = dict(ui_alerts_info)
-        ui_alerts_info["risk_profile"] = dict(risk_profile_meta)
-    if risk_profiles_file_meta := getattr(
-        args, "_metrics_risk_profiles_file_metadata", None
-    ):
-        if not isinstance(ui_alerts_info, dict):
-            ui_alerts_info = dict(ui_alerts_info)
->>>>>>> f2761ff5
         ui_alerts_info["risk_profiles_file"] = dict(risk_profiles_file_meta)
 
     warnings: list[str] = []
