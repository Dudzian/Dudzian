--- conflicted
+++ resolved
@@ -20,43 +20,45 @@
     merge_datasets,
 )
 
-<<<<<<< HEAD
 from bot_core.runtime.file_metadata import (
     file_reference_metadata,
     log_security_warnings as _log_security_warnings,
 )
-=======
-# MetricsService (opcjonalnie — gdy brak gRPC/stubów, po prostu nie uruchamiamy)
+
+# MetricsService (opcjonalny — gdy brak gRPC/stubów, po prostu nie uruchamiamy)
 try:  # pragma: no cover - zależności opcjonalne
-    from bot_core.runtime.metrics_service import create_server as create_metrics_server
-except Exception:  # pragma: no cover - brak gRPC lub wygenerowanych stubów
-    create_metrics_server = None  # type: ignore
->>>>>>> e3b3ed94
-
-LOGGER = logging.getLogger("run_trading_stub_server")
-
-
-try:  # pragma: no cover - opcjonalne zależności gRPC/alertów
     from bot_core.runtime import JsonlSink, create_metrics_server
 except Exception:  # pragma: no cover - brak generowanych stubów lub grpcio
     JsonlSink = None  # type: ignore
     create_metrics_server = None  # type: ignore
 
-try:  # pragma: no cover - sink alertów UI może nie być dostępny
+# Sink alertów UI (opcjonalny)
+try:  # pragma: no cover
     from bot_core.runtime.metrics_alerts import (  # type: ignore
         DEFAULT_UI_ALERTS_JSONL_PATH,
         UiTelemetryAlertSink,
     )
-except Exception:  # pragma: no cover - brak modułu telemetrii UI
+except Exception:  # pragma: no cover
     UiTelemetryAlertSink = None  # type: ignore
     DEFAULT_UI_ALERTS_JSONL_PATH = Path("logs/ui_telemetry_alerts.jsonl")
 
-try:  # pragma: no cover - brak pełnej infrastruktury alertów w starszych gałęziach
-    from bot_core.alerts import DefaultAlertRouter
-    from bot_core.alerts.audit import InMemoryAlertAuditLog
-except Exception:  # pragma: no cover - brak routera alertów
-    DefaultAlertRouter = None  # type: ignore
-    InMemoryAlertAuditLog = None  # type: ignore
+# Router alertów (opcjonalny – różne gałęzie)
+DefaultAlertRouter = None
+InMemoryAlertAuditLog = None
+try:  # najczęściej tak:
+    from bot_core.alerts import DefaultAlertRouter as _Router, InMemoryAlertAuditLog as _Audit
+    DefaultAlertRouter = _Router
+    InMemoryAlertAuditLog = _Audit
+except Exception:
+    try:  # czasem w oddzielnym module
+        from bot_core.alerts.audit import InMemoryAlertAuditLog as _Audit2  # type: ignore
+        from bot_core.alerts import DefaultAlertRouter as _Router2  # type: ignore
+        DefaultAlertRouter = _Router2
+        InMemoryAlertAuditLog = _Audit2
+    except Exception:
+        pass
+
+LOGGER = logging.getLogger("run_trading_stub_server")
 
 
 def _configure_logging(level: str) -> None:
@@ -70,7 +72,6 @@
 
 def _collect_provided_flags(raw_args: Iterable[str]) -> set[str]:
     """Zwraca zbiór flag przekazanych operatorowi (np. do rozstrzygania env)."""
-
     provided: set[str] = set()
     for token in raw_args:
         if not token.startswith("--"):
@@ -94,7 +95,7 @@
 def _parse_env_int(value: str, *, variable: str, parser: argparse.ArgumentParser) -> int:
     try:
         return int(value)
-    except ValueError as exc:  # noqa: F841 - tylko dla komunikatu błędu
+    except ValueError:
         parser.error(f"Zmienna {variable} musi być liczbą całkowitą – otrzymano '{value}'.")
     raise AssertionError("parser.error powinno zakończyć działanie")
 
@@ -102,7 +103,7 @@
 def _parse_env_float(value: str, *, variable: str, parser: argparse.ArgumentParser) -> float:
     try:
         return float(value)
-    except ValueError as exc:  # noqa: F841 - jedynie do komunikatu błędu
+    except ValueError:
         parser.error(f"Zmienna {variable} musi być liczbą zmiennoprzecinkową – otrzymano '{value}'.")
     raise AssertionError("parser.error powinno zakończyć działanie")
 
@@ -134,16 +135,12 @@
         "--metrics-ui-alerts-jsonl": "metrics_ui_alerts_jsonl_path",
         "--disable-metrics-ui-alerts": "disable_metrics_ui_alerts",
         "--metrics-print-address": "metrics_print_address",
+        "--metrics-auth-token": "metrics_auth_token",
         "--print-runtime-plan": "print_runtime_plan",
         "--runtime-plan-jsonl": "runtime_plan_jsonl_path",
         "--fail-on-security-warnings": "fail_on_security_warnings",
     }
-
-    sources: dict[str, str] = {}
-    for flag, key in mapping.items():
-        if flag in provided:
-            sources[key] = "cli"
-    return sources
+    return {key: "cli" for key, val in mapping.items() if key in provided}
 
 
 def _finalize_value_sources(sources: Mapping[str, str]) -> dict[str, str]:
@@ -172,11 +169,11 @@
         "metrics_ui_alerts_jsonl_path",
         "disable_metrics_ui_alerts",
         "metrics_print_address",
+        "metrics_auth_token",
         "print_runtime_plan",
         "runtime_plan_jsonl_path",
         "fail_on_security_warnings",
     }
-
     finalized = dict(sources)
     for key in keys:
         finalized.setdefault(key, "default")
@@ -191,7 +188,6 @@
     value_sources: dict[str, str],
 ) -> tuple[list[Mapping[str, object]], set[str]]:
     """Nakłada ustawienia ze zmiennych środowiskowych na argumenty CLI."""
-
     entries: list[Mapping[str, object]] = []
     override_keys: set[str] = set()
 
@@ -200,26 +196,14 @@
 
     def skip_due_to_cli(option: str, env_var: str, raw_value: str) -> None:
         record_entry(
-            {
-                "option": option,
-                "variable": env_var,
-                "raw_value": raw_value,
-                "applied": False,
-                "reason": "cli_override",
-            }
+            {"option": option, "variable": env_var, "raw_value": raw_value, "applied": False, "reason": "cli_override"}
         )
 
     def normalize_value(value: Any) -> Any:
         if isinstance(value, Path):
             return str(value)
         if isinstance(value, (list, tuple)):
-            normalized_list: list[Any] = []
-            for item in value:
-                if isinstance(item, Path):
-                    normalized_list.append(str(item))
-                else:
-                    normalized_list.append(item)
-            return normalized_list
+            return [str(v) if isinstance(v, Path) else v for v in value]
         return value
 
     def apply_value(option: str, env_var: str, raw_value: str, parsed_value: Any) -> None:
@@ -238,220 +222,172 @@
     def env_present(flag: str) -> bool:
         return flag in provided_flags
 
-    raw = os.getenv("RUN_TRADING_STUB_HOST")
-    if raw is not None:
+    # proste helpery
+    def parse_bool(var: str) -> bool:
+        return _parse_env_bool(os.environ[var], variable=var, parser=parser)
+
+    def parse_int(var: str) -> int:
+        return _parse_env_int(os.environ[var], variable=var, parser=parser)
+
+    def parse_float(var: str) -> float:
+        return _parse_env_float(os.environ[var], variable=var, parser=parser)
+
+    # mapowania ENV
+    if (raw := os.getenv("RUN_TRADING_STUB_HOST")) is not None:
         if env_present("--host"):
             skip_due_to_cli("host", "RUN_TRADING_STUB_HOST", raw)
         else:
             args.host = raw
             apply_value("host", "RUN_TRADING_STUB_HOST", raw, raw)
 
-    raw = os.getenv("RUN_TRADING_STUB_PORT")
-    if raw is not None:
+    if (raw := os.getenv("RUN_TRADING_STUB_PORT")) is not None:
         if env_present("--port"):
             skip_due_to_cli("port", "RUN_TRADING_STUB_PORT", raw)
         else:
-            port_value = _parse_env_int(raw, variable="RUN_TRADING_STUB_PORT", parser=parser)
-            args.port = port_value
-            apply_value("port", "RUN_TRADING_STUB_PORT", raw, port_value)
-
-    raw = os.getenv("RUN_TRADING_STUB_DATASETS")
-    if raw is not None:
+            args.port = parse_int("RUN_TRADING_STUB_PORT")
+            apply_value("port", "RUN_TRADING_STUB_PORT", raw, args.port)
+
+    if (raw := os.getenv("RUN_TRADING_STUB_DATASETS")) is not None:
         if env_present("--dataset"):
             skip_due_to_cli("dataset_paths", "RUN_TRADING_STUB_DATASETS", raw)
         else:
-            parts = [segment.strip() for segment in raw.split(os.pathsep) if segment.strip()]
-            dataset_paths = [Path(part).expanduser() for part in parts]
-            args.dataset = dataset_paths
-            apply_value(
-                "dataset_paths",
-                "RUN_TRADING_STUB_DATASETS",
-                raw,
-                [str(path) for path in dataset_paths],
-            )
-
-    raw = os.getenv("RUN_TRADING_STUB_NO_DEFAULT_DATASET")
-    if raw is not None:
+            parts = [p.strip() for p in raw.split(os.pathsep) if p.strip()]
+            paths = [Path(p).expanduser() for p in parts]
+            args.dataset = paths
+            apply_value("dataset_paths", "RUN_TRADING_STUB_DATASETS", raw, [str(p) for p in paths])
+
+    if (raw := os.getenv("RUN_TRADING_STUB_NO_DEFAULT_DATASET")) is not None:
         if env_present("--no-default-dataset"):
             skip_due_to_cli("include_default_dataset", "RUN_TRADING_STUB_NO_DEFAULT_DATASET", raw)
         else:
-            disabled = _parse_env_bool(
-                raw,
-                variable="RUN_TRADING_STUB_NO_DEFAULT_DATASET",
-                parser=parser,
-            )
+            disabled = parse_bool("RUN_TRADING_STUB_NO_DEFAULT_DATASET")
             args.no_default_dataset = disabled
-            apply_value(
-                "include_default_dataset",
-                "RUN_TRADING_STUB_NO_DEFAULT_DATASET",
-                raw,
-                not disabled,
-            )
-
-    raw = os.getenv("RUN_TRADING_STUB_SHUTDOWN_AFTER")
-    if raw is not None:
+            apply_value("include_default_dataset", "RUN_TRADING_STUB_NO_DEFAULT_DATASET", raw, not disabled)
+
+    if (raw := os.getenv("RUN_TRADING_STUB_SHUTDOWN_AFTER")) is not None:
         if env_present("--shutdown-after"):
             skip_due_to_cli("shutdown_after", "RUN_TRADING_STUB_SHUTDOWN_AFTER", raw)
         else:
-            value = _parse_env_float(raw, variable="RUN_TRADING_STUB_SHUTDOWN_AFTER", parser=parser)
-            args.shutdown_after = value
-            apply_value("shutdown_after", "RUN_TRADING_STUB_SHUTDOWN_AFTER", raw, value)
-
-    raw = os.getenv("RUN_TRADING_STUB_MAX_WORKERS")
-    if raw is not None:
+            args.shutdown_after = parse_float("RUN_TRADING_STUB_SHUTDOWN_AFTER")
+            apply_value("shutdown_after", "RUN_TRADING_STUB_SHUTDOWN_AFTER", raw, args.shutdown_after)
+
+    if (raw := os.getenv("RUN_TRADING_STUB_MAX_WORKERS")) is not None:
         if env_present("--max-workers"):
             skip_due_to_cli("max_workers", "RUN_TRADING_STUB_MAX_WORKERS", raw)
         else:
-            value = _parse_env_int(raw, variable="RUN_TRADING_STUB_MAX_WORKERS", parser=parser)
-            args.max_workers = value
-            apply_value("max_workers", "RUN_TRADING_STUB_MAX_WORKERS", raw, value)
-
-    raw = os.getenv("RUN_TRADING_STUB_STREAM_REPEAT")
-    if raw is not None:
+            args.max_workers = parse_int("RUN_TRADING_STUB_MAX_WORKERS")
+            apply_value("max_workers", "RUN_TRADING_STUB_MAX_WORKERS", raw, args.max_workers)
+
+    if (raw := os.getenv("RUN_TRADING_STUB_STREAM_REPEAT")) is not None:
         if env_present("--stream-repeat"):
             skip_due_to_cli("stream_repeat", "RUN_TRADING_STUB_STREAM_REPEAT", raw)
         else:
-            value = _parse_env_bool(raw, variable="RUN_TRADING_STUB_STREAM_REPEAT", parser=parser)
-            args.stream_repeat = value
-            apply_value("stream_repeat", "RUN_TRADING_STUB_STREAM_REPEAT", raw, value)
-
-    raw = os.getenv("RUN_TRADING_STUB_STREAM_INTERVAL")
-    if raw is not None:
+            args.stream_repeat = parse_bool("RUN_TRADING_STUB_STREAM_REPEAT")
+            apply_value("stream_repeat", "RUN_TRADING_STUB_STREAM_REPEAT", raw, args.stream_repeat)
+
+    if (raw := os.getenv("RUN_TRADING_STUB_STREAM_INTERVAL")) is not None:
         if env_present("--stream-interval"):
             skip_due_to_cli("stream_interval", "RUN_TRADING_STUB_STREAM_INTERVAL", raw)
         else:
-            value = _parse_env_float(raw, variable="RUN_TRADING_STUB_STREAM_INTERVAL", parser=parser)
-            args.stream_interval = value
-            apply_value("stream_interval", "RUN_TRADING_STUB_STREAM_INTERVAL", raw, value)
-
-    raw = os.getenv("RUN_TRADING_STUB_LOG_LEVEL")
-    if raw is not None:
+            args.stream_interval = parse_float("RUN_TRADING_STUB_STREAM_INTERVAL")
+            apply_value("stream_interval", "RUN_TRADING_STUB_STREAM_INTERVAL", raw, args.stream_interval)
+
+    if (raw := os.getenv("RUN_TRADING_STUB_LOG_LEVEL")) is not None:
         if env_present("--log-level"):
             skip_due_to_cli("log_level", "RUN_TRADING_STUB_LOG_LEVEL", raw)
         else:
             args.log_level = raw
             apply_value("log_level", "RUN_TRADING_STUB_LOG_LEVEL", raw, raw)
 
-    raw = os.getenv("RUN_TRADING_STUB_PRINT_ADDRESS")
-    if raw is not None:
+    if (raw := os.getenv("RUN_TRADING_STUB_PRINT_ADDRESS")) is not None:
         if env_present("--print-address"):
             skip_due_to_cli("print_address", "RUN_TRADING_STUB_PRINT_ADDRESS", raw)
         else:
-            value = _parse_env_bool(raw, variable="RUN_TRADING_STUB_PRINT_ADDRESS", parser=parser)
-            args.print_address = value
-            apply_value("print_address", "RUN_TRADING_STUB_PRINT_ADDRESS", raw, value)
-
-    raw = os.getenv("RUN_TRADING_STUB_ENABLE_METRICS")
-    if raw is not None:
+            args.print_address = parse_bool("RUN_TRADING_STUB_PRINT_ADDRESS")
+            apply_value("print_address", "RUN_TRADING_STUB_PRINT_ADDRESS", raw, args.print_address)
+
+    # Metrics ENV
+    if (raw := os.getenv("RUN_TRADING_STUB_ENABLE_METRICS")) is not None:
         if env_present("--enable-metrics"):
             skip_due_to_cli("enable_metrics", "RUN_TRADING_STUB_ENABLE_METRICS", raw)
         else:
-            value = _parse_env_bool(raw, variable="RUN_TRADING_STUB_ENABLE_METRICS", parser=parser)
-            args.enable_metrics = value
-            apply_value("enable_metrics", "RUN_TRADING_STUB_ENABLE_METRICS", raw, value)
-
-    raw = os.getenv("RUN_TRADING_STUB_METRICS_HOST")
-    if raw is not None:
+            args.enable_metrics = parse_bool("RUN_TRADING_STUB_ENABLE_METRICS")
+            apply_value("enable_metrics", "RUN_TRADING_STUB_ENABLE_METRICS", raw, args.enable_metrics)
+
+    if (raw := os.getenv("RUN_TRADING_STUB_METRICS_HOST")) is not None:
         if env_present("--metrics-host"):
             skip_due_to_cli("metrics_host", "RUN_TRADING_STUB_METRICS_HOST", raw)
         else:
             args.metrics_host = raw
             apply_value("metrics_host", "RUN_TRADING_STUB_METRICS_HOST", raw, raw)
 
-    raw = os.getenv("RUN_TRADING_STUB_METRICS_PORT")
-    if raw is not None:
+    if (raw := os.getenv("RUN_TRADING_STUB_METRICS_PORT")) is not None:
         if env_present("--metrics-port"):
             skip_due_to_cli("metrics_port", "RUN_TRADING_STUB_METRICS_PORT", raw)
         else:
-            value = _parse_env_int(raw, variable="RUN_TRADING_STUB_METRICS_PORT", parser=parser)
-            args.metrics_port = value
-            apply_value("metrics_port", "RUN_TRADING_STUB_METRICS_PORT", raw, value)
-
-    raw = os.getenv("RUN_TRADING_STUB_METRICS_HISTORY_SIZE")
-    if raw is not None:
+            args.metrics_port = parse_int("RUN_TRADING_STUB_METRICS_PORT")
+            apply_value("metrics_port", "RUN_TRADING_STUB_METRICS_PORT", raw, args.metrics_port)
+
+    if (raw := os.getenv("RUN_TRADING_STUB_METRICS_HISTORY_SIZE")) is not None:
         if env_present("--metrics-history-size"):
             skip_due_to_cli("metrics_history_size", "RUN_TRADING_STUB_METRICS_HISTORY_SIZE", raw)
         else:
-            value = _parse_env_int(
-                raw,
-                variable="RUN_TRADING_STUB_METRICS_HISTORY_SIZE",
-                parser=parser,
-            )
-            args.metrics_history_size = value
-            apply_value("metrics_history_size", "RUN_TRADING_STUB_METRICS_HISTORY_SIZE", raw, value)
-
-    raw = os.getenv("RUN_TRADING_STUB_METRICS_JSONL")
-    if raw is not None:
+            args.metrics_history_size = parse_int("RUN_TRADING_STUB_METRICS_HISTORY_SIZE")
+            apply_value("metrics_history_size", "RUN_TRADING_STUB_METRICS_HISTORY_SIZE", raw, args.metrics_history_size)
+
+    if (raw := os.getenv("RUN_TRADING_STUB_METRICS_JSONL")) is not None:
         if env_present("--metrics-jsonl"):
             skip_due_to_cli("metrics_jsonl_path", "RUN_TRADING_STUB_METRICS_JSONL", raw)
         else:
-            path = Path(raw).expanduser()
-            args.metrics_jsonl = path
-            apply_value("metrics_jsonl_path", "RUN_TRADING_STUB_METRICS_JSONL", raw, str(path))
-
-    raw = os.getenv("RUN_TRADING_STUB_METRICS_JSONL_FSYNC")
-    if raw is not None:
+            args.metrics_jsonl = Path(raw).expanduser()
+            apply_value("metrics_jsonl_path", "RUN_TRADING_STUB_METRICS_JSONL", raw, str(args.metrics_jsonl))
+
+    if (raw := os.getenv("RUN_TRADING_STUB_METRICS_JSONL_FSYNC")) is not None:
         if env_present("--metrics-jsonl-fsync"):
             skip_due_to_cli("metrics_jsonl_fsync", "RUN_TRADING_STUB_METRICS_JSONL_FSYNC", raw)
         else:
-            value = _parse_env_bool(
-                raw,
-                variable="RUN_TRADING_STUB_METRICS_JSONL_FSYNC",
-                parser=parser,
-            )
-            args.metrics_jsonl_fsync = value
-            apply_value("metrics_jsonl_fsync", "RUN_TRADING_STUB_METRICS_JSONL_FSYNC", raw, value)
-
-    raw = os.getenv("RUN_TRADING_STUB_METRICS_DISABLE_LOG_SINK")
-    if raw is not None:
+            args.metrics_jsonl_fsync = parse_bool("RUN_TRADING_STUB_METRICS_JSONL_FSYNC")
+            apply_value("metrics_jsonl_fsync", "RUN_TRADING_STUB_METRICS_JSONL_FSYNC", raw, args.metrics_jsonl_fsync)
+
+    if (raw := os.getenv("RUN_TRADING_STUB_METRICS_DISABLE_LOG_SINK")) is not None:
         if env_present("--metrics-disable-log-sink"):
-            skip_due_to_cli(
+            skip_due_to_cli("metrics_disable_log_sink", "RUN_TRADING_STUB_METRICS_DISABLE_LOG_SINK", raw)
+        else:
+            args.metrics_disable_log_sink = parse_bool("RUN_TRADING_STUB_METRICS_DISABLE_LOG_SINK")
+            apply_value(
                 "metrics_disable_log_sink",
                 "RUN_TRADING_STUB_METRICS_DISABLE_LOG_SINK",
                 raw,
+                args.metrics_disable_log_sink,
             )
-        else:
-            value = _parse_env_bool(
-                raw,
-                variable="RUN_TRADING_STUB_METRICS_DISABLE_LOG_SINK",
-                parser=parser,
-            )
-            args.metrics_disable_log_sink = value
-            apply_value("metrics_disable_log_sink", "RUN_TRADING_STUB_METRICS_DISABLE_LOG_SINK", raw, value)
-
-    raw = os.getenv("RUN_TRADING_STUB_METRICS_TLS_CERT")
-    if raw is not None:
+
+    if (raw := os.getenv("RUN_TRADING_STUB_METRICS_TLS_CERT")) is not None:
         if env_present("--metrics-tls-cert"):
             skip_due_to_cli("metrics_tls_cert", "RUN_TRADING_STUB_METRICS_TLS_CERT", raw)
         else:
-            path = Path(raw).expanduser()
-            args.metrics_tls_cert = path
-            apply_value("metrics_tls_cert", "RUN_TRADING_STUB_METRICS_TLS_CERT", raw, str(path))
-
-    raw = os.getenv("RUN_TRADING_STUB_METRICS_TLS_KEY")
-    if raw is not None:
+            args.metrics_tls_cert = Path(raw).expanduser()
+            apply_value("metrics_tls_cert", "RUN_TRADING_STUB_METRICS_TLS_CERT", raw, str(args.metrics_tls_cert))
+
+    if (raw := os.getenv("RUN_TRADING_STUB_METRICS_TLS_KEY")) is not None:
         if env_present("--metrics-tls-key"):
             skip_due_to_cli("metrics_tls_key", "RUN_TRADING_STUB_METRICS_TLS_KEY", raw)
         else:
-            path = Path(raw).expanduser()
-            args.metrics_tls_key = path
-            apply_value("metrics_tls_key", "RUN_TRADING_STUB_METRICS_TLS_KEY", raw, str(path))
-
-    raw = os.getenv("RUN_TRADING_STUB_METRICS_TLS_CLIENT_CA")
-    if raw is not None:
+            args.metrics_tls_key = Path(raw).expanduser()
+            apply_value("metrics_tls_key", "RUN_TRADING_STUB_METRICS_TLS_KEY", raw, str(args.metrics_tls_key))
+
+    if (raw := os.getenv("RUN_TRADING_STUB_METRICS_TLS_CLIENT_CA")) is not None:
         if env_present("--metrics-tls-client-ca"):
-            skip_due_to_cli(
+            skip_due_to_cli("metrics_tls_client_ca", "RUN_TRADING_STUB_METRICS_TLS_CLIENT_CA", raw)
+        else:
+            args.metrics_tls_client_ca = Path(raw).expanduser()
+            apply_value(
                 "metrics_tls_client_ca",
                 "RUN_TRADING_STUB_METRICS_TLS_CLIENT_CA",
                 raw,
+                str(args.metrics_tls_client_ca),
             )
-        else:
-            path = Path(raw).expanduser()
-            args.metrics_tls_client_ca = path
-            apply_value("metrics_tls_client_ca", "RUN_TRADING_STUB_METRICS_TLS_CLIENT_CA", raw, str(path))
-
-    raw = os.getenv("RUN_TRADING_STUB_METRICS_TLS_REQUIRE_CLIENT_CERT")
-    if raw is not None:
+
+    if (raw := os.getenv("RUN_TRADING_STUB_METRICS_TLS_REQUIRE_CLIENT_CERT")) is not None:
         if env_present("--metrics-tls-require-client-cert"):
             skip_due_to_cli(
                 "metrics_tls_require_client_cert",
@@ -459,136 +395,85 @@
                 raw,
             )
         else:
-            value = _parse_env_bool(
-                raw,
-                variable="RUN_TRADING_STUB_METRICS_TLS_REQUIRE_CLIENT_CERT",
-                parser=parser,
+            args.metrics_tls_require_client_cert = parse_bool(
+                "RUN_TRADING_STUB_METRICS_TLS_REQUIRE_CLIENT_CERT"
             )
-            args.metrics_tls_require_client_cert = value
             apply_value(
                 "metrics_tls_require_client_cert",
                 "RUN_TRADING_STUB_METRICS_TLS_REQUIRE_CLIENT_CERT",
                 raw,
-                value,
+                args.metrics_tls_require_client_cert,
             )
 
-    raw = os.getenv("RUN_TRADING_STUB_METRICS_UI_ALERTS_JSONL")
-    if raw is not None:
+    if (raw := os.getenv("RUN_TRADING_STUB_METRICS_UI_ALERTS_JSONL")) is not None:
         if env_present("--metrics-ui-alerts-jsonl"):
-            skip_due_to_cli(
-                "metrics_ui_alerts_jsonl_path",
-                "RUN_TRADING_STUB_METRICS_UI_ALERTS_JSONL",
-                raw,
-            )
-        else:
-            path = Path(raw).expanduser()
-            args.metrics_ui_alerts_jsonl = path
+            skip_due_to_cli("metrics_ui_alerts_jsonl_path", "RUN_TRADING_STUB_METRICS_UI_ALERTS_JSONL", raw)
+        else:
+            args.metrics_ui_alerts_jsonl = Path(raw).expanduser()
             apply_value(
                 "metrics_ui_alerts_jsonl_path",
                 "RUN_TRADING_STUB_METRICS_UI_ALERTS_JSONL",
                 raw,
-                str(path),
+                str(args.metrics_ui_alerts_jsonl),
             )
 
-    raw = os.getenv("RUN_TRADING_STUB_DISABLE_METRICS_UI_ALERTS")
-    if raw is not None:
+    if (raw := os.getenv("RUN_TRADING_STUB_DISABLE_METRICS_UI_ALERTS")) is not None:
         if env_present("--disable-metrics-ui-alerts"):
-            skip_due_to_cli(
-                "disable_metrics_ui_alerts",
-                "RUN_TRADING_STUB_DISABLE_METRICS_UI_ALERTS",
-                raw,
-            )
-        else:
-            value = _parse_env_bool(
-                raw,
-                variable="RUN_TRADING_STUB_DISABLE_METRICS_UI_ALERTS",
-                parser=parser,
-            )
-            args.disable_metrics_ui_alerts = value
+            skip_due_to_cli("disable_metrics_ui_alerts", "RUN_TRADING_STUB_DISABLE_METRICS_UI_ALERTS", raw)
+        else:
+            args.disable_metrics_ui_alerts = parse_bool("RUN_TRADING_STUB_DISABLE_METRICS_UI_ALERTS")
             apply_value(
                 "disable_metrics_ui_alerts",
                 "RUN_TRADING_STUB_DISABLE_METRICS_UI_ALERTS",
                 raw,
-                value,
+                args.disable_metrics_ui_alerts,
             )
 
-    raw = os.getenv("RUN_TRADING_STUB_METRICS_PRINT_ADDRESS")
-    if raw is not None:
+    if (raw := os.getenv("RUN_TRADING_STUB_METRICS_PRINT_ADDRESS")) is not None:
         if env_present("--metrics-print-address"):
-            skip_due_to_cli(
-                "metrics_print_address",
-                "RUN_TRADING_STUB_METRICS_PRINT_ADDRESS",
-                raw,
-            )
-        else:
-            value = _parse_env_bool(
-                raw,
-                variable="RUN_TRADING_STUB_METRICS_PRINT_ADDRESS",
-                parser=parser,
-            )
-            args.metrics_print_address = value
-            apply_value(
-                "metrics_print_address",
-                "RUN_TRADING_STUB_METRICS_PRINT_ADDRESS",
-                raw,
-                value,
-            )
-
-    raw = os.getenv("RUN_TRADING_STUB_PRINT_RUNTIME_PLAN")
-    if raw is not None:
+            skip_due_to_cli("metrics_print_address", "RUN_TRADING_STUB_METRICS_PRINT_ADDRESS", raw)
+        else:
+            args.metrics_print_address = parse_bool("RUN_TRADING_STUB_METRICS_PRINT_ADDRESS")
+            apply_value("metrics_print_address", "RUN_TRADING_STUB_METRICS_PRINT_ADDRESS", raw, args.metrics_print_address)
+
+    if (raw := os.getenv("RUN_TRADING_STUB_METRICS_AUTH_TOKEN")) is not None:
+        if env_present("--metrics-auth-token"):
+            skip_due_to_cli("metrics_auth_token", "RUN_TRADING_STUB_METRICS_AUTH_TOKEN", raw)
+        else:
+            args.metrics_auth_token = raw
+            apply_value("metrics_auth_token", "RUN_TRADING_STUB_METRICS_AUTH_TOKEN", raw, raw)
+
+    # Audyt/plan
+    if (raw := os.getenv("RUN_TRADING_STUB_PRINT_RUNTIME_PLAN")) is not None:
         if env_present("--print-runtime-plan"):
             skip_due_to_cli("print_runtime_plan", "RUN_TRADING_STUB_PRINT_RUNTIME_PLAN", raw)
         else:
-            value = _parse_env_bool(
-                raw,
-                variable="RUN_TRADING_STUB_PRINT_RUNTIME_PLAN",
-                parser=parser,
-            )
-            args.print_runtime_plan = value
-            apply_value("print_runtime_plan", "RUN_TRADING_STUB_PRINT_RUNTIME_PLAN", raw, value)
-
-    raw = os.getenv("RUN_TRADING_STUB_RUNTIME_PLAN_JSONL")
-    if raw is not None:
+            args.print_runtime_plan = parse_bool("RUN_TRADING_STUB_PRINT_RUNTIME_PLAN")
+            apply_value("print_runtime_plan", "RUN_TRADING_STUB_PRINT_RUNTIME_PLAN", raw, args.print_runtime_plan)
+
+    if (raw := os.getenv("RUN_TRADING_STUB_RUNTIME_PLAN_JSONL")) is not None:
         if env_present("--runtime-plan-jsonl"):
             skip_due_to_cli("runtime_plan_jsonl_path", "RUN_TRADING_STUB_RUNTIME_PLAN_JSONL", raw)
         else:
-            path = Path(raw).expanduser()
-            args.runtime_plan_jsonl = path
-            apply_value(
-                "runtime_plan_jsonl_path",
-                "RUN_TRADING_STUB_RUNTIME_PLAN_JSONL",
-                raw,
-                str(path),
-            )
-
-    raw = os.getenv("RUN_TRADING_STUB_FAIL_ON_SECURITY_WARNINGS")
-    if raw is not None:
+            args.runtime_plan_jsonl = Path(raw).expanduser()
+            apply_value("runtime_plan_jsonl_path", "RUN_TRADING_STUB_RUNTIME_PLAN_JSONL", raw, str(args.runtime_plan_jsonl))
+
+    if (raw := os.getenv("RUN_TRADING_STUB_FAIL_ON_SECURITY_WARNINGS")) is not None:
         if env_present("--fail-on-security-warnings"):
-            skip_due_to_cli(
-                "fail_on_security_warnings",
-                "RUN_TRADING_STUB_FAIL_ON_SECURITY_WARNINGS",
-                raw,
-            )
-        else:
-            value = _parse_env_bool(
-                raw,
-                variable="RUN_TRADING_STUB_FAIL_ON_SECURITY_WARNINGS",
-                parser=parser,
-            )
-            args.fail_on_security_warnings = value
+            skip_due_to_cli("fail_on_security_warnings", "RUN_TRADING_STUB_FAIL_ON_SECURITY_WARNINGS", raw)
+        else:
+            args.fail_on_security_warnings = parse_bool("RUN_TRADING_STUB_FAIL_ON_SECURITY_WARNINGS")
             apply_value(
                 "fail_on_security_warnings",
                 "RUN_TRADING_STUB_FAIL_ON_SECURITY_WARNINGS",
                 raw,
-                value,
+                args.fail_on_security_warnings,
             )
 
     return entries, override_keys
 
-def _load_dataset(
-    dataset_paths: Iterable[Path],
-    include_default: bool,
-) -> InMemoryTradingDataset:
+
+def _load_dataset(dataset_paths: Iterable[Path], include_default: bool) -> InMemoryTradingDataset:
     dataset = build_default_dataset() if include_default else InMemoryTradingDataset()
     for path in dataset_paths:
         overlay = load_dataset_from_yaml(path)
@@ -603,28 +488,23 @@
     if UiTelemetryAlertSink is None or DefaultAlertRouter is None or InMemoryAlertAuditLog is None:
         LOGGER.debug("Sink alertów telemetrii UI niedostępny – pomijam.")
         return None
-
-    path = (
-        Path(args.metrics_ui_alerts_jsonl)
-        if args.metrics_ui_alerts_jsonl
-        else DEFAULT_UI_ALERTS_JSONL_PATH.expanduser()
-    )
+    path = Path(args.metrics_ui_alerts_jsonl).expanduser() if args.metrics_ui_alerts_jsonl else DEFAULT_UI_ALERTS_JSONL_PATH.expanduser()
     try:
         router = DefaultAlertRouter(audit_log=InMemoryAlertAuditLog())
         sink = UiTelemetryAlertSink(router, jsonl_path=path)
-    except Exception:  # pragma: no cover - defensywnie logujemy błędy inicjalizacji
+    except Exception:
         LOGGER.exception("Nie udało się zainicjalizować UiTelemetryAlertSink – kontynuuję bez alertów UI")
         return None
     LOGGER.info("Sink alertów telemetrii UI aktywny (log: %s)", path)
     return sink
 
 
-def _start_metrics_service(args):
+def _start_metrics_service(args) -> tuple[object | None, str | None]:
     if not args.enable_metrics:
-        return None
+        return None, None
     if create_metrics_server is None:
         LOGGER.warning("create_metrics_server nie jest dostępne – pomijam serwer telemetrii")
-        return None
+        return None, None
 
     sinks: list[object] = []
     if JsonlSink is not None and args.metrics_jsonl:
@@ -638,265 +518,121 @@
         tls_config = {
             "certificate_path": Path(args.metrics_tls_cert),
             "private_key_path": Path(args.metrics_tls_key),
-            "client_ca_path": Path(args.metrics_tls_client_ca)
-            if args.metrics_tls_client_ca
-            else None,
+            "client_ca_path": Path(args.metrics_tls_client_ca) if args.metrics_tls_client_ca else None,
             "require_client_auth": bool(args.metrics_tls_require_client_cert),
         }
 
-    try:
-        server = create_metrics_server(
-            host=args.metrics_host,
-            port=args.metrics_port,
-            history_size=args.metrics_history_size,
-            enable_logging_sink=not args.metrics_disable_log_sink,
-            sinks=sinks or None,
-            tls_config=tls_config,
-        )
-    except Exception:  # pragma: no cover - logowanie błędów startu
-        LOGGER.exception("Nie udało się utworzyć serwera MetricsService")
-        return None
-
-    server.start()
-    LOGGER.info("Serwer MetricsService uruchomiony na %s", getattr(server, "address", "<unknown>"))
-    if args.metrics_print_address and hasattr(server, "address"):
-        print(server.address)
-    return server
+    base_kwargs = dict(
+        host=args.metrics_host,
+        port=args.metrics_port,
+        history_size=args.metrics_history_size,
+        enable_logging_sink=not args.metrics_disable_log_sink,
+        sinks=sinks or None,
+    )
+    attempts: list[dict[str, Any]] = []
+
+    kw = dict(base_kwargs)
+    if tls_config is not None:
+        kw["tls_config"] = tls_config
+    if args.metrics_auth_token:
+        kw["auth_token"] = args.metrics_auth_token
+    attempts.append(kw)
+
+    if "tls_config" in kw:
+        attempts.append({k: v for k, v in base_kwargs.items() if True} | ({"auth_token": args.metrics_auth_token} if args.metrics_auth_token else {}))
+    if "auth_token" in kw:
+        attempts.append({k: v for k, v in base_kwargs.items() if True} | ({"tls_config": tls_config} if tls_config is not None else {}))
+    attempts.append(dict(base_kwargs))
+
+    last_exc: Exception | None = None
+    for opt in attempts:
+        try:
+            server = create_metrics_server(**opt)  # type: ignore[misc]
+            server.start()
+            address = getattr(server, "address", f"{args.metrics_host}:{args.metrics_port}")
+            LOGGER.info("Serwer MetricsService uruchomiony na %s", address)
+            if args.metrics_print_address and address:
+                print(address)
+            if args.metrics_auth_token:
+                LOGGER.info("Serwer telemetrii wymaga Authorization: Bearer <token>")
+            return server, address
+        except TypeError as exc:
+            last_exc = exc
+            continue
+        except Exception:
+            LOGGER.exception("Nie udało się utworzyć serwera MetricsService")
+            return None, None
+
+    LOGGER.error("Nie udało się wywołać create_metrics_server z kompatybilnymi argumentami: %s", last_exc)
+    return None, None
 
 
 def build_parser() -> argparse.ArgumentParser:
     parser = argparse.ArgumentParser(
         description="Startuje stub tradingowy gRPC dla środowiska developerskiego UI.",
     )
+    parser.add_argument("--host", default="127.0.0.1", help="Adres hosta (domyślnie 127.0.0.1).")
+    parser.add_argument("--port", type=int, default=50051, help="Port (0 = losowy).")
     parser.add_argument(
-        "--host",
-        default="127.0.0.1",
-        help="Adres hosta, na którym ma nasłuchiwać serwer (domyślnie 127.0.0.1).",
+        "--dataset", action="append", type=Path, default=None, help="Plik YAML z danymi stubu (można podać wielokrotnie)."
     )
-    parser.add_argument(
-        "--port",
-        type=int,
-        default=50051,
-        help="Port nasłuchu (0 = wybierz losowy wolny port).",
+    parser.add_argument("--no-default-dataset", action="store_true", help="Nie ładuj datasetu domyślnego.")
+    parser.add_argument("--shutdown-after", type=float, default=None, help="Auto-stop po tylu sekundach.")
+    parser.add_argument("--max-workers", type=int, default=8, help="Wątki w puli gRPC (domyślnie 8).")
+    parser.add_argument("--stream-repeat", action="store_true", help="Pętla streamu incrementów.")
+    parser.add_argument("--stream-interval", type=float, default=0.0, help="Odstęp (s) między incrementami.")
+    parser.add_argument("--log-level", default="info", help="Poziom logowania (debug, info, warning, error).")
+    parser.add_argument("--print-address", action="store_true", help="Wypisz adres stubu na stdout.")
+
+    # --- MetricsService (opcjonalny towarzyszący serwer telemetrii UI) ---
+    parser.add_argument("--enable-metrics", action="store_true", help="Uruchom towarzyszący MetricsService.")
+    metrics_group = parser.add_argument_group("metrics", "Opcje serwera MetricsService")
+    metrics_group.add_argument("--metrics-host", default="127.0.0.1", help="Host MetricsService.")
+    metrics_group.add_argument("--metrics-port", type=int, default=50061, help="Port MetricsService (0 = losowy).")
+    metrics_group.add_argument("--metrics-history-size", type=int, default=512, help="Rozmiar historii snapshotów.")
+    metrics_group.add_argument("--metrics-jsonl", type=Path, default=None, help="Plik JSONL na snapshoty metryk.")
+    metrics_group.add_argument("--metrics-jsonl-fsync", action="store_true", help="fsync po każdym wpisie JSONL.")
+    metrics_group.add_argument("--metrics-disable-log-sink", action="store_true", help="Wyłącz LoggingSink.")
+    metrics_group.add_argument("--metrics-tls-cert", type=Path, default=None, help="Certyfikat TLS (PEM).")
+    metrics_group.add_argument("--metrics-tls-key", type=Path, default=None, help="Klucz prywatny TLS (PEM).")
+    metrics_group.add_argument("--metrics-tls-client-ca", type=Path, default=None, help="CA klientów mTLS (PEM).")
+    metrics_group.add_argument("--metrics-tls-require-client-cert", action="store_true", help="Wymagaj mTLS.")
+    metrics_group.add_argument("--metrics-auth-token", default=None, help="Token Bearer wymagany przez telemetrię.")
+    metrics_group.add_argument(
+        "--metrics-ui-alerts-jsonl", type=Path, default=None, help="Plik JSONL dla alertów UI (domyślnie logs/ui_telemetry_alerts.jsonl)."
     )
-    parser.add_argument(
-        "--dataset",
-        action="append",
-        type=Path,
-        default=None,
-        help="Ścieżka do pliku YAML z danymi stubu (można podać wielokrotnie).",
-    )
-    parser.add_argument(
-        "--no-default-dataset",
-        action="store_true",
-        help="Nie ładuj domyślnego datasetu – użyj tylko danych z plików YAML.",
-    )
-    parser.add_argument(
-        "--shutdown-after",
-        type=float,
-        default=None,
-        help="Automatycznie zatrzymaj serwer po tylu sekundach (przydatne w CI).",
-    )
-    parser.add_argument(
-        "--max-workers",
-        type=int,
-        default=8,
-        help="Liczba wątków w puli gRPC (domyślnie 8).",
-    )
-    parser.add_argument(
-        "--stream-repeat",
-        action="store_true",
-        help="Powtarzaj w pętli strumień incrementów (symulacja ciągłego feedu).",
-    )
-    parser.add_argument(
-        "--stream-interval",
-        type=float,
-        default=0.0,
-        help="Odstęp w sekundach pomiędzy kolejnymi incrementami podczas pętli.",
-    )
-    parser.add_argument(
-        "--log-level",
-        default="info",
-        help="Poziom logowania (debug, info, warning, error).",
-    )
-    parser.add_argument(
-        "--print-address",
-        action="store_true",
-        help="Wypisz sam adres serwera na stdout (np. do użycia w skryptach).",
-    )
-<<<<<<< HEAD
-    parser.add_argument(
-        "--enable-metrics",
-        action="store_true",
-        help="Uruchom pomocniczy serwer MetricsService do telemetrii UI.",
-    )
-
-    metrics_group = parser.add_argument_group("metrics", "Opcje serwera MetricsService")
-    metrics_group.add_argument(
-=======
-
-    # --- MetricsService (opcjonalny towarzyszący serwer telemetrii UI) ---
-    parser.add_argument(
-        "--enable-metrics",
-        action="store_true",
-        help="Uruchom towarzyszący serwer MetricsService (wymaga pakietów gRPC).",
-    )
-    parser.add_argument(
->>>>>>> e3b3ed94
-        "--metrics-host",
-        default="127.0.0.1",
-        help="Adres hosta dla serwera MetricsService (domyślnie 127.0.0.1).",
-    )
-<<<<<<< HEAD
-    metrics_group.add_argument(
-        "--metrics-port",
-        type=int,
-        default=50061,
-        help="Port MetricsService (0 = wybierz losowy).",
-    )
-    metrics_group.add_argument(
-        "--metrics-history-size",
-        type=int,
-        default=512,
-        help="Rozmiar historii snapshotów MetricsService (domyślnie 512).",
-    )
-    metrics_group.add_argument(
-        "--metrics-jsonl",
-        type=Path,
-        default=None,
-        help="Plik JSONL na snapshoty metryk (opcjonalnie).",
-    )
-    metrics_group.add_argument(
-        "--metrics-jsonl-fsync",
-        action="store_true",
-        help="Wymuś fsync po każdym wpisie JSONL z metrykami.",
-    )
-    metrics_group.add_argument(
-        "--metrics-disable-log-sink",
-        action="store_true",
-        help="Wyłącz domyślny LoggingSink w MetricsService.",
-    )
-    metrics_group.add_argument(
-        "--metrics-tls-cert",
-        type=Path,
-        default=None,
-        help="Ścieżka certyfikatu TLS serwera MetricsService (PEM).",
-    )
-    metrics_group.add_argument(
-        "--metrics-tls-key",
-        type=Path,
-        default=None,
-        help="Ścieżka klucza prywatnego TLS serwera MetricsService (PEM).",
-    )
-    metrics_group.add_argument(
-        "--metrics-tls-client-ca",
-        type=Path,
-        default=None,
-        help="Opcjonalny plik CA klientów dla mTLS (PEM).",
-    )
-    metrics_group.add_argument(
-        "--metrics-tls-require-client-cert",
-        action="store_true",
-        help="Wymagaj certyfikatu klienta przy połączeniach TLS (mTLS).",
-    )
-    metrics_group.add_argument(
-        "--metrics-ui-alerts-jsonl",
-        type=Path,
-        default=None,
-        help="Ścieżka JSONL na alerty telemetrii UI (domyślnie logs/ui_telemetry_alerts.jsonl).",
-    )
-    metrics_group.add_argument(
-        "--disable-metrics-ui-alerts",
-        action="store_true",
-        help="Nie rejestruj sinka alertów telemetrii UI.",
-    )
-    metrics_group.add_argument(
-        "--metrics-print-address",
-        action="store_true",
-        help="Wypisz adres uruchomionego MetricsService na stdout.",
-    )
-
+    metrics_group.add_argument("--disable-metrics-ui-alerts", action="store_true", help="Wyłącz alerty telemetrii UI.")
+    metrics_group.add_argument("--metrics-print-address", action="store_true", help="Wypisz adres MetricsService.")
+
+    # --- Audyt/Plan runtime ---
     audit_group = parser.add_argument_group("audit", "Opcje audytu runtime")
-    audit_group.add_argument(
-        "--print-runtime-plan",
-        action="store_true",
-        help="Wypisz plan konfiguracji stubu (datasety, telemetria, ścieżki JSONL/TLS) i zakończ działanie.",
-    )
-    audit_group.add_argument(
-        "--runtime-plan-jsonl",
-        type=Path,
-        default=None,
-        help="Ścieżka JSONL, do której należy dopisać snapshot planu runtime przed startem serwera.",
-    )
+    audit_group.add_argument("--print-runtime-plan", action="store_true", help="Wypisz plan runtime i wyjdź.")
+    audit_group.add_argument("--runtime-plan-jsonl", type=Path, default=None, help="Dopisz plan runtime do JSONL.")
     audit_group.add_argument(
         "--fail-on-security-warnings",
         action="store_true",
-        help="Zakończ działanie, jeśli plan runtime zawiera ostrzeżenia bezpieczeństwa plików JSONL/TLS.",
+        help="Zakończ działanie, jeśli plan zawiera ostrzeżenia bezpieczeństwa JSONL/TLS.",
     )
-=======
-    parser.add_argument(
-        "--metrics-port",
-        type=int,
-        default=50062,
-        help="Port nasłuchu MetricsService (0 = wybierz losowy wolny port).",
-    )
-    parser.add_argument(
-        "--metrics-history-size",
-        type=int,
-        default=2048,
-        help="Rozmiar historii snapshotów w pamięci serwera MetricsService.",
-    )
-    parser.add_argument(
-        "--metrics-jsonl",
-        type=Path,
-        default=None,
-        help="Opcjonalna ścieżka JSONL na snapshoty telemetrii (tworzona automatycznie).",
-    )
-    parser.add_argument(
-        "--metrics-jsonl-fsync",
-        action="store_true",
-        help="Wymuś fsync po każdym wpisie JSONL (wolniejsze, lecz bezpieczniejsze).",
-    )
-    parser.add_argument(
-        "--metrics-auth-token",
-        default=None,
-        help="Opcjonalny token autoryzacyjny wymagany przez MetricsService.",
-    )
-    parser.add_argument(
-        "--metrics-disable-log-sink",
-        action="store_true",
-        help="Nie loguj każdej metryki na stdout (przydatne przy testach wydajności).",
-    )
-    parser.add_argument(
-        "--print-metrics-address",
-        action="store_true",
-        help="Wypisz adres uruchomionego MetricsService na stdout.",
-    )
->>>>>>> e3b3ed94
     return parser
 
 
 def _install_signal_handlers(stop_callback) -> None:
-    def handler(signum, _frame) -> None:  # pragma: no cover - reakcja na sygnał
+    def handler(signum, _frame) -> None:  # pragma: no cover
         LOGGER.info("Otrzymano sygnał %s – trwa zatrzymywanie serwera", signum)
         stop_callback()
-
     for sig in (signal.SIGINT, signal.SIGTERM):
         try:
             signal.signal(sig, handler)
-        except ValueError:  # pragma: no cover - np. uruchomienie w wątku
+        except ValueError:
             LOGGER.warning("Nie udało się zarejestrować handlera sygnału %s", sig)
 
 
-<<<<<<< HEAD
 def _dataset_summary(dataset: InMemoryTradingDataset) -> Mapping[str, object]:
     """Buduje skrócone statystyki datasetu dla audytu."""
-
     history_entries = sum(len(series) for series in dataset.history.values())
     stream_snapshot_entries = sum(len(series) for series in dataset.stream_snapshots.values())
     stream_increment_entries = sum(len(series) for series in dataset.stream_increments.values())
     risk_state_entries = sum(len(series) for series in dataset.risk_states.values())
-
     return {
         "history_series": len(dataset.history),
         "history_entries": history_entries,
@@ -912,45 +648,19 @@
     }
 
 
-def _build_dataset_plan(
-    dataset: InMemoryTradingDataset,
-    dataset_paths: Iterable[Path],
-    include_default: bool,
-) -> Mapping[str, object]:
+def _build_dataset_plan(dataset: InMemoryTradingDataset, dataset_paths: Iterable[Path], include_default: bool) -> Mapping[str, object]:
     sources: list[Mapping[str, object]] = []
     if include_default:
-        sources.append(
-            {
-                "type": "default",
-                "description": "build_default_dataset",
-            }
-        )
-
+        sources.append({"type": "default", "description": "build_default_dataset"})
     for raw_path in dataset_paths:
         path = Path(str(raw_path)).expanduser()
-        sources.append(
-            {
-                "type": "file",
-                "path": str(path),
-                "metadata": file_reference_metadata(path, role="stub_dataset"),
-            }
-        )
-
-    return {
-        "include_default": include_default,
-        "sources": sources,
-        "summary": _dataset_summary(dataset),
-    }
+        sources.append({"type": "file", "path": str(path), "metadata": file_reference_metadata(path, role="stub_dataset")})
+    return {"include_default": include_default, "sources": sources, "summary": _dataset_summary(dataset)}
 
 
 def _build_metrics_plan(args) -> Mapping[str, object]:
     metrics_available = create_metrics_server is not None
-    ui_alert_dependencies_available = (
-        UiTelemetryAlertSink is not None
-        and DefaultAlertRouter is not None
-        and InMemoryAlertAuditLog is not None
-    )
-
+    ui_alert_deps = UiTelemetryAlertSink is not None and DefaultAlertRouter is not None and InMemoryAlertAuditLog is not None
     jsonl_info: Mapping[str, object]
     if args.metrics_jsonl:
         jsonl_path = Path(str(args.metrics_jsonl)).expanduser()
@@ -964,16 +674,11 @@
         jsonl_info = {"configured": False, "fsync_enabled": bool(args.metrics_jsonl_fsync)}
 
     tls_configured = bool(args.metrics_tls_cert and args.metrics_tls_key)
-    tls_info: Mapping[str, object] | None = None
     if tls_configured:
         cert_path = Path(str(args.metrics_tls_cert)).expanduser()
         key_path = Path(str(args.metrics_tls_key)).expanduser()
-        client_ca_path = (
-            Path(str(args.metrics_tls_client_ca)).expanduser()
-            if args.metrics_tls_client_ca
-            else None
-        )
-        tls_info = {
+        client_ca_path = Path(str(args.metrics_tls_client_ca)).expanduser() if args.metrics_tls_client_ca else None
+        tls_info: Mapping[str, object] = {
             "configured": True,
             "require_client_auth": bool(args.metrics_tls_require_client_cert),
             "certificate": file_reference_metadata(cert_path, role="tls_cert"),
@@ -982,25 +687,13 @@
         if client_ca_path is not None:
             tls_info["client_ca"] = file_reference_metadata(client_ca_path, role="tls_client_ca")
     else:
-        tls_info = {
-            "configured": False,
-            "require_client_auth": bool(args.metrics_tls_require_client_cert),
-        }
-
-    ui_alert_path = (
-        Path(str(args.metrics_ui_alerts_jsonl)).expanduser()
-        if args.metrics_ui_alerts_jsonl
-        else DEFAULT_UI_ALERTS_JSONL_PATH.expanduser()
-    )
+        tls_info = {"configured": False, "require_client_auth": bool(args.metrics_tls_require_client_cert)}  # type: ignore[assignment]
+
+    ui_alert_path = Path(str(args.metrics_ui_alerts_jsonl)).expanduser() if args.metrics_ui_alerts_jsonl else DEFAULT_UI_ALERTS_JSONL_PATH.expanduser()
     ui_alerts_info: Mapping[str, object] = {
         "configured": not bool(args.disable_metrics_ui_alerts),
-        "available": ui_alert_dependencies_available,
-        "expected_active": bool(
-            args.enable_metrics
-            and not args.disable_metrics_ui_alerts
-            and metrics_available
-            and ui_alert_dependencies_available
-        ),
+        "available": ui_alert_deps,
+        "expected_active": bool(args.enable_metrics and not args.disable_metrics_ui_alerts and metrics_available and ui_alert_deps),
         "path": str(ui_alert_path),
         "metadata": file_reference_metadata(ui_alert_path, role="ui_alerts_jsonl"),
         "source": "cli" if args.metrics_ui_alerts_jsonl else "default",
@@ -1009,11 +702,7 @@
     warnings: list[str] = []
     if args.enable_metrics and not metrics_available:
         warnings.append("create_metrics_server nie jest dostępne – telemetria nie uruchomi się.")
-    if (
-        args.enable_metrics
-        and not args.disable_metrics_ui_alerts
-        and not ui_alert_dependencies_available
-    ):
+    if args.enable_metrics and not args.disable_metrics_ui_alerts and not ui_alert_deps:
         warnings.append("UiTelemetryAlertSink lub router alertów nie są dostępne – alerty UI będą wyłączone.")
 
     return {
@@ -1023,6 +712,7 @@
         "port": args.metrics_port,
         "history_size": args.metrics_history_size,
         "log_sink_enabled": not bool(args.metrics_disable_log_sink),
+        "auth_token_set": bool(args.metrics_auth_token),
         "jsonl": jsonl_info,
         "ui_alerts": ui_alerts_info,
         "tls": tls_info,
@@ -1040,7 +730,6 @@
 ) -> Mapping[str, object]:
     dataset_plan = _build_dataset_plan(dataset, dataset_paths, include_default=not args.no_default_dataset)
     metrics_plan = _build_metrics_plan(args)
-
     plan: dict[str, object] = {
         "version": 2,
         "generated_at": datetime.now(timezone.utc).isoformat(),
@@ -1056,112 +745,44 @@
         "dataset": dataset_plan,
         "metrics": metrics_plan,
     }
-
     overrides_list = [dict(entry) for entry in environment_overrides]
-    plan["environment"] = {
-        "overrides": overrides_list,
-        "parameter_sources": dict(parameter_sources),
-    }
+    plan["environment"] = {"overrides": overrides_list, "parameter_sources": dict(parameter_sources)}
 
     fail_parameter_source = parameter_sources.get("fail_on_security_warnings", "default")
-    fail_env_entry = None
-    for entry in overrides_list:
-        if entry.get("option") == "fail_on_security_warnings":
-            fail_env_entry = entry
-            break
-
+    fail_env_entry = next((entry for entry in overrides_list if entry.get("option") == "fail_on_security_warnings"), None)
     env_variable = "RUN_TRADING_STUB_FAIL_ON_SECURITY_WARNINGS"
-    if fail_parameter_source == "cli":
-        fail_source = "cli"
-    elif fail_parameter_source.startswith("env"):
-        fail_source = f"env:{env_variable}"
-    else:
-        fail_source = fail_parameter_source
-
-    security_payload = {
+    fail_source = "cli" if fail_parameter_source == "cli" else (f"env:{env_variable}" if fail_parameter_source.startswith("env") else fail_parameter_source)
+
+    plan["security"] = {
         "fail_on_security_warnings": {
-            key: value
-            for key, value in {
+            k: v
+            for k, v in {
                 "enabled": bool(args.fail_on_security_warnings),
                 "source": fail_source,
                 "parameter_source": fail_parameter_source,
                 "cli_flag": "--fail-on-security-warnings",
-                "environment_variable": (
-                    fail_env_entry.get("variable") if fail_env_entry else None
-                ),
-                "environment_raw_value": (
-                    fail_env_entry.get("raw_value") if fail_env_entry else None
-                ),
-                "environment_applied": (
-                    fail_env_entry.get("applied") if fail_env_entry is not None else None
-                ),
-                "environment_reason": (
-                    fail_env_entry.get("reason") if fail_env_entry else None
-                ),
-                "environment_parsed_value": (
-                    fail_env_entry.get("parsed_value") if fail_env_entry else None
-                ),
-                "environment_note": (
-                    fail_env_entry.get("note") if fail_env_entry else None
-                ),
+                "environment_variable": (fail_env_entry.get("variable") if fail_env_entry else None),
+                "environment_raw_value": (fail_env_entry.get("raw_value") if fail_env_entry else None),
+                "environment_applied": (fail_env_entry.get("applied") if fail_env_entry is not None else None),
+                "environment_reason": (fail_env_entry.get("reason") if fail_env_entry else None),
+                "environment_parsed_value": (fail_env_entry.get("parsed_value") if fail_env_entry else None),
+                "environment_note": (fail_env_entry.get("note") if fail_env_entry else None),
             }.items()
-            if value is not None
+            if v is not None
         },
-        "parameter_sources": {
-            "fail_on_security_warnings": fail_parameter_source,
-        },
+        "parameter_sources": {"fail_on_security_warnings": fail_parameter_source},
     }
-
-    plan["security"] = security_payload
-
     return plan
+
+
 def _append_runtime_plan_jsonl(path: Path, payload: Mapping[str, object]) -> Path:
     """Dopisuje wpis planu runtime do pliku JSONL."""
-
     path = Path(str(path)).expanduser()
     path.parent.mkdir(parents=True, exist_ok=True)
     with path.open("a", encoding="utf-8") as handle:
         json.dump(payload, handle, ensure_ascii=False)
         handle.write("\n")
     return path
-=======
-def _start_metrics_server(args) -> tuple[object | None, str | None]:
-    metrics_requested = (
-        args.enable_metrics or args.metrics_jsonl is not None or args.metrics_auth_token is not None
-    )
-    if not metrics_requested:
-        return None, None
-
-    if create_metrics_server is None:
-        LOGGER.error(
-            "Nie można uruchomić MetricsService – brak zależności gRPC lub wygenerowanych stubów."
-        )
-        return None, None
-
-    jsonl_path = str(args.metrics_jsonl) if args.metrics_jsonl else None
-    try:
-        server = create_metrics_server(
-            host=args.metrics_host,
-            port=args.metrics_port,
-            history_size=args.metrics_history_size,
-            enable_logging_sink=not args.metrics_disable_log_sink,
-            jsonl_path=jsonl_path,
-            jsonl_fsync=args.metrics_jsonl_fsync,
-            auth_token=args.metrics_auth_token,
-        )
-    except Exception:  # pragma: no cover - defensywnie logujemy wyjątek
-        LOGGER.exception("Nie udało się utworzyć serwera MetricsService")
-        return None, None
-
-    server.start()
-    address = getattr(server, "address", f"{args.metrics_host}:{args.metrics_port}")
-    LOGGER.info("Serwer MetricsService wystartował na %s", address)
-    if args.metrics_auth_token:
-        LOGGER.info(
-            "MetricsService wymaga nagłówka Authorization: Bearer <token> (token ustawiony)"
-        )
-    return server, address
->>>>>>> e3b3ed94
 
 
 def main(argv: list[str] | None = None) -> int:
@@ -1172,10 +793,7 @@
     provided_flags = _collect_provided_flags(raw_args)
     value_sources = _initial_value_sources(provided_flags)
     environment_overrides, _ = _apply_environment_overrides(
-        args,
-        parser=parser,
-        provided_flags=provided_flags,
-        value_sources=value_sources,
+        args, parser=parser, provided_flags=provided_flags, value_sources=value_sources
     )
     parameter_sources = _finalize_value_sources(value_sources)
 
@@ -1198,10 +816,9 @@
     dataset_paths = args.dataset or []
     dataset = _load_dataset(dataset_paths, include_default=not args.no_default_dataset)
 
+    # Plan runtime (opcjonalny)
     runtime_plan_payload: Mapping[str, object] | None = None
-    need_runtime_plan = bool(
-        args.print_runtime_plan or args.runtime_plan_jsonl or args.fail_on_security_warnings
-    )
+    need_runtime_plan = bool(args.print_runtime_plan or args.runtime_plan_jsonl or args.fail_on_security_warnings)
     if need_runtime_plan:
         try:
             runtime_plan_payload = _build_runtime_plan_payload(
@@ -1211,7 +828,7 @@
                 environment_overrides=environment_overrides,
                 parameter_sources=parameter_sources,
             )
-        except Exception:  # noqa: BLE001
+        except Exception:
             LOGGER.exception("Nie udało się zbudować planu runtime stubu tradingowego")
             return 2
 
@@ -1227,11 +844,10 @@
     if args.runtime_plan_jsonl and runtime_plan_payload is not None:
         try:
             destination = _append_runtime_plan_jsonl(args.runtime_plan_jsonl, runtime_plan_payload)
-        except Exception as exc:  # noqa: BLE001
+            LOGGER.info("Plan runtime zapisany do %s", destination)
+        except Exception as exc:
             LOGGER.error("Nie udało się zapisać planu runtime do %s: %s", args.runtime_plan_jsonl, exc)
             return 2
-        else:
-            LOGGER.info("Plan runtime zapisany do %s", destination)
 
     if args.print_runtime_plan and runtime_plan_payload is not None:
         json.dump(runtime_plan_payload, sys.stdout, ensure_ascii=False, indent=2)
@@ -1244,14 +860,10 @@
         return 3
 
     if dataset.performance_guard:
-        guard_preview = ", ".join(
-            f"{key}={value}" for key, value in sorted(dataset.performance_guard.items())
-        )
+        guard_preview = ", ".join(f"{key}={value}" for key, value in sorted(dataset.performance_guard.items()))
         LOGGER.info("Konfiguracja performance guard: %s", guard_preview)
 
-    metrics_server: object | None
-    metrics_address: str | None
-    metrics_server, metrics_address = _start_metrics_server(args)
+    metrics_server, metrics_address = _start_metrics_service(args)
 
     server = TradingStubServer(
         dataset=dataset,
@@ -1263,16 +875,17 @@
     )
 
     should_stop = False
-    metrics_server = _start_metrics_service(args)
     metrics_stopped = False
 
     def request_stop() -> None:
-        nonlocal should_stop
-        nonlocal metrics_stopped
+        nonlocal should_stop, metrics_stopped
         should_stop = True
         server.stop(grace=1.0)
         if metrics_server is not None and not metrics_stopped:
-            metrics_server.stop(grace=1.0)
+            try:
+                metrics_server.stop(grace=1.0)
+            except Exception:
+                LOGGER.exception("Błąd podczas zatrzymywania MetricsService")
             metrics_stopped = True
 
     _install_signal_handlers(request_stop)
@@ -1281,15 +894,12 @@
     LOGGER.info("Serwer stub wystartował na %s", server.address)
     if args.print_address:
         print(server.address)
-    if args.print_metrics_address and metrics_address:
+    if args.metrics_print_address and metrics_address:
         print(metrics_address)
 
     try:
         if args.shutdown_after is not None:
-            LOGGER.info(
-                "Serwer zakończy pracę automatycznie po %.2f s (lub szybciej po sygnale)",
-                args.shutdown_after,
-            )
+            LOGGER.info("Serwer zakończy pracę automatycznie po %.2f s (lub szybciej po sygnale)", args.shutdown_after)
             terminated = server.wait_for_termination(timeout=args.shutdown_after)
             if not terminated and not should_stop:
                 LOGGER.info("Limit czasu minął – zatrzymuję serwer stub i telemetrię.")
@@ -1297,21 +907,19 @@
         else:
             LOGGER.info("Naciśnij Ctrl+C, aby zakończyć pracę stubu.")
             server.wait_for_termination()
-    except KeyboardInterrupt:  # pragma: no cover - zależy od środowiska testowego
+    except KeyboardInterrupt:  # pragma: no cover
         LOGGER.info("Przerwano przez użytkownika – zatrzymywanie serwera.")
     finally:
         if not should_stop:
             server.stop(grace=1.0)
         if metrics_server is not None and not metrics_stopped:
-            metrics_server.stop(grace=1.0)
-        LOGGER.info("Serwer stub został zatrzymany.")
-        if metrics_server is not None:
             try:
                 metrics_server.stop(grace=1.0)
-            except Exception:  # pragma: no cover - zatrzymanie jest best-effort
+            except Exception:
                 LOGGER.exception("Błąd podczas zatrzymywania MetricsService")
+        LOGGER.info("Serwer stub został zatrzymany.")
     return 0
 
 
-if __name__ == "__main__":  # pragma: no cover - ścieżka uruchomienia skryptu
+if __name__ == "__main__":  # pragma: no cover
     sys.exit(main())