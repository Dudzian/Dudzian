"""Walidacja podpisanych decision logów telemetrii UI.

Skrypt wczytuje plik JSONL (również w wariancie .gz lub ze standardowego
wejścia) wygenerowany przez `watch_metrics_stream` i weryfikuje podpisy
HMAC-SHA256.  Obsługuje konfigurację przez argumenty CLI oraz zmienne
środowiskowe z prefiksem `BOT_CORE_VERIFY_DECISION_LOG_`.
"""

from __future__ import annotations

import argparse
import base64
import binascii
import codecs
from collections import defaultdict
from copy import deepcopy
import gzip
import hmac
import json
import logging
import os
import sys
from dataclasses import dataclass
from datetime import datetime, timezone
from pathlib import Path
from typing import Any, Iterable, Mapping, Sequence

# --- opcjonalna konfiguracja core.yaml ---------------------------------------
try:  # pragma: no cover - brak modułu konfiguracji
    from bot_core.config import load_core_config  # type: ignore
except Exception:  # pragma: no cover
    load_core_config = None  # type: ignore

# --- presety profili ryzyka (z fallbackiem, patrz scripts.telemetry_risk_profiles) --
from scripts.telemetry_risk_profiles import (
    get_metrics_service_env_overrides,
    get_risk_profile,
    list_risk_profile_names,
    load_risk_profiles_with_metadata,
    reset_risk_profile_store,
    risk_profile_metadata,
    summarize_risk_profile,
)

try:  # pragma: no cover - PyYAML opcjonalny
    import yaml  # type: ignore
except Exception:  # pragma: no cover - środowiska minimalne
    yaml = None  # type: ignore

LOGGER = logging.getLogger("bot_core.scripts.verify_decision_log")

_ENV_PREFIX = "BOT_CORE_VERIFY_DECISION_LOG_"

_ENV_EXPECT_FILTERS = f"{_ENV_PREFIX}EXPECT_FILTERS_JSON"
_ENV_REQUIRE_SCREEN_INFO = f"{_ENV_PREFIX}REQUIRE_SCREEN_INFO"
_ENV_SUMMARY_PATH = f"{_ENV_PREFIX}SUMMARY_JSON"
_ENV_REPORT_OUTPUT = f"{_ENV_PREFIX}REPORT_OUTPUT"
_ENV_MAX_EVENT_COUNTS = f"{_ENV_PREFIX}MAX_EVENT_COUNTS_JSON"
_ENV_MIN_EVENT_COUNTS = f"{_ENV_PREFIX}MIN_EVENT_COUNTS_JSON"
_ENV_RISK_PROFILE = f"{_ENV_PREFIX}RISK_PROFILE"
_ENV_RISK_PROFILES_FILE = f"{_ENV_PREFIX}RISK_PROFILES_FILE"
_ENV_PRINT_RISK_PROFILES = f"{_ENV_PREFIX}PRINT_RISK_PROFILES"
_ENV_CORE_CONFIG = f"{_ENV_PREFIX}CORE_CONFIG"
_ENV_RISK_PROFILE_ENV_SNIPPET = f"{_ENV_PREFIX}RISK_PROFILE_ENV_SNIPPET"
_ENV_RISK_PROFILE_YAML_SNIPPET = f"{_ENV_PREFIX}RISK_PROFILE_YAML_SNIPPET"
_ENV_REQUIRE_TLS_MATERIALS = f"{_ENV_PREFIX}REQUIRE_TLS_MATERIALS"
_ENV_EXPECT_SERVER_SHA256 = f"{_ENV_PREFIX}EXPECT_SERVER_SHA256"
_ENV_EXPECT_SERVER_SHA256_SOURCE = f"{_ENV_PREFIX}EXPECT_SERVER_SHA256_SOURCE"
<<<<<<< HEAD
_ENV_REQUIRE_AUTH_SCOPE = f"{_ENV_PREFIX}REQUIRE_AUTH_SCOPE"
_ENV_REQUIRE_RISK_SCOPE = f"{_ENV_PREFIX}REQUIRE_RISK_SERVICE_SCOPE"
_ENV_REQUIRE_RISK_TOKEN_ID = f"{_ENV_PREFIX}REQUIRE_RISK_SERVICE_TOKEN_ID"
=======

# rozszerzenia dot. RBAC/TLS dla RiskService i auth-scope
_ENV_REQUIRE_AUTH_SCOPE = f"{_ENV_PREFIX}REQUIRE_AUTH_SCOPE"
_ENV_REQUIRE_RISK_SCOPE = f"{_ENV_PREFIX}REQUIRE_RISK_SERVICE_SCOPE"
>>>>>>> 67903f30
_ENV_REQUIRE_RISK_TLS = f"{_ENV_PREFIX}REQUIRE_RISK_SERVICE_TLS"
_ENV_REQUIRE_RISK_TLS_MATERIALS = f"{_ENV_PREFIX}REQUIRE_RISK_SERVICE_TLS_MATERIALS"
_ENV_EXPECT_RISK_SERVER_SHA256 = f"{_ENV_PREFIX}EXPECT_RISK_SERVICE_SERVER_SHA256"
_ENV_REQUIRE_RISK_AUTH_TOKEN = f"{_ENV_PREFIX}REQUIRE_RISK_SERVICE_AUTH_TOKEN"

_BOOL_TRUE = {"1", "true", "yes", "on"}
_BOOL_FALSE = {"0", "false", "no", "off"}


class VerificationError(RuntimeError):
    """Zgłaszane, gdy walidacja decision logu nie powiedzie się."""


@dataclass
class _SigningKey:
    value: bytes
    key_id: str | None


_SEVERITY_ORDER = [
    "trace",
    "debug",
    "info",
    "notice",
    "warning",
    "error",
    "critical",
    "alert",
    "emergency",
    "fatal",
]

_SEVERITY_RANK = {name: index for index, name in enumerate(_SEVERITY_ORDER)}

_TLS_MATERIAL_CHOICES = (
    "root_cert",
    "client_cert",
    "client_key",
    "server_name",
    "server_sha256",
)

<<<<<<< HEAD
=======
# rozszerzenie: osobna lista materiałów TLS dla RiskService
>>>>>>> 67903f30
_RISK_TLS_MATERIAL_CHOICES = (
    "root_cert",
    "client_cert",
    "client_key",
    "client_auth",
)

_HEX_DIGITS = set("0123456789abcdef")


class _SummaryAggregator:
    def __init__(self) -> None:
        self._total = 0
        self._first_ts: datetime | None = None
        self._last_ts: datetime | None = None
        self._severity_totals: defaultdict[str, int] = defaultdict(int)
        self._events: dict[str, dict[str, Any]] = defaultdict(
            lambda: {
                "count": 0,
                "fps_count": 0,
                "fps_total": 0.0,
                "fps_min": None,
                "fps_max": None,
                "screens": set(),
                "severity_counts": defaultdict(int),
                "first_ts": None,
                "last_ts": None,
            }
        )

    def add_snapshot(self, entry: Mapping[str, Any]) -> None:
        timestamp = entry.get("timestamp")
        ts_dt = _parse_iso_datetime(timestamp)
        if ts_dt:
            if self._first_ts is None or ts_dt < self._first_ts:
                self._first_ts = ts_dt
            if self._last_ts is None or ts_dt > self._last_ts:
                self._last_ts = ts_dt

        event = entry.get("event")
        if not isinstance(event, str) or not event:
            event = "unknown"

        stats = self._events[event]
        stats["count"] += 1

        severity = _normalize_severity(entry.get("severity"))
        if severity:
            stats["severity_counts"][severity] += 1
            self._severity_totals[severity] += 1

        if ts_dt:
            if stats["first_ts"] is None or ts_dt < stats["first_ts"]:
                stats["first_ts"] = ts_dt
            if stats["last_ts"] is None or ts_dt > stats["last_ts"]:
                stats["last_ts"] = ts_dt

        fps_value = entry.get("fps")
        if isinstance(fps_value, (int, float)):
            fps_float = float(fps_value)
            stats["fps_count"] += 1
            stats["fps_total"] += fps_float
            stats["fps_min"] = (
                fps_float
                if stats["fps_min"] is None or fps_float < stats["fps_min"]
                else stats["fps_min"]
            )
            stats["fps_max"] = (
                fps_float
                if stats["fps_max"] is None or fps_float > stats["fps_max"]
                else stats["fps_max"]
            )

        screen_ctx = entry.get("screen") if isinstance(entry.get("screen"), Mapping) else None
        if screen_ctx:
            encoded = json.dumps(screen_ctx, ensure_ascii=False, sort_keys=True)
            stats["screens"].add(encoded)

        self._total += 1

    def as_dict(self) -> dict[str, Any]:
        events_summary: dict[str, Any] = {}
        for event_name in sorted(self._events):
            stats = self._events[event_name]
            payload: dict[str, Any] = {"count": stats["count"]}
            if stats["fps_count"]:
                payload["fps"] = {
                    "min": stats["fps_min"],
                    "max": stats["fps_max"],
                    "avg": stats["fps_total"] / stats["fps_count"],
                    "samples": stats["fps_count"],
                }
            if stats["screens"]:
                payload["screens"] = [
                    json.loads(encoded) for encoded in sorted(stats["screens"])
                ]
            if stats["severity_counts"]:
                payload["severity"] = {
                    "counts": {
                        level: stats["severity_counts"][level]
                        for level in sorted(stats["severity_counts"])
                    }
                }
            if stats["first_ts"]:
                payload["first_timestamp"] = stats["first_ts"].isoformat()
            if stats["last_ts"]:
                payload["last_timestamp"] = stats["last_ts"].isoformat()
            events_summary[event_name] = payload

        summary: dict[str, Any] = {"total_snapshots": self._total, "events": events_summary}
        if self._first_ts:
            summary["first_timestamp"] = self._first_ts.isoformat()
        if self._last_ts:
            summary["last_timestamp"] = self._last_ts.isoformat()
        if self._severity_totals:
            summary["severity_counts"] = {
                level: self._severity_totals[level]
                for level in sorted(self._severity_totals)
            }
        return summary


def _format_env_override_value(value: Any) -> str:
    if isinstance(value, bool):
        return "true" if value else "false"
    if isinstance(value, (int, float)):
        return repr(value)
    if value is None:
        return ""
    return str(value)


def _env_override_key(option: str) -> str:
    return "RUN_TRADING_STUB_METRICS_" + option.replace("-", "_").upper()


def _normalize_overrides(overrides: Mapping[str, Any] | None) -> dict[str, Any]:
    if not overrides:
        return {}
    normalized: dict[str, Any] = {}
    for key, value in overrides.items():
        normalized[str(key)] = value
    return normalized


def _expected_env_assignments(overrides: Mapping[str, Any]) -> dict[str, str]:
    expected: dict[str, str] = {}
    for key, value in overrides.items():
        expected[_env_override_key(str(key))] = _format_env_override_value(value)
    return expected


def _unescape_env_value(raw: str) -> str:
    if raw.startswith("\"") and raw.endswith("\""):
        inner = raw[1:-1]
        try:
            return codecs.decode(inner, "unicode_escape")
        except Exception:  # pragma: no cover - defensywne
            return inner.replace("\\\"", "\"").replace("\\\\", "\\")
    if raw.startswith("'") and raw.endswith("'"):
        inner = raw[1:-1]
        return inner.replace("\\'", "'").replace("\\\\", "\\")
    return raw


def _parse_env_snippet(path: Path) -> dict[str, str]:
    content = path.read_text(encoding="utf-8")
    assignments: dict[str, str] = {}
    for index, raw_line in enumerate(content.splitlines(), start=1):
        line = raw_line.strip()
        if not line or line.startswith("#"):
            continue
        if line.startswith("export "):
            line = line[len("export ") :].strip()
        if "=" not in line:
            raise VerificationError(
                f"Linia {index} pliku {path} nie zawiera przypisania KEY=VALUE"
            )
        key, value = line.split("=", 1)
        key = key.strip()
        if not key:
            raise VerificationError(
                f"Linia {index} pliku {path} zawiera pustą nazwę zmiennej środowiskowej"
            )
        assignments[key] = _unescape_env_value(value.strip())
    return assignments


def _load_yaml_like(path: Path) -> Mapping[str, Any]:
    text = path.read_text(encoding="utf-8")
    try:
        data = json.loads(text)
    except json.JSONDecodeError:
        if yaml is None:
            raise VerificationError(
                f"Plik {path} nie jest poprawnym JSON-em, a PyYAML nie jest dostępny do parsowania"
            )
        data = yaml.safe_load(text)
    if not isinstance(data, Mapping):
        raise VerificationError(f"Plik {path} nie zawiera słownika z konfiguracją snippetów")
    return data


def _validate_risk_profile_snippets(
    *,
    env_path: str | None,
    yaml_path: str | None,
    recommended_overrides: Mapping[str, Any] | None,
    profile_name: str | None,
) -> tuple[list[Mapping[str, Any]], list[str]]:
    validations: list[Mapping[str, Any]] = []
    errors: list[str] = []
    overrides = _normalize_overrides(recommended_overrides)
    profile_label = profile_name or "unknown"

    if env_path:
        entry: dict[str, Any] = {"type": "env", "path": env_path}
        validations.append(entry)
        target = Path(env_path).expanduser()
        try:
            actual = _parse_env_snippet(target)
        except FileNotFoundError:
            entry["status"] = "missing"
            entry["error"] = "file_missing"
            errors.append(f"Brak pliku env snippet: {env_path}")
        except VerificationError as exc:
            entry["status"] = "error"
            entry["error"] = str(exc)
            errors.append(str(exc))
        else:
            if not overrides:
                entry["status"] = "error"
                entry["error"] = "missing_recommended_overrides"
                errors.append(
                    "Brak recommended_overrides w podsumowaniu profilu ryzyka – nie można porównać snippetów"
                )
            else:
                expected = _expected_env_assignments(overrides)
                missing = sorted(key for key in expected if key not in actual)
                extra = sorted(key for key in actual if key not in expected)
                mismatched = {
                    key: {"expected": expected[key], "actual": actual[key]}
                    for key in expected
                    if key in actual and actual[key] != expected[key]
                }
                entry["expected_keys"] = sorted(expected)
                if not missing and not extra and not mismatched:
                    entry["status"] = "ok"
                else:
                    entry["status"] = "mismatch"
                    details: dict[str, Any] = {}
                    if missing:
                        details["missing"] = missing
                    if extra:
                        details["extra"] = extra
                    if mismatched:
                        details["mismatched"] = mismatched
                    if details:
                        entry["details"] = details
                    errors.append(
                        "Plik env snippet nie zgadza się z recommended_overrides profilu "
                        f"{profile_label}"
                    )

    if yaml_path:
        entry = {"type": "yaml", "path": yaml_path}
        validations.append(entry)
        target = Path(yaml_path).expanduser()
        try:
            payload = _load_yaml_like(target)
        except FileNotFoundError:
            entry["status"] = "missing"
            entry["error"] = "file_missing"
            errors.append(f"Brak pliku YAML/JSON snippet: {yaml_path}")
        except VerificationError as exc:
            entry["status"] = "error"
            entry["error"] = str(exc)
            errors.append(str(exc))
        else:
            section: Mapping[str, Any] | None = None
            if isinstance(payload.get("metrics_service_overrides"), Mapping):
                section = payload["metrics_service_overrides"]  # type: ignore[index]
            elif isinstance(payload, Mapping):
                section = payload
            if not overrides:
                entry["status"] = "error"
                entry["error"] = "missing_recommended_overrides"
                errors.append(
                    "Brak recommended_overrides w podsumowaniu profilu ryzyka – nie można porównać snippetów"
                )
            elif not isinstance(section, Mapping):
                entry["status"] = "error"
                entry["error"] = "missing_override_section"
                errors.append(
                    f"Plik {yaml_path} nie zawiera sekcji metrics_service_overrides do weryfikacji"
                )
            else:
                expected_map = _normalize_overrides(overrides)
                actual_map = _normalize_overrides(section)
                missing = sorted(key for key in expected_map if key not in actual_map)
                extra = sorted(key for key in actual_map if key not in expected_map)
                mismatched = {
                    key: {"expected": expected_map[key], "actual": actual_map[key]}
                    for key in expected_map
                    if key in actual_map and actual_map[key] != expected_map[key]
                }
                if not missing and not extra and not mismatched:
                    entry["status"] = "ok"
                else:
                    entry["status"] = "mismatch"
                    details = {}
                    if missing:
                        details["missing"] = missing
                    if extra:
                        details["extra"] = extra
                    if mismatched:
                        details["mismatched"] = mismatched
                    if details:
                        entry["details"] = details
                    errors.append(
                        "Plik YAML/JSON snippet nie zgadza się z recommended_overrides profilu "
                        f"{profile_label}"
                    )

    return validations, errors


def _normalize_severity(candidate: Any) -> str | None:
    if not isinstance(candidate, str):
        return None
    normalized = candidate.strip().lower()
    if not normalized:
        return None
    return normalized


def _severity_at_least(candidate: str, minimum: str) -> bool:
    candidate_rank = _SEVERITY_RANK.get(candidate)
    minimum_rank = _SEVERITY_RANK.get(minimum)
    if candidate_rank is None or minimum_rank is None:
        return False
    return candidate_rank >= minimum_rank


def _parse_iso_datetime(value: Any) -> datetime | None:
    if not isinstance(value, str) or not value.strip():
        return None
    candidate = value.strip()
    try:
        dt = datetime.fromisoformat(candidate)
    except ValueError:
        return None
    if dt.tzinfo is None:
        dt = dt.replace(tzinfo=timezone.utc)
    else:
        dt = dt.astimezone(timezone.utc)
    return dt


def _parse_env_bool(value: str, *, variable: str, parser: argparse.ArgumentParser) -> bool:
    lowered = value.strip().lower()
    if lowered in _BOOL_TRUE:
        return True
    if lowered in _BOOL_FALSE:
        return False
    parser.error(f"Nieprawidłowa wartość {variable}={value!r}; oczekiwano wartości bool")
    raise AssertionError("unreachable")


def _parse_env_list(
    value: str,
    *,
    variable: str,
    parser: argparse.ArgumentParser,
) -> list[str]:
    raw = (value or "").strip()
    if not raw:
        return []
    try:
        parsed = json.loads(raw)
    except json.JSONDecodeError:
        candidates = [item.strip() for item in raw.replace(";", ",").split(",")]
        return [item for item in candidates if item]
    if isinstance(parsed, str):
        parsed_list = [parsed.strip()]
    elif isinstance(parsed, list):
        parsed_list = []
        for item in parsed:
            if isinstance(item, str):
                stripped = item.strip()
                if stripped:
                    parsed_list.append(stripped)
            elif item is None:
                continue
            else:
                parser.error(
                    f"{variable} może zawierać jedynie wartości tekstowe (lub null w tablicy JSON)"
                )
    else:
        parser.error(f"{variable} musi być listą JSON lub pojedynczym tekstem")
        parsed_list = []
    return [entry for entry in parsed_list if entry]


def _normalize_server_sha256(value: object) -> str | None:
    if not isinstance(value, str):
        return None
    stripped = value.strip().lower().replace(":", "")
    if not stripped:
        return None
    if any(char not in _HEX_DIGITS for char in stripped):
        return None
    return stripped


def _coerce_expected_value(raw: str) -> Any:
    trimmed = raw.strip()
    lowered = trimmed.lower()
    if lowered in _BOOL_TRUE:
        return True
    if lowered in _BOOL_FALSE:
        return False
    if trimmed.startswith("[") or trimmed.startswith("{"):
        try:
            return json.loads(trimmed)
        except json.JSONDecodeError:
            pass
    try:
        return int(trimmed)
    except ValueError:
        try:
            return float(trimmed)
        except ValueError:
            return trimmed


def _parse_filter_spec(spec: str, *, parser: argparse.ArgumentParser) -> tuple[str, Any]:
    if "=" not in spec:
        parser.error("--expect-filter wymaga formatu klucz=wartość")
    key, raw_value = spec.split("=", 1)
    key = key.strip()
    if not key:
        parser.error("--expect-filter wymaga niepustego klucza")
    value = _coerce_expected_value(raw_value)
    return key, value


def _load_key_from_file(path: str) -> bytes:
    try:
        payload = Path(path).expanduser().read_bytes()
    except OSError as exc:
        raise VerificationError(f"Nie udało się odczytać klucza z {path}: {exc}") from exc
    stripped = payload.strip()
    if not stripped:
        raise VerificationError(f"Plik klucza {path} jest pusty")
    return stripped


def _load_signing_key(
    *,
    cli_value: str | None,
    cli_file: str | None,
    cli_key_id: str | None,
    env_value: str | None,
    env_file: str | None,
    env_key_id: str | None,
    env_allow_unsigned: str | None,
    parser: argparse.ArgumentParser,
) -> tuple[_SigningKey | None, bool]:
    allow_unsigned = False
    if env_allow_unsigned is not None:
        allow_unsigned = _parse_env_bool(env_allow_unsigned, variable=f"{_ENV_PREFIX}ALLOW_UNSIGNED", parser=parser)

    value = cli_value or env_value
    file_path = cli_file or env_file

    if value and file_path:
        parser.error("Użyj tylko jednego źródła klucza: --hmac-key lub --hmac-key-file")
    key_bytes: bytes | None = None
    key_id: str | None = None

    if value:
        key_bytes = value.encode("utf-8")
    elif file_path:
        key_bytes = _load_key_from_file(file_path)

    if cli_value and env_value and cli_value != env_value:
        LOGGER.warning("Wartość --hmac-key nadpisuje zmienną środowiskową %sHMAC_KEY", _ENV_PREFIX)
    if cli_file and env_file and cli_file != env_file:
        LOGGER.warning("Ścieżka --hmac-key-file nadpisuje %sHMAC_KEY_FILE", _ENV_PREFIX)

    if cli_key_id and env_key_id and cli_key_id != env_key_id:
        parser.error("Konflikt pomiędzy --hmac-key-id a %sHMAC_KEY_ID" % _ENV_PREFIX)

    key_id = cli_key_id or env_key_id or None
    if key_bytes is not None:
        return _SigningKey(value=key_bytes, key_id=key_id), allow_unsigned
    if cli_key_id:
        LOGGER.warning("Zignorowano --hmac-key-id bez dostarczonego klucza HMAC")
    return None, allow_unsigned


def _load_expected_filters(
    *,
    cli_filters: Iterable[str],
    parser: argparse.ArgumentParser,
) -> dict[str, Any]:
    expected: dict[str, Any] = {}
    for spec in cli_filters:
        key, value = _parse_filter_spec(spec, parser=parser)
        expected[key] = value
    return expected


def _parse_event_limit_spec(spec: str, *, parser: argparse.ArgumentParser) -> tuple[str, int]:
    if "=" not in spec:
        parser.error(
            "Specyfikacja limitu zdarzeń musi mieć postać NAZWA=LICZBA, np. reduce_motion=5"
        )
    raw_event, raw_limit = spec.split("=", 1)
    event = raw_event.strip()
    if not event:
        parser.error("Nazwa zdarzenia w limicie nie może być pusta")
    raw_limit = raw_limit.strip()
    if not raw_limit:
        parser.error(f"Limit dla zdarzenia {event!r} nie może być pusty")
    try:
        value = int(raw_limit)
    except ValueError:
        parser.error(f"Limit dla zdarzenia {event!r} musi być liczbą całkowitą")
    if value < 0:
        parser.error(f"Limit dla zdarzenia {event!r} nie może być ujemny")
    return event, value


def _load_event_count_specs(
    *, cli_limits: Iterable[str], parser: argparse.ArgumentParser
) -> dict[str, int]:
    limits: dict[str, int] = {}
    for spec in cli_limits:
        event, value = _parse_event_limit_spec(spec, parser=parser)
        limits[event] = value
    return limits


def _open_input(path: str) -> Iterable[str]:
    if path == "-":
        for line in sys.stdin:
            yield line
        return
    candidate = Path(path).expanduser()
    if not candidate.exists():
        raise VerificationError(f"Plik {path} nie istnieje")
    if candidate.suffix == ".gz":
        try:
            with gzip.open(candidate, "rt", encoding="utf-8") as handle:
                for line in handle:
                    yield line
        except OSError as exc:
            raise VerificationError(f"Nie udało się rozpakować {path}: {exc}") from exc
        return
    try:
        with candidate.open("r", encoding="utf-8") as handle:
            for line in handle:
                yield line
    except OSError as exc:
        raise VerificationError(f"Nie udało się odczytać {path}: {exc}") from exc


def _canonical_payload(payload: Mapping[str, Any]) -> bytes:
    return json.dumps(payload, ensure_ascii=False, sort_keys=True, separators=(",", ":")).encode("utf-8")


def _verify_entry(entry: Mapping[str, Any], *, signing_key: _SigningKey | None, allow_unsigned: bool) -> None:
    signature = entry.get("signature")
    if not signature:
        if allow_unsigned:
            return
        raise VerificationError("Wpis decision logu nie ma podpisu")

    if not isinstance(signature, Mapping):
        raise VerificationError("Pole signature ma nieprawidłową strukturę")

    algorithm = signature.get("algorithm")
    if algorithm != "HMAC-SHA256":
        raise VerificationError(f"Nieobsługiwany algorytm podpisu: {algorithm}")

    value = signature.get("value")
    if not isinstance(value, str):
        raise VerificationError("Brak wartości podpisu")
    try:
        expected_digest = base64.b64decode(value, validate=True)
    except (ValueError, binascii.Error) as exc:
        raise VerificationError("Nieprawidłowa wartość podpisu base64") from exc

    key_id = signature.get("key_id")
    if signing_key is None:
        raise VerificationError("Oczekiwano klucza do weryfikacji podpisu, ale nie został dostarczony")
    if key_id is not None and signing_key.key_id and key_id != signing_key.key_id:
        raise VerificationError(
            f"Podpis używa identyfikatora klucza {key_id}, ale oczekiwano {signing_key.key_id}"
        )

    payload = dict(entry)
    payload.pop("signature", None)
    digest = hmac.new(signing_key.value, _canonical_payload(payload), digestmod="sha256").digest()
    if not hmac.compare_digest(digest, expected_digest):
        raise VerificationError("Niepoprawny podpis HMAC")


def _load_metadata(metadata: Mapping[str, Any]) -> dict[str, Any]:
    cleaned = dict(metadata)
    cleaned.setdefault("verified_at", datetime.now(timezone.utc).isoformat())
    return cleaned


def verify_log(
    path: str,
    *,
    signing_key: _SigningKey | None,
    allow_unsigned: bool,
    require_screen_info: bool = False,
    collect_summary: bool = False,
) -> dict[str, Any]:
    metadata: dict[str, Any] | None = None
    total = 0
    verified = 0
    snapshots: list[Mapping[str, Any]] = []
    aggregator = _SummaryAggregator() if collect_summary else None

    for raw_line in _open_input(path):
        raw_line = raw_line.strip()
        if not raw_line:
            continue
        total += 1
        try:
            entry = json.loads(raw_line)
        except json.JSONDecodeError as exc:
            raise VerificationError(f"Nieprawidłowy JSONL (linia {total}): {exc}") from exc
        if not isinstance(entry, Mapping):
            raise VerificationError(f"Oczekiwano obiektu JSON (linia {total})")

        kind = entry.get("kind")
        if kind == "metadata":
            metadata = _load_metadata(entry.get("metadata", {}))
        _verify_entry(entry, signing_key=signing_key, allow_unsigned=allow_unsigned)
        if kind != "metadata":
            if require_screen_info:
                screen = entry.get("screen")
                if not isinstance(screen, Mapping):
                    raise VerificationError("Wpis decision logu nie zawiera sekcji screen z metadanymi monitora")
                if not screen:
                    raise VerificationError("Metadane monitora (screen) są puste")
                important_keys = {
                    "index",
                    "name",
                    "manufacturer",
                    "model",
                    "refresh_hz",
                    "device_pixel_ratio",
                    "resolution",
                }
                if not any(key in screen for key in important_keys):
                    raise VerificationError(
                        "Metadane monitora nie zawierają żadnego z kluczowych pól (index/name/manufacturer/model/refresh_hz/resolution)"
                    )
            snapshots.append(entry)
            if aggregator is not None:
                aggregator.add_snapshot(entry)
        verified += 1

    if total == 0:
        raise VerificationError("Decision log nie zawiera wpisów")

    result: dict[str, Any] = {
        "path": path,
        "entries": total,
        "verified_entries": verified,
        "metadata": metadata,
        "snapshots": snapshots,
    }
    if aggregator is not None:
        result["summary"] = aggregator.as_dict()
    return result


def _validate_metadata(
    metadata: Mapping[str, Any] | None,
    *,
    expect_mode: str | None,
    expect_summary: bool,
    expected_filters: Mapping[str, Any],
    require_auth_token: bool,
    required_auth_scopes: Sequence[str],
    require_tls: bool,
    expect_input_file: str | None,
    expect_endpoint: str | None,
    required_tls_materials: Sequence[str],
    expected_server_sha256: Sequence[str],
    expected_server_sha256_sources: Sequence[str],
) -> None:
    expectations_defined = any(
        [
            expect_mode,
            expect_summary,
            expected_filters,
            require_auth_token,
            required_auth_scopes,
            require_tls,
            expect_input_file,
            expect_endpoint,
            required_tls_materials,
            expected_server_sha256,
            expected_server_sha256_sources,
        ]
    )
    if metadata is None:
        if expectations_defined:
            raise VerificationError("Decision log nie zawiera metadanych, a oczekiwano ich obecności")
        return

    mode = metadata.get("mode")
    if expect_mode and mode != expect_mode:
        raise VerificationError(f"Oczekiwano trybu metadanych {expect_mode!r}, otrzymano {mode!r}")

    if expect_summary and not metadata.get("summary_enabled", False):
        raise VerificationError("Metadane nie mają włączonego podsumowania (summary_enabled)")

    summary_signature = metadata.get("summary_signature")
    if summary_signature is not None and not isinstance(summary_signature, Mapping):
        raise VerificationError("Metadane summary_signature powinny być obiektem JSON")

    if expected_filters:
        filters = metadata.get("filters")
        if not isinstance(filters, Mapping):
            raise VerificationError("Metadane nie zawierają sekcji filters")
        for key, expected_value in expected_filters.items():
            if key not in filters:
                raise VerificationError(f"Metadane nie zawierają filtra {key!r}")
            actual_value = filters[key]
            if isinstance(actual_value, list) and isinstance(expected_value, list):
                if actual_value != expected_value:
                    raise VerificationError(
                        f"Filtr {key!r} ma wartość {actual_value!r}, oczekiwano {expected_value!r}"
                    )
            elif actual_value != expected_value:
                raise VerificationError(
                    f"Filtr {key!r} ma wartość {actual_value!r}, oczekiwano {expected_value!r}"
                )

    if expect_input_file is not None:
        if mode != "jsonl":
            raise VerificationError("Oczekiwano metadanych trybu jsonl dla weryfikacji input_file")
        input_file = metadata.get("input_file")
        if input_file != expect_input_file:
            raise VerificationError(
                f"Metadane input_file mają wartość {input_file!r}, oczekiwano {expect_input_file!r}"
            )

    if expect_endpoint is not None:
        if mode != "grpc":
            raise VerificationError("Oczekiwano metadanych trybu grpc dla weryfikacji endpointu")
        endpoint = metadata.get("endpoint")
        if endpoint != expect_endpoint:
            raise VerificationError(
                f"Metadane endpoint mają wartość {endpoint!r}, oczekiwano {expect_endpoint!r}"
            )

    if require_auth_token:
        if mode != "grpc":
            raise VerificationError("Wymagano auth_token_provided dla logu w trybie grpc")
        if not metadata.get("auth_token_provided", False):
            raise VerificationError("Metadane wskazują brak tokenu autoryzacyjnego")

    required_auth_scopes = tuple(scope for scope in required_auth_scopes if scope)
    if required_auth_scopes:
        scope_checked = metadata.get("auth_token_scope_checked")
        if scope_checked is not True:
            raise VerificationError(
                "Metadane nie potwierdzają weryfikacji scope'ów tokenu autoryzacyjnego"
            )
        scope_match = metadata.get("auth_token_scope_match")
        if scope_match is False:
            raise VerificationError(
                "Token autoryzacyjny nie spełnia wymaganych scope'ów"
            )
        scopes_recorded_raw = metadata.get("auth_token_scopes")
        recorded_scopes: set[str] | None
        if scopes_recorded_raw is None:
            recorded_scopes = None
        elif isinstance(scopes_recorded_raw, (list, tuple, set)):
            recorded_scopes = {
                str(entry).strip().lower()
                for entry in scopes_recorded_raw
                if str(entry).strip()
            }
        else:
            raise VerificationError(
                "Metadane auth_token_scopes powinny być listą lub krotką scope'ów"
            )
        if recorded_scopes:
            missing_scopes = [
                scope for scope in required_auth_scopes if scope not in recorded_scopes
            ]
            if missing_scopes:
                raise VerificationError(
                    "Token autoryzacyjny nie posiada wymaganych scope'ów: "
                    + ", ".join(sorted(missing_scopes))
                )

    if require_tls:
        if mode != "grpc":
            raise VerificationError("Wymagano TLS dla logu w trybie grpc")
        if not metadata.get("use_tls", False):
            raise VerificationError("Metadane wskazują, że połączenie gRPC nie używa TLS")

    tls_requirements = bool(required_tls_materials or expected_server_sha256 or expected_server_sha256_sources)
    tls_materials = metadata.get("tls_materials") if isinstance(metadata, Mapping) else None
    if tls_requirements:
        if not isinstance(tls_materials, Mapping):
            raise VerificationError("Metadane nie zawierają sekcji tls_materials")
    if not isinstance(tls_materials, Mapping):
        tls_materials = {}

    missing_materials: list[str] = []
    for material in required_tls_materials:
        present = tls_materials.get(material)
        if not present:
            missing_materials.append(material)
    if missing_materials:
        raise VerificationError(
            "Brak wymaganych materiałów TLS w metadanych: " + ", ".join(sorted(missing_materials))
        )

<<<<<<< HEAD
=======
    # spójność deklaracji fingerprintu z flagą w tls_materials
>>>>>>> 67903f30
    server_material_recorded = "server_sha256" in tls_materials
    server_material_flag = bool(tls_materials.get("server_sha256"))
    server_fingerprint_raw = metadata.get("server_sha256") if isinstance(metadata, Mapping) else None
    normalized_present = _normalize_server_sha256(server_fingerprint_raw)

    if server_material_recorded:
        if server_material_flag and normalized_present is None:
            raise VerificationError(
                "Metadane TLS deklarują obecność server_sha256, lecz fingerprint nie został zapisany"
            )
        if normalized_present is not None and not server_material_flag:
            raise VerificationError(
                "Metadane TLS zawierają fingerprint server_sha256, jednak tls_materials wskazuje jego brak"
            )

    expected_sha = [item for item in expected_server_sha256 if item]
    normalized_expected: dict[str, str] = {}
    for raw in expected_sha:
        normalized = _normalize_server_sha256(raw)
        if normalized is None:
            raise VerificationError(f"Nieprawidłowy oczekiwany fingerprint SHA-256: {raw!r}")
        normalized_expected[normalized] = raw

    expected_sources = tuple({source for source in expected_server_sha256_sources if source})

    if normalized_expected or "server_sha256" in required_tls_materials:
        if normalized_present is None:
            raise VerificationError("Metadane TLS nie zawierają poprawnego odcisku server_sha256")
        if normalized_expected and normalized_present not in normalized_expected:
            expected_labels = ", ".join(sorted(normalized_expected.values()))
            raise VerificationError(
                "Fingerprint server_sha256 w metadanych nie zgadza się z oczekiwanymi wartościami"
                + (f" ({expected_labels})" if expected_labels else "")
            )
        if expected_sources:
            fingerprint_source_raw = metadata.get("server_sha256_source") if isinstance(metadata, Mapping) else None
            fingerprint_source = (
                str(fingerprint_source_raw).strip().lower() if fingerprint_source_raw is not None else None
            )
            if fingerprint_source not in expected_sources:
                allowed = ", ".join(sorted(expected_sources)) or ""
                raise VerificationError(
                    "Źródło fingerprintu TLS w metadanych nie spełnia oczekiwań"
                    + (f" (dozwolone: {allowed})" if allowed else "")
                )
    elif expected_sources:
        fingerprint_source_raw = metadata.get("server_sha256_source") if isinstance(metadata, Mapping) else None
        fingerprint_source = (
            str(fingerprint_source_raw).strip().lower() if fingerprint_source_raw is not None else None
        )
        if fingerprint_source not in expected_sources:
            allowed = ", ".join(sorted(expected_sources)) or ""
            raise VerificationError(
                "Metadane TLS nie zawierają fingerprintu, ale określono oczekiwane źródła"
                + (f" (dozwolone: {allowed})" if allowed else "")
            )


def _matches_screen_name(screen: Mapping[str, Any] | None, *, expected_substring: str) -> bool:
    if not expected_substring:
        return True
    if not isinstance(screen, Mapping):
        return False
    candidate = screen.get("name")
    if not isinstance(candidate, str):
        return False
    return expected_substring.casefold() in candidate.casefold()


def _extract_risk_service_metadata(
    metadata: Mapping[str, Any] | None,
) -> Mapping[str, Any] | None:
    if not isinstance(metadata, Mapping):
        return None

    candidates: list[Mapping[str, Any]] = []
    core_cfg = metadata.get("core_config")
    if isinstance(core_cfg, Mapping):
        risk_core = core_cfg.get("risk_service")
        if isinstance(risk_core, Mapping):
            candidates.append(risk_core)
    risk_section = metadata.get("risk_service")
    if isinstance(risk_section, Mapping):
        candidates.append(risk_section)

    if not candidates:
        return None

    merged: dict[str, Any] = {}
    for candidate in candidates:
        for key, value in candidate.items():
            if value is not None:
                merged[key] = value
    return merged


def _validate_risk_service_metadata(
    metadata: Mapping[str, Any] | None,
    *,
    require_tls: bool,
    required_materials: Sequence[str],
    expected_fingerprints: Sequence[str],
    required_scopes: Sequence[str],
<<<<<<< HEAD
    required_token_ids: Sequence[str],
=======
>>>>>>> 67903f30
    require_auth_token: bool,
) -> None:
    requirements_defined = any(
        [
            require_tls,
            required_materials,
            expected_fingerprints,
            required_scopes,
<<<<<<< HEAD
            required_token_ids,
=======
>>>>>>> 67903f30
            require_auth_token,
        ]
    )
    if not requirements_defined:
        return

    if metadata is None:
        raise VerificationError("Metadane nie zawierają sekcji risk_service")

    if require_tls and not metadata.get("tls_enabled"):
        raise VerificationError("Sekcja risk_service nie wskazuje aktywnego TLS")

    material_field_map = {
        "root_cert": "root_cert_configured",
        "client_cert": "client_cert_configured",
        "client_key": "client_key_configured",
        "client_auth": "client_auth",
    }
    missing_risk_materials: list[str] = []
    for material in required_materials:
        field_name = material_field_map.get(material)
        if not field_name:
            raise VerificationError(
                f"Materiał TLS {material} nie jest obsługiwany dla risk_service"
            )
        if not metadata.get(field_name):
            missing_risk_materials.append(material)
    if missing_risk_materials:
        raise VerificationError(
            "Sekcja risk_service nie zawiera wymaganych materiałów TLS: "
            + ", ".join(sorted(missing_risk_materials))
        )

    normalized_expected_fps = [fp for fp in expected_fingerprints if fp]
    if normalized_expected_fps:
        recorded = metadata.get("pinned_fingerprints")
        recorded_set: set[str] = set()
        if isinstance(recorded, (list, tuple, set)):
            for entry in recorded:
                normalized = _normalize_server_sha256(entry)
                if normalized:
                    recorded_set.add(normalized)
        missing_fp = [
            fingerprint
            for fingerprint in normalized_expected_fps
            if fingerprint not in recorded_set
        ]
        if missing_fp:
            raise VerificationError(
                "Sekcja risk_service nie zawiera wymaganego pinningu TLS: "
                + ", ".join(sorted(missing_fp))
            )

    if required_scopes:
        recorded_scopes: set[str] = set()
        primary_scope = metadata.get("auth_token_scope_required")
        if isinstance(primary_scope, str):
            candidate = primary_scope.strip().lower()
            if candidate:
                recorded_scopes.add(candidate)
        scopes_field = metadata.get("auth_token_scopes")
        if isinstance(scopes_field, (list, tuple, set)):
            for entry in scopes_field:
                if isinstance(entry, str):
                    candidate = entry.strip().lower()
                    if candidate:
                        recorded_scopes.add(candidate)
        required_map = metadata.get("required_scopes")
        if isinstance(required_map, Mapping):
            for scope_name in required_map.keys():
                if isinstance(scope_name, str):
                    candidate = scope_name.strip().lower()
                    if candidate:
                        recorded_scopes.add(candidate)
        missing_scopes = [
            scope for scope in required_scopes if scope not in recorded_scopes
        ]
        if missing_scopes:
            raise VerificationError(
                "Sekcja risk_service nie deklaruje wymaganych scope'ów: "
                + ", ".join(sorted(missing_scopes))
            )

<<<<<<< HEAD
    if required_token_ids:
        recorded_tokens: set[str] = set()
        token_id = metadata.get("auth_token_token_id")
        if isinstance(token_id, str):
            candidate = token_id.strip()
            if candidate:
                recorded_tokens.add(candidate)
        token_list = metadata.get("auth_token_tokens")
        if isinstance(token_list, (list, tuple, set)):
            for entry in token_list:
                if isinstance(entry, str):
                    candidate = entry.strip()
                    if candidate:
                        recorded_tokens.add(candidate)
        missing_tokens = [
            token for token in required_token_ids if token not in recorded_tokens
        ]
        if missing_tokens:
            raise VerificationError(
                "Sekcja risk_service nie deklaruje wymaganych token_id: "
                + ", ".join(sorted(missing_tokens))
            )

=======
>>>>>>> 67903f30
    if require_auth_token:
        if metadata.get("auth_token_scope_checked") is not True:
            raise VerificationError(
                "Sekcja risk_service nie potwierdza weryfikacji tokenu RBAC"
            )
        if metadata.get("auth_token_scope_match") is False:
            raise VerificationError(
                "Token RBAC dla risk_service nie spełnia wymaganych scope'ów"
            )


def _ensure_filter_matches_snapshots(
    *,
    metadata: Mapping[str, Any],
    snapshots: Sequence[Mapping[str, Any]],
) -> None:
    filters = metadata.get("filters")
    if not isinstance(filters, Mapping):
        return

    severity_filters: set[str] | None = None
    if "severity" in filters:
        raw = filters["severity"]
        if raw is None:
            severity_filters = None
        elif isinstance(raw, list):
            normalized = {_normalize_severity(item) for item in raw}
            if None in normalized:
                raise VerificationError("Filtr severity w metadanych zawiera nieprawidłowe wartości")
            severity_filters = {item for item in normalized if item is not None}
        else:
            raise VerificationError("Filtr severity w metadanych musi być listą wartości tekstowych")

    severity_min_raw = filters.get("severity_min")
    severity_min = None
    if severity_min_raw is not None:
        severity_min = _normalize_severity(severity_min_raw)
        if severity_min is None:
            raise VerificationError("Filtr severity_min w metadanych ma nieprawidłową wartość")

    screen_index = filters.get("screen_index")
    if screen_index is not None and not isinstance(screen_index, int):
        raise VerificationError("Filtr screen_index w metadanych powinien być liczbą całkowitą")

    screen_name = filters.get("screen_name")
    if screen_name is not None and not isinstance(screen_name, str):
        raise VerificationError("Filtr screen_name w metadanych powinien być tekstem")

    event_expected = filters.get("event")
    if event_expected is not None and not isinstance(event_expected, str):
        raise VerificationError("Filtr event w metadanych powinien być tekstem")

    since_dt = None
    if "since" in filters:
        since_dt = _parse_iso_datetime(filters["since"])
        if since_dt is None:
            raise VerificationError("Filtr since w metadanych ma nieprawidłowy format ISO 8601")

    until_dt = None
    if "until" in filters:
        until_dt = _parse_iso_datetime(filters["until"])
        if until_dt is None:
            raise VerificationError("Filtr until w metadanych ma nieprawidłowy format ISO 8601")

    limit = filters.get("limit")
    if limit is not None:
        if isinstance(limit, bool):
            raise VerificationError("Filtr limit w metadanych nie może być wartością bool")
        try:
            limit_int = int(limit)
        except (TypeError, ValueError):
            raise VerificationError("Filtr limit w metadanych powinien być liczbą całkowitą") from None
        if limit_int < 0:
            raise VerificationError("Filtr limit w metadanych nie może być ujemny")
        if len(snapshots) > limit_int:
            raise VerificationError(
                f"Decision log zawiera {len(snapshots)} wpisów, co przekracza limit {limit_int} z metadanych"
            )

    for index, entry in enumerate(snapshots, start=1):
        severity_value = _normalize_severity(entry.get("severity"))
        if severity_filters is not None:
            if severity_value is None or severity_value not in severity_filters:
                raise VerificationError(
                    f"Wpis #{index} posiada severity {severity_value!r}, które nie przechodzi filtra severity"
                )
        if severity_min is not None:
            if severity_value is None or not _severity_at_least(severity_value, severity_min):
                raise VerificationError(
                    f"Wpis #{index} ma severity {severity_value!r} poniżej progu {severity_min!r}"
                )

        if event_expected is not None:
            if entry.get("event") != event_expected:
                raise VerificationError(
                    f"Wpis #{index} posiada event {entry.get('event')!r}, oczekiwano {event_expected!r}"
                )

        screen_info = entry.get("screen") if isinstance(entry.get("screen"), Mapping) else None
        if screen_index is not None:
            if not isinstance(screen_info, Mapping) or screen_info.get("index") != screen_index:
                raise VerificationError(
                    f"Wpis #{index} nie spełnia filtra screen_index={screen_index}; metadane ekranu: {screen_info!r}"
                )
        if screen_name is not None:
            if not _matches_screen_name(screen_info, expected_substring=screen_name):
                raise VerificationError(
                    f"Wpis #{index} nie spełnia filtra screen_name zawierającego {screen_name!r}"
                )

        if since_dt is not None or until_dt is not None:
            timestamp_value = entry.get("timestamp")
            ts_dt = _parse_iso_datetime(timestamp_value)
            if ts_dt is None:
                raise VerificationError(
                    f"Wpis #{index} nie zawiera poprawnego znacznika czasu zgodnego z filtrami since/until"
                )
            if since_dt is not None and ts_dt < since_dt:
                raise VerificationError(
                    f"Wpis #{index} ({timestamp_value}) leży przed granicą since {filters['since']!r}"
                )
            if until_dt is not None and ts_dt > until_dt:
                raise VerificationError(
                    f"Wpis #{index} ({timestamp_value}) leży po granicy until {filters['until']!r}"
                )


def _read_summary_payload(path: str) -> Mapping[str, Any]:
    if path == "-":
        payload = sys.stdin.read()
    else:
        summary_path = Path(path).expanduser()
        try:
            if summary_path.suffix == ".gz":
                with gzip.open(summary_path, "rt", encoding="utf-8") as handle:
                    payload = handle.read()
            else:
                payload = summary_path.read_text(encoding="utf-8")
        except OSError as exc:
            raise VerificationError(f"Nie udało się odczytać podsumowania {path}: {exc}") from exc

    try:
        summary = json.loads(payload)
    except json.JSONDecodeError as exc:
        raise VerificationError(f"Podsumowanie {path} zawiera nieprawidłowy JSON: {exc}") from exc

    if not isinstance(summary, Mapping):
        raise VerificationError("Podsumowanie powinno być obiektem JSON zawierającym pole 'summary'")

    body = summary.get("summary")
    if not isinstance(body, Mapping):
        raise VerificationError("Plik podsumowania musi zawierać obiekt 'summary'")

    return summary


def _floats_close(a: float, b: float, *, tol: float = 1e-6) -> bool:
    diff = abs(a - b)
    return diff <= tol or diff <= tol * max(abs(a), abs(b), 1.0)


def _normalise_screen_set(candidate: Any, *, context: str) -> list[str]:
    if candidate is None:
        return []
    if not isinstance(candidate, list):
        raise VerificationError(f"{context}: sekcja screens powinna być listą")
    encoded: list[str] = []
    for item in candidate:
        if not isinstance(item, Mapping):
            raise VerificationError(f"{context}: każdy wpis screens powinien być obiektem JSON")
        encoded.append(json.dumps(item, ensure_ascii=False, sort_keys=True))
    return sorted(encoded)


def _extract_severity_counts(candidate: Any, *, context: str) -> dict[str, int]:
    if candidate is None:
        return {}
    if not isinstance(candidate, Mapping):
        raise VerificationError(f"{context}: sekcja severity powinna być obiektem zawierającym counts")
    counts = candidate.get("counts")
    if not isinstance(counts, Mapping):
        raise VerificationError(f"{context}: sekcja severity powinna zawierać pole counts")
    normalised: dict[str, int] = {}
    for level, value in counts.items():
        level_normalised = _normalize_severity(level)
        if level_normalised is None:
            raise VerificationError(f"{context}: severity zawiera nieprawidłowy poziom {level!r}")
        try:
            numeric = int(value)
        except (TypeError, ValueError):
            raise VerificationError(f"{context}: liczność severity {level!r} powinna być liczbą całkowitą") from None
        normalised[level_normalised] = numeric
    return normalised


def _compare_summary(expected: Mapping[str, Any], actual: Mapping[str, Any]) -> None:
    if not isinstance(actual, Mapping):
        raise VerificationError("Brak obliczonego podsumowania do weryfikacji")

    expected_total = expected.get("total_snapshots")
    actual_total = actual.get("total_snapshots")
    if expected_total != actual_total:
        raise VerificationError(
            f"Podsumowanie oczekuje {expected_total!r} wpisów, ale log zawiera {actual_total!r}"
        )

    expected_events = expected.get("events")
    actual_events = actual.get("events")
    if not isinstance(expected_events, Mapping) or not isinstance(actual_events, Mapping):
        raise VerificationError("Podsumowanie powinno zawierać sekcję events jako obiekt JSON")

    expected_event_keys = set(expected_events.keys())
    actual_event_keys = set(actual_events.keys())
    if expected_event_keys != actual_event_keys:
        missing = expected_event_keys - actual_event_keys
        extra = actual_event_keys - expected_event_keys
        raise VerificationError(
            "Zestaw zdarzeń w podsumowaniu nie zgadza się z decision logiem: "
            f"brakujące={sorted(missing)}, nadmiarowe={sorted(extra)}"
        )

    for event_name in sorted(expected_event_keys):
        context = f"Podsumowanie dla zdarzenia {event_name!r}"
        expected_event = expected_events[event_name]
        actual_event = actual_events[event_name]
        if not isinstance(expected_event, Mapping) or not isinstance(actual_event, Mapping):
            raise VerificationError(f"{context}: oczekiwano obiektów JSON")

        if expected_event.get("count") != actual_event.get("count"):
            raise VerificationError(
                f"{context}: liczba wpisów wynosi {actual_event.get('count')!r}, oczekiwano {expected_event.get('count')!r}"
            )

        expected_fps = expected_event.get("fps")
        actual_fps = actual_event.get("fps")
        if expected_fps is None:
            if actual_fps is not None:
                raise VerificationError(f"{context}: log posiada statystyki FPS, ale podsumowanie ich nie deklaruje")
        else:
            if not isinstance(expected_fps, Mapping) or not isinstance(actual_fps, Mapping):
                raise VerificationError(f"{context}: sekcja fps powinna być obiektem JSON")
            for key in ("min", "max", "avg"):
                exp_value = expected_fps.get(key)
                act_value = actual_fps.get(key)
                if exp_value is None or act_value is None:
                    raise VerificationError(f"{context}: sekcja fps nie zawiera pola {key}")
                if not _floats_close(float(exp_value), float(act_value)):
                    raise VerificationError(
                        f"{context}: wartość fps.{key} wynosi {act_value!r}, oczekiwano {exp_value!r}"
                    )
            if expected_fps.get("samples") != actual_fps.get("samples"):
                raise VerificationError(
                    f"{context}: liczba próbek FPS wynosi {actual_fps.get('samples')!r}, oczekiwano {expected_fps.get('samples')!r}"
                )

        expected_screens = _normalise_screen_set(expected_event.get("screens"), context=context)
        actual_screens = _normalise_screen_set(actual_event.get("screens"), context=context)
        if expected_screens != actual_screens:
            raise VerificationError(f"{context}: zestaw ekranów różni się od oczekiwanego")

        expected_severity = _extract_severity_counts(expected_event.get("severity"), context=context)
        actual_severity = _extract_severity_counts(actual_event.get("severity"), context=context)
        if expected_severity != actual_severity:
            raise VerificationError(
                f"{context}: zestaw liczności severity nie pokrywa się z oczekiwanym"
            )

        for ts_field in ("first_timestamp", "last_timestamp"):
            if ts_field in expected_event:
                if expected_event[ts_field] != actual_event.get(ts_field):
                    raise VerificationError(
                        f"{context}: pole {ts_field} ma wartość {actual_event.get(ts_field)!r}, oczekiwano {expected_event[ts_field]!r}"
                    )
            elif ts_field in actual_event:
                raise VerificationError(f"{context}: log zawiera pole {ts_field}, którego brak w podsumowaniu")

    for ts_field in ("first_timestamp", "last_timestamp"):
        if ts_field in expected:
            if expected[ts_field] != actual.get(ts_field):
                raise VerificationError(
                    f"Podsumowanie {ts_field} ma wartość {actual.get(ts_field)!r}, oczekiwano {expected[ts_field]!r}"
                )
        elif ts_field in actual:
            raise VerificationError(
                f"Decision log raportuje pole {ts_field}, które nie zostało zadeklarowane w podsumowaniu"
            )

    expected_severity_total = expected.get("severity_counts")
    actual_severity_total = actual.get("severity_counts")
    if expected_severity_total is None:
        if actual_severity_total:
            raise VerificationError("Podsumowanie nie deklaruje severity_counts, ale log zawiera globalne liczniki")
    else:
        if not isinstance(expected_severity_total, Mapping) or not isinstance(actual_severity_total, Mapping):
            raise VerificationError("severity_counts powinno być obiektem JSON")
        expected_counts = _extract_severity_counts({"counts": expected_severity_total}, context="severity_counts")
        actual_counts = _extract_severity_counts({"counts": actual_severity_total}, context="severity_counts")
        if expected_counts != actual_counts:
            raise VerificationError("Globalne liczniki severity nie zgadzają się z decision logiem")


def _validate_summary_path(
    path: str,
    computed_summary: Mapping[str, Any] | None,
    *,
    signing_key: _SigningKey | None,
    metadata_signature: Mapping[str, Any] | None,
) -> Mapping[str, Any]:
    if computed_summary is None:
        raise VerificationError("Brak danych do weryfikacji podsumowania decision logu")

    if metadata_signature is not None and not isinstance(metadata_signature, Mapping):
        raise VerificationError("Metadane summary_signature mają nieprawidłową strukturę")

    payload = _read_summary_payload(path)
    summary_body = payload.get("summary")
    signature_payload = payload.get("signature")

    if signature_payload is None and metadata_signature:
        raise VerificationError("Metadane wymagają podpisanego podsumowania, ale plik nie zawiera podpisu")

    signature_present = signature_payload is not None
    if signature_payload is not None:
        if signing_key is None:
            raise VerificationError("Podsumowanie zawiera podpis, lecz nie dostarczono klucza HMAC do weryfikacji")
        entry = dict(payload)
        _verify_entry(entry, signing_key=signing_key, allow_unsigned=False)
        if metadata_signature:
            expected_algorithm = metadata_signature.get("algorithm")
            actual_algorithm = signature_payload.get("algorithm")
            if expected_algorithm and actual_algorithm != expected_algorithm:
                raise VerificationError(
                    "Podsumowanie podpisane algorytmem innym niż zadeklarowany w metadanych"
                )
            expected_key_id = metadata_signature.get("key_id")
            actual_key_id = signature_payload.get("key_id")
            if expected_key_id and actual_key_id != expected_key_id:
                raise VerificationError(
                    "Podsumowanie podpisane innym identyfikatorem klucza niż wskazano w metadanych"
                )
    elif signing_key and metadata_signature is None:
        LOGGER.warning(
            "Podsumowanie nie zawiera podpisu mimo dostarczenia klucza HMAC – upewnij się, że watcher generuje podpisy."
        )

    _compare_summary(summary_body, computed_summary)

    result: dict[str, Any] = {
        "path": path,
        "signed": signature_present,
    }
    if signature_payload:
        result["signature"] = signature_payload
    if metadata_signature:
        result["metadata_signature"] = metadata_signature
    metadata_section = payload.get("metadata")
    if isinstance(metadata_section, Mapping):
        rp_summary = metadata_section.get("risk_profile_summary")
        if isinstance(rp_summary, Mapping):
            result["risk_profile_summary"] = rp_summary
    return result


def _enforce_event_limits(*, summary: Mapping[str, Any] | None, limits: Mapping[str, int]) -> None:
    if not limits:
        return
    if not isinstance(summary, Mapping):
        raise VerificationError("Brak danych podsumowania decision logu do weryfikacji limitów zdarzeń")
    events_section = summary.get("events")
    if not isinstance(events_section, Mapping):
        raise VerificationError("Podsumowanie decision logu nie zawiera sekcji events")
    for event_name, limit in limits.items():
        stats = events_section.get(event_name)
        count = 0
        if isinstance(stats, Mapping):
            raw_count = stats.get("count")
            if isinstance(raw_count, int):
                count = raw_count
            else:
                # jeżeli brak poprawnego pola count traktujemy jak zero, ale raportujemy ostrzeżenie
                LOGGER.warning(
                    "Sekcja podsumowania dla zdarzenia %s nie zawiera prawidłowego pola count; przyjęto wartość 0",
                    event_name,
                )
        if count > limit:
            raise VerificationError(
                f"Zdarzenie {event_name!r} wystąpiło {count} razy, co przekracza dozwolony limit {limit}"
            )


def _enforce_min_event_counts(
    *, summary: Mapping[str, Any] | None, requirements: Mapping[str, int]
) -> None:
    if not requirements:
        return
    if not isinstance(summary, Mapping):
        raise VerificationError(
            "Brak danych podsumowania decision logu do weryfikacji minimalnych liczności zdarzeń"
        )
    events_section = summary.get("events")
    if not isinstance(events_section, Mapping):
        raise VerificationError("Podsumowanie decision logu nie zawiera sekcji events")
    for event_name, minimum in requirements.items():
        stats = events_section.get(event_name)
        count = 0
        if isinstance(stats, Mapping):
            raw_count = stats.get("count")
            if isinstance(raw_count, int):
                count = raw_count
            else:
                LOGGER.warning(
                    "Sekcja podsumowania dla zdarzenia %s nie zawiera prawidłowego pola count; przyjęto wartość 0",
                    event_name,
                )
        if count < minimum:
            raise VerificationError(
                f"Zdarzenie {event_name!r} wystąpiło {count} razy, co nie spełnia wymaganego minimum {minimum}"
            )


def _build_report_payload(
    verification_result: Mapping[str, Any],
    metadata: Mapping[str, Any],
    summary_validation: Mapping[str, Any] | None,
    *,
    enforced_limits: Mapping[str, int] | None = None,
    enforced_minimums: Mapping[str, int] | None = None,
    risk_profile: Mapping[str, Any] | None = None,
    risk_profile_summary: Mapping[str, Any] | None = None,
    core_config: Mapping[str, Any] | None = None,
    risk_profile_snippet_validation: Sequence[Mapping[str, Any]] | None = None,
) -> Mapping[str, Any]:
    payload: dict[str, Any] = {
        "report_version": 1,
        "generated_at": datetime.now(timezone.utc).isoformat(),
        "path": verification_result.get("path"),
        "entries": verification_result.get("entries"),
        "verified_entries": verification_result.get("verified_entries"),
        "metadata": metadata,
    }
    summary_data = verification_result.get("summary")
    if summary_data is not None:
        payload["summary"] = summary_data
    if summary_validation is not None:
        payload["summary_validation"] = summary_validation
    if enforced_limits:
        payload["enforced_event_limits"] = dict(enforced_limits)
    if enforced_minimums:
        payload["enforced_event_minimums"] = dict(enforced_minimums)
    if risk_profile:
        payload["risk_profile"] = dict(risk_profile)
    if risk_profile_summary:
        payload["risk_profile_summary"] = dict(risk_profile_summary)
    if core_config:
        payload["core_config"] = dict(core_config)
    if risk_profile_snippet_validation:
        payload["risk_profile_snippet_validation"] = [
            dict(entry) for entry in risk_profile_snippet_validation
        ]
    return payload


def _write_report_output(destination: str, payload: Mapping[str, Any]) -> None:
    if destination.strip() == "-":
        sys.stdout.write(json.dumps(payload, ensure_ascii=False, indent=2) + "\n")
        return
    path = Path(destination)
    path.parent.mkdir(parents=True, exist_ok=True)
    path.write_text(json.dumps(payload, ensure_ascii=False, indent=2) + "\n", encoding="utf-8")


# ------------------------------ CLI -----------------------------------------

def build_parser() -> argparse.ArgumentParser:
    parser = argparse.ArgumentParser(description="Weryfikacja podpisów decision logu UI")
    parser.add_argument(
        "path",
        nargs="?",
        help="Ścieżka do decision logu (JSONL lub JSONL.GZ). Użyj '-' dla STDIN.",
    )
    parser.add_argument("--hmac-key", help="Sekret HMAC wprost w CLI (UTF-8)")
    parser.add_argument("--hmac-key-file", help="Ścieżka do pliku z sekretem HMAC")
    parser.add_argument("--hmac-key-id", help="Identyfikator klucza HMAC")
    parser.add_argument("--allow-unsigned", action="store_true", help="Zezwól na wpisy bez podpisu")
    parser.add_argument("--expected-key-id", help="Oczekiwany identyfikator klucza podpisującego")
    parser.add_argument("--expect-mode", choices=["grpc", "jsonl"], help="Oczekiwany tryb metadanych")
    parser.add_argument(
        "--expect-summary-enabled",
        action="store_true",
        help="Wymagaj, aby metadane wskazywały włączone podsumowanie",
    )
    parser.add_argument(
        "--expect-filter",
        action="append",
        default=[],
        metavar="KLUCZ=WARTOŚĆ",
        help="Oczekiwany filtr w metadanych (można podawać wielokrotnie)",
    )
    parser.add_argument(
        "--require-auth-token",
        action="store_true",
        help="Wymagaj, by log gRPC zawierał token autoryzacyjny",
    )
    parser.add_argument(
        "--require-auth-scope",
        dest="require_auth_scopes",
        action="append",
        default=[],
        metavar="SCOPE",
        help="Wymagaj, by token autoryzacyjny obejmował wskazany scope (można podawać wielokrotnie)",
    )
    parser.add_argument(
        "--require-tls",
        action="store_true",
        help="Wymagaj, by log gRPC był zarejestrowany przy użyciu TLS",
    )
    parser.add_argument(
        "--require-tls-material",
        action="append",
        default=[],
        choices=_TLS_MATERIAL_CHOICES,
        metavar="MATERIAŁ",
        help="Wymagaj obecności materiału TLS w metadanych (można podawać wielokrotnie)",
    )
<<<<<<< HEAD
=======
    # rozszerzenia RiskService
>>>>>>> 67903f30
    parser.add_argument(
        "--require-risk-service-tls",
        action="store_true",
        help="Wymagaj, by konfiguracja RiskService wskazywała aktywne TLS",
    )
    parser.add_argument(
        "--require-risk-service-tls-material",
        dest="require_risk_service_tls_material",
        action="append",
        default=[],
        choices=_RISK_TLS_MATERIAL_CHOICES,
        metavar="MATERIAŁ",
        help="Wymagaj określonych materiałów TLS w sekcji risk_service (można powtarzać)",
    )
    parser.add_argument(
        "--expect-risk-service-server-sha256",
        action="append",
        default=[],
        metavar="FINGERPRINT",
        help="Oczekiwany fingerprint SHA-256 z pinningu RiskService (można podawać wielokrotnie)",
    )
    parser.add_argument(
        "--expect-server-sha256",
        action="append",
        default=[],
        metavar="FINGERPRINT",
        help="Oczekiwany odcisk SHA-256 serwera zapisany w metadanych (można podawać wielokrotnie)",
    )
    parser.add_argument(
        "--expect-server-sha256-source",
        action="append",
        default=[],
        metavar="ŹRÓDŁO",
        help="Dozwolone źródła fingerprintu TLS (np. cli, env, pinned_fingerprint)",
    )
    parser.add_argument(
        "--require-risk-service-scope",
        dest="require_risk_service_scope",
        action="append",
        default=[],
        metavar="SCOPE",
        help="Wymagaj, aby sekcja risk_service deklarowała wskazany scope (można powtarzać)",
    )
    parser.add_argument(
<<<<<<< HEAD
        "--require-risk-service-token-id",
        dest="require_risk_service_token_id",
        action="append",
        default=[],
        metavar="TOKEN_ID",
        help="Wymagaj, aby sekcja risk_service deklarowała wskazany token_id (można powtarzać)",
    )
    parser.add_argument(
=======
>>>>>>> 67903f30
        "--require-risk-service-auth-token",
        action="store_true",
        help="Wymagaj potwierdzenia tokenu RBAC w sekcji risk_service",
    )
    parser.add_argument(
        "--require-screen-info",
        action="store_true",
        help="Wymagaj, aby każdy wpis snapshot zawierał metadane monitora (sekcja screen)",
    )
    parser.add_argument(
        "--expect-input-file",
        help="W trybie JSONL wymuś oczekiwaną ścieżkę pliku wejściowego",
    )
    parser.add_argument(
        "--expect-endpoint",
        help="W trybie gRPC wymuś oczekiwany endpoint",
    )
    parser.add_argument(
        "--summary-json",
        help="Ścieżka do pliku JSON z podsumowaniem (obsługa .gz, '-' dla STDIN)",
    )
    parser.add_argument(
        "--report-output",
        help="Zapisz wynik walidacji i podsumowanie decision logu do pliku JSON",
    )
    parser.add_argument(
        "--max-event-count",
        action="append",
        default=[],
        metavar="ZDARZENIE=LIMIT",
        help="Maksymalna dozwolona liczba wystąpień zdarzenia (można podawać wielokrotnie)",
    )
    parser.add_argument(
        "--min-event-count",
        action="append",
        default=[],
        metavar="ZDARZENIE=MINIMUM",
        help="Minimalna wymagana liczba wystąpień zdarzenia (można podawać wielokrotnie)",
    )
    parser.add_argument(
        "--risk-profile",
        help="Zastosuj predefiniowany profil ryzyka (ustawia limity i wymagania audytowe)",
    )
    parser.add_argument(
        "--risk-profiles-file",
        help=(
            "Ścieżka do pliku JSON/YAML z profilami ryzyka telemetrii – pozwala rozszerzyć"
            " lub nadpisać wbudowane presety."
        ),
    )
    parser.add_argument(
        "--print-risk-profiles",
        action="store_true",
        help="Wypisz dostępne profile ryzyka (wraz z metadanymi) i zakończ",
    )
    parser.add_argument(
        "--risk-profile-env-snippet",
        help=(
            "Ścieżka do pliku .env wygenerowanego przez telemetry_risk_profiles render --format env,"
            " który ma zostać porównany z recommended_overrides"
        ),
    )
    parser.add_argument(
        "--risk-profile-yaml-snippet",
        help=(
            "Ścieżka do pliku YAML/JSON wygenerowanego przez telemetry_risk_profiles render --format yaml"
            " (z sekcją metrics_service_overrides) w celu porównania z recommended_overrides"
        ),
    )
    parser.add_argument(
        "--core-config",
        help=(
            "Ścieżka do pliku core.yaml – wczyta domyślne ustawienia MetricsService (profil "
            "ryzyka i plik presetów)."
        ),
    )
    return parser


def _print_available_risk_profiles(
    selected: str | None, *, core_metadata: Mapping[str, Any] | None = None
) -> None:
    payload: dict[str, Any] = {"risk_profiles": {}}
    for name in list_risk_profile_names():
        payload["risk_profiles"][name] = risk_profile_metadata(name)

    if selected:
        normalized = selected.strip().lower()
        payload["selected"] = normalized
        payload["selected_profile"] = payload["risk_profiles"].get(normalized)

    if core_metadata:
        payload["core_config"] = dict(core_metadata)

    print(json.dumps(payload, ensure_ascii=False, indent=2))


def _load_risk_profile_presets(args: argparse.Namespace, parser: argparse.ArgumentParser) -> None:
    path_value = getattr(args, "risk_profiles_file", None)
    if not path_value:
        return

    target = Path(path_value).expanduser()
    try:
        registered, _meta = load_risk_profiles_with_metadata(target, origin_label=f"verify:{target}")
    except FileNotFoundError as exc:
        parser.error(str(exc))
    except Exception as exc:  # pragma: no cover - zależne od formatu
        parser.error(f"Nie udało się wczytać profili ryzyka z {target}: {exc}")
    else:
        if registered:
            LOGGER.info(
                "Załadowano %s profil(e) ryzyka telemetrii z %s", len(registered), target
            )


def _apply_env_defaults(args: argparse.Namespace, parser: argparse.ArgumentParser) -> None:
    if args.path is None:
        env_path = os.getenv(f"{_ENV_PREFIX}PATH")
        if env_path:
            args.path = env_path

    if getattr(args, "risk_profiles_file", None) is None:
        env_profiles = os.getenv(_ENV_RISK_PROFILES_FILE)
        if env_profiles:
            args.risk_profiles_file = env_profiles

    if not getattr(args, "print_risk_profiles", False):
        env_print = os.getenv(_ENV_PRINT_RISK_PROFILES)
        if env_print:
            args.print_risk_profiles = _parse_env_bool(
                env_print, variable=_ENV_PRINT_RISK_PROFILES, parser=parser
            )

    if getattr(args, "core_config", None) is None:
        env_core = os.getenv(_ENV_CORE_CONFIG)
        if env_core:
            args.core_config = env_core

    env_key = os.getenv(f"{_ENV_PREFIX}HMAC_KEY")
    env_key_file = os.getenv(f"{_ENV_PREFIX}HMAC_KEY_FILE")
    env_key_id = os.getenv(f"{_ENV_PREFIX}HMAC_KEY_ID")

    signing_key, allow_unsigned_override = _load_signing_key(
        cli_value=args.hmac_key,
        cli_file=args.hmac_key_file,
        cli_key_id=args.hmac_key_id,
        env_value=env_key,
        env_file=env_key_file,
        env_key_id=env_key_id,
        env_allow_unsigned=os.getenv(f"{_ENV_PREFIX}ALLOW_UNSIGNED"),
        parser=parser,
    )
    if allow_unsigned_override:
        args.allow_unsigned = True
    if signing_key:
        args._signing_key = signing_key
    else:
        args._signing_key = None

    if args.expect_mode is None:
        env_mode = os.getenv(f"{_ENV_PREFIX}EXPECT_MODE")
        if env_mode:
            lowered = env_mode.strip().lower()
            if lowered not in {"grpc", "jsonl"}:
                parser.error(
                    f"{_ENV_PREFIX}EXPECT_MODE ma nieprawidłową wartość {env_mode!r}; dozwolone: grpc/jsonl"
                )
            args.expect_mode = lowered

    if not args.expect_summary_enabled:
        env_summary = os.getenv(f"{_ENV_PREFIX}EXPECT_SUMMARY_ENABLED")
        if env_summary is not None:
            args.expect_summary_enabled = _parse_env_bool(
                env_summary, variable=f"{_ENV_PREFIX}EXPECT_SUMMARY_ENABLED", parser=parser
            )

    if not args.require_auth_token:
        env_auth = os.getenv(f"{_ENV_PREFIX}REQUIRE_AUTH_TOKEN")
        if env_auth is not None:
            args.require_auth_token = _parse_env_bool(
                env_auth, variable=f"{_ENV_PREFIX}REQUIRE_AUTH_TOKEN", parser=parser
            )

    if not args.require_tls:
        env_tls = os.getenv(f"{_ENV_PREFIX}REQUIRE_TLS")
        if env_tls is not None:
            args.require_tls = _parse_env_bool(
                env_tls, variable=f"{_ENV_PREFIX}REQUIRE_TLS", parser=parser
            )

    if args.expect_input_file is None:
        env_input = os.getenv(f"{_ENV_PREFIX}EXPECT_INPUT_FILE")
        if env_input:
            args.expect_input_file = env_input

    if args.expect_endpoint is None:
        env_endpoint = os.getenv(f"{_ENV_PREFIX}EXPECT_ENDPOINT")
        if env_endpoint:
            args.expect_endpoint = env_endpoint

    required_tls_materials = {
        str(item).strip().lower() for item in getattr(args, "require_tls_material", [])
    }
    env_tls_materials = os.getenv(_ENV_REQUIRE_TLS_MATERIALS)
    if env_tls_materials:
        for entry in _parse_env_list(env_tls_materials, variable=_ENV_REQUIRE_TLS_MATERIALS, parser=parser):
            normalized = entry.strip().lower()
            if normalized not in _TLS_MATERIAL_CHOICES:
                parser.error(
                    f"{_ENV_REQUIRE_TLS_MATERIALS} zawiera nieobsługiwany materiał TLS {entry!r};"
                    f" dozwolone: {', '.join(_TLS_MATERIAL_CHOICES)}"
                )
            required_tls_materials.add(normalized)
    args._required_tls_materials = tuple(sorted(required_tls_materials))

    expected_server_sha: list[str] = []
    expected_server_sha.extend(getattr(args, "expect_server_sha256", []) or [])
    env_expected_sha = os.getenv(_ENV_EXPECT_SERVER_SHA256)
    if env_expected_sha:
        expected_server_sha.extend(
            _parse_env_list(env_expected_sha, variable=_ENV_EXPECT_SERVER_SHA256, parser=parser)
        )
    unique_expected_sha: list[str] = []
    seen_sha: set[str] = set()
    for raw in expected_server_sha:
        candidate = str(raw).strip()
        if not candidate or candidate in seen_sha:
            continue
        seen_sha.add(candidate)
        unique_expected_sha.append(candidate)
    args._expected_server_sha256 = tuple(unique_expected_sha)

    expected_sources_raw: list[str] = []
    expected_sources_raw.extend(getattr(args, "expect_server_sha256_source", []) or [])
    env_expected_sources = os.getenv(_ENV_EXPECT_SERVER_SHA256_SOURCE)
    if env_expected_sources:
        expected_sources_raw.extend(
            _parse_env_list(
                env_expected_sources,
                variable=_ENV_EXPECT_SERVER_SHA256_SOURCE,
                parser=parser,
            )
        )
    normalized_sources: list[str] = []
    seen_sources: set[str] = set()
    for source in expected_sources_raw:
        normalized_source = str(source).strip().lower()
        if not normalized_source or normalized_source in seen_sources:
            continue
        seen_sources.add(normalized_source)
        normalized_sources.append(normalized_source)
    args._expected_server_sha256_sources = tuple(normalized_sources)

<<<<<<< HEAD
=======
    # --- RiskService rozszerzenia z ENV/CLI ---------------------------------
>>>>>>> 67903f30
    if not getattr(args, "require_risk_service_tls", False):
        env_risk_tls = os.getenv(_ENV_REQUIRE_RISK_TLS)
        if env_risk_tls is not None:
            args.require_risk_service_tls = _parse_env_bool(
                env_risk_tls,
                variable=_ENV_REQUIRE_RISK_TLS,
                parser=parser,
            )

    risk_tls_materials = {
        str(item).strip().lower()
        for item in getattr(args, "require_risk_service_tls_material", [])
    }
    env_risk_tls_materials = os.getenv(_ENV_REQUIRE_RISK_TLS_MATERIALS)
    if env_risk_tls_materials:
        for entry in _parse_env_list(
            env_risk_tls_materials,
            variable=_ENV_REQUIRE_RISK_TLS_MATERIALS,
            parser=parser,
        ):
            normalized = entry.strip().lower()
            if normalized not in _RISK_TLS_MATERIAL_CHOICES:
                parser.error(
                    f"{_ENV_REQUIRE_RISK_TLS_MATERIALS} zawiera nieobsługiwany materiał TLS {entry!r};"
                    f" dozwolone: {', '.join(_RISK_TLS_MATERIAL_CHOICES)}"
                )
            risk_tls_materials.add(normalized)
    args._required_risk_service_tls_materials = tuple(sorted(risk_tls_materials))

    expected_risk_sha: list[str] = []
    expected_risk_sha.extend(getattr(args, "expect_risk_service_server_sha256", []) or [])
    env_expected_risk_sha = os.getenv(_ENV_EXPECT_RISK_SERVER_SHA256)
    if env_expected_risk_sha:
        expected_risk_sha.extend(
            _parse_env_list(
                env_expected_risk_sha,
                variable=_ENV_EXPECT_RISK_SERVER_SHA256,
                parser=parser,
            )
        )
    normalized_risk_sha: list[str] = []
    seen_risk_sha: set[str] = set()
    for raw in expected_risk_sha:
        normalized = _normalize_server_sha256(raw)
        if not normalized or normalized in seen_risk_sha:
            continue
        seen_risk_sha.add(normalized)
        normalized_risk_sha.append(normalized)
    args._expected_risk_service_sha256 = tuple(normalized_risk_sha)

    required_risk_scopes_raw: list[str] = []
    required_risk_scopes_raw.extend(getattr(args, "require_risk_service_scope", []) or [])
    env_required_risk_scopes = os.getenv(_ENV_REQUIRE_RISK_SCOPE)
    if env_required_risk_scopes:
        required_risk_scopes_raw.extend(
            _parse_env_list(
                env_required_risk_scopes,
                variable=_ENV_REQUIRE_RISK_SCOPE,
                parser=parser,
            )
        )
    normalized_risk_scopes: list[str] = []
    seen_risk_scopes: set[str] = set()
    for scope in required_risk_scopes_raw:
        normalized_scope = str(scope).strip().lower()
        if not normalized_scope or normalized_scope in seen_risk_scopes:
            continue
        seen_risk_scopes.add(normalized_scope)
        normalized_risk_scopes.append(normalized_scope)
    args._required_risk_service_scopes = tuple(normalized_risk_scopes)

<<<<<<< HEAD
    required_risk_tokens_raw: list[str] = []
    required_risk_tokens_raw.extend(
        getattr(args, "require_risk_service_token_id", []) or []
    )
    env_required_risk_tokens = os.getenv(_ENV_REQUIRE_RISK_TOKEN_ID)
    if env_required_risk_tokens:
        required_risk_tokens_raw.extend(
            _parse_env_list(
                env_required_risk_tokens,
                variable=_ENV_REQUIRE_RISK_TOKEN_ID,
                parser=parser,
            )
        )
    normalized_risk_tokens: list[str] = []
    seen_risk_tokens: set[str] = set()
    for token_id in required_risk_tokens_raw:
        normalized_token = str(token_id).strip()
        if not normalized_token or normalized_token in seen_risk_tokens:
            continue
        seen_risk_tokens.add(normalized_token)
        normalized_risk_tokens.append(normalized_token)
    args._required_risk_service_token_ids = tuple(normalized_risk_tokens)

=======
>>>>>>> 67903f30
    if not getattr(args, "require_risk_service_auth_token", False):
        env_risk_token = os.getenv(_ENV_REQUIRE_RISK_AUTH_TOKEN)
        if env_risk_token is not None:
            args.require_risk_service_auth_token = _parse_env_bool(
                env_risk_token,
                variable=_ENV_REQUIRE_RISK_AUTH_TOKEN,
                parser=parser,
            )

    args._require_risk_service_tls = bool(getattr(args, "require_risk_service_tls", False))
    args._require_risk_service_auth_token = bool(
        getattr(args, "require_risk_service_auth_token", False)
    )

    required_auth_scopes_raw: list[str] = []
    required_auth_scopes_raw.extend(getattr(args, "require_auth_scopes", []) or [])
    env_required_scopes = os.getenv(_ENV_REQUIRE_AUTH_SCOPE)
    if env_required_scopes:
        required_auth_scopes_raw.extend(
            _parse_env_list(
                env_required_scopes,
                variable=_ENV_REQUIRE_AUTH_SCOPE,
                parser=parser,
            )
        )
    normalized_auth_scopes: list[str] = []
    seen_auth_scopes: set[str] = set()
    for scope in required_auth_scopes_raw:
        normalized_scope = str(scope).strip().lower()
        if not normalized_scope or normalized_scope in seen_auth_scopes:
            continue
        seen_auth_scopes.add(normalized_scope)
        normalized_auth_scopes.append(normalized_scope)
    args._required_auth_scopes = tuple(normalized_auth_scopes)
    if normalized_auth_scopes:
        args.require_auth_token = True

<<<<<<< HEAD
=======
    # --- reszta --------------------------------------------------------------
>>>>>>> 67903f30
    if getattr(args, "risk_profile", None) is None:
        env_risk_profile = os.getenv(_ENV_RISK_PROFILE)
        if env_risk_profile:
            args.risk_profile = env_risk_profile.strip().lower()
            args._risk_profile_source = "env"

    if not getattr(args, "require_screen_info", False):
        env_screen = os.getenv(_ENV_REQUIRE_SCREEN_INFO)
        if env_screen is not None:
            args.require_screen_info = _parse_env_bool(
                env_screen, variable=_ENV_REQUIRE_SCREEN_INFO, parser=parser
            )

    if getattr(args, "summary_json", None) is None:
        env_summary_path = os.getenv(_ENV_SUMMARY_PATH)
        if env_summary_path:
            args.summary_json = env_summary_path

    if getattr(args, "report_output", None) is None:
        env_report_path = os.getenv(_ENV_REPORT_OUTPUT)
        if env_report_path:
            args.report_output = env_report_path

    if getattr(args, "risk_profile_env_snippet", None) is None:
        env_env_snippet = os.getenv(_ENV_RISK_PROFILE_ENV_SNIPPET)
        if env_env_snippet:
            args.risk_profile_env_snippet = env_env_snippet

    if getattr(args, "risk_profile_yaml_snippet", None) is None:
        env_yaml_snippet = os.getenv(_ENV_RISK_PROFILE_YAML_SNIPPET)
        if env_yaml_snippet:
            args.risk_profile_yaml_snippet = env_yaml_snippet

    max_event_counts: dict[str, int] = {}
    env_event_limits = os.getenv(_ENV_MAX_EVENT_COUNTS)
    if env_event_limits:
        try:
            env_limits_obj = json.loads(env_event_limits)
        except json.JSONDecodeError as exc:
            parser.error(f"{_ENV_MAX_EVENT_COUNTS} zawiera nieprawidłowy JSON: {exc}")
        if not isinstance(env_limits_obj, Mapping):
            parser.error(f"{_ENV_MAX_EVENT_COUNTS} musi być obiektem JSON mapującym zdarzenie na limit")
        for key, value in env_limits_obj.items():
            if not isinstance(value, int):
                parser.error(
                    f"{_ENV_MAX_EVENT_COUNTS} ma nieprawidłową wartość dla zdarzenia {key!r}; oczekiwano liczby całkowitej"
                )
            if value < 0:
                parser.error(
                    f"{_ENV_MAX_EVENT_COUNTS} ma ujemny limit dla zdarzenia {key!r}; oczekiwano wartości >= 0"
                )
            max_event_counts[str(key)] = int(value)

    cli_limits = _load_event_count_specs(cli_limits=args.max_event_count, parser=parser)
    max_event_counts.update(cli_limits)
    args._max_event_counts = max_event_counts

    min_event_counts: dict[str, int] = {}
    env_min_limits = os.getenv(_ENV_MIN_EVENT_COUNTS)
    if env_min_limits:
        try:
            env_min_limits_obj = json.loads(env_min_limits)
        except json.JSONDecodeError as exc:
            parser.error(f"{_ENV_MIN_EVENT_COUNTS} zawiera nieprawidłowy JSON: {exc}")
        if not isinstance(env_min_limits_obj, Mapping):
            parser.error(f"{_ENV_MIN_EVENT_COUNTS} musi być obiektem JSON mapującym zdarzenie na minimalną liczbę wystąpień")
        for key, value in env_min_limits_obj.items():
            if not isinstance(value, int):
                parser.error(
                    f"{_ENV_MIN_EVENT_COUNTS} ma nieprawidłową wartość dla zdarzenia {key!r}; oczekiwano liczby całkowitej"
                )
            if value < 0:
                parser.error(
                    f"{_ENV_MIN_EVENT_COUNTS} ma ujemne minimum dla zdarzenia {key!r}; oczekiwano wartości >= 0"
                )
            min_event_counts[str(key)] = int(value)

    cli_min_limits = _load_event_count_specs(cli_limits=args.min_event_count, parser=parser)
    min_event_counts.update(cli_min_limits)
    args._min_event_counts = min_event_counts

    expected_filters: dict[str, Any] = {}
    env_filters_payload = os.getenv(_ENV_EXPECT_FILTERS)
    if env_filters_payload:
        try:
            env_filters_obj = json.loads(env_filters_payload)
        except json.JSONDecodeError as exc:
            parser.error(f"{_ENV_EXPECT_FILTERS} zawiera nieprawidłowy JSON: {exc}")
        if not isinstance(env_filters_obj, Mapping):
            parser.error(f"{_ENV_EXPECT_FILTERS} musi być obiektem JSON")
        for key, value in env_filters_obj.items():
            expected_filters[str(key)] = value

    cli_filters = _load_expected_filters(cli_filters=args.expect_filter, parser=parser)
    expected_filters.update(cli_filters)
    args._expected_filters = expected_filters


def _apply_core_config_defaults(args: argparse.Namespace, parser: argparse.ArgumentParser) -> None:
    config_path = getattr(args, "core_config", None)
    if not config_path:
        return

    if load_core_config is None:  # pragma: no cover - brak modułu konfiguracji
        parser.error("Obsługa --core-config wymaga modułu bot_core.config")

    target = Path(str(config_path)).expanduser()
    if not target.exists():
        parser.error(f"Plik konfiguracji core '{target}' nie istnieje")

    try:
        core_config = load_core_config(target)
    except Exception as exc:  # pragma: no cover - błędna konfiguracja
        parser.error(f"Nie udało się wczytać konfiguracji {target}: {exc}")

    metadata: dict[str, Any] = {"path": str(target)}
    metrics_config = getattr(core_config, "metrics_service", None)
    if metrics_config is None:
        metadata["warning"] = "metrics_service_missing"
        args._core_config_metadata = metadata
        return

    metrics_meta: dict[str, Any] = {
        "host": getattr(metrics_config, "host", None),
        "port": getattr(metrics_config, "port", None),
        "risk_profile": getattr(metrics_config, "ui_alerts_risk_profile", None),
        "risk_profiles_file": getattr(
            metrics_config, "ui_alerts_risk_profiles_file", None
        ),
    }
    metadata["metrics_service"] = {
        key: value for key, value in metrics_meta.items() if value not in (None, "")
    }
    args._core_config_metadata = metadata

    profiles_file = metrics_meta.get("risk_profiles_file")
    if not getattr(args, "risk_profiles_file", None) and profiles_file:
        args.risk_profiles_file = profiles_file

    profile_name = metrics_meta.get("risk_profile")
    if not getattr(args, "risk_profile", None) and profile_name:
        args.risk_profile = profile_name
        args._risk_profile_source = "core_config"


def _apply_risk_profile_defaults(args: argparse.Namespace, parser: argparse.ArgumentParser) -> None:
    profile_name = getattr(args, "risk_profile", None)
    if not profile_name:
        args._risk_profile_config = None
        args._risk_profile_summary = None
        return

    normalized = profile_name.strip().lower()

    try:
        base_config = get_risk_profile(normalized)
    except KeyError:
        parser.error(
            f"Profil ryzyka {profile_name!r} nie jest obsługiwany. Dostępne: {', '.join(list_risk_profile_names())}"
        )
    args.risk_profile = normalized
    profile_config = risk_profile_metadata(normalized)
    source_label = getattr(args, "_risk_profile_source", None)
    if source_label:
        profile_config = dict(profile_config)
        profile_config.setdefault("source", source_label)

    if profile_config.get("expect_summary_enabled") and not args.expect_summary_enabled:
        args.expect_summary_enabled = True

    if profile_config.get("expect_mode") and args.expect_mode is None:
        args.expect_mode = profile_config["expect_mode"]

    if profile_config.get("require_tls") and not args.require_tls:
        args.require_tls = True

    if profile_config.get("require_auth_token") and not args.require_auth_token:
        args.require_auth_token = True

    if profile_config.get("require_screen_info"):
        args.require_screen_info = True

    expected_filters = dict(getattr(args, "_expected_filters", {}))
    for key, value in base_config.get("expected_filters", {}).items():
        expected_filters.setdefault(key, value)

    severity_min = base_config.get("severity_min")
    if severity_min:
        normalized_severity = _normalize_severity(severity_min)
        if normalized_severity is None:
            parser.error(
                f"Profil ryzyka {profile_name} ma nieprawidłowy próg severity_min: {severity_min!r}"
            )
        profile_config["severity_min"] = normalized_severity

    args._expected_filters = expected_filters

    max_event_counts = dict(getattr(args, "_max_event_counts", {}))
    for key, value in base_config.get("max_event_counts", {}).items():
        max_event_counts.setdefault(key, value)
    args._max_event_counts = max_event_counts

    min_event_counts = dict(getattr(args, "_min_event_counts", {}))
    for key, value in base_config.get("min_event_counts", {}).items():
        min_event_counts.setdefault(key, value)
    args._min_event_counts = min_event_counts

    profile_summary = summarize_risk_profile(profile_config)
    profile_config = dict(profile_config)
    profile_config["summary"] = profile_summary
    args._risk_profile_summary = profile_summary
    args._risk_profile_config = profile_config


def _enforce_risk_profile_requirements(
    *,
    config: Mapping[str, Any] | None,
    snapshots: Sequence[Mapping[str, Any]],
) -> None:
    if not config:
        return

    severity_min = config.get("severity_min")
    if severity_min:
        for index, entry in enumerate(snapshots, start=1):
            severity_value = _normalize_severity(entry.get("severity"))
            if severity_value is None or not _severity_at_least(severity_value, severity_min):
                raise VerificationError(
                    f"Profil ryzyka {config.get('name', 'unknown')} wymaga severity >= {severity_min}; wpis #{index}"
                    f" posiada severity {severity_value!r}"
                )


def main(argv: list[str] | None = None) -> int:
    logging.basicConfig(level=logging.INFO, format="%(message)s")
    parser = build_parser()
    args = parser.parse_args(argv)

    # Zresetuj stan profili ryzyka, aby unikać przecieków pomiędzy wywołaniami.
    reset_risk_profile_store()

    # źródło profilu ryzyka do metadanych
    args._risk_profile_source = None
    provided_flags = {arg for arg in (argv or []) if isinstance(arg, str) and arg.startswith("--")}
    if "--risk-profile" in provided_flags:
        args._risk_profile_source = "cli"

    # ENV → CLI, core.yaml, plik presetów → zastosowanie profilu
    _apply_env_defaults(args, parser)
    _apply_core_config_defaults(args, parser)
    _load_risk_profile_presets(args, parser)
    _apply_risk_profile_defaults(args, parser)

    core_metadata: Mapping[str, Any] | None = getattr(args, "_core_config_metadata", None)

    if getattr(args, "print_risk_profiles", False):
        _print_available_risk_profiles(getattr(args, "risk_profile", None), core_metadata=core_metadata)
        return 0

    if args.path is None:
        parser.error("Nie podano ścieżki do decision logu")

    signing_key: _SigningKey | None = getattr(args, "_signing_key", None)
    if args.expected_key_id:
        if signing_key is None:
            parser.error("--expected-key-id wymaga dostarczenia klucza HMAC")
        if signing_key.key_id and signing_key.key_id != args.expected_key_id:
            parser.error(
                "Identyfikator klucza z CLI/ENV nie zgadza się z oczekiwanym (--expected-key-id)"
            )
        if signing_key.key_id != args.expected_key_id:
            signing_key = _SigningKey(value=signing_key.value, key_id=args.expected_key_id)

    summary_path = getattr(args, "summary_json", None)
    report_output = getattr(args, "report_output", None)
    max_event_counts: Mapping[str, int] = getattr(args, "_max_event_counts", {})
    min_event_counts: Mapping[str, int] = getattr(args, "_min_event_counts", {})
    risk_profile_config: Mapping[str, Any] | None = getattr(args, "_risk_profile_config", None)

    if summary_path == "-" and args.path == "-":
        parser.error("Nie można czytać decision logu i podsumowania jednocześnie ze STDIN")

    collect_summary = bool(
        summary_path
        or report_output
        or max_event_counts
        or min_event_counts
        or getattr(args, "risk_profile_env_snippet", None)
        or getattr(args, "risk_profile_yaml_snippet", None)
    )
    if risk_profile_config and risk_profile_config.get("severity_min"):
        collect_summary = True

    summary_validation: Mapping[str, Any] | None = None
    result: Mapping[str, Any]
    exit_code = 0
    try:
        result = verify_log(
            args.path,
            signing_key=signing_key,
            allow_unsigned=args.allow_unsigned,
            require_screen_info=args.require_screen_info,
            collect_summary=collect_summary,
        )
        _validate_metadata(
            result.get("metadata"),
            expect_mode=args.expect_mode,
            expect_summary=args.expect_summary_enabled,
            expected_filters=getattr(args, "_expected_filters", {}),
            require_auth_token=args.require_auth_token,
            required_auth_scopes=getattr(args, "_required_auth_scopes", ()),
            require_tls=args.require_tls,
            expect_input_file=args.expect_input_file,
            expect_endpoint=args.expect_endpoint,
            required_tls_materials=getattr(args, "_required_tls_materials", ()),
            expected_server_sha256=getattr(args, "_expected_server_sha256", ()),
            expected_server_sha256_sources=getattr(args, "_expected_server_sha256_sources", ()),
        )
        metadata = result.get("metadata")
        _validate_risk_service_metadata(
            _extract_risk_service_metadata(metadata),
            require_tls=getattr(args, "_require_risk_service_tls", False),
            required_materials=getattr(args, "_required_risk_service_tls_materials", ()),
            expected_fingerprints=getattr(args, "_expected_risk_service_sha256", ()),
            required_scopes=getattr(args, "_required_risk_service_scopes", ()),
<<<<<<< HEAD
            required_token_ids=getattr(args, "_required_risk_service_token_ids", ()),
=======
>>>>>>> 67903f30
            require_auth_token=getattr(args, "_require_risk_service_auth_token", False),
        )
        if metadata:
            _ensure_filter_matches_snapshots(metadata=metadata, snapshots=result.get("snapshots", []))
        summary_signature_meta = None
        if isinstance(metadata, Mapping):
            summary_signature_meta = metadata.get("summary_signature")
        if summary_path:
            summary_validation = _validate_summary_path(
                summary_path,
                result.get("summary"),
                signing_key=signing_key,
                metadata_signature=summary_signature_meta,
            )
        _enforce_event_limits(summary=result.get("summary"), limits=max_event_counts)
        _enforce_min_event_counts(summary=result.get("summary"), requirements=min_event_counts)
        _enforce_risk_profile_requirements(
            config=risk_profile_config, snapshots=result.get("snapshots", [])
        )
    except VerificationError as exc:
        LOGGER.error("Walidacja nie powiodła się: %s", exc)
        return 2

    metadata_info = result.get("metadata") or {}

    risk_profile_summary_for_report: Mapping[str, Any] | None = None
    if summary_validation and isinstance(summary_validation, Mapping):
        rp_summary = summary_validation.get("risk_profile_summary")
        if isinstance(rp_summary, Mapping):
            risk_profile_summary_for_report = rp_summary
    if not risk_profile_summary_for_report and isinstance(metadata_info, Mapping):
        rp_summary = metadata_info.get("risk_profile_summary")
        if isinstance(rp_summary, Mapping):
            risk_profile_summary_for_report = rp_summary
    if not risk_profile_summary_for_report:
        fallback_summary = getattr(args, "_risk_profile_summary", None)
        if isinstance(fallback_summary, Mapping):
            risk_profile_summary_for_report = fallback_summary

    recommended_overrides: Mapping[str, Any] | None = None
    profile_name = None
    if isinstance(risk_profile_summary_for_report, Mapping):
        recommended_overrides = risk_profile_summary_for_report.get("recommended_overrides")
        profile_name = risk_profile_summary_for_report.get("name")
    if recommended_overrides is None:
        fallback_summary = getattr(args, "_risk_profile_summary", None)
        if isinstance(fallback_summary, Mapping):
            recommended_overrides = fallback_summary.get("recommended_overrides")
            profile_name = profile_name or fallback_summary.get("name")

    snippet_validations, snippet_errors = _validate_risk_profile_snippets(
        env_path=getattr(args, "risk_profile_env_snippet", None),
        yaml_path=getattr(args, "risk_profile_yaml_snippet", None),
        recommended_overrides=recommended_overrides,
        profile_name=profile_name or getattr(args, "risk_profile", None),
    )

    for error_message in snippet_errors:
        LOGGER.error("Walidacja snippetów profilu ryzyka: %s", error_message)
    if snippet_errors:
        exit_code = 2

    if report_output:
        _write_report_output(
            report_output,
            _build_report_payload(
                result,
                metadata_info,
                summary_validation,
                enforced_limits=max_event_counts,
                enforced_minimums=min_event_counts,
                risk_profile=risk_profile_config,
                risk_profile_summary=risk_profile_summary_for_report,
                core_config=core_metadata,
                risk_profile_snippet_validation=snippet_validations,
            ),
        )
    metadata_line = json.dumps(metadata_info, ensure_ascii=False)
    if exit_code == 0:
        LOGGER.info(
            "OK: zweryfikowano %s wpisów (plik=%s)\nMetadane: %s",
            result["verified_entries"],
            result["path"],
            metadata_line,
        )
    else:
        LOGGER.error(
            "Walidacja zakończona z błędami snippetów profilu ryzyka (zweryfikowano %s wpisów, plik=%s).\nMetadane: %s",
            result["verified_entries"],
            result["path"],
            metadata_line,
        )
    return exit_code


if __name__ == "__main__":  # pragma: no cover - CLI
    sys.exit(main())<|MERGE_RESOLUTION|>--- conflicted
+++ resolved
@@ -66,16 +66,12 @@
 _ENV_REQUIRE_TLS_MATERIALS = f"{_ENV_PREFIX}REQUIRE_TLS_MATERIALS"
 _ENV_EXPECT_SERVER_SHA256 = f"{_ENV_PREFIX}EXPECT_SERVER_SHA256"
 _ENV_EXPECT_SERVER_SHA256_SOURCE = f"{_ENV_PREFIX}EXPECT_SERVER_SHA256_SOURCE"
-<<<<<<< HEAD
+
+# rozszerzenia dot. RBAC/TLS dla RiskService i auth-scope
 _ENV_REQUIRE_AUTH_SCOPE = f"{_ENV_PREFIX}REQUIRE_AUTH_SCOPE"
 _ENV_REQUIRE_RISK_SCOPE = f"{_ENV_PREFIX}REQUIRE_RISK_SERVICE_SCOPE"
 _ENV_REQUIRE_RISK_TOKEN_ID = f"{_ENV_PREFIX}REQUIRE_RISK_SERVICE_TOKEN_ID"
-=======
-
-# rozszerzenia dot. RBAC/TLS dla RiskService i auth-scope
-_ENV_REQUIRE_AUTH_SCOPE = f"{_ENV_PREFIX}REQUIRE_AUTH_SCOPE"
-_ENV_REQUIRE_RISK_SCOPE = f"{_ENV_PREFIX}REQUIRE_RISK_SERVICE_SCOPE"
->>>>>>> 67903f30
+
 _ENV_REQUIRE_RISK_TLS = f"{_ENV_PREFIX}REQUIRE_RISK_SERVICE_TLS"
 _ENV_REQUIRE_RISK_TLS_MATERIALS = f"{_ENV_PREFIX}REQUIRE_RISK_SERVICE_TLS_MATERIALS"
 _ENV_EXPECT_RISK_SERVER_SHA256 = f"{_ENV_PREFIX}EXPECT_RISK_SERVICE_SERVER_SHA256"
@@ -118,10 +114,7 @@
     "server_sha256",
 )
 
-<<<<<<< HEAD
-=======
 # rozszerzenie: osobna lista materiałów TLS dla RiskService
->>>>>>> 67903f30
 _RISK_TLS_MATERIAL_CHOICES = (
     "root_cert",
     "client_cert",
@@ -956,10 +949,7 @@
             "Brak wymaganych materiałów TLS w metadanych: " + ", ".join(sorted(missing_materials))
         )
 
-<<<<<<< HEAD
-=======
     # spójność deklaracji fingerprintu z flagą w tls_materials
->>>>>>> 67903f30
     server_material_recorded = "server_sha256" in tls_materials
     server_material_flag = bool(tls_materials.get("server_sha256"))
     server_fingerprint_raw = metadata.get("server_sha256") if isinstance(metadata, Mapping) else None
@@ -1063,10 +1053,7 @@
     required_materials: Sequence[str],
     expected_fingerprints: Sequence[str],
     required_scopes: Sequence[str],
-<<<<<<< HEAD
     required_token_ids: Sequence[str],
-=======
->>>>>>> 67903f30
     require_auth_token: bool,
 ) -> None:
     requirements_defined = any(
@@ -1075,10 +1062,7 @@
             required_materials,
             expected_fingerprints,
             required_scopes,
-<<<<<<< HEAD
             required_token_ids,
-=======
->>>>>>> 67903f30
             require_auth_token,
         ]
     )
@@ -1162,7 +1146,7 @@
                 + ", ".join(sorted(missing_scopes))
             )
 
-<<<<<<< HEAD
+    # token_id (wielokrotne)
     if required_token_ids:
         recorded_tokens: set[str] = set()
         token_id = metadata.get("auth_token_token_id")
@@ -1186,8 +1170,6 @@
                 + ", ".join(sorted(missing_tokens))
             )
 
-=======
->>>>>>> 67903f30
     if require_auth_token:
         if metadata.get("auth_token_scope_checked") is not True:
             raise VerificationError(
@@ -1712,10 +1694,7 @@
         metavar="MATERIAŁ",
         help="Wymagaj obecności materiału TLS w metadanych (można podawać wielokrotnie)",
     )
-<<<<<<< HEAD
-=======
     # rozszerzenia RiskService
->>>>>>> 67903f30
     parser.add_argument(
         "--require-risk-service-tls",
         action="store_true",
@@ -1760,7 +1739,6 @@
         help="Wymagaj, aby sekcja risk_service deklarowała wskazany scope (można powtarzać)",
     )
     parser.add_argument(
-<<<<<<< HEAD
         "--require-risk-service-token-id",
         dest="require_risk_service_token_id",
         action="append",
@@ -1769,8 +1747,6 @@
         help="Wymagaj, aby sekcja risk_service deklarowała wskazany token_id (można powtarzać)",
     )
     parser.add_argument(
-=======
->>>>>>> 67903f30
         "--require-risk-service-auth-token",
         action="store_true",
         help="Wymagaj potwierdzenia tokenu RBAC w sekcji risk_service",
@@ -2025,10 +2001,7 @@
         normalized_sources.append(normalized_source)
     args._expected_server_sha256_sources = tuple(normalized_sources)
 
-<<<<<<< HEAD
-=======
     # --- RiskService rozszerzenia z ENV/CLI ---------------------------------
->>>>>>> 67903f30
     if not getattr(args, "require_risk_service_tls", False):
         env_risk_tls = os.getenv(_ENV_REQUIRE_RISK_TLS)
         if env_risk_tls is not None:
@@ -2100,7 +2073,6 @@
         normalized_risk_scopes.append(normalized_scope)
     args._required_risk_service_scopes = tuple(normalized_risk_scopes)
 
-<<<<<<< HEAD
     required_risk_tokens_raw: list[str] = []
     required_risk_tokens_raw.extend(
         getattr(args, "require_risk_service_token_id", []) or []
@@ -2124,8 +2096,6 @@
         normalized_risk_tokens.append(normalized_token)
     args._required_risk_service_token_ids = tuple(normalized_risk_tokens)
 
-=======
->>>>>>> 67903f30
     if not getattr(args, "require_risk_service_auth_token", False):
         env_risk_token = os.getenv(_ENV_REQUIRE_RISK_AUTH_TOKEN)
         if env_risk_token is not None:
@@ -2163,10 +2133,7 @@
     if normalized_auth_scopes:
         args.require_auth_token = True
 
-<<<<<<< HEAD
-=======
     # --- reszta --------------------------------------------------------------
->>>>>>> 67903f30
     if getattr(args, "risk_profile", None) is None:
         env_risk_profile = os.getenv(_ENV_RISK_PROFILE)
         if env_risk_profile:
@@ -2492,10 +2459,7 @@
             required_materials=getattr(args, "_required_risk_service_tls_materials", ()),
             expected_fingerprints=getattr(args, "_expected_risk_service_sha256", ()),
             required_scopes=getattr(args, "_required_risk_service_scopes", ()),
-<<<<<<< HEAD
             required_token_ids=getattr(args, "_required_risk_service_token_ids", ()),
-=======
->>>>>>> 67903f30
             require_auth_token=getattr(args, "_require_risk_service_auth_token", False),
         )
         if metadata:
