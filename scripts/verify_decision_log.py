"""Walidacja podpisanych decision logów telemetrii UI.

Skrypt wczytuje plik JSONL (również w wariancie .gz lub ze standardowego
wejścia) wygenerowany przez `watch_metrics_stream` i weryfikuje podpisy
HMAC-SHA256.  Obsługuje konfigurację przez argumenty CLI oraz zmienne
środowiskowe z prefiksem `BOT_CORE_VERIFY_DECISION_LOG_`.
"""

from __future__ import annotations

import argparse
import base64
import binascii
import codecs
from collections import defaultdict
from copy import deepcopy
import gzip
import hmac
import json
import logging
import os
import sys
from dataclasses import dataclass
from datetime import datetime, timezone
from pathlib import Path
from typing import Any, Iterable, Mapping, Sequence

# --- opcjonalna konfiguracja core.yaml ---------------------------------------
try:  # pragma: no cover - brak modułu konfiguracji
    from bot_core.config import load_core_config  # type: ignore
except Exception:  # pragma: no cover
    load_core_config = None  # type: ignore

# --- presety profili ryzyka (z fallbackiem, patrz scripts.telemetry_risk_profiles) --
from scripts.telemetry_risk_profiles import (
    get_metrics_service_env_overrides,
    get_risk_profile,
    list_risk_profile_names,
    load_risk_profiles_with_metadata,
    reset_risk_profile_store,
    risk_profile_metadata,
    summarize_risk_profile,
)

try:  # pragma: no cover - PyYAML opcjonalny
    import yaml  # type: ignore
except Exception:  # pragma: no cover - środowiska minimalne
    yaml = None  # type: ignore

LOGGER = logging.getLogger("bot_core.scripts.verify_decision_log")

_ENV_PREFIX = "BOT_CORE_VERIFY_DECISION_LOG_"

_ENV_EXPECT_FILTERS = f"{_ENV_PREFIX}EXPECT_FILTERS_JSON"
_ENV_REQUIRE_SCREEN_INFO = f"{_ENV_PREFIX}REQUIRE_SCREEN_INFO"
_ENV_SUMMARY_PATH = f"{_ENV_PREFIX}SUMMARY_JSON"
_ENV_REPORT_OUTPUT = f"{_ENV_PREFIX}REPORT_OUTPUT"
_ENV_MAX_EVENT_COUNTS = f"{_ENV_PREFIX}MAX_EVENT_COUNTS_JSON"
_ENV_MIN_EVENT_COUNTS = f"{_ENV_PREFIX}MIN_EVENT_COUNTS_JSON"
_ENV_RISK_PROFILE = f"{_ENV_PREFIX}RISK_PROFILE"
_ENV_RISK_PROFILES_FILE = f"{_ENV_PREFIX}RISK_PROFILES_FILE"
_ENV_PRINT_RISK_PROFILES = f"{_ENV_PREFIX}PRINT_RISK_PROFILES"
_ENV_CORE_CONFIG = f"{_ENV_PREFIX}CORE_CONFIG"
_ENV_RISK_PROFILE_ENV_SNIPPET = f"{_ENV_PREFIX}RISK_PROFILE_ENV_SNIPPET"
_ENV_RISK_PROFILE_YAML_SNIPPET = f"{_ENV_PREFIX}RISK_PROFILE_YAML_SNIPPET"
_ENV_REQUIRE_TLS_MATERIALS = f"{_ENV_PREFIX}REQUIRE_TLS_MATERIALS"
_ENV_EXPECT_SERVER_SHA256 = f"{_ENV_PREFIX}EXPECT_SERVER_SHA256"
_ENV_EXPECT_SERVER_SHA256_SOURCE = f"{_ENV_PREFIX}EXPECT_SERVER_SHA256_SOURCE"
<<<<<<< HEAD
_ENV_REQUIRE_AUTH_SCOPE = f"{_ENV_PREFIX}REQUIRE_AUTH_SCOPE"
_ENV_REQUIRE_RISK_SCOPE = f"{_ENV_PREFIX}REQUIRE_RISK_SERVICE_SCOPE"
_ENV_REQUIRE_RISK_TLS = f"{_ENV_PREFIX}REQUIRE_RISK_SERVICE_TLS"
_ENV_REQUIRE_RISK_TLS_MATERIALS = f"{_ENV_PREFIX}REQUIRE_RISK_SERVICE_TLS_MATERIALS"
_ENV_EXPECT_RISK_SERVER_SHA256 = f"{_ENV_PREFIX}EXPECT_RISK_SERVICE_SERVER_SHA256"
_ENV_REQUIRE_RISK_AUTH_TOKEN = f"{_ENV_PREFIX}REQUIRE_RISK_SERVICE_AUTH_TOKEN"
=======
>>>>>>> 5bb50943

_BOOL_TRUE = {"1", "true", "yes", "on"}
_BOOL_FALSE = {"0", "false", "no", "off"}


class VerificationError(RuntimeError):
    """Zgłaszane, gdy walidacja decision logu nie powiedzie się."""


@dataclass
class _SigningKey:
    value: bytes
    key_id: str | None


_SEVERITY_ORDER = [
    "trace",
    "debug",
    "info",
    "notice",
    "warning",
    "error",
    "critical",
    "alert",
    "emergency",
    "fatal",
]

_SEVERITY_RANK = {name: index for index, name in enumerate(_SEVERITY_ORDER)}

_TLS_MATERIAL_CHOICES = (
    "root_cert",
    "client_cert",
    "client_key",
    "server_name",
    "server_sha256",
)

<<<<<<< HEAD
_RISK_TLS_MATERIAL_CHOICES = (
    "root_cert",
    "client_cert",
    "client_key",
    "client_auth",
)

=======
>>>>>>> 5bb50943
_HEX_DIGITS = set("0123456789abcdef")


class _SummaryAggregator:
    def __init__(self) -> None:
        self._total = 0
        self._first_ts: datetime | None = None
        self._last_ts: datetime | None = None
        self._severity_totals: defaultdict[str, int] = defaultdict(int)
        self._events: dict[str, dict[str, Any]] = defaultdict(
            lambda: {
                "count": 0,
                "fps_count": 0,
                "fps_total": 0.0,
                "fps_min": None,
                "fps_max": None,
                "screens": set(),
                "severity_counts": defaultdict(int),
                "first_ts": None,
                "last_ts": None,
            }
        )

    def add_snapshot(self, entry: Mapping[str, Any]) -> None:
        timestamp = entry.get("timestamp")
        ts_dt = _parse_iso_datetime(timestamp)
        if ts_dt:
            if self._first_ts is None or ts_dt < self._first_ts:
                self._first_ts = ts_dt
            if self._last_ts is None or ts_dt > self._last_ts:
                self._last_ts = ts_dt

        event = entry.get("event")
        if not isinstance(event, str) or not event:
            event = "unknown"

        stats = self._events[event]
        stats["count"] += 1

        severity = _normalize_severity(entry.get("severity"))
        if severity:
            stats["severity_counts"][severity] += 1
            self._severity_totals[severity] += 1

        if ts_dt:
            if stats["first_ts"] is None or ts_dt < stats["first_ts"]:
                stats["first_ts"] = ts_dt
            if stats["last_ts"] is None or ts_dt > stats["last_ts"]:
                stats["last_ts"] = ts_dt

        fps_value = entry.get("fps")
        if isinstance(fps_value, (int, float)):
            fps_float = float(fps_value)
            stats["fps_count"] += 1
            stats["fps_total"] += fps_float
            stats["fps_min"] = (
                fps_float
                if stats["fps_min"] is None or fps_float < stats["fps_min"]
                else stats["fps_min"]
            )
            stats["fps_max"] = (
                fps_float
                if stats["fps_max"] is None or fps_float > stats["fps_max"]
                else stats["fps_max"]
            )

        screen_ctx = entry.get("screen") if isinstance(entry.get("screen"), Mapping) else None
        if screen_ctx:
            encoded = json.dumps(screen_ctx, ensure_ascii=False, sort_keys=True)
            stats["screens"].add(encoded)

        self._total += 1

    def as_dict(self) -> dict[str, Any]:
        events_summary: dict[str, Any] = {}
        for event_name in sorted(self._events):
            stats = self._events[event_name]
            payload: dict[str, Any] = {"count": stats["count"]}
            if stats["fps_count"]:
                payload["fps"] = {
                    "min": stats["fps_min"],
                    "max": stats["fps_max"],
                    "avg": stats["fps_total"] / stats["fps_count"],
                    "samples": stats["fps_count"],
                }
            if stats["screens"]:
                payload["screens"] = [
                    json.loads(encoded) for encoded in sorted(stats["screens"])
                ]
            if stats["severity_counts"]:
                payload["severity"] = {
                    "counts": {
                        level: stats["severity_counts"][level]
                        for level in sorted(stats["severity_counts"])
                    }
                }
            if stats["first_ts"]:
                payload["first_timestamp"] = stats["first_ts"].isoformat()
            if stats["last_ts"]:
                payload["last_timestamp"] = stats["last_ts"].isoformat()
            events_summary[event_name] = payload

        summary: dict[str, Any] = {"total_snapshots": self._total, "events": events_summary}
        if self._first_ts:
            summary["first_timestamp"] = self._first_ts.isoformat()
        if self._last_ts:
            summary["last_timestamp"] = self._last_ts.isoformat()
        if self._severity_totals:
            summary["severity_counts"] = {
                level: self._severity_totals[level]
                for level in sorted(self._severity_totals)
            }
        return summary


def _format_env_override_value(value: Any) -> str:
    if isinstance(value, bool):
        return "true" if value else "false"
    if isinstance(value, (int, float)):
        return repr(value)
    if value is None:
        return ""
    return str(value)


def _env_override_key(option: str) -> str:
    return "RUN_TRADING_STUB_METRICS_" + option.replace("-", "_").upper()


def _normalize_overrides(overrides: Mapping[str, Any] | None) -> dict[str, Any]:
    if not overrides:
        return {}
    normalized: dict[str, Any] = {}
    for key, value in overrides.items():
        normalized[str(key)] = value
    return normalized


def _expected_env_assignments(overrides: Mapping[str, Any]) -> dict[str, str]:
    expected: dict[str, str] = {}
    for key, value in overrides.items():
        expected[_env_override_key(str(key))] = _format_env_override_value(value)
    return expected


def _unescape_env_value(raw: str) -> str:
    if raw.startswith("\"") and raw.endswith("\""):
        inner = raw[1:-1]
        try:
            return codecs.decode(inner, "unicode_escape")
        except Exception:  # pragma: no cover - defensywne
            return inner.replace("\\\"", "\"").replace("\\\\", "\\")
    if raw.startswith("'") and raw.endswith("'"):
        inner = raw[1:-1]
        return inner.replace("\\'", "'").replace("\\\\", "\\")
    return raw


def _parse_env_snippet(path: Path) -> dict[str, str]:
    content = path.read_text(encoding="utf-8")
    assignments: dict[str, str] = {}
    for index, raw_line in enumerate(content.splitlines(), start=1):
        line = raw_line.strip()
        if not line or line.startswith("#"):
            continue
        if line.startswith("export "):
            line = line[len("export ") :].strip()
        if "=" not in line:
            raise VerificationError(
                f"Linia {index} pliku {path} nie zawiera przypisania KEY=VALUE"
            )
        key, value = line.split("=", 1)
        key = key.strip()
        if not key:
            raise VerificationError(
                f"Linia {index} pliku {path} zawiera pustą nazwę zmiennej środowiskowej"
            )
        assignments[key] = _unescape_env_value(value.strip())
    return assignments


def _load_yaml_like(path: Path) -> Mapping[str, Any]:
    text = path.read_text(encoding="utf-8")
    try:
        data = json.loads(text)
    except json.JSONDecodeError:
        if yaml is None:
            raise VerificationError(
                f"Plik {path} nie jest poprawnym JSON-em, a PyYAML nie jest dostępny do parsowania"
            )
        data = yaml.safe_load(text)
    if not isinstance(data, Mapping):
        raise VerificationError(f"Plik {path} nie zawiera słownika z konfiguracją snippetów")
    return data


def _validate_risk_profile_snippets(
    *,
    env_path: str | None,
    yaml_path: str | None,
    recommended_overrides: Mapping[str, Any] | None,
    profile_name: str | None,
) -> tuple[list[Mapping[str, Any]], list[str]]:
    validations: list[Mapping[str, Any]] = []
    errors: list[str] = []
    overrides = _normalize_overrides(recommended_overrides)
    profile_label = profile_name or "unknown"

    if env_path:
        entry: dict[str, Any] = {"type": "env", "path": env_path}
        validations.append(entry)
        target = Path(env_path).expanduser()
        try:
            actual = _parse_env_snippet(target)
        except FileNotFoundError:
            entry["status"] = "missing"
            entry["error"] = "file_missing"
            errors.append(f"Brak pliku env snippet: {env_path}")
        except VerificationError as exc:
            entry["status"] = "error"
            entry["error"] = str(exc)
            errors.append(str(exc))
        else:
            if not overrides:
                entry["status"] = "error"
                entry["error"] = "missing_recommended_overrides"
                errors.append(
                    "Brak recommended_overrides w podsumowaniu profilu ryzyka – nie można porównać snippetów"
                )
            else:
                expected = _expected_env_assignments(overrides)
                missing = sorted(key for key in expected if key not in actual)
                extra = sorted(key for key in actual if key not in expected)
                mismatched = {
                    key: {"expected": expected[key], "actual": actual[key]}
                    for key in expected
                    if key in actual and actual[key] != expected[key]
                }
                entry["expected_keys"] = sorted(expected)
                if not missing and not extra and not mismatched:
                    entry["status"] = "ok"
                else:
                    entry["status"] = "mismatch"
                    details: dict[str, Any] = {}
                    if missing:
                        details["missing"] = missing
                    if extra:
                        details["extra"] = extra
                    if mismatched:
                        details["mismatched"] = mismatched
                    if details:
                        entry["details"] = details
                    errors.append(
                        "Plik env snippet nie zgadza się z recommended_overrides profilu "
                        f"{profile_label}"
                    )

    if yaml_path:
        entry = {"type": "yaml", "path": yaml_path}
        validations.append(entry)
        target = Path(yaml_path).expanduser()
        try:
            payload = _load_yaml_like(target)
        except FileNotFoundError:
            entry["status"] = "missing"
            entry["error"] = "file_missing"
            errors.append(f"Brak pliku YAML/JSON snippet: {yaml_path}")
        except VerificationError as exc:
            entry["status"] = "error"
            entry["error"] = str(exc)
            errors.append(str(exc))
        else:
            section: Mapping[str, Any] | None = None
            if isinstance(payload.get("metrics_service_overrides"), Mapping):
                section = payload["metrics_service_overrides"]  # type: ignore[index]
            elif isinstance(payload, Mapping):
                section = payload
            if not overrides:
                entry["status"] = "error"
                entry["error"] = "missing_recommended_overrides"
                errors.append(
                    "Brak recommended_overrides w podsumowaniu profilu ryzyka – nie można porównać snippetów"
                )
            elif not isinstance(section, Mapping):
                entry["status"] = "error"
                entry["error"] = "missing_override_section"
                errors.append(
                    f"Plik {yaml_path} nie zawiera sekcji metrics_service_overrides do weryfikacji"
                )
            else:
                expected_map = _normalize_overrides(overrides)
                actual_map = _normalize_overrides(section)
                missing = sorted(key for key in expected_map if key not in actual_map)
                extra = sorted(key for key in actual_map if key not in expected_map)
                mismatched = {
                    key: {"expected": expected_map[key], "actual": actual_map[key]}
                    for key in expected_map
                    if key in actual_map and actual_map[key] != expected_map[key]
                }
                if not missing and not extra and not mismatched:
                    entry["status"] = "ok"
                else:
                    entry["status"] = "mismatch"
                    details = {}
                    if missing:
                        details["missing"] = missing
                    if extra:
                        details["extra"] = extra
                    if mismatched:
                        details["mismatched"] = mismatched
                    if details:
                        entry["details"] = details
                    errors.append(
                        "Plik YAML/JSON snippet nie zgadza się z recommended_overrides profilu "
                        f"{profile_label}"
                    )

    return validations, errors


def _normalize_severity(candidate: Any) -> str | None:
    if not isinstance(candidate, str):
        return None
    normalized = candidate.strip().lower()
    if not normalized:
        return None
    return normalized


def _severity_at_least(candidate: str, minimum: str) -> bool:
    candidate_rank = _SEVERITY_RANK.get(candidate)
    minimum_rank = _SEVERITY_RANK.get(minimum)
    if candidate_rank is None or minimum_rank is None:
        return False
    return candidate_rank >= minimum_rank


def _parse_iso_datetime(value: Any) -> datetime | None:
    if not isinstance(value, str) or not value.strip():
        return None
    candidate = value.strip()
    try:
        dt = datetime.fromisoformat(candidate)
    except ValueError:
        return None
    if dt.tzinfo is None:
        dt = dt.replace(tzinfo=timezone.utc)
    else:
        dt = dt.astimezone(timezone.utc)
    return dt


def _parse_env_bool(value: str, *, variable: str, parser: argparse.ArgumentParser) -> bool:
    lowered = value.strip().lower()
    if lowered in _BOOL_TRUE:
        return True
    if lowered in _BOOL_FALSE:
        return False
    parser.error(f"Nieprawidłowa wartość {variable}={value!r}; oczekiwano wartości bool")
    raise AssertionError("unreachable")


def _parse_env_list(
    value: str,
    *,
    variable: str,
    parser: argparse.ArgumentParser,
) -> list[str]:
    raw = (value or "").strip()
    if not raw:
        return []
    try:
        parsed = json.loads(raw)
    except json.JSONDecodeError:
        candidates = [item.strip() for item in raw.replace(";", ",").split(",")]
        return [item for item in candidates if item]
    if isinstance(parsed, str):
        parsed_list = [parsed.strip()]
    elif isinstance(parsed, list):
        parsed_list = []
        for item in parsed:
            if isinstance(item, str):
                stripped = item.strip()
                if stripped:
                    parsed_list.append(stripped)
            elif item is None:
                continue
            else:
                parser.error(
                    f"{variable} może zawierać jedynie wartości tekstowe (lub null w tablicy JSON)"
                )
    else:
        parser.error(f"{variable} musi być listą JSON lub pojedynczym tekstem")
        parsed_list = []
    return [entry for entry in parsed_list if entry]


def _normalize_server_sha256(value: object) -> str | None:
    if not isinstance(value, str):
        return None
    stripped = value.strip().lower().replace(":", "")
    if not stripped:
        return None
    if any(char not in _HEX_DIGITS for char in stripped):
        return None
    return stripped


def _coerce_expected_value(raw: str) -> Any:
    trimmed = raw.strip()
    lowered = trimmed.lower()
    if lowered in _BOOL_TRUE:
        return True
    if lowered in _BOOL_FALSE:
        return False
    if trimmed.startswith("[") or trimmed.startswith("{"):
        try:
            return json.loads(trimmed)
        except json.JSONDecodeError:
            pass
    try:
        return int(trimmed)
    except ValueError:
        try:
            return float(trimmed)
        except ValueError:
            return trimmed


def _parse_filter_spec(spec: str, *, parser: argparse.ArgumentParser) -> tuple[str, Any]:
    if "=" not in spec:
        parser.error("--expect-filter wymaga formatu klucz=wartość")
    key, raw_value = spec.split("=", 1)
    key = key.strip()
    if not key:
        parser.error("--expect-filter wymaga niepustego klucza")
    value = _coerce_expected_value(raw_value)
    return key, value


def _load_key_from_file(path: str) -> bytes:
    try:
        payload = Path(path).expanduser().read_bytes()
    except OSError as exc:
        raise VerificationError(f"Nie udało się odczytać klucza z {path}: {exc}") from exc
    stripped = payload.strip()
    if not stripped:
        raise VerificationError(f"Plik klucza {path} jest pusty")
    return stripped


def _load_signing_key(
    *,
    cli_value: str | None,
    cli_file: str | None,
    cli_key_id: str | None,
    env_value: str | None,
    env_file: str | None,
    env_key_id: str | None,
    env_allow_unsigned: str | None,
    parser: argparse.ArgumentParser,
) -> tuple[_SigningKey | None, bool]:
    allow_unsigned = False
    if env_allow_unsigned is not None:
        allow_unsigned = _parse_env_bool(env_allow_unsigned, variable=f"{_ENV_PREFIX}ALLOW_UNSIGNED", parser=parser)

    value = cli_value or env_value
    file_path = cli_file or env_file

    if value and file_path:
        parser.error("Użyj tylko jednego źródła klucza: --hmac-key lub --hmac-key-file")
    key_bytes: bytes | None = None
    key_id: str | None = None

    if value:
        key_bytes = value.encode("utf-8")
    elif file_path:
        key_bytes = _load_key_from_file(file_path)

    if cli_value and env_value and cli_value != env_value:
        LOGGER.warning("Wartość --hmac-key nadpisuje zmienną środowiskową %sHMAC_KEY", _ENV_PREFIX)
    if cli_file and env_file and cli_file != env_file:
        LOGGER.warning("Ścieżka --hmac-key-file nadpisuje %sHMAC_KEY_FILE", _ENV_PREFIX)

    if cli_key_id and env_key_id and cli_key_id != env_key_id:
        parser.error("Konflikt pomiędzy --hmac-key-id a %sHMAC_KEY_ID" % _ENV_PREFIX)

    key_id = cli_key_id or env_key_id or None
    if key_bytes is not None:
        return _SigningKey(value=key_bytes, key_id=key_id), allow_unsigned
    if cli_key_id:
        LOGGER.warning("Zignorowano --hmac-key-id bez dostarczonego klucza HMAC")
    return None, allow_unsigned


def _load_expected_filters(
    *,
    cli_filters: Iterable[str],
    parser: argparse.ArgumentParser,
) -> dict[str, Any]:
    expected: dict[str, Any] = {}
    for spec in cli_filters:
        key, value = _parse_filter_spec(spec, parser=parser)
        expected[key] = value
    return expected


def _parse_event_limit_spec(spec: str, *, parser: argparse.ArgumentParser) -> tuple[str, int]:
    if "=" not in spec:
        parser.error(
            "Specyfikacja limitu zdarzeń musi mieć postać NAZWA=LICZBA, np. reduce_motion=5"
        )
    raw_event, raw_limit = spec.split("=", 1)
    event = raw_event.strip()
    if not event:
        parser.error("Nazwa zdarzenia w limicie nie może być pusta")
    raw_limit = raw_limit.strip()
    if not raw_limit:
        parser.error(f"Limit dla zdarzenia {event!r} nie może być pusty")
    try:
        value = int(raw_limit)
    except ValueError:
        parser.error(f"Limit dla zdarzenia {event!r} musi być liczbą całkowitą")
    if value < 0:
        parser.error(f"Limit dla zdarzenia {event!r} nie może być ujemny")
    return event, value


def _load_event_count_specs(
    *, cli_limits: Iterable[str], parser: argparse.ArgumentParser
) -> dict[str, int]:
    limits: dict[str, int] = {}
    for spec in cli_limits:
        event, value = _parse_event_limit_spec(spec, parser=parser)
        limits[event] = value
    return limits


def _open_input(path: str) -> Iterable[str]:
    if path == "-":
        for line in sys.stdin:
            yield line
        return
    candidate = Path(path).expanduser()
    if not candidate.exists():
        raise VerificationError(f"Plik {path} nie istnieje")
    if candidate.suffix == ".gz":
        try:
            with gzip.open(candidate, "rt", encoding="utf-8") as handle:
                for line in handle:
                    yield line
        except OSError as exc:
            raise VerificationError(f"Nie udało się rozpakować {path}: {exc}") from exc
        return
    try:
        with candidate.open("r", encoding="utf-8") as handle:
            for line in handle:
                yield line
    except OSError as exc:
        raise VerificationError(f"Nie udało się odczytać {path}: {exc}") from exc


def _canonical_payload(payload: Mapping[str, Any]) -> bytes:
    return json.dumps(payload, ensure_ascii=False, sort_keys=True, separators=(",", ":")).encode("utf-8")


def _verify_entry(entry: Mapping[str, Any], *, signing_key: _SigningKey | None, allow_unsigned: bool) -> None:
    signature = entry.get("signature")
    if not signature:
        if allow_unsigned:
            return
        raise VerificationError("Wpis decision logu nie ma podpisu")

    if not isinstance(signature, Mapping):
        raise VerificationError("Pole signature ma nieprawidłową strukturę")

    algorithm = signature.get("algorithm")
    if algorithm != "HMAC-SHA256":
        raise VerificationError(f"Nieobsługiwany algorytm podpisu: {algorithm}")

    value = signature.get("value")
    if not isinstance(value, str):
        raise VerificationError("Brak wartości podpisu")
    try:
        expected_digest = base64.b64decode(value, validate=True)
    except (ValueError, binascii.Error) as exc:
        raise VerificationError("Nieprawidłowa wartość podpisu base64") from exc

    key_id = signature.get("key_id")
    if signing_key is None:
        raise VerificationError("Oczekiwano klucza do weryfikacji podpisu, ale nie został dostarczony")
    if key_id is not None and signing_key.key_id and key_id != signing_key.key_id:
        raise VerificationError(
            f"Podpis używa identyfikatora klucza {key_id}, ale oczekiwano {signing_key.key_id}"
        )

    payload = dict(entry)
    payload.pop("signature", None)
    digest = hmac.new(signing_key.value, _canonical_payload(payload), digestmod="sha256").digest()
    if not hmac.compare_digest(digest, expected_digest):
        raise VerificationError("Niepoprawny podpis HMAC")


def _load_metadata(metadata: Mapping[str, Any]) -> dict[str, Any]:
    cleaned = dict(metadata)
    cleaned.setdefault("verified_at", datetime.now(timezone.utc).isoformat())
    return cleaned


def verify_log(
    path: str,
    *,
    signing_key: _SigningKey | None,
    allow_unsigned: bool,
    require_screen_info: bool = False,
    collect_summary: bool = False,
) -> dict[str, Any]:
    metadata: dict[str, Any] | None = None
    total = 0
    verified = 0
    snapshots: list[Mapping[str, Any]] = []
    aggregator = _SummaryAggregator() if collect_summary else None

    for raw_line in _open_input(path):
        raw_line = raw_line.strip()
        if not raw_line:
            continue
        total += 1
        try:
            entry = json.loads(raw_line)
        except json.JSONDecodeError as exc:
            raise VerificationError(f"Nieprawidłowy JSONL (linia {total}): {exc}") from exc
        if not isinstance(entry, Mapping):
            raise VerificationError(f"Oczekiwano obiektu JSON (linia {total})")

        kind = entry.get("kind")
        if kind == "metadata":
            metadata = _load_metadata(entry.get("metadata", {}))
        _verify_entry(entry, signing_key=signing_key, allow_unsigned=allow_unsigned)
        if kind != "metadata":
            if require_screen_info:
                screen = entry.get("screen")
                if not isinstance(screen, Mapping):
                    raise VerificationError("Wpis decision logu nie zawiera sekcji screen z metadanymi monitora")
                if not screen:
                    raise VerificationError("Metadane monitora (screen) są puste")
                important_keys = {
                    "index",
                    "name",
                    "manufacturer",
                    "model",
                    "refresh_hz",
                    "device_pixel_ratio",
                    "resolution",
                }
                if not any(key in screen for key in important_keys):
                    raise VerificationError(
                        "Metadane monitora nie zawierają żadnego z kluczowych pól (index/name/manufacturer/model/refresh_hz/resolution)"
                    )
            snapshots.append(entry)
            if aggregator is not None:
                aggregator.add_snapshot(entry)
        verified += 1

    if total == 0:
        raise VerificationError("Decision log nie zawiera wpisów")

    result: dict[str, Any] = {
        "path": path,
        "entries": total,
        "verified_entries": verified,
        "metadata": metadata,
        "snapshots": snapshots,
    }
    if aggregator is not None:
        result["summary"] = aggregator.as_dict()
    return result


def _validate_metadata(
    metadata: Mapping[str, Any] | None,
    *,
    expect_mode: str | None,
    expect_summary: bool,
    expected_filters: Mapping[str, Any],
    require_auth_token: bool,
    required_auth_scopes: Sequence[str],
    require_tls: bool,
    expect_input_file: str | None,
    expect_endpoint: str | None,
    required_tls_materials: Sequence[str],
    expected_server_sha256: Sequence[str],
    expected_server_sha256_sources: Sequence[str],
) -> None:
    expectations_defined = any(
        [
            expect_mode,
            expect_summary,
            expected_filters,
            require_auth_token,
            required_auth_scopes,
            require_tls,
            expect_input_file,
            expect_endpoint,
            required_tls_materials,
            expected_server_sha256,
            expected_server_sha256_sources,
        ]
    )
    if metadata is None:
        if expectations_defined:
            raise VerificationError("Decision log nie zawiera metadanych, a oczekiwano ich obecności")
        return

    mode = metadata.get("mode")
    if expect_mode and mode != expect_mode:
        raise VerificationError(f"Oczekiwano trybu metadanych {expect_mode!r}, otrzymano {mode!r}")

    if expect_summary and not metadata.get("summary_enabled", False):
        raise VerificationError("Metadane nie mają włączonego podsumowania (summary_enabled)")

    summary_signature = metadata.get("summary_signature")
    if summary_signature is not None and not isinstance(summary_signature, Mapping):
        raise VerificationError("Metadane summary_signature powinny być obiektem JSON")

    if expected_filters:
        filters = metadata.get("filters")
        if not isinstance(filters, Mapping):
            raise VerificationError("Metadane nie zawierają sekcji filters")
        for key, expected_value in expected_filters.items():
            if key not in filters:
                raise VerificationError(f"Metadane nie zawierają filtra {key!r}")
            actual_value = filters[key]
            if isinstance(actual_value, list) and isinstance(expected_value, list):
                if actual_value != expected_value:
                    raise VerificationError(
                        f"Filtr {key!r} ma wartość {actual_value!r}, oczekiwano {expected_value!r}"
                    )
            elif actual_value != expected_value:
                raise VerificationError(
                    f"Filtr {key!r} ma wartość {actual_value!r}, oczekiwano {expected_value!r}"
                )

    if expect_input_file is not None:
        if mode != "jsonl":
            raise VerificationError("Oczekiwano metadanych trybu jsonl dla weryfikacji input_file")
        input_file = metadata.get("input_file")
        if input_file != expect_input_file:
            raise VerificationError(
                f"Metadane input_file mają wartość {input_file!r}, oczekiwano {expect_input_file!r}"
            )

    if expect_endpoint is not None:
        if mode != "grpc":
            raise VerificationError("Oczekiwano metadanych trybu grpc dla weryfikacji endpointu")
        endpoint = metadata.get("endpoint")
        if endpoint != expect_endpoint:
            raise VerificationError(
                f"Metadane endpoint mają wartość {endpoint!r}, oczekiwano {expect_endpoint!r}"
            )

    if require_auth_token:
        if mode != "grpc":
            raise VerificationError("Wymagano auth_token_provided dla logu w trybie grpc")
        if not metadata.get("auth_token_provided", False):
            raise VerificationError("Metadane wskazują brak tokenu autoryzacyjnego")

    required_auth_scopes = tuple(scope for scope in required_auth_scopes if scope)
    if required_auth_scopes:
        scope_checked = metadata.get("auth_token_scope_checked")
        if scope_checked is not True:
            raise VerificationError(
                "Metadane nie potwierdzają weryfikacji scope'ów tokenu autoryzacyjnego"
            )
        scope_match = metadata.get("auth_token_scope_match")
        if scope_match is False:
            raise VerificationError(
                "Token autoryzacyjny nie spełnia wymaganych scope'ów"
            )
        scopes_recorded_raw = metadata.get("auth_token_scopes")
        recorded_scopes: set[str] | None
        if scopes_recorded_raw is None:
            recorded_scopes = None
        elif isinstance(scopes_recorded_raw, (list, tuple, set)):
            recorded_scopes = {
                str(entry).strip().lower()
                for entry in scopes_recorded_raw
                if str(entry).strip()
            }
        else:
            raise VerificationError(
                "Metadane auth_token_scopes powinny być listą lub krotką scope'ów"
            )
        if recorded_scopes:
            missing_scopes = [
                scope for scope in required_auth_scopes if scope not in recorded_scopes
            ]
            if missing_scopes:
                raise VerificationError(
                    "Token autoryzacyjny nie posiada wymaganych scope'ów: "
                    + ", ".join(sorted(missing_scopes))
                )

    if require_tls:
        if mode != "grpc":
            raise VerificationError("Wymagano TLS dla logu w trybie grpc")
        if not metadata.get("use_tls", False):
            raise VerificationError("Metadane wskazują, że połączenie gRPC nie używa TLS")

    tls_requirements = bool(required_tls_materials or expected_server_sha256 or expected_server_sha256_sources)
    tls_materials = metadata.get("tls_materials") if isinstance(metadata, Mapping) else None
    if tls_requirements:
        if not isinstance(tls_materials, Mapping):
            raise VerificationError("Metadane nie zawierają sekcji tls_materials")
    if not isinstance(tls_materials, Mapping):
        tls_materials = {}

    missing_materials: list[str] = []
    for material in required_tls_materials:
        present = tls_materials.get(material)
        if not present:
            missing_materials.append(material)
    if missing_materials:
        raise VerificationError(
            "Brak wymaganych materiałów TLS w metadanych: " + ", ".join(sorted(missing_materials))
        )

<<<<<<< HEAD
    server_material_recorded = "server_sha256" in tls_materials
    server_material_flag = bool(tls_materials.get("server_sha256"))
    server_fingerprint_raw = metadata.get("server_sha256") if isinstance(metadata, Mapping) else None
    normalized_present = _normalize_server_sha256(server_fingerprint_raw)

    if server_material_recorded:
        if server_material_flag and normalized_present is None:
            raise VerificationError(
                "Metadane TLS deklarują obecność server_sha256, lecz fingerprint nie został zapisany"
            )
        if normalized_present is not None and not server_material_flag:
            raise VerificationError(
                "Metadane TLS zawierają fingerprint server_sha256, jednak tls_materials wskazuje jego brak"
            )

=======
>>>>>>> 5bb50943
    expected_sha = [item for item in expected_server_sha256 if item]
    normalized_expected: dict[str, str] = {}
    for raw in expected_sha:
        normalized = _normalize_server_sha256(raw)
        if normalized is None:
            raise VerificationError(f"Nieprawidłowy oczekiwany fingerprint SHA-256: {raw!r}")
        normalized_expected[normalized] = raw

    expected_sources = tuple({source for source in expected_server_sha256_sources if source})

    if normalized_expected or "server_sha256" in required_tls_materials:
<<<<<<< HEAD
=======
        server_fingerprint_raw = metadata.get("server_sha256") if isinstance(metadata, Mapping) else None
        normalized_present = _normalize_server_sha256(server_fingerprint_raw)
>>>>>>> 5bb50943
        if normalized_present is None:
            raise VerificationError("Metadane TLS nie zawierają poprawnego odcisku server_sha256")
        if normalized_expected and normalized_present not in normalized_expected:
            expected_labels = ", ".join(sorted(normalized_expected.values()))
            raise VerificationError(
                "Fingerprint server_sha256 w metadanych nie zgadza się z oczekiwanymi wartościami"
                + (f" ({expected_labels})" if expected_labels else "")
            )
        if expected_sources:
            fingerprint_source_raw = metadata.get("server_sha256_source") if isinstance(metadata, Mapping) else None
            fingerprint_source = (
                str(fingerprint_source_raw).strip().lower() if fingerprint_source_raw is not None else None
            )
            if fingerprint_source not in expected_sources:
                allowed = ", ".join(sorted(expected_sources)) or ""
                raise VerificationError(
                    "Źródło fingerprintu TLS w metadanych nie spełnia oczekiwań"
                    + (f" (dozwolone: {allowed})" if allowed else "")
                )
    elif expected_sources:
        fingerprint_source_raw = metadata.get("server_sha256_source") if isinstance(metadata, Mapping) else None
        fingerprint_source = (
            str(fingerprint_source_raw).strip().lower() if fingerprint_source_raw is not None else None
        )
        if fingerprint_source not in expected_sources:
            allowed = ", ".join(sorted(expected_sources)) or ""
            raise VerificationError(
                "Metadane TLS nie zawierają fingerprintu, ale określono oczekiwane źródła"
                + (f" (dozwolone: {allowed})" if allowed else "")
            )


def _matches_screen_name(screen: Mapping[str, Any] | None, *, expected_substring: str) -> bool:
    if not expected_substring:
        return True
    if not isinstance(screen, Mapping):
        return False
    candidate = screen.get("name")
    if not isinstance(candidate, str):
        return False
    return expected_substring.casefold() in candidate.casefold()


def _extract_risk_service_metadata(
    metadata: Mapping[str, Any] | None,
) -> Mapping[str, Any] | None:
    if not isinstance(metadata, Mapping):
        return None

    candidates: list[Mapping[str, Any]] = []
    core_cfg = metadata.get("core_config")
    if isinstance(core_cfg, Mapping):
        risk_core = core_cfg.get("risk_service")
        if isinstance(risk_core, Mapping):
            candidates.append(risk_core)
    risk_section = metadata.get("risk_service")
    if isinstance(risk_section, Mapping):
        candidates.append(risk_section)

    if not candidates:
        return None

    merged: dict[str, Any] = {}
    for candidate in candidates:
        for key, value in candidate.items():
            if value is not None:
                merged[key] = value
    return merged


def _validate_risk_service_metadata(
    metadata: Mapping[str, Any] | None,
    *,
    require_tls: bool,
    required_materials: Sequence[str],
    expected_fingerprints: Sequence[str],
    required_scopes: Sequence[str],
    require_auth_token: bool,
) -> None:
    requirements_defined = any(
        [
            require_tls,
            required_materials,
            expected_fingerprints,
            required_scopes,
            require_auth_token,
        ]
    )
    if not requirements_defined:
        return

    if metadata is None:
        raise VerificationError("Metadane nie zawierają sekcji risk_service")

    if require_tls and not metadata.get("tls_enabled"):
        raise VerificationError("Sekcja risk_service nie wskazuje aktywnego TLS")

    material_field_map = {
        "root_cert": "root_cert_configured",
        "client_cert": "client_cert_configured",
        "client_key": "client_key_configured",
        "client_auth": "client_auth",
    }
    missing_risk_materials: list[str] = []
    for material in required_materials:
        field_name = material_field_map.get(material)
        if not field_name:
            raise VerificationError(
                f"Materiał TLS {material} nie jest obsługiwany dla risk_service"
            )
        if not metadata.get(field_name):
            missing_risk_materials.append(material)
    if missing_risk_materials:
        raise VerificationError(
            "Sekcja risk_service nie zawiera wymaganych materiałów TLS: "
            + ", ".join(sorted(missing_risk_materials))
        )

    normalized_expected_fps = [fp for fp in expected_fingerprints if fp]
    if normalized_expected_fps:
        recorded = metadata.get("pinned_fingerprints")
        recorded_set: set[str] = set()
        if isinstance(recorded, (list, tuple, set)):
            for entry in recorded:
                normalized = _normalize_server_sha256(entry)
                if normalized:
                    recorded_set.add(normalized)
        missing_fp = [
            fingerprint
            for fingerprint in normalized_expected_fps
            if fingerprint not in recorded_set
        ]
        if missing_fp:
            raise VerificationError(
                "Sekcja risk_service nie zawiera wymaganego pinningu TLS: "
                + ", ".join(sorted(missing_fp))
            )

    if required_scopes:
        recorded_scopes: set[str] = set()
        primary_scope = metadata.get("auth_token_scope_required")
        if isinstance(primary_scope, str):
            candidate = primary_scope.strip().lower()
            if candidate:
                recorded_scopes.add(candidate)
        scopes_field = metadata.get("auth_token_scopes")
        if isinstance(scopes_field, (list, tuple, set)):
            for entry in scopes_field:
                if isinstance(entry, str):
                    candidate = entry.strip().lower()
                    if candidate:
                        recorded_scopes.add(candidate)
        required_map = metadata.get("required_scopes")
        if isinstance(required_map, Mapping):
            for scope_name in required_map.keys():
                if isinstance(scope_name, str):
                    candidate = scope_name.strip().lower()
                    if candidate:
                        recorded_scopes.add(candidate)
        missing_scopes = [
            scope for scope in required_scopes if scope not in recorded_scopes
        ]
        if missing_scopes:
            raise VerificationError(
                "Sekcja risk_service nie deklaruje wymaganych scope'ów: "
                + ", ".join(sorted(missing_scopes))
            )

    if require_auth_token:
        if metadata.get("auth_token_scope_checked") is not True:
            raise VerificationError(
                "Sekcja risk_service nie potwierdza weryfikacji tokenu RBAC"
            )
        if metadata.get("auth_token_scope_match") is False:
            raise VerificationError(
                "Token RBAC dla risk_service nie spełnia wymaganych scope'ów"
            )


def _ensure_filter_matches_snapshots(
    *,
    metadata: Mapping[str, Any],
    snapshots: Sequence[Mapping[str, Any]],
) -> None:
    filters = metadata.get("filters")
    if not isinstance(filters, Mapping):
        return

    severity_filters: set[str] | None = None
    if "severity" in filters:
        raw = filters["severity"]
        if raw is None:
            severity_filters = None
        elif isinstance(raw, list):
            normalized = {_normalize_severity(item) for item in raw}
            if None in normalized:
                raise VerificationError("Filtr severity w metadanych zawiera nieprawidłowe wartości")
            severity_filters = {item for item in normalized if item is not None}
        else:
            raise VerificationError("Filtr severity w metadanych musi być listą wartości tekstowych")

    severity_min_raw = filters.get("severity_min")
    severity_min = None
    if severity_min_raw is not None:
        severity_min = _normalize_severity(severity_min_raw)
        if severity_min is None:
            raise VerificationError("Filtr severity_min w metadanych ma nieprawidłową wartość")

    screen_index = filters.get("screen_index")
    if screen_index is not None and not isinstance(screen_index, int):
        raise VerificationError("Filtr screen_index w metadanych powinien być liczbą całkowitą")

    screen_name = filters.get("screen_name")
    if screen_name is not None and not isinstance(screen_name, str):
        raise VerificationError("Filtr screen_name w metadanych powinien być tekstem")

    event_expected = filters.get("event")
    if event_expected is not None and not isinstance(event_expected, str):
        raise VerificationError("Filtr event w metadanych powinien być tekstem")

    since_dt = None
    if "since" in filters:
        since_dt = _parse_iso_datetime(filters["since"])
        if since_dt is None:
            raise VerificationError("Filtr since w metadanych ma nieprawidłowy format ISO 8601")

    until_dt = None
    if "until" in filters:
        until_dt = _parse_iso_datetime(filters["until"])
        if until_dt is None:
            raise VerificationError("Filtr until w metadanych ma nieprawidłowy format ISO 8601")

    limit = filters.get("limit")
    if limit is not None:
        if isinstance(limit, bool):
            raise VerificationError("Filtr limit w metadanych nie może być wartością bool")
        try:
            limit_int = int(limit)
        except (TypeError, ValueError):
            raise VerificationError("Filtr limit w metadanych powinien być liczbą całkowitą") from None
        if limit_int < 0:
            raise VerificationError("Filtr limit w metadanych nie może być ujemny")
        if len(snapshots) > limit_int:
            raise VerificationError(
                f"Decision log zawiera {len(snapshots)} wpisów, co przekracza limit {limit_int} z metadanych"
            )

    for index, entry in enumerate(snapshots, start=1):
        severity_value = _normalize_severity(entry.get("severity"))
        if severity_filters is not None:
            if severity_value is None or severity_value not in severity_filters:
                raise VerificationError(
                    f"Wpis #{index} posiada severity {severity_value!r}, które nie przechodzi filtra severity"
                )
        if severity_min is not None:
            if severity_value is None or not _severity_at_least(severity_value, severity_min):
                raise VerificationError(
                    f"Wpis #{index} ma severity {severity_value!r} poniżej progu {severity_min!r}"
                )

        if event_expected is not None:
            if entry.get("event") != event_expected:
                raise VerificationError(
                    f"Wpis #{index} posiada event {entry.get('event')!r}, oczekiwano {event_expected!r}"
                )

        screen_info = entry.get("screen") if isinstance(entry.get("screen"), Mapping) else None
        if screen_index is not None:
            if not isinstance(screen_info, Mapping) or screen_info.get("index") != screen_index:
                raise VerificationError(
                    f"Wpis #{index} nie spełnia filtra screen_index={screen_index}; metadane ekranu: {screen_info!r}"
                )
        if screen_name is not None:
            if not _matches_screen_name(screen_info, expected_substring=screen_name):
                raise VerificationError(
                    f"Wpis #{index} nie spełnia filtra screen_name zawierającego {screen_name!r}"
                )

        if since_dt is not None or until_dt is not None:
            timestamp_value = entry.get("timestamp")
            ts_dt = _parse_iso_datetime(timestamp_value)
            if ts_dt is None:
                raise VerificationError(
                    f"Wpis #{index} nie zawiera poprawnego znacznika czasu zgodnego z filtrami since/until"
                )
            if since_dt is not None and ts_dt < since_dt:
                raise VerificationError(
                    f"Wpis #{index} ({timestamp_value}) leży przed granicą since {filters['since']!r}"
                )
            if until_dt is not None and ts_dt > until_dt:
                raise VerificationError(
                    f"Wpis #{index} ({timestamp_value}) leży po granicy until {filters['until']!r}"
                )


def _read_summary_payload(path: str) -> Mapping[str, Any]:
    if path == "-":
        payload = sys.stdin.read()
    else:
        summary_path = Path(path).expanduser()
        try:
            if summary_path.suffix == ".gz":
                with gzip.open(summary_path, "rt", encoding="utf-8") as handle:
                    payload = handle.read()
            else:
                payload = summary_path.read_text(encoding="utf-8")
        except OSError as exc:
            raise VerificationError(f"Nie udało się odczytać podsumowania {path}: {exc}") from exc

    try:
        summary = json.loads(payload)
    except json.JSONDecodeError as exc:
        raise VerificationError(f"Podsumowanie {path} zawiera nieprawidłowy JSON: {exc}") from exc

    if not isinstance(summary, Mapping):
        raise VerificationError("Podsumowanie powinno być obiektem JSON zawierającym pole 'summary'")

    body = summary.get("summary")
    if not isinstance(body, Mapping):
        raise VerificationError("Plik podsumowania musi zawierać obiekt 'summary'")

    return summary


def _floats_close(a: float, b: float, *, tol: float = 1e-6) -> bool:
    diff = abs(a - b)
    return diff <= tol or diff <= tol * max(abs(a), abs(b), 1.0)


def _normalise_screen_set(candidate: Any, *, context: str) -> list[str]:
    if candidate is None:
        return []
    if not isinstance(candidate, list):
        raise VerificationError(f"{context}: sekcja screens powinna być listą")
    encoded: list[str] = []
    for item in candidate:
        if not isinstance(item, Mapping):
            raise VerificationError(f"{context}: każdy wpis screens powinien być obiektem JSON")
        encoded.append(json.dumps(item, ensure_ascii=False, sort_keys=True))
    return sorted(encoded)


def _extract_severity_counts(candidate: Any, *, context: str) -> dict[str, int]:
    if candidate is None:
        return {}
    if not isinstance(candidate, Mapping):
        raise VerificationError(f"{context}: sekcja severity powinna być obiektem zawierającym counts")
    counts = candidate.get("counts")
    if not isinstance(counts, Mapping):
        raise VerificationError(f"{context}: sekcja severity powinna zawierać pole counts")
    normalised: dict[str, int] = {}
    for level, value in counts.items():
        level_normalised = _normalize_severity(level)
        if level_normalised is None:
            raise VerificationError(f"{context}: severity zawiera nieprawidłowy poziom {level!r}")
        try:
            numeric = int(value)
        except (TypeError, ValueError):
            raise VerificationError(f"{context}: liczność severity {level!r} powinna być liczbą całkowitą") from None
        normalised[level_normalised] = numeric
    return normalised


def _compare_summary(expected: Mapping[str, Any], actual: Mapping[str, Any]) -> None:
    if not isinstance(actual, Mapping):
        raise VerificationError("Brak obliczonego podsumowania do weryfikacji")

    expected_total = expected.get("total_snapshots")
    actual_total = actual.get("total_snapshots")
    if expected_total != actual_total:
        raise VerificationError(
            f"Podsumowanie oczekuje {expected_total!r} wpisów, ale log zawiera {actual_total!r}"
        )

    expected_events = expected.get("events")
    actual_events = actual.get("events")
    if not isinstance(expected_events, Mapping) or not isinstance(actual_events, Mapping):
        raise VerificationError("Podsumowanie powinno zawierać sekcję events jako obiekt JSON")

    expected_event_keys = set(expected_events.keys())
    actual_event_keys = set(actual_events.keys())
    if expected_event_keys != actual_event_keys:
        missing = expected_event_keys - actual_event_keys
        extra = actual_event_keys - expected_event_keys
        raise VerificationError(
            "Zestaw zdarzeń w podsumowaniu nie zgadza się z decision logiem: "
            f"brakujące={sorted(missing)}, nadmiarowe={sorted(extra)}"
        )

    for event_name in sorted(expected_event_keys):
        context = f"Podsumowanie dla zdarzenia {event_name!r}"
        expected_event = expected_events[event_name]
        actual_event = actual_events[event_name]
        if not isinstance(expected_event, Mapping) or not isinstance(actual_event, Mapping):
            raise VerificationError(f"{context}: oczekiwano obiektów JSON")

        if expected_event.get("count") != actual_event.get("count"):
            raise VerificationError(
                f"{context}: liczba wpisów wynosi {actual_event.get('count')!r}, oczekiwano {expected_event.get('count')!r}"
            )

        expected_fps = expected_event.get("fps")
        actual_fps = actual_event.get("fps")
        if expected_fps is None:
            if actual_fps is not None:
                raise VerificationError(f"{context}: log posiada statystyki FPS, ale podsumowanie ich nie deklaruje")
        else:
            if not isinstance(expected_fps, Mapping) or not isinstance(actual_fps, Mapping):
                raise VerificationError(f"{context}: sekcja fps powinna być obiektem JSON")
            for key in ("min", "max", "avg"):
                exp_value = expected_fps.get(key)
                act_value = actual_fps.get(key)
                if exp_value is None or act_value is None:
                    raise VerificationError(f"{context}: sekcja fps nie zawiera pola {key}")
                if not _floats_close(float(exp_value), float(act_value)):
                    raise VerificationError(
                        f"{context}: wartość fps.{key} wynosi {act_value!r}, oczekiwano {exp_value!r}"
                    )
            if expected_fps.get("samples") != actual_fps.get("samples"):
                raise VerificationError(
                    f"{context}: liczba próbek FPS wynosi {actual_fps.get('samples')!r}, oczekiwano {expected_fps.get('samples')!r}"
                )

        expected_screens = _normalise_screen_set(expected_event.get("screens"), context=context)
        actual_screens = _normalise_screen_set(actual_event.get("screens"), context=context)
        if expected_screens != actual_screens:
            raise VerificationError(f"{context}: zestaw ekranów różni się od oczekiwanego")

        expected_severity = _extract_severity_counts(expected_event.get("severity"), context=context)
        actual_severity = _extract_severity_counts(actual_event.get("severity"), context=context)
        if expected_severity != actual_severity:
            raise VerificationError(
                f"{context}: zestaw liczności severity nie pokrywa się z oczekiwanym"
            )

        for ts_field in ("first_timestamp", "last_timestamp"):
            if ts_field in expected_event:
                if expected_event[ts_field] != actual_event.get(ts_field):
                    raise VerificationError(
                        f"{context}: pole {ts_field} ma wartość {actual_event.get(ts_field)!r}, oczekiwano {expected_event[ts_field]!r}"
                    )
            elif ts_field in actual_event:
                raise VerificationError(f"{context}: log zawiera pole {ts_field}, którego brak w podsumowaniu")

    for ts_field in ("first_timestamp", "last_timestamp"):
        if ts_field in expected:
            if expected[ts_field] != actual.get(ts_field):
                raise VerificationError(
                    f"Podsumowanie {ts_field} ma wartość {actual.get(ts_field)!r}, oczekiwano {expected[ts_field]!r}"
                )
        elif ts_field in actual:
            raise VerificationError(
                f"Decision log raportuje pole {ts_field}, które nie zostało zadeklarowane w podsumowaniu"
            )

    expected_severity_total = expected.get("severity_counts")
    actual_severity_total = actual.get("severity_counts")
    if expected_severity_total is None:
        if actual_severity_total:
            raise VerificationError("Podsumowanie nie deklaruje severity_counts, ale log zawiera globalne liczniki")
    else:
        if not isinstance(expected_severity_total, Mapping) or not isinstance(actual_severity_total, Mapping):
            raise VerificationError("severity_counts powinno być obiektem JSON")
        expected_counts = _extract_severity_counts({"counts": expected_severity_total}, context="severity_counts")
        actual_counts = _extract_severity_counts({"counts": actual_severity_total}, context="severity_counts")
        if expected_counts != actual_counts:
            raise VerificationError("Globalne liczniki severity nie zgadzają się z decision logiem")


def _validate_summary_path(
    path: str,
    computed_summary: Mapping[str, Any] | None,
    *,
    signing_key: _SigningKey | None,
    metadata_signature: Mapping[str, Any] | None,
) -> Mapping[str, Any]:
    if computed_summary is None:
        raise VerificationError("Brak danych do weryfikacji podsumowania decision logu")

    if metadata_signature is not None and not isinstance(metadata_signature, Mapping):
        raise VerificationError("Metadane summary_signature mają nieprawidłową strukturę")

    payload = _read_summary_payload(path)
    summary_body = payload.get("summary")
    signature_payload = payload.get("signature")

    if signature_payload is None and metadata_signature:
        raise VerificationError("Metadane wymagają podpisanego podsumowania, ale plik nie zawiera podpisu")

    signature_present = signature_payload is not None
    if signature_payload is not None:
        if signing_key is None:
            raise VerificationError("Podsumowanie zawiera podpis, lecz nie dostarczono klucza HMAC do weryfikacji")
        entry = dict(payload)
        _verify_entry(entry, signing_key=signing_key, allow_unsigned=False)
        if metadata_signature:
            expected_algorithm = metadata_signature.get("algorithm")
            actual_algorithm = signature_payload.get("algorithm")
            if expected_algorithm and actual_algorithm != expected_algorithm:
                raise VerificationError(
                    "Podsumowanie podpisane algorytmem innym niż zadeklarowany w metadanych"
                )
            expected_key_id = metadata_signature.get("key_id")
            actual_key_id = signature_payload.get("key_id")
            if expected_key_id and actual_key_id != expected_key_id:
                raise VerificationError(
                    "Podsumowanie podpisane innym identyfikatorem klucza niż wskazano w metadanych"
                )
    elif signing_key and metadata_signature is None:
        LOGGER.warning(
            "Podsumowanie nie zawiera podpisu mimo dostarczenia klucza HMAC – upewnij się, że watcher generuje podpisy."
        )

    _compare_summary(summary_body, computed_summary)

    result: dict[str, Any] = {
        "path": path,
        "signed": signature_present,
    }
    if signature_payload:
        result["signature"] = signature_payload
    if metadata_signature:
        result["metadata_signature"] = metadata_signature
    metadata_section = payload.get("metadata")
    if isinstance(metadata_section, Mapping):
        rp_summary = metadata_section.get("risk_profile_summary")
        if isinstance(rp_summary, Mapping):
            result["risk_profile_summary"] = rp_summary
    return result


def _enforce_event_limits(*, summary: Mapping[str, Any] | None, limits: Mapping[str, int]) -> None:
    if not limits:
        return
    if not isinstance(summary, Mapping):
        raise VerificationError("Brak danych podsumowania decision logu do weryfikacji limitów zdarzeń")
    events_section = summary.get("events")
    if not isinstance(events_section, Mapping):
        raise VerificationError("Podsumowanie decision logu nie zawiera sekcji events")
    for event_name, limit in limits.items():
        stats = events_section.get(event_name)
        count = 0
        if isinstance(stats, Mapping):
            raw_count = stats.get("count")
            if isinstance(raw_count, int):
                count = raw_count
            else:
                # jeżeli brak poprawnego pola count traktujemy jak zero, ale raportujemy ostrzeżenie
                LOGGER.warning(
                    "Sekcja podsumowania dla zdarzenia %s nie zawiera prawidłowego pola count; przyjęto wartość 0",
                    event_name,
                )
        if count > limit:
            raise VerificationError(
                f"Zdarzenie {event_name!r} wystąpiło {count} razy, co przekracza dozwolony limit {limit}"
            )


def _enforce_min_event_counts(
    *, summary: Mapping[str, Any] | None, requirements: Mapping[str, int]
) -> None:
    if not requirements:
        return
    if not isinstance(summary, Mapping):
        raise VerificationError(
            "Brak danych podsumowania decision logu do weryfikacji minimalnych liczności zdarzeń"
        )
    events_section = summary.get("events")
    if not isinstance(events_section, Mapping):
        raise VerificationError("Podsumowanie decision logu nie zawiera sekcji events")
    for event_name, minimum in requirements.items():
        stats = events_section.get(event_name)
        count = 0
        if isinstance(stats, Mapping):
            raw_count = stats.get("count")
            if isinstance(raw_count, int):
                count = raw_count
            else:
                LOGGER.warning(
                    "Sekcja podsumowania dla zdarzenia %s nie zawiera prawidłowego pola count; przyjęto wartość 0",
                    event_name,
                )
        if count < minimum:
            raise VerificationError(
                f"Zdarzenie {event_name!r} wystąpiło {count} razy, co nie spełnia wymaganego minimum {minimum}"
            )


def _build_report_payload(
    verification_result: Mapping[str, Any],
    metadata: Mapping[str, Any],
    summary_validation: Mapping[str, Any] | None,
    *,
    enforced_limits: Mapping[str, int] | None = None,
    enforced_minimums: Mapping[str, int] | None = None,
    risk_profile: Mapping[str, Any] | None = None,
    risk_profile_summary: Mapping[str, Any] | None = None,
    core_config: Mapping[str, Any] | None = None,
    risk_profile_snippet_validation: Sequence[Mapping[str, Any]] | None = None,
) -> Mapping[str, Any]:
    payload: dict[str, Any] = {
        "report_version": 1,
        "generated_at": datetime.now(timezone.utc).isoformat(),
        "path": verification_result.get("path"),
        "entries": verification_result.get("entries"),
        "verified_entries": verification_result.get("verified_entries"),
        "metadata": metadata,
    }
    summary_data = verification_result.get("summary")
    if summary_data is not None:
        payload["summary"] = summary_data
    if summary_validation is not None:
        payload["summary_validation"] = summary_validation
    if enforced_limits:
        payload["enforced_event_limits"] = dict(enforced_limits)
    if enforced_minimums:
        payload["enforced_event_minimums"] = dict(enforced_minimums)
    if risk_profile:
        payload["risk_profile"] = dict(risk_profile)
    if risk_profile_summary:
        payload["risk_profile_summary"] = dict(risk_profile_summary)
    if core_config:
        payload["core_config"] = dict(core_config)
    if risk_profile_snippet_validation:
        payload["risk_profile_snippet_validation"] = [
            dict(entry) for entry in risk_profile_snippet_validation
        ]
    return payload


def _write_report_output(destination: str, payload: Mapping[str, Any]) -> None:
    if destination.strip() == "-":
        sys.stdout.write(json.dumps(payload, ensure_ascii=False, indent=2) + "\n")
        return
    path = Path(destination)
    path.parent.mkdir(parents=True, exist_ok=True)
    path.write_text(json.dumps(payload, ensure_ascii=False, indent=2) + "\n", encoding="utf-8")


# ------------------------------ CLI -----------------------------------------

def build_parser() -> argparse.ArgumentParser:
    parser = argparse.ArgumentParser(description="Weryfikacja podpisów decision logu UI")
    parser.add_argument(
        "path",
        nargs="?",
        help="Ścieżka do decision logu (JSONL lub JSONL.GZ). Użyj '-' dla STDIN.",
    )
    parser.add_argument("--hmac-key", help="Sekret HMAC wprost w CLI (UTF-8)")
    parser.add_argument("--hmac-key-file", help="Ścieżka do pliku z sekretem HMAC")
    parser.add_argument("--hmac-key-id", help="Identyfikator klucza HMAC")
    parser.add_argument("--allow-unsigned", action="store_true", help="Zezwól na wpisy bez podpisu")
    parser.add_argument("--expected-key-id", help="Oczekiwany identyfikator klucza podpisującego")
    parser.add_argument("--expect-mode", choices=["grpc", "jsonl"], help="Oczekiwany tryb metadanych")
    parser.add_argument(
        "--expect-summary-enabled",
        action="store_true",
        help="Wymagaj, aby metadane wskazywały włączone podsumowanie",
    )
    parser.add_argument(
        "--expect-filter",
        action="append",
        default=[],
        metavar="KLUCZ=WARTOŚĆ",
        help="Oczekiwany filtr w metadanych (można podawać wielokrotnie)",
    )
    parser.add_argument(
        "--require-auth-token",
        action="store_true",
        help="Wymagaj, by log gRPC zawierał token autoryzacyjny",
    )
    parser.add_argument(
        "--require-auth-scope",
        dest="require_auth_scopes",
        action="append",
        default=[],
        metavar="SCOPE",
        help="Wymagaj, by token autoryzacyjny obejmował wskazany scope (można podawać wielokrotnie)",
    )
    parser.add_argument(
        "--require-tls",
        action="store_true",
        help="Wymagaj, by log gRPC był zarejestrowany przy użyciu TLS",
    )
    parser.add_argument(
        "--require-tls-material",
        action="append",
        default=[],
        choices=_TLS_MATERIAL_CHOICES,
        metavar="MATERIAŁ",
        help="Wymagaj obecności materiału TLS w metadanych (można podawać wielokrotnie)",
    )
    parser.add_argument(
<<<<<<< HEAD
        "--require-risk-service-tls",
        action="store_true",
        help="Wymagaj, by konfiguracja RiskService wskazywała aktywne TLS",
    )
    parser.add_argument(
        "--require-risk-service-tls-material",
        dest="require_risk_service_tls_material",
        action="append",
        default=[],
        choices=_RISK_TLS_MATERIAL_CHOICES,
        metavar="MATERIAŁ",
        help="Wymagaj określonych materiałów TLS w sekcji risk_service (można powtarzać)",
    )
    parser.add_argument(
        "--expect-risk-service-server-sha256",
        action="append",
        default=[],
        metavar="FINGERPRINT",
        help="Oczekiwany fingerprint SHA-256 z pinningu RiskService (można podawać wielokrotnie)",
    )
    parser.add_argument(
=======
>>>>>>> 5bb50943
        "--expect-server-sha256",
        action="append",
        default=[],
        metavar="FINGERPRINT",
        help="Oczekiwany odcisk SHA-256 serwera zapisany w metadanych (można podawać wielokrotnie)",
    )
    parser.add_argument(
        "--expect-server-sha256-source",
        action="append",
        default=[],
        metavar="ŹRÓDŁO",
        help="Dozwolone źródła fingerprintu TLS (np. cli, env, pinned_fingerprint)",
    )
    parser.add_argument(
<<<<<<< HEAD
        "--require-risk-service-scope",
        dest="require_risk_service_scope",
        action="append",
        default=[],
        metavar="SCOPE",
        help="Wymagaj, aby sekcja risk_service deklarowała wskazany scope (można powtarzać)",
    )
    parser.add_argument(
        "--require-risk-service-auth-token",
        action="store_true",
        help="Wymagaj potwierdzenia tokenu RBAC w sekcji risk_service",
    )
    parser.add_argument(
=======
>>>>>>> 5bb50943
        "--require-screen-info",
        action="store_true",
        help="Wymagaj, aby każdy wpis snapshot zawierał metadane monitora (sekcja screen)",
    )
    parser.add_argument(
        "--expect-input-file",
        help="W trybie JSONL wymuś oczekiwaną ścieżkę pliku wejściowego",
    )
    parser.add_argument(
        "--expect-endpoint",
        help="W trybie gRPC wymuś oczekiwany endpoint",
    )
    parser.add_argument(
        "--summary-json",
        help="Ścieżka do pliku JSON z podsumowaniem (obsługa .gz, '-' dla STDIN)",
    )
    parser.add_argument(
        "--report-output",
        help="Zapisz wynik walidacji i podsumowanie decision logu do pliku JSON",
    )
    parser.add_argument(
        "--max-event-count",
        action="append",
        default=[],
        metavar="ZDARZENIE=LIMIT",
        help="Maksymalna dozwolona liczba wystąpień zdarzenia (można podawać wielokrotnie)",
    )
    parser.add_argument(
        "--min-event-count",
        action="append",
        default=[],
        metavar="ZDARZENIE=MINIMUM",
        help="Minimalna wymagana liczba wystąpień zdarzenia (można podawać wielokrotnie)",
    )
    parser.add_argument(
        "--risk-profile",
        help="Zastosuj predefiniowany profil ryzyka (ustawia limity i wymagania audytowe)",
    )
    parser.add_argument(
        "--risk-profiles-file",
        help=(
            "Ścieżka do pliku JSON/YAML z profilami ryzyka telemetrii – pozwala rozszerzyć"
            " lub nadpisać wbudowane presety."
        ),
    )
    parser.add_argument(
        "--print-risk-profiles",
        action="store_true",
        help="Wypisz dostępne profile ryzyka (wraz z metadanymi) i zakończ",
    )
    parser.add_argument(
        "--risk-profile-env-snippet",
        help=(
            "Ścieżka do pliku .env wygenerowanego przez telemetry_risk_profiles render --format env,"
            " który ma zostać porównany z recommended_overrides"
        ),
    )
    parser.add_argument(
        "--risk-profile-yaml-snippet",
        help=(
            "Ścieżka do pliku YAML/JSON wygenerowanego przez telemetry_risk_profiles render --format yaml"
            " (z sekcją metrics_service_overrides) w celu porównania z recommended_overrides"
        ),
    )
    parser.add_argument(
        "--core-config",
        help=(
            "Ścieżka do pliku core.yaml – wczyta domyślne ustawienia MetricsService (profil "
            "ryzyka i plik presetów)."
        ),
    )
    return parser


def _print_available_risk_profiles(
    selected: str | None, *, core_metadata: Mapping[str, Any] | None = None
) -> None:
    payload: dict[str, Any] = {"risk_profiles": {}}
    for name in list_risk_profile_names():
        payload["risk_profiles"][name] = risk_profile_metadata(name)

    if selected:
        normalized = selected.strip().lower()
        payload["selected"] = normalized
        payload["selected_profile"] = payload["risk_profiles"].get(normalized)

    if core_metadata:
        payload["core_config"] = dict(core_metadata)

    print(json.dumps(payload, ensure_ascii=False, indent=2))


def _load_risk_profile_presets(args: argparse.Namespace, parser: argparse.ArgumentParser) -> None:
    path_value = getattr(args, "risk_profiles_file", None)
    if not path_value:
        return

    target = Path(path_value).expanduser()
    try:
        registered, _meta = load_risk_profiles_with_metadata(target, origin_label=f"verify:{target}")
    except FileNotFoundError as exc:
        parser.error(str(exc))
    except Exception as exc:  # pragma: no cover - zależne od formatu
        parser.error(f"Nie udało się wczytać profili ryzyka z {target}: {exc}")
    else:
        if registered:
            LOGGER.info(
                "Załadowano %s profil(e) ryzyka telemetrii z %s", len(registered), target
            )


def _apply_env_defaults(args: argparse.Namespace, parser: argparse.ArgumentParser) -> None:
    if args.path is None:
        env_path = os.getenv(f"{_ENV_PREFIX}PATH")
        if env_path:
            args.path = env_path

    if getattr(args, "risk_profiles_file", None) is None:
        env_profiles = os.getenv(_ENV_RISK_PROFILES_FILE)
        if env_profiles:
            args.risk_profiles_file = env_profiles

    if not getattr(args, "print_risk_profiles", False):
        env_print = os.getenv(_ENV_PRINT_RISK_PROFILES)
        if env_print:
            args.print_risk_profiles = _parse_env_bool(
                env_print, variable=_ENV_PRINT_RISK_PROFILES, parser=parser
            )

    if getattr(args, "core_config", None) is None:
        env_core = os.getenv(_ENV_CORE_CONFIG)
        if env_core:
            args.core_config = env_core

    env_key = os.getenv(f"{_ENV_PREFIX}HMAC_KEY")
    env_key_file = os.getenv(f"{_ENV_PREFIX}HMAC_KEY_FILE")
    env_key_id = os.getenv(f"{_ENV_PREFIX}HMAC_KEY_ID")

    signing_key, allow_unsigned_override = _load_signing_key(
        cli_value=args.hmac_key,
        cli_file=args.hmac_key_file,
        cli_key_id=args.hmac_key_id,
        env_value=env_key,
        env_file=env_key_file,
        env_key_id=env_key_id,
        env_allow_unsigned=os.getenv(f"{_ENV_PREFIX}ALLOW_UNSIGNED"),
        parser=parser,
    )
    if allow_unsigned_override:
        args.allow_unsigned = True
    if signing_key:
        args._signing_key = signing_key
    else:
        args._signing_key = None

    if args.expect_mode is None:
        env_mode = os.getenv(f"{_ENV_PREFIX}EXPECT_MODE")
        if env_mode:
            lowered = env_mode.strip().lower()
            if lowered not in {"grpc", "jsonl"}:
                parser.error(
                    f"{_ENV_PREFIX}EXPECT_MODE ma nieprawidłową wartość {env_mode!r}; dozwolone: grpc/jsonl"
                )
            args.expect_mode = lowered

    if not args.expect_summary_enabled:
        env_summary = os.getenv(f"{_ENV_PREFIX}EXPECT_SUMMARY_ENABLED")
        if env_summary is not None:
            args.expect_summary_enabled = _parse_env_bool(
                env_summary, variable=f"{_ENV_PREFIX}EXPECT_SUMMARY_ENABLED", parser=parser
            )

    if not args.require_auth_token:
        env_auth = os.getenv(f"{_ENV_PREFIX}REQUIRE_AUTH_TOKEN")
        if env_auth is not None:
            args.require_auth_token = _parse_env_bool(
                env_auth, variable=f"{_ENV_PREFIX}REQUIRE_AUTH_TOKEN", parser=parser
            )

    if not args.require_tls:
        env_tls = os.getenv(f"{_ENV_PREFIX}REQUIRE_TLS")
        if env_tls is not None:
            args.require_tls = _parse_env_bool(
                env_tls, variable=f"{_ENV_PREFIX}REQUIRE_TLS", parser=parser
            )

    if args.expect_input_file is None:
        env_input = os.getenv(f"{_ENV_PREFIX}EXPECT_INPUT_FILE")
        if env_input:
            args.expect_input_file = env_input

    if args.expect_endpoint is None:
        env_endpoint = os.getenv(f"{_ENV_PREFIX}EXPECT_ENDPOINT")
        if env_endpoint:
            args.expect_endpoint = env_endpoint

<<<<<<< HEAD
    required_tls_materials = {
        str(item).strip().lower() for item in getattr(args, "require_tls_material", [])
    }
=======
    required_tls_materials = {str(item).strip().lower() for item in getattr(args, "require_tls_material", [])}
>>>>>>> 5bb50943
    env_tls_materials = os.getenv(_ENV_REQUIRE_TLS_MATERIALS)
    if env_tls_materials:
        for entry in _parse_env_list(env_tls_materials, variable=_ENV_REQUIRE_TLS_MATERIALS, parser=parser):
            normalized = entry.strip().lower()
            if normalized not in _TLS_MATERIAL_CHOICES:
                parser.error(
                    f"{_ENV_REQUIRE_TLS_MATERIALS} zawiera nieobsługiwany materiał TLS {entry!r};"
                    f" dozwolone: {', '.join(_TLS_MATERIAL_CHOICES)}"
                )
            required_tls_materials.add(normalized)
    args._required_tls_materials = tuple(sorted(required_tls_materials))

    expected_server_sha: list[str] = []
    expected_server_sha.extend(getattr(args, "expect_server_sha256", []) or [])
    env_expected_sha = os.getenv(_ENV_EXPECT_SERVER_SHA256)
    if env_expected_sha:
        expected_server_sha.extend(
            _parse_env_list(env_expected_sha, variable=_ENV_EXPECT_SERVER_SHA256, parser=parser)
        )
    unique_expected_sha: list[str] = []
    seen_sha: set[str] = set()
    for raw in expected_server_sha:
        candidate = str(raw).strip()
        if not candidate or candidate in seen_sha:
            continue
        seen_sha.add(candidate)
        unique_expected_sha.append(candidate)
    args._expected_server_sha256 = tuple(unique_expected_sha)

    expected_sources_raw: list[str] = []
    expected_sources_raw.extend(getattr(args, "expect_server_sha256_source", []) or [])
    env_expected_sources = os.getenv(_ENV_EXPECT_SERVER_SHA256_SOURCE)
    if env_expected_sources:
        expected_sources_raw.extend(
            _parse_env_list(
                env_expected_sources,
                variable=_ENV_EXPECT_SERVER_SHA256_SOURCE,
                parser=parser,
            )
        )
    normalized_sources: list[str] = []
    seen_sources: set[str] = set()
    for source in expected_sources_raw:
        normalized_source = str(source).strip().lower()
        if not normalized_source or normalized_source in seen_sources:
            continue
        seen_sources.add(normalized_source)
        normalized_sources.append(normalized_source)
    args._expected_server_sha256_sources = tuple(normalized_sources)

<<<<<<< HEAD
    if not getattr(args, "require_risk_service_tls", False):
        env_risk_tls = os.getenv(_ENV_REQUIRE_RISK_TLS)
        if env_risk_tls is not None:
            args.require_risk_service_tls = _parse_env_bool(
                env_risk_tls,
                variable=_ENV_REQUIRE_RISK_TLS,
                parser=parser,
            )

    risk_tls_materials = {
        str(item).strip().lower()
        for item in getattr(args, "require_risk_service_tls_material", [])
    }
    env_risk_tls_materials = os.getenv(_ENV_REQUIRE_RISK_TLS_MATERIALS)
    if env_risk_tls_materials:
        for entry in _parse_env_list(
            env_risk_tls_materials,
            variable=_ENV_REQUIRE_RISK_TLS_MATERIALS,
            parser=parser,
        ):
            normalized = entry.strip().lower()
            if normalized not in _RISK_TLS_MATERIAL_CHOICES:
                parser.error(
                    f"{_ENV_REQUIRE_RISK_TLS_MATERIALS} zawiera nieobsługiwany materiał TLS {entry!r};"
                    f" dozwolone: {', '.join(_RISK_TLS_MATERIAL_CHOICES)}"
                )
            risk_tls_materials.add(normalized)
    args._required_risk_service_tls_materials = tuple(sorted(risk_tls_materials))

    expected_risk_sha: list[str] = []
    expected_risk_sha.extend(getattr(args, "expect_risk_service_server_sha256", []) or [])
    env_expected_risk_sha = os.getenv(_ENV_EXPECT_RISK_SERVER_SHA256)
    if env_expected_risk_sha:
        expected_risk_sha.extend(
            _parse_env_list(
                env_expected_risk_sha,
                variable=_ENV_EXPECT_RISK_SERVER_SHA256,
                parser=parser,
            )
        )
    normalized_risk_sha: list[str] = []
    seen_risk_sha: set[str] = set()
    for raw in expected_risk_sha:
        normalized = _normalize_server_sha256(raw)
        if not normalized or normalized in seen_risk_sha:
            continue
        seen_risk_sha.add(normalized)
        normalized_risk_sha.append(normalized)
    args._expected_risk_service_sha256 = tuple(normalized_risk_sha)

    required_risk_scopes_raw: list[str] = []
    required_risk_scopes_raw.extend(getattr(args, "require_risk_service_scope", []) or [])
    env_required_risk_scopes = os.getenv(_ENV_REQUIRE_RISK_SCOPE)
    if env_required_risk_scopes:
        required_risk_scopes_raw.extend(
            _parse_env_list(
                env_required_risk_scopes,
                variable=_ENV_REQUIRE_RISK_SCOPE,
                parser=parser,
            )
        )
    normalized_risk_scopes: list[str] = []
    seen_risk_scopes: set[str] = set()
    for scope in required_risk_scopes_raw:
        normalized_scope = str(scope).strip().lower()
        if not normalized_scope or normalized_scope in seen_risk_scopes:
            continue
        seen_risk_scopes.add(normalized_scope)
        normalized_risk_scopes.append(normalized_scope)
    args._required_risk_service_scopes = tuple(normalized_risk_scopes)

    if not getattr(args, "require_risk_service_auth_token", False):
        env_risk_token = os.getenv(_ENV_REQUIRE_RISK_AUTH_TOKEN)
        if env_risk_token is not None:
            args.require_risk_service_auth_token = _parse_env_bool(
                env_risk_token,
                variable=_ENV_REQUIRE_RISK_AUTH_TOKEN,
                parser=parser,
            )

    args._require_risk_service_tls = bool(getattr(args, "require_risk_service_tls", False))
    args._require_risk_service_auth_token = bool(
        getattr(args, "require_risk_service_auth_token", False)
    )

    required_auth_scopes_raw: list[str] = []
    required_auth_scopes_raw.extend(getattr(args, "require_auth_scopes", []) or [])
    env_required_scopes = os.getenv(_ENV_REQUIRE_AUTH_SCOPE)
    if env_required_scopes:
        required_auth_scopes_raw.extend(
            _parse_env_list(
                env_required_scopes,
                variable=_ENV_REQUIRE_AUTH_SCOPE,
                parser=parser,
            )
        )
    normalized_auth_scopes: list[str] = []
    seen_auth_scopes: set[str] = set()
    for scope in required_auth_scopes_raw:
        normalized_scope = str(scope).strip().lower()
        if not normalized_scope or normalized_scope in seen_auth_scopes:
            continue
        seen_auth_scopes.add(normalized_scope)
        normalized_auth_scopes.append(normalized_scope)
    args._required_auth_scopes = tuple(normalized_auth_scopes)
    if normalized_auth_scopes:
        args.require_auth_token = True

=======
>>>>>>> 5bb50943
    if getattr(args, "risk_profile", None) is None:
        env_risk_profile = os.getenv(_ENV_RISK_PROFILE)
        if env_risk_profile:
            args.risk_profile = env_risk_profile.strip().lower()
            args._risk_profile_source = "env"

    if not getattr(args, "require_screen_info", False):
        env_screen = os.getenv(_ENV_REQUIRE_SCREEN_INFO)
        if env_screen is not None:
            args.require_screen_info = _parse_env_bool(
                env_screen, variable=_ENV_REQUIRE_SCREEN_INFO, parser=parser
            )

    if getattr(args, "summary_json", None) is None:
        env_summary_path = os.getenv(_ENV_SUMMARY_PATH)
        if env_summary_path:
            args.summary_json = env_summary_path

    if getattr(args, "report_output", None) is None:
        env_report_path = os.getenv(_ENV_REPORT_OUTPUT)
        if env_report_path:
            args.report_output = env_report_path

    if getattr(args, "risk_profile_env_snippet", None) is None:
        env_env_snippet = os.getenv(_ENV_RISK_PROFILE_ENV_SNIPPET)
        if env_env_snippet:
            args.risk_profile_env_snippet = env_env_snippet

    if getattr(args, "risk_profile_yaml_snippet", None) is None:
        env_yaml_snippet = os.getenv(_ENV_RISK_PROFILE_YAML_SNIPPET)
        if env_yaml_snippet:
            args.risk_profile_yaml_snippet = env_yaml_snippet

    max_event_counts: dict[str, int] = {}
    env_event_limits = os.getenv(_ENV_MAX_EVENT_COUNTS)
    if env_event_limits:
        try:
            env_limits_obj = json.loads(env_event_limits)
        except json.JSONDecodeError as exc:
            parser.error(f"{_ENV_MAX_EVENT_COUNTS} zawiera nieprawidłowy JSON: {exc}")
        if not isinstance(env_limits_obj, Mapping):
            parser.error(f"{_ENV_MAX_EVENT_COUNTS} musi być obiektem JSON mapującym zdarzenie na limit")
        for key, value in env_limits_obj.items():
            if not isinstance(value, int):
                parser.error(
                    f"{_ENV_MAX_EVENT_COUNTS} ma nieprawidłową wartość dla zdarzenia {key!r}; oczekiwano liczby całkowitej"
                )
            if value < 0:
                parser.error(
                    f"{_ENV_MAX_EVENT_COUNTS} ma ujemny limit dla zdarzenia {key!r}; oczekiwano wartości >= 0"
                )
            max_event_counts[str(key)] = int(value)

    cli_limits = _load_event_count_specs(cli_limits=args.max_event_count, parser=parser)
    max_event_counts.update(cli_limits)
    args._max_event_counts = max_event_counts

    min_event_counts: dict[str, int] = {}
    env_min_limits = os.getenv(_ENV_MIN_EVENT_COUNTS)
    if env_min_limits:
        try:
            env_min_limits_obj = json.loads(env_min_limits)
        except json.JSONDecodeError as exc:
            parser.error(f"{_ENV_MIN_EVENT_COUNTS} zawiera nieprawidłowy JSON: {exc}")
        if not isinstance(env_min_limits_obj, Mapping):
            parser.error(f"{_ENV_MIN_EVENT_COUNTS} musi być obiektem JSON mapującym zdarzenie na minimalną liczbę wystąpień")
        for key, value in env_min_limits_obj.items():
            if not isinstance(value, int):
                parser.error(
                    f"{_ENV_MIN_EVENT_COUNTS} ma nieprawidłową wartość dla zdarzenia {key!r}; oczekiwano liczby całkowitej"
                )
            if value < 0:
                parser.error(
                    f"{_ENV_MIN_EVENT_COUNTS} ma ujemne minimum dla zdarzenia {key!r}; oczekiwano wartości >= 0"
                )
            min_event_counts[str(key)] = int(value)

    cli_min_limits = _load_event_count_specs(cli_limits=args.min_event_count, parser=parser)
    min_event_counts.update(cli_min_limits)
    args._min_event_counts = min_event_counts

    expected_filters: dict[str, Any] = {}
    env_filters_payload = os.getenv(_ENV_EXPECT_FILTERS)
    if env_filters_payload:
        try:
            env_filters_obj = json.loads(env_filters_payload)
        except json.JSONDecodeError as exc:
            parser.error(f"{_ENV_EXPECT_FILTERS} zawiera nieprawidłowy JSON: {exc}")
        if not isinstance(env_filters_obj, Mapping):
            parser.error(f"{_ENV_EXPECT_FILTERS} musi być obiektem JSON")
        for key, value in env_filters_obj.items():
            expected_filters[str(key)] = value

    cli_filters = _load_expected_filters(cli_filters=args.expect_filter, parser=parser)
    expected_filters.update(cli_filters)
    args._expected_filters = expected_filters


def _apply_core_config_defaults(args: argparse.Namespace, parser: argparse.ArgumentParser) -> None:
    config_path = getattr(args, "core_config", None)
    if not config_path:
        return

    if load_core_config is None:  # pragma: no cover - brak modułu konfiguracji
        parser.error("Obsługa --core-config wymaga modułu bot_core.config")

    target = Path(str(config_path)).expanduser()
    if not target.exists():
        parser.error(f"Plik konfiguracji core '{target}' nie istnieje")

    try:
        core_config = load_core_config(target)
    except Exception as exc:  # pragma: no cover - błędna konfiguracja
        parser.error(f"Nie udało się wczytać konfiguracji {target}: {exc}")

    metadata: dict[str, Any] = {"path": str(target)}
    metrics_config = getattr(core_config, "metrics_service", None)
    if metrics_config is None:
        metadata["warning"] = "metrics_service_missing"
        args._core_config_metadata = metadata
        return

    metrics_meta: dict[str, Any] = {
        "host": getattr(metrics_config, "host", None),
        "port": getattr(metrics_config, "port", None),
        "risk_profile": getattr(metrics_config, "ui_alerts_risk_profile", None),
        "risk_profiles_file": getattr(
            metrics_config, "ui_alerts_risk_profiles_file", None
        ),
    }
    metadata["metrics_service"] = {
        key: value for key, value in metrics_meta.items() if value not in (None, "")
    }
    args._core_config_metadata = metadata

    profiles_file = metrics_meta.get("risk_profiles_file")
    if not getattr(args, "risk_profiles_file", None) and profiles_file:
        args.risk_profiles_file = profiles_file

    profile_name = metrics_meta.get("risk_profile")
    if not getattr(args, "risk_profile", None) and profile_name:
        args.risk_profile = profile_name
        args._risk_profile_source = "core_config"


def _apply_risk_profile_defaults(args: argparse.Namespace, parser: argparse.ArgumentParser) -> None:
    profile_name = getattr(args, "risk_profile", None)
    if not profile_name:
        args._risk_profile_config = None
        args._risk_profile_summary = None
        return

    normalized = profile_name.strip().lower()

    try:
        base_config = get_risk_profile(normalized)
    except KeyError:
        parser.error(
            f"Profil ryzyka {profile_name!r} nie jest obsługiwany. Dostępne: {', '.join(list_risk_profile_names())}"
        )
    args.risk_profile = normalized
    profile_config = risk_profile_metadata(normalized)
    source_label = getattr(args, "_risk_profile_source", None)
    if source_label:
        profile_config = dict(profile_config)
        profile_config.setdefault("source", source_label)

    if profile_config.get("expect_summary_enabled") and not args.expect_summary_enabled:
        args.expect_summary_enabled = True

    if profile_config.get("expect_mode") and args.expect_mode is None:
        args.expect_mode = profile_config["expect_mode"]

    if profile_config.get("require_tls") and not args.require_tls:
        args.require_tls = True

    if profile_config.get("require_auth_token") and not args.require_auth_token:
        args.require_auth_token = True

    if profile_config.get("require_screen_info"):
        args.require_screen_info = True

    expected_filters = dict(getattr(args, "_expected_filters", {}))
    for key, value in base_config.get("expected_filters", {}).items():
        expected_filters.setdefault(key, value)

    severity_min = base_config.get("severity_min")
    if severity_min:
        normalized_severity = _normalize_severity(severity_min)
        if normalized_severity is None:
            parser.error(
                f"Profil ryzyka {profile_name} ma nieprawidłowy próg severity_min: {severity_min!r}"
            )
        profile_config["severity_min"] = normalized_severity

    args._expected_filters = expected_filters

    max_event_counts = dict(getattr(args, "_max_event_counts", {}))
    for key, value in base_config.get("max_event_counts", {}).items():
        max_event_counts.setdefault(key, value)
    args._max_event_counts = max_event_counts

    min_event_counts = dict(getattr(args, "_min_event_counts", {}))
    for key, value in base_config.get("min_event_counts", {}).items():
        min_event_counts.setdefault(key, value)
    args._min_event_counts = min_event_counts

    profile_summary = summarize_risk_profile(profile_config)
    profile_config = dict(profile_config)
    profile_config["summary"] = profile_summary
    args._risk_profile_summary = profile_summary
    args._risk_profile_config = profile_config


def _enforce_risk_profile_requirements(
    *,
    config: Mapping[str, Any] | None,
    snapshots: Sequence[Mapping[str, Any]],
) -> None:
    if not config:
        return

    severity_min = config.get("severity_min")
    if severity_min:
        for index, entry in enumerate(snapshots, start=1):
            severity_value = _normalize_severity(entry.get("severity"))
            if severity_value is None or not _severity_at_least(severity_value, severity_min):
                raise VerificationError(
                    f"Profil ryzyka {config.get('name', 'unknown')} wymaga severity >= {severity_min}; wpis #{index}"
                    f" posiada severity {severity_value!r}"
                )


def main(argv: list[str] | None = None) -> int:
    logging.basicConfig(level=logging.INFO, format="%(message)s")
    parser = build_parser()
    args = parser.parse_args(argv)

    # Zresetuj stan profili ryzyka, aby unikać przecieków pomiędzy wywołaniami.
    reset_risk_profile_store()

    # źródło profilu ryzyka do metadanych
    args._risk_profile_source = None
    provided_flags = {arg for arg in (argv or []) if isinstance(arg, str) and arg.startswith("--")}
    if "--risk-profile" in provided_flags:
        args._risk_profile_source = "cli"

    # ENV → CLI, core.yaml, plik presetów → zastosowanie profilu
    _apply_env_defaults(args, parser)
    _apply_core_config_defaults(args, parser)
    _load_risk_profile_presets(args, parser)
    _apply_risk_profile_defaults(args, parser)

    core_metadata: Mapping[str, Any] | None = getattr(args, "_core_config_metadata", None)

    if getattr(args, "print_risk_profiles", False):
        _print_available_risk_profiles(getattr(args, "risk_profile", None), core_metadata=core_metadata)
        return 0

    if args.path is None:
        parser.error("Nie podano ścieżki do decision logu")

    signing_key: _SigningKey | None = getattr(args, "_signing_key", None)
    if args.expected_key_id:
        if signing_key is None:
            parser.error("--expected-key-id wymaga dostarczenia klucza HMAC")
        if signing_key.key_id and signing_key.key_id != args.expected_key_id:
            parser.error(
                "Identyfikator klucza z CLI/ENV nie zgadza się z oczekiwanym (--expected-key-id)"
            )
        if signing_key.key_id != args.expected_key_id:
            signing_key = _SigningKey(value=signing_key.value, key_id=args.expected_key_id)

    summary_path = getattr(args, "summary_json", None)
    report_output = getattr(args, "report_output", None)
    max_event_counts: Mapping[str, int] = getattr(args, "_max_event_counts", {})
    min_event_counts: Mapping[str, int] = getattr(args, "_min_event_counts", {})
    risk_profile_config: Mapping[str, Any] | None = getattr(args, "_risk_profile_config", None)

    if summary_path == "-" and args.path == "-":
        parser.error("Nie można czytać decision logu i podsumowania jednocześnie ze STDIN")

    collect_summary = bool(
        summary_path
        or report_output
        or max_event_counts
        or min_event_counts
        or getattr(args, "risk_profile_env_snippet", None)
        or getattr(args, "risk_profile_yaml_snippet", None)
    )
    if risk_profile_config and risk_profile_config.get("severity_min"):
        collect_summary = True

    summary_validation: Mapping[str, Any] | None = None
    result: Mapping[str, Any]
    exit_code = 0
    try:
        result = verify_log(
            args.path,
            signing_key=signing_key,
            allow_unsigned=args.allow_unsigned,
            require_screen_info=args.require_screen_info,
            collect_summary=collect_summary,
        )
        _validate_metadata(
            result.get("metadata"),
            expect_mode=args.expect_mode,
            expect_summary=args.expect_summary_enabled,
            expected_filters=getattr(args, "_expected_filters", {}),
            require_auth_token=args.require_auth_token,
            required_auth_scopes=getattr(args, "_required_auth_scopes", ()),
            require_tls=args.require_tls,
            expect_input_file=args.expect_input_file,
            expect_endpoint=args.expect_endpoint,
            required_tls_materials=getattr(args, "_required_tls_materials", ()),
            expected_server_sha256=getattr(args, "_expected_server_sha256", ()),
            expected_server_sha256_sources=getattr(args, "_expected_server_sha256_sources", ()),
        )
        metadata = result.get("metadata")
        _validate_risk_service_metadata(
            _extract_risk_service_metadata(metadata),
            require_tls=getattr(args, "_require_risk_service_tls", False),
            required_materials=getattr(args, "_required_risk_service_tls_materials", ()),
            expected_fingerprints=getattr(args, "_expected_risk_service_sha256", ()),
            required_scopes=getattr(args, "_required_risk_service_scopes", ()),
            require_auth_token=getattr(args, "_require_risk_service_auth_token", False),
        )
        if metadata:
            _ensure_filter_matches_snapshots(metadata=metadata, snapshots=result.get("snapshots", []))
        summary_signature_meta = None
        if isinstance(metadata, Mapping):
            summary_signature_meta = metadata.get("summary_signature")
        if summary_path:
            summary_validation = _validate_summary_path(
                summary_path,
                result.get("summary"),
                signing_key=signing_key,
                metadata_signature=summary_signature_meta,
            )
        _enforce_event_limits(summary=result.get("summary"), limits=max_event_counts)
        _enforce_min_event_counts(summary=result.get("summary"), requirements=min_event_counts)
        _enforce_risk_profile_requirements(
            config=risk_profile_config, snapshots=result.get("snapshots", [])
        )
    except VerificationError as exc:
        LOGGER.error("Walidacja nie powiodła się: %s", exc)
        return 2

    metadata_info = result.get("metadata") or {}

    risk_profile_summary_for_report: Mapping[str, Any] | None = None
    if summary_validation and isinstance(summary_validation, Mapping):
        rp_summary = summary_validation.get("risk_profile_summary")
        if isinstance(rp_summary, Mapping):
            risk_profile_summary_for_report = rp_summary
    if not risk_profile_summary_for_report and isinstance(metadata_info, Mapping):
        rp_summary = metadata_info.get("risk_profile_summary")
        if isinstance(rp_summary, Mapping):
            risk_profile_summary_for_report = rp_summary
    if not risk_profile_summary_for_report:
        fallback_summary = getattr(args, "_risk_profile_summary", None)
        if isinstance(fallback_summary, Mapping):
            risk_profile_summary_for_report = fallback_summary

    recommended_overrides: Mapping[str, Any] | None = None
    profile_name = None
    if isinstance(risk_profile_summary_for_report, Mapping):
        recommended_overrides = risk_profile_summary_for_report.get("recommended_overrides")
        profile_name = risk_profile_summary_for_report.get("name")
    if recommended_overrides is None:
        fallback_summary = getattr(args, "_risk_profile_summary", None)
        if isinstance(fallback_summary, Mapping):
            recommended_overrides = fallback_summary.get("recommended_overrides")
            profile_name = profile_name or fallback_summary.get("name")

    snippet_validations, snippet_errors = _validate_risk_profile_snippets(
        env_path=getattr(args, "risk_profile_env_snippet", None),
        yaml_path=getattr(args, "risk_profile_yaml_snippet", None),
        recommended_overrides=recommended_overrides,
        profile_name=profile_name or getattr(args, "risk_profile", None),
    )

    for error_message in snippet_errors:
        LOGGER.error("Walidacja snippetów profilu ryzyka: %s", error_message)
    if snippet_errors:
        exit_code = 2

    if report_output:
        _write_report_output(
            report_output,
            _build_report_payload(
                result,
                metadata_info,
                summary_validation,
                enforced_limits=max_event_counts,
                enforced_minimums=min_event_counts,
                risk_profile=risk_profile_config,
                risk_profile_summary=risk_profile_summary_for_report,
                core_config=core_metadata,
                risk_profile_snippet_validation=snippet_validations,
            ),
        )
    metadata_line = json.dumps(metadata_info, ensure_ascii=False)
    if exit_code == 0:
        LOGGER.info(
            "OK: zweryfikowano %s wpisów (plik=%s)\nMetadane: %s",
            result["verified_entries"],
            result["path"],
            metadata_line,
        )
    else:
        LOGGER.error(
            "Walidacja zakończona z błędami snippetów profilu ryzyka (zweryfikowano %s wpisów, plik=%s).\nMetadane: %s",
            result["verified_entries"],
            result["path"],
            metadata_line,
        )
    return exit_code


if __name__ == "__main__":  # pragma: no cover - CLI
    sys.exit(main())<|MERGE_RESOLUTION|>--- conflicted
+++ resolved
@@ -66,15 +66,14 @@
 _ENV_REQUIRE_TLS_MATERIALS = f"{_ENV_PREFIX}REQUIRE_TLS_MATERIALS"
 _ENV_EXPECT_SERVER_SHA256 = f"{_ENV_PREFIX}EXPECT_SERVER_SHA256"
 _ENV_EXPECT_SERVER_SHA256_SOURCE = f"{_ENV_PREFIX}EXPECT_SERVER_SHA256_SOURCE"
-<<<<<<< HEAD
+
+# rozszerzenia dot. RBAC/TLS dla RiskService i auth-scope
 _ENV_REQUIRE_AUTH_SCOPE = f"{_ENV_PREFIX}REQUIRE_AUTH_SCOPE"
 _ENV_REQUIRE_RISK_SCOPE = f"{_ENV_PREFIX}REQUIRE_RISK_SERVICE_SCOPE"
 _ENV_REQUIRE_RISK_TLS = f"{_ENV_PREFIX}REQUIRE_RISK_SERVICE_TLS"
 _ENV_REQUIRE_RISK_TLS_MATERIALS = f"{_ENV_PREFIX}REQUIRE_RISK_SERVICE_TLS_MATERIALS"
 _ENV_EXPECT_RISK_SERVER_SHA256 = f"{_ENV_PREFIX}EXPECT_RISK_SERVICE_SERVER_SHA256"
 _ENV_REQUIRE_RISK_AUTH_TOKEN = f"{_ENV_PREFIX}REQUIRE_RISK_SERVICE_AUTH_TOKEN"
-=======
->>>>>>> 5bb50943
 
 _BOOL_TRUE = {"1", "true", "yes", "on"}
 _BOOL_FALSE = {"0", "false", "no", "off"}
@@ -113,7 +112,7 @@
     "server_sha256",
 )
 
-<<<<<<< HEAD
+# rozszerzenie: osobna lista materiałów TLS dla RiskService
 _RISK_TLS_MATERIAL_CHOICES = (
     "root_cert",
     "client_cert",
@@ -121,8 +120,6 @@
     "client_auth",
 )
 
-=======
->>>>>>> 5bb50943
 _HEX_DIGITS = set("0123456789abcdef")
 
 
@@ -950,7 +947,7 @@
             "Brak wymaganych materiałów TLS w metadanych: " + ", ".join(sorted(missing_materials))
         )
 
-<<<<<<< HEAD
+    # spójność deklaracji fingerprintu z flagą w tls_materials
     server_material_recorded = "server_sha256" in tls_materials
     server_material_flag = bool(tls_materials.get("server_sha256"))
     server_fingerprint_raw = metadata.get("server_sha256") if isinstance(metadata, Mapping) else None
@@ -966,8 +963,6 @@
                 "Metadane TLS zawierają fingerprint server_sha256, jednak tls_materials wskazuje jego brak"
             )
 
-=======
->>>>>>> 5bb50943
     expected_sha = [item for item in expected_server_sha256 if item]
     normalized_expected: dict[str, str] = {}
     for raw in expected_sha:
@@ -979,11 +974,6 @@
     expected_sources = tuple({source for source in expected_server_sha256_sources if source})
 
     if normalized_expected or "server_sha256" in required_tls_materials:
-<<<<<<< HEAD
-=======
-        server_fingerprint_raw = metadata.get("server_sha256") if isinstance(metadata, Mapping) else None
-        normalized_present = _normalize_server_sha256(server_fingerprint_raw)
->>>>>>> 5bb50943
         if normalized_present is None:
             raise VerificationError("Metadane TLS nie zawierają poprawnego odcisku server_sha256")
         if normalized_expected and normalized_present not in normalized_expected:
@@ -1676,8 +1666,8 @@
         metavar="MATERIAŁ",
         help="Wymagaj obecności materiału TLS w metadanych (można podawać wielokrotnie)",
     )
-    parser.add_argument(
-<<<<<<< HEAD
+    # rozszerzenia RiskService
+    parser.add_argument(
         "--require-risk-service-tls",
         action="store_true",
         help="Wymagaj, by konfiguracja RiskService wskazywała aktywne TLS",
@@ -1699,8 +1689,6 @@
         help="Oczekiwany fingerprint SHA-256 z pinningu RiskService (można podawać wielokrotnie)",
     )
     parser.add_argument(
-=======
->>>>>>> 5bb50943
         "--expect-server-sha256",
         action="append",
         default=[],
@@ -1715,7 +1703,6 @@
         help="Dozwolone źródła fingerprintu TLS (np. cli, env, pinned_fingerprint)",
     )
     parser.add_argument(
-<<<<<<< HEAD
         "--require-risk-service-scope",
         dest="require_risk_service_scope",
         action="append",
@@ -1729,8 +1716,6 @@
         help="Wymagaj potwierdzenia tokenu RBAC w sekcji risk_service",
     )
     parser.add_argument(
-=======
->>>>>>> 5bb50943
         "--require-screen-info",
         action="store_true",
         help="Wymagaj, aby każdy wpis snapshot zawierał metadane monitora (sekcja screen)",
@@ -1927,13 +1912,9 @@
         if env_endpoint:
             args.expect_endpoint = env_endpoint
 
-<<<<<<< HEAD
     required_tls_materials = {
         str(item).strip().lower() for item in getattr(args, "require_tls_material", [])
     }
-=======
-    required_tls_materials = {str(item).strip().lower() for item in getattr(args, "require_tls_material", [])}
->>>>>>> 5bb50943
     env_tls_materials = os.getenv(_ENV_REQUIRE_TLS_MATERIALS)
     if env_tls_materials:
         for entry in _parse_env_list(env_tls_materials, variable=_ENV_REQUIRE_TLS_MATERIALS, parser=parser):
@@ -1984,7 +1965,7 @@
         normalized_sources.append(normalized_source)
     args._expected_server_sha256_sources = tuple(normalized_sources)
 
-<<<<<<< HEAD
+    # --- RiskService rozszerzenia z ENV/CLI ---------------------------------
     if not getattr(args, "require_risk_service_tls", False):
         env_risk_tls = os.getenv(_ENV_REQUIRE_RISK_TLS)
         if env_risk_tls is not None:
@@ -2093,8 +2074,7 @@
     if normalized_auth_scopes:
         args.require_auth_token = True
 
-=======
->>>>>>> 5bb50943
+    # --- reszta --------------------------------------------------------------
     if getattr(args, "risk_profile", None) is None:
         env_risk_profile = os.getenv(_ENV_RISK_PROFILE)
         if env_risk_profile:
