--- conflicted
+++ resolved
@@ -11,11 +11,7 @@
 from collections import Counter, defaultdict
 from datetime import datetime, timezone
 from pathlib import Path
-<<<<<<< HEAD
-from typing import Callable, Iterable, Iterator, Mapping, TextIO, Literal
-=======
 from typing import Callable, Iterable, Iterator, Literal, Mapping, TextIO
->>>>>>> c836e5bd
 
 REPO_ROOT = Path(__file__).resolve().parents[1]
 if str(REPO_ROOT) not in sys.path:
