--- conflicted
+++ resolved
@@ -641,11 +641,8 @@
     since: datetime | None = None,
     until: datetime | None = None,
 ) -> Iterator[Mapping[str, object]]:
-<<<<<<< HEAD
-=======
     normalized_paths = _iter_autotrade_paths(paths)
 
->>>>>>> c855dbf5
     def _normalize_entry(item: object) -> Mapping[str, object] | None:
         if not isinstance(item, Mapping):
             return None
@@ -656,218 +653,6 @@
             return None
         return item
 
-<<<<<<< HEAD
-    class _JsonStream:
-        __slots__ = ("_buffer", "_decoder", "_handle", "_path", "_position", "_chunk_size")
-
-        def __init__(self, handle, path: Path, chunk_size: int = 65536) -> None:
-            self._handle = handle
-            self._path = path
-            self._decoder = json.JSONDecoder()
-            self._buffer = ""
-            self._position = 0
-            self._chunk_size = chunk_size
-
-        def _compact(self) -> None:
-            if self._position > 32768:
-                self._buffer = self._buffer[self._position :]
-                self._position = 0
-
-        def _fill(self) -> bool:
-            chunk = self._handle.read(self._chunk_size)
-            if not chunk:
-                return False
-            if self._position:
-                self._buffer = self._buffer[self._position :] + chunk
-                self._position = 0
-            else:
-                self._buffer += chunk
-            return True
-
-        def _ensure(self) -> bool:
-            if self._position < len(self._buffer):
-                return True
-            if not self._fill():
-                return False
-            return self._position < len(self._buffer)
-
-        def _skip_whitespace(self) -> bool:
-            while True:
-                while self._position < len(self._buffer) and self._buffer[self._position].isspace():
-                    self._position += 1
-                if self._position < len(self._buffer):
-                    return True
-                if not self._fill():
-                    return False
-
-        def _decode_value(self) -> object:
-            while True:
-                try:
-                    value, next_position = self._decoder.raw_decode(self._buffer, self._position)
-                except json.JSONDecodeError as exc:
-                    if not self._fill():
-                        raise SystemExit(
-                            f"Niepoprawny JSON w eksporcie autotradera {self._path}: {exc}"
-                        ) from exc
-                    continue
-                self._position = next_position
-                self._compact()
-                return value
-
-        def _expect_char(self, char: str, context: str) -> None:
-            if not self._skip_whitespace():
-                raise SystemExit(
-                    f"Niepoprawny JSON w eksporcie autotradera {self._path}: niekompletny {context}"
-                )
-            if not self._ensure():
-                raise SystemExit(
-                    f"Niepoprawny JSON w eksporcie autotradera {self._path}: niekompletny {context}"
-                )
-            if self._buffer[self._position] != char:
-                raise SystemExit(
-                    f"Niepoprawny JSON w eksporcie autotradera {self._path}: oczekiwano '{char}'"
-                )
-            self._position += 1
-
-        def _consume_array(self, yield_entries: bool) -> Iterator[Mapping[str, object]]:
-            self._expect_char("[", "tablica")
-            first_item = True
-            while True:
-                if not self._skip_whitespace():
-                    raise SystemExit(
-                        f"Niepoprawny JSON w eksporcie autotradera {self._path}: niekompletna tablica"
-                    )
-                if not self._ensure():
-                    raise SystemExit(
-                        f"Niepoprawny JSON w eksporcie autotradera {self._path}: niekompletna tablica"
-                    )
-                current = self._buffer[self._position]
-                if current == "]":
-                    self._position += 1
-                    return
-                if not first_item:
-                    if current != ",":
-                        raise SystemExit(
-                            f"Niepoprawny JSON w eksporcie autotradera {self._path}: oczekiwano przecinka"
-                        )
-                    self._position += 1
-                    if not self._skip_whitespace():
-                        raise SystemExit(
-                            f"Niepoprawny JSON w eksporcie autotradera {self._path}: niekompletna tablica"
-                        )
-                    if not self._ensure():
-                        raise SystemExit(
-                            f"Niepoprawny JSON w eksporcie autotradera {self._path}: niekompletna tablica"
-                        )
-                    current = self._buffer[self._position]
-                    if current == "]":
-                        raise SystemExit(
-                            f"Niepoprawny JSON w eksporcie autotradera {self._path}: dodatkowy przecinek"
-                        )
-                first_item = False
-                value = self._decode_value()
-                if not yield_entries:
-                    continue
-                normalized = _normalize_entry(value)
-                if normalized is not None:
-                    yield normalized
-
-        def _consume_value(self, yield_entries: bool) -> Iterator[Mapping[str, object]]:
-            if not self._skip_whitespace():
-                raise SystemExit(
-                    f"Niepoprawny JSON w eksporcie autotradera {self._path}: niekompletna wartość"
-                )
-            if not self._ensure():
-                raise SystemExit(
-                    f"Niepoprawny JSON w eksporcie autotradera {self._path}: niekompletna wartość"
-                )
-            current = self._buffer[self._position]
-            if current == "[":
-                yield from self._consume_array(yield_entries)
-                return
-            if current in "\"{-0123456789tfn":
-                value = self._decode_value()
-                if yield_entries:
-                    normalized = _normalize_entry(value)
-                    if normalized is not None:
-                        yield normalized
-                return
-            raise SystemExit(
-                f"Niepoprawny JSON w eksporcie autotradera {self._path}: nieznany typ wartości"
-            )
-
-        def _consume_object(self) -> Iterator[Mapping[str, object]]:
-            self._expect_char("{", "obiekt")
-            first_pair = True
-            while True:
-                if not self._skip_whitespace():
-                    raise SystemExit(
-                        f"Niepoprawny JSON w eksporcie autotradera {self._path}: niekompletny obiekt"
-                    )
-                if not self._ensure():
-                    raise SystemExit(
-                        f"Niepoprawny JSON w eksporcie autotradera {self._path}: niekompletny obiekt"
-                    )
-                current = self._buffer[self._position]
-                if current == "}":
-                    self._position += 1
-                    return
-                if not first_pair:
-                    if current != ",":
-                        raise SystemExit(
-                            f"Niepoprawny JSON w eksporcie autotradera {self._path}: oczekiwano przecinka"
-                        )
-                    self._position += 1
-                    if not self._skip_whitespace():
-                        raise SystemExit(
-                            f"Niepoprawny JSON w eksporcie autotradera {self._path}: niekompletna para klucz-wartość"
-                        )
-                    if not self._ensure():
-                        raise SystemExit(
-                            f"Niepoprawny JSON w eksporcie autotradera {self._path}: niekompletna para klucz-wartość"
-                        )
-                first_pair = False
-                key = self._decode_value()
-                if not isinstance(key, str):
-                    raise SystemExit(
-                        f"Niepoprawny JSON w eksporcie autotradera {self._path}: klucz musi być napisem"
-                    )
-                if not self._skip_whitespace():
-                    raise SystemExit(
-                        f"Niepoprawny JSON w eksporcie autotradera {self._path}: niekompletna para klucz-wartość"
-                    )
-                if not self._ensure() or self._buffer[self._position] != ":":
-                    raise SystemExit(
-                        f"Niepoprawny JSON w eksporcie autotradera {self._path}: oczekiwano ':' po kluczu {key}"
-                    )
-                self._position += 1
-                yield from self._consume_value(key == "entries")
-
-        def consume(self) -> Iterator[Mapping[str, object]]:
-            if not self._skip_whitespace():
-                return iter(())
-            if not self._ensure():
-                return iter(())
-            first_char = self._buffer[self._position]
-            if first_char == "[":
-                return self._consume_array(True)
-            if first_char == "{":
-                return self._consume_object()
-            raise SystemExit(
-                f"Niepoprawny JSON w eksporcie autotradera {self._path}: oczekiwano obiektu lub tablicy"
-            )
-
-    for raw in paths:
-        path = Path(raw).expanduser()
-        if not path.exists():
-            raise SystemExit(f"Eksport autotradera nie istnieje: {path}")
-        try:
-            with path.open("r", encoding="utf-8") as handle:
-                stream = _JsonStream(handle, path)
-                yield from stream.consume()
-        except OSError as exc:  # noqa: BLE001 - CLI feedback
-            raise SystemExit(f"Nie udało się odczytać eksportu autotradera {path}: {exc}") from exc
-=======
     def _iter() -> Iterator[Mapping[str, object]]:
         for path in normalized_paths:
             try:
@@ -1068,7 +853,6 @@
                 raise SystemExit(
                     f"Nie udało się odczytać eksportu autotradera {path}: {exc}"
                 ) from exc
->>>>>>> c855dbf5
 
     return _iter()
 
