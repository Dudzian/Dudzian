--- conflicted
+++ resolved
@@ -338,16 +338,12 @@
             numeric,
             source=f"CLI '{pair_repr}'",
         )
-<<<<<<< HEAD
-        values[normalized_key] = normalized_value
-=======
         finite_value = _ensure_finite_value(
             normalized_key,
             normalized_value,
             source=f"CLI '{pair_repr}'",
         )
         values[normalized_key] = finite_value
->>>>>>> 40ed79a8
         sources[normalized_key] = pair_repr
     return values, sources
 
@@ -446,25 +442,6 @@
             if not isinstance(metric_name, str):
                 continue
             metric_name_normalized = _normalize_metric_key(metric_name)
-<<<<<<< HEAD
-            if metric_name_normalized not in _SUPPORTED_THRESHOLD_METRICS:
-                continue
-            raw_source = mapping_sources.get(metric_name_normalized)
-            error_source = f"CLI '{raw_source}'" if raw_source else f"CLI '{candidate}'"
-            normalized_value = _ensure_finite_value(
-                metric_name_normalized,
-                float(numeric),
-                source=error_source,
-            )
-            if metric_name_normalized == "risk_score":
-                current_risk_score = normalized_value
-                inline_risk_thresholds[metric_name_normalized] = normalized_value
-                inline_risk_source = raw_source or candidate
-                inline_risk_value = normalized_value
-            else:
-                thresholds[metric_name_normalized] = normalized_value
-                inline_values[metric_name_normalized] = normalized_value
-=======
             if metric_name_normalized in _SUPPORTED_THRESHOLD_METRICS:
                 source_repr = mapping_sources.get(metric_name_normalized, candidate)
                 finite_value = _ensure_finite_value(
@@ -480,7 +457,6 @@
                 else:
                     thresholds[metric_name_normalized] = finite_value
                     inline_values[metric_name_normalized] = finite_value
->>>>>>> 40ed79a8
 
     if inline_risk_value is not None:
         current_risk_score = inline_risk_value
@@ -1612,26 +1588,6 @@
                 float(value),
                 source="load_risk_thresholds()",
             )
-<<<<<<< HEAD
-    if risk_score_override is not None:
-        override_source = None
-        if isinstance(risk_score_source, Mapping):
-            raw_source = risk_score_source.get("source")
-            if raw_source is not None:
-                override_source = str(raw_source)
-        current_risk_score = _ensure_finite_value(
-            "risk_score",
-            float(risk_score_override),
-            source=override_source or "CLI risk_score",
-        )
-    if cli_risk_score_threshold is not None:
-        current_risk_score = _ensure_finite_value(
-            "risk_score",
-            float(cli_risk_score_threshold),
-            source="CLI risk_score_threshold",
-        )
-=======
->>>>>>> 40ed79a8
 
     override_source: str | None = None
     if isinstance(risk_score_source, Mapping):
