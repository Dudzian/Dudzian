"""Orkiestracja smoke testu paper trading na potrzeby pipeline'u CI."""
from __future__ import annotations

import argparse
import json
import logging
import os
import shlex
import subprocess
import sys
from pathlib import Path
from typing import Any, Mapping, Sequence

from scripts.render_paper_smoke_summary import DEFAULT_MAX_JSON_CHARS, render_summary_markdown


_LOGGER = logging.getLogger(__name__)
_RAW_OUTPUT_LIMIT = 2000


def _normalize_sha256_fingerprint(value: object) -> str | None:
    if not isinstance(value, str):
        return None
    candidate = value.strip().lower()
    if not candidate:
        return None
    if ":" in candidate:
        candidate = candidate.split(":", 1)[-1]
    candidate = candidate.replace(":", "")
    if not candidate:
        return None
    if any(char not in "0123456789abcdef" for char in candidate):
        return None
    return candidate


try:  # pragma: no cover - zależne od środowiska CI
    import yaml  # type: ignore
except Exception:  # pragma: no cover - instalacja PyYAML może być opcjonalna
    yaml = None  # type: ignore[assignment]


def _parse_args(argv: Sequence[str] | None) -> argparse.Namespace:
    parser = argparse.ArgumentParser(
        description=(
            "Uruchamia smoke test strategii Daily Trend w trybie paper trading "
            "z pełną automatyzacją publikacji artefaktów."
        )
    )
    parser.add_argument("--config", default="config/core.yaml", help="Ścieżka do CoreConfig")
    parser.add_argument(
        "--environment",
        default="binance_paper",
        help="Nazwa środowiska papierowego z pliku konfiguracyjnego",
    )
    parser.add_argument(
        "--output-dir",
        default="var/paper_smoke_ci",
        help="Katalog roboczy na raporty, logi audytowe i podsumowanie smoke",
    )
    parser.add_argument(
        "--operator",
        default=None,
        help="Nazwa operatora zapisywana w logach audytowych (domyślnie PAPER_SMOKE_OPERATOR)",
    )
    parser.add_argument(
        "--allow-auto-publish-failure",
        action="store_true",
        help="Nie wymagaj sukcesu auto-publikacji artefaktów",
    )
    parser.add_argument(
        "--dry-run",
        action="store_true",
        help="Wyświetl polecenie bez jego wykonywania",
    )
    parser.add_argument(
        "--log-level",
        default="INFO",
        choices=["DEBUG", "INFO", "WARNING", "ERROR"],
        help="Poziom logowania skryptu",
    )
    parser.add_argument(
        "--run-daily-trend-arg",
        action="append",
        default=[],
        help=(
            "Dodatkowe argumenty przekazywane do run_daily_trend.py. "
            "Wartość może zawierać wiele parametrów rozdzielonych spacjami; "
            "w razie potrzeby użyj cudzysłowów zgodnych z powłoką. "
            "Opcję można powtarzać."
        ),
    )
    parser.add_argument(
        "--env-file",
        default=None,
        help=(
            "Opcjonalna ścieżka pliku środowiskowego (KEY=VALUE), do którego zostaną dopisane "
            "kluczowe informacje o wyniku smoke testu (ścieżki raportów, statusy)."
        ),
    )
    parser.add_argument(
        "--render-summary-markdown",
        default=None,
        help=(
            "Jeśli podano, zapisze raport Markdown wygenerowany na bazie summary.json w tej ścieżce."
        ),
    )
    parser.add_argument(
        "--render-summary-title",
        default=None,
        help="Opcjonalny tytuł raportu Markdown (przekazywany do renderera).",
    )
    parser.add_argument(
        "--render-summary-max-json-chars",
        type=int,
        default=None,
        help=(
            "Maksymalna liczba znaków JSON w sekcjach 'details' raportu Markdown (domyślnie 2000)."
        ),
    )
    parser.add_argument(
        "--skip-summary-validation",
        action="store_true",
        help="Pomiń automatyczną walidację summary.json po zakończeniu smoke testu.",
    )
    parser.add_argument(
        "--summary-validator-arg",
        action="append",
        default=[],
        help=(
            "Dodatkowe argumenty przekazywane do validate_paper_smoke_summary.py. "
            "Wartość może zawierać kilka parametrów rozdzielonych spacjami i może być powtarzana."
        ),
    )
    parser.add_argument(
        "--risk-profile-bundle-dir",
        default=None,
        help=(
            "Katalog, do którego zostanie zapisany pakiet presetów telemetrycznych. "
            "Domyślnie <output-dir>/telemetry/bundle."
        ),
    )
    parser.add_argument(
        "--risk-profile-stage",
        dest="risk_profile_stage",
        action="append",
        default=[],
        metavar="NAME=PROFILE",
        help=(
            "Nadpisz mapowanie etapów bundla (np. --risk-profile-stage live=manual). "
            "Opcję można powtarzać; domyślnie generowane są etapy demo/paper/live."
        ),
    )
    parser.add_argument(
        "--risk-profile-bundle-env-style",
        choices=("dotenv", "export"),
        default="dotenv",
        help="Styl formatowania plików środowiskowych generowanych przez bundler (dotenv/export).",
    )
    parser.add_argument(
        "--risk-profile-bundle-config-format",
        choices=("yaml", "json"),
        default="yaml",
        help="Format pliku konfiguracyjnego MetricsService generowanego przez bundler (yaml/json).",
    )
    return parser.parse_args(argv)


def _build_command(
    *,
    config_path: Path,
    environment: str,
    output_dir: Path,
    operator: str,
    auto_publish_required: bool,
    extra_run_daily_trend_args: Sequence[str],
) -> tuple[list[str], dict[str, Path]]:
    script_path = Path(__file__).with_name("run_daily_trend.py")
    if not script_path.exists():  # pragma: no cover - brak pliku to błąd środowiska
        raise FileNotFoundError("run_daily_trend.py not found next to run_paper_smoke_ci.py")

    output_dir.mkdir(parents=True, exist_ok=True)

    summary_path = output_dir / "paper_smoke_summary.json"
    json_log_path = output_dir / "paper_trading_log.jsonl"
    audit_log_path = output_dir / "paper_trading_log.md"
    precheck_dir = output_dir / "paper_precheck_reports"
    precheck_dir.mkdir(parents=True, exist_ok=True)
    smoke_runs_dir = output_dir / "runs"
    smoke_runs_dir.mkdir(parents=True, exist_ok=True)

    cmd = [
        sys.executable,
        str(script_path),
        "--config",
        str(config_path),
        "--environment",
        environment,
        "--paper-smoke",
        "--paper-smoke-json-log",
        str(json_log_path),
        "--paper-smoke-audit-log",
        str(audit_log_path),
        "--paper-precheck-audit-dir",
        str(precheck_dir),
        "--paper-smoke-summary-json",
        str(summary_path),
        "--paper-smoke-operator",
        operator,
        "--smoke-output",
        str(smoke_runs_dir),
        "--archive-smoke",
    ]

    cmd.append("--paper-smoke-auto-publish")
    if auto_publish_required:
        cmd.append("--paper-smoke-auto-publish-required")

    for raw in extra_run_daily_trend_args:
        if not raw:
            continue
        cmd.extend(shlex.split(raw))

    return cmd, {
        "summary": summary_path,
        "json_log": json_log_path,
        "audit_log": audit_log_path,
    }


def _load_summary(summary_path: Path) -> dict:
    if not summary_path.exists():
        raise RuntimeError(
            "Brak pliku podsumowania smoke. Upewnij się, że run_daily_trend zakończył się poprawnie."
        )
    return json.loads(summary_path.read_text(encoding="utf-8"))


def _truncate_text(text: str, *, limit: int = _RAW_OUTPUT_LIMIT) -> str:
    if len(text) <= limit:
        return text
    half = max(limit - 3, 0)
    return text[:half] + "..."


def _resolve_config_path(base_dir: Path, candidate: str | None) -> Path | None:
    if not candidate:
        return None
    path = Path(candidate).expanduser()
    if not path.is_absolute():
        path = (base_dir / path).expanduser()
    return path.resolve(strict=False)


def _load_core_yaml(config_path: Path) -> Mapping[str, Any]:
    if yaml is None:
        raise RuntimeError(
            "Automatyczne artefakty telemetryjne wymagają biblioteki PyYAML (pip install pyyaml)"
        )

    try:
        loaded = yaml.safe_load(config_path.read_text(encoding="utf-8"))
    except FileNotFoundError as exc:
        raise RuntimeError(f"Plik konfiguracji {config_path} nie istnieje") from exc
    except OSError as exc:
        raise RuntimeError(f"Nie udało się odczytać konfiguracji {config_path}: {exc}") from exc

    if not isinstance(loaded, Mapping):
        raise RuntimeError("Plik core.yaml powinien zawierać mapę konfiguracji (YAML mapping)")

    return loaded


def _load_telemetry_requirements(config_path: Path, environment: str) -> dict[str, Any]:
    loaded = _load_core_yaml(config_path)

    runtime_cfg = loaded.get("runtime") if isinstance(loaded.get("runtime"), Mapping) else {}
    if not isinstance(runtime_cfg, Mapping):
        runtime_cfg = {}
    metrics_cfg = runtime_cfg.get("metrics_service")
    if not isinstance(metrics_cfg, Mapping):
        metrics_cfg = {}

    metrics_path_raw = (
        metrics_cfg.get("ui_alerts_jsonl_path")
        or metrics_cfg.get("jsonl_path")
        or metrics_cfg.get("ui_alerts_log_path")
    )
    risk_profile = metrics_cfg.get("ui_alerts_risk_profile") or metrics_cfg.get("risk_profile")
    profiles_file_raw = (
        metrics_cfg.get("ui_alerts_risk_profiles_file")
        or metrics_cfg.get("risk_profiles_file")
    )

    env_cfg: Mapping[str, Any] | None = None
    environments_cfg = loaded.get("environments")
    if isinstance(environments_cfg, Mapping):
        raw_env = environments_cfg.get(environment)
        if isinstance(raw_env, Mapping):
            env_cfg = raw_env

    environment_profile = None
    if env_cfg is not None:
        raw_profile = env_cfg.get("risk_profile")
        if isinstance(raw_profile, str) and raw_profile.strip():
            environment_profile = raw_profile.strip()

    profile_source = "metrics_service" if risk_profile else None
    if not risk_profile and environment_profile:
        risk_profile = environment_profile
        profile_source = "environment"

    return {
        "metrics_path": _resolve_config_path(config_path.parent, metrics_path_raw),
        "risk_profile": risk_profile.strip().lower() if isinstance(risk_profile, str) else None,
        "risk_profile_source": profile_source,
        "risk_profiles_file": _resolve_config_path(config_path.parent, profiles_file_raw),
        "environment_profile": environment_profile.strip().lower() if isinstance(environment_profile, str) else None,
    }


def _load_security_baseline_settings(config_path: Path) -> dict[str, Any]:
    loaded = _load_core_yaml(config_path)

    runtime_cfg = loaded.get("runtime") if isinstance(loaded.get("runtime"), Mapping) else {}
    if not isinstance(runtime_cfg, Mapping):
        runtime_cfg = {}

    baseline_cfg = runtime_cfg.get("security_baseline")
    if not isinstance(baseline_cfg, Mapping):
        baseline_cfg = {}

    signing_cfg = baseline_cfg.get("signing")
    if not isinstance(signing_cfg, Mapping):
        signing_cfg = {}

    def _clean_text(value: Any) -> str | None:
        if value in (None, ""):
            return None
        text = str(value).strip()
        return text or None

    key_env = _clean_text(signing_cfg.get("signing_key_env"))
    key_value = _clean_text(signing_cfg.get("signing_key_value"))
    key_id = _clean_text(signing_cfg.get("signing_key_id"))
    key_path_raw = signing_cfg.get("signing_key_path")
    key_path = _resolve_config_path(config_path.parent, key_path_raw) if key_path_raw else None

    return {
        "signing_key_env": key_env,
        "signing_key_value": key_value,
        "signing_key_path": key_path,
        "signing_key_id": key_id,
        "require_signature": bool(signing_cfg.get("require_signature", False)),
    }


def _load_manifest_requirements(config_path: Path, environment: str) -> dict[str, Any]:
    loaded = _load_core_yaml(config_path)

    environments_cfg = loaded.get("environments")
    env_cfg = environments_cfg.get(environment) if isinstance(environments_cfg, Mapping) else None
    if not isinstance(env_cfg, Mapping):
        raise RuntimeError(f"Środowisko '{environment}' nie istnieje w konfiguracji core.yaml")

    data_cache_raw = env_cfg.get("data_cache_path")
    if not isinstance(data_cache_raw, str) or not data_cache_raw.strip():
        raise RuntimeError(
            "Środowisko nie definiuje data_cache_path – wymagane do oceny manifestu danych"
        )

    data_cache_path = _resolve_config_path(config_path.parent, data_cache_raw)
    if data_cache_path is None:
        raise RuntimeError("Nie udało się rozwiązać ścieżki data_cache_path dla środowiska")

    manifest_path = (data_cache_path / "ohlcv_manifest.sqlite").expanduser()

    stage_raw = env_cfg.get("environment")
    stage = stage_raw.strip().lower() if isinstance(stage_raw, str) else None
    risk_profile_raw = env_cfg.get("risk_profile")
    risk_profile = risk_profile_raw.strip().lower() if isinstance(risk_profile_raw, str) else None

    reporting_cfg = loaded.get("reporting") if isinstance(loaded.get("reporting"), Mapping) else {}
    manifest_cfg = (
        reporting_cfg.get("manifest_metrics")
        if isinstance(reporting_cfg.get("manifest_metrics"), Mapping)
        else {}
    )
    deny_status_raw = manifest_cfg.get("deny_status") if isinstance(manifest_cfg, Mapping) else None

    deny_status: list[str] = []
    if isinstance(deny_status_raw, (list, tuple, set)):
        for item in deny_status_raw:
            if isinstance(item, str) and item.strip():
                deny_status.append(item.strip().lower())
    elif isinstance(deny_status_raw, str) and deny_status_raw.strip():
        deny_status.append(deny_status_raw.strip().lower())

    signing_cfg_raw = manifest_cfg.get("signing") if isinstance(manifest_cfg, Mapping) else None
    signing_cfg: dict[str, str] = {}
    if isinstance(signing_cfg_raw, Mapping):
        key_env = signing_cfg_raw.get("key_env")
        if isinstance(key_env, str) and key_env.strip():
            signing_cfg["key_env"] = key_env.strip()
        key_file = signing_cfg_raw.get("key_file")
        if isinstance(key_file, str) and key_file.strip():
            signing_cfg["key_file"] = key_file.strip()
        key_value = signing_cfg_raw.get("key")
        if isinstance(key_value, str) and key_value.strip():
            signing_cfg["key"] = key_value
        key_id = signing_cfg_raw.get("key_id")
        if isinstance(key_id, str) and key_id.strip():
            signing_cfg["key_id"] = key_id.strip()
        require = signing_cfg_raw.get("require")
        if isinstance(require, bool):
            signing_cfg["require"] = require

    return {
        "manifest_path": manifest_path,
        "stage": stage,
        "risk_profile": risk_profile,
        "deny_status": deny_status,
        "signing": signing_cfg,
    }


def _ensure_script_exists(name: str) -> Path:
    script_path = Path(__file__).with_name(name)
    if not script_path.exists():  # pragma: no cover - brak pliku to błąd środowiska
        raise RuntimeError(f"Nie znaleziono skryptu pomocniczego {name} w katalogu scripts/")
    return script_path


def _run_watch_metrics_summary(
    *,
    metrics_path: Path,
    risk_profile: str,
    risk_profiles_file: Path | None,
    core_config: Path,
    output_dir: Path,
    risk_profile_source: str | None,
) -> tuple[Path, Path, Mapping[str, Any]]:
    if not metrics_path.exists():
        raise RuntimeError(
            f"Brak artefaktu telemetryjnego {metrics_path} – upewnij się, że smoke test wygenerował snapshoty UI"
        )

    telemetry_dir = output_dir / "telemetry"
    telemetry_dir.mkdir(parents=True, exist_ok=True)

    summary_path = telemetry_dir / "ui_alerts_summary.json"
    decision_log_path = telemetry_dir / "ui_alerts_decision_log.jsonl"

    script_path = _ensure_script_exists("watch_metrics_stream.py")

    cmd: list[str] = [
        sys.executable,
        str(script_path),
        "--from-jsonl",
        str(metrics_path),
        "--summary",
        "--summary-output",
        str(summary_path),
        "--decision-log",
        str(decision_log_path),
        "--format",
        "json",
        "--core-config",
        str(core_config),
        "--risk-profile",
        risk_profile,
    ]

    if risk_profiles_file is not None:
        cmd.extend(["--risk-profiles-file", str(risk_profiles_file)])

    if risk_profile_source:
        _LOGGER.info(
            "Generuję podpisane podsumowanie telemetryczne UI (%s) przy pomocy watch_metrics_stream.py",
            risk_profile,
        )
    else:
        _LOGGER.info(
            "Generuję podpisane podsumowanie telemetryczne UI przy pomocy watch_metrics_stream.py"
        )

    completed = subprocess.run(cmd, text=True, check=False)
    if completed.returncode != 0:
        raise RuntimeError(
            "watch_metrics_stream.py zakończył się niepowodzeniem – weryfikacja telemetryjna nie może zostać dokończona"
        )

    if not summary_path.exists():
        raise RuntimeError("watch_metrics_stream.py nie wygenerował pliku podsumowania telemetrycznego")

    try:
        payload = json.loads(summary_path.read_text(encoding="utf-8"))
    except json.JSONDecodeError as exc:
        raise RuntimeError(f"Nieprawidłowy JSON podsumowania telemetrycznego: {exc}") from exc

    return summary_path, decision_log_path, payload


def _render_risk_profile_snippets(
    *,
    risk_profile: str,
    risk_profiles_file: Path | None,
    core_config: Path,
    output_dir: Path,
) -> tuple[Path, Path]:
    script_path = _ensure_script_exists("telemetry_risk_profiles.py")
    telemetry_dir = output_dir / "telemetry"
    telemetry_dir.mkdir(parents=True, exist_ok=True)

    slug = risk_profile.replace("/", "_")
    env_path = telemetry_dir / f"{slug}_metrics.env"
    yaml_path = telemetry_dir / f"{slug}_metrics.yaml"

    base_args: list[str] = [sys.executable, str(script_path)]
    if risk_profiles_file is not None:
        base_args.extend(["--risk-profiles-file", str(risk_profiles_file)])
    base_args.extend(["--core-config", str(core_config)])

    env_cmd = [*base_args, "render", risk_profile, "--format", "env", "--output", str(env_path)]
    yaml_cmd = [*base_args, "render", risk_profile, "--format", "yaml", "--output", str(yaml_path)]

    _LOGGER.info(
        "Generuję snippety konfiguracji telemetrycznej dla profilu %s przy pomocy telemetry_risk_profiles.py",
        risk_profile,
    )

    env_completed = subprocess.run(env_cmd, text=True, check=False)
    if env_completed.returncode != 0:
        raise RuntimeError("Nie udało się wygenerować pliku .env z nadpisaniami profilu ryzyka")

    yaml_completed = subprocess.run(yaml_cmd, text=True, check=False)
    if yaml_completed.returncode != 0:
        raise RuntimeError("Nie udało się wygenerować pliku YAML z nadpisaniami profilu ryzyka")

    return env_path, yaml_path


def _prepare_bundle_stage_args(
    stage_args: Sequence[str] | None,
    *,
    default_paper_profile: str,
) -> list[str]:
    prepared: list[str] = []
    seen: set[str] = set()
    for raw in stage_args or []:
        if "=" not in raw:
            raise ValueError(
                "Opcja --risk-profile-stage wymaga formatu etap=profil (np. --risk-profile-stage demo=conservative)"
            )
        stage, profile = raw.split("=", 1)
        normalized_stage = stage.strip().lower()
        normalized_profile = profile.strip().lower()
        if not normalized_stage or not normalized_profile:
            raise ValueError("Opcja --risk-profile-stage wymaga niepustych nazw etapu oraz profilu")
        prepared.append(f"{normalized_stage}={normalized_profile}")
        seen.add(normalized_stage)
    if default_paper_profile and "paper" not in seen:
        prepared.append(f"paper={default_paper_profile.strip().lower()}")
    return prepared


def _run_risk_profile_bundle(
    *,
    risk_profile: str,
    risk_profiles_file: Path | None,
    core_config: Path,
    output_dir: Path,
    env_style: str,
    config_format: str,
    stage_args: Sequence[str],
) -> tuple[Path, Mapping[str, Any], list[str]]:
    script_path = _ensure_script_exists("telemetry_risk_profiles.py")
    output_dir.mkdir(parents=True, exist_ok=True)

    base_args: list[str] = [sys.executable, str(script_path)]
    if risk_profiles_file is not None:
        base_args.extend(["--risk-profiles-file", str(risk_profiles_file)])
    base_args.extend(["--core-config", str(core_config)])

    cmd: list[str] = [
        *base_args,
        "bundle",
        "--output-dir",
        str(output_dir),
        "--env-style",
        env_style,
        "--config-format",
        config_format,
    ]

    for entry in stage_args:
        cmd.extend(["--stage", entry])

    _LOGGER.info(
        "Generuję pakiet presetów telemetrycznych (%s) przy pomocy telemetry_risk_profiles.py",
        risk_profile,
    )

    completed = subprocess.run(cmd, text=True, capture_output=True, check=False)
    if completed.returncode != 0:
        stderr = (completed.stderr or completed.stdout or "").strip()
        raise RuntimeError(
            "telemetry_risk_profiles.py bundle zakończył się niepowodzeniem: "
            + (stderr or f"exit_code={completed.returncode}")
        )

    stdout = (completed.stdout or "").strip()
    if not stdout:
        raise RuntimeError("telemetry_risk_profiles.py bundle nie zwrócił manifestu JSON")

    try:
        manifest = json.loads(stdout)
    except json.JSONDecodeError as exc:
        raise RuntimeError(f"Nieprawidłowy JSON manifestu bundla: {exc}") from exc

    manifest_path_raw = manifest.get("manifest_path") if isinstance(manifest, Mapping) else None
    if isinstance(manifest_path_raw, str) and manifest_path_raw.strip():
        manifest_path = Path(manifest_path_raw).expanduser()
    else:
        manifest_path = output_dir / "manifest.json"

    return manifest_path, manifest, cmd


def _run_decision_log_verifier(
    *,
    decision_log_path: Path,
    summary_path: Path,
    risk_profile: str,
    risk_profiles_file: Path | None,
    env_snippet: Path,
    yaml_snippet: Path,
    core_config: Path,
    output_dir: Path,
    required_auth_scopes: Sequence[str] | None = None,
    risk_cli_args: Sequence[str] | None = None,
) -> tuple[int, Path, Mapping[str, Any] | None, Sequence[str]]:
    script_path = _ensure_script_exists("verify_decision_log.py")
    telemetry_dir = output_dir / "telemetry"
    telemetry_dir.mkdir(parents=True, exist_ok=True)
    report_path = telemetry_dir / "decision_log_report.json"

    cmd: list[str] = [
        sys.executable,
        str(script_path),
        str(decision_log_path),
        "--summary-json",
        str(summary_path),
        "--report-output",
        str(report_path),
        "--risk-profile",
        risk_profile,
        "--risk-profile-env-snippet",
        str(env_snippet),
        "--risk-profile-yaml-snippet",
        str(yaml_snippet),
        "--core-config",
        str(core_config),
    ]

    if risk_profiles_file is not None:
        cmd.extend(["--risk-profiles-file", str(risk_profiles_file)])

    scopes_argument: list[str] = []
    if required_auth_scopes:
        for scope in sorted({scope.strip().lower() for scope in required_auth_scopes if scope.strip()}):
            scopes_argument.extend(["--require-auth-scope", scope])

    if scopes_argument:
        cmd.extend(scopes_argument)

    if risk_cli_args:
        cmd.extend(risk_cli_args)

    _LOGGER.info(
        "Waliduję decision log telemetryczny (%s) przy pomocy verify_decision_log.py",
        decision_log_path,
    )

    completed = subprocess.run(cmd, text=True, check=False)

    report_payload: Mapping[str, Any] | None = None
    if report_path.exists():
        try:
            report_payload = json.loads(report_path.read_text(encoding="utf-8"))
        except json.JSONDecodeError:
            report_payload = None

    return completed.returncode, report_path, report_payload, tuple(cmd)


def _collect_telemetry_artifacts(
    *,
    config_path: Path,
    environment: str,
    output_dir: Path,
    bundle_dir: Path | None,
    bundle_env_style: str,
    bundle_config_format: str,
    bundle_stage_args: Sequence[str] | None,
) -> dict[str, Any]:
    requirements = _load_telemetry_requirements(config_path, environment)
    metrics_path = requirements.get("metrics_path")
    risk_profile = requirements.get("risk_profile")

    if metrics_path is None:
        raise RuntimeError(
            "Konfiguracja core.yaml nie definiuje ścieżki runtime.metrics_service.ui_alerts_jsonl_path"
        )
    if not isinstance(metrics_path, Path):
        raise RuntimeError("Ścieżka do artefaktu telemetrycznego powinna być typu Path")
    if not risk_profile:
        raise RuntimeError(
            "Brak przypisanego profilu ryzyka telemetryjnego (runtime.metrics_service.ui_alerts_risk_profile)"
        )

    env_path, yaml_path = _render_risk_profile_snippets(
        risk_profile=risk_profile,
        risk_profiles_file=requirements.get("risk_profiles_file"),
        core_config=config_path,
        output_dir=output_dir,
    )

    summary_path, decision_log_path, summary_payload = _run_watch_metrics_summary(
        metrics_path=metrics_path,
        risk_profile=risk_profile,
        risk_profiles_file=requirements.get("risk_profiles_file"),
        core_config=config_path,
        output_dir=output_dir,
        risk_profile_source=requirements.get("risk_profile_source"),
    )

    required_auth_scope_set: set[str] = set()
    auth_scope_details: dict[str, Any] = {}

    def _normalize_scope(value: object) -> str | None:
        if not isinstance(value, str):
            return None
        text = value.strip().lower()
        return text or None

    def _record_auth_scopes(service: str, meta: Mapping[str, Any], source: str) -> None:
        required_scopes: set[str] = set()
        primary_scope = _normalize_scope(meta.get("auth_token_scope_required"))
        if primary_scope:
            required_scopes.add(primary_scope)
        scopes_field = meta.get("auth_token_scopes")
        if isinstance(scopes_field, (list, tuple, set)):
            for candidate in scopes_field:
                normalized = _normalize_scope(candidate)
                if normalized:
                    required_scopes.add(normalized)
        required_map = meta.get("required_scopes")
        if isinstance(required_map, Mapping):
            for maybe_scope in required_map.keys():
                normalized = _normalize_scope(maybe_scope)
                if normalized:
                    required_scopes.add(normalized)
        if not required_scopes:
            return
        required_auth_scope_set.update(required_scopes)
        details = auth_scope_details.setdefault(
            service,
            {"required_scopes": [], "sources": []},
        )
        merged = set(details["required_scopes"]) | required_scopes
        details["required_scopes"] = sorted(merged)
        details["sources"].append({"source": source, "metadata": meta})

    risk_metadata_sources: list[tuple[str, Mapping[str, Any]]] = []

    if isinstance(summary_payload, Mapping):
        metadata = summary_payload.get("metadata")
        if isinstance(metadata, Mapping):
            core_config_section = metadata.get("core_config")
            if isinstance(core_config_section, Mapping):
                risk_core_section = core_config_section.get("risk_service")
                if isinstance(risk_core_section, Mapping):
                    risk_metadata_sources.append(("core_config.risk_service", risk_core_section))
            risk_summary_section = metadata.get("risk_service")
            if isinstance(risk_summary_section, Mapping):
                risk_metadata_sources.append(("summary", risk_summary_section))

            for key, value in metadata.items():
                if key == "core_config" and isinstance(value, Mapping):
                    for service_key, service_meta in value.items():
                        if isinstance(service_meta, Mapping):
                            _record_auth_scopes(service_key, service_meta, f"core_config.{service_key}")
                    continue
                if key in {"metrics_service", "risk_service"} and isinstance(value, Mapping):
                    _record_auth_scopes(key, value, "summary")

    required_auth_scopes = sorted(required_auth_scope_set)

    risk_cli_args: list[str] = []
    risk_requirements_details: dict[str, Any] = {}
    combined_risk_meta: dict[str, Any] = {}
    if risk_metadata_sources:
        for source, meta in risk_metadata_sources:
            for key, value in meta.items():
                if value is not None:
                    combined_risk_meta[key] = value
        if combined_risk_meta.get("tls_enabled"):
            risk_cli_args.append("--require-risk-service-tls")
            risk_requirements_details["require_tls"] = True
        material_map = {
            "root_cert": "root_cert_configured",
            "client_cert": "client_cert_configured",
            "client_key": "client_key_configured",
            "client_auth": "client_auth",
        }
        risk_materials: list[str] = []
        for cli_label, field_name in material_map.items():
            if combined_risk_meta.get(field_name):
                risk_cli_args.extend(["--require-risk-service-tls-material", cli_label])
                risk_materials.append(cli_label)
        if risk_materials:
            risk_requirements_details["tls_materials"] = risk_materials

        pinned = combined_risk_meta.get("pinned_fingerprints")
        normalized_pins: list[str] = []
        if isinstance(pinned, (list, tuple, set)):
            for entry in pinned:
                normalized = _normalize_sha256_fingerprint(entry)
                if normalized:
                    normalized_pins.append(normalized)
        if normalized_pins:
            risk_requirements_details["expected_server_sha256"] = normalized_pins
            for fingerprint in normalized_pins:
                risk_cli_args.extend(
                    ["--expect-risk-service-server-sha256", fingerprint]
                )

        risk_required_scopes: set[str] = set()
        primary_scope = combined_risk_meta.get("auth_token_scope_required")
        if isinstance(primary_scope, str):
            candidate = primary_scope.strip().lower()
            if candidate:
                risk_required_scopes.add(candidate)
        scope_map = combined_risk_meta.get("required_scopes")
        if isinstance(scope_map, Mapping):
            for scope_name in scope_map.keys():
                if isinstance(scope_name, str):
                    candidate = scope_name.strip().lower()
                    if candidate:
                        risk_required_scopes.add(candidate)
        scopes_field = combined_risk_meta.get("auth_token_scopes")
        if isinstance(scopes_field, (list, tuple, set)):
            for entry in scopes_field:
                if isinstance(entry, str):
                    candidate = entry.strip().lower()
                    if candidate:
                        risk_required_scopes.add(candidate)
        if risk_required_scopes:
            sorted_scopes = sorted(risk_required_scopes)
            risk_requirements_details["required_scopes"] = sorted_scopes
            for scope in sorted_scopes:
                risk_cli_args.extend(["--require-risk-service-scope", scope])

        if combined_risk_meta.get("auth_token_scope_checked") is True:
            risk_cli_args.append("--require-risk-service-auth-token")
            risk_requirements_details["require_auth_token"] = True

<<<<<<< HEAD
        token_ids: list[str] = []
        token_id_value = combined_risk_meta.get("auth_token_token_id")
        if isinstance(token_id_value, str):
            candidate = token_id_value.strip()
            if candidate:
                token_ids.append(candidate)
        tokens_list = combined_risk_meta.get("auth_token_tokens")
        if isinstance(tokens_list, (list, tuple, set)):
            for entry in tokens_list:
                if isinstance(entry, str):
                    candidate = entry.strip()
                    if candidate:
                        token_ids.append(candidate)
        unique_token_ids = sorted({token for token in token_ids if token})
        if unique_token_ids:
            risk_requirements_details["required_token_ids"] = unique_token_ids
            for token_id in unique_token_ids:
                risk_cli_args.extend(["--require-risk-service-token-id", token_id])

=======
>>>>>>> 67903f30
    (
        verify_exit_code,
        report_path,
        report_payload,
        verify_command,
    ) = _run_decision_log_verifier(
        decision_log_path=decision_log_path,
        summary_path=summary_path,
        risk_profile=risk_profile,
        risk_profiles_file=requirements.get("risk_profiles_file"),
        env_snippet=env_path,
        yaml_snippet=yaml_path,
        core_config=config_path,
        output_dir=output_dir,
        required_auth_scopes=required_auth_scopes,
        risk_cli_args=risk_cli_args,
    )

    bundle_output_dir = bundle_dir or (output_dir / "telemetry" / "bundle")
    try:
        stage_args = _prepare_bundle_stage_args(
            bundle_stage_args,
            default_paper_profile=risk_profile,
        )
    except ValueError as exc:
        raise RuntimeError(str(exc)) from exc

    bundle_manifest_path, bundle_manifest, bundle_command = _run_risk_profile_bundle(
        risk_profile=risk_profile,
        risk_profiles_file=requirements.get("risk_profiles_file"),
        core_config=config_path,
        output_dir=bundle_output_dir,
        env_style=bundle_env_style,
        config_format=bundle_config_format,
        stage_args=stage_args,
    )

    risk_profile_summary = None
    metadata = summary_payload.get("metadata") if isinstance(summary_payload, Mapping) else None
    if isinstance(metadata, Mapping):
        rps = metadata.get("risk_profile_summary")
        if isinstance(rps, Mapping):
            risk_profile_summary = rps

    return {
        "metrics_path": metrics_path,
        "risk_profile": risk_profile,
        "risk_profile_source": requirements.get("risk_profile_source"),
        "risk_profiles_file": requirements.get("risk_profiles_file"),
        "env_snippet_path": env_path,
        "yaml_snippet_path": yaml_path,
        "summary_path": summary_path,
        "decision_log_path": decision_log_path,
        "summary_payload": summary_payload,
        "verify_exit_code": verify_exit_code,
        "report_path": report_path,
        "report_payload": report_payload,
        "risk_profile_summary": risk_profile_summary,
        "environment_profile": requirements.get("environment_profile"),
        "bundle_dir": bundle_output_dir,
        "bundle_manifest_path": bundle_manifest_path,
        "bundle_manifest": bundle_manifest,
        "bundle_command": bundle_command,
        "required_auth_scopes": required_auth_scopes,
        "auth_scope_details": auth_scope_details if auth_scope_details else None,
        "verify_command": list(verify_command),
        "risk_service_requirements": {
            "cli_args": list(risk_cli_args) if risk_cli_args else None,
            "metadata": [
                {"source": source, "metadata": dict(meta)}
                for source, meta in risk_metadata_sources
            ]
            if risk_metadata_sources
            else None,
            "combined_metadata": combined_risk_meta or None,
            "details": risk_requirements_details or None,
        },
    }


def _run_manifest_metrics_export(
    *,
    config_path: Path,
    environment: str,
    output_dir: Path,
) -> dict[str, Any]:
    requirements = _load_manifest_requirements(config_path, environment)
    manifest_path = requirements.get("manifest_path")
    if not isinstance(manifest_path, Path):
        raise RuntimeError("Nie udało się ustalić ścieżki manifestu OHLCV dla środowiska")
    if not manifest_path.exists():
        raise RuntimeError(f"Plik manifestu danych OHLCV {manifest_path} nie istnieje")

    export_dir = output_dir / "manifest"
    export_dir.mkdir(parents=True, exist_ok=True)
    metrics_path = export_dir / "manifest_metrics.prom"
    summary_path = export_dir / "manifest_summary.json"

    script_path = _ensure_script_exists("export_manifest_metrics.py")

    cmd: list[str] = [
        sys.executable,
        str(script_path),
        "--config",
        str(config_path),
        "--environment",
        environment,
        "--manifest-path",
        str(manifest_path),
        "--output",
        str(metrics_path),
        "--summary-output",
        str(summary_path),
    ]

    stage = requirements.get("stage")
    if isinstance(stage, str) and stage:
        cmd.extend(["--stage", stage])

    deny_status = requirements.get("deny_status")
    if not deny_status:
        deny_status = ["warning", "missing_metadata", "invalid_metadata"]
    for status in deny_status:
        cmd.extend(["--deny-status", str(status)])

    signing_cfg = requirements.get("signing")
    if isinstance(signing_cfg, Mapping) and signing_cfg:
        key_value = signing_cfg.get("key")
        key_file = signing_cfg.get("key_file")
        key_env = signing_cfg.get("key_env")
        key_id = signing_cfg.get("key_id")
        require_signature = signing_cfg.get("require")

        provided_sources = [bool(key_value), bool(key_file), bool(key_env)]
        if sum(provided_sources) > 1:
            raise RuntimeError(
                "Konfiguracja manifest_metrics.signing może wskazywać tylko jedno źródło klucza (key/key_file/key_env)."
            )

        if key_value:
            cmd.extend(["--summary-hmac-key", str(key_value)])
        elif key_file:
            resolved = _resolve_config_path(config_path.parent, str(key_file))
            if resolved is None:
                raise RuntimeError(
                    f"Nie udało się rozwiązać ścieżki klucza HMAC manifestu: {key_file}"
                )
            cmd.extend(["--summary-hmac-key-file", str(resolved)])
        elif key_env:
            cmd.extend(["--summary-hmac-key-env", str(key_env)])

        if key_id:
            cmd.extend(["--summary-hmac-key-id", str(key_id)])
        if require_signature:
            cmd.append("--require-summary-signature")

    _LOGGER.info(
        "Eksportuję metryki manifestu OHLCV przy pomocy export_manifest_metrics.py (%s)",
        manifest_path,
    )

    completed = subprocess.run(cmd, text=True, check=False)

    if not summary_path.exists():
        raise RuntimeError("export_manifest_metrics.py nie wygenerował pliku podsumowania manifestu")
    if not metrics_path.exists():
        raise RuntimeError("export_manifest_metrics.py nie wygenerował pliku metryk manifestu")

    try:
        summary_payload = json.loads(summary_path.read_text(encoding="utf-8"))
    except json.JSONDecodeError as exc:
        raise RuntimeError(f"Nieprawidłowy JSON podsumowania manifestu: {exc}") from exc

    return {
        "manifest_path": manifest_path,
        "metrics_path": metrics_path,
        "summary_path": summary_path,
        "summary_payload": summary_payload,
        "exit_code": completed.returncode,
        "command": cmd,
        "deny_status": list(deny_status),
        "stage": stage,
        "risk_profile": requirements.get("risk_profile"),
        "signing": signing_cfg,
    }


def _run_tls_audit(
    *,
    config_path: Path,
    output_dir: Path,
) -> dict[str, Any]:
    audit_dir = output_dir / "tls_audit"
    audit_dir.mkdir(parents=True, exist_ok=True)
    report_path = audit_dir / "tls_audit_report.json"

    script_path = _ensure_script_exists("audit_tls_assets.py")

    cmd: list[str] = [
        sys.executable,
        str(script_path),
        "--config",
        str(config_path),
        "--json-output",
        str(report_path),
        "--pretty",
        "--print",
        "--fail-on-error",
    ]

    _LOGGER.info(
        "Uruchamiam audyt TLS usług runtime przy pomocy audit_tls_assets.py (%s)",
        config_path,
    )

    completed = subprocess.run(cmd, text=True, capture_output=True, check=False)

    if not report_path.exists():
        raise RuntimeError("audit_tls_assets.py nie wygenerował raportu JSON z audytu TLS")

    try:
        report_payload = json.loads(report_path.read_text(encoding="utf-8"))
    except json.JSONDecodeError as exc:
        raise RuntimeError(f"Nieprawidłowy JSON raportu audytu TLS: {exc}") from exc

    stdout = (completed.stdout or "").strip()
    stderr = (completed.stderr or "").strip()

    parsed_stdout: Any | None = None
    if stdout:
        try:
            parsed_stdout = json.loads(stdout)
        except json.JSONDecodeError:
            parsed_stdout = None

    status = "ok"
    warnings = report_payload.get("warnings") if isinstance(report_payload, Mapping) else None
    errors = report_payload.get("errors") if isinstance(report_payload, Mapping) else None
    has_warnings = bool(warnings)
    has_errors = bool(errors)
    if completed.returncode != 0 or has_errors:
        status = "failed"
    elif has_warnings:
        status = "warning"

    return {
        "report_path": report_path,
        "report": report_payload,
        "exit_code": completed.returncode,
        "command": cmd,
        "stdout": _truncate_text(stdout) if stdout else "",
        "stderr": _truncate_text(stderr) if stderr else "",
        "stdout_parsed": parsed_stdout,
        "status": status,
        "warnings": warnings if isinstance(warnings, list) else (list(warnings) if isinstance(warnings, (tuple, set)) else warnings),
        "errors": errors if isinstance(errors, list) else (list(errors) if isinstance(errors, (tuple, set)) else errors),
    }


def _run_token_audit(
    *,
    config_path: Path,
    output_dir: Path,
) -> dict[str, Any]:
    audit_dir = output_dir / "token_audit"
    audit_dir.mkdir(parents=True, exist_ok=True)
    report_path = audit_dir / "service_token_audit.json"

    script_path = _ensure_script_exists("audit_service_tokens.py")
    cmd: list[str] = [
        sys.executable,
        str(script_path),
        "--config",
        str(config_path),
        "--json-output",
        str(report_path),
        "--pretty",
        "--print",
        "--fail-on-warning",
        "--fail-on-error",
    ]

    _LOGGER.info(
        "Uruchamiam audyt tokenów usługowych przy pomocy audit_service_tokens.py (%s)",
        config_path,
    )

    completed = subprocess.run(cmd, text=True, capture_output=True, check=False)

    if not report_path.exists():
        raise RuntimeError("audit_service_tokens.py nie wygenerował raportu JSON z audytu tokenów")

    try:
        report_payload = json.loads(report_path.read_text(encoding="utf-8"))
    except json.JSONDecodeError as exc:  # pragma: no cover - diagnostyka outputu
        raise RuntimeError(f"Nieprawidłowy JSON raportu audytu tokenów: {exc}") from exc

    stdout = (completed.stdout or "").strip()
    stderr = (completed.stderr or "").strip()

    parsed_stdout: Any | None = None
    if stdout:
        try:
            parsed_stdout = json.loads(stdout)
        except json.JSONDecodeError:
            parsed_stdout = None

    warnings_list = report_payload.get("warnings") if isinstance(report_payload, Mapping) else None
    errors_list = report_payload.get("errors") if isinstance(report_payload, Mapping) else None
    has_warnings = bool(warnings_list)
    has_errors = bool(errors_list)
    if completed.returncode != 0 or has_errors:
        status = "failed"
    elif has_warnings:
        status = "warning"
    else:
        status = "ok"

    return {
        "report_path": report_path,
        "report": report_payload,
        "exit_code": completed.returncode,
        "command": cmd,
        "stdout": _truncate_text(stdout) if stdout else "",
        "stderr": _truncate_text(stderr) if stderr else "",
        "stdout_parsed": parsed_stdout,
        "status": status,
        "warnings": warnings_list if isinstance(warnings_list, list) else (list(warnings_list) if isinstance(warnings_list, (tuple, set)) else warnings_list),
        "errors": errors_list if isinstance(errors_list, list) else (list(errors_list) if isinstance(errors_list, (tuple, set)) else errors_list),
    }


def _run_security_baseline(
    *,
    config_path: Path,
    output_dir: Path,
    baseline_settings: Mapping[str, Any] | None = None,
) -> dict[str, Any]:
    audit_dir = output_dir / "security_baseline_audit"
    audit_dir.mkdir(parents=True, exist_ok=True)
    report_path = audit_dir / "security_baseline_report.json"

    script_path = _ensure_script_exists("audit_security_baseline.py")

    cmd: list[str] = [
        sys.executable,
        str(script_path),
        "--config",
        str(config_path),
        "--json-output",
        str(report_path),
        "--pretty",
        "--print",
        "--fail-on-error",
    ]

    if baseline_settings:
        key_value = baseline_settings.get("signing_key_value")
        key_path = baseline_settings.get("signing_key_path")
        key_env = baseline_settings.get("signing_key_env")
        key_id = baseline_settings.get("signing_key_id")
        require_signature = bool(baseline_settings.get("require_signature"))

        provided_sources = [
            bool(key_value),
            bool(key_path),
            bool(key_env),
        ]
        if sum(provided_sources) > 1:
            raise RuntimeError(
                "Konfiguracja security_baseline.signing może wskazywać tylko jedno źródło klucza (value/path/env)."
            )

        if key_value:
            cmd.extend(["--summary-hmac-key", str(key_value)])
        elif key_path:
            cmd.extend(["--summary-hmac-key-file", str(key_path)])
        elif key_env:
            cmd.extend(["--summary-hmac-key-env", str(key_env)])

        if key_id:
            cmd.extend(["--summary-hmac-key-id", str(key_id)])
        if require_signature:
            cmd.append("--require-summary-signature")

    _LOGGER.info(
        "Uruchamiam zbiorczy audyt bezpieczeństwa przy pomocy audit_security_baseline.py (%s)",
        config_path,
    )

    completed = subprocess.run(cmd, text=True, capture_output=True, check=False)

    if not report_path.exists():
        raise RuntimeError("audit_security_baseline.py nie wygenerował raportu JSON z audytu bezpieczeństwa")

    try:
        report_payload = json.loads(report_path.read_text(encoding="utf-8"))
    except json.JSONDecodeError as exc:
        raise RuntimeError(f"Nieprawidłowy JSON raportu audytu bezpieczeństwa: {exc}") from exc

    stdout = (completed.stdout or "").strip()
    stderr = (completed.stderr or "").strip()

    parsed_stdout: Any | None = None
    if stdout:
        try:
            parsed_stdout = json.loads(stdout)
        except json.JSONDecodeError:
            parsed_stdout = None

    warnings_payload = ()
    errors_payload = ()
    signature_payload: Any | None = None
    if isinstance(report_payload, Mapping):
        raw_warnings = report_payload.get("warnings")
        raw_errors = report_payload.get("errors")
        if isinstance(raw_warnings, (list, tuple, set)):
            warnings_payload = tuple(str(item) for item in raw_warnings)
        elif isinstance(raw_warnings, str) and raw_warnings:
            warnings_payload = (raw_warnings,)
        if isinstance(raw_errors, (list, tuple, set)):
            errors_payload = tuple(str(item) for item in raw_errors)
        elif isinstance(raw_errors, str) and raw_errors:
            errors_payload = (raw_errors,)
        signature_payload = report_payload.get("summary_signature")

    baseline_status = "unknown"
    if isinstance(report_payload, Mapping) and report_payload.get("status"):
        baseline_status = str(report_payload.get("status"))

    status = baseline_status
    if completed.returncode != 0:
        status = "failed"
    elif baseline_status.lower() == "error":
        status = "failed"
    elif not baseline_status or baseline_status == "unknown":
        if errors_payload:
            status = "failed"
        elif warnings_payload:
            status = "warning"
        else:
            status = "ok"

    return {
        "report_path": report_path,
        "report": report_payload,
        "exit_code": completed.returncode,
        "command": cmd,
        "stdout": _truncate_text(stdout) if stdout else "",
        "stderr": _truncate_text(stderr) if stderr else "",
        "stdout_parsed": parsed_stdout,
        "status": status,
        "baseline_status": baseline_status,
        "warnings": list(warnings_payload),
        "errors": list(errors_payload),
        "summary_signature": signature_payload,
    }


def _run_summary_validation(
    *,
    summary_path: Path,
    environment: str,
    operator: str,
    publish_required: bool,
    extra_args: Sequence[str],
) -> dict[str, Any]:
    script_path = Path(__file__).with_name("validate_paper_smoke_summary.py")
    if not script_path.exists():
        return {
            "status": "failed",
            "reason": "validator_missing",
            "exit_code": 1,
            "stdout": "",
            "stderr": "",
            "required_publish_success": publish_required,
        }

    cmd: list[str] = [
        sys.executable,
        str(script_path),
        "--summary",
        str(summary_path),
        "--require-environment",
        environment,
    ]
    if operator:
        cmd.extend(["--require-operator", operator])
    if publish_required:
        cmd.extend(
            [
                "--require-publish-success",
                "--require-publish-required",
                "--require-publish-exit-zero",
            ]
        )
    for raw in extra_args:
        if not raw:
            continue
        cmd.extend(shlex.split(raw))

    _LOGGER.info("Waliduję podsumowanie smoke przy pomocy validate_paper_smoke_summary.py")

    try:
        completed = subprocess.run(
            cmd,
            capture_output=True,
            text=True,
            check=False,
        )
    except OSError:  # pragma: no cover - uruchomienie interpretatora może zawieść
        return {
            "status": "failed",
            "reason": "validator_exec_failed",
            "exit_code": 1,
            "stdout": "",
            "stderr": "",
            "required_publish_success": publish_required,
        }

    stdout = (completed.stdout or "").strip()
    stderr = (completed.stderr or "").strip()
    trimmed_stdout = _truncate_text(stdout) if stdout else ""
    trimmed_stderr = _truncate_text(stderr) if stderr else ""

    parsed: Any | None = None
    if stdout:
        try:
            parsed = json.loads(stdout)
        except json.JSONDecodeError:
            parsed = None

    status = "ok" if completed.returncode == 0 else "failed"

    return {
        "status": status,
        "exit_code": completed.returncode,
        "stdout": trimmed_stdout,
        "stderr": trimmed_stderr,
        "raw_stdout_present": bool(stdout),
        "raw_stderr_present": bool(stderr),
        "result": parsed,
        "required_publish_success": publish_required,
        "command": cmd,
    }


def _write_env_file(
    env_file: Path,
    *,
    operator: str,
    paths: dict[str, Path],
    summary: dict,
    markdown_path: Path | None,
    validation: dict[str, Any],
) -> None:
    env_file = env_file.expanduser()
    env_file.parent.mkdir(parents=True, exist_ok=True)

    def _normalise(value: str) -> str:
        # GitHub Actions obsługuje format KEY=VALUE, dlatego zabezpieczamy znaki nowej linii.
        return value.replace("\n", "\\n")

    publish_status = summary.get("publish", {}).get("status", "unknown")
    validation_status = validation.get("status", "unknown")

    data = {
        "PAPER_SMOKE_OPERATOR": operator,
        "PAPER_SMOKE_SUMMARY_PATH": str(paths["summary"].resolve()),
        "PAPER_SMOKE_JSON_LOG_PATH": str(paths["json_log"].resolve()),
        "PAPER_SMOKE_AUDIT_LOG_PATH": str(paths["audit_log"].resolve()),
        "PAPER_SMOKE_STATUS": summary.get("status", "unknown"),
        "PAPER_SMOKE_PUBLISH_STATUS": publish_status,
        "PAPER_SMOKE_VALIDATION_STATUS": validation_status,
    }

    if markdown_path is not None:
        data["PAPER_SMOKE_MARKDOWN_PATH"] = str(markdown_path.resolve())

    telemetry_section = summary.get("telemetry", {}) if isinstance(summary, Mapping) else {}
    if isinstance(telemetry_section, Mapping):
        summary_path = telemetry_section.get("summary_path")
        decision_log_path = telemetry_section.get("decision_log_path")
        metrics_source = telemetry_section.get("metrics_source_path")
        if summary_path:
            data["PAPER_SMOKE_TELEMETRY_SUMMARY_PATH"] = str(summary_path)
        if decision_log_path:
            data["PAPER_SMOKE_DECISION_LOG_PATH"] = str(decision_log_path)
        if metrics_source:
            data["PAPER_SMOKE_TELEMETRY_SOURCE_PATH"] = str(metrics_source)

        snippets = telemetry_section.get("snippets")
        if isinstance(snippets, Mapping):
            env_path = snippets.get("env_path")
            yaml_path = snippets.get("yaml_path")
            if env_path:
                data["PAPER_SMOKE_RISK_PROFILE_ENV_PATH"] = str(env_path)
            if yaml_path:
                data["PAPER_SMOKE_RISK_PROFILE_YAML_PATH"] = str(yaml_path)

        decision_log_report = telemetry_section.get("decision_log_report")
        if isinstance(decision_log_report, Mapping):
            report_path = decision_log_report.get("path")
            report_status = decision_log_report.get("status")
            if report_path:
                data["PAPER_SMOKE_DECISION_LOG_REPORT_PATH"] = str(report_path)
            if report_status:
                data["PAPER_SMOKE_DECISION_LOG_STATUS"] = str(report_status)

        bundle_section = telemetry_section.get("bundle")
        if isinstance(bundle_section, Mapping):
            bundle_dir = bundle_section.get("output_dir")
            bundle_manifest_path = bundle_section.get("manifest_path")
            if bundle_dir:
                data["PAPER_SMOKE_RISK_BUNDLE_DIR"] = str(bundle_dir)
            if bundle_manifest_path:
                data["PAPER_SMOKE_RISK_BUNDLE_MANIFEST_PATH"] = str(bundle_manifest_path)

        risk_profile_info = telemetry_section.get("risk_profile")
        if isinstance(risk_profile_info, Mapping):
            profile_name = risk_profile_info.get("name")
            profile_source = risk_profile_info.get("source")
            profiles_file = risk_profile_info.get("profiles_file")
            if profile_name:
                data["PAPER_SMOKE_RISK_PROFILE"] = str(profile_name)
            if profile_source:
                data["PAPER_SMOKE_RISK_PROFILE_SOURCE"] = str(profile_source)
            if profiles_file:
                data["PAPER_SMOKE_RISK_PROFILE_FILE"] = str(profiles_file)

    manifest_section = summary.get("manifest", {}) if isinstance(summary, Mapping) else {}
    if isinstance(manifest_section, Mapping):
        manifest_path = manifest_section.get("manifest_path")
        manifest_metrics = manifest_section.get("metrics_path")
        manifest_summary_path = manifest_section.get("summary_path")
        manifest_status = manifest_section.get("worst_status")
        manifest_exit_code = manifest_section.get("exit_code")
        manifest_stage = manifest_section.get("stage")
        manifest_profile = manifest_section.get("risk_profile")
        signature_payload = manifest_section.get("summary_signature")

        if manifest_path:
            data["PAPER_SMOKE_MANIFEST_PATH"] = str(manifest_path)
        if manifest_metrics:
            data["PAPER_SMOKE_MANIFEST_METRICS_PATH"] = str(manifest_metrics)
        if manifest_summary_path:
            data["PAPER_SMOKE_MANIFEST_SUMMARY_PATH"] = str(manifest_summary_path)
        if manifest_status:
            data["PAPER_SMOKE_MANIFEST_STATUS"] = str(manifest_status)
        if manifest_exit_code is not None:
            data["PAPER_SMOKE_MANIFEST_EXIT_CODE"] = str(manifest_exit_code)
        if manifest_stage:
            data["PAPER_SMOKE_MANIFEST_STAGE"] = str(manifest_stage)
        if manifest_profile:
            data["PAPER_SMOKE_MANIFEST_RISK_PROFILE"] = str(manifest_profile)
        if isinstance(signature_payload, Mapping):
            signature_value = signature_payload.get("value")
            if signature_value:
                data["PAPER_SMOKE_MANIFEST_SIGNATURE"] = str(signature_value)
            signature_algorithm = signature_payload.get("algorithm")
            if signature_algorithm:
                data["PAPER_SMOKE_MANIFEST_SIGNATURE_ALGORITHM"] = str(signature_algorithm)
            signature_key_id = signature_payload.get("key_id")
            if signature_key_id:
                data["PAPER_SMOKE_MANIFEST_SIGNATURE_KEY_ID"] = str(signature_key_id)

    tls_section = summary.get("tls_audit", {}) if isinstance(summary, Mapping) else {}
    if isinstance(tls_section, Mapping):
        report_path = tls_section.get("report_path")
        exit_code = tls_section.get("exit_code")
        status_value = tls_section.get("status")
        warnings_list = tls_section.get("warnings")
        errors_list = tls_section.get("errors")

        if report_path:
            data["PAPER_SMOKE_TLS_AUDIT_PATH"] = str(report_path)
        if exit_code is not None:
            data["PAPER_SMOKE_TLS_AUDIT_EXIT_CODE"] = str(exit_code)
        if status_value:
            data["PAPER_SMOKE_TLS_AUDIT_STATUS"] = str(status_value)
        if isinstance(warnings_list, (list, tuple, set)) and warnings_list:
            data["PAPER_SMOKE_TLS_AUDIT_WARNINGS"] = "|".join(str(item) for item in warnings_list)
        elif isinstance(warnings_list, str) and warnings_list:
            data["PAPER_SMOKE_TLS_AUDIT_WARNINGS"] = warnings_list
        if isinstance(errors_list, (list, tuple, set)) and errors_list:
            data["PAPER_SMOKE_TLS_AUDIT_ERRORS"] = "|".join(str(item) for item in errors_list)
        elif isinstance(errors_list, str) and errors_list:
            data["PAPER_SMOKE_TLS_AUDIT_ERRORS"] = errors_list

    token_section = summary.get("token_audit", {}) if isinstance(summary, Mapping) else {}
    if isinstance(token_section, Mapping):
        report_path = token_section.get("report_path")
        exit_code = token_section.get("exit_code")
        status_value = token_section.get("status")
        warnings_list = token_section.get("warnings")
        errors_list = token_section.get("errors")

        if report_path:
            data["PAPER_SMOKE_TOKEN_AUDIT_PATH"] = str(report_path)
        if exit_code is not None:
            data["PAPER_SMOKE_TOKEN_AUDIT_EXIT_CODE"] = str(exit_code)
        if status_value:
            data["PAPER_SMOKE_TOKEN_AUDIT_STATUS"] = str(status_value)
        if isinstance(warnings_list, (list, tuple, set)) and warnings_list:
            data["PAPER_SMOKE_TOKEN_AUDIT_WARNINGS"] = "|".join(str(item) for item in warnings_list)
        elif isinstance(warnings_list, str) and warnings_list:
            data["PAPER_SMOKE_TOKEN_AUDIT_WARNINGS"] = warnings_list
        if isinstance(errors_list, (list, tuple, set)) and errors_list:
            data["PAPER_SMOKE_TOKEN_AUDIT_ERRORS"] = "|".join(str(item) for item in errors_list)
        elif isinstance(errors_list, str) and errors_list:
            data["PAPER_SMOKE_TOKEN_AUDIT_ERRORS"] = errors_list

    security_section = summary.get("security_baseline", {}) if isinstance(summary, Mapping) else {}
    if isinstance(security_section, Mapping):
        report_path = security_section.get("report_path")
        exit_code = security_section.get("exit_code")
        status_value = security_section.get("status")
        warnings_list = security_section.get("warnings")
        errors_list = security_section.get("errors")
        signature_payload = security_section.get("summary_signature")

        if report_path:
            data["PAPER_SMOKE_SECURITY_BASELINE_PATH"] = str(report_path)
        if exit_code is not None:
            data["PAPER_SMOKE_SECURITY_BASELINE_EXIT_CODE"] = str(exit_code)
        if status_value:
            data["PAPER_SMOKE_SECURITY_BASELINE_STATUS"] = str(status_value)
        if isinstance(warnings_list, (list, tuple, set)) and warnings_list:
            data["PAPER_SMOKE_SECURITY_BASELINE_WARNINGS"] = "|".join(
                str(item) for item in warnings_list
            )
        elif isinstance(warnings_list, str) and warnings_list:
            data["PAPER_SMOKE_SECURITY_BASELINE_WARNINGS"] = warnings_list
        if isinstance(errors_list, (list, tuple, set)) and errors_list:
            data["PAPER_SMOKE_SECURITY_BASELINE_ERRORS"] = "|".join(
                str(item) for item in errors_list
            )
        elif isinstance(errors_list, str) and errors_list:
            data["PAPER_SMOKE_SECURITY_BASELINE_ERRORS"] = errors_list
        if isinstance(signature_payload, Mapping):
            signature_value = signature_payload.get("value")
            if signature_value:
                data["PAPER_SMOKE_SECURITY_BASELINE_SIGNATURE"] = str(signature_value)
            signature_algorithm = signature_payload.get("algorithm")
            if signature_algorithm:
                data["PAPER_SMOKE_SECURITY_BASELINE_SIGNATURE_ALGORITHM"] = str(signature_algorithm)
            signature_key_id = signature_payload.get("key_id")
            if signature_key_id:
                data["PAPER_SMOKE_SECURITY_BASELINE_SIGNATURE_KEY_ID"] = str(signature_key_id)

    with env_file.open("a", encoding="utf-8") as fp:
        for key, value in data.items():
            fp.write(f"{key}={_normalise(value)}\n")


def main(argv: Sequence[str] | None = None) -> int:
    args = _parse_args(argv)
    logging.basicConfig(level=getattr(logging, args.log_level.upper()))

    operator = (
        args.operator
        or os.environ.get("PAPER_SMOKE_OPERATOR")
        or os.environ.get("CI_OPERATOR")
        or "CI Agent"
    )

    config_path = Path(args.config)
    if not config_path.exists():
        raise FileNotFoundError(config_path)

    output_dir = Path(args.output_dir)
    command, paths = _build_command(
        config_path=config_path,
        environment=args.environment,
        output_dir=output_dir,
        operator=operator,
        auto_publish_required=not args.allow_auto_publish_failure,
        extra_run_daily_trend_args=args.run_daily_trend_arg,
    )

    if args.dry_run:
        print(json.dumps({"status": "dry_run", "command": command}, indent=2))
        return 0

    _LOGGER.info(
        "Uruchamiam smoke test paper trading w trybie CI: %s",
        " ".join(map(shlex.quote, command)),
    )

    completed = subprocess.run(command, text=True, check=False)

    if completed.returncode != 0:
        _LOGGER.error("Smoke test zakończył się kodem %s", completed.returncode)
        return completed.returncode

    summary = _load_summary(paths["summary"])

    bundle_dir = Path(args.risk_profile_bundle_dir).expanduser() if args.risk_profile_bundle_dir else None

    try:
        telemetry_artifacts = _collect_telemetry_artifacts(
            config_path=config_path,
            environment=args.environment,
            output_dir=output_dir,
            bundle_dir=bundle_dir,
            bundle_env_style=args.risk_profile_bundle_env_style,
            bundle_config_format=args.risk_profile_bundle_config_format,
            bundle_stage_args=args.risk_profile_stage,
        )
    except RuntimeError as exc:
        _LOGGER.error("Automatyzacja telemetryjna nie powiodła się: %s", exc)
        return 1

    telemetry_summary_payload = telemetry_artifacts.get("summary_payload")
    telemetry_summary: Mapping[str, Any] | None = None
    if isinstance(telemetry_summary_payload, Mapping):
        telemetry_summary = telemetry_summary_payload

    risk_profile_info: dict[str, Any] = {
        "name": telemetry_artifacts.get("risk_profile"),
    }
    if telemetry_artifacts.get("risk_profile_source"):
        risk_profile_info["source"] = telemetry_artifacts["risk_profile_source"]
    if telemetry_artifacts.get("environment_profile"):
        risk_profile_info["environment_fallback"] = telemetry_artifacts["environment_profile"]
    if telemetry_artifacts.get("risk_profiles_file"):
        risk_profile_info["profiles_file"] = str(telemetry_artifacts["risk_profiles_file"])
    if telemetry_artifacts.get("risk_profile_summary") is not None:
        risk_profile_info["summary"] = telemetry_artifacts["risk_profile_summary"]
        summary["risk_profile_summary"] = telemetry_artifacts["risk_profile_summary"]

    snippets_info = {
        "env_path": str(telemetry_artifacts["env_snippet_path"]),
        "yaml_path": str(telemetry_artifacts["yaml_snippet_path"]),
    }

    decision_log_report_payload = telemetry_artifacts.get("report_payload")
    decision_log_report = {
        "path": str(telemetry_artifacts["report_path"]),
        "exit_code": int(telemetry_artifacts.get("verify_exit_code", 0)),
        "status": "ok" if int(telemetry_artifacts.get("verify_exit_code", 0)) == 0 else "failed",
    }
    if decision_log_report_payload is not None:
        decision_log_report["payload"] = decision_log_report_payload
    if telemetry_artifacts.get("verify_command"):
        decision_log_report["command"] = telemetry_artifacts["verify_command"]

    bundle_manifest = telemetry_artifacts.get("bundle_manifest")
    bundle_section: dict[str, Any] | None = None
    if isinstance(bundle_manifest, Mapping):
        bundle_section = {
            "output_dir": str(telemetry_artifacts["bundle_dir"]),
            "manifest_path": str(telemetry_artifacts["bundle_manifest_path"]),
            "manifest": bundle_manifest,
            "command": telemetry_artifacts.get("bundle_command"),
        }
    elif telemetry_artifacts.get("bundle_manifest_path"):
        bundle_section = {
            "output_dir": str(telemetry_artifacts["bundle_dir"]),
            "manifest_path": str(telemetry_artifacts["bundle_manifest_path"]),
            "command": telemetry_artifacts.get("bundle_command"),
        }

    summary["telemetry"] = {
        "summary_path": str(telemetry_artifacts["summary_path"]),
        "decision_log_path": str(telemetry_artifacts["decision_log_path"]),
        "metrics_source_path": str(telemetry_artifacts["metrics_path"]),
        "summary": telemetry_summary,
        "risk_profile": risk_profile_info,
        "snippets": snippets_info,
        "decision_log_report": decision_log_report,
    }
    risk_requirements = telemetry_artifacts.get("risk_service_requirements")
    if isinstance(risk_requirements, Mapping):
        filtered_requirements = {
            key: value for key, value in risk_requirements.items() if value
        }
        if filtered_requirements:
            summary["telemetry"]["risk_service_requirements"] = filtered_requirements
    required_auth_scopes = telemetry_artifacts.get("required_auth_scopes") or []
    if required_auth_scopes:
        summary["telemetry"]["required_auth_scopes"] = list(required_auth_scopes)
    auth_scope_details = telemetry_artifacts.get("auth_scope_details")
    if isinstance(auth_scope_details, Mapping) and auth_scope_details:
        summary["telemetry"]["auth_scope_requirements"] = auth_scope_details
    if bundle_section is not None:
        summary["telemetry"]["bundle"] = bundle_section

    try:
        manifest_artifacts = _run_manifest_metrics_export(
            config_path=config_path,
            environment=args.environment,
            output_dir=output_dir,
        )
    except RuntimeError as exc:
        _LOGGER.error("Eksport metryk manifestu nie powiódł się: %s", exc)
        return 1

    manifest_summary_payload = manifest_artifacts.get("summary_payload")
    manifest_summary: Mapping[str, Any] | None = None
    if isinstance(manifest_summary_payload, Mapping):
        manifest_summary = manifest_summary_payload

    manifest_signature: Mapping[str, Any] | None = None
    if isinstance(manifest_summary, Mapping):
        signature_candidate = manifest_summary.get("summary_signature")
        if isinstance(signature_candidate, Mapping):
            manifest_signature = signature_candidate

    summary["manifest"] = {
        "manifest_path": str(manifest_artifacts["manifest_path"]),
        "metrics_path": str(manifest_artifacts["metrics_path"]),
        "summary_path": str(manifest_artifacts["summary_path"]),
        "summary": manifest_summary,
        "status_counts": manifest_summary.get("status_counts") if isinstance(manifest_summary, Mapping) else None,
        "total_entries": manifest_summary.get("total_entries") if isinstance(manifest_summary, Mapping) else None,
        "worst_status": manifest_summary.get("worst_status") if isinstance(manifest_summary, Mapping) else None,
        "summary_signature": manifest_signature,
        "exit_code": int(manifest_artifacts.get("exit_code", 0)),
        "deny_status": manifest_artifacts.get("deny_status"),
        "stage": manifest_artifacts.get("stage"),
        "risk_profile": manifest_artifacts.get("risk_profile"),
        "command": manifest_artifacts.get("command"),
        "signing": manifest_artifacts.get("signing"),
    }

    try:
        tls_audit_artifacts = _run_tls_audit(
            config_path=config_path,
            output_dir=output_dir,
        )
    except RuntimeError as exc:
        _LOGGER.error("Audyt TLS nie powiódł się: %s", exc)
<<<<<<< HEAD
        return 1

    tls_report = tls_audit_artifacts.get("report")
=======
    # Kontynuujemy mimo błędu TLS, ale zarejestrujemy status jako failed

    tls_report = tls_audit_artifacts.get("report") if 'tls_audit_artifacts' in locals() else None
>>>>>>> 67903f30
    warnings = []
    errors = []
    if isinstance(tls_report, Mapping):
        warn_payload = tls_report.get("warnings")
        err_payload = tls_report.get("errors")
        if isinstance(warn_payload, (list, tuple, set)):
            warnings = [str(item) for item in warn_payload]
        elif isinstance(warn_payload, str):
            warnings = [warn_payload]
        if isinstance(err_payload, (list, tuple, set)):
            errors = [str(item) for item in err_payload]
        elif isinstance(err_payload, str):
            errors = [err_payload]

<<<<<<< HEAD
    summary["tls_audit"] = {
        "report_path": str(tls_audit_artifacts["report_path"]),
        "report": tls_report,
        "exit_code": int(tls_audit_artifacts.get("exit_code", 0)),
        "stdout": tls_audit_artifacts.get("stdout"),
        "stderr": tls_audit_artifacts.get("stderr"),
        "status": tls_audit_artifacts.get("status"),
        "warnings": warnings,
        "errors": errors,
        "command": tls_audit_artifacts.get("command"),
    }
=======
    if 'tls_audit_artifacts' in locals():
        summary["tls_audit"] = {
            "report_path": str(tls_audit_artifacts["report_path"]),
            "report": tls_report,
            "exit_code": int(tls_audit_artifacts.get("exit_code", 0)),
            "stdout": tls_audit_artifacts.get("stdout"),
            "stderr": tls_audit_artifacts.get("stderr"),
            "status": tls_audit_artifacts.get("status"),
            "warnings": warnings,
            "errors": errors,
            "command": tls_audit_artifacts.get("command"),
        }
    else:
        summary["tls_audit"] = {
            "status": "failed",
            "errors": ["TLS audit did not run"],
        }
>>>>>>> 67903f30

    try:
        token_audit_artifacts = _run_token_audit(
            config_path=config_path,
            output_dir=output_dir,
        )
    except RuntimeError as exc:
        _LOGGER.error("Audyt tokenów RBAC nie powiódł się: %s", exc)
        return 1

    token_report = token_audit_artifacts.get("report")
    token_warnings: list[str] = []
    token_errors: list[str] = []
    if isinstance(token_report, Mapping):
        warn_payload = token_report.get("warnings")
        err_payload = token_report.get("errors")
        if isinstance(warn_payload, (list, tuple, set)):
            token_warnings = [str(item) for item in warn_payload]
        elif isinstance(warn_payload, str):
            token_warnings = [warn_payload]
        if isinstance(err_payload, (list, tuple, set)):
            token_errors = [str(item) for item in err_payload]
        elif isinstance(err_payload, str):
            token_errors = [err_payload]

    summary["token_audit"] = {
        "report_path": str(token_audit_artifacts["report_path"]),
        "report": token_report,
        "exit_code": int(token_audit_artifacts.get("exit_code", 0)),
        "stdout": token_audit_artifacts.get("stdout"),
        "stderr": token_audit_artifacts.get("stderr"),
        "status": token_audit_artifacts.get("status"),
        "warnings": token_warnings,
        "errors": token_errors,
        "command": token_audit_artifacts.get("command"),
    }

    security_baseline_settings = _load_security_baseline_settings(config_path)

    try:
        security_baseline_artifacts = _run_security_baseline(
            config_path=config_path,
            output_dir=output_dir,
            baseline_settings=security_baseline_settings,
        )
    except RuntimeError as exc:
        _LOGGER.error("Audyt bezpieczeństwa nie powiódł się: %s", exc)
        return 1

    baseline_report = security_baseline_artifacts.get("report")
    baseline_warnings = []
    baseline_errors: list[str] = []
    if isinstance(baseline_report, Mapping):
        warn_payload = baseline_report.get("warnings")
        err_payload = baseline_report.get("errors")
        if isinstance(warn_payload, (list, tuple, set)):
            baseline_warnings = [str(item) for item in warn_payload]
        elif isinstance(warn_payload, str):
            baseline_warnings = [warn_payload]
        if isinstance(err_payload, (list, tuple, set)):
            baseline_errors = [str(item) for item in err_payload]
        elif isinstance(err_payload, str):
            baseline_errors = [err_payload]

    summary["security_baseline"] = {
        "report_path": str(security_baseline_artifacts["report_path"]),
        "report": baseline_report,
        "exit_code": int(security_baseline_artifacts.get("exit_code", 0)),
        "stdout": security_baseline_artifacts.get("stdout"),
        "stderr": security_baseline_artifacts.get("stderr"),
        "status": security_baseline_artifacts.get("status"),
        "baseline_status": security_baseline_artifacts.get("baseline_status"),
        "warnings": baseline_warnings,
        "errors": baseline_errors,
        "command": security_baseline_artifacts.get("command"),
        "require_signature": bool(security_baseline_settings.get("require_signature")),
        "summary_signature": security_baseline_artifacts.get("summary_signature"),
    }

    markdown_path: Path | None = None
    if args.render_summary_markdown:
        markdown_path = Path(args.render_summary_markdown).expanduser()
        markdown_path.parent.mkdir(parents=True, exist_ok=True)
        limit = (
            args.render_summary_max_json_chars
            if args.render_summary_max_json_chars is not None
            else DEFAULT_MAX_JSON_CHARS
        )
        markdown = render_summary_markdown(
            summary,
            title_override=args.render_summary_title,
            max_json_chars=max(limit, 0),
        )
        markdown_path.write_text(markdown, encoding="utf-8")

    if args.skip_summary_validation:
        validation_result = {
            "status": "skipped",
            "reason": "validation_disabled",
            "exit_code": 0,
            "required_publish_success": not args.allow_auto_publish_failure,
        }
    else:
        validation_result = _run_summary_validation(
            summary_path=paths["summary"],
            environment=args.environment,
            operator=operator,
            publish_required=not args.allow_auto_publish_failure,
            extra_args=args.summary_validator_arg,
        )

    summary["validation"] = validation_result
    paths["summary"].write_text(
        json.dumps(summary, indent=2, ensure_ascii=False) + "\n",
        encoding="utf-8",
    )

    if args.env_file:
        _write_env_file(
            Path(args.env_file),
            operator=operator,
            paths=paths,
            summary=summary,
            markdown_path=markdown_path,
            validation=validation_result,
        )

    payload = {
        "summary_path": str(paths["summary"]),
        "summary": summary,
        "json_log_path": str(paths["json_log"]),
        "audit_log_path": str(paths["audit_log"]),
        "validation": validation_result,
    }
    if markdown_path is not None:
        payload["markdown_report_path"] = str(markdown_path)

    telemetry_section = summary.get("telemetry", {}) if isinstance(summary, Mapping) else {}
    if isinstance(telemetry_section, Mapping):
        payload["telemetry_summary_path"] = telemetry_section.get("summary_path")
        payload["telemetry_decision_log_path"] = telemetry_section.get("decision_log_path")
        payload["telemetry_decision_log_report"] = telemetry_section.get("decision_log_report")
        payload["telemetry_snippets"] = telemetry_section.get("snippets")
        payload["telemetry_bundle"] = telemetry_section.get("bundle")

    manifest_section = summary.get("manifest", {}) if isinstance(summary, Mapping) else {}
    if isinstance(manifest_section, Mapping):
        payload["manifest_summary_path"] = manifest_section.get("summary_path")
        payload["manifest_metrics_path"] = manifest_section.get("metrics_path")
        payload["manifest_status"] = manifest_section.get("worst_status")

    token_section = summary.get("token_audit", {}) if isinstance(summary, Mapping) else {}
    if isinstance(token_section, Mapping):
        payload["token_audit_report_path"] = token_section.get("report_path")
        payload["token_audit_status"] = token_section.get("status")

    security_section = summary.get("security_baseline", {}) if isinstance(summary, Mapping) else {}
    if isinstance(security_section, Mapping):
        payload["security_baseline_report_path"] = security_section.get("report_path")
        payload["security_baseline_status"] = security_section.get("status")

    tls_section = summary.get("tls_audit", {}) if isinstance(summary, Mapping) else {}
    if isinstance(tls_section, Mapping):
        payload["tls_audit_report_path"] = tls_section.get("report_path")
        payload["tls_audit_status"] = tls_section.get("status")

    validation_exit = int(validation_result.get("exit_code", 0))
    verify_exit = int(decision_log_report.get("exit_code", 0))
    manifest_exit = int(manifest_section.get("exit_code", 0)) if isinstance(manifest_section, Mapping) else 0
    token_exit = int(token_section.get("exit_code", 0)) if isinstance(token_section, Mapping) else 0
    tls_exit = int(tls_section.get("exit_code", 0)) if isinstance(tls_section, Mapping) else 0
    baseline_exit = int(security_section.get("exit_code", 0)) if isinstance(security_section, Mapping) else 0
    baseline_require_signature = bool(security_section.get("require_signature")) if isinstance(security_section, Mapping) else False
    baseline_status_text = (
        str(security_section.get("status") or "").lower()
        if isinstance(security_section, Mapping)
        else ""
    )
    baseline_effective_exit = baseline_exit
    if baseline_require_signature:
        if baseline_effective_exit == 0 and baseline_status_text in {"warning", "failed", "error"}:
            baseline_effective_exit = 2
    tls_effective_exit = tls_exit
    if baseline_require_signature and baseline_effective_exit != 0:
        tls_effective_exit = max(tls_effective_exit, baseline_effective_exit)

    payload["manifest_exit_code"] = manifest_exit
    payload["token_audit_exit_code"] = token_exit
    payload["tls_audit_exit_code"] = tls_effective_exit
    payload["security_baseline_exit_code"] = baseline_effective_exit
    exit_reasons: list[str] = []
    fatal_reasons: list[tuple[str, int]] = []

    def _classify(
        reason: str,
        exit_value: int,
        status_value: Any,
        *,
        treat_warning_as_warning: bool = True,
    ) -> None:
        status_text = str(status_value or "").lower()
        is_warning = status_text == "warning"
        is_skipped = status_text == "skipped"

        if exit_value == 0 and not is_warning:
            return

        exit_reasons.append(reason)

        if exit_value == 0:
            if not treat_warning_as_warning or not is_warning:
                fatal_reasons.append((reason, 1))
            return

        if is_skipped and treat_warning_as_warning:
            return

        if is_warning and treat_warning_as_warning:
            return

        fatal_reasons.append((reason, exit_value))

    _classify("summary_validation", validation_exit, validation_result.get("status"))
    _classify("decision_log", verify_exit, decision_log_report.get("status"))
    manifest_status = manifest_section.get("worst_status") if isinstance(manifest_section, Mapping) else None
    _classify("manifest_metrics", manifest_exit, manifest_status, treat_warning_as_warning=False)
    _classify("token_audit", token_exit, token_section.get("status") if isinstance(token_section, Mapping) else None)
    _classify(
        "tls_audit",
        tls_effective_exit,
        tls_section.get("status") if isinstance(tls_section, Mapping) else None,
    )
    _classify(
        "security_baseline",
        baseline_effective_exit,
        security_section.get("status") if isinstance(security_section, Mapping) else None,
    )

    exit_code = 0
    if fatal_reasons:
        exit_code = max(code for _, code in fatal_reasons)
        payload["status"] = "+".join(exit_reasons) + "_failed"
    elif exit_reasons:
        payload["status"] = "+".join(exit_reasons) + "_warning"
    else:
        payload["status"] = "ok"

    payload["decision_log_exit_code"] = verify_exit

    try:
        import builtins  # noqa: WPS433 (świadomie odwołujemy się do builtins)

        setattr(builtins, "payload", payload)
    except Exception:  # pragma: no cover - best effort dla środowisk ograniczonych
        _LOGGER.debug("Nie udało się opublikować payload w builtins", exc_info=True)

    print(json.dumps(payload, indent=2))

    if validation_exit != 0:
        _LOGGER.error("Walidacja summary.json zakończyła się kodem %s", validation_exit)
    if verify_exit != 0:
        _LOGGER.error("verify_decision_log.py zakończył się kodem %s", verify_exit)
    if manifest_exit != 0:
        _LOGGER.error("export_manifest_metrics.py zakończył się kodem %s", manifest_exit)
    if token_exit != 0:
        _LOGGER.error("audit_service_tokens.py zakończył się kodem %s", token_exit)
    if tls_exit != 0:
        _LOGGER.error("audit_tls_assets.py zakończył się kodem %s", tls_exit)
    if baseline_exit != 0:
        _LOGGER.error("audit_security_baseline.py zakończył się kodem %s", baseline_exit)

    return exit_code


if __name__ == "__main__":  # pragma: no cover
    raise SystemExit(main())<|MERGE_RESOLUTION|>--- conflicted
+++ resolved
@@ -487,7 +487,7 @@
     completed = subprocess.run(cmd, text=True, check=False)
     if completed.returncode != 0:
         raise RuntimeError(
-            "watch_metrics_stream.py zakończył się niepowodzeniem – weryfikacja telemetryjna nie może zostać dokończona"
+            "watch_metrics_stream.py zakończył się niepowodzeniem – weryfikacja telemetryczna nie może zostać dokończona"
         )
 
     if not summary_path.exists():
@@ -866,7 +866,7 @@
             risk_cli_args.append("--require-risk-service-auth-token")
             risk_requirements_details["require_auth_token"] = True
 
-<<<<<<< HEAD
+        # Wymagane identyfikatory tokenów (jeśli dostępne w metadanych)
         token_ids: list[str] = []
         token_id_value = combined_risk_meta.get("auth_token_token_id")
         if isinstance(token_id_value, str):
@@ -886,8 +886,6 @@
             for token_id in unique_token_ids:
                 risk_cli_args.extend(["--require-risk-service-token-id", token_id])
 
-=======
->>>>>>> 67903f30
     (
         verify_exit_code,
         report_path,
@@ -1821,15 +1819,9 @@
         )
     except RuntimeError as exc:
         _LOGGER.error("Audyt TLS nie powiódł się: %s", exc)
-<<<<<<< HEAD
-        return 1
-
-    tls_report = tls_audit_artifacts.get("report")
-=======
-    # Kontynuujemy mimo błędu TLS, ale zarejestrujemy status jako failed
+        # Kontynuujemy mimo błędu TLS, ale zarejestrujemy status jako failed
 
     tls_report = tls_audit_artifacts.get("report") if 'tls_audit_artifacts' in locals() else None
->>>>>>> 67903f30
     warnings = []
     errors = []
     if isinstance(tls_report, Mapping):
@@ -1844,19 +1836,6 @@
         elif isinstance(err_payload, str):
             errors = [err_payload]
 
-<<<<<<< HEAD
-    summary["tls_audit"] = {
-        "report_path": str(tls_audit_artifacts["report_path"]),
-        "report": tls_report,
-        "exit_code": int(tls_audit_artifacts.get("exit_code", 0)),
-        "stdout": tls_audit_artifacts.get("stdout"),
-        "stderr": tls_audit_artifacts.get("stderr"),
-        "status": tls_audit_artifacts.get("status"),
-        "warnings": warnings,
-        "errors": errors,
-        "command": tls_audit_artifacts.get("command"),
-    }
-=======
     if 'tls_audit_artifacts' in locals():
         summary["tls_audit"] = {
             "report_path": str(tls_audit_artifacts["report_path"]),
@@ -1874,7 +1853,6 @@
             "status": "failed",
             "errors": ["TLS audit did not run"],
         }
->>>>>>> 67903f30
 
     try:
         token_audit_artifacts = _run_token_audit(
