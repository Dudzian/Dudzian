[tool.ruff]
target-version = "py310"
line-length = 100
extend-exclude = [
  "KryptoLowca/2.8",
  "KryptoLowca/backups",
  "KryptoLowca/KryptoLowca.zip",
]

[tool.ruff.lint]
select = ["E9", "F63", "F7", "F82"]

[tool.ruff.lint.isort]
combine-as-imports = true

[tool.mypy]
python_version = "3.10"
warn_return_any = true
warn_unused_configs = true
ignore_missing_imports = true
strict_optional = true
show_error_codes = true
namespace_packages = true
follow_imports = "silent"
files = [
  "KryptoLowca/core/services",
  "KryptoLowca/strategies/base",
  "KryptoLowca/config_manager.py",
  "KryptoLowca/strategies/marketplace.py",
]

[[tool.mypy.overrides]]
module = ["yaml"]
ignore_missing_imports = true

[tool.pytest.ini_options]
addopts = ""
testpaths = ["tests"]
filterwarnings = [
  "ignore::DeprecationWarning",
]
markers = [
  "timeout: oznaczenie testów z ograniczeniem czasu wykonywania",
]
<<<<<<< HEAD
=======

>>>>>>> 78ee6a3f
[project]
name = "dudzian-bot"
version = "0.1.0"
description = "Modułowy bot tradingowy"
requires-python = ">=3.10"
dependencies = [
  "pyarrow>=21.0.0",
  "protobuf>=4.24",
  "grpcio>=1.62",
  "PyYAML>=6.0",
<<<<<<< HEAD
]

[project.optional-dependencies]
dev = [
  "pytest>=7.4",
  "pytest-cov>=4.1",
  "grpcio-tools>=1.62",
  "grpcio>=1.62",
  "protobuf>=4.24",
  "PyYAML>=6.0",
=======
>>>>>>> 78ee6a3f
]

[project.optional-dependencies]
dev = [
  "pytest>=7.4",
  "pytest-cov>=4.1",
  "grpcio-tools>=1.62",
  "grpcio>=1.62",
  "protobuf>=4.24",
  "PyYAML>=6.0",
]<|MERGE_RESOLUTION|>--- conflicted
+++ resolved
@@ -42,10 +42,7 @@
 markers = [
   "timeout: oznaczenie testów z ograniczeniem czasu wykonywania",
 ]
-<<<<<<< HEAD
-=======
 
->>>>>>> 78ee6a3f
 [project]
 name = "dudzian-bot"
 version = "0.1.0"
@@ -56,7 +53,6 @@
   "protobuf>=4.24",
   "grpcio>=1.62",
   "PyYAML>=6.0",
-<<<<<<< HEAD
 ]
 
 [project.optional-dependencies]
@@ -67,16 +63,8 @@
   "grpcio>=1.62",
   "protobuf>=4.24",
   "PyYAML>=6.0",
-=======
->>>>>>> 78ee6a3f
 ]
 
-[project.optional-dependencies]
-dev = [
-  "pytest>=7.4",
-  "pytest-cov>=4.1",
-  "grpcio-tools>=1.62",
-  "grpcio>=1.62",
-  "protobuf>=4.24",
-  "PyYAML>=6.0",
-]+[build-system]
+requires = ["setuptools>=68", "wheel"]
+build-backend = "setuptools.build_meta"