--- conflicted
+++ resolved
@@ -58,10 +58,7 @@
   "joblib>=1.3",
   "scipy>=1.16",
   "lightgbm>=4.6",
-<<<<<<< HEAD
-=======
   "requests>=2.31",
->>>>>>> ba0694c5
 ]
 
 [project.optional-dependencies]
@@ -80,11 +77,8 @@
   "joblib>=1.3",
   "scipy>=1.16",
   "lightgbm>=4.6",
-<<<<<<< HEAD
-=======
   "requests>=2.31",
   "responses>=0.25",
->>>>>>> ba0694c5
 ]
 
 [build-system]
