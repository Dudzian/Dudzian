[tool.ruff]
target-version = "py310"
line-length = 100
extend-exclude = [
  "KryptoLowca/2.8",
  "KryptoLowca/backups",
  "KryptoLowca/KryptoLowca.zip",
]

[tool.ruff.lint]
select = ["E9", "F63", "F7", "F82"]

[tool.ruff.lint.isort]
combine-as-imports = true

[tool.mypy]
python_version = "3.10"
warn_return_any = true
warn_unused_configs = true
ignore_missing_imports = true
strict_optional = true
show_error_codes = true
namespace_packages = true
follow_imports = "silent"
files = [
  "KryptoLowca/core/services",
  "KryptoLowca/strategies/base",
  "KryptoLowca/config_manager.py",
  "KryptoLowca/strategies/marketplace.py",
]

[[tool.mypy.overrides]]
module = ["yaml"]
ignore_missing_imports = true

[tool.pytest.ini_options]
addopts = ""
testpaths = ["tests"]
filterwarnings = [
  "ignore::DeprecationWarning",
]
[project]
name = "dudzian-bot"
version = "0.1.0"
description = "Modułowy bot tradingowy"
requires-python = ">=3.10"
dependencies = [
  "pyarrow>=21.0.0",
  "protobuf>=4.24",
<<<<<<< HEAD
  "grpcio>=1.62",
=======
>>>>>>> ed65d345
  "PyYAML>=6.0",
]

[project.optional-dependencies]
dev = [
  "pytest>=7.4",
  "pytest-cov>=4.1",
  "grpcio-tools>=1.62",
<<<<<<< HEAD
  "grpcio>=1.62",
  "protobuf>=4.24",
  "PyYAML>=6.0",
=======
  "protobuf>=4.24",
  "PyYAML>=6.0",
]

[project.optional-dependencies]
dev = [
  "pytest>=7.4",
  "pytest-cov>=4.1",
>>>>>>> ed65d345
]
<|MERGE_RESOLUTION|>--- conflicted
+++ resolved
@@ -39,6 +39,7 @@
 filterwarnings = [
   "ignore::DeprecationWarning",
 ]
+
 [project]
 name = "dudzian-bot"
 version = "0.1.0"
@@ -47,10 +48,7 @@
 dependencies = [
   "pyarrow>=21.0.0",
   "protobuf>=4.24",
-<<<<<<< HEAD
   "grpcio>=1.62",
-=======
->>>>>>> ed65d345
   "PyYAML>=6.0",
 ]
 
@@ -59,18 +57,7 @@
   "pytest>=7.4",
   "pytest-cov>=4.1",
   "grpcio-tools>=1.62",
-<<<<<<< HEAD
   "grpcio>=1.62",
   "protobuf>=4.24",
   "PyYAML>=6.0",
-=======
-  "protobuf>=4.24",
-  "PyYAML>=6.0",
-]
-
-[project.optional-dependencies]
-dev = [
-  "pytest>=7.4",
-  "pytest-cov>=4.1",
->>>>>>> ed65d345
-]
+]