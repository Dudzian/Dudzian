# Log audytu – Paper trading (Etap 1)

Dokument stanowi append-only rejestr zdarzeń operacyjnych związanych z trybem paper tradingu. Każdy wpis posiada unikalny identyfikator, znacznik czasu w UTC (ISO 8601, `Z`), osobę odpowiedzialną oraz opis kontekstu. Plik przechowujemy pod kontrolą wersji oraz w zaszyfrowanych archiwach (retencja min. 24 miesiące).

## Sekcja A – Uruchomienia sesji
| ID | Data (UTC) | Operator | Środowisko | Profil ryzyka | Commit hash | Uwagi |
|----|------------|----------|------------|---------------|-------------|-------|
| A-0001 | YYYY-MM-DDThh:mm:ssZ | imię nazwisko | paper_binance | balanced | `<git-hash>` | „Start pierwszej sesji testowej” |

## Sekcja B – Raporty dzienne
| ID | Data (UTC) | Operator | Artefakt | Hash SHA-256 | Retencja do | Uwagi |
|----|------------|----------|----------|--------------|-------------|-------|
| R-0001 | YYYY-MM-DDThh:mm:ssZ | imię nazwisko | `data/reports/daily/2023-03-31/paper_binance.zip.age` | `<hash>` | 2025-03-31 | „Raport testowy” |

## Sekcja B1 – Smoke testy paper tradingu
| ID | Data (UTC) | Operator | Środowisko | Zakres dat | Raport (`summary.json`) | Hash SHA-256 | Status alertów | Uwagi |
|----|------------|----------|------------|------------|-------------------------|--------------|----------------|-------|
| S-TEST-0001 | YYYY-MM-DDThh:mm:ssZ | imię nazwisko | binance_paper | 2024-01-01 → 2024-02-15 | `/tmp/daily_trend_smoke_xxx/summary.json` | `<hash>` | OK | „Smoke test sanity” |
 | S-0001 | 2025-09-30T16:53:03Z | CI Agent | binance_paper | 2024-01-01 → 2024-02-15 | `n/a` | `n/a` | ERROR (403 Binance API) | Smoke test przerwany – brak dostępu do API Binance (403 Forbidden) |
| S-0002 | 2025-09-30T17:19:30Z | CI Agent | binance_paper | 2024-01-01 → 2024-02-15 | `/tmp/daily_trend_smoke_jk_rha7g/summary.json` | `c694ac951e24fb214fe8b454b4abb9582d94f59e25ed05f697035d2bff713f87` | WARN (alert channels) | Smoke test ukończony na cache offline; wysyłka alertów nieudana (403 Telegram, DNS e-mail). |
## Sekcja C – Incydenty i alerty krytyczne
| ID | Data (UTC) | Operator | Kod alertu | Opis | Działanie naprawcze | Status |
|----|------------|----------|------------|------|---------------------|--------|
| I-0001 | YYYY-MM-DDThh:mm:ssZ | imię nazwisko | `RISK-DAILY-LIMIT` | „Przekroczony limit dzienny w paper – sanity test” | „Weryfikacja logów, potwierdzona likwidacja pozycji” | Zamknięty |

## Sekcja D – Rotacja kluczy i bezpieczeństwo
| ID | Data (UTC) | Operator | Środowisko | Zakres | Hash potwierdzenia | Uwagi |
|----|------------|----------|------------|--------|--------------------|-------|
| S-0001 | YYYY-MM-DDThh:mm:ssZ | imię nazwisko | paper_binance | Rotacja kluczy trade/read | `<hash raportu>` | „Procedura bez-downtime zakończona” |

## Sekcja E – Zmiany konfiguracji
| ID | Data (UTC) | Operator | Element | Poprzednia wartość | Nowa wartość | Uzasadnienie |
|----|------------|----------|---------|-------------------|--------------|--------------|
| C-0001 | YYYY-MM-DDThh:mm:ssZ | imię nazwisko | `strategies.daily_trend.momentum.window_fast` | 20 | 30 | „Optymalizacja walk-forward” |

> **Instrukcja aktualizacji:** dodawaj nowe wiersze na końcu każdej sekcji, zachowując rosnącą numerację ID. Nie modyfikuj historycznych wpisów – w razie pomyłki dodaj nowy wiersz korygujący z referencją do oryginalnego ID.
<<<<<<< HEAD
> Dla smoke testów kopiuj zarówno hash `summary.json`, jak i treść pliku `summary.txt` (skrót można dodać w kolumnie „Uwagi”). Jeśli skrypt utworzył archiwum ZIP (`--archive-smoke`), dopisz ścieżkę pliku w kolumnie „Uwagi” i zabezpiecz archiwum w sejfie audytu. W razie wykonywania weryfikacji `scripts/check_data_coverage.py` dopisz status (`ok` / `error`) do kolumny „Uwagi” wraz z wykorzystanymi filtrami (`--symbol`, `--interval`) i ścieżką raportu (`--output`), jeśli została podana.
> Gdy konfiguracja `reporting.smoke_archive_upload` wykona dodatkowy upload (np. do `audit/smoke_archives/` lub koszyka S3), dopisz docelową lokalizację z pola alertu `archive_upload_location` – ułatwi to odtworzenie pakietu podczas audytu.
> Jeśli smoke test został uruchomiony z flagą `--smoke-output`, zapisz w kolumnie „Uwagi” pełną ścieżkę katalogu `daily_trend_smoke_*`, aby umożliwić szybkie odnalezienie raportu przed archiwizacją.
=======
> Dla smoke testów kopiuj zarówno hash `summary.json`, jak i treść pliku `summary.txt` (skrót można dodać w kolumnie „Uwagi”). Jeśli skrypt utworzył archiwum ZIP (`--archive-smoke`), dopisz ścieżkę pliku w kolumnie „Uwagi” i zabezpiecz archiwum w sejfie audytu. W razie wykonywania weryfikacji `scripts/check_data_coverage.py` dopisz status (`ok` / `error`) do kolumny „Uwagi”.
> Gdy konfiguracja `reporting.smoke_archive_upload` wykona dodatkowy upload (np. do `audit/smoke_archives/` lub koszyka S3), dopisz docelową lokalizację z pola alertu `archive_upload_location` – ułatwi to odtworzenie pakietu podczas audytu.
> Jeśli smoke test został uruchomiony z flagą `--smoke-output`, zapisz w kolumnie „Uwagi” pełną ścieżkę katalogu `daily_trend_smoke_*`, aby umożliwić szybkie odnalezienie raportu przed archiwizacją.
>>>>>>> a5884169
<|MERGE_RESOLUTION|>--- conflicted
+++ resolved
@@ -34,12 +34,7 @@
 | C-0001 | YYYY-MM-DDThh:mm:ssZ | imię nazwisko | `strategies.daily_trend.momentum.window_fast` | 20 | 30 | „Optymalizacja walk-forward” |
 
 > **Instrukcja aktualizacji:** dodawaj nowe wiersze na końcu każdej sekcji, zachowując rosnącą numerację ID. Nie modyfikuj historycznych wpisów – w razie pomyłki dodaj nowy wiersz korygujący z referencją do oryginalnego ID.
-<<<<<<< HEAD
+
 > Dla smoke testów kopiuj zarówno hash `summary.json`, jak i treść pliku `summary.txt` (skrót można dodać w kolumnie „Uwagi”). Jeśli skrypt utworzył archiwum ZIP (`--archive-smoke`), dopisz ścieżkę pliku w kolumnie „Uwagi” i zabezpiecz archiwum w sejfie audytu. W razie wykonywania weryfikacji `scripts/check_data_coverage.py` dopisz status (`ok` / `error`) do kolumny „Uwagi” wraz z wykorzystanymi filtrami (`--symbol`, `--interval`) i ścieżką raportu (`--output`), jeśli została podana.
 > Gdy konfiguracja `reporting.smoke_archive_upload` wykona dodatkowy upload (np. do `audit/smoke_archives/` lub koszyka S3), dopisz docelową lokalizację z pola alertu `archive_upload_location` – ułatwi to odtworzenie pakietu podczas audytu.
-> Jeśli smoke test został uruchomiony z flagą `--smoke-output`, zapisz w kolumnie „Uwagi” pełną ścieżkę katalogu `daily_trend_smoke_*`, aby umożliwić szybkie odnalezienie raportu przed archiwizacją.
-=======
-> Dla smoke testów kopiuj zarówno hash `summary.json`, jak i treść pliku `summary.txt` (skrót można dodać w kolumnie „Uwagi”). Jeśli skrypt utworzył archiwum ZIP (`--archive-smoke`), dopisz ścieżkę pliku w kolumnie „Uwagi” i zabezpiecz archiwum w sejfie audytu. W razie wykonywania weryfikacji `scripts/check_data_coverage.py` dopisz status (`ok` / `error`) do kolumny „Uwagi”.
-> Gdy konfiguracja `reporting.smoke_archive_upload` wykona dodatkowy upload (np. do `audit/smoke_archives/` lub koszyka S3), dopisz docelową lokalizację z pola alertu `archive_upload_location` – ułatwi to odtworzenie pakietu podczas audytu.
-> Jeśli smoke test został uruchomiony z flagą `--smoke-output`, zapisz w kolumnie „Uwagi” pełną ścieżkę katalogu `daily_trend_smoke_*`, aby umożliwić szybkie odnalezienie raportu przed archiwizacją.
->>>>>>> a5884169
+> Jeśli smoke test został uruchomiony z flagą `--smoke-output`, zapisz w kolumnie „Uwagi” pełną ścieżkę katalogu `daily_trend_smoke_*`, aby umożliwić szybkie odnalezienie raportu przed archiwizacją.