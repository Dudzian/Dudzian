--- conflicted
+++ resolved
@@ -12,16 +12,13 @@
 ## Implemented Scope
 - Unified adapter abstraction defined in `KryptoLowca/exchanges/interfaces.py`, with REST and WebSocket helpers, rate limiting, and order handling primitives.
 - Binance Testnet and Kraken Demo adapters leveraging shared base classes, with dependency injection points for HTTP and WebSocket clients.
-<<<<<<< HEAD
 - Encrypted API key manager integrated with `ConfigManager` for credential storage, rotation, and compliance controls.
 - Live execution router (`bot_core.execution.live_router.LiveExecutionRouter`) obsługujący trasowanie między adapterami oraz telemetryjne
   metryki tras wraz z fallbackiem dla profili ryzyka.
 - ZondaAdapter dostępny w `KryptoLowca/exchanges/zonda.py` wraz ze smoke testem tickera i scenariuszem cyklu życia zlecenia w `KryptoLowca/tests/integration/test_demo_sandboxes.py`. Streaming WebSocket pozostaje funkcją opcjonalną, domyślnie wyłączoną w produkcji, a `MarketDataPoller` w `KryptoLowca/exchanges/polling.py` zapewnia REST-owe odpytywanie dla finalnego GUI i progresywny backoff błędów, aby ograniczyć obciążenie API podczas awarii.
 - Nowy Trading GUI korzysta z `MarketDataPoller` poprzez mostek REST, aktualizując ticker w interfejsie po kliknięciu „Start”, prezentując komunikaty o stanie połączenia (łączenie, aktywny ticker, błędy REST) i utrzymując kompatybilność z trybem sandbox/live. Domyślny symbol oraz interwał odpytywania można nadpisać zmiennymi środowiskowymi `TRADING_GUI_DEFAULT_SYMBOL` oraz `TRADING_GUI_MARKET_INTERVAL`.
-=======
 - Encrypted API key manager oparty na `EncryptedFileSecretStorage` i adapterze `PresetConfigService`, zapewniający rotację i kontrolę zgodności.
 - Multi-exchange account manager supporting round-robin order dispatch and monitoring across adapters.
->>>>>>> b30dc971
 
 ## Missing Scope / Follow-up Items
 - Finalne GUI korzysta wyłącznie z odpytywania REST; ewentualne włączenie strumieni WebSocket wymaga osobnej walidacji wydajnościowej i monitoringu reconnectów w stagingu.
