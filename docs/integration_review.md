--- conflicted
+++ resolved
@@ -11,14 +11,7 @@
 >
 > **2025-02 sanity sweep:** Legacy compatibility layers now re-export the canonical
 > implementations from `bot_core`.  Modules such as `KryptoLowca.ai_manager` and
-<<<<<<< HEAD
-> `archive.legacy_bot.managers.exchange_core` only proxy to the modern runtime. The
-> `archive.legacy_bot._compat` helper wires every legacy module to its canonical
-> counterpart, so the duplicate finder reports **zero** file-level collisions between
-> the legacy tree and the supported code paths.  Use
-=======
 > `archive.legacy_bot.managers.exchange_core` only proxy to the modern runtime.  Use
->>>>>>> 6be11123
 > `python scripts/find_duplicates.py --json` to verify that no redundant
 > implementations reappear when touching this area.
 
