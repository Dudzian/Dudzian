# Architektura bot_core

## Przegląd systemu

`bot_core` to modularna platforma do budowania i uruchamiania strategii krypto zgodna z etapem "foundation" opisanym w `docs/architecture/phase1_foundation.md`. Cały pipeline operacyjny działa **obowiązkowo w trybie demo/paper** do momentu przejścia pełnego cyklu bezpieczeństwa i zgodności. Dopiero po pozytywnym audycie kodu, potwierdzeniu kontroli ryzyka i podpisaniu akceptacji przez compliance możliwe jest przejście do środowiska LIVE.

Przepływ danych przebiega następująco:

1. Warstwa strategii (lifecycle `prepare` → `handle_market_data` → `generate_signal`) działa na danych dostarczonych przez `bot_core/data`.
2. Wygenerowane sygnały trafiają do `bot_core/risk`, gdzie przechodzą weryfikację profili ryzyka oraz limitów ekspozycji.
3. Zatwierdzone sygnały są przekazywane do `bot_core/execution`, które realizuje zlecenia przy wsparciu adapterów z `bot_core/exchanges`.
4. Całość nadzoruje `bot_core/runtime`, łączące konfigurację, zarządzanie środowiskami i raportowanie alertów z `bot_core/alerts`.

## Proces demo → paper → live

Proces przejścia środowisk jest sekwencyjny i wymusza blokady bezpieczeństwa na każdym etapie:

- **Demo/Testnet:** domyślny tryb uruchomieniowy. `StrategyContext.require_demo_mode` blokuje wykonanie w środowisku innym niż demo, dopóki nie zostaną spełnione wymagania bezpieczeństwa.
- **Paper:** po udokumentowanych wynikach testów demo pipeline przechodzi w tryb paper trading. `bot_core/runtime.bootstrap_environment` weryfikuje konfigurację (`core.yaml`), podpisane poświadczenia, kanały alertów i profile ryzyka przed startem.
- **Live:** aktywacja możliwa wyłącznie po przedstawieniu raportów z testów paper, przeglądu kodu bezpieczeństwa (`bot_core/security`) oraz zatwierdzenia compliance. `bot_core/execution` korzysta wówczas z adapterów `live`, włączane są rozszerzone alerty (kanały krytyczne + throttling) oraz automatyczne eskalacje do zespołu bezpieczeństwa.

Każdy etap wymaga aktualnych podpisów KYC/AML, potwierdzenia limitów w `RiskProfile` i rejestrowania zdarzeń audytowych. Przejście na wyższy poziom bez kompletu dokumentacji jest blokowane przez `runtime` (flagi `require_demo_mode`, `compliance_confirmed`) i walidację konfiguracji.

## Moduły `bot_core`

### `bot_core/exchanges`

Adaptery giełdowe (`BinanceSpotAdapter`, `BinanceFuturesAdapter`, `KrakenSpotAdapter`, `KrakenFuturesAdapter`, `ZondaSpotAdapter`) rozdzielają środowiska `demo`/`paper`/`live`, kontrolują uprawnienia (`read`/`trade`) i egzekwują podpisy HMAC wymagane przez API. Każdy adapter mapuje odpowiedzi na wspólne struktury (`AccountSnapshot`, `OrderStatus`) oraz obsługuje streaming danych, retry i walidację limitów notional.

### `bot_core/data`

Warstwa danych obejmuje `PublicAPIDataSource`, `CachedOHLCVSource` i usługi backfillu. Moduł pracuje dwuwarstwowo:

1. **Parquet jako źródło prawdy** – backfill zapisuje świeczki OHLCV do plików partycjonowanych według `exchange/symbol/granularity/year/month`. Format kolumnowy zapewnia dobrą kompresję, szybkie skany dla backtestów i łatwą integrację z Pandas/Polars.
2. **Manifest w SQLite** – lekka baza (`SQLiteCacheStorage`) przechowuje indeks metadanych (zakresy czasowe, wersje paczek, stany backfillu). Dzięki temu runtime odnajduje właściwe segmenty Parquet bez konieczności wczytywania wszystkich plików.

Źródła normalizują świeczki do UTC, deduplikują zapisy i stosują kontrolowany backoff, aby nie przekraczać limitów publicznych API giełd. Dane są indeksowane per środowisko i giełdę, co umożliwia równoległe testy demo/paper oraz szybkie odtwarzanie historii na potrzeby kontroli ryzyka.

### `bot_core/risk`

Moduł ryzyka (`RiskProfile`, `ThresholdRiskEngine`, `RiskRepository`) wymusza limity dziennych strat, liczbę pozycji, maksymalną ekspozycję per instrument i hard-stop drawdown. Silnik resetuje limity w UTC, blokuje sygnały przekraczające polityki, eskaluje incydenty do alertów oraz aktywuje tryb awaryjny po przekroczeniu progów ochronnych. Profile konfiguruje się w `config/core.yaml`, a walidacja odbywa się w runtime. Trwałość zapewnia `FileRiskRepository`, które zapisuje stan profilu w katalogu `var/data/<środowisko>/risk_state`, dzięki czemu restart aplikacji nie zdejmuje blokad bezpieczeństwa ani limitów dziennych.

### `bot_core/execution`

`ExecutionService` i `ExecutionContext` zamieniają zatwierdzone sygnały na zlecenia, uwzględniając prowizje, poślizg i zasady retry/backoff (`RetryPolicy`). `PaperTradingExecutionService` symuluje fill'e, zapisuje dziennik audytowy i dostarcza metryki do alertów. W trybie live usługa współpracuje z adapterami giełd z segmentu `live` oraz wymaga potwierdzonych uprawnień tradingowych.

### `bot_core/alerts`

`AlertRouter`, `AlertChannel` i `FileAlertAuditLog` obsługują powiadomienia (Telegram, e-mail, SMS, Signal, WhatsApp, Messenger) z kontrolą throttlingu i pełnym audytem zdarzeń (`channel="__suppressed__"` dla zdławionych komunikatów). Warstwa SMS jest modułowa: na starcie korzystamy z lokalnych operatorów (Orange Polska jako referencyjny, następnie inni dostawcy w PL i IS), a globalny agregator (Twilio/Vonage/MessageBird) działa jako fallback ciągłości działania. Alerty są elementem procesów bezpieczeństwa – incydenty krytyczne muszą zostać potwierdzone i przekazane do zespołu bezpieczeństwa w ciągu 24h.
<<<<<<< HEAD

`TradingDecisionJournal` w `bot_core/runtime/journal.py` uzupełnia audyt o ścieżkę decyzyjną strategii. `JsonlTradingDecisionJournal` zapisuje zdarzenia `signal_received`, `risk_rejected`, `risk_adjusted`, `order_submitted`, `order_executed` (oraz błędy) w plikach JSONL z retencją zgodną z polityką compliance (domyślnie 24 miesiące). `TradingController` automatycznie rejestruje powody odrzuceń, rekomendowane korekty wielkości, identyfikatory zleceń i koszty egzekucji, dzięki czemu raporty KYC/AML mogą odtworzyć pełny kontekst decyzji.
=======
`TradingDecisionJournal` w `bot_core/runtime/journal.py` uzupełnia audyt o ścieżkę decyzyjną strategii. `JsonlTradingDecisionJournal` zapisuje zdarzenia `signal_received`, `risk_rejected`, `risk_adjusted`, `order_submitted`, `order_executed` (oraz błędy) w plikach JSONL z retencją zgodną z polityką compliance (domyślnie 24 miesiące). `TradingController` automatycznie rejestruje powody odrzuceń, rekomendowane korekty wielkości, identyfikatory zleceń i koszty egzekucji, dzięki czemu raporty KYC/AML mogą odtworzyć pełny kontekst decyzji.

>>>>>>> cfc5b4d3

### `bot_core/runtime`

`bootstrap_environment` integruje konfigurację (`load_core_config`), adaptery giełdowe, profile ryzyka, alerty i manager sekretów w `BootstrapContext`. Runtime odpowiada za sekwencjonowanie przejść demo → paper → live, walidację flag compliance, rejestrację kontrolnych checklist oraz inicjalizację repozytoriów danych. Mechanizmy ochronne blokują start środowiska, jeśli brakuje kluczy API, audytów lub aktualnych podpisów regulacyjnych.

### `bot_core/security`

`SecretManager` i `KeyringSecretStorage` przechowują poświadczenia poza repozytorium, rozdzielając klucze `read` i `trade` dla każdego środowiska. Moduł implementuje rotację kluczy co 90 dni (z natychmiastową wymianą po zmianie uprawnień lub incydencie), walidację środowisk (paper/live/testnet) oraz integruje się z politykami IP allowlist. Klucze przechowujemy natywnie (Windows Credential Manager, macOS Keychain, GNOME Keyring/zaszyfrowany magazyn `age` w trybie headless). Wszystkie operacje są logowane i dostępne w dziennikach audytu wykorzystywanych przez compliance.

Nowy moduł `security.rotation` wprowadza rejestr rotacji zapisany w pliku `security/rotation_log.json` w katalogu danych środowiska. Klasa `RotationRegistry` pozwala oznaczać datę wymiany klucza i wyliczać ile dni pozostało do kolejnej rotacji, a skrypt `scripts/check_key_rotation.py` raportuje środowiska zbliżające się do terminu oraz – opcjonalnie – zapisuje nową datę po wykonaniu procedury „bez-downtime”. Dzięki temu polityka 90‑dniowej rotacji ma techniczne wsparcie, a status każdego wpisu jest łatwy do audytowania.

## Mechanizmy bezpieczeństwa i compliance

- **Wymuszenie trybu demo/paper:** `StrategyContext.require_demo_mode` oraz walidacja konfiguracji w runtime zapobiegają uruchomieniu strategii live bez akceptacji ryzyka.
- **Separacja uprawnień:** adaptery giełdowe stosują osobne klucze API dla `read`/`trade`, a `SecretManager` pilnuje środowisk i rotacji kluczy.
- **Kontrola ryzyka:** `RiskEngine` blokuje sygnały przekraczające limity ekspozycji, liczbę pozycji, dzienny drawdown i wymagania margin.
- **Alerty i audyt:** `AlertRouter` utrzymuje kanały eskalacji, logi audytowe, throttling powiadomień oraz politykę retencji (24 miesiące).
- **Zgłaszanie incydentów:** każde naruszenie bezpieczeństwa lub anomalia handlowa musi być zgłoszona do zespołu bezpieczeństwa (`#sec-alerts`) i opisana w raporcie post-incident w ciągu 24h. Dzienniki danych i alertów są zabezpieczane do analizy.

## Spójność z dokumentacją etapu 1

Dokument został zaktualizowany zgodnie z zakresem `docs/architecture/phase1_foundation.md`. Najważniejsze założenia – modularny podział `bot_core`, separacja środowisk, profile ryzyka, centralny bootstrap oraz audyt alertów – są odzwierciedlone w powyższych sekcjach. Zalecane jest cykliczne review z zespołem architektury po każdej istotnej zmianie modułów.

## Materiały onboardingowe

`docs/ARCHITECTURE.md` dodajemy do listy materiałów startowych dla nowych członków zespołu (obok `docs/architecture/phase1_foundation.md` i checklist bezpieczeństwa). Dokument stanowi punkt wejścia do zrozumienia przepływu demo → paper → live oraz powiązanych mechanizmów ochronnych.

## Kolejne kroki

- Rozbudowa dokumentacji o diagramy przepływu danych i interakcji pomiędzy modułami.
- Dodanie testów integracyjnych pipeline'u (sygnał → ryzyko → egzekucja) z wykorzystaniem środowisk demo i paper.
- Przygotowanie checklisty audytu LIVE (compliance + ryzyko technologiczne) wraz z kryteriami przejścia do produkcji.<|MERGE_RESOLUTION|>--- conflicted
+++ resolved
@@ -47,13 +47,9 @@
 ### `bot_core/alerts`
 
 `AlertRouter`, `AlertChannel` i `FileAlertAuditLog` obsługują powiadomienia (Telegram, e-mail, SMS, Signal, WhatsApp, Messenger) z kontrolą throttlingu i pełnym audytem zdarzeń (`channel="__suppressed__"` dla zdławionych komunikatów). Warstwa SMS jest modułowa: na starcie korzystamy z lokalnych operatorów (Orange Polska jako referencyjny, następnie inni dostawcy w PL i IS), a globalny agregator (Twilio/Vonage/MessageBird) działa jako fallback ciągłości działania. Alerty są elementem procesów bezpieczeństwa – incydenty krytyczne muszą zostać potwierdzone i przekazane do zespołu bezpieczeństwa w ciągu 24h.
-<<<<<<< HEAD
 
 `TradingDecisionJournal` w `bot_core/runtime/journal.py` uzupełnia audyt o ścieżkę decyzyjną strategii. `JsonlTradingDecisionJournal` zapisuje zdarzenia `signal_received`, `risk_rejected`, `risk_adjusted`, `order_submitted`, `order_executed` (oraz błędy) w plikach JSONL z retencją zgodną z polityką compliance (domyślnie 24 miesiące). `TradingController` automatycznie rejestruje powody odrzuceń, rekomendowane korekty wielkości, identyfikatory zleceń i koszty egzekucji, dzięki czemu raporty KYC/AML mogą odtworzyć pełny kontekst decyzji.
-=======
-`TradingDecisionJournal` w `bot_core/runtime/journal.py` uzupełnia audyt o ścieżkę decyzyjną strategii. `JsonlTradingDecisionJournal` zapisuje zdarzenia `signal_received`, `risk_rejected`, `risk_adjusted`, `order_submitted`, `order_executed` (oraz błędy) w plikach JSONL z retencją zgodną z polityką compliance (domyślnie 24 miesiące). `TradingController` automatycznie rejestruje powody odrzuceń, rekomendowane korekty wielkości, identyfikatory zleceń i koszty egzekucji, dzięki czemu raporty KYC/AML mogą odtworzyć pełny kontekst decyzji.
 
->>>>>>> cfc5b4d3
 
 ### `bot_core/runtime`
 
