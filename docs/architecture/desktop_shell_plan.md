--- conflicted
+++ resolved
@@ -134,12 +134,9 @@
   Do szybkiej inspekcji dostępnych presetów (łącznie z tymi pobranymi z plików/katalogów) służy tryb `--print-risk-profiles`
   lub zmienna `RUN_METRICS_SERVICE_PRINT_RISK_PROFILES`, który wypisuje JSON z profilami, informacją o źródłach i metadanymi
   `core_config` bez uruchamiania serwera.
-<<<<<<< HEAD
   * Pliki/katalogi z presetami mogą korzystać z pola `extends`, aby dziedziczyć limity z profili builtin lub wcześniej
     zarejestrowanych.  Zastosowany łańcuch (`extends_chain`) trafia do metadanych planu runtime oraz alertów UI, a parser
     zakończy się błędem w razie cyklu lub odwołania do nieistniejącej nazwy.
-=======
->>>>>>> f2761ff5
   Jeżeli backend plikowy nie jest dostępny, narzędzie loguje degradację do audytu w pamięci (również oznaczoną w planie konfiguracji jako
   `file_backend_unavailable` lub `directory_ignored_memory_backend`), aby operatorzy mogli odnotować brak trwałego archiwum.
   Runtime `bootstrap_environment` propaguje te informacje dalej – w `BootstrapContext.metrics_ui_alerts_settings` znajduje się sekcja
@@ -174,7 +171,6 @@
   dołączyć do audytu CI.  W razie potrzeby rozszerzenia/nadpisania presetów watcher potrafi wczytać dodatkowy plik
   JSON/YAML przez `--risk-profiles-file` (lub `BOT_CORE_WATCH_METRICS_RISK_PROFILES_FILE`).  Załadowane profile są oznaczane
   w metadanych polem `origin=watcher:…`, dzięki czemu audyt jednoznacznie wskazuje źródło definicji (repozytorium, artefakt CI).
-<<<<<<< HEAD
   Jeżeli pipeline potrzebuje przełożyć wybrany profil na konkretne parametry startowe dla `run_metrics_service.py`
   lub `run_trading_stub_server.py`, pomocniczy skrypt `scripts/telemetry_risk_profiles.py render` generuje zarówno gotowy JSON
   z nadpisaniami `MetricsService`, równoważny snippet YAML (do bezpośredniego użycia w `core.yaml`), listy flag CLI oraz – od tej iteracji – przypisania zmiennych
@@ -214,9 +210,7 @@
   * Presety mogą dziedziczyć z istniejących profili przy użyciu pola `extends`.  Wypisywany JSON (oraz metadane decision logu)
     zawiera wówczas `extends` i `extends_chain`, dzięki czemu operator widzi pełny łańcuch dziedziczenia.  Błędne odwołania
     (cykl lub nieistniejący profil) kończą działanie narzędzia kodem błędu jeszcze przed eskalacją alertu.
-=======
   o korekcie filtra.
->>>>>>> f2761ff5
   Dodatkowo flaga `--summary` (lub zmienna `..._SUMMARY=true/false`) oblicza zbiorcze statystyki (liczba snapshotów, rozkład zdarzeń,
   agregaty FPS, lista ekranów oraz rozkład severity) zarówno dla strumienia gRPC, jak i odczytu JSONL, co ułatwia operatorom szybkie
   porównanie stanowisk w pipeline demo→paper→live.  Jeśli potrzeba zachować wynik audytu, flaga `--summary-output` lub zmienna
@@ -226,11 +220,8 @@
   wygenerowane podsumowanie (`signature.algorithm = HMAC-SHA256`, opcjonalny `key_id`) i zapisuje parametry podpisu w metadanych
   decision logu (`summary_signature`).  Dzięki temu pipeline demo→paper→live ma jednolity materiał do audytu (decision log +
   summary JSON) z gwarancją integralności kryptograficznej.  Nowa flaga `--decision-log` (oraz `..._DECISION_LOG`) zapisuje każdy przefiltrowany snapshot do pliku JSONL w formacie decision
-<<<<<<< HEAD
-=======
   danych odbywa się nawet wtedy, gdy operator wyłączył wypis na STDOUT, co upraszcza automatyczne raportowanie w CI.  Nowa
   flaga `--decision-log` (oraz `..._DECISION_LOG`) zapisuje każdy przefiltrowany snapshot do pliku JSONL w formacie decision
->>>>>>> f2761ff5
   log (źródło gRPC/JSONL, event, severity, FPS, metadane monitora, pełne `notes`). Pozwala to archiwizować decyzje
   operacyjne z audytów reduce-motion/overlay/jank, także podczas pracy offline (`--from-jsonl`). Każdy plik decision log
   rozpoczyna się wpisem `metadata` z kontekstem uruchomienia (tryb online/offline, endpoint lub ścieżka JSONL, aktywne
@@ -270,14 +261,11 @@
   (max/min liczby zdarzeń), minimalny próg severity oraz obligatoryjną obecność metadanych monitora.
   Profil konserwatywny ogranicza np. `overlay_budget` do zera i wymaga severity ≥ `warning`, balanced dopuszcza pojedyncze
   piki janku przy severity ≥ `notice`, a agresywny pracuje z progiem `info` – wszystkie te wartości trafiają także do raportu
-<<<<<<< HEAD
   audytowego w sekcji `risk_profile.summary`, generowanej na podstawie rendererów profili ryzyka.  Sekcja ta zawiera skrót KPI,
   łańcuch dziedziczenia (`extends_chain`) oraz obowiązujące limity zdarzeń, co pozwala natychmiastowo porównać artefakty
   `telemetry_risk_profiles render --section summary` z wynikami `verify_decision_log`.  Wariant `manual` pozostawia ustawienia
   bez zmian dla niestandardowych scenariuszy.  Wprowadzone rozszerzenie
-=======
   audytowego.  Wariant `manual` pozostawia ustawienia bez zmian dla niestandardowych scenariuszy.  Wprowadzone rozszerzenie
->>>>>>> f2761ff5
   `--summary-json` (oraz zmienna `BOT_CORE_VERIFY_DECISION_LOG_SUMMARY_JSON`)
   pozwala dodatkowo przekazać plik wygenerowany przez `watch_metrics_stream --summary-output`.  Skrypt
   przelicza własne statystyki (łączna liczba snapshotów, agregaty FPS na event, zestaw ekranów,
@@ -295,13 +283,10 @@
   z metadanymi pochodzenia – wliczając pliki/katalogi zadeklarowane przez `--risk-profiles-file`
   oraz wartości z `--core-config`.  Operatorzy mogą dzięki temu przed walidacją potwierdzić, jaki
   profil zostanie zastosowany i czy niestandardowe presety zostały poprawnie zarejestrowane.
-<<<<<<< HEAD
   * Sekcja raportu audytowego uwzględnia `extends` i `extends_chain` dla profili pochodnych, a sama walidacja
     zatrzymuje się z błędem przy cyklicznym lub nieistniejącym odwołaniu w polu `extends`.  Dzięki temu pipeline
     demo→paper→live ma gwarancję, że audyt korzysta z pełnej, spójnej konfiguracji KPI.
-=======
   offline (`--from-jsonl`, artefakty `.jsonl.gz`).
->>>>>>> f2761ff5
   Wynik walidacji można zarchiwizować w ustrukturyzowanej postaci: flaga `--report-output` (oraz zmienna
   `BOT_CORE_VERIFY_DECISION_LOG_REPORT_OUTPUT`) zapisuje raport JSON zawierający `report_version`, znacznik czasu
   generacji, metadane decision logu, lokalnie przeliczone podsumowanie oraz – gdy dostępne – wynik weryfikacji
@@ -316,10 +301,7 @@
   Błędne podpisy, brak oczekiwanych metadanych lub niespełnienie wymagań kończą się kodem 2 i szczegółowym
   logiem diagnostycznym.  To narzędzie stanowi obowiązkowy krok audytowy w pipeline demo→paper→live przed
   eskalacją alertów.
-<<<<<<< HEAD
-=======
   do historii poleceń.
->>>>>>> f2761ff5
 
 ### Powłoka Qt/QML – MVP
 
@@ -352,20 +334,14 @@
   Dane są aktualizowane przy każdej zmianie monitora i stanowią część audytu telemetryjnego, co ułatwia diagnozowanie problemów z FPS/jank
   na stanowiskach demo→paper→live.
 * `UiTelemetryAlertSink` przenosi metadane ekranu oraz aktywny profil ryzyka do kontekstu alertów i wpisów JSONL (`screen_index`, rozdzielczość, odświeżanie, DPR, `risk_profile`, `risk_profile_origin`)
-<<<<<<< HEAD
-=======
 * `UiTelemetryAlertSink` przenosi metadane ekranu do kontekstu alertów i wpisów JSONL (`screen_index`, rozdzielczość, odświeżanie, DPR)
->>>>>>> f2761ff5
   oraz dopisuje skrócony opis monitora w treści powiadomień, dzięki czemu operatorzy wiedzą, na którym stanowisku pipeline'u demo→paper→live
   wystąpiła degradacja wydajności.
 * Połączenie telemetrii może być zabezpieczone TLS/mTLS – powłoka obsługuje `--metrics-use-tls`, ścieżki certów/kluczy oraz
   pinning SHA-256 (`--metrics-server-sha256`), a stuby developerskie (`run_metrics_service.py`, `run_trading_stub_server.py`)
   potrafią wystartować serwer z materiałem TLS i opcjonalnym wymaganiem certyfikatu klienta.
 * Sekcja `runtime.metrics_service` w `config/core.yaml` ustawia host/port serwera telemetrii, rozmiar historii (`history_size`), aktywność log sinka (`log_sink`), parametry eksportu JSONL (`jsonl_path`, `jsonl_fsync`), opcjonalny token autoryzacyjny (`auth_token`), ścieżkę logu alertów UI (`ui_alerts_jsonl_path`) oraz nowy klucz `ui_alerts_risk_profile`.  Loader normalizuje nazwę profilu do małych liter i waliduje ją względem sekcji `risk_profiles`, dzięki czemu runtime i narzędzia telemetryczne otrzymują spójne metadane audytowe.
-<<<<<<< HEAD
-=======
 * Sekcja `runtime.metrics_service` w `config/core.yaml` ustawia host/port serwera telemetrii, rozmiar historii (`history_size`), aktywność log sinka (`log_sink`), parametry eksportu JSONL (`jsonl_path`, `jsonl_fsync`), opcjonalny token autoryzacyjny (`auth_token`) oraz ścieżkę logu alertów UI (`ui_alerts_jsonl_path`).
->>>>>>> f2761ff5
 * Pola `reduce_motion_alerts`/`reduce_motion_mode`/`reduce_motion_category`/`reduce_motion_severity_*` sterują zachowaniem sinka reduce-motion (tryby `enable`/`jsonl`/`disable`), który deduplikuje zdarzenia spadku FPS i loguje je do JSONL. Loader konfiguracji normalizuje wartości trybów do małych liter i odrzuca inne warianty, dzięki czemu błędna konfiguracja zostaje wykryta przed startem runtime.
 * Pola `overlay_alerts`/`overlay_alert_mode`/`overlay_alert_category`/`overlay_alert_severity_*`/`overlay_alert_severity_critical`/`overlay_alert_critical_threshold` kontrolują eskalację przekroczeń budżetu nakładek (jsonl-only vs pełne alerty) oraz próg krytyczny. Tryb jest walidowany przez loader (`enable`/`jsonl`/`disable` – bez rozróżniania wielkości liter), więc błędna wartość zostanie zatrzymana przed uruchomieniem usług.
 * Pola `jank_alerts`/`jank_alert_mode`/`jank_alert_category`/`jank_alert_severity_spike`/`jank_alert_severity_critical`/`jank_alert_critical_over_ms` konfigurują alerty „jank spike” (przekroczenie budżetu klatki) i logowanie JSONL, umożliwiając np. eskalację krytyczną po przekroczeniu limitu ms. Loader normalizuje tryb i zgłasza błąd, jeśli YAML zawiera wartość spoza zbioru `enable`/`jsonl`/`disable`.
