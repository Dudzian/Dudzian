--- conflicted
+++ resolved
@@ -93,7 +93,6 @@
   sterowanie kategoriami i progami alertów reduce-motion/overlay. Tryb `mode` wspiera teraz warianty `enable`
   (log + dispatch), `jsonl` (wyłącznie JSONL bez dispatchu) oraz `disable` (brak logowania i dispatchu). `--metrics-print-address`
   wypisuje faktyczny adres serwera – przydatne w pipeline CI i przy pracy na wielu instancjach stubu.
-<<<<<<< HEAD
   Dostępny jest także przełącznik `--metrics-ui-alerts-risk-profile` (ENV: `RUN_TRADING_STUB_METRICS_UI_ALERTS_RISK_PROFILE`),
   który ładuje te same presety co watcher/verifier – wartości severity, progi overlay/jank i tryby dispatchu są ustawiane
   automatycznie, a w runtime planie `metrics.ui_alerts.risk_profile` zapisuje pełną charakterystykę profilu dla audytu demo→paper→live.
@@ -105,8 +104,6 @@
   Szybki audyt presetów bez startu serwera umożliwia `--metrics-print-risk-profiles` (ENV:
   `RUN_TRADING_STUB_METRICS_PRINT_RISK_PROFILES`), które wypisuje pełny JSON z dostępnymi profilami oraz metadanymi
   plików/katalogów źródłowych.
-=======
->>>>>>> dda9e0bc
   Audyt alertów UI można przełączyć na backend plikowy za pomocą `--metrics-ui-alerts-audit-dir/pattern/retention-days`, `--metrics-ui-alerts-audit-backend`
   (auto/file/memory) i `--metrics-ui-alerts-audit-fsync` (lub zmiennych `RUN_TRADING_STUB_METRICS_UI_ALERTS_AUDIT_*`). Gdy backend plikowy jest niedostępny (brak `FileAlertAuditLog`
   w środowisku), skrypt samoczynnie degraduje się do audytu w pamięci i oznacza plan konfiguracji notatką `file_backend_unavailable`.
@@ -127,7 +124,6 @@
   obserwacji zdarzeń reduce-motion, budżetu overlayów **oraz wykrytych klatek jank** wysyłanych z powłoki.
   Flagi `--ui-alerts-audit-dir/pattern/retention-days`, `--ui-alerts-audit-backend` (auto/file/memory) oraz `--ui-alerts-audit-fsync`
   (i odpowiadające im zmienne środowiskowe `RUN_METRICS_SERVICE_UI_ALERTS_AUDIT_*`) pozwalają zapisać audyt alertów UI do rotowanych plików JSONL.
-<<<<<<< HEAD
   Profil ryzyka można dobrać jednym przełącznikiem `--ui-alerts-risk-profile` (ENV: `RUN_METRICS_SERVICE_UI_ALERTS_RISK_PROFILE`),
   co automatycznie ustawia tryby dispatch/logowania oraz severity i progi (np. konserwatywny = severity `critical`, próg overlay 1),
   a w planie konfiguracji i metadanych runtime pojawia się sekcja `risk_profile` z pełnym opisem wymuszonych limitów.
@@ -138,8 +134,6 @@
   Do szybkiej inspekcji dostępnych presetów (łącznie z tymi pobranymi z plików/katalogów) służy tryb `--print-risk-profiles`
   lub zmienna `RUN_METRICS_SERVICE_PRINT_RISK_PROFILES`, który wypisuje JSON z profilami, informacją o źródłach i metadanymi
   `core_config` bez uruchamiania serwera.
-=======
->>>>>>> dda9e0bc
   Jeżeli backend plikowy nie jest dostępny, narzędzie loguje degradację do audytu w pamięci (również oznaczoną w planie konfiguracji jako
   `file_backend_unavailable` lub `directory_ignored_memory_backend`), aby operatorzy mogli odnotować brak trwałego archiwum.
   Runtime `bootstrap_environment` propaguje te informacje dalej – w `BootstrapContext.metrics_ui_alerts_settings` znajduje się sekcja
@@ -168,16 +162,13 @@
   o korekcie filtra.  Dodatkowo flaga `--risk-profile` (oraz `BOT_CORE_WATCH_METRICS_RISK_PROFILE`) pozwala jednym przełącznikiem
   załadować preset ryzyka (conservative/balanced/aggressive/manual) – watcher automatycznie włącza podsumowanie, wymusza minimalny
   próg severity, a w metadanych decision logu i podpisanym podsumowaniu zapisuje nazwę profilu wraz z narzuconymi limitami.
-<<<<<<< HEAD
   Gdy operator potrzebuje jedynie przejrzeć dostępne presety i ich parametry bez uruchamiania streamingu lub analizy artefaktów,
   może użyć `--print-risk-profiles` (albo zmiennej `BOT_CORE_WATCH_METRICS_PRINT_RISK_PROFILES`), które wypisują pełny JSON
   z opisem limitów KPI, wymaganych podpisów i minimalnych progów severity; taki zrzut można zachować w decision logu lub
   dołączyć do audytu CI.  W razie potrzeby rozszerzenia/nadpisania presetów watcher potrafi wczytać dodatkowy plik
   JSON/YAML przez `--risk-profiles-file` (lub `BOT_CORE_WATCH_METRICS_RISK_PROFILES_FILE`).  Załadowane profile są oznaczane
   w metadanych polem `origin=watcher:…`, dzięki czemu audyt jednoznacznie wskazuje źródło definicji (repozytorium, artefakt CI).
-=======
   o korekcie filtra.
->>>>>>> dda9e0bc
   Dodatkowo flaga `--summary` (lub zmienna `..._SUMMARY=true/false`) oblicza zbiorcze statystyki (liczba snapshotów, rozkład zdarzeń,
   agregaty FPS, lista ekranów oraz rozkład severity) zarówno dla strumienia gRPC, jak i odczytu JSONL, co ułatwia operatorom szybkie
   porównanie stanowisk w pipeline demo→paper→live.  Jeśli potrzeba zachować wynik audytu, flaga `--summary-output` lub zmienna
@@ -187,11 +178,8 @@
   wygenerowane podsumowanie (`signature.algorithm = HMAC-SHA256`, opcjonalny `key_id`) i zapisuje parametry podpisu w metadanych
   decision logu (`summary_signature`).  Dzięki temu pipeline demo→paper→live ma jednolity materiał do audytu (decision log +
   summary JSON) z gwarancją integralności kryptograficznej.  Nowa flaga `--decision-log` (oraz `..._DECISION_LOG`) zapisuje każdy przefiltrowany snapshot do pliku JSONL w formacie decision
-<<<<<<< HEAD
-=======
   danych odbywa się nawet wtedy, gdy operator wyłączył wypis na STDOUT, co upraszcza automatyczne raportowanie w CI.  Nowa
   flaga `--decision-log` (oraz `..._DECISION_LOG`) zapisuje każdy przefiltrowany snapshot do pliku JSONL w formacie decision
->>>>>>> dda9e0bc
   log (źródło gRPC/JSONL, event, severity, FPS, metadane monitora, pełne `notes`). Pozwala to archiwizować decyzje
   operacyjne z audytów reduce-motion/overlay/jank, także podczas pracy offline (`--from-jsonl`). Każdy plik decision log
   rozpoczyna się wpisem `metadata` z kontekstem uruchomienia (tryb online/offline, endpoint lub ścieżka JSONL, aktywne
@@ -240,7 +228,6 @@
   rozbieżność – brak zadeklarowanego monitora, różne liczniki severity, niespójne wartości FPS, brak
   oczekiwanego podpisu bądź niezgodny identyfikator klucza – kończy audyt kodem błędu, dzięki czemu
   pipeline demo→paper→live może automatycznie wychwycić manipulacje w podsumowaniu, także w scenariuszach
-<<<<<<< HEAD
   offline (`--from-jsonl`, artefakty `.jsonl.gz`).  Jeżeli potrzebne są niestandardowe presety telemetryczne,
   walidator pozwala je wczytać przez `--risk-profiles-file` lub zmienną `BOT_CORE_VERIFY_DECISION_LOG_RISK_PROFILES_FILE`.
   Nowe profile są oznaczane w raporcie jako `origin=verify:…`, co ułatwia rozpoznanie, z którego artefaktu/repozytorium
@@ -250,9 +237,7 @@
   z metadanymi pochodzenia – wliczając pliki/katalogi zadeklarowane przez `--risk-profiles-file`
   oraz wartości z `--core-config`.  Operatorzy mogą dzięki temu przed walidacją potwierdzić, jaki
   profil zostanie zastosowany i czy niestandardowe presety zostały poprawnie zarejestrowane.
-=======
   offline (`--from-jsonl`, artefakty `.jsonl.gz`).
->>>>>>> dda9e0bc
   Wynik walidacji można zarchiwizować w ustrukturyzowanej postaci: flaga `--report-output` (oraz zmienna
   `BOT_CORE_VERIFY_DECISION_LOG_REPORT_OUTPUT`) zapisuje raport JSON zawierający `report_version`, znacznik czasu
   generacji, metadane decision logu, lokalnie przeliczone podsumowanie oraz – gdy dostępne – wynik weryfikacji
@@ -267,10 +252,7 @@
   Błędne podpisy, brak oczekiwanych metadanych lub niespełnienie wymagań kończą się kodem 2 i szczegółowym
   logiem diagnostycznym.  To narzędzie stanowi obowiązkowy krok audytowy w pipeline demo→paper→live przed
   eskalacją alertów.
-<<<<<<< HEAD
-=======
   do historii poleceń.
->>>>>>> dda9e0bc
 
 ### Powłoka Qt/QML – MVP
 
@@ -302,21 +284,15 @@
 * `UiTelemetryReporter` dołącza do zdarzeń JSON kontekst aktywnego ekranu (nazwa, producent, model, indeks, geometrię i odświeżanie).
   Dane są aktualizowane przy każdej zmianie monitora i stanowią część audytu telemetryjnego, co ułatwia diagnozowanie problemów z FPS/jank
   na stanowiskach demo→paper→live.
-<<<<<<< HEAD
 * `UiTelemetryAlertSink` przenosi metadane ekranu oraz aktywny profil ryzyka do kontekstu alertów i wpisów JSONL (`screen_index`, rozdzielczość, odświeżanie, DPR, `risk_profile`, `risk_profile_origin`)
-=======
 * `UiTelemetryAlertSink` przenosi metadane ekranu do kontekstu alertów i wpisów JSONL (`screen_index`, rozdzielczość, odświeżanie, DPR)
->>>>>>> dda9e0bc
   oraz dopisuje skrócony opis monitora w treści powiadomień, dzięki czemu operatorzy wiedzą, na którym stanowisku pipeline'u demo→paper→live
   wystąpiła degradacja wydajności.
 * Połączenie telemetrii może być zabezpieczone TLS/mTLS – powłoka obsługuje `--metrics-use-tls`, ścieżki certów/kluczy oraz
   pinning SHA-256 (`--metrics-server-sha256`), a stuby developerskie (`run_metrics_service.py`, `run_trading_stub_server.py`)
   potrafią wystartować serwer z materiałem TLS i opcjonalnym wymaganiem certyfikatu klienta.
-<<<<<<< HEAD
 * Sekcja `runtime.metrics_service` w `config/core.yaml` ustawia host/port serwera telemetrii, rozmiar historii (`history_size`), aktywność log sinka (`log_sink`), parametry eksportu JSONL (`jsonl_path`, `jsonl_fsync`), opcjonalny token autoryzacyjny (`auth_token`), ścieżkę logu alertów UI (`ui_alerts_jsonl_path`) oraz nowy klucz `ui_alerts_risk_profile`.  Loader normalizuje nazwę profilu do małych liter i waliduje ją względem sekcji `risk_profiles`, dzięki czemu runtime i narzędzia telemetryczne otrzymują spójne metadane audytowe.
-=======
 * Sekcja `runtime.metrics_service` w `config/core.yaml` ustawia host/port serwera telemetrii, rozmiar historii (`history_size`), aktywność log sinka (`log_sink`), parametry eksportu JSONL (`jsonl_path`, `jsonl_fsync`), opcjonalny token autoryzacyjny (`auth_token`) oraz ścieżkę logu alertów UI (`ui_alerts_jsonl_path`).
->>>>>>> dda9e0bc
 * Pola `reduce_motion_alerts`/`reduce_motion_mode`/`reduce_motion_category`/`reduce_motion_severity_*` sterują zachowaniem sinka reduce-motion (tryby `enable`/`jsonl`/`disable`), który deduplikuje zdarzenia spadku FPS i loguje je do JSONL. Loader konfiguracji normalizuje wartości trybów do małych liter i odrzuca inne warianty, dzięki czemu błędna konfiguracja zostaje wykryta przed startem runtime.
 * Pola `overlay_alerts`/`overlay_alert_mode`/`overlay_alert_category`/`overlay_alert_severity_*`/`overlay_alert_severity_critical`/`overlay_alert_critical_threshold` kontrolują eskalację przekroczeń budżetu nakładek (jsonl-only vs pełne alerty) oraz próg krytyczny. Tryb jest walidowany przez loader (`enable`/`jsonl`/`disable` – bez rozróżniania wielkości liter), więc błędna wartość zostanie zatrzymana przed uruchomieniem usług.
 * Pola `jank_alerts`/`jank_alert_mode`/`jank_alert_category`/`jank_alert_severity_spike`/`jank_alert_severity_critical`/`jank_alert_critical_over_ms` konfigurują alerty „jank spike” (przekroczenie budżetu klatki) i logowanie JSONL, umożliwiając np. eskalację krytyczną po przekroczeniu limitu ms. Loader normalizuje tryb i zgłasza błąd, jeśli YAML zawiera wartość spoza zbioru `enable`/`jsonl`/`disable`.
