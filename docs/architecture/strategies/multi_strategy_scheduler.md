--- conflicted
+++ resolved
@@ -12,14 +12,11 @@
 3. **Sink (`InMemoryStrategySignalSink`)** – buforuje sygnały do audytu/regresji; w środowisku produkcyjnym można podmienić na sink wykonawczy.
 4. **Builder (`build_multi_strategy_runtime`)** – scala bootstrap, scheduler, feed i strategie na podstawie `CoreConfig`. Dostępne są gotowe warianty `build_demo_multi_strategy_runtime`, `build_paper_multi_strategy_runtime` oraz `build_live_multi_strategy_runtime`, które automatycznie wybierają odpowiednie środowisko na podstawie konfiguracji (preferencje: aliasy nazwy, typ środowiska i tryb offline).
 5. **CLI (`scripts/run_multi_strategy_scheduler.py`, `scripts/smoke_demo_strategies.py`)** – pierwsze narzędzie uruchamia scheduler w trybie `--run-once` (audit) lub `--run-forever` (paper/live), drugie rejestruje cykle demo na znormalizowanych datasetach backtestowych. Przykład uruchomienia paper: `python scripts/run_multi_strategy_scheduler.py --environment binance_paper --scheduler core_multi`.
-<<<<<<< HEAD
    - Flagi inspekcji kapitału: `--show-capital-state` wypisuje ostatnie udziały (surowe, wygładzone, profilowe, tagowe), a `--show-capital-diagnostics` prezentuje diagnostykę polityki (np. wkłady alokatorów, flagi drawdownu).
    - Flagi zarządzania kapitałem: `--rebalance-capital` wymusza natychmiastowe przeliczenie wag (z pominięciem cool-downu) i kończy działanie, chyba że użyto `--run-after-management`.
    - Flagi eksportu: `--export-capital-state PATH` oraz `--export-capital-diagnostics PATH` zapisują migawkę/diagnostykę do plików JSON (tworząc katalogi pośrednie), co ułatwia automatyczne audyty i integrację z zewnętrznymi narzędziami.
    - Flagi zmiany polityki: `--set-capital-policy PATH` ładuje nową politykę z pliku JSON/YAML (opcjonalnie `--skip-policy-rebalance` aby odroczyć przeliczenie i `--apply-policy-interval` aby przyjąć rekomendowany interwał), natomiast `--set-allocation-interval SECONDS` nadpisuje interwał przeliczeń niezależnie od polityki.
    - Flagi limitów sygnałów: `--set-signal-limit STRATEGIA:PROFIL=LIMIT` aktualizuje nadpisanie limitu, `--clear-signal-limit STRATEGIA:PROFIL` usuwa override, `--list-signal-limits` drukuje aktywne limity, a `--export-signal-limits PATH` zapisuje je do JSON. Opcjonalne flagi `--signal-limit-reason`, `--signal-limit-until` i `--signal-limit-duration` pozwalają zapisać powód oraz czas obowiązywania limitu – przy listowaniu pojawiają się w nawiasie (`powód=…`, `do=…`, `pozostało=…`).
-=======
->>>>>>> 51a9fd69
 
 ## Katalog strategii
 
@@ -49,17 +46,13 @@
 ## Definiowanie harmonogramów
 
 - Harmonogramy (`multi_strategy_schedulers`) wskazują strategie z katalogu oraz parametry czasowe. Nowe pola:
-<<<<<<< HEAD
   - `signal_limits`: ograniczenia liczby sygnałów per strategia/profil (opcjonalnie, konfigurowane przez API) – wpis może być prostą liczbą lub słownikiem z polami `limit`, `reason`, `until`, `duration_seconds`.
-=======
   - `signal_limits`: ograniczenia liczby sygnałów per strategia/profil (opcjonalnie, konfigurowane przez API).
->>>>>>> 51a9fd69
   - `capital_policy`: nazwa (`equal_weight`, `risk_parity`, `volatility_target`, `signal_strength`, `fixed_weight`) lub słownik z polami `name`, `weights`, `label`, `rebalance_seconds`.
   - `allocation_rebalance_seconds`: wymusza minimalny odstęp pomiędzy obliczeniami alokacji (sekundy).
   - `portfolio_governor`: integracja z PortfolioGovernorem (jak dotychczas), rozszerzona o dynamiczne wagi.
 - `MultiStrategyScheduler` obsługuje polityki alokacji kapitału (`CapitalAllocationPolicy`). Domyślnie stosowana jest wariacja risk-parity (`RiskParityAllocation`), można ją nadpisać przy konstrukcji schedulera lub w konfiguracji YAML.
 - Scheduler loguje każde odświeżenie wag (`Capital allocator ... weights: ...`) oraz decyzje PortfolioGovernora, w tym nowe limity sygnałów.
-<<<<<<< HEAD
 - API runtime udostępnia `MultiStrategyScheduler.set_capital_policy(...)`, `replace_capital_policy(...)` oraz `rebalance_capital(...)`,
   dzięki czemu można dynamicznie podmienić politykę kapitału, wymusić przeliczenie wag (z pominięciem cool-downu) oraz
   wyzwolić natychmiastowe logowanie udziałów.
@@ -89,13 +82,11 @@
   - Analogicznie można zadeklarować startowe nadpisania limitów sygnałów (`initial_signal_limits`) dla par strategia/profil ryzyka;
     wartości zostaną zapisane w schedulerze przed pierwszym uruchomieniem i pojawią się w migawce `signal_limit_snapshot()` oraz
     eksporcie CLI.
-=======
 - API runtime udostępnia `MultiStrategyScheduler.set_capital_policy(...)` oraz `replace_capital_policy(...)`,
   dzięki czemu można dynamicznie podmienić politykę kapitału (np. po zmianie konfiguracji YAML lub interwencji operatora).
   Aktualny stan wag można odczytać metodą `allocation_snapshot()`.
 - W przypadku polityki `RiskProfileBudgetAllocation` można odpytać `profile_allocation_snapshot()` i flagę `floor_adjustment_applied`,
   a scheduler publikuje również metrykę `allocator_profile_weight` dla każdego harmonogramu oraz dodatkowy log z udziałami profili.
->>>>>>> 51a9fd69
 
 Obsługiwane polityki kapitału:
 
@@ -103,20 +94,14 @@
 - `risk_parity` – odwrotność obserwowanej zmienności (`avg_realized_volatility` / `realized_volatility`).
 - `volatility_target` – preferuje strategie trafiające w docelową zmienność (`realized_vs_target_vol_pct`).
 - `signal_strength` – zwiększa udział strategii generujących częściej wysokiej jakości sygnały (`signals`, `avg_confidence`).
-<<<<<<< HEAD
 - `metric_weighted` – buduje wagi na podstawie zadanych metryk telemetrycznych (wagi mogą być dodatnie/ujemne, dostępne są clampy,
   wartości domyślne oraz fallback do innej polityki).
-=======
->>>>>>> 51a9fd69
 - `smoothed` / `smoothed_allocation` – wygładza wagi zwracane przez inną politykę (EMA), ograniczając skoki i drobne korekty (`alpha`, `min_delta`).
 - `drawdown_guard` / `drawdown_adaptive` – degraduje strategie znajdujące się pod presją obsunięcia (`max_drawdown_pct`, `drawdown_pressure`) i raportuje diagnostykę ostatnich kar wagowych (`allocation_diagnostics`).
 - `fixed_weight` – manualne wagi (strategia/harmonogram/profil) zdefiniowane w konfiguracji YAML.
 - `risk_profile` – budżetuje kapitał pomiędzy profile ryzyka (np. `balanced`, `aggressive`) i deleguje rozdział wewnątrz profilu do kolejnej polityki (domyślnie `risk_parity`, opcjonalnie np. `signal_strength`).
-<<<<<<< HEAD
 - `blended` / `composite` – miesza kilka polityk kapitału z wagami udziałów, raportując ich wkład (`allocation_diagnostics` zawiera `mix_weight` oraz udziały strategii per komponent).
 - `tag_quota` / `tag_budget` – przydziela udział kapitału według tagów strategii, wspiera fallbacki dla brakujących tagów oraz raportuje liczbę strategii w grupie (`tag_members`).
-=======
->>>>>>> 51a9fd69
 - `profile_floor` w konfiguracji `risk_profile` wymusza minimalny udział profilu po normalizacji (wartość jest automatycznie przycinana do maksymalnie `1 / liczba_profili`, aby uniknąć nieosiągalnych limitów).
 
 Przykład konfiguracji budżetu profili ryzyka i limitów:
@@ -135,14 +120,11 @@
     allocation_rebalance_seconds: 90
     signal_limits:
       trend_engine:
-<<<<<<< HEAD
         balanced:
           limit: 3
           reason: risk_cap
           until: 2024-01-05T12:00:00+00:00
-=======
         balanced: 3
->>>>>>> 51a9fd69
       grid_engine:
         aggressive: 1
     schedules:
@@ -162,7 +144,6 @@
         max_signals: 2
 ```
 
-<<<<<<< HEAD
 Przykładowe początkowe zawieszenia w konfiguracji runtime:
 
 ```yaml
@@ -198,8 +179,6 @@
 `signal_limit_snapshot()` oraz `describe_schedules()` pokażą aktywne override’y razem z powodem, czasem wygaśnięcia lub pozostałym
 czasem trwania. Nowe wartości są również dostępne dla flag CLI `--list-schedules`, `--export-schedules` oraz `--export-signal-limits`.
 
-=======
->>>>>>> 51a9fd69
 Konfiguracja adaptacyjna względem drawdownu:
 
 ```yaml
@@ -236,7 +215,6 @@
         name: signal_strength
 ```
 
-<<<<<<< HEAD
 Przykład konfiguracji polityki telemetrycznej z fallbackiem:
 
 ```yaml
@@ -290,8 +268,6 @@
       fallback: signal_strength
 ```
 
-=======
->>>>>>> 51a9fd69
 
 Polityki `fixed_weight` nadal wspierają dotychczasowy format wag:
 
@@ -309,13 +285,10 @@
     allocation_rebalance_seconds: 90
     signal_limits:
       trend_engine:
-<<<<<<< HEAD
         balanced:
           limit: 3
           reason: risk_cap
-=======
         balanced: 3
->>>>>>> 51a9fd69
       grid_engine:
         aggressive: 1
     schedules:
@@ -340,7 +313,6 @@
 ```
 
 5. W przypadku środowisk demo/paper/live można skorzystać z helperów `build_demo_multi_strategy_runtime`, `build_paper_multi_strategy_runtime`, `build_live_multi_strategy_runtime` w kodzie aplikacji lub testach.
-<<<<<<< HEAD
 
 ### Zarządzanie zawieszeniami przez CLI
 
@@ -373,8 +345,6 @@
 - `--export-schedules PATH` zapisuje powyższy opis do pliku JSON (przydatne w audycie konfiguracji lub w CI).
 - `--show-capital-state` oraz `--show-capital-diagnostics` prezentują bieżące wagi i diagnostykę polityki kapitału bez uruchamiania pętli runtime.
 - `--export-capital-state PATH` oraz `--export-capital-diagnostics PATH` zapisują migawki alokacji/diagnostyki do pliku JSON.
-=======
->>>>>>> 51a9fd69
 
 ## Bezpieczeństwo
 - RBAC: token `CORE_SCHEDULER_TOKEN` wymagany w `config/core.yaml` (sekcja `runtime.multi_strategy_schedulers`).
