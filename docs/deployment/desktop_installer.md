# Budowa pakietu instalacyjnego OEM

Nowy panel administracyjny oraz kreator pierwszego uruchomienia wymagają gotowej paczki
zawierającej aplikację Qt, zasoby QML oraz mostki Pythona wykorzystywane przez UI.
Poniższa procedura wykorzystuje `PyInstaller` do zbudowania podpisanego updatera i
spakowania artefaktów w katalogu `var/dist/desktop`.

## Wymagania

* Zbudowana wersja `Release` aplikacji (`bot_trading_shell`) z katalogu `ui/`.
* Środowisko Pythona zainstalowane wg `deploy/packaging/requirements-desktop.txt`
  (obejmuje `numpy`, `pandas`, `joblib`, `pyinstaller`, `briefcase`).
* Klucz HMAC używany do podpisania binarki updatera.

Przed uruchomieniem procesu budowania wykonaj:

```bash
python -m venv .venv-desktop
source .venv-desktop/bin/activate
pip install --upgrade pip
pip install -r deploy/packaging/requirements-desktop.txt
<<<<<<< HEAD
# w środowiskach offline wskaż katalog z lokalnymi kołami, np.:
# pip install --no-index --find-links dist/ -r deploy/packaging/requirements-desktop.txt
# a następnie doinstaluj bieżący projekt oraz zależności desktopowe z lokalnego koła
pip install --no-index --find-links dist/ 'dudzian-bot[desktop]'
```

> **Uwaga:** przed dystrybucją artefaktów offline zbuduj pakiet kołowy poleceniem
> `pip wheel . -w dist/`, aby `pip` mógł rozwiązać zależność `dudzian-bot` bez
> dostępu do internetu.

=======
```

>>>>>>> 5dd66eca
## Kroki

1. Zbuduj aplikację Qt w trybie `Release`, np.:
   ```bash
   cmake -S ui -B build/ui -DCMAKE_BUILD_TYPE=Release
   cmake --build build/ui --target bot_trading_shell -j
   ```
2. Uruchom skrypt budujący pakiet:
   ```bash
   python scripts/build_desktop_installer.py \
       --build-dir build/ui \
       --platform linux \
       --signing-key $(cat secrets/updater_hmac.key)
   ```
   Dostępne opcje:
   * `--reports` – katalog z raportami, które mają zostać dołączone do paczki (domyślnie `var/reports`).
   * `--updater-script` – alternatywny entrypoint updatera (domyślnie `scripts/desktop_updater.py`).
   * `--output` – katalog wynikowy (domyślnie `var/dist/desktop`).

3. Skrypt tworzy strukturę `bot_trading_shell/` zawierającą:
   * binarkę Qt,
   * katalogi `qml/`, `config/` i `bot_core/`,
   * zbudowanego przez PyInstaller updatera (`desktop_updater`),
   * plik podpisu `desktop_updater.sig`,
   * manifest `INSTALL_MANIFEST.json` z metadanymi pakietu.

4. Finalny ZIP (`bot_trading_shell_bundle.zip`) można dystrybuować operatorom.

## Aktualizacje w terenie

`desktop_updater.py` weryfikuje podpis HMAC (`--key`) i wypakowuje archiwum aktualizacji
w docelowym katalogu. Manifest aktualizacji jest kopiowany do `update_manifest.json`,
co umożliwia szybkie potwierdzenie wersji u klienta.

## Dokumentacja użytkownika

Operatorzy znajdują w panelu administracyjnym zakładki:

* **Strategia** – edycja instrumentu i parametrów performance guard,
* **Monitorowanie** – podgląd raportów z `bot_core.reporting` i eksport plików,
* **Licencje i profile** – zarządzanie licencją OEM oraz profilami RBAC.

Przy pierwszym uruchomieniu kreator prowadzi użytkownika przez zapis fingerprintu,
walidację licencji i blokuje uruchomienie na innym sprzęcie, dopóki licencja nie
zostanie aktywowana.

## Parametry uruchomieniowe UI

`bot_trading_shell` udostępnia dodatkowe opcje CLI dla mostka raportów:

* `--reports-directory` – katalog bazowy z raportami (domyślnie `var/reports`).
* `--reporting-python` – ścieżka do interpretera Pythona uruchamiającego bridge.

Te same ustawienia można nadpisać zmiennymi środowiskowymi
`BOT_CORE_UI_REPORTS_DIR` oraz `BOT_CORE_UI_REPORTS_PYTHON`, co ułatwia
konfigurację na stanowiskach operatorskich bez zmiany skryptów startowych.

## Dialogi administracyjne raportów

Panel administratora udostępnia dwa główne dialogi operacyjne:

* **Usuń** – deleguje komendę `python -m bot_core.reporting.ui_bridge delete`,
  usuwając wskazany raport lub katalog eksportów. Podgląd dialogu uruchamia się
  z zaznaczeniem „Podgląd” (odpowiednik `--dry-run`), dzięki czemu operator
  widzi liczbę plików i rozmiar przed potwierdzeniem trwałej operacji.
* **Archiwizuj** – korzysta z `python -m bot_core.reporting.ui_bridge archive`,
  kopiując raporty do katalogu archiwum (`--destination`) w jednym z formatów:
  `directory`, `zip`, `tar`. Opcja „Nadpisz istniejące” mapuje się na flagę
  `--overwrite`. W trybie podglądu UI prezentuje wynik `--dry-run`.

Konfiguracja dialogów wymaga poprawnych ścieżek w ustawieniach UI:

1. **Katalog raportów** – `var/reports` lub lokalizacja wskazana przez
   `BOT_CORE_UI_REPORTS_DIR` / `--reports-directory`. Ścieżka musi być dostępna
   do zapisu dla konta operatorskiego.
2. **Interpreter Pythona** – pełna ścieżka do środowiska zawierającego moduł
   `bot_core.reporting.ui_bridge` (np. `/opt/dudzian/venv/bin/python`).
3. **Katalog docelowy archiwów** – UI wykorzystuje wartości z konfiguracji
   profilu (sekcja `reporting.archive_destination`). Ścieżka powinna wskazywać
   zasób poza katalogiem raportów – domyślnie `var/reports_archives`.

### Scenariusz: Usunięcie raportu z poziomu UI

1. W widoku Raportów zaznacz katalog lub plik wymagający usunięcia.
2. Wybierz „Usuń” → „Podgląd” i zweryfikuj statystyki (`removed_files`,
   `removed_size`). Jeśli wynik budzi wątpliwości, zrezygnuj z operacji i
   skonsultuj filtr w CLI (`overview`).
3. Utwórz kopię zapasową (np. `rsync -av var/reports/<ścieżka>
   audit/backups/<ścieżka>_$(date +%Y%m%d)/`).
4. Potwierdź operację w UI. Wynik (`status=deleted`) zapisz w notatce
   operacyjnej (np. `audit/maintenance_logs/`).

### Scenariusz: Archiwizacja dziennych raportów z UI

1. Zaznacz raporty dzienne (możliwe zaznaczenie wielu elementów).
2. Wybierz „Archiwizuj” i ustaw format `ZIP`. Włącz „Podgląd”, aby upewnić się,
   że katalog docelowy posiada wystarczającą ilość miejsca.
3. Po akceptacji przełożonego wyłącz podgląd i uruchom archiwizację. UI
   zapisze raport JSON w `logs/report_center.log`, który należy dołączyć do
   dziennika audytowego.
4. Zweryfikuj powstałe archiwa (sprawdź zawartość `summary.json`, `ledger.csv`).

### Wskazówki bezpieczeństwa

* Wymuś w konfiguracji systemowej limit uprawnień – konto operatora powinno
  mieć dostęp wyłącznie do katalogów raportów/archiwów, bez możliwości
  modyfikacji pozostałych zasobów.
* Przed potwierdzeniem dialogu „Usuń” lub „Archiwizuj” wykonaj eksport
  wyników `--dry-run` i przechowuj go w repozytorium audytowym co najmniej 24
  miesiące (wymóg zgodności). Podgląd jest dostępny w panelu w formie JSON.
* Więcej procedur i checklist znajduje się w runbooku
  [`docs/runbooks/report_maintenance.md`](../runbooks/report_maintenance.md).

## Pakiet wsparcia

Zakładka **Wsparcie** w panelu administratora wywołuje skrypt
`scripts/export_support_bundle.py`, który pakuje katalogi `logs/`,
`var/reports`, `var/licenses`, `var/metrics` oraz opcjonalnie `var/audit` do
archiwum `tar.gz` lub `zip`. Operator może wskazać dodatkowe zasoby (`--support-bundle-include label=/ścieżka`) oraz wyłączyć
domyślne elementy (`--support-bundle-disable logs`). Zmienna
`BOT_CORE_UI_SUPPORT_OUTPUT_DIR` pozwala skierować pakiety np. na dysk USB,
co przyspiesza przekazanie danych zespołowi wsparcia.<|MERGE_RESOLUTION|>--- conflicted
+++ resolved
@@ -19,21 +19,8 @@
 source .venv-desktop/bin/activate
 pip install --upgrade pip
 pip install -r deploy/packaging/requirements-desktop.txt
-<<<<<<< HEAD
-# w środowiskach offline wskaż katalog z lokalnymi kołami, np.:
-# pip install --no-index --find-links dist/ -r deploy/packaging/requirements-desktop.txt
-# a następnie doinstaluj bieżący projekt oraz zależności desktopowe z lokalnego koła
-pip install --no-index --find-links dist/ 'dudzian-bot[desktop]'
 ```
 
-> **Uwaga:** przed dystrybucją artefaktów offline zbuduj pakiet kołowy poleceniem
-> `pip wheel . -w dist/`, aby `pip` mógł rozwiązać zależność `dudzian-bot` bez
-> dostępu do internetu.
-
-=======
-```
-
->>>>>>> 5dd66eca
 ## Kroki
 
 1. Zbuduj aplikację Qt w trybie `Release`, np.:
