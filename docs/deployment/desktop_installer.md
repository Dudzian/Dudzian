# Budowa pakietu instalacyjnego OEM

Nowy panel administracyjny oraz kreator pierwszego uruchomienia wymagają gotowej paczki
zawierającej aplikację Qt, zasoby QML oraz mostki Pythona wykorzystywane przez UI.
Poniższa procedura wykorzystuje `PyInstaller` do zbudowania podpisanego updatera i
spakowania artefaktów w katalogu `var/dist/desktop`.

## Wymagania

* Zbudowana wersja `Release` aplikacji (`bot_trading_shell`) z katalogu `ui/`.
* Środowisko Pythona zainstalowane wg `deploy/packaging/requirements-desktop.txt`
  (obejmuje `numpy`, `pandas`, `joblib`, `pyinstaller`, `briefcase`).
<<<<<<< HEAD
* Zablokowany zestaw zależności z `deploy/packaging/requirements-desktop.lock`
  dla stanowisk bez dostępu do internetu.
=======
>>>>>>> b165600f
* Klucz HMAC używany do podpisania binarki updatera.

Przed uruchomieniem procesu budowania wykonaj:

```bash
python -m venv .venv-desktop
source .venv-desktop/bin/activate
pip install --upgrade pip
pip install -r deploy/packaging/requirements-desktop.txt
<<<<<<< HEAD
# aby odwzorować dokładny zestaw wersji, zaimportuj lockfile:
# pip install -r deploy/packaging/requirements-desktop.lock
# w środowiskach offline wskaż katalog z lokalnymi kołami, np.:
# pip install --no-index --find-links dist/ -r deploy/packaging/requirements-desktop.lock
# a następnie doinstaluj bieżący projekt oraz zależności desktopowe z lokalnego koła
pip install --no-index --find-links dist/ 'dudzian-bot[desktop]'
```

> **Uwaga:** przed dystrybucją artefaktów offline zbuduj pakiet kołowy poleceniem
> `pip wheel . -w dist/`, aby `pip` mógł rozwiązać zależność `dudzian-bot` bez
> dostępu do internetu.

## Walidacja środowiska zależności

Po odtworzeniu środowiska z lockfile zalecamy potwierdzić, że najważniejsze
moduły AI oraz strategie startują bez brakujących importów:

```bash
pytest \
  tests/test_ai_manager_multimodel.py \
  tests/test_cross_exchange_arbitrage_strategy.py \
  tests/test_build_desktop_installer.py \
  tests/test_desktop_environment_imports.py \
  tests/test_pyproject_desktop_dependencies.py \
  tests/test_requirements_desktop_txt.py \
  tests/test_requirements_desktop_lock.py
```

Powyższe testy uruchamiają wielomodelowego menedżera AI, sprawdzają strategię
arbitrażu międzygiełdowego oraz scenariusz budowy instalatora desktopowego, co
pozwala szybko wykryć brakujące biblioteki numeryczne.
Dodatkowo `tests/test_desktop_environment_imports.py` upewnia się, że moduły
UI oraz podstawowe biblioteki (`numpy`, `pandas`, `joblib`) są dostępne w
środowisku.
Dodatkowo test `tests/test_pyproject_desktop_dependencies.py` pilnuje, aby
deklaracje zależności w `pyproject.toml` zawsze obejmowały stos numeryczny
oraz pakiety bundlujące wymagane do budowy instalatora.
Dodatkowo test `tests/test_requirements_desktop_txt.py` weryfikuje, że
`requirements-desktop.txt` pozostaje zsynchronizowany z deklaracjami w
`pyproject.toml`, a przypięte wersje spełniają zadeklarowane ograniczenia.
Dodatkowo test `tests/test_requirements_desktop_lock.py` kontroluje spójność
lockfile względem listy pakietów, dzięki czemu bundle nie powstanie na
niezsynchronizowanym zestawie zależności.

=======
```

>>>>>>> b165600f
## Kroki

1. Zbuduj aplikację Qt w trybie `Release`, np.:
   ```bash
   cmake -S ui -B build/ui -DCMAKE_BUILD_TYPE=Release
   cmake --build build/ui --target bot_trading_shell -j
   ```
2. Uruchom skrypt budujący pakiet:
   ```bash
   python scripts/build_desktop_installer.py \
       --build-dir build/ui \
       --platform linux \
       --signing-key $(cat secrets/updater_hmac.key)
   ```
   Dostępne opcje:
   * `--reports` – katalog z raportami, które mają zostać dołączone do paczki (domyślnie `var/reports`).
   * `--updater-script` – alternatywny entrypoint updatera (domyślnie `scripts/desktop_updater.py`).
   * `--output` – katalog wynikowy (domyślnie `var/dist/desktop`).

3. Skrypt tworzy strukturę `bot_trading_shell/` zawierającą:
   * binarkę Qt,
   * katalogi `qml/`, `config/` i `bot_core/`,
   * zbudowanego przez PyInstaller updatera (`desktop_updater`),
   * plik podpisu `desktop_updater.sig`,
   * manifest `INSTALL_MANIFEST.json` z metadanymi pakietu.

4. Finalny ZIP (`bot_trading_shell_bundle.zip`) można dystrybuować operatorom.

## Aktualizacje w terenie

`desktop_updater.py` weryfikuje podpis HMAC (`--key`) i wypakowuje archiwum aktualizacji
w docelowym katalogu. Manifest aktualizacji jest kopiowany do `update_manifest.json`,
co umożliwia szybkie potwierdzenie wersji u klienta.

## Dokumentacja użytkownika

Operatorzy znajdują w panelu administracyjnym zakładki:

* **Strategia** – edycja instrumentu i parametrów performance guard,
* **Monitorowanie** – podgląd raportów z `bot_core.reporting` i eksport plików,
* **Licencje i profile** – zarządzanie licencją OEM oraz profilami RBAC.

Przy pierwszym uruchomieniu kreator prowadzi użytkownika przez zapis fingerprintu,
walidację licencji i blokuje uruchomienie na innym sprzęcie, dopóki licencja nie
zostanie aktywowana.

## Parametry uruchomieniowe UI

`bot_trading_shell` udostępnia dodatkowe opcje CLI dla mostka raportów:

* `--reports-directory` – katalog bazowy z raportami (domyślnie `var/reports`).
* `--reporting-python` – ścieżka do interpretera Pythona uruchamiającego bridge.

Te same ustawienia można nadpisać zmiennymi środowiskowymi
`BOT_CORE_UI_REPORTS_DIR` oraz `BOT_CORE_UI_REPORTS_PYTHON`, co ułatwia
konfigurację na stanowiskach operatorskich bez zmiany skryptów startowych.

## Dialogi administracyjne raportów

Panel administratora udostępnia dwa główne dialogi operacyjne:

* **Usuń** – deleguje komendę `python -m bot_core.reporting.ui_bridge delete`,
  usuwając wskazany raport lub katalog eksportów. Podgląd dialogu uruchamia się
  z zaznaczeniem „Podgląd” (odpowiednik `--dry-run`), dzięki czemu operator
  widzi liczbę plików i rozmiar przed potwierdzeniem trwałej operacji.
* **Archiwizuj** – korzysta z `python -m bot_core.reporting.ui_bridge archive`,
  kopiując raporty do katalogu archiwum (`--destination`) w jednym z formatów:
  `directory`, `zip`, `tar`. Opcja „Nadpisz istniejące” mapuje się na flagę
  `--overwrite`. W trybie podglądu UI prezentuje wynik `--dry-run`.

Konfiguracja dialogów wymaga poprawnych ścieżek w ustawieniach UI:

1. **Katalog raportów** – `var/reports` lub lokalizacja wskazana przez
   `BOT_CORE_UI_REPORTS_DIR` / `--reports-directory`. Ścieżka musi być dostępna
   do zapisu dla konta operatorskiego.
2. **Interpreter Pythona** – pełna ścieżka do środowiska zawierającego moduł
   `bot_core.reporting.ui_bridge` (np. `/opt/dudzian/venv/bin/python`).
3. **Katalog docelowy archiwów** – UI wykorzystuje wartości z konfiguracji
   profilu (sekcja `reporting.archive_destination`). Ścieżka powinna wskazywać
   zasób poza katalogiem raportów – domyślnie `var/reports_archives`.

### Scenariusz: Usunięcie raportu z poziomu UI

1. W widoku Raportów zaznacz katalog lub plik wymagający usunięcia.
2. Wybierz „Usuń” → „Podgląd” i zweryfikuj statystyki (`removed_files`,
   `removed_size`). Jeśli wynik budzi wątpliwości, zrezygnuj z operacji i
   skonsultuj filtr w CLI (`overview`).
3. Utwórz kopię zapasową (np. `rsync -av var/reports/<ścieżka>
   audit/backups/<ścieżka>_$(date +%Y%m%d)/`).
4. Potwierdź operację w UI. Wynik (`status=deleted`) zapisz w notatce
   operacyjnej (np. `audit/maintenance_logs/`).

### Scenariusz: Archiwizacja dziennych raportów z UI

1. Zaznacz raporty dzienne (możliwe zaznaczenie wielu elementów).
2. Wybierz „Archiwizuj” i ustaw format `ZIP`. Włącz „Podgląd”, aby upewnić się,
   że katalog docelowy posiada wystarczającą ilość miejsca.
3. Po akceptacji przełożonego wyłącz podgląd i uruchom archiwizację. UI
   zapisze raport JSON w `logs/report_center.log`, który należy dołączyć do
   dziennika audytowego.
4. Zweryfikuj powstałe archiwa (sprawdź zawartość `summary.json`, `ledger.csv`).

### Wskazówki bezpieczeństwa

* Wymuś w konfiguracji systemowej limit uprawnień – konto operatora powinno
  mieć dostęp wyłącznie do katalogów raportów/archiwów, bez możliwości
  modyfikacji pozostałych zasobów.
* Przed potwierdzeniem dialogu „Usuń” lub „Archiwizuj” wykonaj eksport
  wyników `--dry-run` i przechowuj go w repozytorium audytowym co najmniej 24
  miesiące (wymóg zgodności). Podgląd jest dostępny w panelu w formie JSON.
* Więcej procedur i checklist znajduje się w runbooku
  [`docs/runbooks/report_maintenance.md`](../runbooks/report_maintenance.md).

## Pakiet wsparcia

Zakładka **Wsparcie** w panelu administratora wywołuje skrypt
`scripts/export_support_bundle.py`, który pakuje katalogi `logs/`,
`var/reports`, `var/licenses`, `var/metrics` oraz opcjonalnie `var/audit` do
archiwum `tar.gz` lub `zip`. Operator może wskazać dodatkowe zasoby (`--support-bundle-include label=/ścieżka`) oraz wyłączyć
domyślne elementy (`--support-bundle-disable logs`). Zmienna
`BOT_CORE_UI_SUPPORT_OUTPUT_DIR` pozwala skierować pakiety np. na dysk USB,
co przyspiesza przekazanie danych zespołowi wsparcia.<|MERGE_RESOLUTION|>--- conflicted
+++ resolved
@@ -10,11 +10,6 @@
 * Zbudowana wersja `Release` aplikacji (`bot_trading_shell`) z katalogu `ui/`.
 * Środowisko Pythona zainstalowane wg `deploy/packaging/requirements-desktop.txt`
   (obejmuje `numpy`, `pandas`, `joblib`, `pyinstaller`, `briefcase`).
-<<<<<<< HEAD
-* Zablokowany zestaw zależności z `deploy/packaging/requirements-desktop.lock`
-  dla stanowisk bez dostępu do internetu.
-=======
->>>>>>> b165600f
 * Klucz HMAC używany do podpisania binarki updatera.
 
 Przed uruchomieniem procesu budowania wykonaj:
@@ -24,55 +19,8 @@
 source .venv-desktop/bin/activate
 pip install --upgrade pip
 pip install -r deploy/packaging/requirements-desktop.txt
-<<<<<<< HEAD
-# aby odwzorować dokładny zestaw wersji, zaimportuj lockfile:
-# pip install -r deploy/packaging/requirements-desktop.lock
-# w środowiskach offline wskaż katalog z lokalnymi kołami, np.:
-# pip install --no-index --find-links dist/ -r deploy/packaging/requirements-desktop.lock
-# a następnie doinstaluj bieżący projekt oraz zależności desktopowe z lokalnego koła
-pip install --no-index --find-links dist/ 'dudzian-bot[desktop]'
 ```
 
-> **Uwaga:** przed dystrybucją artefaktów offline zbuduj pakiet kołowy poleceniem
-> `pip wheel . -w dist/`, aby `pip` mógł rozwiązać zależność `dudzian-bot` bez
-> dostępu do internetu.
-
-## Walidacja środowiska zależności
-
-Po odtworzeniu środowiska z lockfile zalecamy potwierdzić, że najważniejsze
-moduły AI oraz strategie startują bez brakujących importów:
-
-```bash
-pytest \
-  tests/test_ai_manager_multimodel.py \
-  tests/test_cross_exchange_arbitrage_strategy.py \
-  tests/test_build_desktop_installer.py \
-  tests/test_desktop_environment_imports.py \
-  tests/test_pyproject_desktop_dependencies.py \
-  tests/test_requirements_desktop_txt.py \
-  tests/test_requirements_desktop_lock.py
-```
-
-Powyższe testy uruchamiają wielomodelowego menedżera AI, sprawdzają strategię
-arbitrażu międzygiełdowego oraz scenariusz budowy instalatora desktopowego, co
-pozwala szybko wykryć brakujące biblioteki numeryczne.
-Dodatkowo `tests/test_desktop_environment_imports.py` upewnia się, że moduły
-UI oraz podstawowe biblioteki (`numpy`, `pandas`, `joblib`) są dostępne w
-środowisku.
-Dodatkowo test `tests/test_pyproject_desktop_dependencies.py` pilnuje, aby
-deklaracje zależności w `pyproject.toml` zawsze obejmowały stos numeryczny
-oraz pakiety bundlujące wymagane do budowy instalatora.
-Dodatkowo test `tests/test_requirements_desktop_txt.py` weryfikuje, że
-`requirements-desktop.txt` pozostaje zsynchronizowany z deklaracjami w
-`pyproject.toml`, a przypięte wersje spełniają zadeklarowane ograniczenia.
-Dodatkowo test `tests/test_requirements_desktop_lock.py` kontroluje spójność
-lockfile względem listy pakietów, dzięki czemu bundle nie powstanie na
-niezsynchronizowanym zestawie zależności.
-
-=======
-```
-
->>>>>>> b165600f
 ## Kroki
 
 1. Zbuduj aplikację Qt w trybie `Release`, np.:
