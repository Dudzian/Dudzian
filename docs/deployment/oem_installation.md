# Instalacja OEM: bundling, orkiestracja i aktualizacje

Dokument opisuje proces przygotowania kompletu artefaktów OEM dla środowisk
`demo`, `paper` i `live`. Skupiamy się na trzech filarach:

1. Budowa binariów Pythona (`bot_core`) oraz klienta Qt przy użyciu PyInstaller/
   Briefcase.
2. Integracja modułu aktualizacji z walidacją licencji OEM (`bot_core.security`).
3. Lokalne zarządzanie środowiskami za pomocą prostego orchestratora CLI.

## Wymagania wstępne

* Python 3.11+ wraz z pakietami `pyinstaller` i `briefcase` w aktywnym
  środowisku (`pip install pyinstaller briefcase`).
* Zbudowana w trybie `Release` aplikacja Qt (`ui/`) – katalog z binarką i
  zasobami QML (`build/ui/Release` lub analogiczny).
* Pakiet `KryptoLowca` zainstalowany w tym samym środowisku (np.
  `pip install -e ./KryptoLowca`), aby moduły `KryptoLowca.*` – w tym
  `KryptoLowca.ai_models` – były dostępne na ścieżce importu.
<<<<<<< HEAD
  Stan backendu można weryfikować w narzędziach serwisowych przy użyciu
  `AIManager.backend_status()`, które zwraca flagę degradacji, szczegóły
  tekstowe, listę klas wyjątków (`exception_types`), znacznik czasu wejścia w
  tryb degradacji (`since`, w strefie UTC), bieżące oszacowanie czasu trwania
  degradacji (`duration_seconds`) oraz `exception_diagnostics` – uporządkowane
  rekordy zawierające moduł, kwalifikowaną nazwę typu, komunikat oraz
  sformatowaną wersję opisu każdego wyjątku (np. brak
  `KryptoLowca.ai_models`). Na potrzeby integracji operatorskich dostępna jest
  też właściwość `AIManager.degradation_duration`, która zwraca obiekt
  `timedelta` reprezentujący czas w trybie degradacji, oraz
  `AIManager.degradation_history` – uporządkowaną listę zdarzeń degradacji
  z informacją o przyczynie (`reason`), szczegółach (`details`), typach
  wyjątków (`exception_types`), diagnostyce (`exception_diagnostics`),
  znacznikach czasu rozpoczęcia/zakończenia (`started_at`/`ended_at`) oraz
  łącznym czasie trwania (`duration_seconds`). Każde zdarzenie dostępne jest
  również w postaci słownika (`as_dict()`), co ułatwia serializację do logów.
  Do agregacji historii służy `AIManager.degradation_statistics()`, zwracające
  sumaryczne metryki (`total_events`, `active_events`,
  `resolved_events`, `total_downtime_seconds`, `active_downtime_seconds`,
  `resolved_downtime_seconds`, `average_downtime_seconds`,
  `longest_downtime_seconds`, `shortest_downtime_seconds`) oraz szczegółowe
  rozbicie według przyczyn (`by_reason`). Każdy wpis `by_reason` zawiera te same
  pola liczbowe wraz z nazwą powodu (`reason`), co umożliwia szybkie
  zidentyfikowanie, które degradacje odpowiadają za największy przestój. Metoda
  `as_dict()` upraszcza eksport do JSON, mapując przyczyny na odpowiadające im
  słowniki ze statystykami.
=======
>>>>>>> 2d968dce
* Plik konfiguracyjny `config/core.yaml` oraz tajemnice potrzebne do walidacji
  licencji OEM.
* Klucz HMAC (BASE64 lub plaintext) używany do podpisywania manifestów.

## Budowa bundla przy użyciu PyInstaller

1. Przygotuj katalog roboczy, np. `var/orchestrator/demo`:
   ```bash
   python scripts/local_orchestrator.py prepare demo
   ```
2. Zbuduj bundla dla wybranej platformy:
   ```bash
   python scripts/local_orchestrator.py bundle demo \
       --platform linux-x86_64 \
       --version 1.2.0 \
       --qt-dist build/ui/Release \
       --hidden-import bot_core.runtime.bootstrap \
      --include config=config/core.yaml \
      --allowed-profile demo \
      --allowed-profile paper \
      --metadata channel=stable \
      --metadata-file configs/oem_metadata.json \
      --metadata-url https://oem.example.com/bundles/metadata.json \
      --metadata-url-header "Authorization=Bearer <token>" \
      --metadata-url-timeout 5 \
      --metadata-url-max-size 65536 \
      --metadata-url-allowed-host oem.example.com \
      --metadata-url-cert-fingerprint sha256:0123456789abcdef0123456789abcdef0123456789abcdef0123456789abcdef \
      --metadata-url-cert-subject commonName=updates.oem.example.com \
      --metadata-url-cert-issuer organizationName=Trusted\\ CA \
      --metadata-url-cert-san DNS=updates.oem.example.com \
      --metadata-url-cert-eku serverAuth \
      --metadata-url-cert-serial 0x9F8A4B \
      --metadata-url-ca secrets/oem_ca.pem \
      --metadata-url-client-cert secrets/oem_client.pem \
      --metadata-url-client-key secrets/oem_client.key \
      --metadata-ini configs/oem_metadata.ini \
      --metadata-toml configs/oem_metadata.toml \
      --metadata-yaml configs/oem_metadata.yaml \
      --metadata-dotenv configs/oem_metadata.env \
      --metadata-env-prefix BUNDLE_META_ \
      --signing-key secrets/oem_manifest.key
  ```
  Kluczowe elementy procesu:
   * `deploy/packaging/build_pyinstaller_bundle.py` uruchamia PyInstaller dla
     `scripts/run_multi_strategy_scheduler.py`, dołączając wymagane moduły.
   * Katalog Qt (`--qt-dist`) kopiowany jest do `ui/` w strukturze bundla.
   * Wygenerowany `manifest.json` zawiera sumy SHA-384 wszystkich artefaktów i
    może zostać podpisany przy użyciu HMAC (`manifest.sig`). Dodatkowo można
    określić listę dozwolonych profili OEM (`--allowed-profile`) oraz pola
    metadanych: pojedyncze wpisy (`--metadata klucz=wartość`, wartość parsowana
    jako JSON), całe słowniki ładowane z plików (`--metadata-file` z obiektem
    JSON) lub pobierane z zaufanych adresów URL (`--metadata-url`, oczekiwany
    jest obiekt JSON; domyślnie wymagane jest HTTPS oraz zgodność hosta z listą
    `--metadata-url-allowed-host`, można też przekazać nagłówki HTTP
    `--metadata-url-header`, nadpisać timeout `--metadata-url-timeout`, ograniczyć
    rozmiar odpowiedzi `--metadata-url-max-size`, wskazać dodatkowy łańcuch CA
    (`--metadata-url-ca` lub katalog `--metadata-url-capath`), odcisk certyfikatu
    serwera (`--metadata-url-cert-fingerprint` w formacie `algorytm:HEX`,
    umożliwia pinning TLS), wymagane atrybuty tematu certyfikatu TLS
    (`--metadata-url-cert-subject`, np. `commonName=updates.oem.example.com`), atrybuty
    wystawcy (`--metadata-url-cert-issuer`, np. `organizationName=Trusted CA`), wpisy
    subjectAltName (`--metadata-url-cert-san`, np. `DNS=updates.oem.example.com`), wymagane
    rozszerzenia Extended Key Usage (`--metadata-url-cert-eku`, np. `serverAuth` lub
    `1.3.6.1.5.5.7.3.2`), identyfikatory certificatePolicies (`--metadata-url-cert-policy`, np.
    `anyPolicy` lub konkretne OID-y), konkretne numery seryjne certyfikatu TLS
    (`--metadata-url-cert-serial`, akceptuje zapis dziesiętny, szesnastkowy lub z dwukropkami)
    oraz certyfikat klienta
    (`--metadata-url-client-cert` oraz opcjonalnie `--metadata-url-client-key`) i – w razie
    potrzeby testów lokalnych – dopuścić HTTP poprzez `--metadata-url-allow-http`), konfiguracje zapisane w INI (`--metadata-ini`, obsługa
    sekcji oraz kluczy z `__` jako separatora kropki), TOML (`--metadata-toml`,
    obsługa tabel i kluczy kropkowanych) oraz YAML (`--metadata-yaml`, wspiera
    klucze kropkowane i zagnieżdżone struktury), wpisy odczytywane z plików
    `.env` (`--metadata-dotenv` – obsługa komentarzy, wpisów `export KEY=...`
    oraz `__` jako separatora klucza) oraz wartości pobierane dynamicznie ze
    zmiennych środowiskowych (`--metadata-env-prefix PREFIX`, gdzie nazwy po
    prefiksie używają `__` jako separatora kropkowanych kluczy). Wszystkie wpisy trafiają
    do sekcji `metadata` manifestu z walidacją duplikatów kluczy. Obsługiwane są
    też klucze kropkowane, np. `--metadata release.branch=main`, które wstawią
    `{"release": {"branch": "main"}}`.
   * Finalne archiwum ZIP umieszczane jest w `var/orchestrator/<env>/dist/`.

3. (Opcjonalnie) Zamiast `--qt-dist` można wskazać projekt Briefcase
   (`--briefcase-project ui/briefcase_app`), który zostanie zbudowany przez
   `briefcase create/build/package` i spakowany do bundla.

## Moduł aktualizacji i licencja OEM

Nowy moduł `bot_core.security.update` umożliwia weryfikację paczek aktualizacji
na podstawie podpisanego manifestu oraz profilu licencji OEM. Kluczowe funkcje:

* `verify_update_bundle()` – oblicza sumy SHA-384 artefaktów, weryfikuje podpis
  HMAC i sprawdza, czy profil licencji (`security.license.profile`) znajduje się
  na liście `allowed_profiles` manifestu.
* Wynik (`UpdateVerificationResult`) udostępnia pola `signature_valid`,
  `license_ok` oraz listę błędów/warningów. W przypadku niepowodzenia weryfikacji
  należy zablokować aktualizację.

### Weryfikacja paczki aktualizacyjnej

```bash
python scripts/local_orchestrator.py verify-update demo \
    --manifest var/dist/core-runtime-1.2.0-linux-x86_64/manifest.json \
    --bundle-dir var/dist/core-runtime-1.2.0-linux-x86_64 \
    --signature var/dist/core-runtime-1.2.0-linux-x86_64/manifest.sig \
    --signing-key secrets/oem_manifest.key
```

* Orchestrator wczytuje `config/core.yaml`, wykonuje `validate_license_from_config`
  i przekazuje wynik do `verify_update_bundle`.
* Weryfikacja kończy się sukcesem tylko wtedy, gdy podpis i profil licencji są
  poprawne, a sumy SHA-384 odpowiadają rzeczywistości.

## Lokalne środowiska demo/paper/live

`scripts/local_orchestrator.py` konsoliduje typowe operacje operatorskie:

* `prepare <env>` – tworzy katalogi robocze (`logs/`, `bundles/`, `dist/`).
* `bundle <env>` – buduje bundla PyInstaller/Briefcase i zapisuje metadane w
  `var/orchestrator/state.json`. Można przekazywać profile OEM, metadane z plików
  JSON/INI/TOML/YAML/dotenv, CLI oraz zmiennych środowiskowych
  (`--metadata-env-prefix`). Pobieranie z URL domyślnie wymaga HTTPS i zgodności z listą
  hostów (`--metadata-url-allowed-host`), wspiera nagłówki (`--metadata-url-header`),
  limit czasu (`--metadata-url-timeout`), limit rozmiaru (`--metadata-url-max-size`),
  dodatkowe źródła zaufanych certyfikatów (`--metadata-url-ca`, `--metadata-url-capath`),
  pinning certyfikatów TLS (`--metadata-url-cert-fingerprint`), weryfikację atrybutów tematu
  certyfikatu (`--metadata-url-cert-subject`), atrybutów wystawcy
  (`--metadata-url-cert-issuer`), wpisy SAN (`--metadata-url-cert-san`), wymagane EKU
  (`--metadata-url-cert-eku`), polityki certyfikatu (`--metadata-url-cert-policy`),
  konkretne numery seryjne (`--metadata-url-cert-serial`) oraz uwierzytelnianie klienta
  (`--metadata-url-client-cert`, `--metadata-url-client-key`) i
  opcjonalne dopuszczenie HTTP na potrzeby środowisk odciętych (`--metadata-url-allow-http`).
* `launch <env>` – uruchamia harmonogram multi-strategy (`run_multi_strategy_scheduler.py`)
  z odpowiednimi parametrami (`--environment`, `--scheduler`).
* `verify-update <env>` – deleguje proces weryfikacji paczek aktualizacyjnych.
* `status` – pokazuje ostatnie bundlowania/uruchomienia oraz ścieżki konfiguracji.

### Przykładowy scenariusz wdrożeniowy

1. `prepare` dla środowisk `demo` i `paper`.
2. `bundle` dla obu środowisk, podpisując manifesty tym samym kluczem OEM.
3. `verify-update` po stronie laboratorium QA – potwierdzenie zgodności profilu
   licencji z manifestem.
4. `launch --run-once` w trybie `demo` jako smoke-test, a następnie uruchomienie
   ciągłe `paper`.
5. Zapis metryk orchestratora (`var/orchestrator/state.json`) do repozytorium
   operacyjnego (np. `audit/deployments/2024-07-15.json`).

## Integracja z istniejącymi runbookami

* Checklisty OEM nadal obowiązują (`docs/runbooks/OEM_INSTALLER_ACCEPTANCE.md`).
* Bundling PyInstaller można uruchomić w pipeline CI, korzystając z flag
  `--hidden-import` i `--include` dołączających wszystkie wymagane zasoby.
* W sekcji Recovery (poniżej) opisano odtwarzanie środowiska z podpisanych paczek.

## Zabezpieczenia i audyt

* Manifesty i podpisy przechowuj w repozytorium `var/security/updates/` wraz z
  logami weryfikacji (`logs/update_verification.jsonl`).
* Dla każdej paczki odnotuj fingerprint urządzenia (moduł
  `bot_core.security.fingerprint`) oraz identyfikator licencji w rejestrze
  decision log (`docs/runbooks/OEM_LICENSE_PROVISIONING.md`).<|MERGE_RESOLUTION|>--- conflicted
+++ resolved
@@ -17,35 +17,6 @@
 * Pakiet `KryptoLowca` zainstalowany w tym samym środowisku (np.
   `pip install -e ./KryptoLowca`), aby moduły `KryptoLowca.*` – w tym
   `KryptoLowca.ai_models` – były dostępne na ścieżce importu.
-<<<<<<< HEAD
-  Stan backendu można weryfikować w narzędziach serwisowych przy użyciu
-  `AIManager.backend_status()`, które zwraca flagę degradacji, szczegóły
-  tekstowe, listę klas wyjątków (`exception_types`), znacznik czasu wejścia w
-  tryb degradacji (`since`, w strefie UTC), bieżące oszacowanie czasu trwania
-  degradacji (`duration_seconds`) oraz `exception_diagnostics` – uporządkowane
-  rekordy zawierające moduł, kwalifikowaną nazwę typu, komunikat oraz
-  sformatowaną wersję opisu każdego wyjątku (np. brak
-  `KryptoLowca.ai_models`). Na potrzeby integracji operatorskich dostępna jest
-  też właściwość `AIManager.degradation_duration`, która zwraca obiekt
-  `timedelta` reprezentujący czas w trybie degradacji, oraz
-  `AIManager.degradation_history` – uporządkowaną listę zdarzeń degradacji
-  z informacją o przyczynie (`reason`), szczegółach (`details`), typach
-  wyjątków (`exception_types`), diagnostyce (`exception_diagnostics`),
-  znacznikach czasu rozpoczęcia/zakończenia (`started_at`/`ended_at`) oraz
-  łącznym czasie trwania (`duration_seconds`). Każde zdarzenie dostępne jest
-  również w postaci słownika (`as_dict()`), co ułatwia serializację do logów.
-  Do agregacji historii służy `AIManager.degradation_statistics()`, zwracające
-  sumaryczne metryki (`total_events`, `active_events`,
-  `resolved_events`, `total_downtime_seconds`, `active_downtime_seconds`,
-  `resolved_downtime_seconds`, `average_downtime_seconds`,
-  `longest_downtime_seconds`, `shortest_downtime_seconds`) oraz szczegółowe
-  rozbicie według przyczyn (`by_reason`). Każdy wpis `by_reason` zawiera te same
-  pola liczbowe wraz z nazwą powodu (`reason`), co umożliwia szybkie
-  zidentyfikowanie, które degradacje odpowiadają za największy przestój. Metoda
-  `as_dict()` upraszcza eksport do JSON, mapując przyczyny na odpowiadające im
-  słowniki ze statystykami.
-=======
->>>>>>> 2d968dce
 * Plik konfiguracyjny `config/core.yaml` oraz tajemnice potrzebne do walidacji
   licencji OEM.
 * Klucz HMAC (BASE64 lub plaintext) używany do podpisywania manifestów.
