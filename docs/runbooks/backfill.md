# Backfill danych OHLCV

Skrypt `scripts/backfill.py` automatyzuje pobieranie oraz odświeżanie danych OHLCV
z publicznych API giełd obsługiwanych przez platformę. Mechanizm korzysta z
`PublicAPIDataSource`, lokalnej pamięci podręcznej Parquet/SQLite oraz
harmonogramu `OHLCVRefreshScheduler`, dzięki czemu po pierwszym backfillu
możliwe jest cykliczne dogrywanie świeżych danych.

Domyślne częstotliwości odświeżania zależą od interwału (np. `1d` co 24 h,
`1h` co 15 min, `15m` co 5 min). W razie potrzeby można je nadpisać poprzez
sekcję `environments.*.adapter_settings.ohlcv_refresh_overrides` w
`config/core.yaml`, podając mapowanie `interwał -> sekundy` dla konkretnego
środowiska.

## Obsługiwane giełdy

Aktualna konfiguracja `core_multi_exchange` obejmuje następujące adaptery
publicznych API:

- `binance_spot` – `BinanceSpotAdapter`
- `binance_futures` – `BinanceFuturesAdapter`
- `kraken_spot` – `KrakenSpotAdapter`
- `kraken_futures` – `KrakenFuturesAdapter`
- `zonda_spot` – `ZondaSpotAdapter`

Skrypt automatycznie dobiera właściwy adapter na podstawie pola `exchange`
ze wskazanego środowiska w `config/core.yaml`.

## Wymagania sieciowe

Część giełd (w szczególności Binance i Kraken) wymaga skonfigurowania listy
zaufanych adresów IP (IP allowlist) dla kluczy API wykorzystywanych nawet do
publicznych zapytań REST. Upewnij się, że każdy wpis `environments.*.ip_allowlist`
w `config/core.yaml` obejmuje adres hosta, na którym uruchamiany jest backfill,
w przeciwnym razie żądania mogą być odrzucane.

## Uruchomienie

Przykładowe uruchomienie pełnego backfillu dla środowiska `binance_paper`:

```bash
python scripts/backfill.py --environment binance_paper --run-once
```

Dla pracy ciągłej (backfill + inkrementalne odświeżanie) pomiń flagę `--run-once`
i pozostaw proces działający w tle.

## Monitoring luk danych i alerty

Skrypt potrafi monitorować manifest SQLite i wysyłać alerty o długotrwałych
lukach w danych OHLCV. Aby aktywować mechanizm, uruchom go z flagą
`--enable-alerts`. W środowiskach headless (Linux bez środowiska graficznego)
należy dodatkowo przekazać `--headless-passphrase` (oraz opcjonalnie
`--headless-secrets-path`), aby `create_default_secret_storage` mogło otworzyć
zaszyfrowany magazyn sekretów.

Polityka eskalacji jest konfigurowalna poprzez sekcję
`environments.*.adapter_settings.ohlcv_gap_alerts` w `config/core.yaml`.
Przykład:

```yaml
ohlcv_gap_alerts:
  warning_gap_minutes:
    1d: 1800   # ostrzeżenie po ~30 godzinach braku świec dziennych
    1h: 90     # ostrzeżenie po 90 minutach ciszy na interwale godzinowym
    15m: 20    # ostrzeżenie po 20 minutach dla sanity-checków
  incident_threshold_count: 5   # liczba ostrzeżeń w oknie, po której otwieramy incydent
  incident_window_minutes: 10   # szerokość okna przesuwnego na eskalację (Telegram + e-mail)
  sms_escalation_minutes: 15    # czas trwania incydentu po którym uruchamiamy SMS
<<<<<<< HEAD
  warning_throttle_minutes: 5   # minimalny odstęp pomiędzy ostrzeżeniami dla tego samego symbolu
=======
>>>>>>> 6ab0c3db
```

Domyślne progi bazują na dwukrotności długości interwału i są bezpieczne dla
środowiska demo/paper. Kanały alertowe (Telegram/e-mail/SMS) konfigurowane są
tak jak dla runtime – wymagają obecności sekretów w natywnym keychainie lub
zaszyfrowanym magazynie.

Każdy przebieg backfillu zapisuje ponadto wpisy audytowe luk do pliku
`<data_cache_path>/audit/<environment>_ohlcv_gaps.jsonl`, gdzie utrwalane są
ostatni znany znacznik czasu, liczba świec oraz status (`ok`, `warning`,
<<<<<<< HEAD
`warning_suppressed`, `incident`, `sms_escalated`). Plik jest w formacie JSONL
i można go trzymać w retencji ≥24 miesięcy na potrzeby audytu operacyjnego.
=======
`incident`, `sms_escalated`). Plik jest w formacie JSONL i można go trzymać w
retencji ≥24 miesięcy na potrzeby audytu operacyjnego.
>>>>>>> 6ab0c3db

### Raportowanie luk z pliku audytu

Do szybkiej inspekcji bieżącego stanu luk służy skrypt
`scripts/gap_audit_report.py`, który wczytuje plik JSONL i agreguje wpisy po
symbolu/interwale. Podstawowe użycie:

```bash
python scripts/gap_audit_report.py \
  data/cache/audit/binance_paper_ohlcv_gaps.jsonl \
  --environment binance_paper \
  --since-hours 24
```

Wynik zawiera tabelę z ostatnim statusem, wielkością luki (minuty), liczbą
wierszy w cache oraz liczbą ostrzeżeń/incydentów/SMS w zadanym oknie
czasowym (domyślnie 24 h). Parametr `--window-hours` pozwala zmienić szerokość
<<<<<<< HEAD
tego okna do własnych potrzeb operacyjnych.

### Raport zdrowia manifestu SQLite

W sytuacjach, gdy potrzebna jest szybka inspekcja aktualnego stanu cache bez
sięgania do logów audytowych, można użyć skryptu
`scripts/manifest_gap_report.py`. Narzędzie odczytuje manifest SQLite,
porównuje ostatnie stemple czasowe z bieżącą godziną i stosuje progi ostrzeżeń
zdefiniowane w `ohlcv_gap_alerts.warning_gap_minutes` (a w razie braku –
domyślnie dwukrotność interwału). Raport można otrzymać jako tabelę tekstową
lub JSON, np.:

```bash
python scripts/manifest_gap_report.py \
  --environment binance_paper \
  --as-of 2024-05-20T12:00:00Z
```

Wynik pokazuje każdy symbol/interwał wraz z liczbą wierszy, ostatnim
timestampem, długością luki oraz statusem (`ok`, `warning`, `missing_metadata`,
`invalid_metadata`). Dzięki temu łatwo wychwycić instrumenty pominięte w
backfillu lub manifesty z uszkodzonymi danymi, zanim pipeline trafi na
środowisko paper/live.

Jeżeli backfill uruchomiono z flagą `--enable-alerts`, raport manifestu jest
generowany automatycznie po zakończeniu synchronizacji. Wszelkie wykryte
nieprawidłowości trafiają na kanały Telegram/e-mail/SMS zgodnie z polityką
alertów: braki metadanych i uszkodzone wpisy eskalują się jako krytyczne
powiadomienia, a długotrwałe luki (`warning`) wysyłane są jako ostrzeżenia z
pełnym kontekstem (ostatni timestamp, liczba świec, długość luki). Dzięki temu
operacje otrzymują komplet informacji o stanie cache natychmiast po
backfillu – jeszcze zanim harmonogram odświeżania rozpocznie kolejne cykle.
=======
tego okna do własnych potrzeb operacyjnych.
>>>>>>> 6ab0c3db
<|MERGE_RESOLUTION|>--- conflicted
+++ resolved
@@ -67,10 +67,8 @@
   incident_threshold_count: 5   # liczba ostrzeżeń w oknie, po której otwieramy incydent
   incident_window_minutes: 10   # szerokość okna przesuwnego na eskalację (Telegram + e-mail)
   sms_escalation_minutes: 15    # czas trwania incydentu po którym uruchamiamy SMS
-<<<<<<< HEAD
   warning_throttle_minutes: 5   # minimalny odstęp pomiędzy ostrzeżeniami dla tego samego symbolu
-=======
->>>>>>> 6ab0c3db
+
 ```
 
 Domyślne progi bazują na dwukrotności długości interwału i są bezpieczne dla
@@ -81,13 +79,10 @@
 Każdy przebieg backfillu zapisuje ponadto wpisy audytowe luk do pliku
 `<data_cache_path>/audit/<environment>_ohlcv_gaps.jsonl`, gdzie utrwalane są
 ostatni znany znacznik czasu, liczba świec oraz status (`ok`, `warning`,
-<<<<<<< HEAD
 `warning_suppressed`, `incident`, `sms_escalated`). Plik jest w formacie JSONL
 i można go trzymać w retencji ≥24 miesięcy na potrzeby audytu operacyjnego.
-=======
 `incident`, `sms_escalated`). Plik jest w formacie JSONL i można go trzymać w
 retencji ≥24 miesięcy na potrzeby audytu operacyjnego.
->>>>>>> 6ab0c3db
 
 ### Raportowanie luk z pliku audytu
 
@@ -105,7 +100,6 @@
 Wynik zawiera tabelę z ostatnim statusem, wielkością luki (minuty), liczbą
 wierszy w cache oraz liczbą ostrzeżeń/incydentów/SMS w zadanym oknie
 czasowym (domyślnie 24 h). Parametr `--window-hours` pozwala zmienić szerokość
-<<<<<<< HEAD
 tego okna do własnych potrzeb operacyjnych.
 
 ### Raport zdrowia manifestu SQLite
@@ -138,6 +132,4 @@
 pełnym kontekstem (ostatni timestamp, liczba świec, długość luki). Dzięki temu
 operacje otrzymują komplet informacji o stanie cache natychmiast po
 backfillu – jeszcze zanim harmonogram odświeżania rozpocznie kolejne cykle.
-=======
-tego okna do własnych potrzeb operacyjnych.
->>>>>>> 6ab0c3db
+tego okna do własnych potrzeb operacyjnych.