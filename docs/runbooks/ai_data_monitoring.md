--- conflicted
+++ resolved
@@ -154,12 +154,6 @@
 
 - `--data-quality-category completeness` ogranicza ładowanie raportów `data_quality` do wskazanej kategorii (np. kompletności, zakresów, driftu cech).
 - `--since 48h` filtruje raporty starsze niż określony okres (akceptowane są skróty `Xs`, `Xm`, `Xh`, `Xd` oraz znaczniki ISO 8601, np. `2024-05-01T00:00Z`).
-<<<<<<< HEAD
-- `--include-tag pipeline` wymaga obecności przynajmniej jednego z podanych tagów (możesz podawać opcję wielokrotnie lub rozdzielać tagi przecinkami), natomiast `--exclude-tag legacy` usuwa raporty z niedozwolonymi tagami.
-- `--include-report-status alert` filtruje tylko raporty o wskazanym statusie (np. `alert`, `warning`), a `--exclude-report-status ok` usuwa wpisy z niepożądanymi statusami.
-- `--include-status pending` filtruje tylko raporty, w których występuje wskazany status podpisu (np. pending, investigating), a `--exclude-status approved` usuwa wpisy z niepożądanymi statusami. Parametry współdziałają z `--role`, dzięki czemu możesz analizować statusy konkretnych zespołów.
-=======
->>>>>>> c4a43f99
 
 ### 2.6 Monitoring inference
 
