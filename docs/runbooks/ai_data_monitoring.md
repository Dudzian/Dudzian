--- conflicted
+++ resolved
@@ -13,11 +13,7 @@
 2. **Dryf cech** – porównaj zbiór treningowy z oknem produkcyjnym za pomocą `FeatureDriftAnalyzer`. Zweryfikuj `assessment.summary.triggered_features`, `metrics.feature_drift.psi` oraz `distribution_summary.max_ks`. Trigger > progów PSI/KS wymaga wpisu w decision journalu oraz przeglądu risk/compliance.
 3. **Zakres cech inference** – podczas obsługi alertu sprawdź `InferenceFeatureBoundsValidator.observe()` dla ostatnich próbek inference. Jeśli którekolwiek `feature_out_of_bounds`, zatrzymaj scoring i potwierdź wznowienie z risk.
 4. **Automatyczny audyt pipeline'u** – zweryfikuj, że `AIManager.get_last_data_quality_report_path()` wskazuje świeży raport (`pipeline:<symbol>:<kontrola>`) po ostatnim `run_pipeline`. Brak raportu oznacza, że kontrola nie została zarejestrowana.
-<<<<<<< HEAD
-5. **Bramka podpisów** – przed promocją modelu do DecisionOrchestratora uruchom `ensure_compliance_sign_offs(...)`, aby potwierdzić, że ostatnie alerty `data_quality` i `drift` mają status `approved/waived` dla ról Risk i Compliance. Do szybkiego podglądu braków wykorzystaj `collect_pending_compliance_sign_offs(...)` lub `AIManager.get_pending_compliance_sign_offs()`. Jeśli wymagany jest inny zestaw odpowiedzialności, ustaw go wcześniej przez `AIManager.set_compliance_sign_off_roles(("risk",))` lub podobną konfigurację i włącz wymóg podpisów (`AIManager.set_compliance_sign_off_requirement(True)`).
-=======
 5. **Bramka podpisów** – przed promocją modelu do DecisionOrchestratora uruchom `ensure_compliance_sign_offs(...)`, aby potwierdzić, że ostatnie alerty `data_quality` i `drift` mają status `approved/waived` dla ról Risk i Compliance. Jeśli wymagany jest inny zestaw odpowiedzialności, ustaw go wcześniej przez `AIManager.set_compliance_sign_off_roles(("risk",))` lub podobną konfigurację i włącz wymóg podpisów (`AIManager.set_compliance_sign_off_requirement(True)`).
->>>>>>> ee628002
 
 ## 2. Procedura operacyjna
 
@@ -111,42 +107,6 @@
 ```python
 from bot_core.ai.data_monitoring import (
     ComplianceSignOffError,
-<<<<<<< HEAD
-    collect_pending_compliance_sign_offs,
-    ensure_compliance_sign_offs,
-)
-
-try:
-    pending = ensure_compliance_sign_offs(
-        audit_root="audit/ai_decision",
-        limit=5,
-        roles=("risk", "compliance"),  # możesz ograniczyć wymagane role
-    )
-except ComplianceSignOffError as exc:
-    # exc.missing zawiera tylko role z brakami podpisów
-    for role, entries in exc.missing.items():
-        print("Brak podpisu", role, "dla raportów:")
-        for entry in entries:
-            print(" -", entry.get("category"), entry.get("report_path"))
-    raise
-else:
-    assert all(not entries for entries in pending.values())
-
-pending_map = collect_pending_compliance_sign_offs(
-    audit_root="audit/ai_decision",
-    limit=10,
-    roles=("risk",),
-)
-for role, entries in pending_map.items():
-    print(role, "=>", len(entries))
-
-# Konfiguracja wymagań podpisów przed aktywacją inference
-manager.set_compliance_sign_off_requirement(True)
-manager.set_compliance_sign_off_roles(("risk",))  # wymaga tylko podpisu zespołu Risk
-
-# Podgląd oczekujących podpisów bezpośrednio z managera
-print(manager.get_pending_compliance_sign_offs())
-=======
     ensure_compliance_sign_offs,
     load_recent_data_quality_reports,
     load_recent_drift_reports,
@@ -167,7 +127,6 @@
     raise
 else:
     assert all(not entries for entries in pending.values())
->>>>>>> ee628002
 ```
 `ComplianceSignOffError` sygnalizuje brak wymaganych podpisów – aktualizuj `docs/compliance/ai_pipeline_signoff.md` i eskaluj do właścicieli raportu.
 
