# Stage6 – Checklista PortfolioGovernor

## Cel
Zapewnić udokumentowane logowanie decyzji portfelowych Stage6 wraz z
podpisami HMAC oraz integracją z obserwowalnością i Market Intelligence.

<<<<<<< HEAD
## Krok po kroku[^noexec]

1. Uruchom agregację Market Intel dla governora (`python scripts/build_market_intel_metrics.py`).
2. (Opcjonalnie) wykonaj polecenie
   `python scripts/run_multi_strategy_scheduler.py --run-once`, aby koordynator
   runtime zapisał świeżą decyzję PortfolioGovernora wraz z
   metadanymi scheduler-a. Koordynator automatycznie wczyta raporty SLO oraz
   Stress Lab ze ścieżek zdefiniowanych w
   `runtime.multi_strategy_schedulers.*.portfolio_inputs`.
=======
## Krok po kroku
1. Uruchom agregację Market Intel dla governora (`python scripts/build_market_intel_metrics.py`).
2. (Opcjonalnie) wykonaj `PYTHONPATH=. python scripts/run_multi_strategy_scheduler.py --run-once`,
   aby koordynator runtime zapisał świeżą decyzję PortfolioGovernora wraz z
   metadanymi scheduler-a. Koordynator automatycznie wczyta raporty SLO oraz
   Stress Lab ze ścieżek zdefiniowanych w `runtime.multi_strategy_schedulers.*.
   portfolio_inputs`.
>>>>>>> 349602cb
3. Wygeneruj bieżący raport SLO (`python scripts/slo_monitor.py`) z podpisem HMAC.
4. Przygotuj plik alokacji (np. `var/audit/allocations/<data>.json`) z wagami
   aktywów przekazanymi z runtime lub Stress Lab oraz raport Stress Lab
   (`var/audit/stress_lab/<data>.json`) jeśli generował overridy.
5. Uruchom automatyczny cykl hypercare portfela (zapisując podpis do osobnego
   pliku):
   ```bash
   python scripts/run_stage6_portfolio_cycle.py \
     --config config/core.yaml \
     --environment <środowisko> \
     --governor <nazwa_governora> \
     --allocations <plik z wagami> \
     --portfolio-value <wartość_portfela> \
     --market-intel <raport_market_intel.json> \
     --slo-report <raport_slo.json> \
     --stress-report <raport_stress_lab.json> \
     --summary var/audit/portfolio/summary.json \
     --summary-csv var/audit/portfolio/summary.csv \
     --summary-signature var/audit/portfolio/summary.sig \
     --signing-key-path secrets/hmac/stage6_portfolio.key \
     --signing-key-id stage6-portfolio
   ```
   Komenda wygeneruje podsumowanie JSON/CSV, podpis HMAC oraz wpis w decision
   logu korzystając z konfiguracji `runtime.portfolio_decision_log`.
6. W scenariuszu ręcznym (np. dla dodatkowych eksperymentów) wykonaj nadal
<<<<<<< HEAD
   polecenie:
   ```bash
   python scripts/log_portfolio_decision.py \
     --signing-key-path secrets/hmac/stage6_portfolio.key \
     --signing-key-id stage6-portfolio
   ```
   Pozwoli to zarejestrować pojedynczą decyzję wraz z podpisem HMAC i spójnym
   identyfikatorem klucza.
=======
   `python scripts/log_portfolio_decision.py`, aby zarejestrować pojedynczą decyzję
   wraz z własnym podpisem HMAC.
>>>>>>> 349602cb
7. Zweryfikuj w logu stdout komunikaty o podpisach HMAC i lokalizacji
   artefaktów.
8. Jeśli konieczny jest natychmiastowy rebalance, przekaż wygenerowane wpisy do
   modułów egzekucji zgodnie z polityką Stage6.
<<<<<<< HEAD
9. (Opcjonalnie) uruchom `python scripts/run_stage6_hypercare_cycle.py`, aby w
   jednym kroku połączyć wyniki Portfolio, Observability i Resilience –
   konfigurację znajdziesz w checklistcie Stage6 Hypercare.

[^noexec]: Repozytorium nie dostarcza plików z ustawionym bitem wykonywalnym, dlatego uruchamiamy je przez interpreter Pythona.
=======
9. (Opcjonalnie) Uruchom `python scripts/run_stage6_hypercare_cycle.py`, aby w jednym
   kroku połączyć wyniki Portfolio, Observability i Resilience – konfigurację
   znajdziesz w checklistcie Stage6 Hypercare.
>>>>>>> 349602cb

## Artefakty / Akceptacja
- `var/audit/decision_log/*.jsonl` – wpisy PortfolioGovernora z polem
  `signature` (HMAC).
- `var/audit/decision_log/*.jsonl.sig` – opcjonalne podpisy zbiorcze, jeśli
  stosowane.
- Raporty wejściowe użyte w kroku 4 (allocations, market intel, SLO,
  stress_overrides).
- Adnotacja w decision logu (lub decision journal) o przeglądzie decyzji przez
  operatora Stage6.<|MERGE_RESOLUTION|>--- conflicted
+++ resolved
@@ -4,17 +4,6 @@
 Zapewnić udokumentowane logowanie decyzji portfelowych Stage6 wraz z
 podpisami HMAC oraz integracją z obserwowalnością i Market Intelligence.
 
-<<<<<<< HEAD
-## Krok po kroku[^noexec]
-
-1. Uruchom agregację Market Intel dla governora (`python scripts/build_market_intel_metrics.py`).
-2. (Opcjonalnie) wykonaj polecenie
-   `python scripts/run_multi_strategy_scheduler.py --run-once`, aby koordynator
-   runtime zapisał świeżą decyzję PortfolioGovernora wraz z
-   metadanymi scheduler-a. Koordynator automatycznie wczyta raporty SLO oraz
-   Stress Lab ze ścieżek zdefiniowanych w
-   `runtime.multi_strategy_schedulers.*.portfolio_inputs`.
-=======
 ## Krok po kroku
 1. Uruchom agregację Market Intel dla governora (`python scripts/build_market_intel_metrics.py`).
 2. (Opcjonalnie) wykonaj `PYTHONPATH=. python scripts/run_multi_strategy_scheduler.py --run-once`,
@@ -22,7 +11,6 @@
    metadanymi scheduler-a. Koordynator automatycznie wczyta raporty SLO oraz
    Stress Lab ze ścieżek zdefiniowanych w `runtime.multi_strategy_schedulers.*.
    portfolio_inputs`.
->>>>>>> 349602cb
 3. Wygeneruj bieżący raport SLO (`python scripts/slo_monitor.py`) z podpisem HMAC.
 4. Przygotuj plik alokacji (np. `var/audit/allocations/<data>.json`) z wagami
    aktywów przekazanymi z runtime lub Stress Lab oraz raport Stress Lab
@@ -48,34 +36,15 @@
    Komenda wygeneruje podsumowanie JSON/CSV, podpis HMAC oraz wpis w decision
    logu korzystając z konfiguracji `runtime.portfolio_decision_log`.
 6. W scenariuszu ręcznym (np. dla dodatkowych eksperymentów) wykonaj nadal
-<<<<<<< HEAD
-   polecenie:
-   ```bash
-   python scripts/log_portfolio_decision.py \
-     --signing-key-path secrets/hmac/stage6_portfolio.key \
-     --signing-key-id stage6-portfolio
-   ```
-   Pozwoli to zarejestrować pojedynczą decyzję wraz z podpisem HMAC i spójnym
-   identyfikatorem klucza.
-=======
    `python scripts/log_portfolio_decision.py`, aby zarejestrować pojedynczą decyzję
    wraz z własnym podpisem HMAC.
->>>>>>> 349602cb
 7. Zweryfikuj w logu stdout komunikaty o podpisach HMAC i lokalizacji
    artefaktów.
 8. Jeśli konieczny jest natychmiastowy rebalance, przekaż wygenerowane wpisy do
    modułów egzekucji zgodnie z polityką Stage6.
-<<<<<<< HEAD
-9. (Opcjonalnie) uruchom `python scripts/run_stage6_hypercare_cycle.py`, aby w
-   jednym kroku połączyć wyniki Portfolio, Observability i Resilience –
-   konfigurację znajdziesz w checklistcie Stage6 Hypercare.
-
-[^noexec]: Repozytorium nie dostarcza plików z ustawionym bitem wykonywalnym, dlatego uruchamiamy je przez interpreter Pythona.
-=======
 9. (Opcjonalnie) Uruchom `python scripts/run_stage6_hypercare_cycle.py`, aby w jednym
    kroku połączyć wyniki Portfolio, Observability i Resilience – konfigurację
    znajdziesz w checklistcie Stage6 Hypercare.
->>>>>>> 349602cb
 
 ## Artefakty / Akceptacja
 - `var/audit/decision_log/*.jsonl` – wpisy PortfolioGovernora z polem
