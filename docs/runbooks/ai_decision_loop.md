--- conflicted
+++ resolved
@@ -64,16 +64,6 @@
    python - <<'PY'
    from bot_core.ai.data_monitoring import (
        ComplianceSignOffError,
-<<<<<<< HEAD
-       collect_pending_compliance_sign_offs,
-       ensure_compliance_sign_offs,
-   )
-
-   try:
-       ensure_compliance_sign_offs(
-           audit_root="audit/ai_decision",
-           limit=5,
-=======
        ensure_compliance_sign_offs,
        load_recent_data_quality_reports,
        load_recent_drift_reports,
@@ -85,7 +75,6 @@
        ensure_compliance_sign_offs(
            data_quality_reports=dq,
            drift_reports=drift,
->>>>>>> ee628002
            roles=("risk", "compliance"),
        )
    except ComplianceSignOffError as exc:
@@ -94,22 +83,9 @@
        raise
    else:
        print("Sign-off gate passed")
-<<<<<<< HEAD
-
-   pending_map = collect_pending_compliance_sign_offs(
-       audit_root="audit/ai_decision",
-       limit=5,
-       roles=("risk",),
-   )
-   print("Pending summary:", {role: len(entries) for role, entries in pending_map.items()})
-   PY
-   ```
-   Wyjątek `ComplianceSignOffError` blokuje aktywację – eskaluj do zespołów Risk/Compliance i uzyskaj podpisy w `docs/compliance/ai_pipeline_signoff.md`. Do bieżącej kontroli braków możesz wykorzystać `AIManager.get_pending_compliance_sign_offs()` po ustawieniu katalogu audytu.
-=======
    PY
    ```
    Wyjątek `ComplianceSignOffError` blokuje aktywację – eskaluj do zespołów Risk/Compliance i uzyskaj podpisy w `docs/compliance/ai_pipeline_signoff.md`.
->>>>>>> ee628002
    Jeśli dana aktywacja wymaga innego zestawu ról, skonfiguruj go uprzednio przez `AIManager.set_compliance_sign_off_requirement(True)` oraz `AIManager.set_compliance_sign_off_roles(("risk",))` (wywołanie z `None` przywraca domyślny duet Risk/Compliance, a `False` w `set_compliance_sign_off_requirement` wyłącza bramkę).
 3. **Decision journal** – po aktywacji modelu zweryfikuj wpis `ai_retraining`/`ai_drift_report` z linkiem do artefaktu i raportów audytu. Brak wpisu wymaga powtórzenia rejestracji.
 
