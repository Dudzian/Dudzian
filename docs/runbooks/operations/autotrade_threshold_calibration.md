# Kalibracja progów autotradera

Skrypt `scripts/calibrate_autotrade_thresholds.py` pozwala operatorom szybko
oszacować nowe progi sygnałów (`signal_after_adjustment`,
`signal_after_clamp`) oraz poziomów ryzyka (`regime_summary.risk_score`) na
podstawie istniejących danych operacyjnych. Narzędzie łączy zdarzenia z
`TradingDecisionJournal` z eksportem historii autotradera i oblicza
percentyle, które można wykorzystać do aktualizacji konfiguracji
`auto_trader` (np. `risk_score` w `map_regime_to_signal`).

## Wymagane dane wejściowe

1. Ścieżka do pliku (lub katalogu) z dziennikiem decyzji w formacie JSONL.
   Można przekazać wiele plików/katalogów – zostaną scalone.
2. Eksport autotradera wygenerowany przez `export_risk_evaluations()` lub
   zrzut statusów z `push_autotrade_status` (plik JSON zawierający listę
   wpisów z polami `symbol` i `summary.risk_score`).
   Parser działa strumieniowo – akceptuje zarówno pliki JSONL, jak i duże pliki
   JSON, w których dane znajdują się w tablicy lub wewnątrz obiektu z polem
   `entries`. Inne struktury (np. zagnieżdżone tablice w wielu polach) nie są
   obsługiwane.
3. *(Opcjonalnie)* Aktualne progi sygnałów – można je przekazać jako plik
   JSON/YAML albo listę par `metric=value` w parametrze
   `--current-threshold`. Parametr można wskazać wielokrotnie (np. plik z
   domyślnymi progami + szybka korekta w CLI), co pozwala porównać nowe
   propozycje z bieżącą konfiguracją `signal_after_adjustment` i
   `signal_after_clamp`.
4. *(Opcjonalnie)* Konfiguracja progów ryzyka – plik YAML/JSON kompatybilny z
   `load_risk_thresholds`. Przekaż go przez `--risk-thresholds`, aby w raporcie
   pojawiła się aktualna wartość `risk_score`. Flagi można powtórzyć dla kilku
   plików, a ostatnia ścieżka nadpisze poprzednie wartości (podobnie jak
   warstwy `--current-threshold`).

## Przykładowe uruchomienie

```bash
python scripts/calibrate_autotrade_thresholds.py \
  --journal logs/decision_journal/decisions-20240101.jsonl \
  --autotrade-export audit/autotrade/risk_history.json \
  --percentiles 0.5,0.9,0.95 \
  --suggestion-percentile 0.95 \
  --since 2024-01-01T00:00:00Z \
  --until 2024-01-31T23:59:59Z \
  --current-threshold signal_after_adjustment=0.8,signal_after_clamp=0.75 \
  --risk-thresholds config/risk_thresholds.yaml \
<<<<<<< HEAD
  --max-freeze-events 100 \
  --max-raw-values 500 \
  --max-global-samples 50000 \
=======
  --limit-freeze-events 25 \
  --raw-freeze-events-sample-limit 15 \
  --freeze-events-limit 50 \
>>>>>>> 6f8e583f
  --output-json reports/autotrade_thresholds.json \
  --output-csv reports/autotrade_thresholds.csv \
  --plot-dir reports/autotrade_thresholds_plots
```

Polecenie:

- zaczytuje wszystkie zdarzenia z dziennika oraz eksportu autotradera,
- oblicza wskazane percentyle w rozbiciu na pary `giełda/strategia`
  (kolumny percentylowe w raporcie JSON/CSV są oznaczane jako `pXX` dla
  wartości całkowitych lub `pXX_Y` dla ułamków, np. `p97_5` dla 97,5
  percentyla),
<<<<<<< HEAD
- zapisuje pełny raport JSON (z surowymi wartościami w `groups[*].raw_values`,
  statystykami i sugerowanymi progami; sekcja `global_summary` przechowuje tylko
  dane zagregowane),
- tworzy tabelę CSV gotową do importu w arkuszu kalkulacyjnym,
- zbiera statystyki blokad ryzyka (`risk_freeze` / `auto_risk_freeze`) wraz z
  rozkładem długości blokad i powodów,
- w pliku CSV dodaje dodatkowy wiersz `metric=__freeze_summary__` dla każdej
  kombinacji giełda/strategia; kolumny `freeze_total`, `freeze_auto`,
  `freeze_manual`, `freeze_omitted`, `freeze_status_counts`,
  `freeze_reason_counts` oraz `freeze_truncated` przedstawiają odpowiednio
  liczbę blokad, rozbicie auto/manual, liczbę pominiętych wpisów, a także
  szczegóły statusów i powodów (format JSON). Wiersz `__all__/__all__`
  zawiera analogiczne dane zagregowane,
- pozwala ograniczyć liczbę szczegółowych wpisów blokad dzięki
  `--max-freeze-events` (0 = pominięcie szczegółowej listy, dodatnia wartość =
  prefiks o zadanej długości),
=======
- zapisuje pełny raport JSON (z surowymi wartościami, statystykami i
  sugerowanymi progami),
- tworzy tabelę CSV gotową do importu w arkuszu kalkulacyjnym,
- zbiera statystyki blokad ryzyka (`risk_freeze` / `auto_risk_freeze`) wraz z
  rozkładem długości blokad i powodów,
- pozwala kontrolować długość list blokad w sekcjach `freeze_events`
  niezależnie od próbkowania surowych zdarzeń dzięki `--freeze-events-limit`
  (np. `--freeze-events-limit 50`) oraz w razie potrzeby całkowicie je
  pominąć (`--omit-freeze-events`),
- opcjonalnie dołącza próbkę surowych blokad (`--limit-freeze-events 25`) i
  pozwala oddzielnie kontrolować jej rozmiar (`--raw-freeze-events-sample-limit 15`);
  ustawienie limitu na 0 wyłącza próbkę bez ingerencji w agregaty, a tryb
  zgodności z `--raw-freeze-events sample --raw-freeze-events-limit N`
  pozostaje dostępny,
>>>>>>> 6f8e583f
- pozwala ograniczyć analizę do konkretnego zakresu czasowego dzięki `--since`
  i `--until`,
- dodaje globalne podsumowanie obejmujące wszystkie kombinacje giełda/strategia
  (również w pliku CSV jako wiersze `__all__/__all__`),
- opcjonalnie generuje histogramy (wymaga `matplotlib`).
- umożliwia ograniczenie liczby przechowywanych surowych próbek metryk poprzez
  `--max-raw-values` (0 = brak próbek w raporcie; dodatnie wartości =
  deterministyczne próbkowanie rezerwuarowe o zadanym rozmiarze dla każdej pary
  giełda/strategia, co zapewnia reprezentatywną próbkę do histogramów zamiast
  sztywnego prefiksu).
- ogranicza liczbę próbek wykorzystywanych do percentyli w sekcji
  `global_summary` za pomocą `--max-global-samples` (domyślnie 50 000). Limit
  dotyczy każdej metryki agregowanej globalnie; ustawienie wartości ujemnej
  wyłącza limit, a `0` powoduje, że percentyle i sugerowane progi w podsumowaniu
  bazują wyłącznie na statystykach agregowanych (mean, stddev) i nie posiadają
  próbek do histogramów. Przy aktywnym limicie percentyle są szacowane na
  podstawie deterministycznego próbkowania rezerwuarowego, co należy uwzględnić
  przy interpretacji wyników.

Jeżeli przekażesz aktualne progi w pliku (np. `config/current_thresholds.yaml`),
użyj `--current-threshold config/current_thresholds.yaml`. Skrypt automatycznie
wyszuka wartości `signal_after_adjustment`, `signal_after_clamp` oraz
`risk_score` wewnątrz struktury JSON/YAML oraz umieści je w polu
`current_threshold` w raporcie i pliku CSV. Możesz też połączyć plik z
dodatkowym nadpisaniem progu w CLI:

```bash
--current-threshold config/current_thresholds.yaml \
--current-threshold signal_after_clamp=0.78
```

Wartości `risk_score` wczytane z plików wskazanych przez `--current-threshold`
trafiają do metadanych `sources.current_signal_thresholds.file_risk_score` i są
traktowane jako aktualny próg w raporcie. Jeśli podasz `risk_score` bezpośrednio
w CLI (np. `--current-threshold risk_score=0.72`), wartość pojawi się w
`sources.risk_score_override` oraz w mapie
`sources.current_signal_thresholds.inline`. Brak nadpisania w CLI oznacza, że
raport traktuje `risk_score` z pliku wyłącznie jako dokumentację istniejącej
konfiguracji.

Analogicznie `--risk-thresholds` pozwala zaczytać alternatywny plik z
konfiguracją progów ryzyka (`load_risk_thresholds(config_path=...)`). Wskazane
ścieżki są przetwarzane w kolejności podania – jeżeli ostatni plik zawiera
zmodyfikowany `map_regime_to_signal.risk_score`, to właśnie ta wartość pojawi
się w kolumnie `current_threshold` dla metryki `risk_score`.

Jeżeli potrzebujesz przeanalizować konkretne przykłady blokad ryzyka, włącz
próbkę `raw_freeze_events`, łącząc limit z rozmiarem próbki:

```bash
--limit-freeze-events 25 \
--raw-freeze-events-sample-limit 15
```

Raport dołączy maksymalnie 15 pierwszych blokad dla każdej kombinacji
giełda/strategia (pozostałe zostaną zagregowane w podsumowaniu). Pole
`--limit-freeze-events` aktywuje sekcję próbek, natomiast
`--raw-freeze-events-sample-limit` pozwala zmienić jej długość niezależnie od
pozostałych ograniczeń; ustawienie 0 wyłącza próbkę mimo zadanego limitu.
Pozostawienie domyślnych wartości pomija sekcję `raw_freeze_events`, co skraca
czas generowania raportu i zmniejsza jego rozmiar. Starsze flagi
`--raw-freeze-events sample` oraz `--raw-freeze-events-limit` pozostają
obsługiwane w trybie zgodności, jednak preferowanym sposobem sterowania próbką
jest duet `--limit-freeze-events` + `--raw-freeze-events-sample-limit`. Jeśli
potrzebujesz czasowo wyłączyć próbkę bez zmiany domyślnych limitów, połącz
`--raw-freeze-events-sample-limit 0` z `--limit-freeze-events N` albo użyj
`--omit-raw-freeze-events`.

Nowa flaga `--raw-freeze-events-sample-limit` pozwala wymusić niezależny limit
próbki – nawet gdy `--limit-freeze-events` pozostaje nieustawione. Dzięki temu
można skrócić sekcję `raw_freeze_events` bez ingerencji w liczbę zdarzeń w
`freeze_events`. Wartość `0` zachowuje wyłącznie agregaty, co przydaje się przy
generowaniu zwięzłych raportów do szybkiej inspekcji. Niezależnie od wybranego
limitu, pole `freeze_summary` zachowuje kompletne zliczenia blokad oraz ich
powodów – próbkowanie wpływa jedynie na listę przykładów i metadane w sekcji
`sources.raw_freeze_events`.

Jeżeli lista surowych blokad zaczyna dominować w raporcie, można skrócić ją bez
zmiany agregatów, korzystając z `--max-raw-freeze-events`. Parametr ten
przycina liczbę zdarzeń zapisywanych w sekcjach `raw_freeze_events`, a resztę
zlicza do `overflow_summary`, które nadal odzwierciedla pełny rozkład typów i
powodów blokad. W połączeniu z `--omit-raw-freeze-events` można całkowicie
wyłączyć sekcję z próbkami, zachowując jedynie zagregowane podsumowania.

Nowy przełącznik `--raw-freeze-events-sample-limit` uzupełnia istniejące opcje –
steruje liczbą zdarzeń, które trafią do próbek `raw_freeze_events`, również w
przypadku raportów generowanych z `--freeze-events-limit`. Wartość dodatnia
przycina próbkę do wskazanego rozmiaru, `0` wyłącza sekcję próbek, a `None`
(wartość domyślna) pozostawia limit wyznaczony przez `--limit-freeze-events` lub
domyślne 25 zdarzeń. Przełącznik `--freeze-events-limit` działa równolegle –
kontroluje długość list w sekcjach `freeze_events`, które prezentują
znormalizowane blokady opracowane przez raport (nie surowe wpisy). Przykładowe
`--freeze-events-limit 25` skraca każdą listę do 25 rekordów, ale nie wpływa na
to, czy próbka surowych zdarzeń zostanie wygenerowana (`--limit-freeze-events`)
ani na decyzję o jej pominięciu (`--omit-raw-freeze-events`). Chcąc całkowicie
zrezygnować z list `freeze_events`, użyj `--omit-freeze-events` – agregaty
pozostaną kompletne.

Źródło musi wskazywać istniejący plik, który zawiera słownik lub listę
słowników – w przeciwnym razie skrypt zakończy się z komunikatem o błędzie,
aby uniknąć cichego pominięcia progów. Parser potrafi wyłuskać wartości
`signal_after_adjustment` i `signal_after_clamp` zarówno z prostych pól
(`"signal_after_clamp": 0.78`), jak i zagnieżdżonych struktur (np.
`{"metric": "signal_after_adjustment", "current_threshold": 0.8}` lub
`{"signal_after_clamp": {"threshold": 0.75}}`).

Wynik na stdout zawiera podsumowanie liczby przetworzonych zdarzeń. Raport
JSON zawiera pole `suggested_threshold`, które można porównać z aktualną
wartością w konfiguracji (`current_threshold`). Każda grupa otrzymuje też
sekcję `freeze_summary` z rozbiciem na blokady automatyczne i manualne,
powody blokad oraz histogramy długości (`risk_freeze_duration`).

Pole `global_summary` w raporcie JSON zawiera zagregowane metryki i statystyki
blokad dla całego zbioru danych (bez duplikowania surowych wartości). Dzięki
temu można szybko ocenić, jak nowe progi wpłyną na wszystkie strategie łącznie,
<<<<<<< HEAD
z zachowaniem lekkiego rozmiaru raportu. Metryki w `global_summary` zawierają
teraz dodatkowe pola `sample_truncated`, `retained_samples` oraz
`omitted_samples`, które sygnalizują, czy limit `--max-global-samples` został
osiągnięty oraz ile obserwacji znalazło się poza próbką wykorzystywaną do
percentyli/sugestii progów. Metadane raportu (`sources`) przechowują użyty limit
(`max_global_samples`) oraz liczbę metryk i próbek pominiętych przez filtr
(`global_samples_truncated_metrics`, `global_samples_omitted_total`).
=======
z zachowaniem lekkiego rozmiaru raportu.
>>>>>>> 6f8e583f

Jeżeli raport generowany jest na potrzeby krótkiego podsumowania, ustaw
`--max-freeze-events` na niewielką liczbę (np. 25), aby nie kopiować tysięcy
zdarzeń `raw_freeze_events` do wyniku. Pole `raw_freeze_events_truncated`
informuje, czy lista została ucięta względem łącznej liczby blokad widocznej w
`freeze_summary`, a `raw_freeze_events_omitted` wskazuje dokładną liczbę
pominiętych wpisów. Dodatkowo `freeze_summary.omitted` (zarówno w grupach, jak i
w sekcji `global_summary`) prezentuje łączną liczbę blokad pominiętych w danym
wierszu. Metadane raportu przechowują wykorzystany limit w polu
`sources.max_freeze_events`, a liczba skróconych grup dostępna jest w
`sources.raw_freeze_events_truncated_groups`.

<<<<<<< HEAD
Analogicznie limit `--max-raw-values` kontroluje liczbę próbek
przechowywanych w `groups[*].raw_values`. Po osiągnięciu limitu skrypt
wykorzystuje deterministyczne próbkowanie rezerwuarowe – oznacza to, że
przechowywana próbka jest losowo dobierana (z ustalonym ziarnem), a nie tylko
pierwszymi N obserwacjami. Raport oznaczy takie grupy flagą
`raw_values_truncated`, wskaże liczbę pominiętych próbek w mapie
`raw_values_omitted` (w rozbiciu na metryki), a także zapisze wykorzystany
limit i łączną liczbę pominiętych wartości w metadanych `sources`
(`max_raw_values`, `raw_values_truncated_groups`, `raw_values_omitted_total`).
Histogramy bazujące na `raw_values` należy więc interpretować jako wynik
losowego, ale deterministycznie powtarzalnego próbkowania całej serii.
=======
## Interpretacja sekcji `sources`

Sekcja `sources` na końcu raportu zbiera metadane o wejściowych plikach oraz
zastosowanych limitach. Pozwala to odtworzyć konfigurację bez zaglądania w
parametry CLI, co bywa pomocne podczas wymiany raportów między zespołami.

Niezależnie od tego, jak ustawisz limity (`--limit-freeze-events`,
`--raw-freeze-events-sample-limit`, `--max-raw-freeze-events`,
`--freeze-events-limit`), sekcja `freeze_summary` w grupach i w
`global_summary` zawsze bazuje na pełnym zbiorze zdarzeń. Metadane w
`sources.raw_freeze_events` pomagają odtworzyć, jak raport dobrał próbkę –
`mode` informuje, czy zapisano listę (i w jaki sposób), `limit` i
`display_limit` pokazują rzeczywiste ograniczenia, `requested_limit`
odzwierciedla wartości z CLI (w tym `--raw-freeze-events-sample-limit`), a
`overflow_summary` zlicza odcięte wpisy. Dzięki temu można zweryfikować, że
agregaty pozostały kompletne, nawet jeśli próbka została mocno przycięta.

- `current_signal_thresholds.files` / `inline` – źródła aktualnych progów
  przekazanych przez `--current-threshold`. Wartości inline odpowiadają parom
  `metric=value`, a ścieżki wskazują pliki JSON/YAML.
- `risk_threshold_files` oraz `risk_thresholds.files` / `inline` – analogiczne
  metadane dla `--risk-thresholds`, dzięki którym można zweryfikować, czy
  wartości `risk_score` pochodzą z pliku konfiguracyjnego, czy z parametru CLI.
- `raw_freeze_events.mode` – informuje, czy surowe blokady są próbkowane
  niezależnym samplerem (`sample`), wykorzystywane bezpośrednio z limitu
  blokad (`limit`) czy pominięte (`omit`). To samo pole pojawia się w sekcjach
  `raw_freeze_events` w grupach i podsumowaniu globalnym, dzięki czemu łatwo
  powiązać listę zdarzeń z zastosowanym ograniczeniem.
  - Gdy raport zawiera próbkę (`sample` lub `limit`), pole `limit` opisuje
    faktyczną liczbę zdarzeń zapisanych w grupie/globalnie po zastosowaniu
    ograniczeń. `requested_limit` wskazuje żądanie operatora (np. z
    `--limit-freeze-events`, `--raw-freeze-events-sample-limit` albo limitu
    przekazanego do `_generate_report`), a
    `display_limit` pojawia się, gdy lista została dodatkowo przycięta przez
    `--max-raw-freeze-events`. Ewentualne odcięte rekordy są zliczane w
    `overflow_summary`, która zachowuje pełny rozkład statusów, typów i powodów.
    Dodatkowe pole `display_overflow_summary` (jeżeli występuje) obejmuje wyłącznie
    elementy ucięte przez ograniczenie wyświetlania, co pozwala rozróżnić je od
    rekordów odrzuconych wcześniej przez limit próbkowania.
  - Dla trybu `omit` dostępne są powody (`reason`): `explicit_omit` oznacza
    użycie `--omit-raw-freeze-events`, `limit_zero` odpowiada `--max-raw-freeze-events 0`,
    a `sampling_disabled`/`no_samples` sygnalizują brak aktywnej próbki mimo
    ograniczenia `--limit-freeze-events`.
- `freeze_events.mode` – wskazuje, czy sekcje `freeze_events` zawierają wszystkie
  zdarzenia (`all`), czy zostały przycięte (`limit`). W drugim przypadku pole
  `overflow_summary` prezentuje agregaty dla odrzuconych rekordów, co ułatwia
  ocenę skali przycięcia.

Przykładowy fragment metadanych dla raportu z aktywną próbką blokad może
wyglądać następująco:

```json
"sources": {
  "raw_freeze_events": {
    "mode": "sample",
    "display_limit": 3,
    "requested_limit": 10,
    "limit": 3,
    "overflow_summary": {
      "total": 7,
      "reasons": [
        {"reason": "risk_score_threshold", "count": 5},
        {"reason": "manual_override", "count": 2}
      ]
    }
  },
  "freeze_events": {
    "mode": "limit",
    "limit": 50
  }
}
```

Interpretacja:

- Operator poprosił o próbkę maksymalnie 10 zdarzeń (`requested_limit`), ale po
  przycięciu listy przez `--max-raw-freeze-events 3` w raporcie znalazły się
  tylko trzy pierwsze wpisy (`limit`).
- Pozostałe wpisy nie znikają – `overflow_summary.total` zlicza wszystkie 7
  odrzuconych blokad, a ich powody można odczytać z listy `reasons`.
- Sekcja `freeze_events` została ograniczona do 50 rekordów (często jest to
  domyślna wartość narzucona przez `--freeze-events-limit`), ale ponieważ
  liczba blokad była mniejsza, w raporcie znajdziemy komplet wpisów.

Jeżeli raport zostanie uruchomiony z `--omit-raw-freeze-events`, metadane
zmienią się na `{"mode": "omit", "reason": "explicit_omit"}` – brak listy
zdarzeń jest wtedy świadomą decyzją operatora, a pełne agregaty nadal znajdują
się w `freeze_summary` i `global_summary`.

### Kompletność agregatów i interpretacja `sources.raw_freeze_events`

Limity próbkowania (`--limit-freeze-events`, `--raw-freeze-events-sample-limit`,
`--max-raw-freeze-events`, `--freeze-events-limit`) wpływają wyłącznie na to, ile
rekordów trafi na listy w sekcjach `raw_freeze_events` i `freeze_events`.
Wszystkie zdarzenia – także te ucięte na etapie prezentacji – nadal zasilają
agregaty w `freeze_summary` oraz `global_summary`. Dzięki temu można bez obaw
przycinać próbki w celu uproszczenia raportu, nie tracąc informacji o łącznej
liczbie blokad, ich typach ani powodach.

Sekcja `sources.raw_freeze_events` opisuje zastosowane ograniczenia. Pole
`mode` rozróżnia próbkę (`sample`), limit wymuszony przez `--limit-freeze-events`
(`limit`) oraz świadome pominięcie (`omit`). `requested_limit` odzwierciedla
wartość przekazaną z CLI (np. `--limit-freeze-events 25` lub
`--raw-freeze-events-sample-limit 15`), `limit` pokazuje faktyczną liczbę wpisów
po uwzględnieniu wszystkich ograniczeń, a `display_limit` wskazuje dodatkowe
przycięcie wynikające z `--max-raw-freeze-events`. Kiedy `mode` przyjmuje
wartość `omit`, pole `reason` pozwala rozpoznać, czy lista została pominięta z
inicjatywy operatora (`--omit-raw-freeze-events`), czy na przykład ustawiono
limit 0. Analiza tych metadanych pomaga odtworzyć konfigurację raportu oraz
potwierdzić, że agregaty pozostały kompletne mimo zmian w próbkach.
>>>>>>> 6f8e583f

## Wskazówki operacyjne

- Percentyl sugerowany (`--suggestion-percentile`) domyślnie wynosi 0,95 i
  bazuje na wartości bezwzględnej sygnału. Dla `risk_score` sugerowana wartość
  odnosi się do aktualnych obserwacji i warto sprawdzić, czy nie przekracza
  limitów z `config/risk_thresholds.yaml`.
- Jeśli w dzienniku pojawiają się symbole bez dopasowania do eksportu
  autotradera, w raporcie mogą pojawić się grupy `unknown/unknown`. Warto
  wtedy uzupełnić źródłowe dane lub zaktualizować mapowanie symbolu na giełdę
  i strategię.
- Histogramy pomagają szybko zweryfikować, czy rozkład wartości nie jest
  wielomodalny i czy percentyl nie wycina istotnych obserwacji.<|MERGE_RESOLUTION|>--- conflicted
+++ resolved
@@ -43,15 +43,9 @@
   --until 2024-01-31T23:59:59Z \
   --current-threshold signal_after_adjustment=0.8,signal_after_clamp=0.75 \
   --risk-thresholds config/risk_thresholds.yaml \
-<<<<<<< HEAD
-  --max-freeze-events 100 \
-  --max-raw-values 500 \
-  --max-global-samples 50000 \
-=======
   --limit-freeze-events 25 \
   --raw-freeze-events-sample-limit 15 \
   --freeze-events-limit 50 \
->>>>>>> 6f8e583f
   --output-json reports/autotrade_thresholds.json \
   --output-csv reports/autotrade_thresholds.csv \
   --plot-dir reports/autotrade_thresholds_plots
@@ -64,24 +58,6 @@
   (kolumny percentylowe w raporcie JSON/CSV są oznaczane jako `pXX` dla
   wartości całkowitych lub `pXX_Y` dla ułamków, np. `p97_5` dla 97,5
   percentyla),
-<<<<<<< HEAD
-- zapisuje pełny raport JSON (z surowymi wartościami w `groups[*].raw_values`,
-  statystykami i sugerowanymi progami; sekcja `global_summary` przechowuje tylko
-  dane zagregowane),
-- tworzy tabelę CSV gotową do importu w arkuszu kalkulacyjnym,
-- zbiera statystyki blokad ryzyka (`risk_freeze` / `auto_risk_freeze`) wraz z
-  rozkładem długości blokad i powodów,
-- w pliku CSV dodaje dodatkowy wiersz `metric=__freeze_summary__` dla każdej
-  kombinacji giełda/strategia; kolumny `freeze_total`, `freeze_auto`,
-  `freeze_manual`, `freeze_omitted`, `freeze_status_counts`,
-  `freeze_reason_counts` oraz `freeze_truncated` przedstawiają odpowiednio
-  liczbę blokad, rozbicie auto/manual, liczbę pominiętych wpisów, a także
-  szczegóły statusów i powodów (format JSON). Wiersz `__all__/__all__`
-  zawiera analogiczne dane zagregowane,
-- pozwala ograniczyć liczbę szczegółowych wpisów blokad dzięki
-  `--max-freeze-events` (0 = pominięcie szczegółowej listy, dodatnia wartość =
-  prefiks o zadanej długości),
-=======
 - zapisuje pełny raport JSON (z surowymi wartościami, statystykami i
   sugerowanymi progami),
 - tworzy tabelę CSV gotową do importu w arkuszu kalkulacyjnym,
@@ -96,7 +72,6 @@
   ustawienie limitu na 0 wyłącza próbkę bez ingerencji w agregaty, a tryb
   zgodności z `--raw-freeze-events sample --raw-freeze-events-limit N`
   pozostaje dostępny,
->>>>>>> 6f8e583f
 - pozwala ograniczyć analizę do konkretnego zakresu czasowego dzięki `--since`
   i `--until`,
 - dodaje globalne podsumowanie obejmujące wszystkie kombinacje giełda/strategia
@@ -212,17 +187,7 @@
 Pole `global_summary` w raporcie JSON zawiera zagregowane metryki i statystyki
 blokad dla całego zbioru danych (bez duplikowania surowych wartości). Dzięki
 temu można szybko ocenić, jak nowe progi wpłyną na wszystkie strategie łącznie,
-<<<<<<< HEAD
-z zachowaniem lekkiego rozmiaru raportu. Metryki w `global_summary` zawierają
-teraz dodatkowe pola `sample_truncated`, `retained_samples` oraz
-`omitted_samples`, które sygnalizują, czy limit `--max-global-samples` został
-osiągnięty oraz ile obserwacji znalazło się poza próbką wykorzystywaną do
-percentyli/sugestii progów. Metadane raportu (`sources`) przechowują użyty limit
-(`max_global_samples`) oraz liczbę metryk i próbek pominiętych przez filtr
-(`global_samples_truncated_metrics`, `global_samples_omitted_total`).
-=======
 z zachowaniem lekkiego rozmiaru raportu.
->>>>>>> 6f8e583f
 
 Jeżeli raport generowany jest na potrzeby krótkiego podsumowania, ustaw
 `--max-freeze-events` na niewielką liczbę (np. 25), aby nie kopiować tysięcy
@@ -235,19 +200,6 @@
 `sources.max_freeze_events`, a liczba skróconych grup dostępna jest w
 `sources.raw_freeze_events_truncated_groups`.
 
-<<<<<<< HEAD
-Analogicznie limit `--max-raw-values` kontroluje liczbę próbek
-przechowywanych w `groups[*].raw_values`. Po osiągnięciu limitu skrypt
-wykorzystuje deterministyczne próbkowanie rezerwuarowe – oznacza to, że
-przechowywana próbka jest losowo dobierana (z ustalonym ziarnem), a nie tylko
-pierwszymi N obserwacjami. Raport oznaczy takie grupy flagą
-`raw_values_truncated`, wskaże liczbę pominiętych próbek w mapie
-`raw_values_omitted` (w rozbiciu na metryki), a także zapisze wykorzystany
-limit i łączną liczbę pominiętych wartości w metadanych `sources`
-(`max_raw_values`, `raw_values_truncated_groups`, `raw_values_omitted_total`).
-Histogramy bazujące na `raw_values` należy więc interpretować jako wynik
-losowego, ale deterministycznie powtarzalnego próbkowania całej serii.
-=======
 ## Interpretacja sekcji `sources`
 
 Sekcja `sources` na końcu raportu zbiera metadane o wejściowych plikach oraz
@@ -358,7 +310,6 @@
 inicjatywy operatora (`--omit-raw-freeze-events`), czy na przykład ustawiono
 limit 0. Analiza tych metadanych pomaga odtworzyć konfigurację raportu oraz
 potwierdzić, że agregaty pozostały kompletne mimo zmian w próbkach.
->>>>>>> 6f8e583f
 
 ## Wskazówki operacyjne
 
