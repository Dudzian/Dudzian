# Kalibracja progów autotradera

Skrypt `scripts/calibrate_autotrade_thresholds.py` pozwala operatorom szybko
oszacować nowe progi sygnałów (`signal_after_adjustment`,
`signal_after_clamp`) oraz poziomów ryzyka (`regime_summary.risk_score`) na
podstawie istniejących danych operacyjnych. Narzędzie łączy zdarzenia z
`TradingDecisionJournal` z eksportem historii autotradera i oblicza
percentyle, które można wykorzystać do aktualizacji konfiguracji
`auto_trader` (np. `risk_score` w `map_regime_to_signal`).

## Wymagane dane wejściowe

1. Ścieżka do pliku (lub katalogu) z dziennikiem decyzji w formacie JSONL.
   Można przekazać wiele plików/katalogów – zostaną scalone.
2. Eksport autotradera wygenerowany przez `export_risk_evaluations()` lub
   zrzut statusów z `push_autotrade_status` (plik JSON zawierający listę
   wpisów z polami `symbol` i `summary.risk_score`).
3. *(Opcjonalnie)* Aktualne progi sygnałów – można je przekazać jako plik
   JSON/YAML albo listę par `metric=value` w parametrze
   `--current-threshold`. Parametr można wskazać wielokrotnie (np. plik z
   domyślnymi progami + szybka korekta w CLI), co pozwala porównać nowe
<<<<<<< HEAD
   propozycje z bieżącą konfiguracją `signal_after_adjustment`,
   `signal_after_clamp` oraz `risk_score`.
=======
   propozycje z bieżącą konfiguracją `signal_after_adjustment` i
   `signal_after_clamp`.
4. *(Opcjonalnie)* Konfiguracja progów ryzyka – plik YAML/JSON kompatybilny z
   `load_risk_thresholds`. Przekaż go przez `--risk-thresholds`, aby w raporcie
   pojawiła się aktualna wartość `risk_score`. Flagi można powtórzyć dla kilku
   plików, a ostatnia ścieżka nadpisze poprzednie wartości (podobnie jak
   warstwy `--current-threshold`).
>>>>>>> 0a8d4c89

## Przykładowe uruchomienie

```bash
python scripts/calibrate_autotrade_thresholds.py \
  --journal logs/decision_journal/decisions-20240101.jsonl \
  --autotrade-export audit/autotrade/risk_history.json \
  --percentiles 0.5,0.9,0.95 \
  --suggestion-percentile 0.95 \
  --since 2024-01-01T00:00:00Z \
  --until 2024-01-31T23:59:59Z \
  --current-threshold signal_after_adjustment=0.8,signal_after_clamp=0.75 \
<<<<<<< HEAD
  --current-threshold risk_score=0.72 \
=======
  --risk-thresholds config/risk_thresholds.yaml \
>>>>>>> 0a8d4c89
  --output-json reports/autotrade_thresholds.json \
  --output-csv reports/autotrade_thresholds.csv \
  --plot-dir reports/autotrade_thresholds_plots
```

Polecenie:

- zaczytuje wszystkie zdarzenia z dziennika oraz eksportu autotradera,
- oblicza wskazane percentyle w rozbiciu na pary `giełda/strategia`,
- zapisuje pełny raport JSON (z surowymi wartościami, statystykami i
  sugerowanymi progami),
- tworzy tabelę CSV gotową do importu w arkuszu kalkulacyjnym,
- zbiera statystyki blokad ryzyka (`risk_freeze` / `auto_risk_freeze`) wraz z
  rozkładem długości blokad i powodów,
- pozwala ograniczyć analizę do konkretnego zakresu czasowego dzięki `--since`
  i `--until`,
- dodaje globalne podsumowanie obejmujące wszystkie kombinacje giełda/strategia
  (również w pliku CSV jako wiersze `__all__/__all__`),
- opcjonalnie generuje histogramy (wymaga `matplotlib`).

Jeżeli przekażesz aktualne progi w pliku (np. `config/current_thresholds.yaml`),
użyj `--current-threshold config/current_thresholds.yaml`. Skrypt automatycznie
wyszuka wartości `signal_after_adjustment`, `signal_after_clamp` oraz
`risk_score` wewnątrz struktury JSON/YAML oraz umieści je w polu
`current_threshold` w raporcie i pliku CSV. Możesz też połączyć plik z
dodatkowym nadpisaniem progu w CLI:

```bash
--current-threshold config/current_thresholds.yaml \
--current-threshold signal_after_clamp=0.78
```

<<<<<<< HEAD
Analogicznie można natychmiast przetestować nowy limit ryzyka bez edytowania
pliku konfiguracyjnego:

```bash
--current-threshold risk_score=0.72
```
=======
Analogicznie `--risk-thresholds` pozwala zaczytać alternatywny plik z
konfiguracją progów ryzyka (`load_risk_thresholds(config_path=...)`). Wskazane
ścieżki są przetwarzane w kolejności podania – jeżeli ostatni plik zawiera
zmodyfikowany `map_regime_to_signal.risk_score`, to właśnie ta wartość pojawi
się w kolumnie `current_threshold` dla metryki `risk_score`.
>>>>>>> 0a8d4c89

Źródło musi wskazywać istniejący plik, który zawiera słownik lub listę
słowników – w przeciwnym razie skrypt zakończy się z komunikatem o błędzie,
aby uniknąć cichego pominięcia progów. Parser potrafi wyłuskać wartości
`signal_after_adjustment` i `signal_after_clamp` zarówno z prostych pól
(`"signal_after_clamp": 0.78`), jak i zagnieżdżonych struktur (np.
`{"metric": "signal_after_adjustment", "current_threshold": 0.8}` lub
`{"signal_after_clamp": {"threshold": 0.75}}`).

Wynik na stdout zawiera podsumowanie liczby przetworzonych zdarzeń. Raport
JSON zawiera pole `suggested_threshold`, które można porównać z aktualną
wartością w konfiguracji (`current_threshold`). Każda grupa otrzymuje też
sekcję `freeze_summary` z rozbiciem na blokady automatyczne i manualne,
powody blokad oraz histogramy długości (`risk_freeze_duration`).

Pole `global_summary` w raporcie JSON zawiera zagregowane metryki i statystyki
blokad dla całego zbioru danych. Dzięki temu można szybko ocenić, jak nowe
progi wpłyną na wszystkie strategie łącznie, zanim rozpocznie się szczegółowa
analiza poszczególnych par.

## Wskazówki operacyjne

- Percentyl sugerowany (`--suggestion-percentile`) domyślnie wynosi 0,95 i
  bazuje na wartości bezwzględnej sygnału. Dla `risk_score` sugerowana wartość
  odnosi się do aktualnych obserwacji i warto sprawdzić, czy nie przekracza
  limitów z `config/risk_thresholds.yaml`.
- Jeśli w dzienniku pojawiają się symbole bez dopasowania do eksportu
  autotradera, w raporcie mogą pojawić się grupy `unknown/unknown`. Warto
  wtedy uzupełnić źródłowe dane lub zaktualizować mapowanie symbolu na giełdę
  i strategię.
- Histogramy pomagają szybko zweryfikować, czy rozkład wartości nie jest
  wielomodalny i czy percentyl nie wycina istotnych obserwacji.<|MERGE_RESOLUTION|>--- conflicted
+++ resolved
@@ -19,10 +19,6 @@
    JSON/YAML albo listę par `metric=value` w parametrze
    `--current-threshold`. Parametr można wskazać wielokrotnie (np. plik z
    domyślnymi progami + szybka korekta w CLI), co pozwala porównać nowe
-<<<<<<< HEAD
-   propozycje z bieżącą konfiguracją `signal_after_adjustment`,
-   `signal_after_clamp` oraz `risk_score`.
-=======
    propozycje z bieżącą konfiguracją `signal_after_adjustment` i
    `signal_after_clamp`.
 4. *(Opcjonalnie)* Konfiguracja progów ryzyka – plik YAML/JSON kompatybilny z
@@ -30,7 +26,6 @@
    pojawiła się aktualna wartość `risk_score`. Flagi można powtórzyć dla kilku
    plików, a ostatnia ścieżka nadpisze poprzednie wartości (podobnie jak
    warstwy `--current-threshold`).
->>>>>>> 0a8d4c89
 
 ## Przykładowe uruchomienie
 
@@ -43,11 +38,7 @@
   --since 2024-01-01T00:00:00Z \
   --until 2024-01-31T23:59:59Z \
   --current-threshold signal_after_adjustment=0.8,signal_after_clamp=0.75 \
-<<<<<<< HEAD
-  --current-threshold risk_score=0.72 \
-=======
   --risk-thresholds config/risk_thresholds.yaml \
->>>>>>> 0a8d4c89
   --output-json reports/autotrade_thresholds.json \
   --output-csv reports/autotrade_thresholds.csv \
   --plot-dir reports/autotrade_thresholds_plots
@@ -80,20 +71,11 @@
 --current-threshold signal_after_clamp=0.78
 ```
 
-<<<<<<< HEAD
-Analogicznie można natychmiast przetestować nowy limit ryzyka bez edytowania
-pliku konfiguracyjnego:
-
-```bash
---current-threshold risk_score=0.72
-```
-=======
 Analogicznie `--risk-thresholds` pozwala zaczytać alternatywny plik z
 konfiguracją progów ryzyka (`load_risk_thresholds(config_path=...)`). Wskazane
 ścieżki są przetwarzane w kolejności podania – jeżeli ostatni plik zawiera
 zmodyfikowany `map_regime_to_signal.risk_score`, to właśnie ta wartość pojawi
 się w kolumnie `current_threshold` dla metryki `risk_score`.
->>>>>>> 0a8d4c89
 
 Źródło musi wskazywać istniejący plik, który zawiera słownik lub listę
 słowników – w przeciwnym razie skrypt zakończy się z komunikatem o błędzie,
