# Kalibracja progów autotradera

Skrypt `scripts/calibrate_autotrade_thresholds.py` pozwala operatorom szybko
oszacować nowe progi sygnałów (`signal_after_adjustment`,
`signal_after_clamp`) oraz poziomów ryzyka (`regime_summary.risk_score`) na
podstawie istniejących danych operacyjnych. Narzędzie łączy zdarzenia z
`TradingDecisionJournal` z eksportem historii autotradera i oblicza
percentyle, które można wykorzystać do aktualizacji konfiguracji
`auto_trader` (np. `risk_score` w `map_regime_to_signal`).

## Wymagane dane wejściowe

1. Ścieżka do pliku (lub katalogu) z dziennikiem decyzji w formacie JSONL.
   Można przekazać wiele plików/katalogów – zostaną scalone.
2. Eksport autotradera wygenerowany przez `export_risk_evaluations()` lub
   zrzut statusów z `push_autotrade_status` (plik JSON zawierający listę
   wpisów z polami `symbol` i `summary.risk_score`).
   Parser działa strumieniowo – akceptuje zarówno pliki JSONL, jak i duże pliki
   JSON, w których dane znajdują się w tablicy lub wewnątrz obiektu z polem
   `entries`. Inne struktury (np. zagnieżdżone tablice w wielu polach) nie są
   obsługiwane.
3. *(Opcjonalnie)* Aktualne progi sygnałów – można je przekazać jako plik
   JSON/YAML albo listę par `metric=value` w parametrze
   `--current-threshold`. Parametr można wskazać wielokrotnie (np. plik z
   domyślnymi progami + szybka korekta w CLI), co pozwala porównać nowe
   propozycje z bieżącą konfiguracją `signal_after_adjustment` i
   `signal_after_clamp`.
4. *(Opcjonalnie)* Konfiguracja progów ryzyka – plik YAML/JSON kompatybilny z
   `load_risk_thresholds`. Przekaż go przez `--risk-thresholds`, aby w raporcie
   pojawiła się aktualna wartość `risk_score`. Flagi można powtórzyć dla kilku
   plików, a ostatnia ścieżka nadpisze poprzednie wartości (podobnie jak
   warstwy `--current-threshold`).

## Przykładowe uruchomienie

```bash
python scripts/calibrate_autotrade_thresholds.py \
  --journal logs/decision_journal/decisions-20240101.jsonl \
  --autotrade-export audit/autotrade/risk_history.json \
  --percentiles 0.5,0.9,0.95 \
  --suggestion-percentile 0.95 \
  --since 2024-01-01T00:00:00Z \
  --until 2024-01-31T23:59:59Z \
  --current-threshold signal_after_adjustment=0.8,signal_after_clamp=0.75 \
  --risk-thresholds config/risk_thresholds.yaml \
<<<<<<< HEAD
  --max-freeze-events 100 \
=======
  --limit-freeze-events 25 \
  --raw-freeze-events-sample-limit 15 \
  --freeze-events-limit 50 \
>>>>>>> e45cb1ec
  --output-json reports/autotrade_thresholds.json \
  --output-csv reports/autotrade_thresholds.csv \
  --plot-dir reports/autotrade_thresholds_plots
```

Polecenie:

- zaczytuje wszystkie zdarzenia z dziennika oraz eksportu autotradera,
- oblicza wskazane percentyle w rozbiciu na pary `giełda/strategia`,
- zapisuje pełny raport JSON (z surowymi wartościami, statystykami i
  sugerowanymi progami),
- tworzy tabelę CSV gotową do importu w arkuszu kalkulacyjnym,
- zbiera statystyki blokad ryzyka (`risk_freeze` / `auto_risk_freeze`) wraz z
  rozkładem długości blokad i powodów,
<<<<<<< HEAD
- pozwala ograniczyć liczbę szczegółowych wpisów blokad dzięki
  `--max-freeze-events` (0 = pominięcie szczegółowej listy, dodatnia wartość =
  prefiks o zadanej długości),
=======
- pozwala kontrolować długość list blokad w sekcjach `freeze_events`
  niezależnie od próbkowania surowych zdarzeń dzięki `--freeze-events-limit`
  (np. `--freeze-events-limit 50`) oraz w razie potrzeby całkowicie je
  pominąć (`--omit-freeze-events`),
- opcjonalnie dołącza próbkę surowych blokad (`--limit-freeze-events 25`) i
  pozwala oddzielnie kontrolować jej rozmiar (`--raw-freeze-events-sample-limit 15`);
  ustawienie limitu na 0 wyłącza próbkę bez ingerencji w agregaty, a tryb
  zgodności z `--raw-freeze-events sample --raw-freeze-events-limit N`
  pozostaje dostępny,
>>>>>>> e45cb1ec
- pozwala ograniczyć analizę do konkretnego zakresu czasowego dzięki `--since`
  i `--until`,
- dodaje globalne podsumowanie obejmujące wszystkie kombinacje giełda/strategia
  (również w pliku CSV jako wiersze `__all__/__all__`),
- opcjonalnie generuje histogramy (wymaga `matplotlib`).

Jeżeli przekażesz aktualne progi w pliku (np. `config/current_thresholds.yaml`),
użyj `--current-threshold config/current_thresholds.yaml`. Skrypt automatycznie
wyszuka wartości `signal_after_adjustment`, `signal_after_clamp` oraz
`risk_score` wewnątrz struktury JSON/YAML oraz umieści je w polu
`current_threshold` w raporcie i pliku CSV. Możesz też połączyć plik z
dodatkowym nadpisaniem progu w CLI:

```bash
--current-threshold config/current_thresholds.yaml \
--current-threshold signal_after_clamp=0.78
```

Analogicznie `--risk-thresholds` pozwala zaczytać alternatywny plik z
konfiguracją progów ryzyka (`load_risk_thresholds(config_path=...)`). Wskazane
ścieżki są przetwarzane w kolejności podania – jeżeli ostatni plik zawiera
zmodyfikowany `map_regime_to_signal.risk_score`, to właśnie ta wartość pojawi
się w kolumnie `current_threshold` dla metryki `risk_score`.

Jeżeli potrzebujesz przeanalizować konkretne przykłady blokad ryzyka, włącz
próbkę `raw_freeze_events`, łącząc limit z rozmiarem próbki:

```bash
--limit-freeze-events 25 \
--raw-freeze-events-sample-limit 15
```

Raport dołączy maksymalnie 15 pierwszych blokad dla każdej kombinacji
giełda/strategia (pozostałe zostaną zagregowane w podsumowaniu). Pole
`--limit-freeze-events` aktywuje sekcję próbek, natomiast
`--raw-freeze-events-sample-limit` pozwala zmienić jej długość niezależnie od
pozostałych ograniczeń; ustawienie 0 wyłącza próbkę mimo zadanego limitu.
Pozostawienie domyślnych wartości pomija sekcję `raw_freeze_events`, co skraca
czas generowania raportu i zmniejsza jego rozmiar. Starsze flagi
`--raw-freeze-events sample` oraz `--raw-freeze-events-limit` pozostają
obsługiwane w trybie zgodności, jednak preferowanym sposobem sterowania próbką
jest duet `--limit-freeze-events` + `--raw-freeze-events-sample-limit`. Jeśli
potrzebujesz czasowo wyłączyć próbkę bez zmiany domyślnych limitów, połącz
`--raw-freeze-events-sample-limit 0` z `--limit-freeze-events N` albo użyj
`--omit-raw-freeze-events`.

Nowa flaga `--raw-freeze-events-sample-limit` pozwala wymusić niezależny limit
próbki – nawet gdy `--limit-freeze-events` pozostaje nieustawione. Dzięki temu
można skrócić sekcję `raw_freeze_events` bez ingerencji w liczbę zdarzeń w
`freeze_events`. Wartość `0` zachowuje wyłącznie agregaty, co przydaje się przy
generowaniu zwięzłych raportów do szybkiej inspekcji. Niezależnie od wybranego
limitu, pole `freeze_summary` zachowuje kompletne zliczenia blokad oraz ich
powodów – próbkowanie wpływa jedynie na listę przykładów i metadane w sekcji
`sources.raw_freeze_events`.

Jeżeli lista surowych blokad zaczyna dominować w raporcie, można skrócić ją bez
zmiany agregatów, korzystając z `--max-raw-freeze-events`. Parametr ten
przycina liczbę zdarzeń zapisywanych w sekcjach `raw_freeze_events`, a resztę
zlicza do `overflow_summary`, które nadal odzwierciedla pełny rozkład typów i
powodów blokad. W połączeniu z `--omit-raw-freeze-events` można całkowicie
wyłączyć sekcję z próbkami, zachowując jedynie zagregowane podsumowania.

Nowy przełącznik `--raw-freeze-events-sample-limit` uzupełnia istniejące opcje –
steruje liczbą zdarzeń, które trafią do próbek `raw_freeze_events`, również w
przypadku raportów generowanych z `--freeze-events-limit`. Wartość dodatnia
przycina próbkę do wskazanego rozmiaru, `0` wyłącza sekcję próbek, a `None`
(wartość domyślna) pozostawia limit wyznaczony przez `--limit-freeze-events` lub
domyślne 25 zdarzeń. Przełącznik `--freeze-events-limit` działa równolegle –
kontroluje długość list w sekcjach `freeze_events`, które prezentują
znormalizowane blokady opracowane przez raport (nie surowe wpisy). Przykładowe
`--freeze-events-limit 25` skraca każdą listę do 25 rekordów, ale nie wpływa na
to, czy próbka surowych zdarzeń zostanie wygenerowana (`--limit-freeze-events`)
ani na decyzję o jej pominięciu (`--omit-raw-freeze-events`). Chcąc całkowicie
zrezygnować z list `freeze_events`, użyj `--omit-freeze-events` – agregaty
pozostaną kompletne.

Źródło musi wskazywać istniejący plik, który zawiera słownik lub listę
słowników – w przeciwnym razie skrypt zakończy się z komunikatem o błędzie,
aby uniknąć cichego pominięcia progów. Parser potrafi wyłuskać wartości
`signal_after_adjustment` i `signal_after_clamp` zarówno z prostych pól
(`"signal_after_clamp": 0.78`), jak i zagnieżdżonych struktur (np.
`{"metric": "signal_after_adjustment", "current_threshold": 0.8}` lub
`{"signal_after_clamp": {"threshold": 0.75}}`).

Wynik na stdout zawiera podsumowanie liczby przetworzonych zdarzeń. Raport
JSON zawiera pole `suggested_threshold`, które można porównać z aktualną
wartością w konfiguracji (`current_threshold`). Każda grupa otrzymuje też
sekcję `freeze_summary` z rozbiciem na blokady automatyczne i manualne,
powody blokad oraz histogramy długości (`risk_freeze_duration`).

Pole `global_summary` w raporcie JSON zawiera zagregowane metryki i statystyki
blokad dla całego zbioru danych. Dzięki temu można szybko ocenić, jak nowe
progi wpłyną na wszystkie strategie łącznie, zanim rozpocznie się szczegółowa
analiza poszczególnych par.

<<<<<<< HEAD
Jeżeli raport generowany jest na potrzeby krótkiego podsumowania, ustaw
`--max-freeze-events` na niewielką liczbę (np. 25), aby nie kopiować tysięcy
zdarzeń `raw_freeze_events` do wyniku. Pole `raw_freeze_events_truncated`
informuje, czy lista została ucięta względem łącznej liczby blokad widocznej w
`freeze_summary`, a `raw_freeze_events_omitted` wskazuje dokładną liczbę
pominiętych wpisów. Dodatkowo `freeze_summary.omitted` (zarówno w grupach, jak i
w sekcji `global_summary`) prezentuje łączną liczbę blokad pominiętych w danym
wierszu. Metadane raportu przechowują wykorzystany limit w polu
`sources.max_freeze_events`, a liczba skróconych grup dostępna jest w
`sources.raw_freeze_events_truncated_groups`.
=======
## Interpretacja sekcji `sources`

Sekcja `sources` na końcu raportu zbiera metadane o wejściowych plikach oraz
zastosowanych limitach. Pozwala to odtworzyć konfigurację bez zaglądania w
parametry CLI, co bywa pomocne podczas wymiany raportów między zespołami.

Niezależnie od tego, jak ustawisz limity (`--limit-freeze-events`,
`--raw-freeze-events-sample-limit`, `--max-raw-freeze-events`,
`--freeze-events-limit`), sekcja `freeze_summary` w grupach i w
`global_summary` zawsze bazuje na pełnym zbiorze zdarzeń. Metadane w
`sources.raw_freeze_events` pomagają odtworzyć, jak raport dobrał próbkę –
`mode` informuje, czy zapisano listę (i w jaki sposób), `limit` i
`display_limit` pokazują rzeczywiste ograniczenia, `requested_limit`
odzwierciedla wartości z CLI (w tym `--raw-freeze-events-sample-limit`), a
`overflow_summary` zlicza odcięte wpisy. Dzięki temu można zweryfikować, że
agregaty pozostały kompletne, nawet jeśli próbka została mocno przycięta.

- `current_signal_thresholds.files` / `inline` – źródła aktualnych progów
  przekazanych przez `--current-threshold`. Wartości inline odpowiadają parom
  `metric=value`, a ścieżki wskazują pliki JSON/YAML.
- `risk_threshold_files` oraz `risk_thresholds.files` / `inline` – analogiczne
  metadane dla `--risk-thresholds`, dzięki którym można zweryfikować, czy
  wartości `risk_score` pochodzą z pliku konfiguracyjnego, czy z parametru CLI.
- `raw_freeze_events.mode` – informuje, czy surowe blokady są próbkowane
  niezależnym samplerem (`sample`), wykorzystywane bezpośrednio z limitu
  blokad (`limit`) czy pominięte (`omit`). To samo pole pojawia się w sekcjach
  `raw_freeze_events` w grupach i podsumowaniu globalnym, dzięki czemu łatwo
  powiązać listę zdarzeń z zastosowanym ograniczeniem.
  - Gdy raport zawiera próbkę (`sample` lub `limit`), pole `limit` opisuje
    faktyczną liczbę zdarzeń zapisanych w grupie/globalnie po zastosowaniu
    ograniczeń. `requested_limit` wskazuje żądanie operatora (np. z
    `--limit-freeze-events`, `--raw-freeze-events-sample-limit` albo limitu
    przekazanego do `_generate_report`), a
    `display_limit` pojawia się, gdy lista została dodatkowo przycięta przez
    `--max-raw-freeze-events`. Ewentualne odcięte rekordy są zliczane w
    `overflow_summary`, która zachowuje pełny rozkład statusów, typów i powodów.
    Dodatkowe pole `display_overflow_summary` (jeżeli występuje) obejmuje wyłącznie
    elementy ucięte przez ograniczenie wyświetlania, co pozwala rozróżnić je od
    rekordów odrzuconych wcześniej przez limit próbkowania.
  - Dla trybu `omit` dostępne są powody (`reason`): `explicit_omit` oznacza
    użycie `--omit-raw-freeze-events`, `limit_zero` odpowiada `--max-raw-freeze-events 0`,
    a `sampling_disabled`/`no_samples` sygnalizują brak aktywnej próbki mimo
    ograniczenia `--limit-freeze-events`.
- `freeze_events.mode` – wskazuje, czy sekcje `freeze_events` zawierają wszystkie
  zdarzenia (`all`), czy zostały przycięte (`limit`). W drugim przypadku pole
  `overflow_summary` prezentuje agregaty dla odrzuconych rekordów, co ułatwia
  ocenę skali przycięcia.

Przykładowy fragment metadanych dla raportu z aktywną próbką blokad może
wyglądać następująco:

```json
"sources": {
  "raw_freeze_events": {
    "mode": "sample",
    "display_limit": 3,
    "requested_limit": 10,
    "limit": 3,
    "overflow_summary": {
      "total": 7,
      "reasons": [
        {"reason": "risk_score_threshold", "count": 5},
        {"reason": "manual_override", "count": 2}
      ]
    }
  },
  "freeze_events": {
    "mode": "limit",
    "limit": 50
  }
}
```

Interpretacja:

- Operator poprosił o próbkę maksymalnie 10 zdarzeń (`requested_limit`), ale po
  przycięciu listy przez `--max-raw-freeze-events 3` w raporcie znalazły się
  tylko trzy pierwsze wpisy (`limit`).
- Pozostałe wpisy nie znikają – `overflow_summary.total` zlicza wszystkie 7
  odrzuconych blokad, a ich powody można odczytać z listy `reasons`.
- Sekcja `freeze_events` została ograniczona do 50 rekordów (często jest to
  domyślna wartość narzucona przez `--freeze-events-limit`), ale ponieważ
  liczba blokad była mniejsza, w raporcie znajdziemy komplet wpisów.

Jeżeli raport zostanie uruchomiony z `--omit-raw-freeze-events`, metadane
zmienią się na `{"mode": "omit", "reason": "explicit_omit"}` – brak listy
zdarzeń jest wtedy świadomą decyzją operatora, a pełne agregaty nadal znajdują
się w `freeze_summary` i `global_summary`.

### Kompletność agregatów i interpretacja `sources.raw_freeze_events`

Limity próbkowania (`--limit-freeze-events`, `--raw-freeze-events-sample-limit`,
`--max-raw-freeze-events`, `--freeze-events-limit`) wpływają wyłącznie na to, ile
rekordów trafi na listy w sekcjach `raw_freeze_events` i `freeze_events`.
Wszystkie zdarzenia – także te ucięte na etapie prezentacji – nadal zasilają
agregaty w `freeze_summary` oraz `global_summary`. Dzięki temu można bez obaw
przycinać próbki w celu uproszczenia raportu, nie tracąc informacji o łącznej
liczbie blokad, ich typach ani powodach.

Sekcja `sources.raw_freeze_events` opisuje zastosowane ograniczenia. Pole
`mode` rozróżnia próbkę (`sample`), limit wymuszony przez `--limit-freeze-events`
(`limit`) oraz świadome pominięcie (`omit`). `requested_limit` odzwierciedla
wartość przekazaną z CLI (np. `--limit-freeze-events 25` lub
`--raw-freeze-events-sample-limit 15`), `limit` pokazuje faktyczną liczbę wpisów
po uwzględnieniu wszystkich ograniczeń, a `display_limit` wskazuje dodatkowe
przycięcie wynikające z `--max-raw-freeze-events`. Kiedy `mode` przyjmuje
wartość `omit`, pole `reason` pozwala rozpoznać, czy lista została pominięta z
inicjatywy operatora (`--omit-raw-freeze-events`), czy na przykład ustawiono
limit 0. Analiza tych metadanych pomaga odtworzyć konfigurację raportu oraz
potwierdzić, że agregaty pozostały kompletne mimo zmian w próbkach.
>>>>>>> e45cb1ec

## Wskazówki operacyjne

- Percentyl sugerowany (`--suggestion-percentile`) domyślnie wynosi 0,95 i
  bazuje na wartości bezwzględnej sygnału. Dla `risk_score` sugerowana wartość
  odnosi się do aktualnych obserwacji i warto sprawdzić, czy nie przekracza
  limitów z `config/risk_thresholds.yaml`.
- Jeśli w dzienniku pojawiają się symbole bez dopasowania do eksportu
  autotradera, w raporcie mogą pojawić się grupy `unknown/unknown`. Warto
  wtedy uzupełnić źródłowe dane lub zaktualizować mapowanie symbolu na giełdę
  i strategię.
- Histogramy pomagają szybko zweryfikować, czy rozkład wartości nie jest
  wielomodalny i czy percentyl nie wycina istotnych obserwacji.<|MERGE_RESOLUTION|>--- conflicted
+++ resolved
@@ -43,13 +43,9 @@
   --until 2024-01-31T23:59:59Z \
   --current-threshold signal_after_adjustment=0.8,signal_after_clamp=0.75 \
   --risk-thresholds config/risk_thresholds.yaml \
-<<<<<<< HEAD
-  --max-freeze-events 100 \
-=======
   --limit-freeze-events 25 \
   --raw-freeze-events-sample-limit 15 \
   --freeze-events-limit 50 \
->>>>>>> e45cb1ec
   --output-json reports/autotrade_thresholds.json \
   --output-csv reports/autotrade_thresholds.csv \
   --plot-dir reports/autotrade_thresholds_plots
@@ -64,11 +60,6 @@
 - tworzy tabelę CSV gotową do importu w arkuszu kalkulacyjnym,
 - zbiera statystyki blokad ryzyka (`risk_freeze` / `auto_risk_freeze`) wraz z
   rozkładem długości blokad i powodów,
-<<<<<<< HEAD
-- pozwala ograniczyć liczbę szczegółowych wpisów blokad dzięki
-  `--max-freeze-events` (0 = pominięcie szczegółowej listy, dodatnia wartość =
-  prefiks o zadanej długości),
-=======
 - pozwala kontrolować długość list blokad w sekcjach `freeze_events`
   niezależnie od próbkowania surowych zdarzeń dzięki `--freeze-events-limit`
   (np. `--freeze-events-limit 50`) oraz w razie potrzeby całkowicie je
@@ -78,7 +69,6 @@
   ustawienie limitu na 0 wyłącza próbkę bez ingerencji w agregaty, a tryb
   zgodności z `--raw-freeze-events sample --raw-freeze-events-limit N`
   pozostaje dostępny,
->>>>>>> e45cb1ec
 - pozwala ograniczyć analizę do konkretnego zakresu czasowego dzięki `--since`
   i `--until`,
 - dodaje globalne podsumowanie obejmujące wszystkie kombinacje giełda/strategia
@@ -174,18 +164,6 @@
 progi wpłyną na wszystkie strategie łącznie, zanim rozpocznie się szczegółowa
 analiza poszczególnych par.
 
-<<<<<<< HEAD
-Jeżeli raport generowany jest na potrzeby krótkiego podsumowania, ustaw
-`--max-freeze-events` na niewielką liczbę (np. 25), aby nie kopiować tysięcy
-zdarzeń `raw_freeze_events` do wyniku. Pole `raw_freeze_events_truncated`
-informuje, czy lista została ucięta względem łącznej liczby blokad widocznej w
-`freeze_summary`, a `raw_freeze_events_omitted` wskazuje dokładną liczbę
-pominiętych wpisów. Dodatkowo `freeze_summary.omitted` (zarówno w grupach, jak i
-w sekcji `global_summary`) prezentuje łączną liczbę blokad pominiętych w danym
-wierszu. Metadane raportu przechowują wykorzystany limit w polu
-`sources.max_freeze_events`, a liczba skróconych grup dostępna jest w
-`sources.raw_freeze_events_truncated_groups`.
-=======
 ## Interpretacja sekcji `sources`
 
 Sekcja `sources` na końcu raportu zbiera metadane o wejściowych plikach oraz
@@ -296,7 +274,6 @@
 inicjatywy operatora (`--omit-raw-freeze-events`), czy na przykład ustawiono
 limit 0. Analiza tych metadanych pomaga odtworzyć konfigurację raportu oraz
 potwierdzić, że agregaty pozostały kompletne mimo zmian w próbkach.
->>>>>>> e45cb1ec
 
 ## Wskazówki operacyjne
 
