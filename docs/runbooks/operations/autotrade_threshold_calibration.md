--- conflicted
+++ resolved
@@ -60,12 +60,6 @@
 - tworzy tabelę CSV gotową do importu w arkuszu kalkulacyjnym,
 - zbiera statystyki blokad ryzyka (`risk_freeze` / `auto_risk_freeze`) wraz z
   rozkładem długości blokad i powodów,
-<<<<<<< HEAD
-- opcjonalnie dołącza próbkę surowych blokad (np. `--limit-freeze-events 20`
-  lub `--raw-freeze-events-sample-limit 20`)
-  ograniczoną wskazaną wartością (dla kompatybilności nadal działa
-  kombinacja `--raw-freeze-events sample --raw-freeze-events-limit 20`),
-=======
 - pozwala kontrolować długość list blokad w sekcjach `freeze_events`
   niezależnie od próbkowania surowych zdarzeń dzięki `--freeze-events-limit`
   (np. `--freeze-events-limit 50`) oraz w razie potrzeby całkowicie je
@@ -75,7 +69,6 @@
   ustawienie limitu na 0 wyłącza próbkę bez ingerencji w agregaty, a tryb
   zgodności z `--raw-freeze-events sample --raw-freeze-events-limit N`
   pozostaje dostępny,
->>>>>>> 45855355
 - pozwala ograniczyć analizę do konkretnego zakresu czasowego dzięki `--since`
   i `--until`,
 - dodaje globalne podsumowanie obejmujące wszystkie kombinacje giełda/strategia
