--- conflicted
+++ resolved
@@ -7,17 +7,9 @@
 
 ## Prerekwizyty
 - Aktualne raporty wejściowe dla Observability (definicje/metyki SLO –
-<<<<<<< HEAD
-  repozytoryjny plik `config/observability/slo.yml` oraz artefakt
-  `var/audit/observability/metrics.json` skopiowany z pomiarów Stage6
-  (np. `var/metrics/stage6_measurements.json` wygenerowanego według
-  runbooka Observability) lub dopasowany do własnej lokalizacji),
-  Resilience (plan
-=======
   repozytoryjny plik `config/observability/slo.yml` i plik metryk
   `var/metrics/stage6_measurements.json` wygenerowany według runbooka
   Observability), Resilience (plan
->>>>>>> 4c1873a8
   failover, manifesty paczek, polityka) oraz Portfolio
   (alokacje, Market Intel, raporty SLO/Stress Lab).
 - Raport Market Intel wygenerowany do oczekiwanej lokalizacji hypercare:
@@ -72,18 +64,6 @@
        slo_report: var/audit/observability/slo_report.json
        stress_report: var/audit/risk/stress_lab.json
    ```
-<<<<<<< HEAD
-2. Przygotuj pomiary SLO dla Observability. Hypercare domyślnie oczekuje
-   pliku `var/audit/observability/metrics.json`. Jeśli runbook Observability
-   udostępnia pomiary jako `var/metrics/stage6_measurements.json`,
-   skopiuj/konwertuj artefakt do lokalizacji audytowej lub zaktualizuj pole
-   `observability.metrics` w konfiguracji hypercare:
-   ```bash
-   cp var/metrics/stage6_measurements.json var/audit/observability/metrics.json
-   ```
-   W przypadku niestandardowej ścieżki zaktualizuj zarówno konfigurację,
-   jak i kroki runbooków.
-=======
 2. Jeżeli nie masz jeszcze świeżych metryk SLO, wykonaj cykl observability,
    aby zapisać plik `var/metrics/stage6_measurements.json` (patrz
    runbook Observability):
@@ -94,7 +74,6 @@
      --slo-json var/audit/observability/slo_report.json \
      --slo-csv var/audit/observability/slo_report.csv
    ```
->>>>>>> 4c1873a8
 3. Uruchom orchestratora Stage6, wskazując przygotowany plik konfiguracyjny
    (domyślnie `config/stage6/hypercare.yaml`):
    ```bash
