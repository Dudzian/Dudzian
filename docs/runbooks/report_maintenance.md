--- conflicted
+++ resolved
@@ -113,29 +113,6 @@
 
 Komenda `python -m bot_core.reporting.ui_bridge purge` automatycznie czyści katalog jakości sygnałów na podstawie progu retencji (domyślnie 30 dni). W razie potrzeby możesz wskazać alternatywną lokalizację (`--signal-quality-dir`) lub zmodyfikować okres przechowywania (`--signal-quality-retention-days`). Wynik polecenia zawiera sekcję `signal_quality_cleanup` z liczbą usuniętych plików oraz ewentualnymi błędami, co ułatwia logowanie operacji w runbooku.
 
-<<<<<<< HEAD
-### 8.1. Monitorowanie i historia failoveru CCXT
-
-Reporter jakości sygnałów publikuje teraz zdarzenia degradacji na magistrali `exchange.signal_quality.*`. Menedżer giełdy reaguje na nie, automatycznie włączając failover CCXT i emituje zdarzenia operacyjne:
-
-* `exchange.failover.engaged` – fallback został aktywowany (`payload.previous_backend == "native"`).
-* `exchange.failover.recovered` – powrót do backendu natywnego po ustąpieniu degradacji.
-
-W telemetryce Prometheusa pojawiły się nowe metryki:
-
-| Metryka | Opis |
-| --- | --- |
-| `exchange_failover_state{exchange="binance"}` | 0 – aktywny backend natywny, 1 – wymuszony fallback CCXT. |
-| `exchange_failover_switch_total{exchange="binance",backend="ccxt|native"}` | Licznik przełączeń backendu, pomocny przy audycie incydentów. |
-
-Procedura kontroli failoveru:
-
-1. Sprawdź aktualny stan: `curl localhost:9000/metrics | grep exchange_failover_state`.
-2. W runbooku incydentu zapisz wynik licznika `exchange_failover_switch_total` przed i po działaniach.
-3. Zweryfikuj zdarzenia w logach (`logs/exchange_manager.log`) – powinny zawierać wpisy `exchange.failover.engaged` oraz `exchange.failover.recovered` z kontekstem `previous_backend`.
-
-=======
->>>>>>> d45442e3
 ## 9. Eksport champion/challenger i reakcja na degradację modeli
 
 ### 9.1. Generowanie raportu porównawczego championów
@@ -153,15 +130,6 @@
 4. Po promocji zweryfikuj w panelu Strategy Management, że nowy champion jest aktywny, a wpis audytowy pojawił się w `audit/champion_promotions/<model>/`.
 5. Uzupełnij dziennik operacyjny (`docs/audit/paper_trading_log.md`) o decyzję, dołącz raport `champion_diff` i snapshot rekomendacji, aby zachować pełny kontekst eskalacji.
 
-<<<<<<< HEAD
-### 9.3. Korelacja retreningów z blokadami guardrail
-
-Nowy dashboard Grafany **Stage7 – Retraining vs Guardrail Correlation** (`deploy/grafana/provisioning/dashboards/stage7_retraining_guardrails.json`) zestawia liczbę zmian championa z aktywnością guardrail w horyzoncie 15/60 minut. Panel statystyczny „Udział zmian z guardrailem” pokazuje, jak duża część auto-promocji przebiegła przy wymuszonej blokadzie ryzyka – wartości >30 % wymagają przeglądu w `reports/exchanges/signal_quality`. Tabela „Ostatnie zmiany modelu” korzysta z metryki `auto_trader_model_change_timestamp_seconds` i pozwala szybko skorelować wpisy decision journala (`event=model_change`) z alertami guardrail. Przed zatwierdzeniem promocji championa przejrzyj dashboard i upewnij się, że wskaźnik guardrail nie utrzymuje się w strefie czerwonej – w przeciwnym razie rozważ pauzę automatyzacji (`ui_bridge promote --dry-run`) i dodatkową walidację challengera.
-
-Uzupełniający dashboard **Stage8 – Retraining Guardrail Impact** (`deploy/grafana/provisioning/dashboards/stage8_retraining_guardrail_impact.json`) zestawia liczbę zakończonych cykli retrainingu (`auto_trader_retraining_cycles_total`) z histogramem blokad guardrail (`auto_trader_retraining_guardrail_blocks_total`) oraz globalnym licznikiem `auto_trader_guardrail_blocks_total`. Panel statystyczny „Udział retrainingu z guardrail” na horyzoncie 2 godzin wskazuje procent cykli wykonanych w stanie awaryjnym – wartości powyżej 20 % powinny uruchomić przegląd decyzji w journali i panelu AutoMode (sekcja „Ostatnie zdarzenia model_changed”). Tabela z metryką `auto_trader_retraining_timestamp_seconds` pozwala szybciej zweryfikować, czy najnowszy retrening nastąpił podczas blokady ryzyka. Dashboard jest referencją przy analizie wpływu retreningu na automatyczną blokadę handlu w kolejnych sprintach.
-
-=======
->>>>>>> d45442e3
 ## 10. Materiały uzupełniające
 
 * Dokument konfiguracji instalatora desktopowego: `docs/deployment/desktop_installer.md`.
