--- conflicted
+++ resolved
@@ -85,10 +85,6 @@
      from pathlib import Path
      from bot_core.ai import (
          ComplianceSignOffError,
-<<<<<<< HEAD
-         collect_pending_compliance_sign_offs,
-=======
->>>>>>> ee628002
          ensure_compliance_sign_offs,
          load_recent_data_quality_reports,
          load_recent_drift_reports,
@@ -101,33 +97,16 @@
      validate_model_artifact_schema(artifact)
      try:
          ensure_compliance_sign_offs(
-<<<<<<< HEAD
-             audit_root="audit/ai_decision",
-             limit=5,
-=======
              data_quality_reports=load_recent_data_quality_reports(limit=5),
              drift_reports=load_recent_drift_reports(limit=5),
->>>>>>> ee628002
          )
      except ComplianceSignOffError as exc:
          for role, entries in exc.missing.items():
              print("Brak podpisu", role, "przy rollbacku", len(entries), "raportów")
          raise
-<<<<<<< HEAD
-
-     pending_map = collect_pending_compliance_sign_offs(
-         audit_root="audit/ai_decision",
-         limit=5,
-     )
-     print({role: len(entries) for role, entries in pending_map.items()})
-     PY
-     ```
-    Jeśli procedura wymaga innego zestawu ról (np. tylko Risk), skonfiguruj go wcześniej przez `AIManager.set_compliance_sign_off_requirement(True)` oraz `AIManager.set_compliance_sign_off_roles(("risk",))`; wywołanie z `None` przywróci domyślne role Risk/Compliance, a `False` w `set_compliance_sign_off_requirement` wyłącza bramkę. Aktualny stan braków podpisów sprawdzisz komendą `AIManager.get_pending_compliance_sign_offs()`.
-=======
      PY
      ```
     Jeśli procedura wymaga innego zestawu ról (np. tylko Risk), skonfiguruj go wcześniej przez `AIManager.set_compliance_sign_off_requirement(True)` oraz `AIManager.set_compliance_sign_off_roles(("risk",))`; wywołanie z `None` przywróci domyślne role Risk/Compliance, a `False` w `set_compliance_sign_off_requirement` wyłącza bramkę.
->>>>>>> ee628002
 
 4. **Przywróć artefakt**
    - Wczytaj model i podłącz inference:
