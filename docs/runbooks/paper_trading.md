--- conflicted
+++ resolved
@@ -54,10 +54,7 @@
        --date-window 2024-01-01:2024-02-15 \
        --run-once
    ```
-<<<<<<< HEAD
-=======
-   
->>>>>>> fbaf5b61
+
    - Narzędzie wykona backfill ograniczony do podanego zakresu, uruchomi pojedynczą iterację i zapisze raport tymczasowy (`ledger.jsonl`, `summary.json`, `summary.txt`, `README.txt`).
     - `summary.txt` zawiera gotowe podsumowanie dla zespołu ryzyka (środowisko, okno dat, liczba zleceń, status kanałów alertowych, hash `summary.json`).
     - `README.txt` zawiera skróconą instrukcję audytu (co przepisać do logu, gdzie przechowywać ledger, jak długo archiwizować paczkę).
@@ -65,10 +62,7 @@
     - Jeżeli w keychainie znajdują się placeholderowe tokeny kanałów alertowych, komunikaty o błędach (403/DNS) zostaną zarejestrowane w logu, ale nie przerywają smoke testu; status kanałów należy odnotować w audycie.
    - Użycie flagi `--archive-smoke` tworzy dodatkowo archiwum ZIP z kompletem plików i instrukcją audytu. Ścieżka katalogu raportu i hash `summary.json` pojawią się w logu. Skopiuj hash, treść `summary.txt` oraz status kanałów alertowych do `docs/audit/paper_trading_log.md`. Archiwum ZIP przechowuj w sejfie audytu (retencja ≥ 24 miesiące).
    - Jeśli w `config/core.yaml` skonfigurowano sekcję `reporting.smoke_archive_upload`, CLI automatycznie wykona kopię archiwum (domyślnie do `audit/smoke_archives/`) oraz – w przypadku backendu S3/MinIO – prześle plik do zdefiniowanego koszyka. Ścieżka docelowa trafia do logu oraz kontekstu alertu w polach `archive_upload_backend` i `archive_upload_location`. Zweryfikuj obecność pliku w magazynie i odnotuj lokalizację w audycie.
-<<<<<<< HEAD
-=======
 
->>>>>>> fbaf5b61
 4. Uruchom tryb jednorazowy (dry-run) w celu sanity check konfiguracji:
    ```bash
    PYTHONPATH=. python scripts/run_daily_trend.py --config config/core.yaml --environment binance_paper --dry-run
