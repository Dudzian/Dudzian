--- conflicted
+++ resolved
@@ -56,7 +56,7 @@
        --date-window 2024-01-01:2024-02-15 \
        --run-once
    ```
-<<<<<<< HEAD
+
    - Narzędzie wykona backfill ograniczony do podanego zakresu, uruchomi pojedynczą iterację i zapisze raport tymczasowy (`ledger.jsonl`, `summary.json`, `summary.txt`, `README.txt`).
    - `summary.txt` zawiera gotowe podsumowanie dla zespołu ryzyka (środowisko, okno dat, liczba zleceń, status kanałów alertowych, hash `summary.json`).
    - `README.txt` zawiera skróconą instrukcję audytu (co przepisać do logu, gdzie przechowywać ledger, jak długo archiwizować paczkę).
@@ -67,17 +67,7 @@
    - Opcjonalnie możesz wskazać katalog docelowy na artefakty smoke testu przy pomocy `--smoke-output <ścieżka>`. Wewnątrz katalogu zostanie utworzony podkatalog `daily_trend_smoke_*`; zachowaj go bez zmian do czasu archiwizacji i wpisu w logu audytu.
    - Parametr `--smoke-min-free-mb <wartość>` pozwala narzucić minimalną ilość wolnego miejsca w katalogu raportu. Gdy próg nie jest spełniony, CLI zapisze ostrzeżenie w logu, oznaczy raport w `summary.json` oraz dopisze ostrzeżenie w alercie `paper_smoke`.
    - Jeśli w `config/core.yaml` skonfigurowano sekcję `reporting.smoke_archive_upload`, CLI automatycznie wykona kopię archiwum (domyślnie do `audit/smoke_archives/`) oraz – w przypadku backendu S3/MinIO – prześle plik do zdefiniowanego koszyka. Ścieżka docelowa trafia do logu oraz kontekstu alertu w polach `archive_upload_backend` i `archive_upload_location`. Zweryfikuj obecność pliku w magazynie i odnotuj lokalizację w audycie.
-=======
 
-   - Narzędzie wykona backfill ograniczony do podanego zakresu, uruchomi pojedynczą iterację i zapisze raport tymczasowy (`ledger.jsonl`, `summary.json`, `summary.txt`, `README.txt`).
-    - `summary.txt` zawiera gotowe podsumowanie dla zespołu ryzyka (środowisko, okno dat, liczba zleceń, status kanałów alertowych, hash `summary.json`).
-    - `README.txt` zawiera skróconą instrukcję audytu (co przepisać do logu, gdzie przechowywać ledger, jak długo archiwizować paczkę).
-    - W trybie `--paper-smoke` skrypt podmienia adapter giełdowy na tryb offline i korzysta wyłącznie z lokalnego cache Parquet/SQLite, dlatego przed uruchomieniem wymagany jest kompletny seed danych z kroku wcześniejszego oraz pozytywna weryfikacja `scripts/check_data_coverage.py`.
-    - Jeżeli w keychainie znajdują się placeholderowe tokeny kanałów alertowych, komunikaty o błędach (403/DNS) zostaną zarejestrowane w logu, ale nie przerywają smoke testu; status kanałów należy odnotować w audycie.
-   - Użycie flagi `--archive-smoke` tworzy dodatkowo archiwum ZIP z kompletem plików i instrukcją audytu. Ścieżka katalogu raportu i hash `summary.json` pojawią się w logu. Skopiuj hash, treść `summary.txt` oraz status kanałów alertowych do `docs/audit/paper_trading_log.md`. Archiwum ZIP przechowuj w sejfie audytu (retencja ≥ 24 miesiące).
-   - Jeśli w `config/core.yaml` skonfigurowano sekcję `reporting.smoke_archive_upload`, CLI automatycznie wykona kopię archiwum (domyślnie do `audit/smoke_archives/`) oraz – w przypadku backendu S3/MinIO – prześle plik do zdefiniowanego koszyka. Ścieżka docelowa trafia do logu oraz kontekstu alertu w polach `archive_upload_backend` i `archive_upload_location`. Zweryfikuj obecność pliku w magazynie i odnotuj lokalizację w audycie.
-
->>>>>>> f915365b
 4. Uruchom tryb jednorazowy (dry-run) w celu sanity check konfiguracji:
    ```bash
    PYTHONPATH=. python scripts/run_daily_trend.py --config config/core.yaml --environment binance_paper --dry-run
