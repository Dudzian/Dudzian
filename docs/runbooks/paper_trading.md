# Runbook: Paper trading – Etap 1

Ten runbook opisuje, jak uruchomić, monitorować i bezpiecznie zatrzymać tryb paper tradingu dla strategii trend-following na interwale dziennym (D1). Dokument przeznaczony jest dla operatorów i analityków, którzy realizują proces backtest → paper → ograniczony live. Wszystkie kroki wykonujemy na kontach demo/testnet z kluczami o minimalnych uprawnieniach (brak wypłat).

## 1. Prerekwizyty operacyjne

### Środowisko i konfiguracja
- System operacyjny: Windows 10/11 (primary) lub macOS 13+ (fallback). W obu przypadkach wymagany jest Python 3.11 oraz dostęp do Windows Credential Manager / macOS Keychain.
- Repozytorium `Dudzian` w wersji zgodnej z `phase1_foundation` (aktualne testy `pytest` przechodzą bez błędów).
- Pliki konfiguracyjne `config/core.yaml` oraz `config/credentials/` dopasowane do środowiska `paper`.
- Każde środowisko w `config/core.yaml` ma ustawione pola `default_strategy` i `default_controller`, aby CLI automatycznie wybierało właściwą strategię i kontroler runtime.
- Katalog roboczy danych: `data/ohlcv` (Parquet + manifest SQLite) oraz `data/reports` na raporty dzienne.

### Klucze API i bezpieczeństwo
- Klucze `read-only` oraz `trade` dla Binance Testnet (spot i futures) zapisane w natywnym keychainie z etykietami odpowiadającymi polom `credential_purpose`.
- Jeśli posiadamy klucze Zondy paper lub Kraken demo, również zapisujemy je w keychainie – jednak w Etapie 1 aktywujemy tylko Binance.
- Lista dozwolonych IP: statyczny adres wyjściowy VPN + awaryjny adres stacji roboczej (paper). Potwierdź w panelu giełdy, że adresy są aktywne.
- Rejestr rotacji kluczy (`security/rotation_log.json`) uzupełniony o datę ostatniej wymiany; kolejne przypomnienie ustawiamy na 90 dni od tej daty.

### Dane historyczne
- Wykonany backfill OHLCV (D1 + 1h) dla koszyka: BTC/USDT, ETH/USDT, SOL/USDT, BNB/USDT, XRP/USDT, ADA/USDT, LTC/USDT, MATIC/USDT.
- Dane zapisane w strukturze partycjonowanej Parquet: `exchange/symbol/granularity/year=YYYY/month=MM/`.
- Manifest SQLite (`ohlcv_manifest.sqlite`) zawiera zaktualizowane liczniki świec i ostatnie znaczniki czasu.
- **Tryb offline (brak dostępu do API):** uruchom `PYTHONPATH=. python scripts/seed_paper_cache.py --environment binance_paper --days 60 --start-date 2024-01-01`, aby wygenerować deterministyczny cache D1 w katalogu `var/data/binance_paper`.

## 2. Checklista przed startem sesji
1. **Weryfikacja kodu i konfiguracji**
   - `git status` – brak lokalnych, niezatwierdzonych zmian.
   - `python scripts/validate_config.py --config config/core.yaml` – potwierdzenie spójności sekcji środowisk, profili ryzyka i kanałów alertowych.
   - `pytest --override-ini=addopts= tests/test_runtime_pipeline.py` – potwierdzenie, że pipeline przechodzi testy integracyjne.
   - `scripts/check_key_rotation.py --dry-run` – upewnij się, że rotacja kluczy nie jest przeterminowana.
2. **Aktualizacja danych**
   - Uruchom `scripts/backfill.py --environment paper --granularity 1d --since 2016-01-01`.
   - Sprawdź logi (`logs/backfill.log`) pod kątem błędów; w razie limitów API powtórz z większym interwałem throttlingu.
<<<<<<< HEAD
  - Zweryfikuj pokrycie cache: `PYTHONPATH=. python scripts/check_data_coverage.py --config config/core.yaml --environment binance_paper --json`. Status `ok` oznacza komplet danych wymaganych przez backfill. W razie potrzeby możesz ograniczyć raport do wybranych symboli (`--symbol BTC_USDT`) lub interwałów (`--interval 1d`, `--interval D1`, aliasy np. `--interval D1`). Jeśli chcesz wymusić alarm przy wykryciu zbyt dużej luki w danych, dodaj `--max-gap-minutes <próg>` (np. `--max-gap-minutes 60`). Analogicznie możesz wskazać minimalny udział poprawnych wpisów w manifescie (`--min-ok-ratio <0–1>`); gdy `ok_ratio` spadnie poniżej progu, komenda zakończy się błędem. Jeżeli w `config/core.yaml` środowisko ma ustawione `data_quality.max_gap_minutes` oraz/lub `data_quality.min_ok_ratio`, progi zostaną przyjęte automatycznie i pojawią się w polu `summary.thresholds`. Raport JSON zawiera sekcję `summary` (status agregowany, udział poprawnych wpisów `ok_ratio`, największa luka, liczniki statusów manifestu oraz ewentualne progi) **oraz** dodatkowe podsumowania `by_interval` i `by_symbol` – zapisz je w audycie wraz z opcjonalnym plikiem (`--output data/reports/coverage/binance_paper.json`).
=======

  - Zweryfikuj pokrycie cache: `PYTHONPATH=. python scripts/check_data_coverage.py --config config/core.yaml --environment binance_paper --json`. Status `ok` oznacza komplet danych wymaganych przez backfill. W razie potrzeby możesz ograniczyć raport do wybranych symboli (`--symbol BTC_USDT`) lub interwałów (`--interval 1d`, `--interval D1`) oraz zapisać wynik do pliku (`--output data/reports/coverage/binance_paper.json`).

>>>>>>> 3e69b10a
3. **Konfiguracja środowiska**
   - Plik `config/core.yaml` ma aktywne środowisko `paper_binance` i profil ryzyka `balanced` (domyślny).
   - `config/alerts.yaml` (jeśli używany) zawiera aktywne kanały Telegram + e-mail + SMS (Orange jako operator referencyjny).
4. **Alerty i health-checki**
   - Wyślij wiadomość testową: `python scripts/send_alert.py --channel telegram --message "Paper trading start test"`.
   - Zweryfikuj, że alert pojawił się w Telegramie oraz w logu audytu (`logs/alerts_audit.jsonl`).
5. **Raporty i przestrzeń dyskowa**
   - Upewnij się, że katalog `data/reports/daily` posiada co najmniej 2 GB wolnego miejsca.
   - Potwierdź istnienie katalogu `logs/decision_journal` z retencją < 30 dni (starsze pliki powinny być archiwizowane automatycznie).

## 3. Uruchomienie pipeline’u paper trading
1. Aktywuj wirtualne środowisko Pythona: `py -3.11 -m venv .venv && .venv\Scripts\activate` (Windows) lub `python3 -m venv .venv && source .venv/bin/activate` (macOS).
2. Zainstaluj zależności: `pip install -e .[dev]` (pierwsze uruchomienie) lub `pip install -e .` dla aktualizacji.
3. Jeśli łączność z API Binance jest ograniczona, w pierwszej kolejności odtwórz cache poleceniem `PYTHONPATH=. python scripts/seed_paper_cache.py --environment binance_paper --days 60 --start-date 2024-01-01`. Następnie wykonaj smoke test środowiska paper (sprawdzenie backfillu + egzekucji na krótkim oknie):
   ```bash
   PYTHONPATH=. python scripts/run_daily_trend.py \
       --config config/core.yaml \
       --environment binance_paper \
       --paper-smoke \
       --archive-smoke \
       --date-window 2024-01-01:2024-02-15 \
       --run-once
   ```
<<<<<<< HEAD
=======

>>>>>>> 3e69b10a
   - Narzędzie wykona backfill ograniczony do podanego zakresu, uruchomi pojedynczą iterację i zapisze raport tymczasowy (`ledger.jsonl`, `summary.json`, `summary.txt`, `README.txt`).
   - `summary.txt` zawiera gotowe podsumowanie dla zespołu ryzyka (środowisko, okno dat, liczba zleceń, status kanałów alertowych, hash `summary.json`).
   - `README.txt` zawiera skróconą instrukcję audytu (co przepisać do logu, gdzie przechowywać ledger, jak długo archiwizować paczkę).
   - W trybie `--paper-smoke` skrypt podmienia adapter giełdowy na tryb offline i korzysta wyłącznie z lokalnego cache Parquet/SQLite, dlatego przed uruchomieniem wymagany jest kompletny seed danych z kroku wcześniejszego oraz pozytywna weryfikacja `scripts/check_data_coverage.py`.
   - Jeżeli w keychainie znajdują się placeholderowe tokeny kanałów alertowych, komunikaty o błędach (403/DNS) zostaną zarejestrowane w logu, ale nie przerywają smoke testu; status kanałów należy odnotować w audycie.
   - Flaga `--risk-profile <nazwa>` pozwala doraźnie przełączyć pipeline na inny profil ryzyka (np. `aggressive`) bez modyfikacji `config/core.yaml`. Używaj tylko profili zdefiniowanych w sekcji `risk_profiles`; wynik smoke testu wpisz do audytu wraz z informacją o użytym profilu.
   - Użycie flagi `--archive-smoke` tworzy dodatkowo archiwum ZIP z kompletem plików i instrukcją audytu. Ścieżka katalogu raportu i hash `summary.json` pojawią się w logu. Skopiuj hash, treść `summary.txt` oraz status kanałów alertowych do `docs/audit/paper_trading_log.md`. Archiwum ZIP przechowuj w sejfie audytu (retencja ≥ 24 miesiące).
   - Opcjonalnie możesz wskazać katalog docelowy na artefakty smoke testu przy pomocy `--smoke-output <ścieżka>`. Wewnątrz katalogu zostanie utworzony podkatalog `daily_trend_smoke_*`; zachowaj go bez zmian do czasu archiwizacji i wpisu w logu audytu.
   - Parametr `--smoke-min-free-mb <wartość>` pozwala narzucić minimalną ilość wolnego miejsca w katalogu raportu. Gdy próg nie jest spełniony, CLI zapisze ostrzeżenie w logu, oznaczy raport w `summary.json` oraz dopisze ostrzeżenie w alercie `paper_smoke`.
   - Dodając `--smoke-fail-on-low-space` wymusisz traktowanie niskiego wolnego miejsca jako błędu operacyjnego – skrypt zakończy się kodem 4 po zapisaniu raportu i wyśle alert o poziomie `warning`.
<<<<<<< HEAD
   - Parametr `--smoke-max-gap-minutes <wartość>` pozwala dopuścić niewielką lukę pomiędzy końcem okna smoke a ostatnią świecą w cache. Przekroczenie progu zatrzyma test i wskaże brak w logu manifestu; wartość 0 oznacza domyślny tryb rygorystyczny (brak tolerancji).
  - Parametr `--smoke-min-ok-ratio <0–1>` umożliwia wymuszenie minimalnego udziału poprawnych wpisów w manifescie podczas smoke testu. Jeśli `ok_ratio` spadnie poniżej progu, manifest zostanie uznany za niekompletny i test zakończy się kodem błędu.
  - Jeżeli w `config/core.yaml` dla środowiska ustawiono `data_quality.max_gap_minutes` lub `data_quality.min_ok_ratio`, progi te są stosowane domyślnie (bez podawania flag). W summary/alertach pojawią się pola `max_gap_threshold_minutes` i/lub `min_ok_ratio_threshold`; zanotuj użyte wartości w logu audytu **razem z agregatami `summary.by_interval` oraz listą symboli z błędami (`summary.by_symbol`)**.
   - Jeśli w `config/core.yaml` skonfigurowano sekcję `reporting.smoke_archive_upload`, CLI automatycznie wykona kopię archiwum (domyślnie do `audit/smoke_archives/`) oraz – w przypadku backendu S3/MinIO – prześle plik do zdefiniowanego koszyka. Ścieżka docelowa trafia do logu oraz kontekstu alertu w polach `archive_upload_backend` i `archive_upload_location`. Zweryfikuj obecność pliku w magazynie i odnotuj lokalizację w audycie.
=======
   - Jeśli w `config/core.yaml` skonfigurowano sekcję `reporting.smoke_archive_upload`, CLI automatycznie wykona kopię archiwum (domyślnie do `audit/smoke_archives/`) oraz – w przypadku backendu S3/MinIO – prześle plik do zdefiniowanego koszyka. Ścieżka docelowa trafia do logu oraz kontekstu alertu w polach `archive_upload_backend` i `archive_upload_location`. Zweryfikuj obecność pliku w magazynie i odnotuj lokalizację w audycie.

>>>>>>> 3e69b10a
4. Uruchom tryb jednorazowy (dry-run) w celu sanity check konfiguracji:
   ```bash
   PYTHONPATH=. python scripts/run_daily_trend.py --config config/core.yaml --environment binance_paper --dry-run
   ```
   - Oczekiwany rezultat: brak wyjątków, pipeline zbudowany i natychmiast zakończony.
5. Uruchom tryb ciągły:
   ```bash
   PYTHONPATH=. python scripts/run_daily_trend.py --config config/core.yaml --environment binance_paper --poll-seconds 300
   ```
   - Proces monitoruje świeże świece D1, wykonuje risk checks, loguje decyzje oraz wysyła alerty.
   - Zaleca się uruchomienie w menedżerze procesów (np. `pm2`, `systemd --user`, Windows Task Scheduler) z automatycznym restartem.

## 4. Monitorowanie podczas sesji
- **Metryki** – endpoint HTTP (`http://localhost:9108/metrics`) wystawia liczniki zleceń, sygnałów, błędów adapterów, latencję egzekucji i health-check alertów.
- **Logi runtime** – `logs/runtime/paper_binance.log` (INFO + WARN + ERROR). Krytyczne błędy (np. brak świecy D1, odrzucenie zlecenia) natychmiast generują alert.
- **Dziennik decyzji** – `data/journal/paper_binance/*.jsonl`. Każdy wpis zawiera identyfikator sygnału, snapshot rynku, wynik kontroli ryzyka oraz status egzekucji.
- **Risk dashboard** – CLI: `PYTHONPATH=. python scripts/show_risk_state.py --environment paper_binance` pokazuje bieżące limity, zrealizowaną stratę dzienną i dostępny margines.

### Alarmy krytyczne
| Kod alertu | Opis | Działanie operatora |
|------------|------|---------------------|
| `RISK-DAILY-LIMIT` | Przekroczono dzienny limit straty – system przechodzi w tryb likwidacji i zamyka pozycje | Zweryfikuj logi, potwierdź zamknięcie pozycji, przygotuj raport incydentu |
| `ADAPTER-OFFLINE` | Adapter giełdy zwrócił błędy 5xx/timeout > 5 minut | Sprawdź status API giełdy, rozważ ręczne zatrzymanie pipeline’u |
| `DATA-LAG` | Brak świecy D1 > 12 h lub manifest Parquet zgłasza braki | Uruchom ponownie backfill, sprawdź limity API |
| `ALERT-CHANNEL-FAIL` | Kanał powiadomień nie odpowiada (np. SMS) | Przełącz na fallback (Telegram/e-mail), odnotuj w logu audytu |

## 5. Procedury reagowania na incydenty

### Błąd egzekucji / brak fill
1. Skontroluj log `execution` w `logs/runtime/paper_binance.log` – odczytaj kod błędu i parametry zlecenia.
2. Upewnij się, że risk engine nie blokuje dalszych transakcji (komenda `show_risk_state`).
3. Jeśli problem wynika z chwilowej niedostępności API, pipeline sam ponowi próbę (retry/backoff). Jeśli błąd trwa > 10 minut, zatrzymaj proces.
4. Zanotuj incydent w audycie (`docs/audit/paper_trading_log.md` – sekcja „Incydenty”).

### Brak nowych danych OHLCV
1. Uruchom `scripts/backfill.py --environment paper_binance --granularity 1d --latest-only`.
2. Zweryfikuj, czy manifest SQLite zaktualizował ostatni timestamp (`scripts/inspect_manifest.py`).
3. Jeśli brak reakcji, sprawdź status API giełdy (Binance status page). W razie globalnej awarii odnotuj incydent i zawieś strategię.

### Rotacja kluczy API
1. Uruchom `scripts/check_key_rotation.py --environment paper_binance --update` po wprowadzeniu nowych kluczy w keychainie.
2. Potwierdź działanie przez `scripts/run_daily_trend.py --mode dry-run`.
3. Zaktualizuj wpis w audycie z datą i osobą odpowiedzialną.

## 6. Zatrzymanie sesji
1. Wysyłamy sygnał `SIGINT`/`CTRL+C` do procesu `run_daily_trend.py`.
2. Poczekaj na komunikat „Shutdown complete” w logu – system zamknie otwarte pozycje (paper) i zapisze raport końcowy.
3. Uruchom generowanie raportu:
   ```bash
   PYTHONPATH=. python -c "from bot_core.reporting.paper import generate_daily_paper_report; generate_daily_paper_report('paper_binance')"
   ```
4. Zweryfikuj, że w `data/reports/daily/YYYY-MM-DD/paper_binance.zip` znajdują się: `ledger.csv`, `decisions.jsonl`, `summary.json`.
5. Zaszyfruj paczkę raportową (np. `age -r recipients.txt paper_binance.zip > paper_binance.zip.age`) i przenieś do archiwum zgodnie z polityką retencji.

## 7. Raportowanie i audyt
- Uzupełnij `docs/audit/paper_trading_log.md` (sekcja „Raport dzienny” oraz ewentualne incydenty).
- Zachowaj hash SHA-256 raportu (`shasum -a 256 paper_binance.zip.age`) i dopisz do logu audytu.
- Prześlij raport dzienny (PDF + CSV) na e-mail operatorski; w razie krytycznych alertów dołącz opis incydentu.

## 8. Checklista po sesji
- [ ] Pipeline zatrzymany kontrolowanie, brak procesów zombie (`tasklist` / `ps aux`).
- [ ] Alerty krytyczne zamknięte lub eskalowane.
- [ ] Raport dzienny zarchiwizowany i zabezpieczony.
- [ ] Dziennik decyzji oraz logi runtime skompresowane (starsze niż 30 dni przeniesione do archiwum).
- [ ] Rejestr rotacji kluczy zaktualizowany w razie zmian.
- [ ] Plan na kolejną sesję (ew. zmiany w konfiguracji) potwierdzony w zespole.

## 9. Rozszerzenia na kolejne etapy
- Dodanie równoległych środowisk `paper_kraken`, `paper_zonda` – procedura pozostaje identyczna, różnią się tylko adaptery i parametry prowizji.
- Integracja dodatkowych kanałów alertów (Signal, WhatsApp, Messenger) – aktywacja w konfiguracji i test health-checku.
- Automatyczne generowanie tygodniowego PDF z metrykami portfela i logami zmian konfiguracji.

> **Przypomnienie:** Wszystkie testy i pierwsze wdrożenia zawsze realizujemy w trybie paper/testnet. Przejście na ograniczony live wymaga kompletnego raportu z backtestu, zgodności P&L oraz review bezpieczeństwa (uprawnienia kluczy, IP allowlist, logi audytu).<|MERGE_RESOLUTION|>--- conflicted
+++ resolved
@@ -32,13 +32,9 @@
 2. **Aktualizacja danych**
    - Uruchom `scripts/backfill.py --environment paper --granularity 1d --since 2016-01-01`.
    - Sprawdź logi (`logs/backfill.log`) pod kątem błędów; w razie limitów API powtórz z większym interwałem throttlingu.
-<<<<<<< HEAD
-  - Zweryfikuj pokrycie cache: `PYTHONPATH=. python scripts/check_data_coverage.py --config config/core.yaml --environment binance_paper --json`. Status `ok` oznacza komplet danych wymaganych przez backfill. W razie potrzeby możesz ograniczyć raport do wybranych symboli (`--symbol BTC_USDT`) lub interwałów (`--interval 1d`, `--interval D1`, aliasy np. `--interval D1`). Jeśli chcesz wymusić alarm przy wykryciu zbyt dużej luki w danych, dodaj `--max-gap-minutes <próg>` (np. `--max-gap-minutes 60`). Analogicznie możesz wskazać minimalny udział poprawnych wpisów w manifescie (`--min-ok-ratio <0–1>`); gdy `ok_ratio` spadnie poniżej progu, komenda zakończy się błędem. Jeżeli w `config/core.yaml` środowisko ma ustawione `data_quality.max_gap_minutes` oraz/lub `data_quality.min_ok_ratio`, progi zostaną przyjęte automatycznie i pojawią się w polu `summary.thresholds`. Raport JSON zawiera sekcję `summary` (status agregowany, udział poprawnych wpisów `ok_ratio`, największa luka, liczniki statusów manifestu oraz ewentualne progi) **oraz** dodatkowe podsumowania `by_interval` i `by_symbol` – zapisz je w audycie wraz z opcjonalnym plikiem (`--output data/reports/coverage/binance_paper.json`).
-=======
 
   - Zweryfikuj pokrycie cache: `PYTHONPATH=. python scripts/check_data_coverage.py --config config/core.yaml --environment binance_paper --json`. Status `ok` oznacza komplet danych wymaganych przez backfill. W razie potrzeby możesz ograniczyć raport do wybranych symboli (`--symbol BTC_USDT`) lub interwałów (`--interval 1d`, `--interval D1`) oraz zapisać wynik do pliku (`--output data/reports/coverage/binance_paper.json`).
 
->>>>>>> 3e69b10a
 3. **Konfiguracja środowiska**
    - Plik `config/core.yaml` ma aktywne środowisko `paper_binance` i profil ryzyka `balanced` (domyślny).
    - `config/alerts.yaml` (jeśli używany) zawiera aktywne kanały Telegram + e-mail + SMS (Orange jako operator referencyjny).
@@ -62,10 +58,7 @@
        --date-window 2024-01-01:2024-02-15 \
        --run-once
    ```
-<<<<<<< HEAD
-=======
 
->>>>>>> 3e69b10a
    - Narzędzie wykona backfill ograniczony do podanego zakresu, uruchomi pojedynczą iterację i zapisze raport tymczasowy (`ledger.jsonl`, `summary.json`, `summary.txt`, `README.txt`).
    - `summary.txt` zawiera gotowe podsumowanie dla zespołu ryzyka (środowisko, okno dat, liczba zleceń, status kanałów alertowych, hash `summary.json`).
    - `README.txt` zawiera skróconą instrukcję audytu (co przepisać do logu, gdzie przechowywać ledger, jak długo archiwizować paczkę).
@@ -76,15 +69,8 @@
    - Opcjonalnie możesz wskazać katalog docelowy na artefakty smoke testu przy pomocy `--smoke-output <ścieżka>`. Wewnątrz katalogu zostanie utworzony podkatalog `daily_trend_smoke_*`; zachowaj go bez zmian do czasu archiwizacji i wpisu w logu audytu.
    - Parametr `--smoke-min-free-mb <wartość>` pozwala narzucić minimalną ilość wolnego miejsca w katalogu raportu. Gdy próg nie jest spełniony, CLI zapisze ostrzeżenie w logu, oznaczy raport w `summary.json` oraz dopisze ostrzeżenie w alercie `paper_smoke`.
    - Dodając `--smoke-fail-on-low-space` wymusisz traktowanie niskiego wolnego miejsca jako błędu operacyjnego – skrypt zakończy się kodem 4 po zapisaniu raportu i wyśle alert o poziomie `warning`.
-<<<<<<< HEAD
-   - Parametr `--smoke-max-gap-minutes <wartość>` pozwala dopuścić niewielką lukę pomiędzy końcem okna smoke a ostatnią świecą w cache. Przekroczenie progu zatrzyma test i wskaże brak w logu manifestu; wartość 0 oznacza domyślny tryb rygorystyczny (brak tolerancji).
-  - Parametr `--smoke-min-ok-ratio <0–1>` umożliwia wymuszenie minimalnego udziału poprawnych wpisów w manifescie podczas smoke testu. Jeśli `ok_ratio` spadnie poniżej progu, manifest zostanie uznany za niekompletny i test zakończy się kodem błędu.
-  - Jeżeli w `config/core.yaml` dla środowiska ustawiono `data_quality.max_gap_minutes` lub `data_quality.min_ok_ratio`, progi te są stosowane domyślnie (bez podawania flag). W summary/alertach pojawią się pola `max_gap_threshold_minutes` i/lub `min_ok_ratio_threshold`; zanotuj użyte wartości w logu audytu **razem z agregatami `summary.by_interval` oraz listą symboli z błędami (`summary.by_symbol`)**.
-   - Jeśli w `config/core.yaml` skonfigurowano sekcję `reporting.smoke_archive_upload`, CLI automatycznie wykona kopię archiwum (domyślnie do `audit/smoke_archives/`) oraz – w przypadku backendu S3/MinIO – prześle plik do zdefiniowanego koszyka. Ścieżka docelowa trafia do logu oraz kontekstu alertu w polach `archive_upload_backend` i `archive_upload_location`. Zweryfikuj obecność pliku w magazynie i odnotuj lokalizację w audycie.
-=======
    - Jeśli w `config/core.yaml` skonfigurowano sekcję `reporting.smoke_archive_upload`, CLI automatycznie wykona kopię archiwum (domyślnie do `audit/smoke_archives/`) oraz – w przypadku backendu S3/MinIO – prześle plik do zdefiniowanego koszyka. Ścieżka docelowa trafia do logu oraz kontekstu alertu w polach `archive_upload_backend` i `archive_upload_location`. Zweryfikuj obecność pliku w magazynie i odnotuj lokalizację w audycie.
 
->>>>>>> 3e69b10a
 4. Uruchom tryb jednorazowy (dry-run) w celu sanity check konfiguracji:
    ```bash
    PYTHONPATH=. python scripts/run_daily_trend.py --config config/core.yaml --environment binance_paper --dry-run
