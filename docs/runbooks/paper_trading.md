--- conflicted
+++ resolved
@@ -55,11 +55,8 @@
    - Narzędzie wykona backfill ograniczony do podanego zakresu, uruchomi pojedynczą iterację i zapisze raport tymczasowy (`ledger.jsonl` + `summary.json`).
     - W trybie `--paper-smoke` skrypt podmienia adapter giełdowy na tryb offline i korzysta wyłącznie z lokalnego cache Parquet/SQLite, dlatego przed uruchomieniem wymagany jest kompletny seed danych z kroku wcześniejszego.
     - Jeżeli w keychainie znajdują się placeholderowe tokeny kanałów alertowych, komunikaty o błędach (403/DNS) zostaną zarejestrowane w logu, ale nie przerywają smoke testu; status kanałów należy odnotować w audycie.
-<<<<<<< HEAD
    - Ścieżka katalogu raportu pojawi się w logu razem z wyliczoną sumą SHA-256 pliku `summary.json` – skopiuj wartość i dopisz ją do `docs/audit/paper_trading_log.md` w sekcji „Smoke test”.
-=======
-   - Ścieżka katalogu raportu pojawi się w logu – zanotuj hash `summary.json` w logu audytu (sekcja „Smoke test”).
->>>>>>> dc2fd38a
+
 4. Uruchom tryb jednorazowy (dry-run) w celu sanity check konfiguracji:
    ```bash
    PYTHONPATH=. python scripts/run_daily_trend.py --config config/core.yaml --environment binance_paper --dry-run
