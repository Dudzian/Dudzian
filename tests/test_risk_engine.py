"""Testy jednostkowe dla silnika zarządzania ryzykiem."""
from __future__ import annotations

from datetime import datetime
from pathlib import Path
import sys

import pytest

sys.path.append(str(Path(__file__).resolve().parents[1]))

from bot_core.exchanges.base import AccountSnapshot, OrderRequest
from bot_core.risk.engine import InMemoryRiskRepository, ThresholdRiskEngine
from bot_core.risk.repository import FileRiskRepository
from bot_core.risk.profiles.manual import ManualProfile


@pytest.fixture()
def manual_profile() -> ManualProfile:
    return ManualProfile(
        name="test-profile",
        max_positions=5,
        max_leverage=3.0,
        drawdown_limit=0.2,
        daily_loss_limit=0.005,
        max_position_pct=0.5,
        target_volatility=0.1,
        stop_loss_atr_multiple=2.0,
    )


def _snapshot(equity: float) -> AccountSnapshot:
    return AccountSnapshot(
        balances={"USDT": equity},
        total_equity=equity,
        available_margin=equity,
        maintenance_margin=0.0,
    )


def _order(price: float) -> OrderRequest:
    return OrderRequest(
        symbol="BTCUSDT",
        side="buy",
        quantity=0.01,
        order_type="limit",
        price=price,
    )


def test_daily_loss_limit_blocks_on_first_day(manual_profile: ManualProfile) -> None:
    clock_value = datetime(2024, 1, 1, 12, 0, 0)
    engine = ThresholdRiskEngine(clock=lambda: clock_value)
    engine.register_profile(manual_profile)

    first_snapshot = _snapshot(1_000.0)
    request = _order(30_000.0)

    first_result = engine.apply_pre_trade_checks(
        request,
        account=first_snapshot,
        profile_name=manual_profile.name,
    )
    assert first_result.allowed is True

    state = engine._states[manual_profile.name]
    assert state.start_of_day_equity == pytest.approx(1_000.0)
    assert state.peak_equity == pytest.approx(1_000.0)

    engine.on_fill(
        profile_name=manual_profile.name,
        symbol=request.symbol,
        side="buy",
        position_value=0.0,
        pnl=-10.0,
        timestamp=clock_value,
    )

    second_snapshot = _snapshot(990.0)
    second_result = engine.apply_pre_trade_checks(
        request,
        account=second_snapshot,
        profile_name=manual_profile.name,
    )

    assert second_result.allowed is False
    assert "Przekroczono dzienny limit straty." in (second_result.reason or "")


def test_margin_check_blocks_when_available_margin_is_too_low() -> None:
    low_leverage_profile = ManualProfile(
        name="low-margin",
        max_positions=5,
        max_leverage=1.0,
        drawdown_limit=0.5,
        daily_loss_limit=0.5,
        max_position_pct=1.0,
        target_volatility=0.2,
        stop_loss_atr_multiple=2.0,
    )

    engine = ThresholdRiskEngine(clock=lambda: datetime(2024, 1, 1, 12, 0, 0))
    engine.register_profile(low_leverage_profile)

    snapshot = AccountSnapshot(
        balances={"USDT": 1_000.0},
        total_equity=1_000.0,
        available_margin=500.0,
        maintenance_margin=150.0,
    )

    request = OrderRequest(
        symbol="BTCUSDT",
        side="buy",
        quantity=0.05,
        order_type="limit",
        price=20_000.0,
    )

    result = engine.apply_pre_trade_checks(
        request,
        account=snapshot,
        profile_name=low_leverage_profile.name,
    )

    assert result.allowed is False
    assert result.reason == "Niewystarczający wolny margines na otwarcie lub powiększenie pozycji."
    assert result.adjustments is not None
    max_quantity = result.adjustments.get("max_quantity") if result.adjustments else None
    assert max_quantity is not None
    # Dostępny margines po uwzględnieniu maintenance to 350 USDT.
    assert max_quantity == pytest.approx(350.0 / 20_000.0, rel=1e-6)


def test_margin_check_passes_when_leverage_covers_notional() -> None:
    leveraged_profile = ManualProfile(
        name="leveraged",
        max_positions=5,
        max_leverage=4.0,
        drawdown_limit=0.5,
        daily_loss_limit=0.5,
        max_position_pct=1.0,
        target_volatility=0.2,
        stop_loss_atr_multiple=2.0,
    )

    engine = ThresholdRiskEngine(clock=lambda: datetime(2024, 1, 1, 12, 0, 0))
    engine.register_profile(leveraged_profile)

    snapshot = AccountSnapshot(
        balances={"USDT": 1_000.0},
        total_equity=1_000.0,
        available_margin=500.0,
        maintenance_margin=150.0,
    )

    request = OrderRequest(
        symbol="BTCUSDT",
        side="buy",
        quantity=0.05,
        order_type="limit",
        price=20_000.0,
    )

    result = engine.apply_pre_trade_checks(
        request,
        account=snapshot,
        profile_name=leveraged_profile.name,
    )

    assert result.allowed is True


def test_on_fill_normalizes_position_side_and_allows_growth(manual_profile: ManualProfile) -> None:
    engine = ThresholdRiskEngine(clock=lambda: datetime(2024, 1, 1, 12, 0, 0))
    engine.register_profile(manual_profile)

    snapshot = _snapshot(10_000.0)
    request = OrderRequest(
        symbol="BTCUSDT",
        side="buy",
        quantity=0.05,
        order_type="limit",
        price=30_000.0,
    )

    first_check = engine.apply_pre_trade_checks(request, account=snapshot, profile_name=manual_profile.name)
    assert first_check.allowed is True

    engine.on_fill(
        profile_name=manual_profile.name,
        symbol=request.symbol,
        side="buy",
        position_value=request.quantity * request.price,
        pnl=0.0,
        timestamp=datetime(2024, 1, 1, 13, 0, 0),
    )

    state = engine._states[manual_profile.name]
    assert state.positions[request.symbol].side == "long"

    second_check = engine.apply_pre_trade_checks(
        request,
        account=snapshot,
        profile_name=manual_profile.name,
    )

    assert second_check.allowed is True


def test_register_profile_normalizes_persisted_state(manual_profile: ManualProfile) -> None:
    repository = InMemoryRiskRepository()
    repository.store(
        manual_profile.name,
        {
            "profile": manual_profile.name,
            "current_day": "2024-01-01",
            "start_of_day_equity": 1_000.0,
            "daily_realized_pnl": 0.0,
            "peak_equity": 1_000.0,
            "force_liquidation": False,
            "last_equity": 1_000.0,
            "positions": {
                "BTCUSDT": {"side": "buy", "notional": 500.0},
            },
        },
    )

    engine = ThresholdRiskEngine(repository=repository, clock=lambda: datetime(2024, 1, 1, 12, 0, 0))
    engine.register_profile(manual_profile)

    state = engine._states[manual_profile.name]
    assert state.positions["BTCUSDT"].side == "long"


def test_file_risk_repository_persists_state(tmp_path: Path, manual_profile: ManualProfile) -> None:
    repository = FileRiskRepository(tmp_path)

    clock = lambda: datetime(2024, 1, 1, 12, 0, 0)
    engine = ThresholdRiskEngine(repository=repository, clock=clock)
    engine.register_profile(manual_profile)

    snapshot = _snapshot(1_000.0)
    request = _order(20_000.0)

    result = engine.apply_pre_trade_checks(
        request,
        account=snapshot,
        profile_name=manual_profile.name,
    )
    assert result.allowed is True

    engine.on_fill(
        profile_name=manual_profile.name,
        symbol="BTCUSDT",
        side="buy",
        position_value=500.0,
        pnl=-15.0,
        timestamp=datetime(2024, 1, 1, 13, 0, 0),
    )

    # Now instantiate a new engine sharing the same repository – state should persist.
    new_engine = ThresholdRiskEngine(repository=repository, clock=lambda: datetime(2024, 1, 1, 14, 0, 0))
    new_engine.register_profile(manual_profile)

    state = new_engine._states[manual_profile.name]
    assert state.start_of_day_equity == pytest.approx(1_000.0)
    assert state.daily_realized_pnl == pytest.approx(-15.0)
    assert "BTCUSDT" in state.positions
    btc_position = state.positions["BTCUSDT"]
    assert btc_position.side == "long"
<<<<<<< HEAD
    assert btc_position.notional == pytest.approx(500.0)
=======
    assert btc_position.notional == pytest.approx(500.0)
>>>>>>> 2d95f55c
<|MERGE_RESOLUTION|>--- conflicted
+++ resolved
@@ -269,8 +269,4 @@
     assert "BTCUSDT" in state.positions
     btc_position = state.positions["BTCUSDT"]
     assert btc_position.side == "long"
-<<<<<<< HEAD
-    assert btc_position.notional == pytest.approx(500.0)
-=======
-    assert btc_position.notional == pytest.approx(500.0)
->>>>>>> 2d95f55c
+    assert btc_position.notional == pytest.approx(500.0)