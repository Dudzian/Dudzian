"""Testy jednostkowe dla silnika zarządzania ryzykiem."""
from __future__ import annotations

from datetime import datetime
from pathlib import Path
import sys

import pytest

sys.path.append(str(Path(__file__).resolve().parents[1]))

from bot_core.exchanges.base import AccountSnapshot, OrderRequest
<<<<<<< HEAD
from bot_core.risk.engine import InMemoryRiskRepository, ThresholdRiskEngine
=======
from bot_core.risk.engine import ThresholdRiskEngine
>>>>>>> 30875d5f
from bot_core.risk.repository import FileRiskRepository
from bot_core.risk.profiles.manual import ManualProfile


@pytest.fixture()
def manual_profile() -> ManualProfile:
    return ManualProfile(
        name="test-profile",
        max_positions=5,
        max_leverage=3.0,
        drawdown_limit=0.2,
        daily_loss_limit=0.005,
        max_position_pct=0.5,
        target_volatility=0.1,
        stop_loss_atr_multiple=2.0,
    )


def _snapshot(equity: float) -> AccountSnapshot:
    return AccountSnapshot(
        balances={"USDT": equity},
        total_equity=equity,
        available_margin=equity,
        maintenance_margin=0.0,
    )


def _order(price: float) -> OrderRequest:
    return OrderRequest(
        symbol="BTCUSDT",
        side="buy",
        quantity=0.01,
        order_type="limit",
        price=price,
    )


def test_daily_loss_limit_blocks_on_first_day(manual_profile: ManualProfile) -> None:
    clock_value = datetime(2024, 1, 1, 12, 0, 0)
    engine = ThresholdRiskEngine(clock=lambda: clock_value)
    engine.register_profile(manual_profile)

    first_snapshot = _snapshot(1_000.0)
    request = _order(30_000.0)

    first_result = engine.apply_pre_trade_checks(
        request,
        account=first_snapshot,
        profile_name=manual_profile.name,
    )
    assert first_result.allowed is True

    state = engine._states[manual_profile.name]
    assert state.start_of_day_equity == pytest.approx(1_000.0)
    assert state.peak_equity == pytest.approx(1_000.0)

    engine.on_fill(
        profile_name=manual_profile.name,
        symbol=request.symbol,
        side="buy",
        position_value=0.0,
        pnl=-10.0,
        timestamp=clock_value,
    )

    second_snapshot = _snapshot(990.0)
    second_result = engine.apply_pre_trade_checks(
        request,
        account=second_snapshot,
        profile_name=manual_profile.name,
    )

    assert second_result.allowed is False
    assert "Przekroczono dzienny limit straty." in (second_result.reason or "")


<<<<<<< HEAD
def test_margin_check_blocks_when_available_margin_is_too_low() -> None:
    low_leverage_profile = ManualProfile(
        name="low-margin",
        max_positions=5,
        max_leverage=1.0,
        drawdown_limit=0.5,
        daily_loss_limit=0.5,
        max_position_pct=1.0,
        target_volatility=0.2,
        stop_loss_atr_multiple=2.0,
    )

    engine = ThresholdRiskEngine(clock=lambda: datetime(2024, 1, 1, 12, 0, 0))
    engine.register_profile(low_leverage_profile)

    snapshot = AccountSnapshot(
        balances={"USDT": 1_000.0},
        total_equity=1_000.0,
        available_margin=500.0,
        maintenance_margin=150.0,
    )

    request = OrderRequest(
        symbol="BTCUSDT",
        side="buy",
        quantity=0.05,
        order_type="limit",
        price=20_000.0,
    )

    result = engine.apply_pre_trade_checks(
        request,
        account=snapshot,
        profile_name=low_leverage_profile.name,
    )

    assert result.allowed is False
    assert result.reason == "Niewystarczający wolny margines na otwarcie lub powiększenie pozycji."
    assert result.adjustments is not None
    max_quantity = result.adjustments.get("max_quantity") if result.adjustments else None
    assert max_quantity is not None
    # Dostępny margines po uwzględnieniu maintenance to 350 USDT.
    assert max_quantity == pytest.approx(350.0 / 20_000.0, rel=1e-6)


def test_margin_check_passes_when_leverage_covers_notional() -> None:
    leveraged_profile = ManualProfile(
        name="leveraged",
        max_positions=5,
        max_leverage=4.0,
        drawdown_limit=0.5,
        daily_loss_limit=0.5,
        max_position_pct=1.0,
        target_volatility=0.2,
        stop_loss_atr_multiple=2.0,
    )

    engine = ThresholdRiskEngine(clock=lambda: datetime(2024, 1, 1, 12, 0, 0))
    engine.register_profile(leveraged_profile)

    snapshot = AccountSnapshot(
        balances={"USDT": 1_000.0},
        total_equity=1_000.0,
        available_margin=500.0,
        maintenance_margin=150.0,
    )

    request = OrderRequest(
        symbol="BTCUSDT",
        side="buy",
        quantity=0.05,
        order_type="limit",
        price=20_000.0,
    )

    result = engine.apply_pre_trade_checks(
        request,
        account=snapshot,
        profile_name=leveraged_profile.name,
    )

    assert result.allowed is True


def test_on_fill_normalizes_position_side_and_allows_growth(manual_profile: ManualProfile) -> None:
    engine = ThresholdRiskEngine(clock=lambda: datetime(2024, 1, 1, 12, 0, 0))
    engine.register_profile(manual_profile)

    snapshot = _snapshot(10_000.0)
    request = OrderRequest(
        symbol="BTCUSDT",
        side="buy",
        quantity=0.05,
        order_type="limit",
        price=30_000.0,
    )

    first_check = engine.apply_pre_trade_checks(request, account=snapshot, profile_name=manual_profile.name)
    assert first_check.allowed is True

    engine.on_fill(
        profile_name=manual_profile.name,
        symbol=request.symbol,
        side="buy",
        position_value=request.quantity * request.price,
        pnl=0.0,
        timestamp=datetime(2024, 1, 1, 13, 0, 0),
    )

    state = engine._states[manual_profile.name]
    assert state.positions[request.symbol].side == "long"

    second_check = engine.apply_pre_trade_checks(
        request,
        account=snapshot,
        profile_name=manual_profile.name,
    )

    assert second_check.allowed is True


def test_register_profile_normalizes_persisted_state(manual_profile: ManualProfile) -> None:
    repository = InMemoryRiskRepository()
    repository.store(
        manual_profile.name,
        {
            "profile": manual_profile.name,
            "current_day": "2024-01-01",
            "start_of_day_equity": 1_000.0,
            "daily_realized_pnl": 0.0,
            "peak_equity": 1_000.0,
            "force_liquidation": False,
            "last_equity": 1_000.0,
            "positions": {
                "BTCUSDT": {"side": "buy", "notional": 500.0},
            },
        },
    )

    engine = ThresholdRiskEngine(repository=repository, clock=lambda: datetime(2024, 1, 1, 12, 0, 0))
    engine.register_profile(manual_profile)

    state = engine._states[manual_profile.name]
    assert state.positions["BTCUSDT"].side == "long"


def test_file_risk_repository_persists_state(tmp_path: Path, manual_profile: ManualProfile) -> None:
    repository = FileRiskRepository(tmp_path)

    clock = lambda: datetime(2024, 1, 1, 12, 0, 0)
    engine = ThresholdRiskEngine(repository=repository, clock=clock)
    engine.register_profile(manual_profile)

    snapshot = _snapshot(1_000.0)
    request = _order(20_000.0)

    result = engine.apply_pre_trade_checks(
        request,
        account=snapshot,
        profile_name=manual_profile.name,
    )
    assert result.allowed is True

    engine.on_fill(
        profile_name=manual_profile.name,
        symbol="BTCUSDT",
        side="buy",
        position_value=500.0,
        pnl=-15.0,
        timestamp=datetime(2024, 1, 1, 13, 0, 0),
    )

    # Now instantiate a new engine sharing the same repository – state should persist.
    new_engine = ThresholdRiskEngine(repository=repository, clock=lambda: datetime(2024, 1, 1, 14, 0, 0))
    new_engine.register_profile(manual_profile)

    state = new_engine._states[manual_profile.name]
    assert state.start_of_day_equity == pytest.approx(1_000.0)
    assert state.daily_realized_pnl == pytest.approx(-15.0)
    assert "BTCUSDT" in state.positions
    btc_position = state.positions["BTCUSDT"]
    assert btc_position.side == "long"
    assert btc_position.notional == pytest.approx(500.0)
=======
def test_margin_check_blocks_when_available_margin_is
>>>>>>> 30875d5f
<|MERGE_RESOLUTION|>--- conflicted
+++ resolved
@@ -10,11 +10,7 @@
 sys.path.append(str(Path(__file__).resolve().parents[1]))
 
 from bot_core.exchanges.base import AccountSnapshot, OrderRequest
-<<<<<<< HEAD
 from bot_core.risk.engine import InMemoryRiskRepository, ThresholdRiskEngine
-=======
-from bot_core.risk.engine import ThresholdRiskEngine
->>>>>>> 30875d5f
 from bot_core.risk.repository import FileRiskRepository
 from bot_core.risk.profiles.manual import ManualProfile
 
@@ -91,7 +87,6 @@
     assert "Przekroczono dzienny limit straty." in (second_result.reason or "")
 
 
-<<<<<<< HEAD
 def test_margin_check_blocks_when_available_margin_is_too_low() -> None:
     low_leverage_profile = ManualProfile(
         name="low-margin",
@@ -274,7 +269,4 @@
     assert "BTCUSDT" in state.positions
     btc_position = state.positions["BTCUSDT"]
     assert btc_position.side == "long"
-    assert btc_position.notional == pytest.approx(500.0)
-=======
-def test_margin_check_blocks_when_available_margin_is
->>>>>>> 30875d5f
+    assert btc_position.notional == pytest.approx(500.0)