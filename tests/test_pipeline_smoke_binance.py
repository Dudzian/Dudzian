from __future__ import annotations

import sys
from datetime import datetime, timezone
from pathlib import Path

import pytest
import yaml

sys.path.append(str(Path(__file__).resolve().parents[1]))

from bot_core.data.ohlcv import ParquetCacheStorage, SQLiteCacheStorage
from bot_core.exchanges.base import (
    AccountSnapshot,
    Environment,
    ExchangeAdapter,
    ExchangeCredentials,
)
from bot_core.runtime.pipeline import build_daily_trend_pipeline
from bot_core.security import SecretManager, SecretStorage


class _InMemorySecretStorage(SecretStorage):
    def __init__(self) -> None:
        self._data: dict[str, str] = {}

    def get_secret(self, key: str) -> str | None:
        return self._data.get(key)

    def set_secret(self, key: str, value: str) -> None:
        self._data[key] = value

    def delete_secret(self, key: str) -> None:
        self._data.pop(key, None)


_SYMBOL = "BTCUSDT"
_INTERVAL = "1d"
_NAMESPACE = "binance_spot"
_COLUMNS = ("open_time", "open", "high", "low", "close", "volume")


def _fixture_rows() -> list[list[float]]:
    base = datetime(2024, 1, 1, tzinfo=timezone.utc)
    day_ms = 24 * 60 * 60 * 1000
    prices = (
        (42000.0, 42500.0, 41800.0, 42400.0, 128.5),
        (42400.0, 43000.0, 42300.0, 42800.0, 131.2),
        (42800.0, 43500.0, 42600.0, 43300.0, 135.4),
        (43300.0, 44000.0, 43200.0, 43800.0, 142.1),
        (43800.0, 44600.0, 43700.0, 44400.0, 147.8),
        (44400.0, 45200.0, 44300.0, 45000.0, 152.6),
        (45000.0, 45900.0, 44900.0, 45650.0, 158.9),
        (45650.0, 46500.0, 45500.0, 46300.0, 163.5),
    )
    rows: list[list[float]] = []
    for index, (open_, high, low, close, volume) in enumerate(prices):
        timestamp = int((base.timestamp() * 1000) + index * day_ms)
        rows.append([timestamp, open_, high, low, close, volume])
    return rows


class _FixtureExchangeAdapter(ExchangeAdapter):
    name = "binance_spot"

    def __init__(self, credentials: ExchangeCredentials, **_: object) -> None:
        super().__init__(credentials)

    def configure_network(self, *, ip_allowlist: tuple[str, ...] | None = None) -> None:  # noqa: D401, ARG002
        return None

    def fetch_account_snapshot(self) -> AccountSnapshot:
        return AccountSnapshot(
            balances={"USDT": 100_000.0},
            total_equity=100_000.0,
            available_margin=100_000.0,
            maintenance_margin=0.0,
        )

    def fetch_symbols(self):  # pragma: no cover - nieużywane w teście
        return ("BTCUSDT",)

    def fetch_ohlcv(self, symbol: str, interval: str, start: int | None = None, end: int | None = None, limit: int | None = None):  # noqa: D401, ARG002
        return []

    def place_order(self, request):  # pragma: no cover - nieużywane w teście
        raise NotImplementedError

    def cancel_order(self, order_id: str, *, symbol: str | None = None) -> None:  # pragma: no cover - nieużywane w teście
        raise NotImplementedError

    def stream_public_data(self, *, channels):  # pragma: no cover - nieużywane w teście
        raise NotImplementedError

    def stream_private_data(self, *, channels):  # pragma: no cover - nieużywane w teście
        raise NotImplementedError


@pytest.fixture()
def _fixture_cache(tmp_path: Path) -> Path:
    cache_dir = tmp_path / "cache"
    payload = {"columns": _COLUMNS, "rows": _fixture_rows()}
    parquet_storage = ParquetCacheStorage(cache_dir / "ohlcv_parquet", namespace=_NAMESPACE)
    parquet_storage.write(f"{_SYMBOL}::{_INTERVAL}", payload)
    metadata = parquet_storage.metadata()
    metadata[f"row_count::{_SYMBOL}::{_INTERVAL}"] = str(len(payload["rows"]))
    metadata[f"last_timestamp::{_SYMBOL}::{_INTERVAL}"] = str(int(payload["rows"][-1][0]))

    manifest_storage = SQLiteCacheStorage(cache_dir / "ohlcv_manifest.sqlite", store_rows=False)
    manifest_storage.write(f"{_SYMBOL}::{_INTERVAL}", payload)
    return cache_dir


def _write_config(path: Path, *, cache_dir: Path, ledger_dir: Path) -> None:
    config = {
        "risk_profiles": {
            "binance_smoke_profile": {
                "max_daily_loss_pct": 0.5,
                "max_position_pct": 1.0,
                "target_volatility": 0.5,
                "max_leverage": 3.0,
                "stop_loss_atr_multiple": 1.5,
                "max_open_positions": 10,
                "hard_drawdown_pct": 0.9,
            }
        },
        "runtime": {"controllers": {"daily_trend_smoke": {"tick_seconds": 86400, "interval": "1d"}}},
        "strategies": {
            "smoke_daily_trend": {
                "engine": "daily_trend_momentum",
                "parameters": {
                    "fast_ma": 3,
                    "slow_ma": 5,
                    "breakout_lookback": 4,
                    "momentum_window": 3,
                    "atr_window": 3,
                    "atr_multiplier": 1.5,
                    "min_trend_strength": 0.0,
                    "min_momentum": 0.0,
                },
            }
        },
        "instrument_universes": {
            "binance_smoke_universe": {
                "description": "smoke test fixtures",
                "instruments": {
                    "BTC_USDT": {
                        "base_asset": "BTC",
                        "quote_asset": "USDT",
                        "categories": ["smoke"],
                        "exchanges": {"binance_spot": "BTCUSDT"},
                        "backfill": [{"interval": "1d", "lookback_days": 30}],
                    }
                },
            }
        },
        "environments": {
            "binance_smoke": {
                "exchange": "binance_spot",
                "environment": "paper",
                "keychain_key": "binance_fixture_key",
                "credential_purpose": "trading",
                "data_cache_path": str(cache_dir),
                "risk_profile": "binance_smoke_profile",
                "alert_channels": [],
                "instrument_universe": "binance_smoke_universe",
                "ip_allowlist": [],
                "required_permissions": ["read", "trade"],
                "forbidden_permissions": [],
                "adapter_settings": {
                    "paper_trading": {
                        "valuation_asset": "USDT",
                        "position_size": 0.25,
                        "initial_balances": {"USDT": 100_000.0},
                        "default_market": {"min_quantity": 0.001, "min_notional": 10.0},
                        "ledger_directory": str(ledger_dir),
                        "ledger_filename_pattern": "ledger-%Y%m%d.jsonl",
                        "ledger_retention_days": 7,
                        "ledger_fsync": False,
                    }
                },
                "alert_throttle": {
                    "window_seconds": 60,
                    "exclude_severities": [],
                    "exclude_categories": [],
                    "max_entries": 32,
                },
                "alert_audit": {
                    "backend": "file",
                    "directory": str(cache_dir / "alerts"),
                    "filename_pattern": "alerts-%Y%m%d.jsonl",
                    "retention_days": 7,
                    "fsync": False,
                },
                "decision_journal": {
                    "backend": "file",
                    "directory": str(cache_dir / "decisions"),
                    "filename_pattern": "decisions-%Y%m%d.jsonl",
                    "retention_days": 7,
                    "fsync": False,
                },
                "default_strategy": "smoke_daily_trend",
                "default_controller": "daily_trend_smoke",
            }
        },
        "alerts": {},
        "reporting": {},
        "sms_providers": {},
        "telegram_channels": {},
        "email_channels": {},
        "signal_channels": {},
        "whatsapp_channels": {},
        "messenger_channels": {},
    }
    path.write_text(yaml.safe_dump(config, sort_keys=False), encoding="utf-8")


def _build_secret_manager() -> SecretManager:
    storage = _InMemorySecretStorage()
    manager = SecretManager(storage, namespace="testsuite")
    manager.store_exchange_credentials(
        "binance_fixture_key",
        ExchangeCredentials(
            key_id="fixture",
            secret="secret",
            environment=Environment.PAPER,
            permissions=("read", "trade"),
        ),
    )
    return manager


def _date_bounds() -> tuple[int, int]:
    start = datetime(2024, 1, 1, tzinfo=timezone.utc)
    end = datetime(2024, 1, 8, tzinfo=timezone.utc)
    return int(start.timestamp() * 1000), int(end.timestamp() * 1000)


def test_daily_trend_pipeline_smoke(tmp_path: Path, _fixture_cache: Path) -> None:
    ledger_dir = tmp_path / "ledger"
    config_path = tmp_path / "core_smoke.yaml"
    _write_config(config_path, cache_dir=_fixture_cache, ledger_dir=ledger_dir)
    secret_manager = _build_secret_manager()

    # Pierwsze uruchomienie: weryfikacja, że generowane są sygnały strategii.
    pipeline_for_signals = build_daily_trend_pipeline(
        environment_name="binance_smoke",
        strategy_name="smoke_daily_trend",
        controller_name="daily_trend_smoke",
        config_path=config_path,
        secret_manager=secret_manager,
        adapter_factories={"binance_spot": lambda credentials, **kwargs: _FixtureExchangeAdapter(credentials, **kwargs)},
    )
    start_ms, end_ms = _date_bounds()
    collected = pipeline_for_signals.controller.collect_signals(start=start_ms, end=end_ms)
    assert collected, "Strategia powinna wygenerować co najmniej jeden sygnał."

    # Drugie uruchomienie: pełny cykl z egzekucją i ledgerem.
    pipeline = build_daily_trend_pipeline(
        environment_name="binance_smoke",
        strategy_name="smoke_daily_trend",
        controller_name="daily_trend_smoke",
        config_path=config_path,
        secret_manager=secret_manager,
        adapter_factories={"binance_spot": lambda credentials, **kwargs: _FixtureExchangeAdapter(credentials, **kwargs)},
    )

    results = pipeline.controller.run_cycle(start=start_ms, end=end_ms)
    assert results, "Kontroler powinien zwrócić zrealizowane zlecenia."
    for result in results:
        assert result.status.lower() == "filled"

    ledger_entries = list(pipeline.execution_service.ledger())
    assert ledger_entries, "W ledgerze powinny znaleźć się wpisy z symulacji."
    ledger_files = list(pipeline.execution_service.ledger_files())
    assert ledger_files and ledger_files[0].exists()

<<<<<<< HEAD
    profile_name = pipeline.risk_profile_name
=======
    profile_name = pipeline.bootstrap.environment.risk_profile
>>>>>>> f915365b
    risk_snapshot = pipeline.bootstrap.risk_engine.snapshot_state(profile_name)
    assert risk_snapshot is not None
    assert not bool(risk_snapshot.get("force_liquidation")), (
        "Profil ryzyka nie powinien przejść w tryb awaryjny."
    )<|MERGE_RESOLUTION|>--- conflicted
+++ resolved
@@ -1,287 +1,515 @@
+"""Budowanie gotowych pipeline'ów strategii trend-following na podstawie konfiguracji."""
 from __future__ import annotations
 
-import sys
-from datetime import datetime, timezone
+from collections import defaultdict, deque
+from dataclasses import dataclass
+from datetime import datetime, timezone, timedelta
 from pathlib import Path
-
-import pytest
-import yaml
-
-sys.path.append(str(Path(__file__).resolve().parents[1]))
-
-from bot_core.data.ohlcv import ParquetCacheStorage, SQLiteCacheStorage
-from bot_core.exchanges.base import (
-    AccountSnapshot,
-    Environment,
-    ExchangeAdapter,
-    ExchangeCredentials,
+from typing import Callable, Mapping, MutableMapping, Any
+
+from bot_core.alerts import DefaultAlertRouter
+from bot_core.config.models import (
+    ControllerRuntimeConfig,
+    CoreConfig,
+    DailyTrendMomentumStrategyConfig,
+    EnvironmentConfig,
+    InstrumentUniverseConfig,
 )
-from bot_core.runtime.pipeline import build_daily_trend_pipeline
-from bot_core.security import SecretManager, SecretStorage
-
-
-class _InMemorySecretStorage(SecretStorage):
-    def __init__(self) -> None:
-        self._data: dict[str, str] = {}
-
-    def get_secret(self, key: str) -> str | None:
-        return self._data.get(key)
-
-    def set_secret(self, key: str, value: str) -> None:
-        self._data[key] = value
-
-    def delete_secret(self, key: str) -> None:
-        self._data.pop(key, None)
-
-
-_SYMBOL = "BTCUSDT"
-_INTERVAL = "1d"
-_NAMESPACE = "binance_spot"
-_COLUMNS = ("open_time", "open", "high", "low", "close", "volume")
-
-
-def _fixture_rows() -> list[list[float]]:
-    base = datetime(2024, 1, 1, tzinfo=timezone.utc)
-    day_ms = 24 * 60 * 60 * 1000
-    prices = (
-        (42000.0, 42500.0, 41800.0, 42400.0, 128.5),
-        (42400.0, 43000.0, 42300.0, 42800.0, 131.2),
-        (42800.0, 43500.0, 42600.0, 43300.0, 135.4),
-        (43300.0, 44000.0, 43200.0, 43800.0, 142.1),
-        (43800.0, 44600.0, 43700.0, 44400.0, 147.8),
-        (44400.0, 45200.0, 44300.0, 45000.0, 152.6),
-        (45000.0, 45900.0, 44900.0, 45650.0, 158.9),
-        (45650.0, 46500.0, 45500.0, 46300.0, 163.5),
-    )
-    rows: list[list[float]] = []
-    for index, (open_, high, low, close, volume) in enumerate(prices):
-        timestamp = int((base.timestamp() * 1000) + index * day_ms)
-        rows.append([timestamp, open_, high, low, close, volume])
-    return rows
-
-
-class _FixtureExchangeAdapter(ExchangeAdapter):
-    name = "binance_spot"
-
-    def __init__(self, credentials: ExchangeCredentials, **_: object) -> None:
-        super().__init__(credentials)
-
-    def configure_network(self, *, ip_allowlist: tuple[str, ...] | None = None) -> None:  # noqa: D401, ARG002
-        return None
-
-    def fetch_account_snapshot(self) -> AccountSnapshot:
-        return AccountSnapshot(
-            balances={"USDT": 100_000.0},
-            total_equity=100_000.0,
-            available_margin=100_000.0,
-            maintenance_margin=0.0,
-        )
-
-    def fetch_symbols(self):  # pragma: no cover - nieużywane w teście
-        return ("BTCUSDT",)
-
-    def fetch_ohlcv(self, symbol: str, interval: str, start: int | None = None, end: int | None = None, limit: int | None = None):  # noqa: D401, ARG002
-        return []
-
-    def place_order(self, request):  # pragma: no cover - nieużywane w teście
-        raise NotImplementedError
-
-    def cancel_order(self, order_id: str, *, symbol: str | None = None) -> None:  # pragma: no cover - nieużywane w teście
-        raise NotImplementedError
-
-    def stream_public_data(self, *, channels):  # pragma: no cover - nieużywane w teście
-        raise NotImplementedError
-
-    def stream_private_data(self, *, channels):  # pragma: no cover - nieużywane w teście
-        raise NotImplementedError
-
-
-@pytest.fixture()
-def _fixture_cache(tmp_path: Path) -> Path:
-    cache_dir = tmp_path / "cache"
-    payload = {"columns": _COLUMNS, "rows": _fixture_rows()}
-    parquet_storage = ParquetCacheStorage(cache_dir / "ohlcv_parquet", namespace=_NAMESPACE)
-    parquet_storage.write(f"{_SYMBOL}::{_INTERVAL}", payload)
-    metadata = parquet_storage.metadata()
-    metadata[f"row_count::{_SYMBOL}::{_INTERVAL}"] = str(len(payload["rows"]))
-    metadata[f"last_timestamp::{_SYMBOL}::{_INTERVAL}"] = str(int(payload["rows"][-1][0]))
-
-    manifest_storage = SQLiteCacheStorage(cache_dir / "ohlcv_manifest.sqlite", store_rows=False)
-    manifest_storage.write(f"{_SYMBOL}::{_INTERVAL}", payload)
-    return cache_dir
-
-
-def _write_config(path: Path, *, cache_dir: Path, ledger_dir: Path) -> None:
-    config = {
-        "risk_profiles": {
-            "binance_smoke_profile": {
-                "max_daily_loss_pct": 0.5,
-                "max_position_pct": 1.0,
-                "target_volatility": 0.5,
-                "max_leverage": 3.0,
-                "stop_loss_atr_multiple": 1.5,
-                "max_open_positions": 10,
-                "hard_drawdown_pct": 0.9,
-            }
-        },
-        "runtime": {"controllers": {"daily_trend_smoke": {"tick_seconds": 86400, "interval": "1d"}}},
-        "strategies": {
-            "smoke_daily_trend": {
-                "engine": "daily_trend_momentum",
-                "parameters": {
-                    "fast_ma": 3,
-                    "slow_ma": 5,
-                    "breakout_lookback": 4,
-                    "momentum_window": 3,
-                    "atr_window": 3,
-                    "atr_multiplier": 1.5,
-                    "min_trend_strength": 0.0,
-                    "min_momentum": 0.0,
-                },
-            }
-        },
-        "instrument_universes": {
-            "binance_smoke_universe": {
-                "description": "smoke test fixtures",
-                "instruments": {
-                    "BTC_USDT": {
-                        "base_asset": "BTC",
-                        "quote_asset": "USDT",
-                        "categories": ["smoke"],
-                        "exchanges": {"binance_spot": "BTCUSDT"},
-                        "backfill": [{"interval": "1d", "lookback_days": 30}],
-                    }
-                },
-            }
-        },
-        "environments": {
-            "binance_smoke": {
-                "exchange": "binance_spot",
-                "environment": "paper",
-                "keychain_key": "binance_fixture_key",
-                "credential_purpose": "trading",
-                "data_cache_path": str(cache_dir),
-                "risk_profile": "binance_smoke_profile",
-                "alert_channels": [],
-                "instrument_universe": "binance_smoke_universe",
-                "ip_allowlist": [],
-                "required_permissions": ["read", "trade"],
-                "forbidden_permissions": [],
-                "adapter_settings": {
-                    "paper_trading": {
-                        "valuation_asset": "USDT",
-                        "position_size": 0.25,
-                        "initial_balances": {"USDT": 100_000.0},
-                        "default_market": {"min_quantity": 0.001, "min_notional": 10.0},
-                        "ledger_directory": str(ledger_dir),
-                        "ledger_filename_pattern": "ledger-%Y%m%d.jsonl",
-                        "ledger_retention_days": 7,
-                        "ledger_fsync": False,
-                    }
-                },
-                "alert_throttle": {
-                    "window_seconds": 60,
-                    "exclude_severities": [],
-                    "exclude_categories": [],
-                    "max_entries": 32,
-                },
-                "alert_audit": {
-                    "backend": "file",
-                    "directory": str(cache_dir / "alerts"),
-                    "filename_pattern": "alerts-%Y%m%d.jsonl",
-                    "retention_days": 7,
-                    "fsync": False,
-                },
-                "decision_journal": {
-                    "backend": "file",
-                    "directory": str(cache_dir / "decisions"),
-                    "filename_pattern": "decisions-%Y%m%d.jsonl",
-                    "retention_days": 7,
-                    "fsync": False,
-                },
-                "default_strategy": "smoke_daily_trend",
-                "default_controller": "daily_trend_smoke",
-            }
-        },
-        "alerts": {},
-        "reporting": {},
-        "sms_providers": {},
-        "telegram_channels": {},
-        "email_channels": {},
-        "signal_channels": {},
-        "whatsapp_channels": {},
-        "messenger_channels": {},
-    }
-    path.write_text(yaml.safe_dump(config, sort_keys=False), encoding="utf-8")
-
-
-def _build_secret_manager() -> SecretManager:
-    storage = _InMemorySecretStorage()
-    manager = SecretManager(storage, namespace="testsuite")
-    manager.store_exchange_credentials(
-        "binance_fixture_key",
-        ExchangeCredentials(
-            key_id="fixture",
-            secret="secret",
-            environment=Environment.PAPER,
-            permissions=("read", "trade"),
-        ),
-    )
-    return manager
-
-
-def _date_bounds() -> tuple[int, int]:
-    start = datetime(2024, 1, 1, tzinfo=timezone.utc)
-    end = datetime(2024, 1, 8, tzinfo=timezone.utc)
-    return int(start.timestamp() * 1000), int(end.timestamp() * 1000)
-
-
-def test_daily_trend_pipeline_smoke(tmp_path: Path, _fixture_cache: Path) -> None:
-    ledger_dir = tmp_path / "ledger"
-    config_path = tmp_path / "core_smoke.yaml"
-    _write_config(config_path, cache_dir=_fixture_cache, ledger_dir=ledger_dir)
-    secret_manager = _build_secret_manager()
-
-    # Pierwsze uruchomienie: weryfikacja, że generowane są sygnały strategii.
-    pipeline_for_signals = build_daily_trend_pipeline(
-        environment_name="binance_smoke",
-        strategy_name="smoke_daily_trend",
-        controller_name="daily_trend_smoke",
+from bot_core.data.base import OHLCVRequest
+from bot_core.data.ohlcv import (
+    CachedOHLCVSource,
+    DualCacheStorage,
+    OHLCVBackfillService,
+    ParquetCacheStorage,
+    PublicAPIDataSource,
+    SQLiteCacheStorage,
+)
+from bot_core.execution.base import ExecutionContext, ExecutionService
+from bot_core.execution.paper import MarketMetadata, PaperTradingExecutionService
+from bot_core.exchanges.base import AccountSnapshot, Environment, ExchangeAdapterFactory
+from bot_core.runtime.bootstrap import BootstrapContext, bootstrap_environment
+from bot_core.runtime.controller import DailyTrendController
+from bot_core.security import SecretManager
+from bot_core.strategies.daily_trend import DailyTrendMomentumSettings, DailyTrendMomentumStrategy
+
+_DEFAULT_LEDGER_SUBDIR = Path("audit/ledger")
+
+# Opcjonalny kontroler handlu – może nie istnieć w starszych gałęziach.
+try:
+    from bot_core.runtime.controller import TradingController  # type: ignore
+except Exception:  # pragma: no cover
+    TradingController = None  # type: ignore
+
+
+@dataclass(slots=True)
+class DailyTrendPipeline:
+    """Opakowanie na komponenty gotowego pipeline'u strategii dziennej."""
+
+    bootstrap: BootstrapContext
+    controller: DailyTrendController
+    backfill_service: OHLCVBackfillService
+    data_source: CachedOHLCVSource
+    execution_service: ExecutionService
+    strategy: DailyTrendMomentumStrategy
+    strategy_name: str
+    controller_name: str
+    # Utrzymujemy nazwę profilu ryzyka jako wygodny skrót (używane w testach i helperach).
+    risk_profile_name: str
+
+
+def build_daily_trend_pipeline(
+    *,
+    environment_name: str,
+    strategy_name: str | None,
+    controller_name: str | None,
+    config_path: str | Path,
+    secret_manager: SecretManager,
+    adapter_factories: Mapping[str, ExchangeAdapterFactory] | None = None,
+    risk_profile_name: str | None = None,
+) -> DailyTrendPipeline:
+    """Tworzy kompletny pipeline strategii trend-following D1 dla środowiska paper/testnet."""
+    bootstrap_ctx = bootstrap_environment(
+        environment_name,
         config_path=config_path,
         secret_manager=secret_manager,
-        adapter_factories={"binance_spot": lambda credentials, **kwargs: _FixtureExchangeAdapter(credentials, **kwargs)},
-    )
-    start_ms, end_ms = _date_bounds()
-    collected = pipeline_for_signals.controller.collect_signals(start=start_ms, end=end_ms)
-    assert collected, "Strategia powinna wygenerować co najmniej jeden sygnał."
-
-    # Drugie uruchomienie: pełny cykl z egzekucją i ledgerem.
-    pipeline = build_daily_trend_pipeline(
-        environment_name="binance_smoke",
-        strategy_name="smoke_daily_trend",
-        controller_name="daily_trend_smoke",
-        config_path=config_path,
-        secret_manager=secret_manager,
-        adapter_factories={"binance_spot": lambda credentials, **kwargs: _FixtureExchangeAdapter(credentials, **kwargs)},
-    )
-
-    results = pipeline.controller.run_cycle(start=start_ms, end=end_ms)
-    assert results, "Kontroler powinien zwrócić zrealizowane zlecenia."
-    for result in results:
-        assert result.status.lower() == "filled"
-
-    ledger_entries = list(pipeline.execution_service.ledger())
-    assert ledger_entries, "W ledgerze powinny znaleźć się wpisy z symulacji."
-    ledger_files = list(pipeline.execution_service.ledger_files())
-    assert ledger_files and ledger_files[0].exists()
-
-<<<<<<< HEAD
-    profile_name = pipeline.risk_profile_name
-=======
-    profile_name = pipeline.bootstrap.environment.risk_profile
->>>>>>> f915365b
-    risk_snapshot = pipeline.bootstrap.risk_engine.snapshot_state(profile_name)
-    assert risk_snapshot is not None
-    assert not bool(risk_snapshot.get("force_liquidation")), (
-        "Profil ryzyka nie powinien przejść w tryb awaryjny."
-    )+        adapter_factories=adapter_factories,
+        risk_profile_name=risk_profile_name,
+    )
+    core_config = bootstrap_ctx.core_config
+    environment = bootstrap_ctx.environment
+    effective_risk_profile = bootstrap_ctx.risk_profile_name
+
+    resolved_strategy_name = strategy_name or getattr(environment, "default_strategy", None)
+    if not resolved_strategy_name:
+        raise ValueError(
+            "Środowisko '{environment}' nie ma zdefiniowanej domyślnej strategii, a parametr strategy_name nie został podany."
+            .format(environment=environment_name)
+        )
+
+    resolved_controller_name = controller_name or getattr(environment, "default_controller", None)
+    if not resolved_controller_name:
+        raise ValueError(
+            "Środowisko '{environment}' nie ma zdefiniowanego domyślnego kontrolera runtime, a parametr controller_name nie został podany."
+            .format(environment=environment_name)
+        )
+
+    strategy_cfg = _resolve_strategy(core_config, resolved_strategy_name)
+    runtime_cfg = _resolve_runtime(core_config, resolved_controller_name)
+    universe = _resolve_universe(core_config, environment)
+
+    paper_settings = _normalize_paper_settings(environment)
+    allowed_quotes = paper_settings["allowed_quotes"]
+
+    markets = _build_markets(universe, environment.exchange, allowed_quotes, paper_settings)
+    if not markets:
+        raise ValueError(
+            "Brak instrumentów spełniających kryteria paper tradingu – skonfiguruj quote_assets/valuation_asset."
+        )
+
+    cache_root = Path(environment.data_cache_path)
+    parquet_storage = ParquetCacheStorage(
+        cache_root / "ohlcv_parquet",
+        namespace=environment.exchange,
+    )
+    manifest_storage = SQLiteCacheStorage(
+        cache_root / "ohlcv_manifest.sqlite",
+        store_rows=False,
+    )
+    storage = DualCacheStorage(primary=parquet_storage, manifest=manifest_storage)
+
+    public_source = PublicAPIDataSource(exchange_adapter=bootstrap_ctx.adapter)
+    cached_source = CachedOHLCVSource(storage=storage, upstream=public_source)
+    backfill_service = OHLCVBackfillService(cached_source)
+
+    execution_service = _build_execution_service(markets, paper_settings)
+
+    strategy = DailyTrendMomentumStrategy(
+        DailyTrendMomentumSettings(
+            fast_ma=strategy_cfg.fast_ma,
+            slow_ma=strategy_cfg.slow_ma,
+            breakout_lookback=strategy_cfg.breakout_lookback,
+            momentum_window=strategy_cfg.momentum_window,
+            atr_window=strategy_cfg.atr_window,
+            atr_multiplier=strategy_cfg.atr_multiplier,
+            min_trend_strength=strategy_cfg.min_trend_strength,
+            min_momentum=strategy_cfg.min_momentum,
+        )
+    )
+
+    execution_metadata: MutableMapping[str, str] = {}
+    if paper_settings["default_leverage"] > 1.0:
+        execution_metadata["leverage"] = f"{paper_settings['default_leverage']:.2f}"
+
+    execution_context = ExecutionContext(
+        portfolio_id=paper_settings["portfolio_id"],
+        risk_profile=effective_risk_profile,
+        environment=environment.environment.value,
+        metadata=execution_metadata,
+    )
+
+    account_loader = _build_account_loader(
+        execution_service=execution_service,
+        data_source=cached_source,
+        markets=markets,
+        interval=runtime_cfg.interval,
+        valuation_asset=paper_settings["valuation_asset"],
+        cash_assets=allowed_quotes,
+    )
+
+    controller = DailyTrendController(
+        core_config=core_config,
+        environment_name=environment_name,
+        controller_name=resolved_controller_name,
+        symbols=tuple(markets.keys()),
+        backfill_service=backfill_service,
+        data_source=cached_source,
+        strategy=strategy,
+        risk_engine=bootstrap_ctx.risk_engine,
+        execution_service=execution_service,
+        account_loader=account_loader,
+        execution_context=execution_context,
+        position_size=paper_settings["position_size"],
+    )
+
+    return DailyTrendPipeline(
+        bootstrap=bootstrap_ctx,
+        controller=controller,
+        backfill_service=backfill_service,
+        data_source=cached_source,
+        execution_service=execution_service,
+        strategy=strategy,
+        strategy_name=resolved_strategy_name,
+        controller_name=resolved_controller_name,
+        risk_profile_name=effective_risk_profile,
+    )
+
+
+def create_trading_controller(
+    pipeline: DailyTrendPipeline,
+    alert_router: DefaultAlertRouter,
+    *,
+    health_check_interval: float | int | timedelta = 3600,
+    order_metadata_defaults: Mapping[str, object] | None = None,
+) -> "TradingController":
+    """Buduje TradingController spięty z komponentami pipeline'u."""
+    if TradingController is None:
+        raise RuntimeError("TradingController nie jest dostępny w tej gałęzi.")
+
+    controller = pipeline.controller
+    execution_context = controller.execution_context
+    environment_cfg = pipeline.bootstrap.environment
+
+    defaults = dict(order_metadata_defaults or {})
+    defaults.setdefault("order_type", "market")
+
+    return TradingController(
+        risk_engine=pipeline.bootstrap.risk_engine,
+        execution_service=pipeline.execution_service,
+        alert_router=alert_router,
+        account_snapshot_provider=controller.account_loader,
+        portfolio_id=execution_context.portfolio_id,
+        environment=environment_cfg.environment.value,
+        risk_profile=pipeline.risk_profile_name,
+        order_metadata_defaults=defaults,
+        health_check_interval=health_check_interval,
+        execution_metadata=execution_context.metadata,
+        decision_journal=pipeline.bootstrap.decision_journal,
+    )
+
+
+# --------------------------------------------------------------------------------------
+# Funkcje pomocnicze
+# --------------------------------------------------------------------------------------
+
+
+def _resolve_strategy(core_config: CoreConfig, strategy_name: str) -> DailyTrendMomentumStrategyConfig:
+    try:
+        return core_config.strategies[strategy_name]
+    except KeyError as exc:  # pragma: no cover - kontrola konfiguracji
+        raise KeyError(f"Brak strategii '{strategy_name}' w konfiguracji core") from exc
+
+
+def _resolve_runtime(core_config: CoreConfig, controller_name: str) -> ControllerRuntimeConfig:
+    try:
+        return core_config.runtime_controllers[controller_name]
+    except KeyError as exc:  # pragma: no cover - kontrola konfiguracji
+        raise KeyError(f"Brak konfiguracji runtime dla kontrolera '{controller_name}'") from exc
+
+
+def _resolve_universe(core_config: CoreConfig, environment: EnvironmentConfig) -> InstrumentUniverseConfig:
+    if not environment.instrument_universe:
+        raise ValueError(
+            f"Środowisko {environment.name} nie ma przypisanego instrument_universe w config/core.yaml"
+        )
+    try:
+        return core_config.instrument_universes[environment.instrument_universe]
+    except KeyError as exc:
+        raise KeyError(
+            f"Konfiguracja nie zawiera uniwersum '{environment.instrument_universe}' wymaganego przez środowisko {environment.name}."
+        ) from exc
+
+
+def _normalize_paper_settings(environment: EnvironmentConfig) -> MutableMapping[str, object]:
+    if environment.environment not in {Environment.PAPER, Environment.TESTNET}:
+        raise ValueError("Pipeline paper trading jest dostępny wyłącznie dla środowisk paper/testnet.")
+
+    # adapter_settings może nie istnieć w danej gałęzi modeli – użyj bezpiecznego getattr
+    raw_adapter = getattr(environment, "adapter_settings", {}) or {}
+    raw_settings = raw_adapter.get("paper_trading", {}) or {}
+
+    base_path = Path(environment.data_cache_path)
+
+    valuation_asset = str(raw_settings.get("valuation_asset", "USDT")).upper()
+    position_size = max(0.0, float(raw_settings.get("position_size", 0.1)))
+    default_leverage = max(1.0, float(raw_settings.get("default_leverage", 1.0)))
+    allowed_quotes = {
+        *(str(asset).upper() for asset in raw_settings.get("quote_assets", (valuation_asset,))),
+    }
+
+    initial_balances = {
+        str(asset).upper(): float(amount)
+        for asset, amount in (raw_settings.get("initial_balances", {}) or {}).items()
+    }
+    for quote in allowed_quotes:
+        initial_balances.setdefault(quote, 100_000.0)
+
+    default_market = raw_settings.get("default_market", {}) or {}
+    market_overrides = {
+        str(symbol): {str(k): v for k, v in entry.items()}
+        for symbol, entry in (raw_settings.get("markets", {}) or {}).items()
+    }
+
+    ledger_directory_setting = raw_settings.get("ledger_directory")
+    ledger_directory: Path | None
+    if ledger_directory_setting is None:
+        ledger_directory = base_path / _DEFAULT_LEDGER_SUBDIR
+    else:
+        text = str(ledger_directory_setting).strip()
+        if not text:
+            ledger_directory = None
+        else:
+            candidate = Path(text)
+            ledger_directory = candidate if candidate.is_absolute() else base_path / candidate
+
+    ledger_filename_pattern = str(raw_settings.get("ledger_filename_pattern", "ledger-%Y%m%d.jsonl"))
+    ledger_retention_days_raw = raw_settings.get("ledger_retention_days", 730)
+    if ledger_retention_days_raw is None:
+        ledger_retention_days = None
+    else:
+        text_value = str(ledger_retention_days_raw).strip()
+        ledger_retention_days = None if not text_value else int(float(text_value))
+    ledger_fsync = bool(raw_settings.get("ledger_fsync", False))
+
+    return {
+        "valuation_asset": valuation_asset,
+        "position_size": position_size,
+        "allowed_quotes": allowed_quotes,
+        "default_leverage": default_leverage,
+        "initial_balances": initial_balances,
+        "default_market": default_market,
+        "market_overrides": market_overrides,
+        "portfolio_id": str(raw_settings.get("portfolio_id", environment.name)),
+        "maker_fee": float(raw_settings.get("maker_fee", 0.0004)),
+        "taker_fee": float(raw_settings.get("taker_fee", 0.0006)),
+        "slippage_bps": float(raw_settings.get("slippage_bps", 5.0)),
+        "ledger_directory": ledger_directory,
+        "ledger_filename_pattern": ledger_filename_pattern,
+        "ledger_retention_days": ledger_retention_days,
+        "ledger_fsync": ledger_fsync,
+    }
+
+
+def _build_markets(
+    universe: InstrumentUniverseConfig,
+    exchange_name: str,
+    allowed_quotes: set[str],
+    paper_settings: Mapping[str, object],
+) -> Mapping[str, MarketMetadata]:
+    markets: dict[str, MarketMetadata] = {}
+    default_market: Mapping[str, object] = paper_settings["default_market"]  # type: ignore[assignment]
+    overrides: Mapping[str, Mapping[str, object]] = paper_settings["market_overrides"]  # type: ignore[assignment]
+
+    for instrument in universe.instruments:
+        symbol = instrument.exchange_symbols.get(exchange_name)
+        if not symbol:
+            continue
+        quote = instrument.quote_asset.upper()
+        if quote not in allowed_quotes:
+            continue
+
+        per_symbol = overrides.get(symbol, {})
+        market = MarketMetadata(
+            base_asset=instrument.base_asset.upper(),
+            quote_asset=quote,
+            min_quantity=float(per_symbol.get("min_quantity", default_market.get("min_quantity", 0.0))),
+            min_notional=float(per_symbol.get("min_notional", default_market.get("min_notional", 0.0))),
+            step_size=_optional_float(per_symbol.get("step_size", default_market.get("step_size"))),
+            tick_size=_optional_float(per_symbol.get("tick_size", default_market.get("tick_size"))),
+        )
+        markets[symbol] = market
+
+    return markets
+
+
+def _build_execution_service(
+    markets: Mapping[str, MarketMetadata],
+    paper_settings: Mapping[str, object],
+) -> PaperTradingExecutionService:
+    return PaperTradingExecutionService(
+        markets,
+        initial_balances=paper_settings["initial_balances"],  # type: ignore[arg-type]
+        maker_fee=float(paper_settings["maker_fee"]),
+        taker_fee=float(paper_settings["taker_fee"]),
+        slippage_bps=float(paper_settings["slippage_bps"]),
+        ledger_directory=paper_settings["ledger_directory"],
+        ledger_filename_pattern=str(paper_settings["ledger_filename_pattern"]),
+        ledger_retention_days=paper_settings["ledger_retention_days"],  # type: ignore[arg-type]
+        ledger_fsync=bool(paper_settings["ledger_fsync"]),
+    )
+
+
+def _optional_float(value: object) -> float | None:
+    if value is None:
+        return None
+    return float(value)
+
+
+def _build_account_loader(
+    *,
+    execution_service: PaperTradingExecutionService,
+    data_source: CachedOHLCVSource,
+    markets: Mapping[str, MarketMetadata],
+    interval: str,
+    valuation_asset: str,
+    cash_assets: set[str],
+) -> Callable[[], AccountSnapshot]:
+    storage = data_source.storage
+    price_cache: MutableMapping[str, tuple[float, float]] = {}
+
+    def latest_price(symbol: str) -> float:
+        cache_key = data_source._cache_key(symbol, interval)  # pylint: disable=protected-access
+        latest_cached: float | None = None
+        try:
+            latest_cached = storage.latest_timestamp(cache_key)
+        except AttributeError:
+            try:
+                rows = storage.read(cache_key)["rows"]
+            except KeyError:
+                rows = []
+            if rows:
+                latest_cached = float(rows[-1][0])
+        cached_entry = price_cache.get(symbol)
+        if cached_entry and latest_cached is not None and abs(cached_entry[0] - latest_cached) < 1e-6:
+            return cached_entry[1]
+
+        now_ms = int(datetime.now(timezone.utc).timestamp() * 1000)
+        request = OHLCVRequest(symbol=symbol, interval=interval, start=0, end=now_ms)
+        response = data_source.fetch_ohlcv(request)
+        if not response.rows:
+            raise RuntimeError(
+                f"Brak danych OHLCV dla symbolu {symbol} – wykonaj backfill (scripts/backfill.py) przed startem strategii"
+            )
+        last_row = response.rows[-1]
+        close_price = float(last_row[4])
+        timestamp = float(last_row[0])
+        price_cache[symbol] = (timestamp, close_price)
+        return close_price
+
+    valuation_target = valuation_asset.upper()
+    cash_like_assets = {valuation_target}
+    cash_like_assets.update(asset.upper() for asset in cash_assets)
+
+    def loader() -> AccountSnapshot:
+        raw_balances = execution_service.balances()
+        balances: MutableMapping[str, float] = {
+            str(asset).upper(): float(amount) for asset, amount in raw_balances.items()
+        }
+        short_positions = execution_service.short_positions()
+
+        pair_prices: dict[tuple[str, str], float] = {}
+        for symbol, market in markets.items():
+            price = latest_price(symbol)
+            pair_prices[(market.base_asset.upper(), market.quote_asset.upper())] = price
+
+        adjacency: defaultdict[str, list[tuple[str, float]]] = defaultdict(list)
+        for (base, quote), price in pair_prices.items():
+            if price <= 0:
+                continue
+            adjacency[base].append((quote, price))
+            adjacency[quote].append((base, 1.0 / price))
+        adjacency.setdefault(valuation_target, [])
+
+        def _conversion_rate(source: str, target: str) -> float:
+            src = source.upper()
+            dst = target.upper()
+            if src == dst:
+                return 1.0
+            if src not in adjacency:
+                raise RuntimeError(
+                    f"Brak ścieżki konwersji dla aktywa {src} – rozszerz quote_assets lub dodaj parę referencyjną."
+                )
+            visited = {src}
+            queue = deque([(src, 1.0)])
+            while queue:
+                asset, rate = queue.popleft()
+                for neighbor, weight in adjacency.get(asset, ()):
+                    if neighbor in visited:
+                        continue
+                    new_rate = rate * weight
+                    if neighbor == dst:
+                        return new_rate
+                    visited.add(neighbor)
+                    queue.append((neighbor, new_rate))
+            raise RuntimeError(
+                f"Nie udało się przeliczyć {source} na {target}. Dodaj brakujące instrumenty triangulacyjne."
+            )
+
+        def convert_amount(asset: str, amount: float) -> float:
+            if abs(amount) < 1e-18:
+                return 0.0
+            if asset.upper() == valuation_target:
+                return amount
+            rate = _conversion_rate(asset, valuation_target)
+            return amount * rate
+
+        total_equity = 0.0
+        for asset, amount in balances.items():
+            total_equity += convert_amount(asset, amount)
+
+        for symbol, details in short_positions.items():
+            quantity = float(details.get("quantity", 0.0))
+            if quantity <= 0:
+                continue
+            margin = float(details.get("margin", 0.0))
+            market = markets.get(symbol)
+            if market is None:
+                continue
+            current_price = pair_prices.get((market.base_asset.upper(), market.quote_asset.upper()))
+            if current_price is None:
+                current_price = latest_price(symbol)
+                pair_prices[(market.base_asset.upper(), market.quote_asset.upper())] = current_price
+                if current_price > 0:
+                    adjacency[market.base_asset.upper()].append((market.quote_asset.upper(), current_price))
+                    adjacency[market.quote_asset.upper()].append((market.base_asset.upper(), 1.0 / current_price))
+            total_equity += convert_amount(market.quote_asset, margin)
+            liability = current_price * quantity
+            total_equity -= convert_amount(market.quote_asset, liability)
+
+        available_margin = 0.0
+        for asset, amount in balances.items():
+            if amount <= 0:
+                continue
+            if asset in cash_like_assets:
+                available_margin += convert_amount(asset, amount)
+
+        return AccountSnapshot(
+            balances=dict(balances),
+            total_equity=total_equity,
+            available_margin=available_margin,
+            maintenance_margin=0.0,
+        )
+
+    return loader
+
+
+__all__ = ["DailyTrendPipeline", "build_daily_trend_pipeline", "create_trading_controller"]