--- conflicted
+++ resolved
@@ -6,11 +6,7 @@
 import gc
 import json
 import math
-<<<<<<< HEAD
-import os
-=======
 import io
->>>>>>> 37866fc0
 import subprocess
 import sys
 import weakref
@@ -32,12 +28,7 @@
 
 from scripts.calibrate_autotrade_thresholds import (
     _AMBIGUOUS_SYMBOL_MAPPING,
-<<<<<<< HEAD
-    _DEFAULT_GROUP_SAMPLE_LIMIT,
-    _DEFAULT_GLOBAL_SAMPLE_LIMIT,
-=======
     _DEFAULT_FREEZE_EVENTS_LIMIT,
->>>>>>> 37866fc0
     _canonicalize_symbol_key,
     _build_threshold_config,
     _build_symbol_map,
@@ -45,17 +36,10 @@
     _generate_report,
     _load_autotrade_entries,
     _load_current_signal_thresholds,
-<<<<<<< HEAD
-    _load_autotrade_entries,
-    _write_csv,
-    StreamingMetricAggregator,
-    _approximate_folded_normal_percentile,
-=======
     _load_journal_events,
     _parse_percentiles,
     _parse_threshold_mapping,
     _resolve_freeze_event_limit,
->>>>>>> 37866fc0
 )
 
 
@@ -1034,17 +1018,7 @@
     reasons = {item["reason"]: item["count"] for item in freeze_summary["reasons"]}
     assert reasons["manual_override"] == 1
     assert reasons["risk_score_threshold"] == 2
-<<<<<<< HEAD
-    raw_freezes = trend_group["raw_freeze_events"]
-    assert {entry["status"] for entry in raw_freezes} >= {"risk_freeze", "auto_risk_freeze"}
-    assert trend_group["raw_freeze_events_truncated"] is False
-    assert trend_group["raw_freeze_events_omitted"] == 0
-
-    assert trend_group["raw_values_truncated"] is False
-    assert all(count == 0 for count in trend_group["raw_values_omitted"].values())
-=======
     assert "raw_freeze_events" not in trend_group
->>>>>>> 37866fc0
 
     mean_rev_group = groups[("kraken", "mean_reversion")]
     mean_rev_risk = mean_rev_group["metrics"]["risk_score"]
@@ -1056,42 +1030,14 @@
     global_signal = global_summary["metrics"]["signal_after_adjustment"]
     assert global_signal["count"] == 2
     assert global_signal["current_threshold"] == 0.82
-<<<<<<< HEAD
-    assert global_signal["sample_truncated"] is False
-    assert global_signal["retained_samples"] == 2
-    assert global_signal["omitted_samples"] == 0
-    assert "raw_values" not in global_summary
-
-    raw_values = trend_group["raw_values"]["signal_after_adjustment"]
-    assert 0.62 not in raw_values
-    assert all(math.isfinite(value) for value in raw_values)
-
-    for metric_values in trend_group["raw_values"].values():
-        assert all(math.isfinite(value) for value in metric_values)
-    assert trend_group["raw_values_omitted"].get("signal_after_adjustment", 0) == 0
-=======
     assert "raw_values" not in trend_group
->>>>>>> 37866fc0
 
     with output_csv.open("r", encoding="utf-8") as handle:
         reader = csv.DictReader(handle)
         rows = list(reader)
 
     assert reader.fieldnames is not None
-<<<<<<< HEAD
-    for column in (
-        "approximation_mode",
-        "sample_truncated",
-        "retained_samples",
-        "omitted_samples",
-        "raw_values_truncated",
-        "raw_values_omitted",
-        "clamp_regular",
-        "clamp_absolute",
-    ):
-=======
     for column in ("sample_truncated", "retained_samples", "omitted_samples"):
->>>>>>> 37866fc0
         assert column in reader.fieldnames, f"Brak kolumny {column} w eksporcie CSV"
 
     assert {row["metric"] for row in rows} >= {
@@ -1099,19 +1045,6 @@
         "risk_score",
         "risk_freeze_duration",
     }
-<<<<<<< HEAD
-    trend_signal_row = next(
-        row
-        for row in rows
-        if row["primary_exchange"] == "binance"
-        and row["strategy"] == "trend_following"
-        and row["metric"] == "signal_after_adjustment"
-    )
-    assert trend_signal_row["raw_values_truncated"] == "false"
-    assert int(trend_signal_row["raw_values_omitted"]) == 0
-    assert trend_signal_row["approximation_mode"] in {"", "approximate_from_moments"}
-=======
->>>>>>> 37866fc0
     freeze_rows = [
         row
         for row in rows
@@ -1124,11 +1057,6 @@
     assert int(freeze_row["freeze_manual"]) == 1
     assert int(freeze_row["freeze_omitted"]) == 0
     assert freeze_row["freeze_truncated"] in {"false", ""}
-<<<<<<< HEAD
-    assert freeze_row["clamp_regular"] == ""
-    assert freeze_row["clamp_absolute"] == ""
-=======
->>>>>>> 37866fc0
     assert freeze_row["freeze_status_counts"], "Oczekiwano rozbicia statusów w CSV"
     aggregated_freeze_rows = [
         row
@@ -1138,37 +1066,6 @@
     assert aggregated_freeze_rows, "Brak globalnego wiersza freeze_summary"
     assert int(aggregated_freeze_rows[0]["freeze_total"]) == 3
 
-<<<<<<< HEAD
-    global_metric_rows = [
-        row
-        for row in rows
-        if row["primary_exchange"] == "__all__"
-        and row["strategy"] == "__all__"
-        and row["metric"] == "signal_after_adjustment"
-    ]
-    assert global_metric_rows, "Brak wiersza globalnego dla signal_after_adjustment"
-    global_row = global_metric_rows[0]
-    assert global_row["sample_truncated"] in {"false", ""}
-    assert global_row["retained_samples"] == "2"
-    assert global_row["omitted_samples"] == "0"
-    assert global_row["clamp_regular"] in {"0", ""}
-    assert global_row["clamp_absolute"] in {"0", ""}
-    assert global_row["approximation_mode"] in {"", "approximate_from_moments"}
-
-    binance_signal_rows = [
-        row
-        for row in rows
-        if row["primary_exchange"] == "binance"
-        and row["strategy"] == "trend_following"
-        and row["metric"] == "signal_after_adjustment"
-    ]
-    assert binance_signal_rows, "Brak wiersza dla binance/signal_after_adjustment"
-    binance_signal_row = binance_signal_rows[0]
-    assert binance_signal_row["clamp_regular"] in {"0", ""}
-    assert binance_signal_row["clamp_absolute"] in {"0", ""}
-
-=======
->>>>>>> 37866fc0
     for row in rows:
         if row["metric"] == "risk_score" and row["primary_exchange"] == "binance":
             assert float(row["current_threshold"]) >= 0.7
@@ -1179,106 +1076,6 @@
     assert any(row["primary_exchange"] == "__all__" for row in rows)
 
     assert "raw_values" not in payload["global_summary"]
-<<<<<<< HEAD
-
-
-def test_script_writes_threshold_configuration(tmp_path: Path) -> None:
-    journal_path = tmp_path / "journal.jsonl"
-    _write_journal(journal_path)
-
-    export_path = tmp_path / "autotrade.json"
-    _write_autotrade_export(export_path)
-
-    output_config = tmp_path / "thresholds.json"
-
-    result = subprocess.run(
-        [
-            sys.executable,
-            "scripts/calibrate_autotrade_thresholds.py",
-            "--journal",
-            str(journal_path),
-            "--autotrade-export",
-            str(export_path),
-            "--output-threshold-config",
-            str(output_config),
-        ],
-        check=True,
-        capture_output=True,
-        text=True,
-    )
-
-    assert output_config.exists()
-    assert "Zapisano konfigurację progów" in result.stdout
-
-    payload = json.loads(output_config.read_text(encoding="utf-8"))
-    auto_cfg = payload.get("auto_trader")
-    assert isinstance(auto_cfg, Mapping)
-
-    signal_thresholds = auto_cfg.get("signal_thresholds")
-    assert isinstance(signal_thresholds, Mapping)
-    assert signal_thresholds.get("signal_after_adjustment") is not None
-    assert signal_thresholds.get("signal_after_clamp") is not None
-
-    map_cfg = auto_cfg.get("map_regime_to_signal")
-    assert isinstance(map_cfg, Mapping)
-    assert map_cfg.get("risk_score") is not None
-
-    strategy_thresholds = auto_cfg.get("strategy_signal_thresholds")
-    assert isinstance(strategy_thresholds, Mapping)
-    assert "unknown" not in strategy_thresholds
-    binance_thresholds = strategy_thresholds.get("binance")
-    assert isinstance(binance_thresholds, Mapping)
-    assert "unknown" not in binance_thresholds
-    trend_thresholds = binance_thresholds.get("trend_following")
-    assert isinstance(trend_thresholds, Mapping)
-    assert trend_thresholds.get("signal_after_adjustment") is not None
-    assert trend_thresholds.get("signal_after_clamp") is not None
-    assert trend_thresholds.get("risk_score") is not None
-
-
-def test_build_threshold_config_skips_unknown_pairs() -> None:
-    report = {
-        "groups": [
-            {
-                "primary_exchange": "unknown",
-                "strategy": "trend_following",
-                "metrics": {
-                    "signal_after_adjustment": {"suggested_threshold": 0.9}
-                },
-            },
-            {
-                "primary_exchange": "binance",
-                "strategy": "unknown",
-                "metrics": {
-                    "signal_after_adjustment": {"suggested_threshold": 0.8}
-                },
-            },
-            {
-                "primary_exchange": "binance",
-                "strategy": "trend_following",
-                "metrics": {
-                    "signal_after_adjustment": {"suggested_threshold": 0.75},
-                    "signal_after_clamp": {"suggested_threshold": 0.7},
-                },
-            },
-        ],
-        "global_summary": {
-            "metrics": {
-                "signal_after_adjustment": {"suggested_threshold": 0.8}
-            }
-        },
-    }
-
-    config = _build_threshold_config(report)
-    auto_cfg = config.get("auto_trader")
-    assert isinstance(auto_cfg, Mapping)
-
-    strategy_thresholds = auto_cfg.get("strategy_signal_thresholds")
-    assert isinstance(strategy_thresholds, Mapping)
-    assert set(strategy_thresholds) == {"binance"}
-    assert set(strategy_thresholds["binance"]) == {"trend_following"}
-=======
->>>>>>> 37866fc0
 
 
 def test_script_accepts_cli_risk_score_threshold(tmp_path: Path) -> None:
@@ -1313,8 +1110,6 @@
     )
 
     payload = json.loads(output_json.read_text(encoding="utf-8"))
-<<<<<<< HEAD
-=======
     signal_sources = payload["sources"]["current_thresholds"]
     assert signal_sources["files"] == []
     assert "risk_score" not in signal_sources["inline"]
@@ -1326,12 +1121,10 @@
     risk_sources = payload["sources"]["risk_thresholds"]
     assert risk_sources["files"] == []
     assert risk_sources["inline"]["risk_score"] == pytest.approx(0.72)
->>>>>>> 37866fc0
     trend_group = next(
         entry
         for entry in payload["groups"]
         if entry["primary_exchange"] == "binance" and entry["strategy"] == "trend_following"
-<<<<<<< HEAD
     )
     risk_stats = trend_group["metrics"]["risk_score"]
     assert risk_stats["current_threshold"] == pytest.approx(0.72)
@@ -1340,693 +1133,6 @@
     signal_sources = sources["current_signal_thresholds"]
     assert signal_sources["inline"]["risk_score"] == pytest.approx(0.72)
     assert "file_risk_score" not in signal_sources
-
-
-def test_script_tracks_file_risk_score_threshold(tmp_path: Path) -> None:
-    journal_path = tmp_path / "journal.jsonl"
-    _write_journal(journal_path)
-
-    export_path = tmp_path / "autotrade.json"
-    _write_autotrade_export(export_path)
-
-    thresholds_path = tmp_path / "current_thresholds.json"
-    thresholds_path.write_text(json.dumps({"risk_score": {"value": 0.58}}), encoding="utf-8")
-
-    output_json = tmp_path / "report.json"
-
-    subprocess.run(
-        [
-            sys.executable,
-            "scripts/calibrate_autotrade_thresholds.py",
-            "--journal",
-            str(journal_path),
-            "--autotrade-export",
-            str(export_path),
-            "--percentiles",
-            "0.5",
-            "--suggestion-percentile",
-            "0.5",
-            "--current-threshold",
-            str(thresholds_path),
-            "--output-json",
-            str(output_json),
-        ],
-        check=True,
-        capture_output=True,
-        text=True,
-    )
-
-    payload = json.loads(output_json.read_text(encoding="utf-8"))
-    trend_group = next(
-        entry
-        for entry in payload["groups"]
-        if entry["primary_exchange"] == "binance" and entry["strategy"] == "trend_following"
-    )
-    risk_stats = trend_group["metrics"]["risk_score"]
-    assert risk_stats["current_threshold"] == pytest.approx(0.58)
-    sources = payload["sources"]
-    signal_sources = sources["current_signal_thresholds"]
-    assert signal_sources["file_risk_score"] == pytest.approx(0.58)
-    assert "risk_score_override" not in sources
-    assert "inline" not in signal_sources or "risk_score" not in signal_sources.get("inline", {})
-
-
-def test_script_limits_raw_freeze_events_via_cli(tmp_path: Path) -> None:
-    journal_path = tmp_path / "journal.jsonl"
-    _write_journal(journal_path)
-
-    export_path = tmp_path / "autotrade.json"
-    _write_autotrade_export(export_path)
-
-    output_json = tmp_path / "report.json"
-
-    subprocess.run(
-        [
-            sys.executable,
-            "scripts/calibrate_autotrade_thresholds.py",
-            "--journal",
-            str(journal_path),
-            "--autotrade-export",
-            str(export_path),
-            "--max-freeze-events",
-            "1",
-            "--output-json",
-            str(output_json),
-        ],
-        check=True,
-        capture_output=True,
-        text=True,
-    )
-
-    payload = json.loads(output_json.read_text(encoding="utf-8"))
-    trend_group = next(
-        entry
-        for entry in payload["groups"]
-        if entry["primary_exchange"] == "binance" and entry["strategy"] == "trend_following"
-    )
-
-    assert len(trend_group["raw_freeze_events"]) == 1
-    assert trend_group["freeze_summary"]["total"] == 3
-    assert trend_group["freeze_summary"]["omitted"] == 2
-    assert trend_group["raw_freeze_events_truncated"] is True
-    assert trend_group["raw_freeze_events_omitted"] == 2
-    assert payload["sources"]["max_freeze_events"] == 1
-    assert payload["sources"]["raw_freeze_events_truncated_groups"] == 1
-    assert payload["global_summary"]["freeze_summary"]["omitted"] == 2
-
-
-def test_script_limits_raw_values_via_cli(tmp_path: Path) -> None:
-    journal_path = tmp_path / "journal.jsonl"
-    _write_journal(journal_path)
-
-    export_path = tmp_path / "autotrade.json"
-    _write_autotrade_export(export_path)
-
-    output_json = tmp_path / "report.json"
-
-    subprocess.run(
-        [
-            sys.executable,
-            "scripts/calibrate_autotrade_thresholds.py",
-            "--journal",
-            str(journal_path),
-            "--autotrade-export",
-            str(export_path),
-            "--max-raw-values",
-            "1",
-            "--output-json",
-            str(output_json),
-        ],
-        check=True,
-        capture_output=True,
-        text=True,
-    )
-
-    payload = json.loads(output_json.read_text(encoding="utf-8"))
-    trend_group = next(
-        entry
-        for entry in payload["groups"]
-        if entry["primary_exchange"] == "binance" and entry["strategy"] == "trend_following"
-    )
-
-    trend_raw_values = trend_group["raw_values"]
-    assert len(trend_raw_values["signal_after_adjustment"]) == 1
-    assert trend_raw_values["signal_after_adjustment"][0] == pytest.approx(0.62)
-    assert len(trend_raw_values["signal_after_clamp"]) == 1
-    assert trend_raw_values["signal_after_clamp"][0] == pytest.approx(0.55)
-    assert len(trend_raw_values["risk_freeze_duration"]) == 1
-    assert trend_raw_values["risk_freeze_duration"][0] == pytest.approx(180.0)
-    assert len(trend_raw_values["risk_score"]) == 1
-    assert trend_raw_values["risk_score"][0] == pytest.approx(0.72)
-
-    omitted_counts = trend_group["raw_values_omitted"]
-    assert omitted_counts["signal_after_adjustment"] == 2
-    assert omitted_counts["signal_after_clamp"] == 2
-    assert omitted_counts["risk_score"] == 1
-    assert omitted_counts["risk_freeze_duration"] == 1
-    assert trend_group["raw_values_truncated"] is True
-
-    sources = payload["sources"]
-    assert sources["max_raw_values"] == 1
-    assert sources["max_group_samples"] == _DEFAULT_GROUP_SAMPLE_LIMIT
-    assert sources["raw_values_truncated_groups"] == 1
-    assert sources["raw_values_omitted_total"] == 6
-    assert sources["max_global_samples"] == _DEFAULT_GLOBAL_SAMPLE_LIMIT
-    assert "global_samples_truncated_metrics" not in sources
-    assert "global_samples_omitted_total" not in sources
-
-
-def test_script_keeps_percentiles_when_raw_values_disabled(tmp_path: Path) -> None:
-    journal_path = tmp_path / "journal.jsonl"
-    _write_journal(journal_path)
-
-    export_path = tmp_path / "autotrade.json"
-    _write_autotrade_export(export_path)
-
-    output_json = tmp_path / "report.json"
-
-    subprocess.run(
-        [
-            sys.executable,
-            "scripts/calibrate_autotrade_thresholds.py",
-            "--journal",
-            str(journal_path),
-            "--autotrade-export",
-            str(export_path),
-            "--max-raw-values",
-            "0",
-            "--output-json",
-            str(output_json),
-        ],
-        check=True,
-        capture_output=True,
-        text=True,
-    )
-
-    payload = json.loads(output_json.read_text(encoding="utf-8"))
-    trend_group = next(
-        entry
-        for entry in payload["groups"]
-        if entry["primary_exchange"] == "binance" and entry["strategy"] == "trend_following"
-    )
-
-    metrics = trend_group["metrics"]["signal_after_adjustment"]
-    assert metrics["count"] == 3
-    assert metrics["sample_truncated"] is False
-    assert metrics["percentiles"]["p95"] is not None
-
-    sources = payload["sources"]
-    assert sources["max_raw_values"] == 0
-    assert sources["max_group_samples"] == _DEFAULT_GROUP_SAMPLE_LIMIT
-
-
-def test_script_sampling_deterministic_across_pythonhashseed(tmp_path: Path) -> None:
-    journal_path = tmp_path / "journal.jsonl"
-    _write_journal(journal_path)
-
-    export_path = tmp_path / "autotrade.json"
-    _write_autotrade_export(export_path)
-
-    def _run_with_seed(seed: str, output_name: str) -> dict[str, object]:
-        output_path = tmp_path / output_name
-        env = os.environ.copy()
-        env["PYTHONHASHSEED"] = seed
-        subprocess.run(
-            [
-                sys.executable,
-                "scripts/calibrate_autotrade_thresholds.py",
-                "--journal",
-                str(journal_path),
-                "--autotrade-export",
-                str(export_path),
-                "--max-raw-values",
-                "1",
-                "--output-json",
-                str(output_path),
-            ],
-            check=True,
-            capture_output=True,
-            text=True,
-            env=env,
-        )
-
-        payload = json.loads(output_path.read_text(encoding="utf-8"))
-        payload["sources"].pop("generated_at", None)
-        payload.pop("generated_at", None)
-        return payload
-
-    payload_seed_0 = _run_with_seed("0", "seed0.json")
-    payload_seed_123 = _run_with_seed("123", "seed123.json")
-
-    def _extract_trend_group(payload: dict[str, object]) -> dict[str, object]:
-        trend_group = next(
-            entry
-            for entry in payload["groups"]
-            if entry["primary_exchange"] == "binance" and entry["strategy"] == "trend_following"
-        )
-        return trend_group
-
-    trend_group_seed_0 = _extract_trend_group(payload_seed_0)
-    trend_group_seed_123 = _extract_trend_group(payload_seed_123)
-
-    assert trend_group_seed_0["raw_values"] == trend_group_seed_123["raw_values"]
-
-    threshold_seed_0 = trend_group_seed_0["metrics"]["signal_after_adjustment"]["suggested_threshold"]
-    if isinstance(threshold_seed_0, dict):
-        threshold_seed_0 = threshold_seed_0["value"]
-
-    threshold_seed_123 = trend_group_seed_123["metrics"]["signal_after_adjustment"]["suggested_threshold"]
-    if isinstance(threshold_seed_123, dict):
-        threshold_seed_123 = threshold_seed_123["value"]
-
-    assert threshold_seed_0 == threshold_seed_123
-
-    assert payload_seed_0 == payload_seed_123
-
-def test_script_estimates_global_percentiles_without_samples(tmp_path: Path) -> None:
-    journal_path = tmp_path / "journal.jsonl"
-    _write_journal(journal_path)
-
-    export_path = tmp_path / "autotrade.json"
-    _write_autotrade_export(export_path)
-
-    output_json = tmp_path / "report.json"
-    output_csv = tmp_path / "report.csv"
-
-    subprocess.run(
-        [
-            sys.executable,
-            "scripts/calibrate_autotrade_thresholds.py",
-            "--journal",
-            str(journal_path),
-            "--autotrade-export",
-            str(export_path),
-            "--percentiles",
-            "0.5,0.9",
-            "--max-global-samples",
-            "0",
-            "--output-json",
-            str(output_json),
-            "--output-csv",
-            str(output_csv),
-        ],
-        check=True,
-        capture_output=True,
-        text=True,
-    )
-
-    payload = json.loads(output_json.read_text(encoding="utf-8"))
-    global_summary = payload["global_summary"]
-    global_signal = global_summary["metrics"]["signal_after_adjustment"]
-
-    assert global_signal["sample_truncated"] is True
-    assert global_signal["retained_samples"] == 0
-    assert global_signal["omitted_samples"] == global_signal["count"]
-    assert global_signal["approximation_mode"] == "approximate_from_moments"
-
-    expected_values = [0.90, 0.62, 0.48, -0.30]
-    aggregator = StreamingMetricAggregator(sample_limit=0)
-    aggregator.extend(expected_values)
-    percentile_values = [0.5, 0.9]
-    stats_result = aggregator.statistics(percentile_values)
-    expected_percentiles = stats_result.payload["percentiles"]
-    abs_stats_result = aggregator.statistics(percentile_values, absolute=True)
-    expected_abs_percentiles = abs_stats_result.payload["absolute_percentiles"]
-
-    percentiles_payload = global_signal["percentiles"]
-    for key, value in expected_percentiles.items():
-        assert key in percentiles_payload
-        assert percentiles_payload[key] == pytest.approx(value)
-        assert -1.0 <= percentiles_payload[key] <= 1.0
-
-    absolute_percentiles_payload = global_signal.get("absolute_percentiles")
-    assert isinstance(absolute_percentiles_payload, Mapping)
-    for key, value in expected_abs_percentiles.items():
-        assert key in absolute_percentiles_payload
-        assert absolute_percentiles_payload[key] == pytest.approx(value)
-        if absolute_percentiles_payload[key] is not None:
-            assert absolute_percentiles_payload[key] >= 0.0
-
-    suggestion_percentile = payload["suggestion_percentile"]
-    assert global_signal["suggested_threshold"] is not None
-    assert -1.0 <= global_signal["suggested_threshold"] <= 1.0
-
-    mean = global_signal["mean"]
-    stddev = global_signal["stddev"]
-    assert isinstance(mean, (int, float))
-    assert isinstance(stddev, (int, float))
-
-    folded_candidate = _approximate_folded_normal_percentile(
-        mean, stddev, suggestion_percentile
-    )
-    bounds = [abs(value) for value in expected_values if math.isfinite(value)]
-    lower_bound = min(bounds)
-    upper_bound = max(bounds)
-    folded_candidate = max(lower_bound, min(folded_candidate, upper_bound))
-    assert global_signal["suggested_threshold"] == pytest.approx(folded_candidate)
-
-    risk_summary = global_summary["metrics"]["risk_score"]
-    for value in risk_summary["percentiles"].values():
-        if value is not None:
-            assert 0.0 <= value <= 1.0
-    suggested_risk = risk_summary.get("suggested_threshold")
-    if suggested_risk is not None:
-        assert 0.0 <= suggested_risk <= 1.0
-
-    sources = payload["sources"]
-    assert sources["max_global_samples"] == 0
-    truncated_metrics = sources.get("global_samples_truncated_metrics")
-    assert truncated_metrics is not None and truncated_metrics >= 1
-    omitted_total = sources.get("global_samples_omitted_total")
-    assert omitted_total is not None and omitted_total >= global_signal["count"]
-    approx_global = sources.get("approximation_global_metrics")
-    assert approx_global is not None and approx_global >= 1
-    expected_group_keys = sorted(
-        (
-            group["primary_exchange"],
-            group["strategy"],
-            metric_name,
-        )
-        for group in payload["groups"]
-        for metric_name, metric_payload in group["metrics"].items()
-        if isinstance(metric_payload, Mapping)
-        and metric_payload.get("approximation_mode")
-    )
-    approx_metrics_count = sources.get("approximation_metrics")
-    group_approx_list = sources.get("approximation_metrics_list")
-    if expected_group_keys:
-        assert isinstance(group_approx_list, list)
-        parsed_group_keys = sorted(
-            (
-                entry.get("primary_exchange"),
-                entry.get("strategy"),
-                entry.get("metric"),
-            )
-            for entry in group_approx_list
-            if isinstance(entry, Mapping)
-        )
-        assert parsed_group_keys == expected_group_keys
-        assert approx_metrics_count == len(parsed_group_keys)
-    else:
-        assert group_approx_list in (None, [])
-        assert approx_metrics_count in (None, 0)
-    approx_global_list = sources.get("approximation_global_metrics_list")
-    assert isinstance(approx_global_list, list)
-    parsed_global = sorted(
-        metric for metric in approx_global_list if isinstance(metric, str)
-    )
-    expected_global = sorted(
-        metric_name
-        for metric_name, metric_payload in payload["global_summary"]["metrics"].items()
-        if isinstance(metric_payload, Mapping)
-        and metric_payload.get("approximation_mode")
-    )
-    assert parsed_global == expected_global
-    assert sources.get("approximation_global_metrics") == len(parsed_global)
-
-    with output_csv.open("r", encoding="utf-8") as handle:
-        reader = csv.DictReader(handle)
-        rows = list(reader)
-
-    percentile_labels = payload["percentiles"]
-    csv_row = next(
-        row
-        for row in rows
-        if row["primary_exchange"] == "__all__" and row["metric"] == "signal_after_adjustment"
-    )
-    assert csv_row["sample_truncated"] == "true"
-    assert int(csv_row["retained_samples"]) == 0
-    assert int(csv_row["omitted_samples"]) == global_signal["count"]
-    expected_global_raw_omitted = sum(
-        entry["raw_values_omitted"].get("signal_after_adjustment", 0)
-        for entry in payload["groups"]
-    )
-    assert csv_row["raw_values_truncated"] == (
-        "true" if expected_global_raw_omitted else "false"
-    )
-    assert int(csv_row["raw_values_omitted"]) == expected_global_raw_omitted
-    assert csv_row["approximation_mode"] == "approximate_from_moments"
-    for label in percentile_labels:
-        assert float(csv_row[label]) == pytest.approx(percentiles_payload[label])
-        abs_column = f"abs_{label}"
-        assert abs_column in csv_row
-        assert float(csv_row[abs_column]) == pytest.approx(
-            absolute_percentiles_payload[label]
-        )
-        assert float(csv_row[abs_column]) >= 0.0
-
-
-def test_script_respects_group_sample_limit(tmp_path: Path) -> None:
-    journal_path = tmp_path / "journal.jsonl"
-    _write_journal(journal_path)
-
-    export_path = tmp_path / "autotrade.json"
-    _write_autotrade_export(export_path)
-
-    output_json = tmp_path / "report.json"
-
-    subprocess.run(
-        [
-            sys.executable,
-            "scripts/calibrate_autotrade_thresholds.py",
-            "--journal",
-            str(journal_path),
-            "--autotrade-export",
-            str(export_path),
-            "--max-group-samples",
-            "1",
-            "--output-json",
-            str(output_json),
-        ],
-        check=True,
-        capture_output=True,
-        text=True,
-    )
-
-    payload = json.loads(output_json.read_text(encoding="utf-8"))
-    trend_group = next(
-        entry
-        for entry in payload["groups"]
-        if entry["primary_exchange"] == "binance" and entry["strategy"] == "trend_following"
-    )
-
-    metrics = trend_group["metrics"]["signal_after_adjustment"]
-    assert metrics["sample_truncated"] is True
-    assert metrics["retained_samples"] == 1
-    assert metrics["omitted_samples"] == metrics["count"] - 1
-
-    sources = payload["sources"]
-    assert sources["max_group_samples"] == 1
-    assert sources["group_samples_truncated_metrics"] >= 1
-
-
-def test_streaming_metric_aggregator_clamps_approximations() -> None:
-    aggregator = StreamingMetricAggregator(sample_limit=0, domain=(0.0, 1.0))
-    aggregator.extend([0.94, 0.96, 0.97, 0.98])
-    stats = aggregator.statistics([0.99])
-    percentile_value = stats.payload["percentiles"]["p99"]
-    assert percentile_value is not None
-    assert 0.0 <= percentile_value <= 1.0
-    assert percentile_value <= 0.98
-
-    suggested = aggregator.suggest_threshold(0.999, statistics_result=stats)
-    assert suggested is not None
-    assert 0.0 <= suggested <= 1.0
-
-    absolute_aggregator = StreamingMetricAggregator(sample_limit=0, domain=(-1.0, 1.0))
-    absolute_aggregator.extend([-0.8, -0.6, 0.7, 0.65])
-    absolute_stats = absolute_aggregator.statistics([0.999], absolute=True)
-    absolute_percentiles = absolute_stats.payload.get("absolute_percentiles")
-    assert absolute_percentiles is not None
-    for value in absolute_percentiles.values():
-        if value is not None:
-            assert value >= 0.0
-    absolute_threshold = absolute_aggregator.suggest_threshold(
-        0.999,
-        absolute=True,
-        statistics_result=absolute_stats,
-    )
-    assert absolute_threshold is not None
-    assert 0.0 <= absolute_threshold <= 1.0
-
-
-def test_streaming_metric_aggregator_clamp_counts_not_double_incremented() -> None:
-    aggregator = StreamingMetricAggregator(sample_limit=10, domain=(0.0, 0.75))
-    aggregator.extend([0.6, 0.65, 0.7, 0.8])
-
-    stats = aggregator.statistics([0.9])
-    before = aggregator.clamp_regular_count
-
-    suggested = aggregator.suggest_threshold(0.9, statistics_result=stats)
-
-    assert suggested == pytest.approx(0.75)
-    assert aggregator.clamp_regular_count == before
-
-
-def test_streaming_metric_aggregator_tracks_min_absolute_value() -> None:
-    aggregator = StreamingMetricAggregator(domain=(-1.0, 1.0))
-    aggregator.extend([-0.8, -0.02, 0.7, 0.05])
-
-    stats = aggregator.statistics([0.1], absolute=True)
-    absolute_threshold = aggregator.suggest_threshold(
-        0.1, absolute=True, statistics_result=stats
-    )
-
-    assert absolute_threshold is not None
-    # Wartość nie powinna być podbita do min(|min|, |max|) = 0.7,
-    # lecz wynikać z faktycznego minimalnego modułu (~0.02).
-    assert absolute_threshold < 0.1
-    assert absolute_threshold == pytest.approx(0.029, rel=1e-2)
-
-
-def test_generate_report_includes_clamp_counters() -> None:
-    report = _generate_report(
-        journal_events=[
-            {
-                "event_type": "ai_inference",
-                "primary_exchange": "binance",
-                "strategy": "trend_following",
-                "symbol": "BTCUSDT",
-                "signal_after_adjustment": "1.4",
-                "signal_after_clamp": "1.5",
-            }
-        ],
-        autotrade_entries=[
-            {
-                "timestamp": "2024-01-01T00:00:00Z",
-                "decision": {
-                    "details": {
-                        "symbol": "BTCUSDT",
-                        "primary_exchange": "binance",
-                        "strategy": "trend_following",
-                        "summary": {"risk_score": 1.4},
-                    }
-                },
-            }
-        ],
-        percentiles=[0.9],
-        suggestion_percentile=0.9,
-    )
-
-    assert report["groups"], "Raport powinien zawierać co najmniej jedną grupę"
-    group = report["groups"][0]
-
-    adjustment_clamps = group["metrics"]["signal_after_adjustment"]["clamped_values"]
-    clamp_clamps = group["metrics"]["signal_after_clamp"]["clamped_values"]
-
-    assert adjustment_clamps["regular"] > 0
-    assert adjustment_clamps["absolute"] > 0
-    assert clamp_clamps["regular"] > 0
-    assert clamp_clamps["absolute"] > 0
-
-    risk_clamps = group["metrics"]["risk_score"]["clamped_values"]
-    assert risk_clamps["regular"] > 0
-    assert risk_clamps["absolute"] == 0
-
-    sources = report["sources"].get("clamped_values")
-    assert sources is not None
-    assert "group" in sources
-    assert "global" in sources
-    group_payload = sources["group"]
-    global_payload = sources["global"]
-
-    assert group_payload["regular"] >= adjustment_clamps["regular"] + clamp_clamps["regular"]
-    assert group_payload["absolute"] >= clamp_clamps["absolute"]
-    assert group_payload.get("metrics_with_regular_clamp", 0) >= 1
-    assert group_payload.get("metrics_with_absolute_clamp", 0) >= 1
-
-    assert global_payload["regular"] >= adjustment_clamps["regular"] + clamp_clamps["regular"]
-    assert global_payload["absolute"] >= clamp_clamps["absolute"]
-    assert global_payload.get("metrics_with_regular_clamp", 0) >= 1
-    assert global_payload.get("metrics_with_absolute_clamp", 0) >= 1
-
-
-def test_clamp_counters_not_double_counted_between_group_and_global() -> None:
-    report = _generate_report(
-        journal_events=[
-            {
-                "event_type": "ai_inference",
-                "primary_exchange": "binance",
-                "strategy": "trend_following",
-                "symbol": "BTCUSDT",
-                "signal_after_adjustment": "2.0",
-                "signal_after_clamp": "-1.7",
-            }
-        ],
-        autotrade_entries=[
-            {
-                "timestamp": "2024-01-01T00:00:00Z",
-                "decision": {
-                    "details": {
-                        "symbol": "BTCUSDT",
-                        "primary_exchange": "binance",
-                        "strategy": "trend_following",
-                        "summary": {"risk_score": 2.0},
-                    }
-                },
-            }
-        ],
-        percentiles=[0.9],
-        suggestion_percentile=0.9,
-    )
-
-    sources = report["sources"].get("clamped_values")
-    assert sources is not None
-    assert set(sources.keys()) == {"group", "global"}
-
-    group_payload = sources["group"]
-    global_payload = sources["global"]
-
-    assert group_payload["regular"] > 0
-    assert global_payload["regular"] > 0
-    assert group_payload["regular"] == global_payload["regular"]
-    assert group_payload["absolute"] == global_payload["absolute"]
-
-    assert group_payload.get("metrics_with_regular_clamp") == len({"signal_after_adjustment", "signal_after_clamp", "risk_score"})
-    assert global_payload.get("metrics_with_regular_clamp") == len({"signal_after_adjustment", "signal_after_clamp", "risk_score"})
-
-
-def test_streaming_metric_aggregator_reuses_sorted_samples(monkeypatch: pytest.MonkeyPatch) -> None:
-    aggregator = StreamingMetricAggregator(sample_limit=1000)
-    for value in range(-500, 500):
-        aggregator.add(float(value))
-
-    call_counter = {"count": 0}
-    original_sorted_samples = StreamingMetricAggregator._sorted_samples
-
-    def counting_sorted_samples(self: StreamingMetricAggregator) -> list[float]:
-        call_counter["count"] += 1
-        return original_sorted_samples(self)
-
-    monkeypatch.setattr(StreamingMetricAggregator, "_sorted_samples", counting_sorted_samples)
-
-    stats_result = aggregator.statistics([0.9])
-    assert call_counter["count"] == 1
-
-    first_suggestion = aggregator.suggest_threshold(
-        0.9,
-        statistics_result=stats_result,
-    )
-    assert first_suggestion is not None
-    assert call_counter["count"] == 1
-
-    absolute_suggestion = aggregator.suggest_threshold(
-        0.9,
-        absolute=True,
-        statistics_result=stats_result,
-    )
-    assert absolute_suggestion is not None
-    assert call_counter["count"] == 1
-=======
-    )
-    risk_stats = trend_group["metrics"]["risk_score"]
-    assert risk_stats["current_threshold"] == pytest.approx(0.72)
-    sources = payload["sources"]
-    assert sources["risk_score_override"] == pytest.approx(0.72)
-    signal_sources = sources["current_signal_thresholds"]
-    assert signal_sources["inline"]["risk_score"] == pytest.approx(0.72)
-    assert "file_risk_score" not in signal_sources
->>>>>>> 37866fc0
 
 
 def test_script_tracks_file_risk_score_threshold(tmp_path: Path) -> None:
@@ -2437,8 +1543,6 @@
     current_sources = payload["sources"]["current_signal_thresholds"]
     assert current_sources["inline"]["signal_after_adjustment"] == pytest.approx(0.8)
     assert current_sources["inline"]["signal_after_clamp"] == pytest.approx(0.7)
-<<<<<<< HEAD
-=======
 
 
 def test_script_rejects_non_finite_current_threshold(tmp_path: Path) -> None:
@@ -2468,7 +1572,6 @@
     stderr = result.stderr
     assert "musi być skończoną liczbą" in stderr
     assert "signal_after_adjustment" in stderr
->>>>>>> 37866fc0
 
 
 def test_load_current_thresholds_rejects_directory(tmp_path: Path) -> None:
@@ -2498,109 +1601,10 @@
     assert "musi być skończoną liczbą" in message
     assert "CLI" in message
 
-<<<<<<< HEAD
-    thresholds, risk_score_sources, metadata = _load_current_signal_thresholds(
-        [str(thresholds_path)]
-    )
-
-    assert thresholds["signal_after_adjustment"] == pytest.approx(0.85)
-    assert thresholds["signal_after_clamp"] == pytest.approx(0.74)
-    assert risk_score_sources.from_files is None
-    assert risk_score_sources.from_inline is None
-    assert metadata["files"] == [str(thresholds_path)]
-    assert metadata.get("inline") is None
-
-
-def test_load_current_thresholds_tracks_inline_sources() -> None:
-    thresholds, risk_score_sources, metadata = _load_current_signal_thresholds(
-        ["signal_after_adjustment=0.81", "risk_score=0.66"]
-    )
-
-    assert thresholds == {"signal_after_adjustment": 0.81}
-    assert risk_score_sources.from_inline == pytest.approx(0.66)
-    assert risk_score_sources.from_files is None
-    assert "files" not in metadata
-    assert metadata["inline"] == {
-        "signal_after_adjustment": pytest.approx(0.81),
-        "risk_score": pytest.approx(0.66),
-    }
-
-
-def test_group_metrics_use_streaming_aggregators_for_large_inputs() -> None:
-    sample_count = _DEFAULT_GROUP_SAMPLE_LIMIT + 200
-    journal_events = [
-        {
-            "primary_exchange": "binance",
-            "strategy": "trend_following",
-            "signal_after_adjustment": 0.5,
-            "signal_after_clamp": 0.5,
-        }
-        for _ in range(sample_count)
-    ]
-
-    report = _generate_report(
-        journal_events=journal_events,
-        autotrade_entries=[],
-        percentiles=[0.5],
-        suggestion_percentile=0.5,
-        max_raw_values=0,
-    )
-
-    sources = report["sources"]
-    assert sources["max_raw_values"] == 0
-    assert sources["max_group_samples"] == _DEFAULT_GROUP_SAMPLE_LIMIT
-    assert sources["group_samples_truncated_metrics"] >= 1
-    assert sources["group_samples_omitted_total"] > 0
-    group_entry = report["groups"][0]
-    metrics = group_entry["metrics"]["signal_after_adjustment"]
-
-    assert metrics["count"] == sample_count
-    assert metrics["sample_truncated"] is True
-    assert metrics["retained_samples"] == _DEFAULT_GROUP_SAMPLE_LIMIT
-    assert metrics["omitted_samples"] == sample_count - _DEFAULT_GROUP_SAMPLE_LIMIT
-    percentile_label = report["percentiles"][0]
-    assert metrics["percentiles"][percentile_label] == pytest.approx(0.5)
-
-
-def test_load_current_thresholds_without_sources() -> None:
-    thresholds, risk_score_sources, metadata = _load_current_signal_thresholds(None)
-
-    assert thresholds == {}
-    assert risk_score_sources.from_inline is None
-    assert risk_score_sources.from_files is None
-    assert metadata == {}
-
-
-def test_load_current_thresholds_rejects_non_finite_cli() -> None:
-    with pytest.raises(SystemExit) as excinfo:
-        _load_current_signal_thresholds(["signal_after_adjustment=NaN"])
-
-    assert "niefinityczną" in str(excinfo.value)
-
-
-def test_load_current_thresholds_rejects_non_finite_file(tmp_path: Path) -> None:
-    payload = {
-        "signal_after_adjustment": {
-            "current_threshold": "Infinity",
-        },
-        "risk_score": {
-            "value": "-Infinity",
-        },
-    }
-
-    thresholds_path = tmp_path / "bad_thresholds.json"
-    thresholds_path.write_text(json.dumps(payload), encoding="utf-8")
-
-    with pytest.raises(SystemExit) as excinfo:
-        _load_current_signal_thresholds([str(thresholds_path)])
-
-    assert "niefinityczną" in str(excinfo.value)
-=======
 
 def test_load_current_thresholds_rejects_infinite_inline() -> None:
     with pytest.raises(SystemExit) as excinfo:
         _load_current_signal_thresholds(["signal_after_adjustment=Infinity"])
->>>>>>> 37866fc0
 
     message = str(excinfo.value)
     assert "musi być skończoną liczbą" in message
@@ -3461,49 +2465,6 @@
     monkeypatch: pytest.MonkeyPatch, tmp_path: Path
 ) -> None:
     autotrade_entries = [
-<<<<<<< HEAD
-        {
-            "decision": {
-                "details": {
-                    "symbol": "BTCUSDT",
-                    "primary_exchange": "binance",
-                    "strategy": "trend_following",
-                    "summary": {"risk_score": 0.6},
-                }
-            }
-        }
-    ]
-
-    override_path = tmp_path / "risk_thresholds.yaml"
-    override_path.write_text("auto_trader: {}\n", encoding="utf-8")
-
-    def _fake_loader(*, config_path: Path | None = None):
-        assert config_path == override_path
-        return {"auto_trader": {"map_regime_to_signal": {"risk_score": 0.9}}}
-
-    monkeypatch.setattr(
-        "scripts.calibrate_autotrade_thresholds.load_risk_thresholds",
-        _fake_loader,
-    )
-
-    report = _generate_report(
-        journal_events=[],
-        autotrade_entries=autotrade_entries,
-        percentiles=[0.5],
-        suggestion_percentile=0.5,
-        risk_threshold_sources=[str(override_path)],
-        cli_risk_score=0.42,
-    )
-
-    metrics = report["groups"][0]["metrics"]["risk_score"]
-    assert metrics["current_threshold"] == pytest.approx(0.42)
-    assert report["sources"]["risk_score_override"] == pytest.approx(0.42)
-
-
-def test_autotrade_entry_reads_routing_sequences() -> None:
-    journal_events = [
-=======
->>>>>>> 37866fc0
         {
             "decision": {
                 "details": {
@@ -6287,308 +5248,10 @@
 ) -> None:
     from scripts import calibrate_autotrade_thresholds as module
 
-<<<<<<< HEAD
-def test_generate_report_accepts_generators() -> None:
-    journal_events = (
-        {
-            "primary_exchange": "Binance",
-            "strategy": "Trend",
-            "symbol": "BTCUSDT",
-            "signal_after_adjustment": 0.6,
-            "signal_after_clamp": 0.58,
-        },
-        {
-            "primary_exchange": "Binance",
-            "strategy": "Trend",
-            "symbol": "BTCUSDT",
-            "signal_after_adjustment": 0.4,
-            "signal_after_clamp": 0.38,
-        },
-    )
-    autotrade_entries = (
-        {
-            "timestamp": "2024-01-01T00:00:00Z",
-            "detail": {
-                "symbol": "btcusdt",
-                "primary_exchange": "binance",
-                "strategy": "trend",
-                "summary": {"risk_score": 0.42},
-            },
-        },
-    )
-
-    report = _generate_report(
-        journal_events=(dict(event) for event in journal_events),
-        autotrade_entries=(dict(entry) for entry in autotrade_entries),
-        percentiles=[0.5],
-        suggestion_percentile=0.5,
-    )
-
-    sources = report["sources"]
-    assert sources["journal_events"] == 2
-    assert sources["autotrade_entries"] == 1
-    assert "max_freeze_events" not in sources
-    assert "max_raw_values" not in sources
-    assert sources["max_global_samples"] == _DEFAULT_GLOBAL_SAMPLE_LIMIT
-    assert "global_samples_truncated_metrics" not in sources
-    assert report["groups"]
-    trend_group = next(iter(report["groups"]))
-    assert trend_group["metrics"]["signal_after_adjustment"]["count"] == 2
-
-
-def test_generate_report_limits_raw_freeze_events() -> None:
-    autotrade_entries = [
-        {
-            "timestamp": "2024-01-01T00:00:00Z",
-            "detail": {
-                "symbol": "BTCUSDT",
-                "primary_exchange": "binance",
-                "strategy": "trend_following",
-                "summary": {"risk_score": 0.51},
-            },
-        },
-        {
-            "status": "auto_risk_freeze",
-            "detail": {
-                "symbol": "BTCUSDT",
-                "primary_exchange": "binance",
-                "strategy": "trend_following",
-                "summary": {"risk_score": 0.71},
-            },
-        },
-        {
-            "status": "risk_freeze_manual",
-            "detail": {
-                "symbol": "BTCUSDT",
-                "primary_exchange": "binance",
-                "strategy": "trend_following",
-                "summary": {"risk_score": 0.68},
-            },
-        },
-        {
-            "status": "auto_risk_freeze",
-            "detail": {
-                "symbol": "BTCUSDT",
-                "primary_exchange": "binance",
-                "strategy": "trend_following",
-                "summary": {"risk_score": 0.92},
-            },
-        },
-    ]
-
-    with patch("scripts.calibrate_autotrade_thresholds.load_risk_thresholds", return_value={}):
-        report = _generate_report(
-            journal_events=[],
-            autotrade_entries=autotrade_entries,
-            percentiles=[0.5],
-            suggestion_percentile=0.5,
-            max_freeze_events=1,
-        )
-
-    assert report["groups"]
-    group = report["groups"][0]
-    assert group["freeze_summary"]["total"] == 3
-    assert len(group["raw_freeze_events"]) == 1
-    assert group["raw_freeze_events_truncated"] is True
-    assert group["raw_freeze_events_omitted"] == 2
-    assert report["sources"]["max_freeze_events"] == 1
-    assert report["sources"]["raw_freeze_events_truncated_groups"] == 1
-
-
-def test_generate_report_includes_freeze_only_groups() -> None:
-    autotrade_entries = [
-        {
-            "timestamp": "2024-02-01T00:00:00Z",
-            "status": "auto_risk_freeze",
-            "detail": {
-                "symbol": "ETHUSDT",
-                "primary_exchange": "binance",
-                "strategy": "trend_following",
-                "summary": {"risk_score": 0.71},
-            },
-        },
-        {
-            "timestamp": "2024-02-01T01:00:00Z",
-            "status": "risk_freeze_manual",
-            "detail": {
-                "symbol": "ETHUSDT",
-                "primary_exchange": "binance",
-                "strategy": "trend_following",
-                "summary": {"risk_score": 0.69},
-            },
-        },
-    ]
-
-    with patch("scripts.calibrate_autotrade_thresholds.load_risk_thresholds", return_value={}):
-        report = _generate_report(
-            journal_events=[],
-            autotrade_entries=autotrade_entries,
-            percentiles=[0.5],
-            suggestion_percentile=0.5,
-        )
-
-    groups = {
-        (group["primary_exchange"], group["strategy"]): group for group in report["groups"]
-    }
-
-    key = ("binance", "trend_following")
-    assert key in groups
-    freeze_only_group = groups[key]
-    assert freeze_only_group["metrics"] == {}
-    assert freeze_only_group["freeze_summary"]["total"] == 2
-    assert freeze_only_group["freeze_summary"]["omitted"] == 0
-    assert len(freeze_only_group["raw_freeze_events"]) == 2
-    assert freeze_only_group["raw_freeze_events_truncated"] is False
-    assert freeze_only_group["raw_freeze_events_omitted"] == 0
-
-    global_summary = report["global_summary"]["freeze_summary"]
-    assert global_summary["total"] == 2
-    assert global_summary["omitted"] == 0
-
-
-def test_generate_report_limits_global_samples() -> None:
-    journal_events = []
-    for index in range(200):
-        journal_events.append(
-            {
-                "primary_exchange": "binance",
-                "strategy": "trend_following",
-                "symbol": "BTCUSDT",
-                "signal_after_adjustment": index / 100.0,
-                "signal_after_clamp": index / 120.0,
-            }
-        )
-
-    autotrade_entries = []
-    for index in range(200):
-        autotrade_entries.append(
-            {
-                "timestamp": f"2024-01-01T00:{index:02d}:00Z",
-                "detail": {
-                    "symbol": "BTCUSDT",
-                    "primary_exchange": "binance",
-                    "strategy": "trend_following",
-                    "summary": {"risk_score": index / 200.0},
-                },
-            }
-        )
-
-    report = _generate_report(
-        journal_events=journal_events,
-        autotrade_entries=autotrade_entries,
-        percentiles=[0.5, 0.9],
-        suggestion_percentile=0.9,
-        max_global_samples=10,
-    )
-
-    global_metrics = report["global_summary"]["metrics"]
-    signal_stats = global_metrics["signal_after_adjustment"]
-    assert signal_stats["count"] == 200
-    assert signal_stats["sample_truncated"] is True
-    assert signal_stats["retained_samples"] == 10
-    assert signal_stats["omitted_samples"] == 190
-    assert signal_stats["percentiles"]
-
-    risk_stats = global_metrics["risk_score"]
-    assert risk_stats["count"] == 200
-    assert risk_stats["sample_truncated"] is True
-    assert risk_stats["retained_samples"] == 10
-    assert risk_stats["omitted_samples"] == 190
-
-    sources = report["sources"]
-    assert sources["max_global_samples"] == 10
-    assert sources["global_samples_truncated_metrics"] >= 1
-    assert sources["global_samples_omitted_total"] >= 190
-
-
-def test_write_csv_includes_freeze_only_groups(tmp_path: Path) -> None:
-    autotrade_entries = [
-        {
-            "timestamp": "2024-02-01T00:00:00Z",
-            "status": "auto_risk_freeze",
-            "detail": {
-                "symbol": "ETHUSDT",
-                "primary_exchange": "binance",
-                "strategy": "trend_following",
-                "summary": {"risk_score": 0.71},
-            },
-        },
-        {
-            "timestamp": "2024-02-01T01:00:00Z",
-            "status": "risk_freeze_manual",
-            "detail": {
-                "symbol": "ETHUSDT",
-                "primary_exchange": "binance",
-                "strategy": "trend_following",
-                "summary": {"risk_score": 0.69},
-            },
-        },
-    ]
-
-    with patch("scripts.calibrate_autotrade_thresholds.load_risk_thresholds", return_value={}):
-        report = _generate_report(
-            journal_events=[],
-            autotrade_entries=autotrade_entries,
-            percentiles=[0.5],
-            suggestion_percentile=0.5,
-        )
-
-    csv_path = tmp_path / "freeze_only.csv"
-    _write_csv(
-        report["groups"],
-        csv_path,
-        percentiles=report["percentiles"],
-        global_summary=report["global_summary"],
-    )
-
-    with csv_path.open("r", encoding="utf-8") as handle:
-        reader = csv.DictReader(handle)
-        rows = list(reader)
-
-    assert reader.fieldnames is not None
-    for column in (
-        "sample_truncated",
-        "retained_samples",
-        "omitted_samples",
-        "raw_values_truncated",
-        "raw_values_omitted",
-    ):
-        assert column in reader.fieldnames, f"Brak kolumny {column} w eksporcie CSV"
-
-    freeze_rows = [
-        row
-        for row in rows
-        if row["metric"] == "__freeze_summary__" and row["primary_exchange"] == "binance"
-    ]
-    assert freeze_rows, "CSV powinien zawierać wiersz dla blokad"
-    freeze_row = freeze_rows[0]
-    assert int(freeze_row["freeze_total"]) == 2
-    assert int(freeze_row["freeze_auto"]) == 1
-    assert int(freeze_row["freeze_manual"]) == 1
-    assert freeze_row["freeze_status_counts"], "Oczekiwano rozbicia statusów"
-    assert freeze_row["raw_values_truncated"] == ""
-    assert freeze_row["raw_values_omitted"] == ""
-
-    aggregated_freeze_rows = [
-        row
-        for row in rows
-        if row["metric"] == "__freeze_summary__" and row["primary_exchange"] == "__all__"
-    ]
-    assert aggregated_freeze_rows, "CSV powinien zawierać wiersz zbiorczy"
-    assert int(aggregated_freeze_rows[0]["freeze_total"]) == 2
-
-
-def test_build_symbol_map_coalesces_case_variants() -> None:
-    events = [
-        {"symbol": "BtcUsdt", "primary_exchange": "binance", "strategy": "trend"},
-        {"symbol": "BTCUSDT", "primary_exchange": None, "strategy": "TREND"},
-    ]
-=======
     journal_path = tmp_path / "journal.jsonl"
     journal_path.write_text("{}\n", encoding="utf-8")
     export_path = tmp_path / "export.json"
     export_path.write_text("{}", encoding="utf-8")
->>>>>>> 37866fc0
 
     monkeypatch.setattr(module, "_load_journal_events", lambda *_, **__: [])
     monkeypatch.setattr(module, "_load_autotrade_entries", lambda *_, **__: [])
@@ -7046,119 +5709,6 @@
     assert groups[("unknown", "unknown")]["metrics"]["risk_score"]["count"] == 1
 
 
-<<<<<<< HEAD
-def test_autotrade_export_is_parsed_streamingly(
-    tmp_path: Path, monkeypatch: pytest.MonkeyPatch
-) -> None:
-    export_path = tmp_path / "export.json"
-    entries = [
-        {"timestamp": "2024-01-01T00:00:00Z", "detail": {"symbol": "BTCUSDT"}},
-        {"timestamp": "2024-01-01T00:05:00Z", "detail": {"symbol": "BTCUSDT"}},
-        {"timestamp": "2024-01-01T00:10:00Z", "detail": {"symbol": "BTCUSDT"}},
-        {"timestamp": "2024-01-01T00:15:00Z", "detail": {"symbol": "BTCUSDT"}},
-    ]
-    export_path.write_text(json.dumps({"entries": entries}), encoding="utf-8")
-
-    read_lengths: list[int] = []
-    original_open = Path.open
-
-    class CountingHandle:
-        def __init__(self, handle):  # type: ignore[no-untyped-def]
-            self._handle = handle
-
-        def read(self, size: int = -1) -> str:
-            data = self._handle.read(size)
-            read_lengths.append(len(data))
-            return data
-
-        def __getattr__(self, name: str):  # noqa: ANN204 - passthrough helper
-            return getattr(self._handle, name)
-
-        def __enter__(self):  # noqa: ANN204 - passthrough helper
-            self._handle.__enter__()
-            return self
-
-        def __exit__(self, *exc):  # noqa: ANN204 - passthrough helper
-            return self._handle.__exit__(*exc)
-
-    def counting_open(self, *args, **kwargs):  # type: ignore[no-untyped-def]
-        return CountingHandle(original_open(self, *args, **kwargs))
-
-    monkeypatch.setattr("scripts.calibrate_autotrade_thresholds._STREAM_READ_SIZE", 16)
-    monkeypatch.setattr(Path, "open", counting_open)
-
-    loaded_entries = list(_load_autotrade_entries([str(export_path)]))
-    assert len(loaded_entries) == len(entries)
-
-    positive_reads = [length for length in read_lengths if length > 0]
-    assert len(positive_reads) >= 2
-    assert max(positive_reads) <= 16
-
-
-def test_autotrade_export_with_bom(tmp_path: Path) -> None:
-    export_path = tmp_path / "export_with_bom.json"
-    payload = {"entries": [{"timestamp": "2024-01-01T00:00:00Z"}]}
-    export_path.write_text("\ufeff" + json.dumps(payload), encoding="utf-8")
-
-    entries = list(_load_autotrade_entries([str(export_path)]))
-
-    assert len(entries) == 1
-    assert entries[0]["timestamp"] == "2024-01-01T00:00:00Z"
-
-
-def test_autotrade_export_jsonl(tmp_path: Path) -> None:
-    export_path = tmp_path / "export.ndjson"
-    entries = [
-        {"timestamp": "2024-01-01T00:00:00Z", "detail": {"symbol": "BTCUSDT"}},
-        {"timestamp": "2024-01-01T01:00:00Z", "detail": {"symbol": "BTCUSDT"}},
-        {"timestamp": "2024-01-01T02:00:00Z", "detail": {"symbol": "BTCUSDT"}},
-    ]
-    export_path.write_text("\n".join(json.dumps(entry) for entry in entries) + "\n", encoding="utf-8")
-
-    since = datetime(2024, 1, 1, 1, 0, tzinfo=timezone.utc)
-    until = datetime(2024, 1, 1, 2, 0, tzinfo=timezone.utc)
-
-    loaded = list(
-        _load_autotrade_entries(
-            [str(export_path)],
-            since=since,
-            until=until,
-        )
-    )
-
-    assert len(loaded) == 2
-    assert loaded[0]["timestamp"] == "2024-01-01T01:00:00Z"
-    assert loaded[1]["timestamp"] == "2024-01-01T02:00:00Z"
-
-
-def test_autotrade_export_single_line_jsonl(tmp_path: Path) -> None:
-    export_path = tmp_path / "export"
-    entry = {"timestamp": "2024-01-01T00:00:00Z", "detail": {"symbol": "BTCUSDT"}}
-    export_path.write_text(json.dumps(entry) + "\n", encoding="utf-8")
-
-    loaded = list(_load_autotrade_entries([str(export_path)]))
-
-    assert len(loaded) == 1
-    assert loaded[0]["timestamp"] == "2024-01-01T00:00:00Z"
-
-
-def test_autotrade_export_object_without_entries_raises(tmp_path: Path) -> None:
-    export_path = tmp_path / "export.json"
-    payload = {"timestamp": "2024-01-01T00:00:00Z", "summary": {"risk_score": 0.5}}
-    export_path.write_text(json.dumps(payload, indent=2), encoding="utf-8")
-
-    with pytest.raises(SystemExit, match="nie zawiera pola 'entries'"):
-        list(_load_autotrade_entries([str(export_path)]))
-
-
-def test_autotrade_export_rejects_extra_data_after_array(tmp_path: Path) -> None:
-    export_path = tmp_path / "export_extra.json"
-    payload = [{"timestamp": "2024-01-01T00:00:00Z"}]
-    export_path.write_text(json.dumps(payload) + " {}", encoding="utf-8")
-
-    with pytest.raises(SystemExit, match="dodatkowe dane po tablicy"):
-        list(_load_autotrade_entries([str(export_path)]))
-=======
 def test_streaming_generators(monkeypatch: pytest.MonkeyPatch, tmp_path: Path) -> None:
     class Tracker:
         __slots__ = ("_counter",)
@@ -7247,5 +5797,4 @@
 
     gc.collect()
     assert counters["active"] == 0
-    assert counters["peak"] < count // 4
->>>>>>> 37866fc0
+    assert counters["peak"] < count // 4