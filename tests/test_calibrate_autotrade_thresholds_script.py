--- conflicted
+++ resolved
@@ -34,14 +34,10 @@
     _generate_report,
     _load_autotrade_entries,
     _load_current_signal_thresholds,
-<<<<<<< HEAD
-    _load_autotrade_entries,
-=======
     _load_journal_events,
     _parse_percentiles,
     _parse_threshold_mapping,
     _resolve_freeze_event_limit,
->>>>>>> e45cb1ec
 )
 
 
@@ -1020,14 +1016,7 @@
     reasons = {item["reason"]: item["count"] for item in freeze_summary["reasons"]}
     assert reasons["manual_override"] == 1
     assert reasons["risk_score_threshold"] == 2
-<<<<<<< HEAD
-    raw_freezes = trend_group["raw_freeze_events"]
-    assert {entry["status"] for entry in raw_freezes} >= {"risk_freeze", "auto_risk_freeze"}
-    assert trend_group["raw_freeze_events_truncated"] is False
-    assert trend_group["raw_freeze_events_omitted"] == 0
-=======
     assert "raw_freeze_events" not in trend_group
->>>>>>> e45cb1ec
 
     mean_rev_group = groups[("kraken", "mean_reversion")]
     mean_rev_risk = mean_rev_group["metrics"]["risk_score"]
@@ -1114,55 +1103,7 @@
     assert risk_stats["current_threshold"] == pytest.approx(0.72)
 
 
-<<<<<<< HEAD
-def test_script_limits_raw_freeze_events_via_cli(tmp_path: Path) -> None:
-    journal_path = tmp_path / "journal.jsonl"
-    _write_journal(journal_path)
-
-    export_path = tmp_path / "autotrade.json"
-    _write_autotrade_export(export_path)
-
-    output_json = tmp_path / "report.json"
-
-    subprocess.run(
-        [
-            sys.executable,
-            "scripts/calibrate_autotrade_thresholds.py",
-            "--journal",
-            str(journal_path),
-            "--autotrade-export",
-            str(export_path),
-            "--max-freeze-events",
-            "1",
-            "--output-json",
-            str(output_json),
-        ],
-        check=True,
-        capture_output=True,
-        text=True,
-    )
-
-    payload = json.loads(output_json.read_text(encoding="utf-8"))
-    trend_group = next(
-        entry
-        for entry in payload["groups"]
-        if entry["primary_exchange"] == "binance" and entry["strategy"] == "trend_following"
-    )
-
-    assert len(trend_group["raw_freeze_events"]) == 1
-    assert trend_group["freeze_summary"]["total"] == 3
-    assert trend_group["freeze_summary"]["omitted"] == 2
-    assert trend_group["raw_freeze_events_truncated"] is True
-    assert trend_group["raw_freeze_events_omitted"] == 2
-    assert payload["sources"]["max_freeze_events"] == 1
-    assert payload["sources"]["raw_freeze_events_truncated_groups"] == 1
-    assert payload["global_summary"]["freeze_summary"]["omitted"] == 2
-
-
-def test_script_accepts_thresholds_from_json_file(tmp_path: Path) -> None:
-=======
 def test_cli_risk_score_source_tracks_specific_pair(tmp_path: Path) -> None:
->>>>>>> e45cb1ec
     journal_path = tmp_path / "journal.jsonl"
     _write_journal(journal_path)
 
@@ -1417,8 +1358,6 @@
     current_sources = payload["sources"]["current_signal_thresholds"]
     assert current_sources["inline"]["signal_after_adjustment"] == pytest.approx(0.8)
     assert current_sources["inline"]["signal_after_clamp"] == pytest.approx(0.7)
-<<<<<<< HEAD
-=======
 
 
 def test_script_rejects_non_finite_current_threshold(tmp_path: Path) -> None:
@@ -1448,7 +1387,6 @@
     stderr = result.stderr
     assert "musi być skończoną liczbą" in stderr
     assert "signal_after_adjustment" in stderr
->>>>>>> e45cb1ec
 
 
 def test_load_current_thresholds_rejects_directory(tmp_path: Path) -> None:
@@ -1717,69 +1655,13 @@
     thresholds_path = tmp_path / "nested_thresholds.json"
     thresholds_path.write_text(json.dumps(payload), encoding="utf-8")
 
-<<<<<<< HEAD
-    thresholds, risk_score, metadata = _load_current_signal_thresholds([str(thresholds_path)])
-=======
     thresholds, risk_score, sources_payload = _load_current_signal_thresholds(
         [str(thresholds_path)]
     )
->>>>>>> e45cb1ec
 
     assert thresholds["signal_after_adjustment"] == pytest.approx(0.85)
     assert thresholds["signal_after_clamp"] == pytest.approx(0.74)
     assert risk_score is None
-<<<<<<< HEAD
-    assert metadata["files"] == [str(thresholds_path)]
-    assert metadata.get("inline") is None
-
-
-def test_load_current_thresholds_tracks_inline_sources() -> None:
-    thresholds, risk_score, metadata = _load_current_signal_thresholds(
-        ["signal_after_adjustment=0.81", "risk_score=0.66"]
-    )
-
-    assert thresholds == {"signal_after_adjustment": 0.81}
-    assert risk_score == pytest.approx(0.66)
-    assert "files" not in metadata
-    assert metadata["inline"] == {
-        "signal_after_adjustment": pytest.approx(0.81),
-        "risk_score": pytest.approx(0.66),
-    }
-
-
-def test_load_current_thresholds_without_sources() -> None:
-    thresholds, risk_score, metadata = _load_current_signal_thresholds(None)
-
-    assert thresholds == {}
-    assert risk_score is None
-    assert metadata == {}
-
-
-def test_load_current_thresholds_rejects_non_finite_cli() -> None:
-    with pytest.raises(SystemExit) as excinfo:
-        _load_current_signal_thresholds(["signal_after_adjustment=NaN"])
-
-    assert "niefinityczną" in str(excinfo.value)
-
-
-def test_load_current_thresholds_rejects_non_finite_file(tmp_path: Path) -> None:
-    payload = {
-        "signal_after_adjustment": {
-            "current_threshold": "Infinity",
-        },
-        "risk_score": {
-            "value": "-Infinity",
-        },
-    }
-
-    thresholds_path = tmp_path / "bad_thresholds.json"
-    thresholds_path.write_text(json.dumps(payload), encoding="utf-8")
-
-    with pytest.raises(SystemExit) as excinfo:
-        _load_current_signal_thresholds([str(thresholds_path)])
-
-    assert "niefinityczną" in str(excinfo.value)
-=======
     assert sources_payload["files"] == [str(thresholds_path)]
     assert sources_payload["inline"] == {}
     assert sources_payload["risk_files"] == []
@@ -1852,7 +1734,6 @@
     assert "Percentyl" in message
     assert "skończoną liczbą" in message
     assert "Infinity" in message
->>>>>>> e45cb1ec
 
 
 def test_group_resolution_prefers_entry_metadata_over_symbol_map() -> None:
@@ -2637,75 +2518,9 @@
     sources = report["sources"]
     assert sources["journal_events"] == 2
     assert sources["autotrade_entries"] == 1
-<<<<<<< HEAD
-    assert "max_freeze_events" not in sources
     assert report["groups"]
     trend_group = next(iter(report["groups"]))
     assert trend_group["metrics"]["signal_after_adjustment"]["count"] == 2
-
-
-def test_generate_report_limits_raw_freeze_events() -> None:
-    autotrade_entries = [
-        {
-            "timestamp": "2024-01-01T00:00:00Z",
-            "detail": {
-                "symbol": "BTCUSDT",
-                "primary_exchange": "binance",
-                "strategy": "trend_following",
-                "summary": {"risk_score": 0.51},
-            },
-        },
-        {
-            "status": "auto_risk_freeze",
-            "detail": {
-                "symbol": "BTCUSDT",
-                "primary_exchange": "binance",
-                "strategy": "trend_following",
-                "summary": {"risk_score": 0.71},
-            },
-        },
-        {
-            "status": "risk_freeze_manual",
-            "detail": {
-                "symbol": "BTCUSDT",
-                "primary_exchange": "binance",
-                "strategy": "trend_following",
-                "summary": {"risk_score": 0.68},
-            },
-        },
-        {
-            "status": "auto_risk_freeze",
-            "detail": {
-                "symbol": "BTCUSDT",
-                "primary_exchange": "binance",
-                "strategy": "trend_following",
-                "summary": {"risk_score": 0.92},
-            },
-        },
-    ]
-
-    with patch("scripts.calibrate_autotrade_thresholds.load_risk_thresholds", return_value={}):
-        report = _generate_report(
-            journal_events=[],
-            autotrade_entries=autotrade_entries,
-            percentiles=[0.5],
-            suggestion_percentile=0.5,
-            max_freeze_events=1,
-        )
-
-    assert report["groups"]
-    group = report["groups"][0]
-    assert group["freeze_summary"]["total"] == 3
-    assert len(group["raw_freeze_events"]) == 1
-    assert group["raw_freeze_events_truncated"] is True
-    assert group["raw_freeze_events_omitted"] == 2
-    assert report["sources"]["max_freeze_events"] == 1
-    assert report["sources"]["raw_freeze_events_truncated_groups"] == 1
-=======
-    assert report["groups"]
-    trend_group = next(iter(report["groups"]))
-    assert trend_group["metrics"]["signal_after_adjustment"]["count"] == 2
->>>>>>> e45cb1ec
 def test_build_symbol_map_coalesces_case_variants() -> None:
     events = [
         {"symbol": "BtcUsdt", "primary_exchange": "binance", "strategy": "trend"},
@@ -5709,74 +5524,6 @@
     assert groups[("unknown", "unknown")]["metrics"]["risk_score"]["count"] == 1
 
 
-<<<<<<< HEAD
-def test_autotrade_export_is_parsed_streamingly(
-    tmp_path: Path, monkeypatch: pytest.MonkeyPatch
-) -> None:
-    export_path = tmp_path / "export.json"
-    entries = [
-        {"timestamp": "2024-01-01T00:00:00Z", "detail": {"symbol": "BTCUSDT"}},
-        {"timestamp": "2024-01-01T00:05:00Z", "detail": {"symbol": "BTCUSDT"}},
-        {"timestamp": "2024-01-01T00:10:00Z", "detail": {"symbol": "BTCUSDT"}},
-        {"timestamp": "2024-01-01T00:15:00Z", "detail": {"symbol": "BTCUSDT"}},
-    ]
-    export_path.write_text(json.dumps({"entries": entries}), encoding="utf-8")
-
-    read_lengths: list[int] = []
-    original_open = Path.open
-
-    class CountingHandle:
-        def __init__(self, handle):  # type: ignore[no-untyped-def]
-            self._handle = handle
-
-        def read(self, size: int = -1) -> str:
-            data = self._handle.read(size)
-            read_lengths.append(len(data))
-            return data
-
-        def __getattr__(self, name: str):  # noqa: ANN204 - passthrough helper
-            return getattr(self._handle, name)
-
-        def __enter__(self):  # noqa: ANN204 - passthrough helper
-            self._handle.__enter__()
-            return self
-
-        def __exit__(self, *exc):  # noqa: ANN204 - passthrough helper
-            return self._handle.__exit__(*exc)
-
-    def counting_open(self, *args, **kwargs):  # type: ignore[no-untyped-def]
-        return CountingHandle(original_open(self, *args, **kwargs))
-
-    monkeypatch.setattr("scripts.calibrate_autotrade_thresholds._STREAM_READ_SIZE", 16)
-    monkeypatch.setattr(Path, "open", counting_open)
-
-    loaded_entries = list(_load_autotrade_entries([str(export_path)]))
-    assert len(loaded_entries) == len(entries)
-
-    positive_reads = [length for length in read_lengths if length > 0]
-    assert len(positive_reads) >= 2
-    assert max(positive_reads) <= 16
-
-
-def test_autotrade_export_with_bom(tmp_path: Path) -> None:
-    export_path = tmp_path / "export_with_bom.json"
-    payload = {"entries": [{"timestamp": "2024-01-01T00:00:00Z"}]}
-    export_path.write_text("\ufeff" + json.dumps(payload), encoding="utf-8")
-
-    entries = list(_load_autotrade_entries([str(export_path)]))
-
-    assert len(entries) == 1
-    assert entries[0]["timestamp"] == "2024-01-01T00:00:00Z"
-
-
-def test_autotrade_export_rejects_extra_data_after_array(tmp_path: Path) -> None:
-    export_path = tmp_path / "export_extra.json"
-    payload = [{"timestamp": "2024-01-01T00:00:00Z"}]
-    export_path.write_text(json.dumps(payload) + " {}", encoding="utf-8")
-
-    with pytest.raises(SystemExit, match="dodatkowe dane po tablicy"):
-        list(_load_autotrade_entries([str(export_path)]))
-=======
 def test_streaming_generators(monkeypatch: pytest.MonkeyPatch, tmp_path: Path) -> None:
     class Tracker:
         __slots__ = ("_counter",)
@@ -5865,5 +5612,4 @@
 
     gc.collect()
     assert counters["active"] == 0
-    assert counters["peak"] < count // 4
->>>>>>> e45cb1ec
+    assert counters["peak"] < count // 4