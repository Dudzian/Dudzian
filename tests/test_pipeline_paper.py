--- conflicted
+++ resolved
@@ -243,25 +243,14 @@
         quantity=quantity,
         order_type="market",
         price=price,
-<<<<<<< HEAD
-        metadata={
-            "atr": atr,
-            "stop_price": float(signal.metadata["stop_price"]),
-            "quantity": quantity,
-            "price": price,
-        },
-=======
         stop_price=price - atr * profile.stop_loss_atr_multiple(),
         atr=atr,
->>>>>>> c545d309
     )
 
     check = risk_engine.apply_pre_trade_checks(order, account=account, profile_name=profile.name)
     assert check.allowed, f"Kontrola ryzyka powinna przepuścić zlecenie: {check.reason}"
 
-    markets = {
-        "BTCUSDT": market
-    }
+    markets = {"BTCUSDT": market}
     execution = PaperTradingExecutionService(markets, initial_balances={"USDT": 100_000.0, "BTC": 0.0})
     context = ExecutionContext(portfolio_id="paper-test", risk_profile=profile.name, environment="paper", metadata={})
 
