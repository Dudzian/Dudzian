--- conflicted
+++ resolved
@@ -60,7 +60,6 @@
 @dataclass(slots=True)
 class _StaticStream:
     """Pusty stream spełniający minimalny kontrakt protokołu."""
-
     channels: Sequence[str]
 
 
@@ -153,7 +152,6 @@
     step_size: float,
 ) -> float:
     """Wyznacza wielkość pozycji respektując limit ekspozycji profilu."""
-
     risk_amount = equity * risk_pct
     stop_distance = atr * profile.stop_loss_atr_multiple()
     raw_quantity = max(risk_amount / stop_distance, 0.0)
@@ -243,17 +241,8 @@
         quantity=quantity,
         order_type="market",
         price=price,
-<<<<<<< HEAD
-        metadata={
-            "atr": atr,
-            "stop_price": float(signal.metadata["stop_price"]),
-            "quantity": quantity,
-            "price": price,
-        },
-=======
-        stop_price=price - atr * profile.stop_loss_atr_multiple(),
+        stop_price=float(signal.metadata["stop_price"]),
         atr=atr,
->>>>>>> 78c78ccc
     )
 
     check = risk_engine.apply_pre_trade_checks(order, account=account, profile_name=profile.name)
