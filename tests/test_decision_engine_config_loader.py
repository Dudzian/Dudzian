--- conflicted
+++ resolved
@@ -72,12 +72,6 @@
     assert len(report_paths) == 2
     for path in report_paths:
         assert Path(path).is_absolute()
-<<<<<<< HEAD
-    assert tco_config.report_paths[0].endswith("data/tco/baseline.json")
-    assert tco_config.report_paths[1].endswith("shared/tco.json")
-    assert tco_config.warn_report_age_hours == 12.0
-    assert tco_config.max_report_age_hours == 36.0
-=======
     assert report_paths[0].endswith("data/tco/baseline.json")
     assert report_paths[1].endswith("shared/tco.json")
 
@@ -193,5 +187,4 @@
     assert tco_config is not None
     normalized_paths = getattr(tco_config, "report_paths", None) or getattr(tco_config, "reports", ())
     assert len(normalized_paths) == 1
-    assert Path(normalized_paths[0]).resolve() == report_path.resolve()
->>>>>>> d8133b8b
+    assert Path(normalized_paths[0]).resolve() == report_path.resolve()