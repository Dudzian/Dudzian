"""CLI do uruchamiania pipeline'u strategii Daily Trend w trybie paper/testnet."""
from __future__ import annotations

<<<<<<< HEAD
import hashlib
import json
import sys
import sqlite3
import tempfile
import zipfile
from collections.abc import Iterable, Mapping
from datetime import datetime, timezone
from pathlib import Path
from types import SimpleNamespace
from typing import Any

import pytest

sys.path.append(str(Path(__file__).resolve().parents[1]))

from bot_core.config.models import (
    CoreReportingConfig,
    InstrumentBackfillWindow,
    InstrumentConfig,
    InstrumentUniverseConfig,
    SmokeArchiveLocalConfig,
    SmokeArchiveUploadConfig,
)
from bot_core.exchanges.base import Environment, OrderResult


@pytest.fixture(autouse=True)
def _patch_secret_manager(monkeypatch: pytest.MonkeyPatch) -> None:
    from scripts import run_daily_trend

    secret_manager = SimpleNamespace(
        load_secret_value=lambda key, **_: "",  # pragma: no cover - tylko stub
    )
    monkeypatch.setattr(run_daily_trend, "_create_secret_manager", lambda args: secret_manager)


def _fake_pipeline(env: Environment) -> SimpleNamespace:
    environment = SimpleNamespace(environment=env, risk_profile="balanced")
    bootstrap = SimpleNamespace(
        environment=environment,
        alert_router=SimpleNamespace(),
        core_config=SimpleNamespace(reporting=None),
    )
    controller = SimpleNamespace()
    return SimpleNamespace(
        bootstrap=bootstrap,
        controller=controller,
        strategy_name="core_daily_trend",
        controller_name="daily_trend_core",
    )


def test_run_once_executes_single_iteration(monkeypatch: pytest.MonkeyPatch) -> None:
    from scripts import run_daily_trend

    pipeline = _fake_pipeline(Environment.PAPER)
    captured_args: dict[str, Any] = {}

    def fake_build_pipeline(**kwargs: Any) -> SimpleNamespace:
        captured_args.update(kwargs)
        return pipeline

    monkeypatch.setattr(run_daily_trend, "build_daily_trend_pipeline", fake_build_pipeline)

    trading_controller_obj = SimpleNamespace()

    def fake_create_trading_controller(pipeline_arg: Any, alert_router: Any, **kwargs: Any) -> Any:
        assert pipeline_arg is pipeline
        assert alert_router is pipeline.bootstrap.alert_router
        captured_args["controller_args"] = kwargs
        return trading_controller_obj

    monkeypatch.setattr(run_daily_trend, "create_trading_controller", fake_create_trading_controller)

    calls: list[str] = []

    class DummyRunner:
        def __init__(
            self,
            *,
            controller: Any,
            trading_controller: Any,
            history_bars: int,
            clock=None,
        ) -> None:
            assert controller is pipeline.controller
            assert trading_controller is trading_controller_obj
            captured_args["history_bars"] = history_bars
            captured_args["clock"] = clock
            calls.append("init")

        def run_once(self) -> Iterable[OrderResult]:
            calls.append("run_once")
            return []

    monkeypatch.setattr(run_daily_trend, "DailyTrendRealtimeRunner", DummyRunner)

    exit_code = run_daily_trend.main(["--config", "config/core.yaml", "--run-once"])

    assert exit_code == 0
    assert calls == ["init", "run_once"]
    assert captured_args["environment_name"] == "binance_paper"
    assert captured_args["history_bars"] == 180
    assert captured_args["controller_args"]["health_check_interval"] == 3600.0


def test_refuses_live_environment_without_flag(monkeypatch: pytest.MonkeyPatch) -> None:
    from scripts import run_daily_trend

    pipeline = _fake_pipeline(Environment.LIVE)
    monkeypatch.setattr(run_daily_trend, "build_daily_trend_pipeline", lambda **_: pipeline)

    create_called = False

    def _fail_create(*_args: Any, **_kwargs: Any) -> None:
        nonlocal create_called
        create_called = True
        raise AssertionError("create_trading_controller should not be invoked")

    monkeypatch.setattr(run_daily_trend, "create_trading_controller", _fail_create)

    exit_code = run_daily_trend.main(["--config", "config/core.yaml", "--run-once"])

    assert exit_code == 3
    assert create_called is False


def test_dry_run_returns_success(monkeypatch: pytest.MonkeyPatch) -> None:
    from scripts import run_daily_trend

    pipeline = _fake_pipeline(Environment.PAPER)
    monkeypatch.setattr(run_daily_trend, "build_daily_trend_pipeline", lambda **_: pipeline)

    exit_code = run_daily_trend.main(["--config", "config/core.yaml", "--dry-run"])

    assert exit_code == 0


def test_paper_smoke_uses_date_window(
    monkeypatch: pytest.MonkeyPatch,
    tmp_path: Path,
    caplog: pytest.LogCaptureFixture,
) -> None:
    from scripts import run_daily_trend

    dispatch_calls: list[Any] = []
    sync_calls: list[dict[str, Any]] = []
    collected_calls: list[dict[str, int]] = []

    start_dt = datetime(2024, 1, 1, tzinfo=timezone.utc)
    end_dt = datetime(2024, 2, 15, 23, 59, 59, 999000, tzinfo=timezone.utc)
    start_ms = int(start_dt.timestamp() * 1000)
    end_ms = int(end_dt.timestamp() * 1000)

    class DummyController:
        symbols = ("BTCUSDT",)
        interval = "1d"
        tick_seconds = 86400.0

        def collect_signals(self, *, start: int, end: int) -> list[Any]:
            collected_calls.append({"start": start, "end": end})
            return []

    class DummyBackfill:
        def synchronize(self, **kwargs: Any) -> None:
            sync_calls.append(kwargs)

    class DummyExecutionService:
        def ledger(self) -> list[dict[str, Any]]:
            return []

    history_bars_cap = 180
    tick_ms = int(DummyController.tick_seconds * 1000)
    window_duration_ms = max(0, end_ms - start_ms)
    approx_bars = max(1, int(window_duration_ms / tick_ms) + 1)
    expected_history = max(1, min(history_bars_cap, approx_bars))
    runner_start_ms = max(0, end_ms - expected_history * tick_ms)
    sync_start_ms = min(start_ms, runner_start_ms)
    required_bars = max(expected_history, max(1, int((end_ms - sync_start_ms) / tick_ms) + 1))

    class DummyStorage:
        def metadata(self) -> dict[str, str]:
            return {
                f"row_count::BTCUSDT::1d": str(required_bars + 5),
                f"last_timestamp::BTCUSDT::1d": str(end_ms + tick_ms),
            }

        def read(self, key: str) -> dict[str, Any]:
            assert key == "BTCUSDT::1d"
            return {
                "rows": [
                    [float(sync_start_ms - tick_ms), 0.0, 0.0, 0.0, 0.0, 0.0],
                    [float(end_ms + tick_ms), 0.0, 0.0, 0.0, 0.0, 0.0],
                ]
            }

    class DummyAlertRouter:
        def dispatch(self, message: Any) -> None:
            dispatch_calls.append(message)

        def health_snapshot(self) -> dict[str, Any]:
            return {"telegram": {"status": "ok"}}

    environment_cfg = SimpleNamespace(environment=Environment.PAPER, risk_profile="balanced")

    archive_store = tmp_path / "archives"
    reporting_cfg = CoreReportingConfig(
        smoke_archive_upload=SmokeArchiveUploadConfig(
            backend="local",
            credential_secret=None,
            local=SmokeArchiveLocalConfig(
                directory=str(archive_store),
                filename_pattern="{environment}_{timestamp}_{hash}.zip",
                fsync=False,
            ),
        ),
    )

    pipeline = SimpleNamespace(
        controller=DummyController(),
        backfill_service=DummyBackfill(),
        execution_service=DummyExecutionService(),
        bootstrap=SimpleNamespace(
            environment=environment_cfg,
            alert_router=DummyAlertRouter(),
            core_config=reporting_cfg,
        ),
        data_source=SimpleNamespace(storage=DummyStorage()),
        strategy_name="core_daily_trend",
        controller_name="daily_trend_core",
    )

    captured_args: dict[str, Any] = {}

    def fake_build_pipeline(**kwargs: Any) -> SimpleNamespace:
        captured_args.update(kwargs)
        return pipeline

    monkeypatch.setattr(run_daily_trend, "build_daily_trend_pipeline", fake_build_pipeline)

    trading_controller = SimpleNamespace(
        maybe_report_health=lambda: None,
        process_signals=lambda signals: [],
    )

    monkeypatch.setattr(
        run_daily_trend,
        "create_trading_controller",
        lambda pipeline_arg, alert_router, **kwargs: trading_controller,
    )

    captured_runner: dict[str, Any] = {}

    class DummyRunner:
        def __init__(
            self,
            *,
            controller: Any,
            trading_controller: Any,
            history_bars: int,
            clock=None,
        ) -> None:
            captured_runner.update(
                {
                    "controller": controller,
                    "trading_controller": trading_controller,
                    "history_bars": history_bars,
                    "clock": clock,
                }
            )

        def run_once(self) -> list[OrderResult]:
            now = captured_runner["clock"]()
            captured_runner["now"] = now
            controller = captured_runner["controller"]
            tick_ms_local = int(getattr(controller, "tick_seconds", 86400.0) * 1000)
            history = int(captured_runner["history_bars"])
            end_ms_local = int(now.timestamp() * 1000)
            start_ms_local = max(0, end_ms_local - history * tick_ms_local)
            controller.collect_signals(start=start_ms_local, end=end_ms_local)
            return []

    monkeypatch.setattr(run_daily_trend, "DailyTrendRealtimeRunner", DummyRunner)

    report_dir = tmp_path / "smoke"

    def fake_mkdtemp(*_args: Any, **_kwargs: Any) -> str:
        report_dir.mkdir(parents=True, exist_ok=True)
        return str(report_dir)

    monkeypatch.setattr(tempfile, "mkdtemp", fake_mkdtemp)

    def fake_export_smoke_report(
        *,
        report_dir: Path,
        results: Iterable[Any],
        ledger: Iterable[Mapping[str, Any]],
        window: Mapping[str, str],
        environment: str,
        alert_snapshot: Mapping[str, Mapping[str, str]],
        risk_state: Mapping[str, object] | None,
        data_checks: Mapping[str, object] | None = None,
    ) -> Path:
        ledger_path = report_dir / "ledger.jsonl"
        ledger_path.write_text("", encoding="utf-8")
        summary = {
            "environment": environment,
            "window": dict(window),
            "orders": [
                {
                    "order_id": "OID-1",
                    "status": "filled",
                    "filled_quantity": "0.10",
                    "avg_price": "45000",
                }
            ],
            "ledger_entries": len(list(ledger)),
            "alert_snapshot": alert_snapshot,
            "risk_state": dict(risk_state or {}),
        }
        if data_checks is not None:
            summary["data_checks"] = json.loads(json.dumps(data_checks))
        summary_path = report_dir / "summary.json"
        summary_path.write_text(json.dumps(summary), encoding="utf-8")
        return summary_path

    monkeypatch.setattr(run_daily_trend, "_export_smoke_report", fake_export_smoke_report)

    caplog.set_level("INFO")

    exit_code = run_daily_trend.main(
        [
            "--config",
            "config/core.yaml",
            "--environment",
            "binance_paper",
            "--paper-smoke",
            "--archive-smoke",
            "--date-window",
            "2024-01-01:2024-02-15",
        ]
    )

    assert exit_code == 0
    assert "adapter_factories" in captured_args
    assert "binance_spot" in captured_args["adapter_factories"]

    end_dt = datetime.fromisoformat("2024-02-15T23:59:59.999000+00:00")
    start_dt = datetime.fromisoformat("2024-01-01T00:00:00+00:00")
    start_ms = int(start_dt.timestamp() * 1000)
    end_ms = int(end_dt.timestamp() * 1000)
    tick_ms = int(pipeline.controller.tick_seconds * 1000)
    window_duration_ms = max(0, end_ms - start_ms)
    approx_bars = max(1, int(window_duration_ms / tick_ms) + 1)
    expected_history = max(1, min(180, approx_bars))
    expected_runner_start = max(0, end_ms - expected_history * tick_ms)

    assert captured_runner["history_bars"] == expected_history
    assert captured_runner["now"] == end_dt

    assert sync_calls
    assert sync_calls[0]["start"] == min(start_ms, expected_runner_start)
    assert sync_calls[0]["end"] == end_ms

    assert collected_calls
    assert collected_calls[0]["start"] == expected_runner_start
    assert collected_calls[0]["end"] >= end_ms

    assert dispatch_calls, "Kanał alertów powinien otrzymać powiadomienie smoke"
    summary_bytes = (report_dir / "summary.json").read_bytes()
    summary_payload = json.loads(summary_bytes.decode("utf-8"))
    expected_hash = hashlib.sha256(summary_bytes).hexdigest()
    alert_context = getattr(dispatch_calls[0], "context")
    assert alert_context["summary_sha256"] == expected_hash
    assert alert_context["summary_text_path"] == str(report_dir / "summary.txt")
    assert alert_context["readme_path"] == str(report_dir / "README.txt")

    data_checks = summary_payload.get("data_checks")
    assert data_checks, "summary.json powinno zawierać sekcję data_checks"
    cache_info = data_checks.get("cache", {})
    assert "BTCUSDT" in cache_info
    cache_entry = cache_info["BTCUSDT"]
    assert int(cache_entry["required_bars"]) >= expected_history
    assert int(cache_entry["row_count"]) >= expected_history

    summary_txt = (report_dir / "summary.txt").read_text(encoding="utf-8")
    assert "Zakres dat" in summary_txt
    assert "SHA-256 summary.json" in summary_txt
    assert "Cache offline:" in summary_txt

    readme_txt = (report_dir / "README.txt").read_text(encoding="utf-8")
    assert "Daily Trend – smoke test" in readme_txt

    archive_path = report_dir.with_suffix(".zip")
    assert archive_path.exists()
    assert alert_context["archive_path"] == str(archive_path)
    assert alert_context["archive_upload_backend"] == "local"
    upload_location = alert_context["archive_upload_location"]
    assert upload_location.endswith(".zip")
    uploaded_files = list(archive_store.glob("*.zip"))
    assert uploaded_files, "Archiwum powinno zostać skopiowane do magazynu lokalnego"
    assert uploaded_files[0].name in upload_location
    with zipfile.ZipFile(archive_path, "r") as archive:
        names = set(archive.namelist())
    assert {"summary.json", "summary.txt", "ledger.jsonl", "README.txt"}.issubset(names)

    log_messages = [record.message for record in caplog.records if "Podsumowanie smoke testu" in record.message]
    assert log_messages
    joined_log = "\n".join(log_messages)
    assert "Środowisko: binance_paper" in joined_log
    assert "Alerty:" in joined_log


def test_paper_smoke_requires_seeded_cache(
    monkeypatch: pytest.MonkeyPatch, caplog: pytest.LogCaptureFixture
) -> None:
    from scripts import run_daily_trend

    caplog.set_level("ERROR")

    class DummyController:
        symbols = ("BTCUSDT",)
        interval = "1d"
        tick_seconds = 86400.0

        def collect_signals(self, *, start: int, end: int) -> list[Any]:  # pragma: no cover - nie powinno zostać wywołane
            raise AssertionError("collect_signals nie powinno być wywołane przy braku cache")

    class DummyBackfill:
        def __init__(self) -> None:
            self.called = False

        def synchronize(self, **kwargs: Any) -> None:  # pragma: no cover - nie powinno zostać wywołane
            self.called = True
            raise AssertionError("backfill nie powinien być wywołany przy braku cache")

    class DummyExecutionService:
        def ledger(self) -> list[dict[str, Any]]:  # pragma: no cover - nie powinno zostać wywołane
            raise AssertionError("ledger nie powinien być odczytany")

    class EmptyStorage:
        def metadata(self) -> dict[str, str]:
            return {}

        def read(self, key: str) -> dict[str, Any]:
            raise KeyError(key)

    class DummyAlertRouter:
        def dispatch(self, message: Any) -> None:  # pragma: no cover - nie powinno zostać wywołane
            raise AssertionError("dispatch nie powinien być wywołany")

        def health_snapshot(self) -> dict[str, Any]:  # pragma: no cover - nie powinno zostać wywołane
            return {}

    environment_cfg = SimpleNamespace(environment=Environment.PAPER, risk_profile="balanced")
    pipeline = SimpleNamespace(
        controller=DummyController(),
        backfill_service=DummyBackfill(),
        execution_service=DummyExecutionService(),
        bootstrap=SimpleNamespace(environment=environment_cfg, alert_router=DummyAlertRouter()),
        data_source=SimpleNamespace(storage=EmptyStorage()),
        strategy_name="core_daily_trend",
        controller_name="daily_trend_core",
    )

    def fake_build_pipeline(**kwargs: Any) -> SimpleNamespace:
        assert kwargs["environment_name"] == "binance_paper"
        return pipeline

    monkeypatch.setattr(run_daily_trend, "build_daily_trend_pipeline", fake_build_pipeline)
    monkeypatch.setattr(
        run_daily_trend,
        "create_trading_controller",
        lambda *args, **kwargs: (_ for _ in ()).throw(AssertionError("create_trading_controller nie powinien być wywołany")),
    )
    monkeypatch.setattr(
        run_daily_trend,
        "DailyTrendRealtimeRunner",
        lambda *args, **kwargs: (_ for _ in ()).throw(AssertionError("runner nie powinien być uruchomiony")),
    )

    exit_code = run_daily_trend.main(
        [
            "--config",
            "config/core.yaml",
            "--environment",
            "binance_paper",
            "--paper-smoke",
            "--date-window",
            "2024-01-01:2024-02-15",
        ]
    )

    assert exit_code == 1
    assert any("Cache offline" in record.message for record in caplog.records)


def test_paper_smoke_manifest_gap_blocks_run(
    monkeypatch: pytest.MonkeyPatch, tmp_path: Path, caplog: pytest.LogCaptureFixture
) -> None:
    from scripts import run_daily_trend

    caplog.set_level("ERROR")

    end_dt = datetime(2024, 2, 15, 23, 59, 59, 999000, tzinfo=timezone.utc)
    end_ms = int(end_dt.timestamp() * 1000)

    class DummyController:
        symbols = ("BTCUSDT",)
        interval = "1d"
        tick_seconds = 86400.0

        def collect_signals(self, *, start: int, end: int) -> list[Any]:  # pragma: no cover
            raise AssertionError("collect_signals nie powinno być wywołane przy błędzie manifestu")

    class DummyBackfill:
        def synchronize(self, **kwargs: Any) -> None:  # pragma: no cover
            raise AssertionError("Backfill nie powinien zostać uruchomiony przy błędzie manifestu")

    class DummyExecutionService:
        def ledger(self) -> list[dict[str, Any]]:  # pragma: no cover
            raise AssertionError("Ledger nie powinien być odczytany")

    class DummyStorage:
        def metadata(self) -> dict[str, str]:
            return {}

        def read(self, key: str) -> dict[str, Any]:  # pragma: no cover
            raise AssertionError("Odczyt danych nie powinien następować przy błędzie manifestu")

    class DummyAlertRouter:
        def dispatch(self, message: Any) -> None:  # pragma: no cover
            raise AssertionError("Alert nie powinien zostać wysłany")

        def health_snapshot(self) -> dict[str, Any]:  # pragma: no cover
            return {}

    instrument = InstrumentConfig(
        name="BTC",
        base_asset="BTC",
        quote_asset="USDT",
        categories=("majors",),
        exchange_symbols={"binance_spot": "BTCUSDT"},
        backfill_windows=(InstrumentBackfillWindow(interval="1d", lookback_days=90),),
    )
    universe = InstrumentUniverseConfig(
        name="paper_universe",
        description="test",
        instruments=(instrument,),
    )

    core_config = SimpleNamespace(instrument_universes={"paper_universe": universe})

    manifest_path = tmp_path / "ohlcv_manifest.sqlite"
    connection = sqlite3.connect(manifest_path)
    try:
        connection.execute("CREATE TABLE metadata (key TEXT PRIMARY KEY, value TEXT NOT NULL)")
        insufficient_rows = 5
        last_ts = end_ms - int(DummyController.tick_seconds * 1000) * 2
        connection.execute(
            "INSERT INTO metadata(key, value) VALUES (?, ?)",
            ("row_count::BTCUSDT::1d", str(insufficient_rows)),
        )
        connection.execute(
            "INSERT INTO metadata(key, value) VALUES (?, ?)",
            ("last_timestamp::BTCUSDT::1d", str(last_ts)),
        )
        connection.commit()
    finally:
        connection.close()

    environment_cfg = SimpleNamespace(
        environment=Environment.PAPER,
        risk_profile="balanced",
        instrument_universe="paper_universe",
        data_cache_path=str(tmp_path),
        exchange="binance_spot",
    )

    pipeline = SimpleNamespace(
        controller=DummyController(),
        backfill_service=DummyBackfill(),
        execution_service=DummyExecutionService(),
        bootstrap=SimpleNamespace(
            environment=environment_cfg,
            alert_router=DummyAlertRouter(),
            core_config=core_config,
        ),
        data_source=SimpleNamespace(storage=DummyStorage()),
        strategy_name="core_daily_trend",
        controller_name="daily_trend_core",
    )

    def fake_build_pipeline(**kwargs: Any) -> SimpleNamespace:
        assert kwargs["environment_name"] == "binance_paper"
        return pipeline

    monkeypatch.setattr(run_daily_trend, "build_daily_trend_pipeline", fake_build_pipeline)
    monkeypatch.setattr(
        run_daily_trend,
        "create_trading_controller",
        lambda *args, **kwargs: (_ for _ in ()).throw(AssertionError("controller nie powinien być tworzony")),
    )
    monkeypatch.setattr(
        run_daily_trend,
        "DailyTrendRealtimeRunner",
        lambda *args, **kwargs: (_ for _ in ()).throw(AssertionError("runner nie powinien być uruchomiony")),
    )

    exit_code = run_daily_trend.main(
        [
            "--config",
            "config/core.yaml",
            "--environment",
            "binance_paper",
            "--paper-smoke",
            "--date-window",
            "2024-01-01:2024-02-15",
        ]
    )

    assert exit_code == 1
    assert any("Manifest danych OHLCV" in record.message for record in caplog.records)


def test_render_smoke_summary_formats_alerts() -> None:
    from scripts import run_daily_trend

    summary = {
        "environment": "binance_paper",
        "window": {"start": "2024-01-01T00:00:00+00:00", "end": "2024-02-01T23:59:59+00:00"},
        "orders": [
            {"order_id": "O1", "status": "filled", "filled_quantity": "0.1", "avg_price": "42000"},
            {"order_id": "O2", "status": "cancelled", "filled_quantity": "0.0", "avg_price": None},
        ],
        "ledger_entries": 3,
        "alert_snapshot": {
            "telegram": {"status": "ok"},
            "email": {"status": "warn", "detail": "DNS failure"},
        },
    }

    rendered = run_daily_trend._render_smoke_summary(summary=summary, summary_sha256="deadbeef")

    assert "Środowisko: binance_paper" in rendered
    assert "Zakres dat: 2024-01-01T00:00:00+00:00 → 2024-02-01T23:59:59+00:00" in rendered
    assert "Liczba zleceń: 2" in rendered
    assert "Liczba wpisów w ledgerze: 3" in rendered
    assert "telegram: OK" in rendered
    assert "email: WARN (DNS failure)" in rendered
    assert rendered.endswith("SHA-256 summary.json: deadbeef")


def test_export_smoke_report_includes_metrics(tmp_path: Path) -> None:
    from scripts import run_daily_trend

    report_dir = tmp_path / "report"
    window = {
        "start": "2024-01-01T00:00:00+00:00",
        "end": "2024-01-08T23:59:59+00:00",
    }

    results = [
        OrderResult(
            order_id="OID-1",
            status="filled",
            filled_quantity=0.1,
            avg_price=40000.0,
            raw_response={},
        ),
        OrderResult(
            order_id="OID-2",
            status="filled",
            filled_quantity=0.1,
            avg_price=42000.0,
            raw_response={},
        ),
    ]

    ledger = [
        {
            "timestamp": 1704067200.0,
            "order_id": "OID-1",
            "symbol": "BTCUSDT",
            "side": "buy",
            "quantity": 0.1,
            "price": 40000.0,
            "fee": 1.2,
            "fee_asset": "USDT",
            "status": "filled",
            "leverage": 1.0,
            "position_value": 4000.0,
        },
        {
            "timestamp": 1704672000.0,
            "order_id": "OID-2",
            "symbol": "BTCUSDT",
            "side": "sell",
            "quantity": 0.1,
            "price": 42000.0,
            "fee": 1.1,
            "fee_asset": "USDT",
            "status": "filled",
            "leverage": 1.0,
            "position_value": 0.0,
        },
    ]

    risk_state = {
        "profile": "balanced",
        "active_positions": 1,
        "gross_notional": 4_200.0,
        "daily_loss_pct": 0.01,
        "drawdown_pct": 0.02,
        "force_liquidation": False,
        "limits": {
            "max_positions": 5,
            "max_leverage": 3.0,
            "daily_loss_limit": 0.5,
            "drawdown_limit": 0.1,
            "max_position_pct": 0.25,
            "target_volatility": 0.12,
            "stop_loss_atr_multiple": 2.5,
        },
    }

    summary_path = run_daily_trend._export_smoke_report(
        report_dir=report_dir,
        results=results,
        ledger=ledger,
        window=window,
        environment="binance_paper",
        alert_snapshot={"telegram": {"status": "ok"}},
        risk_state=risk_state,
    )

    summary = json.loads(summary_path.read_text(encoding="utf-8"))
    metrics = summary["metrics"]

    assert metrics["side_counts"]["buy"] == 1
    assert metrics["side_counts"]["sell"] == 1
    assert metrics["notional"]["buy"] == pytest.approx(4000.0)
    assert metrics["notional"]["sell"] == pytest.approx(4200.0)
    assert metrics["notional"]["total"] == pytest.approx(8200.0)
    assert metrics["total_fees"] == pytest.approx(2.3)
    assert metrics["last_position_value"] == pytest.approx(0.0)
    assert summary["risk_state"]["profile"] == "balanced"
    assert summary["risk_state"]["active_positions"] == 1
    assert summary["risk_state"]["gross_notional"] == pytest.approx(4_200.0)
    assert summary["risk_state"]["limits"]["max_positions"] == 5

    ledger_path = report_dir / "ledger.jsonl"
    assert ledger_path.exists()
    lines = [line for line in ledger_path.read_text(encoding="utf-8").splitlines() if line]
    assert len(lines) == 2


def test_export_smoke_report_serializes_data_checks(tmp_path: Path) -> None:
    from scripts import run_daily_trend

    report_dir = tmp_path / "report_data"
    window = {"start": "2024-03-01T00:00:00+00:00", "end": "2024-03-02T23:59:59+00:00"}
    data_checks = {
        "interval": "1d",
        "cache": {
            "BTCUSDT": {
                "coverage_bars": 3,
                "required_bars": 3,
                "row_count": 4,
            }
        },
    }

    summary_path = run_daily_trend._export_smoke_report(
        report_dir=report_dir,
        results=[],
        ledger=[],
        window=window,
        environment="binance_paper",
        alert_snapshot={},
        risk_state=None,
        data_checks=data_checks,
    )

    summary = json.loads(summary_path.read_text(encoding="utf-8"))
    assert summary["data_checks"]["cache"]["BTCUSDT"]["row_count"] == 4
    assert summary["data_checks"]["interval"] == "1d"


def test_render_smoke_summary_with_metrics() -> None:
    from scripts import run_daily_trend

    summary = {
        "environment": "binance_paper",
        "window": {"start": "2024-01-01T00:00:00+00:00", "end": "2024-01-08T23:59:59+00:00"},
        "orders": [],
        "ledger_entries": 3,
        "alert_snapshot": {},
        "metrics": {
            "side_counts": {"buy": 2, "sell": 1},
            "notional": {"buy": 1234.5, "sell": 987.6, "total": 2222.1},
            "total_fees": 0.987654,
            "last_position_value": 4321.0,
        },
    }

    text = run_daily_trend._render_smoke_summary(summary=summary, summary_sha256="abc123")

    assert "Zlecenia BUY/SELL: 2/1" in text
    assert "Wolumen BUY: 1 234.50 | SELL: 987.60 | Razem: 2 222.10" in text
    assert "Łączne opłaty: 0.9877" in text
    assert "Ostatnia wartość pozycji: 4 321.00" in text
    assert "SHA-256 summary.json: abc123" in text


def test_render_smoke_summary_includes_risk_state() -> None:
    from scripts import run_daily_trend

    summary = {
        "environment": "binance_paper",
        "window": {"start": "2024-01-01", "end": "2024-01-31"},
        "orders": [],
        "ledger_entries": 0,
        "alert_snapshot": {"telegram": {"status": "ok"}},
        "metrics": {},
        "risk_state": {
            "profile": "balanced",
            "active_positions": 2,
            "gross_notional": 12_500.0,
            "daily_loss_pct": 0.0125,
            "drawdown_pct": 0.034,
            "force_liquidation": False,
            "limits": {
                "max_positions": 5,
                "max_position_pct": 0.25,
                "max_leverage": 3.0,
                "daily_loss_limit": 0.05,
                "drawdown_limit": 0.15,
                "target_volatility": 0.12,
                "stop_loss_atr_multiple": 2.5,
            },
        },
    }

    text = run_daily_trend._render_smoke_summary(summary=summary, summary_sha256="deadbeef")

    assert "Profil ryzyka: balanced" in text
    assert "Aktywne pozycje: 2 | Ekspozycja brutto: 12 500.00" in text
    assert "Dzienna strata: 1.25% | Obsunięcie: 3.40%" in text
    assert "Force liquidation: NIE" in text
    assert "Limity: max pozycje 5" in text


def test_render_smoke_summary_includes_data_checks() -> None:
    from scripts import run_daily_trend

    summary = {
        "environment": "binance_paper",
        "window": {"start": "2024-01-01", "end": "2024-01-31"},
        "orders": [],
        "ledger_entries": 0,
        "alert_snapshot": {},
        "data_checks": {
            "manifest": {
                "status": "ok",
                "entries": [
                    {
                        "symbol": "BTCUSDT",
                        "interval": "1d",
                        "issues": [],
                        "row_count": 31,
                        "required_rows": 31,
                        "gap_minutes": 0,
                        "last_timestamp_ms": 1706659199999,
                        "last_timestamp_iso": "2024-01-31T23:59:59+00:00",
                    }
                ],
            },
            "cache": {
                "BTCUSDT": {
                    "coverage_bars": 31,
                    "required_bars": 31,
                    "row_count": 35,
                }
            },
        },
    }

    text = run_daily_trend._render_smoke_summary(summary=summary, summary_sha256="feedbeef")

    assert "Manifest OHLCV:" in text
    assert "Cache offline:" in text
    assert text.endswith("SHA-256 summary.json: feedbeef")
=======
import argparse
import json
import hashlib
import os
import logging
import signal
import sys
import shutil
import tempfile
import time
from datetime import datetime, timedelta, timezone
from pathlib import Path
from collections.abc import Iterable, Mapping, MutableMapping, Sequence
from typing import Any

from bot_core.alerts import AlertMessage
from bot_core.exchanges.base import (
    AccountSnapshot,
    Environment,
    ExchangeAdapter,
    ExchangeAdapterFactory,
    ExchangeCredentials,
    OrderResult,
)
from bot_core.reporting.upload import SmokeArchiveUploader
from bot_core.runtime.pipeline import build_daily_trend_pipeline, create_trading_controller
from bot_core.runtime.realtime import DailyTrendRealtimeRunner
from bot_core.security import SecretManager, SecretStorageError, create_default_secret_storage

_LOGGER = logging.getLogger(__name__)


def _parse_args(argv: Sequence[str] | None) -> argparse.Namespace:
    parser = argparse.ArgumentParser(
        description="Uruchamia strategię trend-following D1 w trybie paper/testnet."
    )
    parser.add_argument("--config", default="config/core.yaml", help="Ścieżka do CoreConfig")
    parser.add_argument(
        "--environment",
        default="binance_paper",
        help="Nazwa środowiska z pliku konfiguracyjnego (np. binance_paper)",
    )
    parser.add_argument(
        "--strategy",
        default=None,
        help="Nazwa strategii z sekcji strategies (domyślnie pobierana z konfiguracji środowiska)",
    )
    parser.add_argument(
        "--controller",
        default=None,
        help="Nazwa kontrolera runtime (domyślnie pobierana z konfiguracji środowiska)",
    )
    parser.add_argument(
        "--history-bars",
        type=int,
        default=180,
        help="Liczba świec wykorzystywanych do analizy na starcie każdej iteracji",
    )
    parser.add_argument(
        "--poll-seconds",
        type=float,
        default=900.0,
        help="Jak często sprawdzać nowe sygnały (sekundy) w trybie ciągłym",
    )
    parser.add_argument(
        "--health-interval",
        type=float,
        default=3600.0,
        help="Interwał raportów health-check (sekundy)",
    )
    parser.add_argument(
        "--log-level",
        default="INFO",
        choices=["DEBUG", "INFO", "WARNING", "ERROR"],
        help="Poziom logowania",
    )
    parser.add_argument(
        "--secret-namespace",
        default="dudzian.trading",
        help="Namespace używany przy zapisie sekretów w systemowym keychainie",
    )
    parser.add_argument(
        "--headless-passphrase",
        default=None,
        help="Hasło do szyfrowania magazynu sekretów w środowisku headless (Linux)",
    )
    parser.add_argument(
        "--headless-storage",
        default=None,
        help="Ścieżka pliku magazynu sekretów dla trybu headless",
    )
    parser.add_argument(
        "--run-once",
        action="store_true",
        help="Uruchom pojedynczą iterację i zakończ (np. do harmonogramu cron)",
    )
    parser.add_argument(
        "--paper-smoke",
        action="store_true",
        help="Uruchom test dymny strategii paper trading (backfill + pojedyncza iteracja)",
    )
    parser.add_argument(
        "--archive-smoke",
        action="store_true",
        help="Po zakończeniu smoke testu spakuj raport do archiwum ZIP z instrukcją audytu",
    )
    parser.add_argument(
        "--date-window",
        default=None,
        help="Zakres dat w formacie START:END (np. 2024-01-01:2024-02-15) dla trybu --paper-smoke",
    )
    parser.add_argument(
        "--allow-live",
        action="store_true",
        help="Zezwól na uruchomienie na środowisku LIVE (domyślnie blokowane)",
    )
    parser.add_argument(
        "--dry-run",
        action="store_true",
        help="Zbuduj pipeline bez wykonywania iteracji (walidacja konfiguracji)",
    )
    return parser.parse_args(argv)


def _create_secret_manager(args: argparse.Namespace) -> SecretManager:
    storage = create_default_secret_storage(
        namespace=args.secret_namespace,
        headless_passphrase=args.headless_passphrase,
        headless_path=args.headless_storage,
    )
    return SecretManager(storage, namespace=args.secret_namespace)


def _log_order_results(results: Iterable[OrderResult]) -> None:
    for result in results:
        _LOGGER.info(
            "Zlecenie zrealizowane: id=%s status=%s qty=%s avg_price=%s",
            result.order_id,
            result.status,
            result.filled_quantity,
            result.avg_price,
        )


def _parse_iso_date(value: str, *, is_end: bool) -> datetime:
    text = value.strip()
    if not text:
        raise ValueError("wartość daty nie może być pusta")
    try:
        parsed = datetime.fromisoformat(text)
    except ValueError as exc:  # pragma: no cover - walidacja argumentów CLI
        raise ValueError(f"nieprawidłowy format daty: {text}") from exc
    if parsed.tzinfo is None:
        parsed = parsed.replace(tzinfo=timezone.utc)
    else:
        parsed = parsed.astimezone(timezone.utc)
    if "T" not in text and " " not in text:
        # W przypadku zakresów dziennych interpretujemy datę końcową jako koniec dnia.
        if is_end:
            parsed = parsed + timedelta(days=1) - timedelta(milliseconds=1)
    return parsed


def _resolve_date_window(arg: str | None, *, default_days: int = 30) -> tuple[int, int, Mapping[str, str]]:
    if not arg:
        end_dt = datetime.now(timezone.utc)
        start_dt = end_dt - timedelta(days=default_days)
    else:
        parts = arg.split(":", maxsplit=1)
        if len(parts) != 2:
            raise ValueError("zakres musi mieć format START:END")
        start_dt = _parse_iso_date(parts[0], is_end=False)
        end_dt = _parse_iso_date(parts[1], is_end=True)
    if start_dt > end_dt:
        raise ValueError("data początkowa jest późniejsza niż końcowa")
    start_ms = int(start_dt.timestamp() * 1000)
    end_ms = int(end_dt.timestamp() * 1000)
    return start_ms, end_ms, {"start": start_dt.isoformat(), "end": end_dt.isoformat()}


def _hash_file(path: Path) -> str:
    digest = hashlib.sha256()
    with path.open("rb") as handle:
        for chunk in iter(lambda: handle.read(8192), b""):
            digest.update(chunk)
    return digest.hexdigest()


def _as_float(value: object) -> float | None:
    if value is None:
        return None
    if isinstance(value, (int, float)):
        return float(value)
    if isinstance(value, str):
        text = value.strip()
        if not text:
            return None
        try:
            return float(text)
        except ValueError:
            return None
    return None


def _as_int(value: object) -> int | None:
    float_value = _as_float(value)
    if float_value is None:
        return None
    try:
        return int(float_value)
    except (TypeError, ValueError):  # pragma: no cover - ostrożność przy dziwnych typach
        return None


def _format_money(value: float, *, decimals: int = 2) -> str:
    formatted = f"{value:,.{decimals}f}"
    return formatted.replace(",", " ")


def _format_percentage(value: float | None, *, decimals: int = 2) -> str:
    if value is None:
        return "n/d"
    return f"{value * 100:.{decimals}f}%"


def _compute_ledger_metrics(ledger_entries: Sequence[Mapping[str, object]]) -> Mapping[str, object]:
    counts: MutableMapping[str, int] = {"buy": 0, "sell": 0}
    other_counts: MutableMapping[str, int] = {}
    notionals: MutableMapping[str, float] = {"buy": 0.0, "sell": 0.0}
    other_notionals: MutableMapping[str, float] = {}
    total_fees = 0.0
    last_position_value: float | None = None

    for entry in ledger_entries:
        if not isinstance(entry, Mapping):
            continue

        side = str(entry.get("side", "")).lower()
        quantity = _as_float(entry.get("quantity")) or 0.0
        price = _as_float(entry.get("price")) or 0.0
        notional_value = abs(quantity) * max(price, 0.0)

        if side in ("buy", "sell"):
            counts[side] += 1
            notionals[side] += notional_value
        else:
            side_key = side or "unknown"
            other_counts[side_key] = other_counts.get(side_key, 0) + 1
            other_notionals[side_key] = other_notionals.get(side_key, 0.0) + notional_value

        fee_value = _as_float(entry.get("fee"))
        if fee_value is not None:
            total_fees += fee_value

        position_value = _as_float(entry.get("position_value"))
        if position_value is not None:
            last_position_value = position_value

    total_notional = sum(notionals.values()) + sum(other_notionals.values())

    side_counts: MutableMapping[str, int] = {
        "buy": counts.get("buy", 0),
        "sell": counts.get("sell", 0),
    }
    for key, value in other_counts.items():
        if value:
            side_counts[key] = value

    notional_payload: MutableMapping[str, float] = {
        "buy": notionals.get("buy", 0.0),
        "sell": notionals.get("sell", 0.0),
    }
    for key, value in other_notionals.items():
        if value:
            notional_payload[key] = value
    notional_payload["total"] = total_notional

    metrics: dict[str, object] = {
        "side_counts": dict(side_counts),
        "notional": dict(notional_payload),
        "total_fees": total_fees,
    }
    if last_position_value is not None:
        metrics["last_position_value"] = last_position_value
    return metrics


def _export_smoke_report(
    *,
    report_dir: Path,
    results: Sequence[OrderResult],
    ledger: Iterable[Mapping[str, object]],
    window: Mapping[str, str],
    environment: str,
    alert_snapshot: Mapping[str, Mapping[str, str]],
    risk_state: Mapping[str, object] | None = None,
) -> Path:
    report_dir.mkdir(parents=True, exist_ok=True)
    ledger_entries = list(ledger)
    ledger_path = report_dir / "ledger.jsonl"
    with ledger_path.open("w", encoding="utf-8") as handle:
        for entry in ledger_entries:
            json.dump(entry, handle, ensure_ascii=False)
            handle.write("\n")

    metrics = _compute_ledger_metrics(ledger_entries)

    summary: dict[str, object] = {
        "environment": environment,
        "window": dict(window),
        "orders": [
            {
                "order_id": result.order_id,
                "status": result.status,
                "filled_quantity": result.filled_quantity,
                "avg_price": result.avg_price,
            }
            for result in results
        ],
        "ledger_entries": len(ledger_entries),
        "metrics": metrics,
        "alert_snapshot": {channel: dict(data) for channel, data in alert_snapshot.items()},
    }

    if risk_state:
        summary["risk_state"] = dict(risk_state)

    summary_path = report_dir / "summary.json"
    summary_path.write_text(json.dumps(summary, ensure_ascii=False, indent=2) + "\n", encoding="utf-8")
    return summary_path


def _write_smoke_readme(report_dir: Path) -> Path:
    readme_path = report_dir / "README.txt"
    readme_text = (
        "Daily Trend – smoke test paper trading\n"
        "======================================\n\n"
        "Ten katalog zawiera artefakty pojedynczego uruchomienia trybu --paper-smoke.\n"
        "Na potrzeby audytu:"
    )
    readme_text += (
        "\n\n"
        "1. Zweryfikuj hash SHA-256 pliku summary.json zapisany w logu CLI oraz w alertach.\n"
        "2. Przepisz treść summary.txt do dziennika audytowego (docs/audit/paper_trading_log.md).\n"
        "3. Zabezpiecz ledger.jsonl (pełna historia decyzji) w repozytorium operacyjnym.\n"
        "4. Zarchiwizowany plik ZIP można przechowywać w sejfie audytu przez min. 24 miesiące.\n"
    )
    readme_path.write_text(readme_text + "\n", encoding="utf-8")
    return readme_path


def _archive_smoke_report(report_dir: Path) -> Path:
    archive_path_str = shutil.make_archive(str(report_dir), "zip", root_dir=report_dir)
    return Path(archive_path_str)


def _render_smoke_summary(*, summary: Mapping[str, object], summary_sha256: str) -> str:
    environment = str(summary.get("environment", "unknown"))
    window = summary.get("window", {})
    if isinstance(window, Mapping):
        start = str(window.get("start", "?"))
        end = str(window.get("end", "?"))
    else:  # pragma: no cover - obrona przed błędną strukturą
        start = end = "?"

    orders = summary.get("orders", [])
    orders_count = len(orders) if isinstance(orders, Sequence) else 0
    ledger_entries = summary.get("ledger_entries", 0)
    try:
        ledger_entries = int(ledger_entries)
    except Exception:  # noqa: BLE001
        ledger_entries = 0

    alert_snapshot = summary.get("alert_snapshot", {})
    alert_lines: list[str] = []
    if isinstance(alert_snapshot, Mapping):
        for channel, data in alert_snapshot.items():
            status = "UNKNOWN"
            detail: str | None = None
            if isinstance(data, Mapping):
                raw_status = data.get("status")
                if raw_status is not None:
                    status = str(raw_status).upper()
                raw_detail = data.get("detail")
                if raw_detail:
                    detail = str(raw_detail)
            channel_name = str(channel)
            if detail:
                alert_lines.append(f"{channel_name}: {status} ({detail})")
            else:
                alert_lines.append(f"{channel_name}: {status}")

    if not alert_lines:
        alert_lines.append("brak danych o kanałach alertów")

    metrics_lines: list[str] = []
    metrics = summary.get("metrics")
    if isinstance(metrics, Mapping):
        side_counts = metrics.get("side_counts")
        if isinstance(side_counts, Mapping):
            buy_count = _as_int(side_counts.get("buy")) or 0
            sell_count = _as_int(side_counts.get("sell")) or 0
            if buy_count or sell_count:
                metrics_lines.append(f"Zlecenia BUY/SELL: {buy_count}/{sell_count}")
            other_sides = [
                f"{str(name).upper()}: {_as_int(value) or 0}"
                for name, value in side_counts.items()
                if str(name).lower() not in {"buy", "sell"}
            ]
            if other_sides:
                metrics_lines.append("Inne strony: " + ", ".join(other_sides))

        notionals = metrics.get("notional")
        if isinstance(notionals, Mapping) and notionals:
            buy_notional = _as_float(notionals.get("buy")) or 0.0
            sell_notional = _as_float(notionals.get("sell")) or 0.0
            total_notional = _as_float(notionals.get("total")) or (buy_notional + sell_notional)
            metrics_lines.append(
                "Wolumen BUY: {buy} | SELL: {sell} | Razem: {total}".format(
                    buy=_format_money(buy_notional),
                    sell=_format_money(sell_notional),
                    total=_format_money(total_notional),
                )
            )
            other_notional_lines = [
                f"{str(name).upper()}: {_format_money(_as_float(value) or 0.0)}"
                for name, value in notionals.items()
                if str(name).lower() not in {"buy", "sell", "total"}
            ]
            if other_notional_lines:
                metrics_lines.append("Wolumen inne: " + "; ".join(other_notional_lines))

        total_fees = _as_float(metrics.get("total_fees"))
        if total_fees is not None:
            metrics_lines.append(f"Łączne opłaty: {_format_money(total_fees, decimals=4)}")

        last_position = _as_float(metrics.get("last_position_value"))
        if last_position is not None:
            metrics_lines.append(f"Ostatnia wartość pozycji: {_format_money(last_position)}")

    # Opcjonalne linie o stanie ryzyka (jeśli dodano do summary)
    risk_lines: list[str] = []
    risk_state = summary.get("risk_state")
    if isinstance(risk_state, Mapping) and risk_state:
        profile_name = str(risk_state.get("profile", "unknown"))
        risk_lines.append(f"Profil ryzyka: {profile_name}")

        active_positions = _as_int(risk_state.get("active_positions")) or 0
        gross_notional = _as_float(risk_state.get("gross_notional"))
        exposure_line = f"Aktywne pozycje: {active_positions}"
        if gross_notional is not None:
            exposure_line += f" | Ekspozycja brutto: {_format_money(gross_notional)}"
        risk_lines.append(exposure_line)

        daily_loss_pct = _as_float(risk_state.get("daily_loss_pct"))
        drawdown_pct = _as_float(risk_state.get("drawdown_pct"))
        risk_lines.append(
            "Dzienna strata: {loss} | Obsunięcie: {dd}".format(
                loss=_format_percentage(daily_loss_pct),
                dd=_format_percentage(drawdown_pct),
            )
        )

        liquidation = bool(risk_state.get("force_liquidation"))
        risk_lines.append("Force liquidation: TAK" if liquidation else "Force liquidation: NIE")

        limits = risk_state.get("limits")
        if isinstance(limits, Mapping):
            limit_parts: list[str] = []
            max_positions = _as_int(limits.get("max_positions"))
            if max_positions is not None:
                limit_parts.append(f"max pozycje {max_positions}")
            max_exposure = _as_float(limits.get("max_position_pct"))
            if max_exposure is not None:
                limit_parts.append(f"max ekspozycja {_format_percentage(max_exposure)}")
            max_leverage = _as_float(limits.get("max_leverage"))
            if max_leverage is not None:
                limit_parts.append(f"max dźwignia {max_leverage:.2f}x")
            daily_limit = _as_float(limits.get("daily_loss_limit"))
            if daily_limit is not None:
                limit_parts.append(f"dzienna strata {_format_percentage(daily_limit)}")
            drawdown_limit = _as_float(limits.get("drawdown_limit"))
            if drawdown_limit is not None:
                limit_parts.append(f"obsunięcie {_format_percentage(drawdown_limit)}")
            target_vol = _as_float(limits.get("target_volatility"))
            if target_vol is not None:
                limit_parts.append(f"target vol {_format_percentage(target_vol)}")
            stop_loss_atr = _as_float(limits.get("stop_loss_atr_multiple"))
            if stop_loss_atr is not None:
                limit_parts.append(f"stop loss ATR× {stop_loss_atr:.2f}")
            if limit_parts:
                risk_lines.append("Limity: " + ", ".join(limit_parts))

    lines = [
        f"Środowisko: {environment}",
        f"Zakres dat: {start} → {end}",
        f"Liczba zleceń: {orders_count}",
        f"Liczba wpisów w ledgerze: {ledger_entries}",
    ]
    if metrics_lines:
        lines.extend(metrics_lines)
    if risk_lines:
        lines.extend(risk_lines)
    lines.append("Alerty: " + "; ".join(alert_lines))
    lines.append(f"SHA-256 summary.json: {summary_sha256}")
    return "\n".join(lines)


def _ensure_smoke_cache(
    *,
    pipeline: Any,
    symbols: Sequence[str],
    interval: str,
    start_ms: int,
    end_ms: int,
    required_bars: int,
    tick_ms: int,
) -> None:
    """Sprawdza, czy lokalny cache zawiera dane potrzebne do smoke testu."""
    data_source = getattr(pipeline, "data_source", None)
    storage = getattr(data_source, "storage", None)
    if storage is None:
        _LOGGER.warning(
            "Nie mogę zweryfikować cache – pipeline nie udostępnia storage'u. Pomijam kontrolę.",
        )
        return

    try:
        metadata: MutableMapping[str, str] = storage.metadata()
    except Exception as exc:  # noqa: BLE001
        _LOGGER.warning("Nie udało się odczytać metadanych cache: %s", exc)
        metadata = {}

    issues: list[tuple[str, str]] = []

    for symbol in symbols:
        key = f"{symbol}::{interval}"
        row_count: int | None = None
        last_timestamp: int | None = None

        if metadata:
            raw_rows = metadata.get(f"row_count::{symbol}::{interval}")
            if raw_rows is not None:
                try:
                    row_count = int(raw_rows)
                except (TypeError, ValueError):
                    _LOGGER.warning(
                        "Nieprawidłowa wartość row_count dla %s (%s): %s",
                        symbol,
                        interval,
                        raw_rows,
                    )
            raw_last = metadata.get(f"last_timestamp::{symbol}::{interval}")
            if raw_last is not None:
                try:
                    last_timestamp = int(float(raw_last))
                except (TypeError, ValueError):
                    _LOGGER.warning(
                        "Nieprawidłowa wartość last_timestamp dla %s (%s): %s",
                        symbol,
                        interval,
                        raw_last,
                    )

        try:
            payload = storage.read(key)
        except KeyError:
            issues.append((symbol, "brak wpisu w cache"))
            continue

        rows = list(payload.get("rows", []))
        if not rows:
            issues.append((symbol, "puste dane w cache"))
            continue

        if row_count is None:
            row_count = len(rows)
        if last_timestamp is None:
            last_timestamp = int(float(rows[-1][0]))

        first_timestamp = int(float(rows[0][0]))

        if row_count < required_bars:
            issues.append((symbol, f"za mało świec ({row_count} < {required_bars})"))
            continue

        if last_timestamp < end_ms:
            issues.append((symbol, f"ostatnia świeca {last_timestamp} < wymaganego końca {end_ms}"))
            continue

        if first_timestamp > start_ms:
            issues.append((symbol, f"pierwsza świeca {first_timestamp} > wymaganego startu {start_ms}"))
            continue

        coverage = ((last_timestamp - first_timestamp) // max(1, tick_ms)) + 1
        if coverage < required_bars:
            issues.append((symbol, f"pokrycie obejmuje {coverage} świec (wymagane {required_bars})"))

    if issues:
        for symbol, reason in issues:
            _LOGGER.error(
                "Cache offline dla symbolu %s (%s) nie spełnia wymagań smoke testu: %s",
                symbol,
                interval,
                reason,
            )
        raise RuntimeError(
            "Cache offline nie obejmuje wymaganego zakresu danych. Uruchom scripts/seed_paper_cache.py, "
            "aby zbudować deterministyczny seed przed smoke testem.",
        )


class _OfflineExchangeAdapter(ExchangeAdapter):
    """Minimalny adapter giełdowy działający offline dla trybu paper-smoke."""

    name = "offline"

    def __init__(self, credentials: ExchangeCredentials, **_: object) -> None:
        super().__init__(credentials)

    def configure_network(self, *, ip_allowlist: tuple[str, ...] | None = None) -> None:  # noqa: D401, ARG002
        return None

    def fetch_account_snapshot(self) -> AccountSnapshot:
        return AccountSnapshot(
            balances={"USDT": 100_000.0},
            total_equity=100_000.0,
            available_margin=100_000.0,
            maintenance_margin=0.0,
        )

    def fetch_symbols(self):  # pragma: no cover - nieużywane w trybie smoke
        return ()

    def fetch_ohlcv(  # noqa: D401, ARG002
        self,
        symbol: str,
        interval: str,
        start: int | None = None,
        end: int | None = None,
        limit: int | None = None,
    ):
        return []

    def place_order(self, request):  # pragma: no cover - paper trading korzysta z symulatora
        raise NotImplementedError

    def cancel_order(self, order_id: str, *, symbol: str | None = None) -> None:  # pragma: no cover - nieużywane
        raise NotImplementedError

    def stream_public_data(self, *, channels):  # pragma: no cover - nieużywane
        raise NotImplementedError

    def stream_private_data(self, *, channels):  # pragma: no cover - nieużywane
        raise NotImplementedError


def _offline_adapter_factory(credentials: ExchangeCredentials, **kwargs: object) -> ExchangeAdapter:
    return _OfflineExchangeAdapter(credentials, **kwargs)


def _run_loop(runner: DailyTrendRealtimeRunner, poll_seconds: float) -> int:
    interval = max(1.0, poll_seconds)
    stop = False

    def _signal_handler(_signo, _frame) -> None:  # type: ignore[override]
        nonlocal stop
        stop = True
        _LOGGER.info("Otrzymano sygnał zatrzymania – kończę pętlę realtime")

    for signame in (signal.SIGINT, signal.SIGTERM):
        signal.signal(signame, _signal_handler)

    _LOGGER.info("Start pętli realtime (co %s s)", interval)
    while not stop:
        start = time.monotonic()
        try:
            results = runner.run_once()
            if results:
                _log_order_results(results)
        except Exception:  # noqa: BLE001
            _LOGGER.exception("Błąd podczas iteracji realtime")
        elapsed = time.monotonic() - start
        sleep_for = max(1.0, interval - elapsed)
        if stop:
            break
        time.sleep(sleep_for)
    return 0


def main(argv: Sequence[str] | None = None) -> int:
    args = _parse_args(argv)
    logging.basicConfig(level=getattr(logging, args.log_level.upper()), stream=sys.stdout)

    try:
        secret_manager = _create_secret_manager(args)
    except SecretStorageError as exc:
        _LOGGER.error("Nie udało się zainicjalizować magazynu sekretów: %s", exc)
        return 2

    config_path = Path(args.config)
    if not config_path.exists():
        _LOGGER.error("Plik konfiguracyjny %s nie istnieje", config_path)
        return 1

    adapter_factories: Mapping[str, ExchangeAdapterFactory] | None = None
    if args.paper_smoke:
        adapter_factories = {
            "binance_spot": _offline_adapter_factory,
            "binance_futures": _offline_adapter_factory,
            "kraken_spot": _offline_adapter_factory,
            "kraken_futures": _offline_adapter_factory,
            "zonda_spot": _offline_adapter_factory,
        }

    try:
        pipeline = build_daily_trend_pipeline(
            environment_name=args.environment,
            strategy_name=args.strategy,
            controller_name=args.controller,
            config_path=config_path,
            secret_manager=secret_manager,
            adapter_factories=adapter_factories,
        )
    except Exception as exc:  # noqa: BLE001
        _LOGGER.exception("Nie udało się zbudować pipeline'u daily trend: %s", exc)
        return 1

    environment = pipeline.bootstrap.environment.environment
    if environment is Environment.LIVE and not args.allow_live:
        _LOGGER.error(
            "Środowisko %s to LIVE – dla bezpieczeństwa użyj --allow-live po wcześniejszych testach paper.",
            args.environment,
        )
        return 3

    if args.dry_run:
        _LOGGER.info("Dry-run zakończony sukcesem. Pipeline gotowy do uruchomienia.")
        return 0

    if args.paper_smoke:
        try:
            start_ms, end_ms, window_meta = _resolve_date_window(args.date_window)
        except ValueError as exc:
            _LOGGER.error("Niepoprawny zakres dat: %s", exc)
            return 1

        end_dt = datetime.fromisoformat(window_meta["end"])
        tick_seconds = float(getattr(pipeline.controller, "tick_seconds", 86400.0) or 86400.0)
        tick_ms = max(1, int(tick_seconds * 1000))
        window_duration_ms = max(0, end_ms - start_ms)
        approx_bars = max(1, int(window_duration_ms / tick_ms) + 1)
        history_bars = max(1, min(int(args.history_bars), approx_bars))
        runner_start_ms = max(0, end_ms - history_bars * tick_ms)
        sync_start = min(start_ms, runner_start_ms)

        _LOGGER.info(
            "Startuję smoke test paper trading dla %s w zakresie %s – %s.",
            args.environment,
            window_meta["start"],
            window_meta["end"],
        )

        required_bars = max(
            history_bars,
            max(1, int((end_ms - sync_start) / tick_ms) + 1),
        )
        try:
            _ensure_smoke_cache(
                pipeline=pipeline,
                symbols=pipeline.controller.symbols,
                interval=pipeline.controller.interval,
                start_ms=sync_start,
                end_ms=end_ms,
                required_bars=required_bars,
                tick_ms=tick_ms,
            )
        except RuntimeError as exc:
            _LOGGER.error("%s", exc)
            return 1

        pipeline.backfill_service.synchronize(
            symbols=pipeline.controller.symbols,
            interval=pipeline.controller.interval,
            start=sync_start,
            end=end_ms,
        )

        trading_controller = create_trading_controller(
            pipeline,
            pipeline.bootstrap.alert_router,
            health_check_interval=0.0,
        )

        runner = DailyTrendRealtimeRunner(
            controller=pipeline.controller,
            trading_controller=trading_controller,
            history_bars=history_bars,
            clock=lambda end=end_dt: end,
        )

        results = runner.run_once()
        if results:
            _log_order_results(results)
        else:
            _LOGGER.info("Smoke test zakończony – brak sygnałów w zadanym oknie.")

        report_dir = Path(tempfile.mkdtemp(prefix="daily_trend_smoke_"))
        alert_snapshot = pipeline.bootstrap.alert_router.health_snapshot()

        # konfiguracja uploadu
        core_config = getattr(pipeline.bootstrap, "core_config", None)
        reporting_source = core_config
        if reporting_source is not None and hasattr(reporting_source, "reporting"):
            reporting_source = getattr(reporting_source, "reporting", None)
        upload_cfg = SmokeArchiveUploader.resolve_config(reporting_source)

        # snapshot stanu ryzyka (opcjonalnie)
        risk_snapshot: Mapping[str, object] | None = None
        try:
            risk_engine = getattr(pipeline.bootstrap, "risk_engine", None)
            if risk_engine is not None and hasattr(risk_engine, "snapshot_state"):
                risk_snapshot = risk_engine.snapshot_state(
                    pipeline.bootstrap.environment.risk_profile
                )
        except NotImplementedError:
            _LOGGER.warning(
                "Silnik ryzyka nie udostępnia metody snapshot_state – pomijam stan ryzyka"
            )
        except Exception as exc:  # noqa: BLE001
            _LOGGER.warning("Nie udało się pobrać stanu ryzyka: %s", exc)

        summary_path = _export_smoke_report(
            report_dir=report_dir,
            results=results,
            ledger=pipeline.execution_service.ledger(),
            window=window_meta,
            environment=args.environment,
            alert_snapshot=alert_snapshot,
            risk_state=risk_snapshot,
        )
        summary_hash = _hash_file(summary_path)
        try:
            summary_payload = json.loads(summary_path.read_text(encoding="utf-8"))
        except Exception as exc:  # noqa: BLE001
            _LOGGER.error("Nie udało się odczytać summary.json: %s", exc)
            summary_payload = {
                "environment": args.environment,
                "window": dict(window_meta),
                "orders": [],
                "ledger_entries": 0,
                "alert_snapshot": alert_snapshot,
                "risk_state": risk_snapshot or {},
            }

        summary_text = _render_smoke_summary(
            summary=summary_payload,
            summary_sha256=summary_hash,
        )
        summary_txt_path = summary_path.with_suffix(".txt")
        summary_txt_path.write_text(summary_text + "\n", encoding="utf-8")
        readme_path = _write_smoke_readme(report_dir)
        _LOGGER.info(
            "Raport smoke testu zapisany w %s (summary sha256=%s)",
            report_dir,
            summary_hash,
        )
        _LOGGER.info("Podsumowanie smoke testu:%s%s", os.linesep, summary_text)

        archive_path: Path | None = None
        archive_required = bool(args.archive_smoke or upload_cfg)
        if archive_required:
            archive_path = _archive_smoke_report(report_dir)
            if args.archive_smoke:
                _LOGGER.info("Utworzono archiwum smoke testu: %s", archive_path)
            else:
                _LOGGER.info(
                    "Archiwum smoke testu wygenerowane automatycznie na potrzeby uploadu: %s",
                    archive_path,
                )

        upload_result = None
        if upload_cfg and archive_path:
            try:
                uploader = SmokeArchiveUploader(upload_cfg, secret_manager=secret_manager)
                upload_result = uploader.upload(
                    archive_path,
                    environment=args.environment,
                    summary_sha256=summary_hash,
                    window=window_meta,
                )
                _LOGGER.info(
                    "Przesłano archiwum smoke testu (%s) do %s",
                    upload_result.backend,
                    upload_result.location,
                )
            except Exception as exc:  # noqa: BLE001
                _LOGGER.error("Nie udało się przesłać archiwum smoke testu: %s", exc)

        message = AlertMessage(
            category="paper_smoke",
            title=f"Smoke test paper trading ({args.environment})",
            body=(
                "Zakończono smoke test paper trading."
                f" Zamówienia: {len(results)}, raport: {summary_path},"
                f" sha256: {summary_hash}"
            ),
            severity="info",
            context={
                "environment": args.environment,
                "report_dir": str(report_dir),
                "orders": str(len(results)),
                "summary_sha256": summary_hash,
                "summary_text_path": str(summary_txt_path),
                "readme_path": str(readme_path),
                **({"archive_path": str(archive_path)} if archive_path else {}),
                **(
                    {
                        "archive_upload_backend": upload_result.backend,
                        "archive_upload_location": upload_result.location,
                    }
                    if upload_result
                    else {}
                ),
            },
        )
        pipeline.bootstrap.alert_router.dispatch(message)
        return 0

    trading_controller = create_trading_controller(
        pipeline,
        pipeline.bootstrap.alert_router,
        health_check_interval=args.health_interval,
    )

    runner = DailyTrendRealtimeRunner(
        controller=pipeline.controller,
        trading_controller=trading_controller,
        history_bars=max(1, args.history_bars),
    )

    if args.run_once:
        _LOGGER.info("Uruchamiam pojedynczą iterację strategii dla środowiska %s", args.environment)
        results = runner.run_once()
        if results:
            _log_order_results(results)
        else:
            _LOGGER.info("Brak sygnałów w tej iteracji – nic nie zlecam.")
        return 0

    return _run_loop(runner, args.poll_seconds)


if __name__ == "__main__":  # pragma: no cover - punkt wejścia CLI
    raise SystemExit(main())
>>>>>>> 0506eabb
<|MERGE_RESOLUTION|>--- conflicted
+++ resolved
@@ -1,902 +1,6 @@
 """CLI do uruchamiania pipeline'u strategii Daily Trend w trybie paper/testnet."""
 from __future__ import annotations
 
-<<<<<<< HEAD
-import hashlib
-import json
-import sys
-import sqlite3
-import tempfile
-import zipfile
-from collections.abc import Iterable, Mapping
-from datetime import datetime, timezone
-from pathlib import Path
-from types import SimpleNamespace
-from typing import Any
-
-import pytest
-
-sys.path.append(str(Path(__file__).resolve().parents[1]))
-
-from bot_core.config.models import (
-    CoreReportingConfig,
-    InstrumentBackfillWindow,
-    InstrumentConfig,
-    InstrumentUniverseConfig,
-    SmokeArchiveLocalConfig,
-    SmokeArchiveUploadConfig,
-)
-from bot_core.exchanges.base import Environment, OrderResult
-
-
-@pytest.fixture(autouse=True)
-def _patch_secret_manager(monkeypatch: pytest.MonkeyPatch) -> None:
-    from scripts import run_daily_trend
-
-    secret_manager = SimpleNamespace(
-        load_secret_value=lambda key, **_: "",  # pragma: no cover - tylko stub
-    )
-    monkeypatch.setattr(run_daily_trend, "_create_secret_manager", lambda args: secret_manager)
-
-
-def _fake_pipeline(env: Environment) -> SimpleNamespace:
-    environment = SimpleNamespace(environment=env, risk_profile="balanced")
-    bootstrap = SimpleNamespace(
-        environment=environment,
-        alert_router=SimpleNamespace(),
-        core_config=SimpleNamespace(reporting=None),
-    )
-    controller = SimpleNamespace()
-    return SimpleNamespace(
-        bootstrap=bootstrap,
-        controller=controller,
-        strategy_name="core_daily_trend",
-        controller_name="daily_trend_core",
-    )
-
-
-def test_run_once_executes_single_iteration(monkeypatch: pytest.MonkeyPatch) -> None:
-    from scripts import run_daily_trend
-
-    pipeline = _fake_pipeline(Environment.PAPER)
-    captured_args: dict[str, Any] = {}
-
-    def fake_build_pipeline(**kwargs: Any) -> SimpleNamespace:
-        captured_args.update(kwargs)
-        return pipeline
-
-    monkeypatch.setattr(run_daily_trend, "build_daily_trend_pipeline", fake_build_pipeline)
-
-    trading_controller_obj = SimpleNamespace()
-
-    def fake_create_trading_controller(pipeline_arg: Any, alert_router: Any, **kwargs: Any) -> Any:
-        assert pipeline_arg is pipeline
-        assert alert_router is pipeline.bootstrap.alert_router
-        captured_args["controller_args"] = kwargs
-        return trading_controller_obj
-
-    monkeypatch.setattr(run_daily_trend, "create_trading_controller", fake_create_trading_controller)
-
-    calls: list[str] = []
-
-    class DummyRunner:
-        def __init__(
-            self,
-            *,
-            controller: Any,
-            trading_controller: Any,
-            history_bars: int,
-            clock=None,
-        ) -> None:
-            assert controller is pipeline.controller
-            assert trading_controller is trading_controller_obj
-            captured_args["history_bars"] = history_bars
-            captured_args["clock"] = clock
-            calls.append("init")
-
-        def run_once(self) -> Iterable[OrderResult]:
-            calls.append("run_once")
-            return []
-
-    monkeypatch.setattr(run_daily_trend, "DailyTrendRealtimeRunner", DummyRunner)
-
-    exit_code = run_daily_trend.main(["--config", "config/core.yaml", "--run-once"])
-
-    assert exit_code == 0
-    assert calls == ["init", "run_once"]
-    assert captured_args["environment_name"] == "binance_paper"
-    assert captured_args["history_bars"] == 180
-    assert captured_args["controller_args"]["health_check_interval"] == 3600.0
-
-
-def test_refuses_live_environment_without_flag(monkeypatch: pytest.MonkeyPatch) -> None:
-    from scripts import run_daily_trend
-
-    pipeline = _fake_pipeline(Environment.LIVE)
-    monkeypatch.setattr(run_daily_trend, "build_daily_trend_pipeline", lambda **_: pipeline)
-
-    create_called = False
-
-    def _fail_create(*_args: Any, **_kwargs: Any) -> None:
-        nonlocal create_called
-        create_called = True
-        raise AssertionError("create_trading_controller should not be invoked")
-
-    monkeypatch.setattr(run_daily_trend, "create_trading_controller", _fail_create)
-
-    exit_code = run_daily_trend.main(["--config", "config/core.yaml", "--run-once"])
-
-    assert exit_code == 3
-    assert create_called is False
-
-
-def test_dry_run_returns_success(monkeypatch: pytest.MonkeyPatch) -> None:
-    from scripts import run_daily_trend
-
-    pipeline = _fake_pipeline(Environment.PAPER)
-    monkeypatch.setattr(run_daily_trend, "build_daily_trend_pipeline", lambda **_: pipeline)
-
-    exit_code = run_daily_trend.main(["--config", "config/core.yaml", "--dry-run"])
-
-    assert exit_code == 0
-
-
-def test_paper_smoke_uses_date_window(
-    monkeypatch: pytest.MonkeyPatch,
-    tmp_path: Path,
-    caplog: pytest.LogCaptureFixture,
-) -> None:
-    from scripts import run_daily_trend
-
-    dispatch_calls: list[Any] = []
-    sync_calls: list[dict[str, Any]] = []
-    collected_calls: list[dict[str, int]] = []
-
-    start_dt = datetime(2024, 1, 1, tzinfo=timezone.utc)
-    end_dt = datetime(2024, 2, 15, 23, 59, 59, 999000, tzinfo=timezone.utc)
-    start_ms = int(start_dt.timestamp() * 1000)
-    end_ms = int(end_dt.timestamp() * 1000)
-
-    class DummyController:
-        symbols = ("BTCUSDT",)
-        interval = "1d"
-        tick_seconds = 86400.0
-
-        def collect_signals(self, *, start: int, end: int) -> list[Any]:
-            collected_calls.append({"start": start, "end": end})
-            return []
-
-    class DummyBackfill:
-        def synchronize(self, **kwargs: Any) -> None:
-            sync_calls.append(kwargs)
-
-    class DummyExecutionService:
-        def ledger(self) -> list[dict[str, Any]]:
-            return []
-
-    history_bars_cap = 180
-    tick_ms = int(DummyController.tick_seconds * 1000)
-    window_duration_ms = max(0, end_ms - start_ms)
-    approx_bars = max(1, int(window_duration_ms / tick_ms) + 1)
-    expected_history = max(1, min(history_bars_cap, approx_bars))
-    runner_start_ms = max(0, end_ms - expected_history * tick_ms)
-    sync_start_ms = min(start_ms, runner_start_ms)
-    required_bars = max(expected_history, max(1, int((end_ms - sync_start_ms) / tick_ms) + 1))
-
-    class DummyStorage:
-        def metadata(self) -> dict[str, str]:
-            return {
-                f"row_count::BTCUSDT::1d": str(required_bars + 5),
-                f"last_timestamp::BTCUSDT::1d": str(end_ms + tick_ms),
-            }
-
-        def read(self, key: str) -> dict[str, Any]:
-            assert key == "BTCUSDT::1d"
-            return {
-                "rows": [
-                    [float(sync_start_ms - tick_ms), 0.0, 0.0, 0.0, 0.0, 0.0],
-                    [float(end_ms + tick_ms), 0.0, 0.0, 0.0, 0.0, 0.0],
-                ]
-            }
-
-    class DummyAlertRouter:
-        def dispatch(self, message: Any) -> None:
-            dispatch_calls.append(message)
-
-        def health_snapshot(self) -> dict[str, Any]:
-            return {"telegram": {"status": "ok"}}
-
-    environment_cfg = SimpleNamespace(environment=Environment.PAPER, risk_profile="balanced")
-
-    archive_store = tmp_path / "archives"
-    reporting_cfg = CoreReportingConfig(
-        smoke_archive_upload=SmokeArchiveUploadConfig(
-            backend="local",
-            credential_secret=None,
-            local=SmokeArchiveLocalConfig(
-                directory=str(archive_store),
-                filename_pattern="{environment}_{timestamp}_{hash}.zip",
-                fsync=False,
-            ),
-        ),
-    )
-
-    pipeline = SimpleNamespace(
-        controller=DummyController(),
-        backfill_service=DummyBackfill(),
-        execution_service=DummyExecutionService(),
-        bootstrap=SimpleNamespace(
-            environment=environment_cfg,
-            alert_router=DummyAlertRouter(),
-            core_config=reporting_cfg,
-        ),
-        data_source=SimpleNamespace(storage=DummyStorage()),
-        strategy_name="core_daily_trend",
-        controller_name="daily_trend_core",
-    )
-
-    captured_args: dict[str, Any] = {}
-
-    def fake_build_pipeline(**kwargs: Any) -> SimpleNamespace:
-        captured_args.update(kwargs)
-        return pipeline
-
-    monkeypatch.setattr(run_daily_trend, "build_daily_trend_pipeline", fake_build_pipeline)
-
-    trading_controller = SimpleNamespace(
-        maybe_report_health=lambda: None,
-        process_signals=lambda signals: [],
-    )
-
-    monkeypatch.setattr(
-        run_daily_trend,
-        "create_trading_controller",
-        lambda pipeline_arg, alert_router, **kwargs: trading_controller,
-    )
-
-    captured_runner: dict[str, Any] = {}
-
-    class DummyRunner:
-        def __init__(
-            self,
-            *,
-            controller: Any,
-            trading_controller: Any,
-            history_bars: int,
-            clock=None,
-        ) -> None:
-            captured_runner.update(
-                {
-                    "controller": controller,
-                    "trading_controller": trading_controller,
-                    "history_bars": history_bars,
-                    "clock": clock,
-                }
-            )
-
-        def run_once(self) -> list[OrderResult]:
-            now = captured_runner["clock"]()
-            captured_runner["now"] = now
-            controller = captured_runner["controller"]
-            tick_ms_local = int(getattr(controller, "tick_seconds", 86400.0) * 1000)
-            history = int(captured_runner["history_bars"])
-            end_ms_local = int(now.timestamp() * 1000)
-            start_ms_local = max(0, end_ms_local - history * tick_ms_local)
-            controller.collect_signals(start=start_ms_local, end=end_ms_local)
-            return []
-
-    monkeypatch.setattr(run_daily_trend, "DailyTrendRealtimeRunner", DummyRunner)
-
-    report_dir = tmp_path / "smoke"
-
-    def fake_mkdtemp(*_args: Any, **_kwargs: Any) -> str:
-        report_dir.mkdir(parents=True, exist_ok=True)
-        return str(report_dir)
-
-    monkeypatch.setattr(tempfile, "mkdtemp", fake_mkdtemp)
-
-    def fake_export_smoke_report(
-        *,
-        report_dir: Path,
-        results: Iterable[Any],
-        ledger: Iterable[Mapping[str, Any]],
-        window: Mapping[str, str],
-        environment: str,
-        alert_snapshot: Mapping[str, Mapping[str, str]],
-        risk_state: Mapping[str, object] | None,
-        data_checks: Mapping[str, object] | None = None,
-    ) -> Path:
-        ledger_path = report_dir / "ledger.jsonl"
-        ledger_path.write_text("", encoding="utf-8")
-        summary = {
-            "environment": environment,
-            "window": dict(window),
-            "orders": [
-                {
-                    "order_id": "OID-1",
-                    "status": "filled",
-                    "filled_quantity": "0.10",
-                    "avg_price": "45000",
-                }
-            ],
-            "ledger_entries": len(list(ledger)),
-            "alert_snapshot": alert_snapshot,
-            "risk_state": dict(risk_state or {}),
-        }
-        if data_checks is not None:
-            summary["data_checks"] = json.loads(json.dumps(data_checks))
-        summary_path = report_dir / "summary.json"
-        summary_path.write_text(json.dumps(summary), encoding="utf-8")
-        return summary_path
-
-    monkeypatch.setattr(run_daily_trend, "_export_smoke_report", fake_export_smoke_report)
-
-    caplog.set_level("INFO")
-
-    exit_code = run_daily_trend.main(
-        [
-            "--config",
-            "config/core.yaml",
-            "--environment",
-            "binance_paper",
-            "--paper-smoke",
-            "--archive-smoke",
-            "--date-window",
-            "2024-01-01:2024-02-15",
-        ]
-    )
-
-    assert exit_code == 0
-    assert "adapter_factories" in captured_args
-    assert "binance_spot" in captured_args["adapter_factories"]
-
-    end_dt = datetime.fromisoformat("2024-02-15T23:59:59.999000+00:00")
-    start_dt = datetime.fromisoformat("2024-01-01T00:00:00+00:00")
-    start_ms = int(start_dt.timestamp() * 1000)
-    end_ms = int(end_dt.timestamp() * 1000)
-    tick_ms = int(pipeline.controller.tick_seconds * 1000)
-    window_duration_ms = max(0, end_ms - start_ms)
-    approx_bars = max(1, int(window_duration_ms / tick_ms) + 1)
-    expected_history = max(1, min(180, approx_bars))
-    expected_runner_start = max(0, end_ms - expected_history * tick_ms)
-
-    assert captured_runner["history_bars"] == expected_history
-    assert captured_runner["now"] == end_dt
-
-    assert sync_calls
-    assert sync_calls[0]["start"] == min(start_ms, expected_runner_start)
-    assert sync_calls[0]["end"] == end_ms
-
-    assert collected_calls
-    assert collected_calls[0]["start"] == expected_runner_start
-    assert collected_calls[0]["end"] >= end_ms
-
-    assert dispatch_calls, "Kanał alertów powinien otrzymać powiadomienie smoke"
-    summary_bytes = (report_dir / "summary.json").read_bytes()
-    summary_payload = json.loads(summary_bytes.decode("utf-8"))
-    expected_hash = hashlib.sha256(summary_bytes).hexdigest()
-    alert_context = getattr(dispatch_calls[0], "context")
-    assert alert_context["summary_sha256"] == expected_hash
-    assert alert_context["summary_text_path"] == str(report_dir / "summary.txt")
-    assert alert_context["readme_path"] == str(report_dir / "README.txt")
-
-    data_checks = summary_payload.get("data_checks")
-    assert data_checks, "summary.json powinno zawierać sekcję data_checks"
-    cache_info = data_checks.get("cache", {})
-    assert "BTCUSDT" in cache_info
-    cache_entry = cache_info["BTCUSDT"]
-    assert int(cache_entry["required_bars"]) >= expected_history
-    assert int(cache_entry["row_count"]) >= expected_history
-
-    summary_txt = (report_dir / "summary.txt").read_text(encoding="utf-8")
-    assert "Zakres dat" in summary_txt
-    assert "SHA-256 summary.json" in summary_txt
-    assert "Cache offline:" in summary_txt
-
-    readme_txt = (report_dir / "README.txt").read_text(encoding="utf-8")
-    assert "Daily Trend – smoke test" in readme_txt
-
-    archive_path = report_dir.with_suffix(".zip")
-    assert archive_path.exists()
-    assert alert_context["archive_path"] == str(archive_path)
-    assert alert_context["archive_upload_backend"] == "local"
-    upload_location = alert_context["archive_upload_location"]
-    assert upload_location.endswith(".zip")
-    uploaded_files = list(archive_store.glob("*.zip"))
-    assert uploaded_files, "Archiwum powinno zostać skopiowane do magazynu lokalnego"
-    assert uploaded_files[0].name in upload_location
-    with zipfile.ZipFile(archive_path, "r") as archive:
-        names = set(archive.namelist())
-    assert {"summary.json", "summary.txt", "ledger.jsonl", "README.txt"}.issubset(names)
-
-    log_messages = [record.message for record in caplog.records if "Podsumowanie smoke testu" in record.message]
-    assert log_messages
-    joined_log = "\n".join(log_messages)
-    assert "Środowisko: binance_paper" in joined_log
-    assert "Alerty:" in joined_log
-
-
-def test_paper_smoke_requires_seeded_cache(
-    monkeypatch: pytest.MonkeyPatch, caplog: pytest.LogCaptureFixture
-) -> None:
-    from scripts import run_daily_trend
-
-    caplog.set_level("ERROR")
-
-    class DummyController:
-        symbols = ("BTCUSDT",)
-        interval = "1d"
-        tick_seconds = 86400.0
-
-        def collect_signals(self, *, start: int, end: int) -> list[Any]:  # pragma: no cover - nie powinno zostać wywołane
-            raise AssertionError("collect_signals nie powinno być wywołane przy braku cache")
-
-    class DummyBackfill:
-        def __init__(self) -> None:
-            self.called = False
-
-        def synchronize(self, **kwargs: Any) -> None:  # pragma: no cover - nie powinno zostać wywołane
-            self.called = True
-            raise AssertionError("backfill nie powinien być wywołany przy braku cache")
-
-    class DummyExecutionService:
-        def ledger(self) -> list[dict[str, Any]]:  # pragma: no cover - nie powinno zostać wywołane
-            raise AssertionError("ledger nie powinien być odczytany")
-
-    class EmptyStorage:
-        def metadata(self) -> dict[str, str]:
-            return {}
-
-        def read(self, key: str) -> dict[str, Any]:
-            raise KeyError(key)
-
-    class DummyAlertRouter:
-        def dispatch(self, message: Any) -> None:  # pragma: no cover - nie powinno zostać wywołane
-            raise AssertionError("dispatch nie powinien być wywołany")
-
-        def health_snapshot(self) -> dict[str, Any]:  # pragma: no cover - nie powinno zostać wywołane
-            return {}
-
-    environment_cfg = SimpleNamespace(environment=Environment.PAPER, risk_profile="balanced")
-    pipeline = SimpleNamespace(
-        controller=DummyController(),
-        backfill_service=DummyBackfill(),
-        execution_service=DummyExecutionService(),
-        bootstrap=SimpleNamespace(environment=environment_cfg, alert_router=DummyAlertRouter()),
-        data_source=SimpleNamespace(storage=EmptyStorage()),
-        strategy_name="core_daily_trend",
-        controller_name="daily_trend_core",
-    )
-
-    def fake_build_pipeline(**kwargs: Any) -> SimpleNamespace:
-        assert kwargs["environment_name"] == "binance_paper"
-        return pipeline
-
-    monkeypatch.setattr(run_daily_trend, "build_daily_trend_pipeline", fake_build_pipeline)
-    monkeypatch.setattr(
-        run_daily_trend,
-        "create_trading_controller",
-        lambda *args, **kwargs: (_ for _ in ()).throw(AssertionError("create_trading_controller nie powinien być wywołany")),
-    )
-    monkeypatch.setattr(
-        run_daily_trend,
-        "DailyTrendRealtimeRunner",
-        lambda *args, **kwargs: (_ for _ in ()).throw(AssertionError("runner nie powinien być uruchomiony")),
-    )
-
-    exit_code = run_daily_trend.main(
-        [
-            "--config",
-            "config/core.yaml",
-            "--environment",
-            "binance_paper",
-            "--paper-smoke",
-            "--date-window",
-            "2024-01-01:2024-02-15",
-        ]
-    )
-
-    assert exit_code == 1
-    assert any("Cache offline" in record.message for record in caplog.records)
-
-
-def test_paper_smoke_manifest_gap_blocks_run(
-    monkeypatch: pytest.MonkeyPatch, tmp_path: Path, caplog: pytest.LogCaptureFixture
-) -> None:
-    from scripts import run_daily_trend
-
-    caplog.set_level("ERROR")
-
-    end_dt = datetime(2024, 2, 15, 23, 59, 59, 999000, tzinfo=timezone.utc)
-    end_ms = int(end_dt.timestamp() * 1000)
-
-    class DummyController:
-        symbols = ("BTCUSDT",)
-        interval = "1d"
-        tick_seconds = 86400.0
-
-        def collect_signals(self, *, start: int, end: int) -> list[Any]:  # pragma: no cover
-            raise AssertionError("collect_signals nie powinno być wywołane przy błędzie manifestu")
-
-    class DummyBackfill:
-        def synchronize(self, **kwargs: Any) -> None:  # pragma: no cover
-            raise AssertionError("Backfill nie powinien zostać uruchomiony przy błędzie manifestu")
-
-    class DummyExecutionService:
-        def ledger(self) -> list[dict[str, Any]]:  # pragma: no cover
-            raise AssertionError("Ledger nie powinien być odczytany")
-
-    class DummyStorage:
-        def metadata(self) -> dict[str, str]:
-            return {}
-
-        def read(self, key: str) -> dict[str, Any]:  # pragma: no cover
-            raise AssertionError("Odczyt danych nie powinien następować przy błędzie manifestu")
-
-    class DummyAlertRouter:
-        def dispatch(self, message: Any) -> None:  # pragma: no cover
-            raise AssertionError("Alert nie powinien zostać wysłany")
-
-        def health_snapshot(self) -> dict[str, Any]:  # pragma: no cover
-            return {}
-
-    instrument = InstrumentConfig(
-        name="BTC",
-        base_asset="BTC",
-        quote_asset="USDT",
-        categories=("majors",),
-        exchange_symbols={"binance_spot": "BTCUSDT"},
-        backfill_windows=(InstrumentBackfillWindow(interval="1d", lookback_days=90),),
-    )
-    universe = InstrumentUniverseConfig(
-        name="paper_universe",
-        description="test",
-        instruments=(instrument,),
-    )
-
-    core_config = SimpleNamespace(instrument_universes={"paper_universe": universe})
-
-    manifest_path = tmp_path / "ohlcv_manifest.sqlite"
-    connection = sqlite3.connect(manifest_path)
-    try:
-        connection.execute("CREATE TABLE metadata (key TEXT PRIMARY KEY, value TEXT NOT NULL)")
-        insufficient_rows = 5
-        last_ts = end_ms - int(DummyController.tick_seconds * 1000) * 2
-        connection.execute(
-            "INSERT INTO metadata(key, value) VALUES (?, ?)",
-            ("row_count::BTCUSDT::1d", str(insufficient_rows)),
-        )
-        connection.execute(
-            "INSERT INTO metadata(key, value) VALUES (?, ?)",
-            ("last_timestamp::BTCUSDT::1d", str(last_ts)),
-        )
-        connection.commit()
-    finally:
-        connection.close()
-
-    environment_cfg = SimpleNamespace(
-        environment=Environment.PAPER,
-        risk_profile="balanced",
-        instrument_universe="paper_universe",
-        data_cache_path=str(tmp_path),
-        exchange="binance_spot",
-    )
-
-    pipeline = SimpleNamespace(
-        controller=DummyController(),
-        backfill_service=DummyBackfill(),
-        execution_service=DummyExecutionService(),
-        bootstrap=SimpleNamespace(
-            environment=environment_cfg,
-            alert_router=DummyAlertRouter(),
-            core_config=core_config,
-        ),
-        data_source=SimpleNamespace(storage=DummyStorage()),
-        strategy_name="core_daily_trend",
-        controller_name="daily_trend_core",
-    )
-
-    def fake_build_pipeline(**kwargs: Any) -> SimpleNamespace:
-        assert kwargs["environment_name"] == "binance_paper"
-        return pipeline
-
-    monkeypatch.setattr(run_daily_trend, "build_daily_trend_pipeline", fake_build_pipeline)
-    monkeypatch.setattr(
-        run_daily_trend,
-        "create_trading_controller",
-        lambda *args, **kwargs: (_ for _ in ()).throw(AssertionError("controller nie powinien być tworzony")),
-    )
-    monkeypatch.setattr(
-        run_daily_trend,
-        "DailyTrendRealtimeRunner",
-        lambda *args, **kwargs: (_ for _ in ()).throw(AssertionError("runner nie powinien być uruchomiony")),
-    )
-
-    exit_code = run_daily_trend.main(
-        [
-            "--config",
-            "config/core.yaml",
-            "--environment",
-            "binance_paper",
-            "--paper-smoke",
-            "--date-window",
-            "2024-01-01:2024-02-15",
-        ]
-    )
-
-    assert exit_code == 1
-    assert any("Manifest danych OHLCV" in record.message for record in caplog.records)
-
-
-def test_render_smoke_summary_formats_alerts() -> None:
-    from scripts import run_daily_trend
-
-    summary = {
-        "environment": "binance_paper",
-        "window": {"start": "2024-01-01T00:00:00+00:00", "end": "2024-02-01T23:59:59+00:00"},
-        "orders": [
-            {"order_id": "O1", "status": "filled", "filled_quantity": "0.1", "avg_price": "42000"},
-            {"order_id": "O2", "status": "cancelled", "filled_quantity": "0.0", "avg_price": None},
-        ],
-        "ledger_entries": 3,
-        "alert_snapshot": {
-            "telegram": {"status": "ok"},
-            "email": {"status": "warn", "detail": "DNS failure"},
-        },
-    }
-
-    rendered = run_daily_trend._render_smoke_summary(summary=summary, summary_sha256="deadbeef")
-
-    assert "Środowisko: binance_paper" in rendered
-    assert "Zakres dat: 2024-01-01T00:00:00+00:00 → 2024-02-01T23:59:59+00:00" in rendered
-    assert "Liczba zleceń: 2" in rendered
-    assert "Liczba wpisów w ledgerze: 3" in rendered
-    assert "telegram: OK" in rendered
-    assert "email: WARN (DNS failure)" in rendered
-    assert rendered.endswith("SHA-256 summary.json: deadbeef")
-
-
-def test_export_smoke_report_includes_metrics(tmp_path: Path) -> None:
-    from scripts import run_daily_trend
-
-    report_dir = tmp_path / "report"
-    window = {
-        "start": "2024-01-01T00:00:00+00:00",
-        "end": "2024-01-08T23:59:59+00:00",
-    }
-
-    results = [
-        OrderResult(
-            order_id="OID-1",
-            status="filled",
-            filled_quantity=0.1,
-            avg_price=40000.0,
-            raw_response={},
-        ),
-        OrderResult(
-            order_id="OID-2",
-            status="filled",
-            filled_quantity=0.1,
-            avg_price=42000.0,
-            raw_response={},
-        ),
-    ]
-
-    ledger = [
-        {
-            "timestamp": 1704067200.0,
-            "order_id": "OID-1",
-            "symbol": "BTCUSDT",
-            "side": "buy",
-            "quantity": 0.1,
-            "price": 40000.0,
-            "fee": 1.2,
-            "fee_asset": "USDT",
-            "status": "filled",
-            "leverage": 1.0,
-            "position_value": 4000.0,
-        },
-        {
-            "timestamp": 1704672000.0,
-            "order_id": "OID-2",
-            "symbol": "BTCUSDT",
-            "side": "sell",
-            "quantity": 0.1,
-            "price": 42000.0,
-            "fee": 1.1,
-            "fee_asset": "USDT",
-            "status": "filled",
-            "leverage": 1.0,
-            "position_value": 0.0,
-        },
-    ]
-
-    risk_state = {
-        "profile": "balanced",
-        "active_positions": 1,
-        "gross_notional": 4_200.0,
-        "daily_loss_pct": 0.01,
-        "drawdown_pct": 0.02,
-        "force_liquidation": False,
-        "limits": {
-            "max_positions": 5,
-            "max_leverage": 3.0,
-            "daily_loss_limit": 0.5,
-            "drawdown_limit": 0.1,
-            "max_position_pct": 0.25,
-            "target_volatility": 0.12,
-            "stop_loss_atr_multiple": 2.5,
-        },
-    }
-
-    summary_path = run_daily_trend._export_smoke_report(
-        report_dir=report_dir,
-        results=results,
-        ledger=ledger,
-        window=window,
-        environment="binance_paper",
-        alert_snapshot={"telegram": {"status": "ok"}},
-        risk_state=risk_state,
-    )
-
-    summary = json.loads(summary_path.read_text(encoding="utf-8"))
-    metrics = summary["metrics"]
-
-    assert metrics["side_counts"]["buy"] == 1
-    assert metrics["side_counts"]["sell"] == 1
-    assert metrics["notional"]["buy"] == pytest.approx(4000.0)
-    assert metrics["notional"]["sell"] == pytest.approx(4200.0)
-    assert metrics["notional"]["total"] == pytest.approx(8200.0)
-    assert metrics["total_fees"] == pytest.approx(2.3)
-    assert metrics["last_position_value"] == pytest.approx(0.0)
-    assert summary["risk_state"]["profile"] == "balanced"
-    assert summary["risk_state"]["active_positions"] == 1
-    assert summary["risk_state"]["gross_notional"] == pytest.approx(4_200.0)
-    assert summary["risk_state"]["limits"]["max_positions"] == 5
-
-    ledger_path = report_dir / "ledger.jsonl"
-    assert ledger_path.exists()
-    lines = [line for line in ledger_path.read_text(encoding="utf-8").splitlines() if line]
-    assert len(lines) == 2
-
-
-def test_export_smoke_report_serializes_data_checks(tmp_path: Path) -> None:
-    from scripts import run_daily_trend
-
-    report_dir = tmp_path / "report_data"
-    window = {"start": "2024-03-01T00:00:00+00:00", "end": "2024-03-02T23:59:59+00:00"}
-    data_checks = {
-        "interval": "1d",
-        "cache": {
-            "BTCUSDT": {
-                "coverage_bars": 3,
-                "required_bars": 3,
-                "row_count": 4,
-            }
-        },
-    }
-
-    summary_path = run_daily_trend._export_smoke_report(
-        report_dir=report_dir,
-        results=[],
-        ledger=[],
-        window=window,
-        environment="binance_paper",
-        alert_snapshot={},
-        risk_state=None,
-        data_checks=data_checks,
-    )
-
-    summary = json.loads(summary_path.read_text(encoding="utf-8"))
-    assert summary["data_checks"]["cache"]["BTCUSDT"]["row_count"] == 4
-    assert summary["data_checks"]["interval"] == "1d"
-
-
-def test_render_smoke_summary_with_metrics() -> None:
-    from scripts import run_daily_trend
-
-    summary = {
-        "environment": "binance_paper",
-        "window": {"start": "2024-01-01T00:00:00+00:00", "end": "2024-01-08T23:59:59+00:00"},
-        "orders": [],
-        "ledger_entries": 3,
-        "alert_snapshot": {},
-        "metrics": {
-            "side_counts": {"buy": 2, "sell": 1},
-            "notional": {"buy": 1234.5, "sell": 987.6, "total": 2222.1},
-            "total_fees": 0.987654,
-            "last_position_value": 4321.0,
-        },
-    }
-
-    text = run_daily_trend._render_smoke_summary(summary=summary, summary_sha256="abc123")
-
-    assert "Zlecenia BUY/SELL: 2/1" in text
-    assert "Wolumen BUY: 1 234.50 | SELL: 987.60 | Razem: 2 222.10" in text
-    assert "Łączne opłaty: 0.9877" in text
-    assert "Ostatnia wartość pozycji: 4 321.00" in text
-    assert "SHA-256 summary.json: abc123" in text
-
-
-def test_render_smoke_summary_includes_risk_state() -> None:
-    from scripts import run_daily_trend
-
-    summary = {
-        "environment": "binance_paper",
-        "window": {"start": "2024-01-01", "end": "2024-01-31"},
-        "orders": [],
-        "ledger_entries": 0,
-        "alert_snapshot": {"telegram": {"status": "ok"}},
-        "metrics": {},
-        "risk_state": {
-            "profile": "balanced",
-            "active_positions": 2,
-            "gross_notional": 12_500.0,
-            "daily_loss_pct": 0.0125,
-            "drawdown_pct": 0.034,
-            "force_liquidation": False,
-            "limits": {
-                "max_positions": 5,
-                "max_position_pct": 0.25,
-                "max_leverage": 3.0,
-                "daily_loss_limit": 0.05,
-                "drawdown_limit": 0.15,
-                "target_volatility": 0.12,
-                "stop_loss_atr_multiple": 2.5,
-            },
-        },
-    }
-
-    text = run_daily_trend._render_smoke_summary(summary=summary, summary_sha256="deadbeef")
-
-    assert "Profil ryzyka: balanced" in text
-    assert "Aktywne pozycje: 2 | Ekspozycja brutto: 12 500.00" in text
-    assert "Dzienna strata: 1.25% | Obsunięcie: 3.40%" in text
-    assert "Force liquidation: NIE" in text
-    assert "Limity: max pozycje 5" in text
-
-
-def test_render_smoke_summary_includes_data_checks() -> None:
-    from scripts import run_daily_trend
-
-    summary = {
-        "environment": "binance_paper",
-        "window": {"start": "2024-01-01", "end": "2024-01-31"},
-        "orders": [],
-        "ledger_entries": 0,
-        "alert_snapshot": {},
-        "data_checks": {
-            "manifest": {
-                "status": "ok",
-                "entries": [
-                    {
-                        "symbol": "BTCUSDT",
-                        "interval": "1d",
-                        "issues": [],
-                        "row_count": 31,
-                        "required_rows": 31,
-                        "gap_minutes": 0,
-                        "last_timestamp_ms": 1706659199999,
-                        "last_timestamp_iso": "2024-01-31T23:59:59+00:00",
-                    }
-                ],
-            },
-            "cache": {
-                "BTCUSDT": {
-                    "coverage_bars": 31,
-                    "required_bars": 31,
-                    "row_count": 35,
-                }
-            },
-        },
-    }
-
-    text = run_daily_trend._render_smoke_summary(summary=summary, summary_sha256="feedbeef")
-
-    assert "Manifest OHLCV:" in text
-    assert "Cache offline:" in text
-    assert text.endswith("SHA-256 summary.json: feedbeef")
-=======
 import argparse
 import json
 import hashlib
@@ -1851,5 +955,4 @@
 
 
 if __name__ == "__main__":  # pragma: no cover - punkt wejścia CLI
-    raise SystemExit(main())
->>>>>>> 0506eabb
+    raise SystemExit(main())