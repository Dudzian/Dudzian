--- conflicted
+++ resolved
@@ -1,15 +1,11 @@
 from __future__ import annotations
 
 import hashlib
-<<<<<<< HEAD
 import json
 import sys
 import tempfile
 import zipfile
 from collections.abc import Iterable, Mapping
-=======
-import sys
->>>>>>> 7b947a1a
 from datetime import datetime, timezone
 from pathlib import Path
 from types import SimpleNamespace
@@ -101,7 +97,7 @@
     def _fail_create(*_args: Any, **_kwargs: Any) -> None:
         nonlocal create_called
         create_called = True
-        raise AssertionError("create_trading_controller should not be invoked")
+        raise AssertionError("create_trading_controller powinien nie być wywołany")
 
     monkeypatch.setattr(run_daily_trend, "create_trading_controller", _fail_create)
 
@@ -122,15 +118,11 @@
     assert exit_code == 0
 
 
-<<<<<<< HEAD
 def test_paper_smoke_uses_date_window(
     monkeypatch: pytest.MonkeyPatch,
     tmp_path: Path,
     caplog: pytest.LogCaptureFixture,
 ) -> None:
-=======
-def test_paper_smoke_uses_date_window(monkeypatch: pytest.MonkeyPatch, tmp_path: Path) -> None:
->>>>>>> 7b947a1a
     from scripts import run_daily_trend
 
     dispatch_calls: list[Any] = []
@@ -189,11 +181,7 @@
             dispatch_calls.append(message)
 
         def health_snapshot(self) -> dict[str, Any]:
-<<<<<<< HEAD
             return {"telegram": {"status": "ok"}}
-=======
-            return {}
->>>>>>> 7b947a1a
 
     environment_cfg = SimpleNamespace(environment=Environment.PAPER, risk_profile="balanced")
 
@@ -248,24 +236,15 @@
             now = captured_runner["clock"]()
             captured_runner["now"] = now
             controller = captured_runner["controller"]
-<<<<<<< HEAD
             tick_ms_local = int(getattr(controller, "tick_seconds", 86400.0) * 1000)
             history = int(captured_runner["history_bars"])
             end_ms_local = int(now.timestamp() * 1000)
             start_ms_local = max(0, end_ms_local - history * tick_ms_local)
             controller.collect_signals(start=start_ms_local, end=end_ms_local)
-=======
-            tick_ms = int(getattr(controller, "tick_seconds", 86400.0) * 1000)
-            history = int(captured_runner["history_bars"])
-            end_ms = int(now.timestamp() * 1000)
-            start_ms = max(0, end_ms - history * tick_ms)
-            controller.collect_signals(start=start_ms, end=end_ms)
->>>>>>> 7b947a1a
             return []
 
     monkeypatch.setattr(run_daily_trend, "DailyTrendRealtimeRunner", DummyRunner)
 
-<<<<<<< HEAD
     report_dir = tmp_path / "smoke"
 
     def fake_mkdtemp(*_args: Any, **_kwargs: Any) -> str:
@@ -301,20 +280,12 @@
         }
         summary_path = report_dir / "summary.json"
         summary_path.write_text(json.dumps(summary), encoding="utf-8")
-=======
-    def fake_export_smoke_report(**kwargs: Any) -> Path:
-        summary_path = tmp_path / "summary.json"
-        summary_path.write_text("{}", encoding="utf-8")
->>>>>>> 7b947a1a
         return summary_path
 
     monkeypatch.setattr(run_daily_trend, "_export_smoke_report", fake_export_smoke_report)
 
-<<<<<<< HEAD
     caplog.set_level("INFO")
 
-=======
->>>>>>> 7b947a1a
     exit_code = run_daily_trend.main(
         [
             "--config",
@@ -322,10 +293,7 @@
             "--environment",
             "binance_paper",
             "--paper-smoke",
-<<<<<<< HEAD
             "--archive-smoke",
-=======
->>>>>>> 7b947a1a
             "--date-window",
             "2024-01-01:2024-02-15",
         ]
@@ -357,7 +325,6 @@
     assert collected_calls[0]["end"] >= end_ms
 
     assert dispatch_calls, "Kanał alertów powinien otrzymać powiadomienie smoke"
-<<<<<<< HEAD
     summary_bytes = (report_dir / "summary.json").read_bytes()
     expected_hash = hashlib.sha256(summary_bytes).hexdigest()
     alert_context = getattr(dispatch_calls[0], "context")
@@ -384,11 +351,6 @@
     joined_log = "\n".join(log_messages)
     assert "Środowisko: binance_paper" in joined_log
     assert "Alerty:" in joined_log
-=======
-    alert_message = dispatch_calls[0]
-    expected_hash = hashlib.sha256(b"{}").hexdigest()
-    assert getattr(alert_message, "context")["summary_sha256"] == expected_hash
->>>>>>> 7b947a1a
 
 
 def test_paper_smoke_requires_seeded_cache(
@@ -470,7 +432,6 @@
     )
 
     assert exit_code == 1
-<<<<<<< HEAD
     assert any("Cache offline" in record.message for record in caplog.records)
 
 
@@ -499,7 +460,4 @@
     assert "Liczba wpisów w ledgerze: 3" in rendered
     assert "telegram: OK" in rendered
     assert "email: WARN (DNS failure)" in rendered
-    assert rendered.endswith("SHA-256 summary.json: deadbeef")
-=======
-    assert any("Cache offline" in record.message for record in caplog.records)
->>>>>>> 7b947a1a
+    assert rendered.endswith("SHA-256 summary.json: deadbeef")