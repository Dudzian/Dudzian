"""CLI do uruchamiania pipeline'u strategii Daily Trend w trybie paper/testnet."""
from __future__ import annotations

<<<<<<< HEAD
import hashlib
import json
import sys
import sqlite3
import tempfile
import zipfile
from collections.abc import Iterable, Mapping
from datetime import datetime, timezone
from pathlib import Path
from types import SimpleNamespace
=======
import argparse
import json
import hashlib
import os
import logging
import signal
import sys
import shutil
import tempfile
import time
from datetime import datetime, timedelta, timezone
from pathlib import Path
from collections import deque
from collections.abc import Iterable, Mapping, MutableMapping, Sequence
>>>>>>> f915365b
from typing import Any

from bot_core.alerts import AlertMessage
from bot_core.exchanges.base import (
    AccountSnapshot,
    Environment,
    ExchangeAdapter,
    ExchangeAdapterFactory,
    ExchangeCredentials,
    OrderResult,
)
from bot_core.reporting.upload import SmokeArchiveUploader
from bot_core.data.ohlcv import evaluate_coverage
from bot_core.runtime.pipeline import build_daily_trend_pipeline, create_trading_controller
from bot_core.runtime.realtime import DailyTrendRealtimeRunner
from bot_core.security import SecretManager, SecretStorageError, create_default_secret_storage

_LOGGER = logging.getLogger(__name__)

<<<<<<< HEAD
from bot_core.config.models import (
    CoreReportingConfig,
    InstrumentBackfillWindow,
    InstrumentConfig,
    InstrumentUniverseConfig,
    SmokeArchiveLocalConfig,
    SmokeArchiveUploadConfig,
)
from bot_core.exchanges.base import Environment, OrderResult
=======
>>>>>>> f915365b

def _parse_args(argv: Sequence[str] | None) -> argparse.Namespace:
    parser = argparse.ArgumentParser(
        description="Uruchamia strategię trend-following D1 w trybie paper/testnet."
    )
    parser.add_argument("--config", default="config/core.yaml", help="Ścieżka do CoreConfig")
    parser.add_argument(
        "--environment",
        default="binance_paper",
        help="Nazwa środowiska z pliku konfiguracyjnego (np. binance_paper)",
    )
    parser.add_argument(
        "--strategy",
        default=None,
        help="Nazwa strategii z sekcji strategies (domyślnie pobierana z konfiguracji środowiska)",
    )
    parser.add_argument(
        "--controller",
        default=None,
        help="Nazwa kontrolera runtime (domyślnie pobierana z konfiguracji środowiska)",
    )
    parser.add_argument(
        "--history-bars",
        type=int,
        default=180,
        help="Liczba świec wykorzystywanych do analizy na starcie każdej iteracji",
    )
    parser.add_argument(
        "--poll-seconds",
        type=float,
        default=900.0,
        help="Jak często sprawdzać nowe sygnały (sekundy) w trybie ciągłym",
    )
    parser.add_argument(
        "--health-interval",
        type=float,
        default=3600.0,
        help="Interwał raportów health-check (sekundy)",
    )
    parser.add_argument(
        "--log-level",
        default="INFO",
        choices=["DEBUG", "INFO", "WARNING", "ERROR"],
        help="Poziom logowania",
    )
    parser.add_argument(
        "--secret-namespace",
        default="dudzian.trading",
        help="Namespace używany przy zapisie sekretów w systemowym keychainie",
    )
    parser.add_argument(
        "--headless-passphrase",
        default=None,
        help="Hasło do szyfrowania magazynu sekretów w środowisku headless (Linux)",
    )
    parser.add_argument(
        "--headless-storage",
        default=None,
        help="Ścieżka pliku magazynu sekretów dla trybu headless",
    )
    parser.add_argument(
        "--run-once",
        action="store_true",
        help="Uruchom pojedynczą iterację i zakończ (np. do harmonogramu cron)",
    )
    parser.add_argument(
        "--paper-smoke",
        action="store_true",
        help="Uruchom test dymny strategii paper trading (backfill + pojedyncza iteracja)",
    )
    parser.add_argument(
        "--archive-smoke",
        action="store_true",
        help="Po zakończeniu smoke testu spakuj raport do archiwum ZIP z instrukcją audytu",
    )
    parser.add_argument(
        "--date-window",
        default=None,
        help="Zakres dat w formacie START:END (np. 2024-01-01:2024-02-15) dla trybu --paper-smoke",
    )
    parser.add_argument(
        "--allow-live",
        action="store_true",
        help="Zezwól na uruchomienie na środowisku LIVE (domyślnie blokowane)",
    )
    parser.add_argument(
        "--dry-run",
        action="store_true",
        help="Zbuduj pipeline bez wykonywania iteracji (walidacja konfiguracji)",
    )
    return parser.parse_args(argv)


<<<<<<< HEAD
    secret_manager = SimpleNamespace(
        load_secret_value=lambda key, **_: "",  # pragma: no cover - tylko stub
    )
    monkeypatch.setattr(run_daily_trend, "_create_secret_manager", lambda args: secret_manager)


def _fake_pipeline(env: Environment) -> SimpleNamespace:
    environment = SimpleNamespace(environment=env, risk_profile="balanced")
    bootstrap = SimpleNamespace(
        environment=environment,
        alert_router=SimpleNamespace(),
        core_config=SimpleNamespace(reporting=None),
    )
    controller = SimpleNamespace()
    return SimpleNamespace(
        bootstrap=bootstrap,
        controller=controller,
        strategy_name="core_daily_trend",
        controller_name="daily_trend_core",
        risk_profile_name="balanced",
    )


def test_collect_storage_health_warns_on_low_space(
    monkeypatch: pytest.MonkeyPatch, tmp_path: Path, caplog: pytest.LogCaptureFixture
) -> None:
    from scripts import run_daily_trend

    report_dir = tmp_path / "report"
    report_dir.mkdir()
    caplog.set_level("WARNING")

    megabyte = 1024 * 1024

    class FakeUsage:
        total = 200 * megabyte
        used = 190 * megabyte
        free = 10 * megabyte

    monkeypatch.setattr(run_daily_trend.shutil, "disk_usage", lambda _: FakeUsage)

    info = run_daily_trend._collect_storage_health(report_dir, min_free_mb=32)

    assert info["status"] == "low"
    assert pytest.approx(info["threshold_mb"], rel=1e-6) == 32
    assert any("Wolne miejsce w katalogu raportu" in record.message for record in caplog.records)
=======
def _create_secret_manager(args: argparse.Namespace) -> SecretManager:
    storage = create_default_secret_storage(
        namespace=args.secret_namespace,
        headless_passphrase=args.headless_passphrase,
        headless_path=args.headless_storage,
    )
    return SecretManager(storage, namespace=args.secret_namespace)


def _log_order_results(results: Iterable[OrderResult]) -> None:
    for result in results:
        _LOGGER.info(
            "Zlecenie zrealizowane: id=%s status=%s qty=%s avg_price=%s",
            result.order_id,
            result.status,
            result.filled_quantity,
            result.avg_price,
        )
>>>>>>> f915365b


def _parse_iso_date(value: str, *, is_end: bool) -> datetime:
    text = value.strip()
    if not text:
        raise ValueError("wartość daty nie może być pusta")
    try:
        parsed = datetime.fromisoformat(text)
    except ValueError as exc:  # pragma: no cover
        raise ValueError(f"nieprawidłowy format daty: {text}") from exc
    if parsed.tzinfo is None:
        parsed = parsed.replace(tzinfo=timezone.utc)
    else:
        parsed = parsed.astimezone(timezone.utc)
    if "T" not in text and " " not in text:
        # Dla zakresów dziennych interpretujemy datę końcową jako koniec dnia.
        if is_end:
            parsed = parsed + timedelta(days=1) - timedelta(milliseconds=1)
    return parsed


def _resolve_date_window(arg: str | None, *, default_days: int = 30) -> tuple[int, int, Mapping[str, str]]:
    if not arg:
        end_dt = datetime.now(timezone.utc)
        start_dt = end_dt - timedelta(days=default_days)
    else:
        parts = arg.split(":", maxsplit=1)
        if len(parts) != 2:
            raise ValueError("zakres musi mieć format START:END")
        start_dt = _parse_iso_date(parts[0], is_end=False)
        end_dt = _parse_iso_date(parts[1], is_end=True)
    if start_dt > end_dt:
        raise ValueError("data początkowa jest późniejsza niż końcowa")
    start_ms = int(start_dt.timestamp() * 1000)
    end_ms = int(end_dt.timestamp() * 1000)
    return start_ms, end_ms, {"start": start_dt.isoformat(), "end": end_dt.isoformat()}


def _hash_file(path: Path) -> str:
    digest = hashlib.sha256()
    with path.open("rb") as handle:
        for chunk in iter(lambda: handle.read(8192), b""):
            digest.update(chunk)
    return digest.hexdigest()


def _as_float(value: object) -> float | None:
    if value is None:
        return None
    if isinstance(value, (int, float)):
        return float(value)
    if isinstance(value, str):
        text = value.strip()
        if not text:
            return None
        try:
            return float(text)
        except ValueError:
            return None
    return None


<<<<<<< HEAD
    class DummyRunner:
        def __init__(
            self,
            *,
            controller: Any,
            trading_controller: Any,
            history_bars: int,
            clock=None,
        ) -> None:
            assert controller is pipeline.controller
            assert trading_controller is trading_controller_obj
            captured_args["history_bars"] = history_bars
            captured_args["clock"] = clock
            calls.append("init")
=======
def _as_int(value: object) -> int | None:
    float_value = _as_float(value)
    if float_value is None:
        return None
    try:
        return int(float_value)
    except (TypeError, ValueError):  # pragma: no cover
        return None
>>>>>>> f915365b


def _format_money(value: float, *, decimals: int = 2) -> str:
    formatted = f"{value:,.{decimals}f}"
    return formatted.replace(",", " ")


<<<<<<< HEAD
    assert exit_code == 0
    assert calls == ["init", "run_once"]
    assert captured_args["environment_name"] == "binance_paper"
    assert captured_args["history_bars"] == 180
    assert captured_args["controller_args"]["health_check_interval"] == 3600.0
    assert captured_args["risk_profile_name"] is None
=======
def _format_percentage(value: float | None, *, decimals: int = 2) -> str:
    if value is None:
        return "n/d"
    return f"{value * 100:.{decimals}f}%"
>>>>>>> f915365b


def _normalize_position_entry(
    symbol: str,
    payload: Mapping[str, object],
) -> tuple[float, str] | None:
    """Buduje opis pojedynczej pozycji do raportu tekstowego."""
    notional = _as_float(payload.get("notional"))
    if notional is None or notional <= 0:
        return None
    side = str(payload.get("side", "")).strip().upper() or "?"
    description = f"{symbol}: {side} {_format_money(notional)}"
    return notional, description


def _compute_ledger_metrics(ledger_entries: Sequence[Mapping[str, object]]) -> Mapping[str, object]:
    counts: MutableMapping[str, int] = {"buy": 0, "sell": 0}
    other_counts: MutableMapping[str, int] = {}
    notionals: MutableMapping[str, float] = {"buy": 0.0, "sell": 0.0}
    other_notionals: MutableMapping[str, float] = {}
    total_fees = 0.0
    last_position_value: float | None = None
    per_symbol: dict[str, dict[str, float]] = {}
    pnl_trackers: dict[str, dict[str, object]] = {}
    realized_pnl_total = 0.0
    eps = 1e-9

    for entry in ledger_entries:
        if not isinstance(entry, Mapping):
            continue

        side = str(entry.get("side", "")).lower()
        quantity = _as_float(entry.get("quantity")) or 0.0
        price = _as_float(entry.get("price")) or 0.0
        notional_value = abs(quantity) * max(price, 0.0)
        abs_quantity = abs(quantity)

        if side in ("buy", "sell"):
            counts[side] += 1
            notionals[side] += notional_value
        else:
            side_key = side or "unknown"
            other_counts[side_key] = other_counts.get(side_key, 0) + 1
            other_notionals[side_key] = other_notionals.get(side_key, 0.0) + notional_value

        fee_value = _as_float(entry.get("fee"))
        if fee_value is not None:
            total_fees += fee_value

        position_value = _as_float(entry.get("position_value"))
        if position_value is not None:
            last_position_value = position_value

<<<<<<< HEAD
def test_risk_profile_override_passed_to_pipeline(monkeypatch: pytest.MonkeyPatch) -> None:
    from scripts import run_daily_trend

    pipeline = _fake_pipeline(Environment.PAPER)
    captured: dict[str, Any] = {}

    def fake_build_pipeline(**kwargs: Any) -> SimpleNamespace:
        captured.update(kwargs)
        return pipeline

    monkeypatch.setattr(run_daily_trend, "build_daily_trend_pipeline", fake_build_pipeline)
    monkeypatch.setattr(run_daily_trend, "create_trading_controller", lambda *args, **kwargs: SimpleNamespace())

    class DummyRunner:
        def __init__(self, **_kwargs: Any) -> None:
            return None

        def run_once(self) -> Iterable[OrderResult]:
            return []

    monkeypatch.setattr(run_daily_trend, "DailyTrendRealtimeRunner", DummyRunner)

    exit_code = run_daily_trend.main(
        [
            "--config",
            "config/core.yaml",
            "--run-once",
            "--risk-profile",
            "aggressive",
        ]
    )

    assert exit_code == 0
    assert captured["risk_profile_name"] == "aggressive"


def test_dry_run_returns_success(monkeypatch: pytest.MonkeyPatch) -> None:
    from scripts import run_daily_trend
=======
        symbol = entry.get("symbol")
        if symbol:
            symbol_key = str(symbol)
            stats = per_symbol.setdefault(
                symbol_key,
                {
                    "orders": 0,
                    "buy_orders": 0,
                    "sell_orders": 0,
                    "other_orders": 0,
                    "buy_quantity": 0.0,
                    "sell_quantity": 0.0,
                    "other_quantity": 0.0,
                    "buy_notional": 0.0,
                    "sell_notional": 0.0,
                    "other_notional": 0.0,
                    "total_notional": 0.0,
                    "net_quantity": 0.0,
                    "fees": 0.0,
                    "realized_pnl": 0.0,
                },
            )
>>>>>>> f915365b

            stats["orders"] += 1
            if side == "buy":
                stats["buy_orders"] += 1
                stats["buy_quantity"] += quantity
                stats["buy_notional"] += notional_value
                stats["net_quantity"] += quantity
            elif side == "sell":
                stats["sell_orders"] += 1
                stats["sell_quantity"] += quantity
                stats["sell_notional"] += notional_value
                stats["net_quantity"] -= quantity
            else:
                stats["other_orders"] += 1
                stats["other_quantity"] += quantity
                stats["other_notional"] += notional_value

            stats["total_notional"] = (
                stats["buy_notional"] + stats["sell_notional"] + stats["other_notional"]
            )

<<<<<<< HEAD
    assert exit_code == 0


def test_paper_smoke_uses_date_window(
    monkeypatch: pytest.MonkeyPatch,
    tmp_path: Path,
    caplog: pytest.LogCaptureFixture,
) -> None:
    from scripts import run_daily_trend

    dispatch_calls: list[Any] = []
    sync_calls: list[dict[str, Any]] = []
    collected_calls: list[dict[str, int]] = []

    start_dt = datetime(2024, 1, 1, tzinfo=timezone.utc)
    end_dt = datetime(2024, 2, 15, 23, 59, 59, 999000, tzinfo=timezone.utc)
    start_ms = int(start_dt.timestamp() * 1000)
    end_ms = int(end_dt.timestamp() * 1000)

    class DummyController:
        symbols = ("BTCUSDT",)
        interval = "1d"
        tick_seconds = 86400.0

        def collect_signals(self, *, start: int, end: int) -> list[Any]:
            collected_calls.append({"start": start, "end": end})
            return []

    class DummyBackfill:
        def synchronize(self, **kwargs: Any) -> None:
            sync_calls.append(kwargs)

    class DummyExecutionService:
        def ledger(self) -> list[dict[str, Any]]:
            return []

    history_bars_cap = 180
    tick_ms = int(DummyController.tick_seconds * 1000)
    window_duration_ms = max(0, end_ms - start_ms)
    approx_bars = max(1, int(window_duration_ms / tick_ms) + 1)
    expected_history = max(1, min(history_bars_cap, approx_bars))
    runner_start_ms = max(0, end_ms - expected_history * tick_ms)
    sync_start_ms = min(start_ms, runner_start_ms)
    required_bars = max(expected_history, max(1, int((end_ms - sync_start_ms) / tick_ms) + 1))

    class DummyStorage:
        def metadata(self) -> dict[str, str]:
            return {
                f"row_count::BTCUSDT::1d": str(required_bars + 5),
                f"last_timestamp::BTCUSDT::1d": str(end_ms + tick_ms),
            }

        def read(self, key: str) -> dict[str, Any]:
            assert key == "BTCUSDT::1d"
            return {
                "rows": [
                    [float(sync_start_ms - tick_ms), 0.0, 0.0, 0.0, 0.0, 0.0],
                    [float(end_ms + tick_ms), 0.0, 0.0, 0.0, 0.0, 0.0],
                ]
            }

    class DummyAlertRouter:
        def dispatch(self, message: Any) -> None:
            dispatch_calls.append(message)

        def health_snapshot(self) -> dict[str, Any]:
            return {"telegram": {"status": "ok"}}

    environment_cfg = SimpleNamespace(environment=Environment.PAPER, risk_profile="balanced")

    archive_store = tmp_path / "archives"
    reporting_cfg = CoreReportingConfig(
        smoke_archive_upload=SmokeArchiveUploadConfig(
            backend="local",
            credential_secret=None,
            local=SmokeArchiveLocalConfig(
                directory=str(archive_store),
                filename_pattern="{environment}_{timestamp}_{hash}.zip",
                fsync=False,
            ),
        ),
    )

    pipeline = SimpleNamespace(
        controller=DummyController(),
        backfill_service=DummyBackfill(),
        execution_service=DummyExecutionService(),
        bootstrap=SimpleNamespace(
            environment=environment_cfg,
            alert_router=DummyAlertRouter(),
            core_config=reporting_cfg,
        ),
        data_source=SimpleNamespace(storage=DummyStorage()),
        strategy_name="core_daily_trend",
        controller_name="daily_trend_core",
        risk_profile_name="balanced",
    )

    captured_args: dict[str, Any] = {}

    def fake_build_pipeline(**kwargs: Any) -> SimpleNamespace:
        captured_args.update(kwargs)
        return pipeline

    monkeypatch.setattr(run_daily_trend, "build_daily_trend_pipeline", fake_build_pipeline)

    trading_controller = SimpleNamespace(
        maybe_report_health=lambda: None,
        process_signals=lambda signals: [],
    )

    monkeypatch.setattr(
        run_daily_trend,
        "create_trading_controller",
        lambda pipeline_arg, alert_router, **kwargs: trading_controller,
    )

    captured_runner: dict[str, Any] = {}

    class DummyRunner:
        def __init__(
            self,
            *,
            controller: Any,
            trading_controller: Any,
            history_bars: int,
            clock=None,
        ) -> None:
            captured_runner.update(
                {
                    "controller": controller,
                    "trading_controller": trading_controller,
                    "history_bars": history_bars,
                    "clock": clock,
                }
            )

        def run_once(self) -> list[OrderResult]:
            now = captured_runner["clock"]()
            captured_runner["now"] = now
            controller = captured_runner["controller"]
            tick_ms_local = int(getattr(controller, "tick_seconds", 86400.0) * 1000)
            history = int(captured_runner["history_bars"])
            end_ms_local = int(now.timestamp() * 1000)
            start_ms_local = max(0, end_ms_local - history * tick_ms_local)
            controller.collect_signals(start=start_ms_local, end=end_ms_local)
            return []

    monkeypatch.setattr(run_daily_trend, "DailyTrendRealtimeRunner", DummyRunner)

    report_dir = tmp_path / "smoke"

    def fake_mkdtemp(*_args: Any, **_kwargs: Any) -> str:
        report_dir.mkdir(parents=True, exist_ok=True)
        return str(report_dir)

    monkeypatch.setattr(tempfile, "mkdtemp", fake_mkdtemp)

    def fake_export_smoke_report(
        *,
        report_dir: Path,
        results: Iterable[Any],
        ledger: Iterable[Mapping[str, Any]],
        window: Mapping[str, str],
        environment: str,
        alert_snapshot: Mapping[str, Mapping[str, str]],
        risk_state: Mapping[str, object] | None,
        data_checks: Mapping[str, object] | None = None,
        storage_info: Mapping[str, object] | None = None,
    ) -> Path:
        ledger_path = report_dir / "ledger.jsonl"
        ledger_path.write_text("", encoding="utf-8")
        summary = {
            "environment": environment,
            "window": dict(window),
            "orders": [
                {
                    "order_id": "OID-1",
                    "status": "filled",
                    "filled_quantity": "0.10",
                    "avg_price": "45000",
                }
            ],
            "ledger_entries": len(list(ledger)),
            "alert_snapshot": alert_snapshot,
            "risk_state": dict(risk_state or {}),
        }
        if data_checks is not None:
            summary["data_checks"] = json.loads(json.dumps(data_checks))
        if storage_info is not None:
            summary["storage"] = json.loads(json.dumps(storage_info))
        summary_path = report_dir / "summary.json"
        summary_path.write_text(json.dumps(summary), encoding="utf-8")
        return summary_path

    monkeypatch.setattr(run_daily_trend, "_export_smoke_report", fake_export_smoke_report)

    caplog.set_level("INFO")

    exit_code = run_daily_trend.main(
        [
            "--config",
            "config/core.yaml",
            "--environment",
            "binance_paper",
            "--paper-smoke",
            "--archive-smoke",
            "--date-window",
            "2024-01-01:2024-02-15",
        ]
    )

    assert exit_code == 0
    assert "adapter_factories" in captured_args
    assert "binance_spot" in captured_args["adapter_factories"]

    end_dt = datetime.fromisoformat("2024-02-15T23:59:59.999000+00:00")
    start_dt = datetime.fromisoformat("2024-01-01T00:00:00+00:00")
    start_ms = int(start_dt.timestamp() * 1000)
    end_ms = int(end_dt.timestamp() * 1000)
    tick_ms = int(pipeline.controller.tick_seconds * 1000)
    window_duration_ms = max(0, end_ms - start_ms)
    approx_bars = max(1, int(window_duration_ms / tick_ms) + 1)
    expected_history = max(1, min(180, approx_bars))
    expected_runner_start = max(0, end_ms - expected_history * tick_ms)

    assert captured_runner["history_bars"] == expected_history
    assert captured_runner["now"] == end_dt

    assert sync_calls
    assert sync_calls[0]["start"] == min(start_ms, expected_runner_start)
    assert sync_calls[0]["end"] == end_ms

    assert collected_calls
    assert collected_calls[0]["start"] == expected_runner_start
    assert collected_calls[0]["end"] >= end_ms

    assert dispatch_calls, "Kanał alertów powinien otrzymać powiadomienie smoke"
    summary_bytes = (report_dir / "summary.json").read_bytes()
    summary_payload = json.loads(summary_bytes.decode("utf-8"))
    expected_hash = hashlib.sha256(summary_bytes).hexdigest()
    alert_context = getattr(dispatch_calls[0], "context")
    assert alert_context["summary_sha256"] == expected_hash
    assert alert_context["summary_text_path"] == str(report_dir / "summary.txt")
    assert alert_context["readme_path"] == str(report_dir / "README.txt")

    data_checks = summary_payload.get("data_checks")
    assert data_checks, "summary.json powinno zawierać sekcję data_checks"
    cache_info = data_checks.get("cache", {})
    assert "BTCUSDT" in cache_info
    cache_entry = cache_info["BTCUSDT"]
    assert int(cache_entry["required_bars"]) >= expected_history
    assert int(cache_entry["row_count"]) >= expected_history

    summary_txt = (report_dir / "summary.txt").read_text(encoding="utf-8")
    assert "Zakres dat" in summary_txt
    assert "SHA-256 summary.json" in summary_txt
    assert "Cache offline:" in summary_txt
    assert "Magazyn raportu:" in summary_txt

    readme_txt = (report_dir / "README.txt").read_text(encoding="utf-8")
    assert "Daily Trend – smoke test" in readme_txt

    archive_path = report_dir.with_suffix(".zip")
    assert archive_path.exists()
    assert alert_context["archive_path"] == str(archive_path)
    assert alert_context["archive_upload_backend"] == "local"
    upload_location = alert_context["archive_upload_location"]
    assert upload_location.endswith(".zip")
    uploaded_files = list(archive_store.glob("*.zip"))
    assert uploaded_files, "Archiwum powinno zostać skopiowane do magazynu lokalnego"
    assert uploaded_files[0].name in upload_location
    with zipfile.ZipFile(archive_path, "r") as archive:
        names = set(archive.namelist())
    assert {"summary.json", "summary.txt", "ledger.jsonl", "README.txt"}.issubset(names)

    log_messages = [record.message for record in caplog.records if "Podsumowanie smoke testu" in record.message]
    assert log_messages
    joined_log = "\n".join(log_messages)
    assert "Środowisko: binance_paper" in joined_log
    assert "Alerty:" in joined_log


def test_paper_smoke_custom_output_directory(monkeypatch: pytest.MonkeyPatch, tmp_path: Path) -> None:
    from scripts import run_daily_trend

    base_output = tmp_path / "reports"
    dispatch_calls: list[Any] = []
    collected_calls: list[dict[str, int]] = []
    sync_calls: list[dict[str, int]] = []
    report_dirs: list[Path] = []

    start_dt = datetime(2024, 1, 1, tzinfo=timezone.utc)
    end_dt = datetime(2024, 1, 10, 23, 59, 59, 999000, tzinfo=timezone.utc)
    start_ms = int(start_dt.timestamp() * 1000)
    end_ms = int(end_dt.timestamp() * 1000)
    tick_ms = int(86400 * 1000)

    class DummyController:
        symbols = ("BTCUSDT",)
        interval = "1d"
        tick_seconds = 86400.0

        def collect_signals(self, *, start: int, end: int) -> list[object]:
            collected_calls.append({"start": start, "end": end})
            return []

    class DummyBackfill:
        def synchronize(self, *, symbols: Iterable[str], interval: str, start: int, end: int) -> None:
            sync_calls.append(
                {
                    "symbols": tuple(symbols),
                    "interval": interval,
                    "start": start,
                    "end": end,
                }
            )

    class DummyExecutionService:
        def ledger(self) -> Iterable[Mapping[str, object]]:
            return [
                {
                    "symbol": "BTCUSDT",
                    "side": "buy",
                    "quantity": 0.1,
                    "price": 40_000.0,
                    "fee": 0.1,
                }
            ]

    class DummyStorage:
        def metadata(self) -> dict[str, str]:
            return {
                "row_count::BTCUSDT::1d": "64",
                "last_timestamp::BTCUSDT::1d": str(end_ms + tick_ms),
            }

        def read(self, key: str) -> Mapping[str, object]:
            assert key == "BTCUSDT::1d"
            return {
                "rows": [
                    [float(start_ms - tick_ms), 0.0, 0.0, 0.0, 0.0, 0.0],
                    [float(end_ms + tick_ms), 0.0, 0.0, 0.0, 0.0, 0.0],
                ]
            }

    class DummyAlertRouter:
        def dispatch(self, message: Any) -> None:
            dispatch_calls.append(message)

        def health_snapshot(self) -> Mapping[str, Mapping[str, str]]:
            return {"telegram": {"status": "ok"}}

    pipeline = SimpleNamespace(
        controller=DummyController(),
        backfill_service=DummyBackfill(),
        execution_service=DummyExecutionService(),
        bootstrap=SimpleNamespace(
            environment=SimpleNamespace(environment=Environment.PAPER, risk_profile="balanced"),
            alert_router=DummyAlertRouter(),
            core_config=SimpleNamespace(reporting=None),
        ),
        data_source=SimpleNamespace(storage=DummyStorage()),
        strategy_name="core_daily_trend",
        controller_name="daily_trend_core",
        risk_profile_name="balanced",
    )

    monkeypatch.setattr(run_daily_trend, "build_daily_trend_pipeline", lambda **_: pipeline)

    trading_controller = SimpleNamespace(
        maybe_report_health=lambda: None,
        process_signals=lambda signals: [],
    )
    monkeypatch.setattr(
        run_daily_trend,
        "create_trading_controller",
        lambda pipeline_arg, alert_router, **kwargs: trading_controller,
    )

    class DummyRunner:
        def __init__(self, *, controller: Any, trading_controller: Any, history_bars: int, clock=None) -> None:
            self._controller = controller
            self._clock = clock or (lambda: datetime.now(timezone.utc))
            self._history_bars = history_bars

        def run_once(self) -> list[OrderResult]:
            now = self._clock()
            tick_ms_local = int(getattr(self._controller, "tick_seconds", 86400.0) * 1000)
            end_local = int(now.timestamp() * 1000)
            start_local = max(0, end_local - self._history_bars * tick_ms_local)
            self._controller.collect_signals(start=start_local, end=end_local)
            return []

    monkeypatch.setattr(run_daily_trend, "DailyTrendRealtimeRunner", DummyRunner)

    def fake_export_smoke_report(
        *,
        report_dir: Path,
        results: Iterable[OrderResult],
        ledger: Iterable[Mapping[str, object]],
        window: Mapping[str, str],
        environment: str,
        alert_snapshot: Mapping[str, Mapping[str, str]],
        risk_state: Mapping[str, object] | None,
        data_checks: Mapping[str, object] | None = None,
        storage_info: Mapping[str, object] | None = None,
    ) -> Path:
        report_dirs.append(report_dir)
        report_dir.mkdir(parents=True, exist_ok=True)
        (report_dir / "ledger.jsonl").write_text("", encoding="utf-8")
        summary_payload = {
            "environment": environment,
            "window": dict(window),
            "orders": [],
            "ledger_entries": len(list(ledger)),
            "alert_snapshot": alert_snapshot,
        }
        if risk_state:
            summary_payload["risk_state"] = dict(risk_state)
        if data_checks:
            summary_payload["data_checks"] = json.loads(json.dumps(data_checks))
        if storage_info:
            summary_payload["storage"] = json.loads(json.dumps(storage_info))
        summary_path = report_dir / "summary.json"
        summary_path.write_text(json.dumps(summary_payload), encoding="utf-8")
        return summary_path

    monkeypatch.setattr(run_daily_trend, "_export_smoke_report", fake_export_smoke_report)

    exit_code = run_daily_trend.main(
        [
            "--config",
            "config/core.yaml",
            "--environment",
            "binance_paper",
            "--paper-smoke",
            "--date-window",
            "2024-01-01:2024-01-10",
            "--smoke-output",
            str(base_output),
        ]
    )

    assert exit_code == 0
    assert base_output.exists()
    assert report_dirs, "powinien powstać katalog z raportem smoke"
    report_dir = report_dirs[0]
    assert report_dir.parent == base_output
    assert report_dir.name.startswith("daily_trend_smoke_")

    summary_path = report_dir / "summary.json"
    summary_txt = report_dir / "summary.txt"
    assert summary_path.exists()
    assert summary_txt.exists()

    assert dispatch_calls
    context = getattr(dispatch_calls[0], "context")
    assert context["report_dir"] == str(report_dir)
    assert context["summary_text_path"] == str(summary_txt)
    assert context.get("storage_status") == "ok"

    assert collected_calls, "kontroler powinien zebrać sygnały"
    assert sync_calls, "powinna zajść synchronizacja danych"


def test_paper_smoke_requires_seeded_cache(
    monkeypatch: pytest.MonkeyPatch, caplog: pytest.LogCaptureFixture
) -> None:
    from scripts import run_daily_trend

    caplog.set_level("ERROR")

    class DummyController:
        symbols = ("BTCUSDT",)
        interval = "1d"
        tick_seconds = 86400.0

        def collect_signals(self, *, start: int, end: int) -> list[Any]:  # pragma: no cover - nie powinno zostać wywołane
            raise AssertionError("collect_signals nie powinno być wywołane przy braku cache")

    class DummyBackfill:
        def __init__(self) -> None:
            self.called = False

        def synchronize(self, **kwargs: Any) -> None:  # pragma: no cover - nie powinno zostać wywołane
            self.called = True
            raise AssertionError("backfill nie powinien być wywołany przy braku cache")

    class DummyExecutionService:
        def ledger(self) -> list[dict[str, Any]]:  # pragma: no cover - nie powinno zostać wywołane
            raise AssertionError("ledger nie powinien być odczytany")

    class EmptyStorage:
        def metadata(self) -> dict[str, str]:
            return {}

        def read(self, key: str) -> dict[str, Any]:
            raise KeyError(key)

    class DummyAlertRouter:
        def dispatch(self, message: Any) -> None:  # pragma: no cover - nie powinno zostać wywołane
            raise AssertionError("dispatch nie powinien być wywołany")

        def health_snapshot(self) -> dict[str, Any]:  # pragma: no cover - nie powinno zostać wywołane
            return {}

    environment_cfg = SimpleNamespace(environment=Environment.PAPER, risk_profile="balanced")
    pipeline = SimpleNamespace(
        controller=DummyController(),
        backfill_service=DummyBackfill(),
        execution_service=DummyExecutionService(),
        bootstrap=SimpleNamespace(environment=environment_cfg, alert_router=DummyAlertRouter()),
        data_source=SimpleNamespace(storage=EmptyStorage()),
        strategy_name="core_daily_trend",
        controller_name="daily_trend_core",
    )

    def fake_build_pipeline(**kwargs: Any) -> SimpleNamespace:
        assert kwargs["environment_name"] == "binance_paper"
        return pipeline

    monkeypatch.setattr(run_daily_trend, "build_daily_trend_pipeline", fake_build_pipeline)
    monkeypatch.setattr(
        run_daily_trend,
        "create_trading_controller",
        lambda *args, **kwargs: (_ for _ in ()).throw(AssertionError("create_trading_controller nie powinien być wywołany")),
    )
    monkeypatch.setattr(
        run_daily_trend,
        "DailyTrendRealtimeRunner",
        lambda *args, **kwargs: (_ for _ in ()).throw(AssertionError("runner nie powinien być uruchomiony")),
    )

    exit_code = run_daily_trend.main(
        [
            "--config",
            "config/core.yaml",
            "--environment",
            "binance_paper",
            "--paper-smoke",
            "--date-window",
            "2024-01-01:2024-02-15",
        ]
    )

    assert exit_code == 1
    assert any("Cache offline" in record.message for record in caplog.records)


def test_paper_smoke_manifest_gap_blocks_run(
    monkeypatch: pytest.MonkeyPatch, tmp_path: Path, caplog: pytest.LogCaptureFixture
) -> None:
    from scripts import run_daily_trend

    caplog.set_level("ERROR")

    end_dt = datetime(2024, 2, 15, 23, 59, 59, 999000, tzinfo=timezone.utc)
    end_ms = int(end_dt.timestamp() * 1000)

    class DummyController:
        symbols = ("BTCUSDT",)
        interval = "1d"
        tick_seconds = 86400.0

        def collect_signals(self, *, start: int, end: int) -> list[Any]:  # pragma: no cover
            raise AssertionError("collect_signals nie powinno być wywołane przy błędzie manifestu")

    class DummyBackfill:
        def synchronize(self, **kwargs: Any) -> None:  # pragma: no cover
            raise AssertionError("Backfill nie powinien zostać uruchomiony przy błędzie manifestu")

    class DummyExecutionService:
        def ledger(self) -> list[dict[str, Any]]:  # pragma: no cover
            raise AssertionError("Ledger nie powinien być odczytany")

    class DummyStorage:
        def metadata(self) -> dict[str, str]:
            return {}

        def read(self, key: str) -> dict[str, Any]:  # pragma: no cover
            raise AssertionError("Odczyt danych nie powinien następować przy błędzie manifestu")

    class DummyAlertRouter:
        def dispatch(self, message: Any) -> None:  # pragma: no cover
            raise AssertionError("Alert nie powinien zostać wysłany")

        def health_snapshot(self) -> dict[str, Any]:  # pragma: no cover
            return {}

    instrument = InstrumentConfig(
        name="BTC",
        base_asset="BTC",
        quote_asset="USDT",
        categories=("majors",),
        exchange_symbols={"binance_spot": "BTCUSDT"},
        backfill_windows=(InstrumentBackfillWindow(interval="1d", lookback_days=90),),
    )
    universe = InstrumentUniverseConfig(
        name="paper_universe",
        description="test",
        instruments=(instrument,),
    )

    core_config = SimpleNamespace(instrument_universes={"paper_universe": universe})

    manifest_path = tmp_path / "ohlcv_manifest.sqlite"
    connection = sqlite3.connect(manifest_path)
    try:
        connection.execute("CREATE TABLE metadata (key TEXT PRIMARY KEY, value TEXT NOT NULL)")
        insufficient_rows = 5
        last_ts = end_ms - int(DummyController.tick_seconds * 1000) * 2
        connection.execute(
            "INSERT INTO metadata(key, value) VALUES (?, ?)",
            ("row_count::BTCUSDT::1d", str(insufficient_rows)),
        )
        connection.execute(
            "INSERT INTO metadata(key, value) VALUES (?, ?)",
            ("last_timestamp::BTCUSDT::1d", str(last_ts)),
        )
        connection.commit()
    finally:
        connection.close()

    environment_cfg = SimpleNamespace(
        environment=Environment.PAPER,
        risk_profile="balanced",
        instrument_universe="paper_universe",
        data_cache_path=str(tmp_path),
        exchange="binance_spot",
    )

    pipeline = SimpleNamespace(
        controller=DummyController(),
        backfill_service=DummyBackfill(),
        execution_service=DummyExecutionService(),
        bootstrap=SimpleNamespace(
            environment=environment_cfg,
            alert_router=DummyAlertRouter(),
            core_config=core_config,
        ),
        data_source=SimpleNamespace(storage=DummyStorage()),
        strategy_name="core_daily_trend",
        controller_name="daily_trend_core",
    )

    def fake_build_pipeline(**kwargs: Any) -> SimpleNamespace:
        assert kwargs["environment_name"] == "binance_paper"
        return pipeline

    monkeypatch.setattr(run_daily_trend, "build_daily_trend_pipeline", fake_build_pipeline)
    monkeypatch.setattr(
        run_daily_trend,
        "create_trading_controller",
        lambda *args, **kwargs: (_ for _ in ()).throw(AssertionError("controller nie powinien być tworzony")),
    )
    monkeypatch.setattr(
        run_daily_trend,
        "DailyTrendRealtimeRunner",
        lambda *args, **kwargs: (_ for _ in ()).throw(AssertionError("runner nie powinien być uruchomiony")),
    )

    exit_code = run_daily_trend.main(
        [
            "--config",
            "config/core.yaml",
            "--environment",
            "binance_paper",
            "--paper-smoke",
            "--date-window",
            "2024-01-01:2024-02-15",
        ]
    )

    assert exit_code == 1
    assert any("Manifest danych OHLCV" in record.message for record in caplog.records)


def test_render_smoke_summary_formats_alerts() -> None:
    from scripts import run_daily_trend

    summary = {
        "environment": "binance_paper",
        "window": {"start": "2024-01-01T00:00:00+00:00", "end": "2024-02-01T23:59:59+00:00"},
        "orders": [
            {"order_id": "O1", "status": "filled", "filled_quantity": "0.1", "avg_price": "42000"},
            {"order_id": "O2", "status": "cancelled", "filled_quantity": "0.0", "avg_price": None},
        ],
        "ledger_entries": 3,
        "alert_snapshot": {
            "telegram": {"status": "ok"},
            "email": {"status": "warn", "detail": "DNS failure"},
        },
    }

    rendered = run_daily_trend._render_smoke_summary(summary=summary, summary_sha256="deadbeef")

    assert "Środowisko: binance_paper" in rendered
    assert "Zakres dat: 2024-01-01T00:00:00+00:00 → 2024-02-01T23:59:59+00:00" in rendered
    assert "Liczba zleceń: 2" in rendered
    assert "Liczba wpisów w ledgerze: 3" in rendered
    assert "telegram: OK" in rendered
    assert "email: WARN (DNS failure)" in rendered
    assert rendered.endswith("SHA-256 summary.json: deadbeef")


def test_export_smoke_report_includes_metrics(tmp_path: Path) -> None:
    from scripts import run_daily_trend

    report_dir = tmp_path / "report"
    window = {
        "start": "2024-01-01T00:00:00+00:00",
        "end": "2024-01-08T23:59:59+00:00",
    }

    results = [
        OrderResult(
            order_id="OID-1",
            status="filled",
            filled_quantity=0.1,
            avg_price=40000.0,
            raw_response={},
        ),
        OrderResult(
            order_id="OID-2",
            status="filled",
            filled_quantity=0.1,
            avg_price=42000.0,
            raw_response={},
        ),
    ]

    ledger = [
        {
            "timestamp": 1704067200.0,
            "order_id": "OID-1",
            "symbol": "BTCUSDT",
            "side": "buy",
            "quantity": 0.1,
            "price": 40000.0,
            "fee": 1.2,
            "fee_asset": "USDT",
            "status": "filled",
            "leverage": 1.0,
            "position_value": 4000.0,
        },
        {
            "timestamp": 1704672000.0,
            "order_id": "OID-2",
            "symbol": "BTCUSDT",
            "side": "sell",
            "quantity": 0.1,
            "price": 42000.0,
            "fee": 1.1,
            "fee_asset": "USDT",
            "status": "filled",
            "leverage": 1.0,
            "position_value": 0.0,
        },
    ]

    risk_state = {
        "profile": "balanced",
        "active_positions": 1,
        "gross_notional": 4_200.0,
        "daily_loss_pct": 0.01,
        "drawdown_pct": 0.02,
        "force_liquidation": False,
        "limits": {
            "max_positions": 5,
            "max_leverage": 3.0,
            "daily_loss_limit": 0.5,
            "drawdown_limit": 0.1,
            "max_position_pct": 0.25,
            "target_volatility": 0.12,
            "stop_loss_atr_multiple": 2.5,
        },
    }

    summary_path = run_daily_trend._export_smoke_report(
        report_dir=report_dir,
        results=results,
        ledger=ledger,
        window=window,
        environment="binance_paper",
        alert_snapshot={"telegram": {"status": "ok"}},
        risk_state=risk_state,
    )

    summary = json.loads(summary_path.read_text(encoding="utf-8"))
    metrics = summary["metrics"]

    assert metrics["side_counts"]["buy"] == 1
    assert metrics["side_counts"]["sell"] == 1
    assert metrics["notional"]["buy"] == pytest.approx(4000.0)
    assert metrics["notional"]["sell"] == pytest.approx(4200.0)
    assert metrics["notional"]["total"] == pytest.approx(8200.0)
    assert metrics["total_fees"] == pytest.approx(2.3)
    assert metrics["last_position_value"] == pytest.approx(0.0)
    assert metrics["realized_pnl_total"] == pytest.approx(200.0)

    per_symbol = metrics["per_symbol"]
    assert set(per_symbol.keys()) == {"BTCUSDT"}
    btc_metrics = per_symbol["BTCUSDT"]
    assert btc_metrics["orders"] == 2
    assert btc_metrics["buy_orders"] == 1
    assert btc_metrics["sell_orders"] == 1
    assert btc_metrics["buy_notional"] == pytest.approx(4000.0)
    assert btc_metrics["sell_notional"] == pytest.approx(4200.0)
    assert btc_metrics["total_notional"] == pytest.approx(8200.0)
    assert btc_metrics["fees"] == pytest.approx(2.3)
    assert btc_metrics["net_quantity"] == pytest.approx(0.0)
    assert btc_metrics["realized_pnl"] == pytest.approx(200.0)
    assert summary["risk_state"]["profile"] == "balanced"
    assert summary["risk_state"]["active_positions"] == 1
    assert summary["risk_state"]["gross_notional"] == pytest.approx(4_200.0)
    assert summary["risk_state"]["limits"]["max_positions"] == 5

    ledger_path = report_dir / "ledger.jsonl"
    assert ledger_path.exists()
    lines = [line for line in ledger_path.read_text(encoding="utf-8").splitlines() if line]
    assert len(lines) == 2


def test_export_smoke_report_serializes_data_checks(tmp_path: Path) -> None:
    from scripts import run_daily_trend

    report_dir = tmp_path / "report_data"
    window = {"start": "2024-03-01T00:00:00+00:00", "end": "2024-03-02T23:59:59+00:00"}
    data_checks = {
        "interval": "1d",
        "cache": {
            "BTCUSDT": {
                "coverage_bars": 3,
                "required_bars": 3,
                "row_count": 4,
            }
        },
    }

    summary_path = run_daily_trend._export_smoke_report(
        report_dir=report_dir,
        results=[],
        ledger=[],
        window=window,
        environment="binance_paper",
        alert_snapshot={},
        risk_state=None,
        data_checks=data_checks,
    )

    summary = json.loads(summary_path.read_text(encoding="utf-8"))
    assert summary["data_checks"]["cache"]["BTCUSDT"]["row_count"] == 4
    assert summary["data_checks"]["interval"] == "1d"


def test_render_smoke_summary_with_metrics() -> None:
    from scripts import run_daily_trend

    summary = {
        "environment": "binance_paper",
        "window": {"start": "2024-01-01T00:00:00+00:00", "end": "2024-01-08T23:59:59+00:00"},
        "orders": [],
        "ledger_entries": 3,
        "alert_snapshot": {},
        "metrics": {
            "side_counts": {"buy": 2, "sell": 1},
            "notional": {"buy": 1234.5, "sell": 987.6, "total": 2222.1},
            "total_fees": 0.987654,
            "last_position_value": 4321.0,
            "realized_pnl_total": 150.5,
            "per_symbol": {
                "BTCUSDT": {
                    "orders": 3,
                    "total_notional": 2222.1,
                    "fees": 0.987654,
                    "realized_pnl": 200.0,
                },
                "ETHUSDT": {
                    "orders": 1,
                    "total_notional": 500.0,
                    "fees": 0.1234,
                    "net_quantity": 0.25,
                    "last_position_value": 125.0,
                    "realized_pnl": -49.5,
                },
            },
        },
    }

    text = run_daily_trend._render_smoke_summary(summary=summary, summary_sha256="abc123")

    assert "Zlecenia BUY/SELL: 2/1" in text
    assert "Wolumen BUY: 1 234.50 | SELL: 987.60 | Razem: 2 222.10" in text
    assert "Łączne opłaty: 0.9877" in text
    assert "Realizowany PnL (brutto): 150.50" in text
    assert "Ostatnia wartość pozycji: 4 321.00" in text
    assert "Instrumenty: BTCUSDT: zlecenia 3, wolumen 2 222.10, opłaty 0.9877, PnL 200.00" in text
    assert (
        "ETHUSDT: zlecenia 1, wolumen 500.00, opłaty 0.1234, netto +0.2500, wartość 125.00, PnL -49.50"
        in text
    )
    assert "SHA-256 summary.json: abc123" in text


def test_render_smoke_summary_includes_risk_state() -> None:
    from scripts import run_daily_trend

    summary = {
        "environment": "binance_paper",
        "window": {"start": "2024-01-01", "end": "2024-01-31"},
        "orders": [],
        "ledger_entries": 0,
        "alert_snapshot": {"telegram": {"status": "ok"}},
        "metrics": {},
        "risk_state": {
            "profile": "balanced",
            "active_positions": 2,
            "gross_notional": 12_500.0,
            "daily_loss_pct": 0.0125,
            "drawdown_pct": 0.034,
            "force_liquidation": False,
            "positions": {
                "BTCUSDT": {"side": "long", "notional": 7_500.0},
                "ETHUSDT": {"side": "short", "notional": 2_500.0},
            },
            "limits": {
                "max_positions": 5,
                "max_position_pct": 0.25,
                "max_leverage": 3.0,
                "daily_loss_limit": 0.05,
                "drawdown_limit": 0.15,
                "target_volatility": 0.12,
                "stop_loss_atr_multiple": 2.5,
            },
        },
    }

    text = run_daily_trend._render_smoke_summary(summary=summary, summary_sha256="deadbeef")

    assert "Profil ryzyka: balanced" in text
    assert "Aktywne pozycje: 2 | Ekspozycja brutto: 12 500.00" in text
    assert "Pozycje: BTCUSDT: LONG 7 500.00; ETHUSDT: SHORT 2 500.00" in text
    assert "Dzienna strata: 1.25% | Obsunięcie: 3.40%" in text
    assert "Force liquidation: NIE" in text
    assert "Limity: max pozycje 5" in text


def test_render_smoke_summary_includes_data_checks() -> None:
    from scripts import run_daily_trend

    summary = {
        "environment": "binance_paper",
        "window": {"start": "2024-01-01", "end": "2024-01-31"},
        "orders": [],
        "ledger_entries": 0,
        "alert_snapshot": {},
        "data_checks": {
            "manifest": {
                "status": "ok",
                "entries": [
                    {
                        "symbol": "BTCUSDT",
                        "interval": "1d",
                        "issues": [],
                        "row_count": 31,
                        "required_rows": 31,
                        "gap_minutes": 0,
                        "last_timestamp_ms": 1706659199999,
                        "last_timestamp_iso": "2024-01-31T23:59:59+00:00",
                    }
                ],
            },
            "cache": {
                "BTCUSDT": {
                    "coverage_bars": 31,
                    "required_bars": 31,
                    "row_count": 35,
                }
            },
        },
    }

    text = run_daily_trend._render_smoke_summary(summary=summary, summary_sha256="feedbeef")

    assert "Manifest OHLCV:" in text
    assert "Cache offline:" in text
    assert text.endswith("SHA-256 summary.json: feedbeef")
=======
            if fee_value is not None:
                stats["fees"] += fee_value

            if position_value is not None:
                stats["last_position_value"] = position_value

            tracker = pnl_trackers.setdefault(
                symbol_key,
                {
                    "long_lots": deque(),
                    "short_lots": deque(),
                    "realized_pnl": 0.0,
                },
            )

            long_lots: deque[tuple[float, float]] = tracker["long_lots"]  # type: ignore[assignment]
            short_lots: deque[tuple[float, float]] = tracker["short_lots"]  # type: ignore[assignment]
            realized_symbol: float = tracker["realized_pnl"]  # type: ignore[assignment]

            remaining_qty = abs_quantity

            if side == "buy":
                # Zamykamy pozycje krótkie (jeśli istnieją) przed dodaniem nowego long lotu.
                while remaining_qty > eps and short_lots:
                    lot_qty, lot_price = short_lots[0]
                    matched = min(remaining_qty, lot_qty)
                    realized_symbol += (lot_price - price) * matched
                    lot_qty -= matched
                    remaining_qty -= matched
                    if lot_qty <= eps:
                        short_lots.popleft()
                    else:
                        short_lots[0] = (lot_qty, lot_price)
                if remaining_qty > eps:
                    long_lots.append((remaining_qty, price))
            elif side == "sell":
                # Zamykamy pozycje długie przed otwarciem shorta.
                while remaining_qty > eps and long_lots:
                    lot_qty, lot_price = long_lots[0]
                    matched = min(remaining_qty, lot_qty)
                    realized_symbol += (price - lot_price) * matched
                    lot_qty -= matched
                    remaining_qty -= matched
                    if lot_qty <= eps:
                        long_lots.popleft()
                    else:
                        long_lots[0] = (lot_qty, lot_price)
                if remaining_qty > eps:
                    short_lots.append((remaining_qty, price))

            tracker["realized_pnl"] = realized_symbol
            stats["realized_pnl"] = realized_symbol
            previous_realized = tracker.get("_realized_accumulator", 0.0)
            realized_pnl_total += realized_symbol - float(previous_realized)
            tracker["_realized_accumulator"] = realized_symbol

    total_notional = sum(notionals.values()) + sum(other_notionals.values())

    side_counts: MutableMapping[str, int] = {
        "buy": counts.get("buy", 0),
        "sell": counts.get("sell", 0),
    }
    for key, value in other_counts.items():
        if value:
            side_counts[key] = value

    notional_payload: MutableMapping[str, float] = {
        "buy": notionals.get("buy", 0.0),
        "sell": notionals.get("sell", 0.0),
    }
    for key, value in other_notionals.items():
        if value:
            notional_payload[key] = value
    notional_payload["total"] = total_notional

    metrics: dict[str, object] = {
        "side_counts": dict(side_counts),
        "notional": dict(notional_payload),
        "total_fees": total_fees,
    }
    metrics["realized_pnl_total"] = realized_pnl_total
    if last_position_value is not None:
        metrics["last_position_value"] = last_position_value
    if per_symbol:
        metrics["per_symbol"] = {
            symbol: {
                key: (float(value) if isinstance(value, float) else value)
                for key, value in stats.items()
            }
            for symbol, stats in per_symbol.items()
        }
    return metrics


def _export_smoke_report(
    *,
    report_dir: Path,
    results: Sequence[OrderResult],
    ledger: Iterable[Mapping[str, object]],
    window: Mapping[str, str],
    environment: str,
    alert_snapshot: Mapping[str, Mapping[str, str]],
    risk_state: Mapping[str, object] | None = None,
    data_checks: Mapping[str, object] | None = None,
) -> Path:
    report_dir.mkdir(parents=True, exist_ok=True)
    ledger_entries = list(ledger)
    ledger_path = report_dir / "ledger.jsonl"
    with ledger_path.open("w", encoding="utf-8") as handle:
        for entry in ledger_entries:
            json.dump(entry, handle, ensure_ascii=False)
            handle.write("\n")

    metrics = _compute_ledger_metrics(ledger_entries)

    summary: dict[str, object] = {
        "environment": environment,
        "window": dict(window),
        "orders": [
            {
                "order_id": result.order_id,
                "status": result.status,
                "filled_quantity": result.filled_quantity,
                "avg_price": result.avg_price,
            }
            for result in results
        ],
        "ledger_entries": len(ledger_entries),
        "metrics": metrics,
        "alert_snapshot": {channel: dict(data) for channel, data in alert_snapshot.items()},
    }
    if risk_state:
        summary["risk_state"] = dict(risk_state)
    if data_checks:
        summary["data_checks"] = json.loads(json.dumps(data_checks))

    summary_path = report_dir / "summary.json"
    summary_path.write_text(json.dumps(summary, ensure_ascii=False, indent=2) + "\n", encoding="utf-8")
    return summary_path


def _write_smoke_readme(report_dir: Path) -> Path:
    readme_path = report_dir / "README.txt"
    readme_text = (
        "Daily Trend – smoke test paper trading\n"
        "======================================\n\n"
        "Ten katalog zawiera artefakty pojedynczego uruchomienia trybu --paper-smoke.\n"
        "Na potrzeby audytu:"
    )
    readme_text += (
        "\n\n"
        "1. Zweryfikuj hash SHA-256 pliku summary.json zapisany w logu CLI oraz w alertach.\n"
        "2. Przepisz treść summary.txt do dziennika audytowego (docs/audit/paper_trading_log.md).\n"
        "3. Zabezpiecz ledger.jsonl (pełna historia decyzji) w repozytorium operacyjnym.\n"
        "4. Zarchiwizowany plik ZIP można przechowywać w sejfie audytu przez min. 24 miesiące.\n"
    )
    readme_path.write_text(readme_text + "\n", encoding="utf-8")
    return readme_path


def _archive_smoke_report(report_dir: Path) -> Path:
    archive_path_str = shutil.make_archive(str(report_dir), "zip", root_dir=report_dir)
    return Path(archive_path_str)


def _render_smoke_summary(*, summary: Mapping[str, object], summary_sha256: str) -> str:
    environment = str(summary.get("environment", "unknown"))
    window = summary.get("window", {})
    if isinstance(window, Mapping):
        start = str(window.get("start", "?"))
        end = str(window.get("end", "?"))
    else:  # pragma: no cover
        start = end = "?"

    orders = summary.get("orders", [])
    orders_count = len(orders) if isinstance(orders, Sequence) else 0
    ledger_entries = summary.get("ledger_entries", 0)
    try:
        ledger_entries = int(ledger_entries)
    except Exception:  # noqa: BLE001
        ledger_entries = 0

    alert_snapshot = summary.get("alert_snapshot", {})
    alert_lines: list[str] = []
    if isinstance(alert_snapshot, Mapping):
        for channel, data in alert_snapshot.items():
            status = "UNKNOWN"
            detail: str | None = None
            if isinstance(data, Mapping):
                raw_status = data.get("status")
                if raw_status is not None:
                    status = str(raw_status).upper()
                raw_detail = data.get("detail")
                if raw_detail:
                    detail = str(raw_detail)
            channel_name = str(channel)
            if detail:
                alert_lines.append(f"{channel_name}: {status} ({detail})")
            else:
                alert_lines.append(f"{channel_name}: {status}")

    if not alert_lines:
        alert_lines.append("brak danych o kanałach alertów")

    metrics_lines: list[str] = []
    metrics = summary.get("metrics")
    if isinstance(metrics, Mapping):
        side_counts = metrics.get("side_counts")
        if isinstance(side_counts, Mapping):
            buy_count = _as_int(side_counts.get("buy")) or 0
            sell_count = _as_int(side_counts.get("sell")) or 0
            if buy_count or sell_count:
                metrics_lines.append(f"Zlecenia BUY/SELL: {buy_count}/{sell_count}")
            other_sides = [
                f"{str(name).upper()}: {_as_int(value) or 0}"
                for name, value in side_counts.items()
                if str(name).lower() not in {"buy", "sell"}
            ]
            if other_sides:
                metrics_lines.append("Inne strony: " + ", ".join(other_sides))

        notionals = metrics.get("notional")
        if isinstance(notionals, Mapping) and notionals:
            buy_notional = _as_float(notionals.get("buy")) or 0.0
            sell_notional = _as_float(notionals.get("sell")) or 0.0
            total_notional = _as_float(notionals.get("total")) or (buy_notional + sell_notional)
            metrics_lines.append(
                "Wolumen BUY: {buy} | SELL: {sell} | Razem: {total}".format(
                    buy=_format_money(buy_notional),
                    sell=_format_money(sell_notional),
                    total=_format_money(total_notional),
                )
            )
            other_notional_lines = [
                f"{str(name).upper()}: {_format_money(_as_float(value) or 0.0)}"
                for name, value in notionals.items()
                if str(name).lower() not in {"buy", "sell", "total"}
            ]
            if other_notional_lines:
                metrics_lines.append("Wolumen inne: " + "; ".join(other_notional_lines))

        total_fees = _as_float(metrics.get("total_fees"))
        if total_fees is not None:
            metrics_lines.append(f"Łączne opłaty: {_format_money(total_fees, decimals=4)}")

        realized_total = _as_float(metrics.get("realized_pnl_total"))
        if realized_total is not None:
            metrics_lines.append(f"Realizowany PnL (brutto): {_format_money(realized_total)}")

        last_position = _as_float(metrics.get("last_position_value"))
        if last_position is not None:
            metrics_lines.append(f"Ostatnia wartość pozycji: {_format_money(last_position)}")

        per_symbol = metrics.get("per_symbol")
        if isinstance(per_symbol, Mapping):
            symbol_lines: list[tuple[float, str]] = []
            for symbol, payload in per_symbol.items():
                if not isinstance(payload, Mapping):
                    continue

                total_notional = _as_float(payload.get("total_notional")) or 0.0
                orders = _as_int(payload.get("orders")) or 0
                fees_value = _as_float(payload.get("fees"))
                net_quantity = _as_float(payload.get("net_quantity"))
                last_symbol_value = _as_float(payload.get("last_position_value"))
                realized_symbol = _as_float(payload.get("realized_pnl"))

                if not (
                    orders
                    or total_notional
                    or (fees_value is not None and fees_value)
                    or (net_quantity is not None and abs(net_quantity) > 1e-9)
                    or (last_symbol_value is not None and last_symbol_value > 0)
                    or (realized_symbol is not None and abs(realized_symbol) > 1e-9)
                ):
                    continue

                parts = [f"{symbol}: zlecenia {orders}"]
                if total_notional:
                    parts.append(f"wolumen {_format_money(total_notional)}")
                if fees_value is not None:
                    parts.append(f"opłaty {_format_money(fees_value, decimals=4)}")
                if net_quantity is not None and abs(net_quantity) > 1e-6:
                    parts.append(f"netto {net_quantity:+.4f}")
                if last_symbol_value is not None and last_symbol_value > 0:
                    parts.append(f"wartość {_format_money(last_symbol_value)}")
                if realized_symbol is not None and abs(realized_symbol) > 1e-6:
                    parts.append(f"PnL {_format_money(realized_symbol)}")

                symbol_lines.append((total_notional, ", ".join(parts)))

            if symbol_lines:
                symbol_lines.sort(key=lambda item: item[0], reverse=True)
                top_lines = [item[1] for item in symbol_lines[:3]]
                metrics_lines.append("Instrumenty: " + "; ".join(top_lines))

    # Opcjonalne linie o stanie ryzyka
    risk_lines: list[str] = []
    risk_state = summary.get("risk_state")
    if isinstance(risk_state, Mapping) and risk_state:
        profile_name = str(risk_state.get("profile", "unknown"))
        risk_lines.append(f"Profil ryzyka: {profile_name}")

        active_positions = _as_int(risk_state.get("active_positions")) or 0
        gross_notional = _as_float(risk_state.get("gross_notional"))
        exposure_line = f"Aktywne pozycje: {active_positions}"
        if gross_notional is not None:
            exposure_line += f" | Ekspozycja brutto: {_format_money(gross_notional)}"
        risk_lines.append(exposure_line)

        positions_raw = risk_state.get("positions")
        if isinstance(positions_raw, Mapping) and positions_raw:
            formatted: list[tuple[float, str]] = []
            for symbol, payload in positions_raw.items():
                if not isinstance(payload, Mapping):
                    continue
                entry = _normalize_position_entry(str(symbol), payload)
                if entry is not None:
                    formatted.append(entry)

            if formatted:
                formatted.sort(key=lambda item: item[0], reverse=True)
                formatted_lines = [text for _value, text in formatted[:5]]
                risk_lines.append("Pozycje: " + "; ".join(formatted_lines))

        daily_loss_pct = _as_float(risk_state.get("daily_loss_pct"))
        drawdown_pct = _as_float(risk_state.get("drawdown_pct"))
        risk_lines.append(
            "Dzienna strata: {loss} | Obsunięcie: {dd}".format(
                loss=_format_percentage(daily_loss_pct),
                dd=_format_percentage(drawdown_pct),
            )
        )

        liquidation = bool(risk_state.get("force_liquidation"))
        risk_lines.append("Force liquidation: TAK" if liquidation else "Force liquidation: NIE")

        limits = risk_state.get("limits")
        if isinstance(limits, Mapping):
            limit_parts: list[str] = []
            max_positions = _as_int(limits.get("max_positions"))
            if max_positions is not None:
                limit_parts.append(f"max pozycje {max_positions}")
            max_exposure = _as_float(limits.get("max_position_pct"))
            if max_exposure is not None:
                limit_parts.append(f"max ekspozycja {_format_percentage(max_exposure)}")
            max_leverage = _as_float(limits.get("max_leverage"))
            if max_leverage is not None:
                limit_parts.append(f"max dźwignia {max_leverage:.2f}x")
            daily_limit = _as_float(limits.get("daily_loss_limit"))
            if daily_limit is not None:
                limit_parts.append(f"dzienna strata {_format_percentage(daily_limit)}")
            drawdown_limit = _as_float(limits.get("drawdown_limit"))
            if drawdown_limit is not None:
                limit_parts.append(f"obsunięcie {_format_percentage(drawdown_limit)}")
            target_vol = _as_float(limits.get("target_volatility"))
            if target_vol is not None:
                limit_parts.append(f"target vol {_format_percentage(target_vol)}")
            stop_loss_atr = _as_float(limits.get("stop_loss_atr_multiple"))
            if stop_loss_atr is not None:
                limit_parts.append(f"stop loss ATR× {stop_loss_atr:.2f}")
            if limit_parts:
                risk_lines.append("Limity: " + ", ".join(limit_parts))

    # Dodatkowe linie o danych (manifest/cache), jeśli dołączono do summary
    data_lines: list[str] = []
    data_checks = summary.get("data_checks")
    if isinstance(data_checks, Mapping):
        manifest_info = data_checks.get("manifest")
        if isinstance(manifest_info, Mapping):
            entries = manifest_info.get("entries") or []
            if isinstance(entries, list):
                total_entries = len(entries)
                issues_count = 0
                for entry in entries:
                    issues = entry.get("issues")
                    if isinstance(issues, list) and any(issues):
                        issues_count += 1
                status_text = str(manifest_info.get("status", "n/a")).upper()
                if total_entries:
                    data_lines.append(
                        f"Manifest OHLCV: {status_text} ({total_entries} wpisów, problemy: {issues_count})"
                    )
                else:
                    data_lines.append(f"Manifest OHLCV: {status_text} (brak wpisów)")
        cache_info = data_checks.get("cache")
        if isinstance(cache_info, Mapping) and cache_info:
            fragments: list[str] = []
            for symbol, payload in sorted(cache_info.items()):
                fragment = str(symbol)
                coverage = payload.get("coverage_bars")
                required = payload.get("required_bars")
                row_count = payload.get("row_count")
                try:
                    coverage_int = int(coverage) if coverage is not None else None
                except (TypeError, ValueError):
                    coverage_int = None
                try:
                    required_int = int(required) if required is not None else None
                except (TypeError, ValueError):
                    required_int = None
                try:
                    row_count_int = int(row_count) if row_count is not None else None
                except (TypeError, ValueError):
                    row_count_int = None
                if coverage_int is not None and required_int is not None:
                    fragment += f": pokrycie {coverage_int}/{required_int}"
                if row_count_int is not None:
                    fragment += f", wiersze {row_count_int}"
                fragments.append(fragment)
            if fragments:
                data_lines.append("Cache offline: " + "; ".join(fragments))

    lines = [
        f"Środowisko: {environment}",
        f"Zakres dat: {start} → {end}",
        f"Liczba zleceń: {orders_count}",
        f"Liczba wpisów w ledgerze: {ledger_entries}",
    ]
    if metrics_lines:
        lines.extend(metrics_lines)
    if risk_lines:
        lines.extend(risk_lines)
    if data_lines:
        lines.extend(data_lines)
    lines.append("Alerty: " + "; ".join(alert_lines))
    lines.append(f"SHA-256 summary.json: {summary_sha256}")
    return "\n".join(lines)


def _ensure_smoke_cache(
    *,
    pipeline: Any,
    symbols: Sequence[str],
    interval: str,
    start_ms: int,
    end_ms: int,
    required_bars: int,
    tick_ms: int,
) -> Mapping[str, object] | None:
    """Sprawdza, czy lokalny cache zawiera dane potrzebne do smoke testu.
    Zwraca raport (manifest/cache) do osadzenia w summary.
    """
    manifest_report = _verify_manifest_coverage(
        pipeline=pipeline,
        symbols=symbols,
        interval=interval,
        end_ms=end_ms,
        required_bars=required_bars,
    )

    data_source = getattr(pipeline, "data_source", None)
    storage = getattr(data_source, "storage", None)
    if storage is None:
        _LOGGER.warning(
            "Nie mogę zweryfikować cache – pipeline nie udostępnia storage'u. Pomijam kontrolę.",
        )
        cache_reports: dict[str, dict[str, object]] = {}
    else:
        try:
            metadata: MutableMapping[str, str] = storage.metadata()
        except Exception as exc:  # noqa: BLE001
            _LOGGER.warning("Nie udało się odczytać metadanych cache: %s", exc)
            metadata = {}

        issues: list[tuple[str, str]] = []
        cache_reports: dict[str, dict[str, object]] = {}

        for symbol in symbols:
            key = f"{symbol}::{interval}"
            row_count: int | None = None
            last_timestamp: int | None = None

            if metadata:
                raw_rows = metadata.get(f"row_count::{symbol}::{interval}")
                if raw_rows is not None:
                    try:
                        row_count = int(raw_rows)
                    except (TypeError, ValueError):
                        _LOGGER.warning(
                            "Nieprawidłowa wartość row_count dla %s (%s): %s",
                            symbol,
                            interval,
                            raw_rows,
                        )
                raw_last = metadata.get(f"last_timestamp::{symbol}::{interval}")
                if raw_last is not None:
                    try:
                        last_timestamp = int(float(raw_last))
                    except (TypeError, ValueError):
                        _LOGGER.warning(
                            "Nieprawidłowa wartość last_timestamp dla %s (%s): %s",
                            symbol,
                            interval,
                            raw_last,
                        )

            try:
                payload = storage.read(key)
            except KeyError:
                issues.append((symbol, "brak wpisu w cache"))
                continue

            rows = list(payload.get("rows", []))
            if not rows:
                issues.append((symbol, "puste dane w cache"))
                continue

            if row_count is None:
                row_count = len(rows)
            if last_timestamp is None:
                last_timestamp = int(float(rows[-1][0]))

            first_timestamp = int(float(rows[0][0]))

            if row_count < required_bars:
                issues.append((symbol, f"za mało świec ({row_count} < {required_bars})"))
                continue

            if last_timestamp < end_ms:
                issues.append((symbol, f"ostatnia świeca {last_timestamp} < wymaganego końca {end_ms}"))
                continue

            if first_timestamp > start_ms:
                issues.append((symbol, f"pierwsza świeca {first_timestamp} > wymaganego startu {start_ms}"))
                continue

            coverage = ((last_timestamp - first_timestamp) // max(1, tick_ms)) + 1
            if coverage < required_bars:
                issues.append((symbol, f"pokrycie obejmuje {coverage} świec (wymagane {required_bars})"))
                continue

            cache_reports[str(symbol)] = {
                "row_count": int(row_count),
                "first_timestamp_ms": first_timestamp,
                "last_timestamp_ms": last_timestamp,
                "coverage_bars": int(coverage),
                "required_bars": int(required_bars),
            }

        if issues:
            for symbol, reason in issues:
                _LOGGER.error(
                    "Cache offline dla symbolu %s (%s) nie spełnia wymagań smoke testu: %s",
                    symbol,
                    interval,
                    reason,
                )
            raise RuntimeError(
                "Cache offline nie obejmuje wymaganego zakresu danych. Uruchom scripts/seed_paper_cache.py, "
                "aby zbudować deterministyczny seed przed smoke testem.",
            )

    result: dict[str, object] = {
        "interval": interval,
        "symbols": [str(symbol) for symbol in symbols],
        "required_bars": int(required_bars),
        "tick_ms": int(max(1, tick_ms)),
        "window_ms": {"start": int(start_ms), "end": int(end_ms)},
    }
    if manifest_report:
        result["manifest"] = manifest_report
    if cache_reports:
        result["cache"] = cache_reports
    return result


def _verify_manifest_coverage(
    *,
    pipeline: Any,
    symbols: Sequence[str],
    interval: str,
    end_ms: int,
    required_bars: int,
) -> Mapping[str, object] | None:
    """Waliduje metadane manifestu przed uruchomieniem smoke testu."""
    bootstrap = getattr(pipeline, "bootstrap", None)
    if bootstrap is None:
        return None

    environment_cfg = getattr(bootstrap, "environment", None)
    core_config = getattr(bootstrap, "core_config", None)
    if environment_cfg is None or core_config is None:
        return None

    if not hasattr(core_config, "instrument_universes"):
        return None

    universe_name = getattr(environment_cfg, "instrument_universe", None)
    cache_root = getattr(environment_cfg, "data_cache_path", None)
    exchange_name = getattr(environment_cfg, "exchange", None)
    if not universe_name or not cache_root or not exchange_name:
        return None

    manifest_path = Path(cache_root) / "ohlcv_manifest.sqlite"
    if not manifest_path.exists():
        _LOGGER.warning(
            "Manifest %s nie istnieje – pomijam kontrolę metadanych i sprawdzam wyłącznie surowe pliki.",
            manifest_path,
        )
        return None

    try:
        universe = core_config.instrument_universes[universe_name]
    except Exception as exc:  # noqa: BLE001
        _LOGGER.warning(
            "Nie udało się pobrać uniwersum instrumentów '%s' z konfiguracji: %s – pomijam kontrolę manifestu.",
            universe_name,
            exc,
        )
        return None

    as_of = datetime.fromtimestamp(end_ms / 1000, tz=timezone.utc)
    try:
        statuses = evaluate_coverage(
            manifest_path=manifest_path,
            universe=universe,
            exchange_name=exchange_name,
            as_of=as_of,
        )
    except Exception as exc:  # noqa: BLE001
        _LOGGER.warning("Nie udało się ocenić pokrycia manifestu: %s", exc)
        return None

    tracked_symbols = {str(symbol).lower() for symbol in symbols}
    interval_key = interval.lower()
    relevant = [
        status
        for status in statuses
        if status.symbol.lower() in tracked_symbols and status.interval.lower() == interval_key
    ]

    issues: list[str] = []
    if not relevant:
        issues.append(
            "Manifest nie zawiera wpisów dla wymaganych symboli/interwałów – uruchom ponownie scripts/seed_paper_cache.py."
        )
    else:
        for status in relevant:
            entry = status.manifest_entry
            if status.issues:
                issues.extend(f"{status.symbol}/{interval}: {issue}" for issue in status.issues)

            row_count = entry.row_count
            if row_count is None:
                issues.append(
                    f"{status.symbol}/{interval}: manifest nie zawiera licznika świec (row_count)"
                )
            elif row_count < required_bars:
                issues.append(
                    f"{status.symbol}/{interval}: manifest raportuje jedynie {row_count} świec (< {required_bars})"
                )

            last_ts = entry.last_timestamp_ms
            if last_ts is None:
                issues.append(
                    f"{status.symbol}/{interval}: manifest nie zawiera ostatniego stempla czasowego"
                )
            elif last_ts < end_ms:
                issues.append(
                    f"{status.symbol}/{interval}: ostatnia świeca w manifescie ({last_ts}) < wymaganego końca ({end_ms})"
                )

    if issues:
        for detail in issues:
            _LOGGER.error("Manifest OHLCV: %s", detail)
        raise RuntimeError(
            "Manifest danych OHLCV jest niekompletny dla smoke testu. Uruchom scripts/seed_paper_cache.py lub pełny backfill, "
            "aby zaktualizować manifest."
        )

    entries_payload: list[dict[str, object]] = []
    for status in relevant:
        entry = status.manifest_entry
        entries_payload.append(
            {
                "symbol": status.symbol,
                "interval": status.interval,
                "status": status.status,
                "issues": list(status.issues),
                "row_count": entry.row_count,
                "required_rows": status.required_rows,
                "gap_minutes": entry.gap_minutes,
                "last_timestamp_ms": entry.last_timestamp_ms,
                "last_timestamp_iso": entry.last_timestamp_iso,
            }
        )

    return {
        "status": "ok",
        "as_of": as_of.isoformat(),
        "interval": interval,
        "required_rows": int(required_bars),
        "symbols": sorted(str(symbol) for symbol in symbols),
        "entries": entries_payload,
    }


class _OfflineExchangeAdapter(ExchangeAdapter):
    """Minimalny adapter giełdowy działający offline dla trybu paper-smoke."""

    name = "offline"

    def __init__(self, credentials: ExchangeCredentials, **_: object) -> None:
        super().__init__(credentials)

    def configure_network(self, *, ip_allowlist: tuple[str, ...] | None = None) -> None:  # noqa: D401, ARG002
        return None

    def fetch_account_snapshot(self) -> AccountSnapshot:
        return AccountSnapshot(
            balances={"USDT": 100_000.0},
            total_equity=100_000.0,
            available_margin=100_000.0,
            maintenance_margin=0.0,
        )

    def fetch_symbols(self):  # pragma: no cover
        return ()

    def fetch_ohlcv(  # noqa: D401, ARG002
        self,
        symbol: str,
        interval: str,
        start: int | None = None,
        end: int | None = None,
        limit: int | None = None,
    ):
        return []

    def place_order(self, request):  # pragma: no cover
        raise NotImplementedError

    def cancel_order(self, order_id: str, *, symbol: str | None = None) -> None:  # pragma: no cover
        raise NotImplementedError

    def stream_public_data(self, *, channels):  # pragma: no cover
        raise NotImplementedError

    def stream_private_data(self, *, channels):  # pragma: no cover
        raise NotImplementedError


def _offline_adapter_factory(credentials: ExchangeCredentials, **kwargs: object) -> ExchangeAdapter:
    return _OfflineExchangeAdapter(credentials, **kwargs)


def _run_loop(runner: DailyTrendRealtimeRunner, poll_seconds: float) -> int:
    interval = max(1.0, poll_seconds)
    stop = False

    def _signal_handler(_signo, _frame) -> None:  # type: ignore[override]
        nonlocal stop
        stop = True
        _LOGGER.info("Otrzymano sygnał zatrzymania – kończę pętlę realtime")

    for signame in (signal.SIGINT, signal.SIGTERM):
        signal.signal(signame, _signal_handler)

    _LOGGER.info("Start pętli realtime (co %s s)", interval)
    while not stop:
        start = time.monotonic()
        try:
            results = runner.run_once()
            if results:
                _log_order_results(results)
        except Exception:  # noqa: BLE001
            _LOGGER.exception("Błąd podczas iteracji realtime")
        elapsed = time.monotonic() - start
        sleep_for = max(1.0, interval - elapsed)
        if stop:
            break
        time.sleep(sleep_for)
    return 0


def main(argv: Sequence[str] | None = None) -> int:
    args = _parse_args(argv)
    logging.basicConfig(level=getattr(logging, args.log_level.upper()), stream=sys.stdout)

    try:
        secret_manager = _create_secret_manager(args)
    except SecretStorageError as exc:
        _LOGGER.error("Nie udało się zainicjalizować magazynu sekretów: %s", exc)
        return 2

    config_path = Path(args.config)
    if not config_path.exists():
        _LOGGER.error("Plik konfiguracyjny %s nie istnieje", config_path)
        return 1

    adapter_factories: Mapping[str, ExchangeAdapterFactory] | None = None
    if args.paper_smoke:
        adapter_factories = {
            "binance_spot": _offline_adapter_factory,
            "binance_futures": _offline_adapter_factory,
            "kraken_spot": _offline_adapter_factory,
            "kraken_futures": _offline_adapter_factory,
            "zonda_spot": _offline_adapter_factory,
        }

    try:
        pipeline = build_daily_trend_pipeline(
            environment_name=args.environment,
            strategy_name=args.strategy,
            controller_name=args.controller,
            config_path=config_path,
            secret_manager=secret_manager,
            adapter_factories=adapter_factories,
        )
    except Exception as exc:  # noqa: BLE001
        _LOGGER.exception("Nie udało się zbudować pipeline'u daily trend: %s", exc)
        return 1

    # Bezpieczne logowanie (np. w testach mock może nie mieć pól)
    strategy_name = getattr(pipeline, "strategy_name", args.strategy)
    controller_name = getattr(pipeline, "controller_name", args.controller)
    _LOGGER.info(
        "Pipeline gotowy: środowisko=%s, strategia=%s, kontroler=%s",
        args.environment, strategy_name, controller_name,
    )

    environment = pipeline.bootstrap.environment.environment
    if environment is Environment.LIVE and not args.allow_live:
        _LOGGER.error(
            "Środowisko %s to LIVE – dla bezpieczeństwa użyj --allow-live po wcześniejszych testach paper.",
            args.environment,
        )
        return 3

    if args.dry_run:
        _LOGGER.info("Dry-run zakończony sukcesem. Pipeline gotowy do uruchomienia.")
        return 0

    if args.paper_smoke:
        try:
            start_ms, end_ms, window_meta = _resolve_date_window(args.date_window)
        except ValueError as exc:
            _LOGGER.error("Niepoprawny zakres dat: %s", exc)
            return 1

        end_dt = datetime.fromisoformat(window_meta["end"])
        tick_seconds = float(getattr(pipeline.controller, "tick_seconds", 86400.0) or 86400.0)
        tick_ms = max(1, int(tick_seconds * 1000))
        window_duration_ms = max(0, end_ms - start_ms)
        approx_bars = max(1, int(window_duration_ms / tick_ms) + 1)
        history_bars = max(1, min(int(args.history_bars), approx_bars))
        runner_start_ms = max(0, end_ms - history_bars * tick_ms)
        sync_start = min(start_ms, runner_start_ms)

        _LOGGER.info(
            "Startuję smoke test paper trading dla %s w zakresie %s – %s.",
            args.environment, window_meta["start"], window_meta["end"],
        )

        required_bars = max(history_bars, max(1, int((end_ms - sync_start) / tick_ms) + 1))
        data_checks: Mapping[str, object] | None = None
        try:
            data_checks = _ensure_smoke_cache(
                pipeline=pipeline,
                symbols=pipeline.controller.symbols,
                interval=pipeline.controller.interval,
                start_ms=sync_start,
                end_ms=end_ms,
                required_bars=required_bars,
                tick_ms=tick_ms,
            )
        except RuntimeError as exc:
            _LOGGER.error("%s", exc)
            return 1

        pipeline.backfill_service.synchronize(
            symbols=pipeline.controller.symbols,
            interval=pipeline.controller.interval,
            start=sync_start,
            end=end_ms,
        )

        trading_controller = create_trading_controller(
            pipeline, pipeline.bootstrap.alert_router, health_check_interval=0.0,
        )

        runner = DailyTrendRealtimeRunner(
            controller=pipeline.controller,
            trading_controller=trading_controller,
            history_bars=history_bars,
            clock=lambda end=end_dt: end,
        )

        results = runner.run_once()
        if results:
            _log_order_results(results)
        else:
            _LOGGER.info("Smoke test zakończony – brak sygnałów w zadanym oknie.")

        report_dir = Path(tempfile.mkdtemp(prefix="daily_trend_smoke_"))
        alert_snapshot = pipeline.bootstrap.alert_router.health_snapshot()

        # Snapshot stanu ryzyka (opcjonalnie)
        risk_snapshot: Mapping[str, object] | None = None
        try:
            risk_engine = getattr(pipeline.bootstrap, "risk_engine", None)
            if risk_engine is not None and hasattr(risk_engine, "snapshot_state"):
                risk_snapshot = risk_engine.snapshot_state(
                    pipeline.bootstrap.environment.risk_profile
                )
        except NotImplementedError:
            _LOGGER.warning("Silnik ryzyka nie udostępnia metody snapshot_state – pomijam stan ryzyka")
        except Exception as exc:  # noqa: BLE001
            _LOGGER.warning("Nie udało się pobrać stanu ryzyka: %s", exc)

        core_config = getattr(pipeline.bootstrap, "core_config", None)
        reporting_source = core_config
        if reporting_source is not None and hasattr(reporting_source, "reporting"):
            reporting_source = getattr(reporting_source, "reporting", None)
        upload_cfg = SmokeArchiveUploader.resolve_config(reporting_source)

        # Wywołanie zgodne z testami (opcjonalny parametr data_checks/risk_state)
        try:
            summary_path = _export_smoke_report(
                report_dir=report_dir,
                results=results,
                ledger=pipeline.execution_service.ledger(),
                window=window_meta,
                environment=args.environment,
                alert_snapshot=alert_snapshot,
                risk_state=risk_snapshot,
                data_checks=data_checks,
            )
        except TypeError:
            try:
                summary_path = _export_smoke_report(
                    report_dir=report_dir,
                    results=results,
                    ledger=pipeline.execution_service.ledger(),
                    window=window_meta,
                    environment=args.environment,
                    alert_snapshot=alert_snapshot,
                    risk_state=risk_snapshot,
                )
            except TypeError:
                summary_path = _export_smoke_report(
                    report_dir=report_dir,
                    results=results,
                    ledger=pipeline.execution_service.ledger(),
                    window=window_meta,
                    environment=args.environment,
                    alert_snapshot=alert_snapshot,
                )

        summary_hash = _hash_file(summary_path)
        try:
            summary_payload = json.loads(summary_path.read_text(encoding="utf-8"))
        except Exception as exc:  # noqa: BLE001
            _LOGGER.error("Nie udało się odczytać summary.json: %s", exc)
            summary_payload = {
                "environment": args.environment,
                "window": dict(window_meta),
                "orders": [],
                "ledger_entries": 0,
                "alert_snapshot": alert_snapshot,
                "risk_state": risk_snapshot or {},
            }

        summary_text = _render_smoke_summary(summary=summary_payload, summary_sha256=summary_hash)
        summary_txt_path = summary_path.with_suffix(".txt")
        summary_txt_path.write_text(summary_text + "\n", encoding="utf-8")
        readme_path = _write_smoke_readme(report_dir)
        _LOGGER.info("Raport smoke testu zapisany w %s (summary sha256=%s)", report_dir, summary_hash)
        _LOGGER.info("Podsumowanie smoke testu:%s%s", os.linesep, summary_text)

        archive_path: Path | None = None
        archive_required = bool(args.archive_smoke or upload_cfg)
        if archive_required:
            archive_path = _archive_smoke_report(report_dir)
            if args.archive_smoke:
                _LOGGER.info("Utworzono archiwum smoke testu: %s", archive_path)
            else:
                _LOGGER.info("Archiwum smoke testu wygenerowane automatycznie na potrzeby uploadu: %s", archive_path)

        upload_result = None
        if upload_cfg and archive_path:
            try:
                uploader = SmokeArchiveUploader(upload_cfg, secret_manager=secret_manager)
                upload_result = uploader.upload(
                    archive_path,
                    environment=args.environment,
                    summary_sha256=summary_hash,
                    window=window_meta,
                )
                _LOGGER.info("Przesłano archiwum smoke testu (%s) do %s", upload_result.backend, upload_result.location)
            except Exception as exc:  # noqa: BLE001
                _LOGGER.error("Nie udało się przesłać archiwum smoke testu: %s", exc)

        message = AlertMessage(
            category="paper_smoke",
            title=f"Smoke test paper trading ({args.environment})",
            body=("Zakończono smoke test paper trading."
                  f" Zamówienia: {len(results)}, raport: {summary_path},"
                  f" sha256: {summary_hash}"),
            severity="info",
            context={
                "environment": args.environment,
                "report_dir": str(report_dir),
                "orders": str(len(results)),
                "summary_sha256": summary_hash,
                "summary_text_path": str(summary_txt_path),
                "readme_path": str(readme_path),
                **({"archive_path": str(archive_path)} if archive_path else {}),
                **(
                    {
                        "archive_upload_backend": upload_result.backend,
                        "archive_upload_location": upload_result.location,
                    } if upload_result else {}
                ),
            },
        )
        pipeline.bootstrap.alert_router.dispatch(message)
        return 0

    trading_controller = create_trading_controller(
        pipeline, pipeline.bootstrap.alert_router, health_check_interval=args.health_interval,
    )

    runner = DailyTrendRealtimeRunner(
        controller=pipeline.controller,
        trading_controller=trading_controller,
        history_bars=max(1, args.history_bars),
    )

    if args.run_once:
        _LOGGER.info("Uruchamiam pojedynczą iterację strategii dla środowiska %s", args.environment)
        results = runner.run_once()
        if results:
            _log_order_results(results)
        else:
            _LOGGER.info("Brak sygnałów w tej iteracji – nic nie zlecam.")
        return 0

    return _run_loop(runner, args.poll_seconds)


if __name__ == "__main__":  # pragma: no cover
    raise SystemExit(main())
>>>>>>> f915365b
<|MERGE_RESOLUTION|>--- conflicted
+++ resolved
@@ -1,18 +1,6 @@
 """CLI do uruchamiania pipeline'u strategii Daily Trend w trybie paper/testnet."""
 from __future__ import annotations
 
-<<<<<<< HEAD
-import hashlib
-import json
-import sys
-import sqlite3
-import tempfile
-import zipfile
-from collections.abc import Iterable, Mapping
-from datetime import datetime, timezone
-from pathlib import Path
-from types import SimpleNamespace
-=======
 import argparse
 import json
 import hashlib
@@ -27,7 +15,6 @@
 from pathlib import Path
 from collections import deque
 from collections.abc import Iterable, Mapping, MutableMapping, Sequence
->>>>>>> f915365b
 from typing import Any
 
 from bot_core.alerts import AlertMessage
@@ -47,18 +34,6 @@
 
 _LOGGER = logging.getLogger(__name__)
 
-<<<<<<< HEAD
-from bot_core.config.models import (
-    CoreReportingConfig,
-    InstrumentBackfillWindow,
-    InstrumentConfig,
-    InstrumentUniverseConfig,
-    SmokeArchiveLocalConfig,
-    SmokeArchiveUploadConfig,
-)
-from bot_core.exchanges.base import Environment, OrderResult
-=======
->>>>>>> f915365b
 
 def _parse_args(argv: Sequence[str] | None) -> argparse.Namespace:
     parser = argparse.ArgumentParser(
@@ -79,6 +54,13 @@
         "--controller",
         default=None,
         help="Nazwa kontrolera runtime (domyślnie pobierana z konfiguracji środowiska)",
+    )
+    parser.add_argument(
+        "--risk-profile",
+        default=None,
+        help=(
+            "Nazwa profilu ryzyka z sekcji risk_profiles (domyślnie używany profil przypisany do środowiska)"
+        ),
     )
     parser.add_argument(
         "--history-bars",
@@ -135,6 +117,23 @@
         help="Po zakończeniu smoke testu spakuj raport do archiwum ZIP z instrukcją audytu",
     )
     parser.add_argument(
+        "--smoke-output",
+        default=None,
+        help=(
+            "Opcjonalny katalog bazowy na raporty smoke testu; w środku powstanie podkatalog "
+            "daily_trend_smoke_*."
+        ),
+    )
+    parser.add_argument(
+        "--smoke-min-free-mb",
+        type=float,
+        default=None,
+        help=(
+            "Minimalna ilość wolnego miejsca (w MB) wymagana w katalogu raportu smoke; "
+            "przy niższej wartości zgłosimy ostrzeżenie i oznaczymy raport."
+        ),
+    )
+    parser.add_argument(
         "--date-window",
         default=None,
         help="Zakres dat w formacie START:END (np. 2024-01-01:2024-02-15) dla trybu --paper-smoke",
@@ -152,54 +151,6 @@
     return parser.parse_args(argv)
 
 
-<<<<<<< HEAD
-    secret_manager = SimpleNamespace(
-        load_secret_value=lambda key, **_: "",  # pragma: no cover - tylko stub
-    )
-    monkeypatch.setattr(run_daily_trend, "_create_secret_manager", lambda args: secret_manager)
-
-
-def _fake_pipeline(env: Environment) -> SimpleNamespace:
-    environment = SimpleNamespace(environment=env, risk_profile="balanced")
-    bootstrap = SimpleNamespace(
-        environment=environment,
-        alert_router=SimpleNamespace(),
-        core_config=SimpleNamespace(reporting=None),
-    )
-    controller = SimpleNamespace()
-    return SimpleNamespace(
-        bootstrap=bootstrap,
-        controller=controller,
-        strategy_name="core_daily_trend",
-        controller_name="daily_trend_core",
-        risk_profile_name="balanced",
-    )
-
-
-def test_collect_storage_health_warns_on_low_space(
-    monkeypatch: pytest.MonkeyPatch, tmp_path: Path, caplog: pytest.LogCaptureFixture
-) -> None:
-    from scripts import run_daily_trend
-
-    report_dir = tmp_path / "report"
-    report_dir.mkdir()
-    caplog.set_level("WARNING")
-
-    megabyte = 1024 * 1024
-
-    class FakeUsage:
-        total = 200 * megabyte
-        used = 190 * megabyte
-        free = 10 * megabyte
-
-    monkeypatch.setattr(run_daily_trend.shutil, "disk_usage", lambda _: FakeUsage)
-
-    info = run_daily_trend._collect_storage_health(report_dir, min_free_mb=32)
-
-    assert info["status"] == "low"
-    assert pytest.approx(info["threshold_mb"], rel=1e-6) == 32
-    assert any("Wolne miejsce w katalogu raportu" in record.message for record in caplog.records)
-=======
 def _create_secret_manager(args: argparse.Namespace) -> SecretManager:
     storage = create_default_secret_storage(
         namespace=args.secret_namespace,
@@ -218,7 +169,6 @@
             result.filled_quantity,
             result.avg_price,
         )
->>>>>>> f915365b
 
 
 def _parse_iso_date(value: str, *, is_end: bool) -> datetime:
@@ -281,22 +231,6 @@
     return None
 
 
-<<<<<<< HEAD
-    class DummyRunner:
-        def __init__(
-            self,
-            *,
-            controller: Any,
-            trading_controller: Any,
-            history_bars: int,
-            clock=None,
-        ) -> None:
-            assert controller is pipeline.controller
-            assert trading_controller is trading_controller_obj
-            captured_args["history_bars"] = history_bars
-            captured_args["clock"] = clock
-            calls.append("init")
-=======
 def _as_int(value: object) -> int | None:
     float_value = _as_float(value)
     if float_value is None:
@@ -305,7 +239,6 @@
         return int(float_value)
     except (TypeError, ValueError):  # pragma: no cover
         return None
->>>>>>> f915365b
 
 
 def _format_money(value: float, *, decimals: int = 2) -> str:
@@ -313,19 +246,10 @@
     return formatted.replace(",", " ")
 
 
-<<<<<<< HEAD
-    assert exit_code == 0
-    assert calls == ["init", "run_once"]
-    assert captured_args["environment_name"] == "binance_paper"
-    assert captured_args["history_bars"] == 180
-    assert captured_args["controller_args"]["health_check_interval"] == 3600.0
-    assert captured_args["risk_profile_name"] is None
-=======
 def _format_percentage(value: float | None, *, decimals: int = 2) -> str:
     if value is None:
         return "n/d"
     return f"{value * 100:.{decimals}f}%"
->>>>>>> f915365b
 
 
 def _normalize_position_entry(
@@ -379,46 +303,6 @@
         if position_value is not None:
             last_position_value = position_value
 
-<<<<<<< HEAD
-def test_risk_profile_override_passed_to_pipeline(monkeypatch: pytest.MonkeyPatch) -> None:
-    from scripts import run_daily_trend
-
-    pipeline = _fake_pipeline(Environment.PAPER)
-    captured: dict[str, Any] = {}
-
-    def fake_build_pipeline(**kwargs: Any) -> SimpleNamespace:
-        captured.update(kwargs)
-        return pipeline
-
-    monkeypatch.setattr(run_daily_trend, "build_daily_trend_pipeline", fake_build_pipeline)
-    monkeypatch.setattr(run_daily_trend, "create_trading_controller", lambda *args, **kwargs: SimpleNamespace())
-
-    class DummyRunner:
-        def __init__(self, **_kwargs: Any) -> None:
-            return None
-
-        def run_once(self) -> Iterable[OrderResult]:
-            return []
-
-    monkeypatch.setattr(run_daily_trend, "DailyTrendRealtimeRunner", DummyRunner)
-
-    exit_code = run_daily_trend.main(
-        [
-            "--config",
-            "config/core.yaml",
-            "--run-once",
-            "--risk-profile",
-            "aggressive",
-        ]
-    )
-
-    assert exit_code == 0
-    assert captured["risk_profile_name"] == "aggressive"
-
-
-def test_dry_run_returns_success(monkeypatch: pytest.MonkeyPatch) -> None:
-    from scripts import run_daily_trend
-=======
         symbol = entry.get("symbol")
         if symbol:
             symbol_key = str(symbol)
@@ -441,7 +325,6 @@
                     "realized_pnl": 0.0,
                 },
             )
->>>>>>> f915365b
 
             stats["orders"] += 1
             if side == "buy":
@@ -463,996 +346,6 @@
                 stats["buy_notional"] + stats["sell_notional"] + stats["other_notional"]
             )
 
-<<<<<<< HEAD
-    assert exit_code == 0
-
-
-def test_paper_smoke_uses_date_window(
-    monkeypatch: pytest.MonkeyPatch,
-    tmp_path: Path,
-    caplog: pytest.LogCaptureFixture,
-) -> None:
-    from scripts import run_daily_trend
-
-    dispatch_calls: list[Any] = []
-    sync_calls: list[dict[str, Any]] = []
-    collected_calls: list[dict[str, int]] = []
-
-    start_dt = datetime(2024, 1, 1, tzinfo=timezone.utc)
-    end_dt = datetime(2024, 2, 15, 23, 59, 59, 999000, tzinfo=timezone.utc)
-    start_ms = int(start_dt.timestamp() * 1000)
-    end_ms = int(end_dt.timestamp() * 1000)
-
-    class DummyController:
-        symbols = ("BTCUSDT",)
-        interval = "1d"
-        tick_seconds = 86400.0
-
-        def collect_signals(self, *, start: int, end: int) -> list[Any]:
-            collected_calls.append({"start": start, "end": end})
-            return []
-
-    class DummyBackfill:
-        def synchronize(self, **kwargs: Any) -> None:
-            sync_calls.append(kwargs)
-
-    class DummyExecutionService:
-        def ledger(self) -> list[dict[str, Any]]:
-            return []
-
-    history_bars_cap = 180
-    tick_ms = int(DummyController.tick_seconds * 1000)
-    window_duration_ms = max(0, end_ms - start_ms)
-    approx_bars = max(1, int(window_duration_ms / tick_ms) + 1)
-    expected_history = max(1, min(history_bars_cap, approx_bars))
-    runner_start_ms = max(0, end_ms - expected_history * tick_ms)
-    sync_start_ms = min(start_ms, runner_start_ms)
-    required_bars = max(expected_history, max(1, int((end_ms - sync_start_ms) / tick_ms) + 1))
-
-    class DummyStorage:
-        def metadata(self) -> dict[str, str]:
-            return {
-                f"row_count::BTCUSDT::1d": str(required_bars + 5),
-                f"last_timestamp::BTCUSDT::1d": str(end_ms + tick_ms),
-            }
-
-        def read(self, key: str) -> dict[str, Any]:
-            assert key == "BTCUSDT::1d"
-            return {
-                "rows": [
-                    [float(sync_start_ms - tick_ms), 0.0, 0.0, 0.0, 0.0, 0.0],
-                    [float(end_ms + tick_ms), 0.0, 0.0, 0.0, 0.0, 0.0],
-                ]
-            }
-
-    class DummyAlertRouter:
-        def dispatch(self, message: Any) -> None:
-            dispatch_calls.append(message)
-
-        def health_snapshot(self) -> dict[str, Any]:
-            return {"telegram": {"status": "ok"}}
-
-    environment_cfg = SimpleNamespace(environment=Environment.PAPER, risk_profile="balanced")
-
-    archive_store = tmp_path / "archives"
-    reporting_cfg = CoreReportingConfig(
-        smoke_archive_upload=SmokeArchiveUploadConfig(
-            backend="local",
-            credential_secret=None,
-            local=SmokeArchiveLocalConfig(
-                directory=str(archive_store),
-                filename_pattern="{environment}_{timestamp}_{hash}.zip",
-                fsync=False,
-            ),
-        ),
-    )
-
-    pipeline = SimpleNamespace(
-        controller=DummyController(),
-        backfill_service=DummyBackfill(),
-        execution_service=DummyExecutionService(),
-        bootstrap=SimpleNamespace(
-            environment=environment_cfg,
-            alert_router=DummyAlertRouter(),
-            core_config=reporting_cfg,
-        ),
-        data_source=SimpleNamespace(storage=DummyStorage()),
-        strategy_name="core_daily_trend",
-        controller_name="daily_trend_core",
-        risk_profile_name="balanced",
-    )
-
-    captured_args: dict[str, Any] = {}
-
-    def fake_build_pipeline(**kwargs: Any) -> SimpleNamespace:
-        captured_args.update(kwargs)
-        return pipeline
-
-    monkeypatch.setattr(run_daily_trend, "build_daily_trend_pipeline", fake_build_pipeline)
-
-    trading_controller = SimpleNamespace(
-        maybe_report_health=lambda: None,
-        process_signals=lambda signals: [],
-    )
-
-    monkeypatch.setattr(
-        run_daily_trend,
-        "create_trading_controller",
-        lambda pipeline_arg, alert_router, **kwargs: trading_controller,
-    )
-
-    captured_runner: dict[str, Any] = {}
-
-    class DummyRunner:
-        def __init__(
-            self,
-            *,
-            controller: Any,
-            trading_controller: Any,
-            history_bars: int,
-            clock=None,
-        ) -> None:
-            captured_runner.update(
-                {
-                    "controller": controller,
-                    "trading_controller": trading_controller,
-                    "history_bars": history_bars,
-                    "clock": clock,
-                }
-            )
-
-        def run_once(self) -> list[OrderResult]:
-            now = captured_runner["clock"]()
-            captured_runner["now"] = now
-            controller = captured_runner["controller"]
-            tick_ms_local = int(getattr(controller, "tick_seconds", 86400.0) * 1000)
-            history = int(captured_runner["history_bars"])
-            end_ms_local = int(now.timestamp() * 1000)
-            start_ms_local = max(0, end_ms_local - history * tick_ms_local)
-            controller.collect_signals(start=start_ms_local, end=end_ms_local)
-            return []
-
-    monkeypatch.setattr(run_daily_trend, "DailyTrendRealtimeRunner", DummyRunner)
-
-    report_dir = tmp_path / "smoke"
-
-    def fake_mkdtemp(*_args: Any, **_kwargs: Any) -> str:
-        report_dir.mkdir(parents=True, exist_ok=True)
-        return str(report_dir)
-
-    monkeypatch.setattr(tempfile, "mkdtemp", fake_mkdtemp)
-
-    def fake_export_smoke_report(
-        *,
-        report_dir: Path,
-        results: Iterable[Any],
-        ledger: Iterable[Mapping[str, Any]],
-        window: Mapping[str, str],
-        environment: str,
-        alert_snapshot: Mapping[str, Mapping[str, str]],
-        risk_state: Mapping[str, object] | None,
-        data_checks: Mapping[str, object] | None = None,
-        storage_info: Mapping[str, object] | None = None,
-    ) -> Path:
-        ledger_path = report_dir / "ledger.jsonl"
-        ledger_path.write_text("", encoding="utf-8")
-        summary = {
-            "environment": environment,
-            "window": dict(window),
-            "orders": [
-                {
-                    "order_id": "OID-1",
-                    "status": "filled",
-                    "filled_quantity": "0.10",
-                    "avg_price": "45000",
-                }
-            ],
-            "ledger_entries": len(list(ledger)),
-            "alert_snapshot": alert_snapshot,
-            "risk_state": dict(risk_state or {}),
-        }
-        if data_checks is not None:
-            summary["data_checks"] = json.loads(json.dumps(data_checks))
-        if storage_info is not None:
-            summary["storage"] = json.loads(json.dumps(storage_info))
-        summary_path = report_dir / "summary.json"
-        summary_path.write_text(json.dumps(summary), encoding="utf-8")
-        return summary_path
-
-    monkeypatch.setattr(run_daily_trend, "_export_smoke_report", fake_export_smoke_report)
-
-    caplog.set_level("INFO")
-
-    exit_code = run_daily_trend.main(
-        [
-            "--config",
-            "config/core.yaml",
-            "--environment",
-            "binance_paper",
-            "--paper-smoke",
-            "--archive-smoke",
-            "--date-window",
-            "2024-01-01:2024-02-15",
-        ]
-    )
-
-    assert exit_code == 0
-    assert "adapter_factories" in captured_args
-    assert "binance_spot" in captured_args["adapter_factories"]
-
-    end_dt = datetime.fromisoformat("2024-02-15T23:59:59.999000+00:00")
-    start_dt = datetime.fromisoformat("2024-01-01T00:00:00+00:00")
-    start_ms = int(start_dt.timestamp() * 1000)
-    end_ms = int(end_dt.timestamp() * 1000)
-    tick_ms = int(pipeline.controller.tick_seconds * 1000)
-    window_duration_ms = max(0, end_ms - start_ms)
-    approx_bars = max(1, int(window_duration_ms / tick_ms) + 1)
-    expected_history = max(1, min(180, approx_bars))
-    expected_runner_start = max(0, end_ms - expected_history * tick_ms)
-
-    assert captured_runner["history_bars"] == expected_history
-    assert captured_runner["now"] == end_dt
-
-    assert sync_calls
-    assert sync_calls[0]["start"] == min(start_ms, expected_runner_start)
-    assert sync_calls[0]["end"] == end_ms
-
-    assert collected_calls
-    assert collected_calls[0]["start"] == expected_runner_start
-    assert collected_calls[0]["end"] >= end_ms
-
-    assert dispatch_calls, "Kanał alertów powinien otrzymać powiadomienie smoke"
-    summary_bytes = (report_dir / "summary.json").read_bytes()
-    summary_payload = json.loads(summary_bytes.decode("utf-8"))
-    expected_hash = hashlib.sha256(summary_bytes).hexdigest()
-    alert_context = getattr(dispatch_calls[0], "context")
-    assert alert_context["summary_sha256"] == expected_hash
-    assert alert_context["summary_text_path"] == str(report_dir / "summary.txt")
-    assert alert_context["readme_path"] == str(report_dir / "README.txt")
-
-    data_checks = summary_payload.get("data_checks")
-    assert data_checks, "summary.json powinno zawierać sekcję data_checks"
-    cache_info = data_checks.get("cache", {})
-    assert "BTCUSDT" in cache_info
-    cache_entry = cache_info["BTCUSDT"]
-    assert int(cache_entry["required_bars"]) >= expected_history
-    assert int(cache_entry["row_count"]) >= expected_history
-
-    summary_txt = (report_dir / "summary.txt").read_text(encoding="utf-8")
-    assert "Zakres dat" in summary_txt
-    assert "SHA-256 summary.json" in summary_txt
-    assert "Cache offline:" in summary_txt
-    assert "Magazyn raportu:" in summary_txt
-
-    readme_txt = (report_dir / "README.txt").read_text(encoding="utf-8")
-    assert "Daily Trend – smoke test" in readme_txt
-
-    archive_path = report_dir.with_suffix(".zip")
-    assert archive_path.exists()
-    assert alert_context["archive_path"] == str(archive_path)
-    assert alert_context["archive_upload_backend"] == "local"
-    upload_location = alert_context["archive_upload_location"]
-    assert upload_location.endswith(".zip")
-    uploaded_files = list(archive_store.glob("*.zip"))
-    assert uploaded_files, "Archiwum powinno zostać skopiowane do magazynu lokalnego"
-    assert uploaded_files[0].name in upload_location
-    with zipfile.ZipFile(archive_path, "r") as archive:
-        names = set(archive.namelist())
-    assert {"summary.json", "summary.txt", "ledger.jsonl", "README.txt"}.issubset(names)
-
-    log_messages = [record.message for record in caplog.records if "Podsumowanie smoke testu" in record.message]
-    assert log_messages
-    joined_log = "\n".join(log_messages)
-    assert "Środowisko: binance_paper" in joined_log
-    assert "Alerty:" in joined_log
-
-
-def test_paper_smoke_custom_output_directory(monkeypatch: pytest.MonkeyPatch, tmp_path: Path) -> None:
-    from scripts import run_daily_trend
-
-    base_output = tmp_path / "reports"
-    dispatch_calls: list[Any] = []
-    collected_calls: list[dict[str, int]] = []
-    sync_calls: list[dict[str, int]] = []
-    report_dirs: list[Path] = []
-
-    start_dt = datetime(2024, 1, 1, tzinfo=timezone.utc)
-    end_dt = datetime(2024, 1, 10, 23, 59, 59, 999000, tzinfo=timezone.utc)
-    start_ms = int(start_dt.timestamp() * 1000)
-    end_ms = int(end_dt.timestamp() * 1000)
-    tick_ms = int(86400 * 1000)
-
-    class DummyController:
-        symbols = ("BTCUSDT",)
-        interval = "1d"
-        tick_seconds = 86400.0
-
-        def collect_signals(self, *, start: int, end: int) -> list[object]:
-            collected_calls.append({"start": start, "end": end})
-            return []
-
-    class DummyBackfill:
-        def synchronize(self, *, symbols: Iterable[str], interval: str, start: int, end: int) -> None:
-            sync_calls.append(
-                {
-                    "symbols": tuple(symbols),
-                    "interval": interval,
-                    "start": start,
-                    "end": end,
-                }
-            )
-
-    class DummyExecutionService:
-        def ledger(self) -> Iterable[Mapping[str, object]]:
-            return [
-                {
-                    "symbol": "BTCUSDT",
-                    "side": "buy",
-                    "quantity": 0.1,
-                    "price": 40_000.0,
-                    "fee": 0.1,
-                }
-            ]
-
-    class DummyStorage:
-        def metadata(self) -> dict[str, str]:
-            return {
-                "row_count::BTCUSDT::1d": "64",
-                "last_timestamp::BTCUSDT::1d": str(end_ms + tick_ms),
-            }
-
-        def read(self, key: str) -> Mapping[str, object]:
-            assert key == "BTCUSDT::1d"
-            return {
-                "rows": [
-                    [float(start_ms - tick_ms), 0.0, 0.0, 0.0, 0.0, 0.0],
-                    [float(end_ms + tick_ms), 0.0, 0.0, 0.0, 0.0, 0.0],
-                ]
-            }
-
-    class DummyAlertRouter:
-        def dispatch(self, message: Any) -> None:
-            dispatch_calls.append(message)
-
-        def health_snapshot(self) -> Mapping[str, Mapping[str, str]]:
-            return {"telegram": {"status": "ok"}}
-
-    pipeline = SimpleNamespace(
-        controller=DummyController(),
-        backfill_service=DummyBackfill(),
-        execution_service=DummyExecutionService(),
-        bootstrap=SimpleNamespace(
-            environment=SimpleNamespace(environment=Environment.PAPER, risk_profile="balanced"),
-            alert_router=DummyAlertRouter(),
-            core_config=SimpleNamespace(reporting=None),
-        ),
-        data_source=SimpleNamespace(storage=DummyStorage()),
-        strategy_name="core_daily_trend",
-        controller_name="daily_trend_core",
-        risk_profile_name="balanced",
-    )
-
-    monkeypatch.setattr(run_daily_trend, "build_daily_trend_pipeline", lambda **_: pipeline)
-
-    trading_controller = SimpleNamespace(
-        maybe_report_health=lambda: None,
-        process_signals=lambda signals: [],
-    )
-    monkeypatch.setattr(
-        run_daily_trend,
-        "create_trading_controller",
-        lambda pipeline_arg, alert_router, **kwargs: trading_controller,
-    )
-
-    class DummyRunner:
-        def __init__(self, *, controller: Any, trading_controller: Any, history_bars: int, clock=None) -> None:
-            self._controller = controller
-            self._clock = clock or (lambda: datetime.now(timezone.utc))
-            self._history_bars = history_bars
-
-        def run_once(self) -> list[OrderResult]:
-            now = self._clock()
-            tick_ms_local = int(getattr(self._controller, "tick_seconds", 86400.0) * 1000)
-            end_local = int(now.timestamp() * 1000)
-            start_local = max(0, end_local - self._history_bars * tick_ms_local)
-            self._controller.collect_signals(start=start_local, end=end_local)
-            return []
-
-    monkeypatch.setattr(run_daily_trend, "DailyTrendRealtimeRunner", DummyRunner)
-
-    def fake_export_smoke_report(
-        *,
-        report_dir: Path,
-        results: Iterable[OrderResult],
-        ledger: Iterable[Mapping[str, object]],
-        window: Mapping[str, str],
-        environment: str,
-        alert_snapshot: Mapping[str, Mapping[str, str]],
-        risk_state: Mapping[str, object] | None,
-        data_checks: Mapping[str, object] | None = None,
-        storage_info: Mapping[str, object] | None = None,
-    ) -> Path:
-        report_dirs.append(report_dir)
-        report_dir.mkdir(parents=True, exist_ok=True)
-        (report_dir / "ledger.jsonl").write_text("", encoding="utf-8")
-        summary_payload = {
-            "environment": environment,
-            "window": dict(window),
-            "orders": [],
-            "ledger_entries": len(list(ledger)),
-            "alert_snapshot": alert_snapshot,
-        }
-        if risk_state:
-            summary_payload["risk_state"] = dict(risk_state)
-        if data_checks:
-            summary_payload["data_checks"] = json.loads(json.dumps(data_checks))
-        if storage_info:
-            summary_payload["storage"] = json.loads(json.dumps(storage_info))
-        summary_path = report_dir / "summary.json"
-        summary_path.write_text(json.dumps(summary_payload), encoding="utf-8")
-        return summary_path
-
-    monkeypatch.setattr(run_daily_trend, "_export_smoke_report", fake_export_smoke_report)
-
-    exit_code = run_daily_trend.main(
-        [
-            "--config",
-            "config/core.yaml",
-            "--environment",
-            "binance_paper",
-            "--paper-smoke",
-            "--date-window",
-            "2024-01-01:2024-01-10",
-            "--smoke-output",
-            str(base_output),
-        ]
-    )
-
-    assert exit_code == 0
-    assert base_output.exists()
-    assert report_dirs, "powinien powstać katalog z raportem smoke"
-    report_dir = report_dirs[0]
-    assert report_dir.parent == base_output
-    assert report_dir.name.startswith("daily_trend_smoke_")
-
-    summary_path = report_dir / "summary.json"
-    summary_txt = report_dir / "summary.txt"
-    assert summary_path.exists()
-    assert summary_txt.exists()
-
-    assert dispatch_calls
-    context = getattr(dispatch_calls[0], "context")
-    assert context["report_dir"] == str(report_dir)
-    assert context["summary_text_path"] == str(summary_txt)
-    assert context.get("storage_status") == "ok"
-
-    assert collected_calls, "kontroler powinien zebrać sygnały"
-    assert sync_calls, "powinna zajść synchronizacja danych"
-
-
-def test_paper_smoke_requires_seeded_cache(
-    monkeypatch: pytest.MonkeyPatch, caplog: pytest.LogCaptureFixture
-) -> None:
-    from scripts import run_daily_trend
-
-    caplog.set_level("ERROR")
-
-    class DummyController:
-        symbols = ("BTCUSDT",)
-        interval = "1d"
-        tick_seconds = 86400.0
-
-        def collect_signals(self, *, start: int, end: int) -> list[Any]:  # pragma: no cover - nie powinno zostać wywołane
-            raise AssertionError("collect_signals nie powinno być wywołane przy braku cache")
-
-    class DummyBackfill:
-        def __init__(self) -> None:
-            self.called = False
-
-        def synchronize(self, **kwargs: Any) -> None:  # pragma: no cover - nie powinno zostać wywołane
-            self.called = True
-            raise AssertionError("backfill nie powinien być wywołany przy braku cache")
-
-    class DummyExecutionService:
-        def ledger(self) -> list[dict[str, Any]]:  # pragma: no cover - nie powinno zostać wywołane
-            raise AssertionError("ledger nie powinien być odczytany")
-
-    class EmptyStorage:
-        def metadata(self) -> dict[str, str]:
-            return {}
-
-        def read(self, key: str) -> dict[str, Any]:
-            raise KeyError(key)
-
-    class DummyAlertRouter:
-        def dispatch(self, message: Any) -> None:  # pragma: no cover - nie powinno zostać wywołane
-            raise AssertionError("dispatch nie powinien być wywołany")
-
-        def health_snapshot(self) -> dict[str, Any]:  # pragma: no cover - nie powinno zostać wywołane
-            return {}
-
-    environment_cfg = SimpleNamespace(environment=Environment.PAPER, risk_profile="balanced")
-    pipeline = SimpleNamespace(
-        controller=DummyController(),
-        backfill_service=DummyBackfill(),
-        execution_service=DummyExecutionService(),
-        bootstrap=SimpleNamespace(environment=environment_cfg, alert_router=DummyAlertRouter()),
-        data_source=SimpleNamespace(storage=EmptyStorage()),
-        strategy_name="core_daily_trend",
-        controller_name="daily_trend_core",
-    )
-
-    def fake_build_pipeline(**kwargs: Any) -> SimpleNamespace:
-        assert kwargs["environment_name"] == "binance_paper"
-        return pipeline
-
-    monkeypatch.setattr(run_daily_trend, "build_daily_trend_pipeline", fake_build_pipeline)
-    monkeypatch.setattr(
-        run_daily_trend,
-        "create_trading_controller",
-        lambda *args, **kwargs: (_ for _ in ()).throw(AssertionError("create_trading_controller nie powinien być wywołany")),
-    )
-    monkeypatch.setattr(
-        run_daily_trend,
-        "DailyTrendRealtimeRunner",
-        lambda *args, **kwargs: (_ for _ in ()).throw(AssertionError("runner nie powinien być uruchomiony")),
-    )
-
-    exit_code = run_daily_trend.main(
-        [
-            "--config",
-            "config/core.yaml",
-            "--environment",
-            "binance_paper",
-            "--paper-smoke",
-            "--date-window",
-            "2024-01-01:2024-02-15",
-        ]
-    )
-
-    assert exit_code == 1
-    assert any("Cache offline" in record.message for record in caplog.records)
-
-
-def test_paper_smoke_manifest_gap_blocks_run(
-    monkeypatch: pytest.MonkeyPatch, tmp_path: Path, caplog: pytest.LogCaptureFixture
-) -> None:
-    from scripts import run_daily_trend
-
-    caplog.set_level("ERROR")
-
-    end_dt = datetime(2024, 2, 15, 23, 59, 59, 999000, tzinfo=timezone.utc)
-    end_ms = int(end_dt.timestamp() * 1000)
-
-    class DummyController:
-        symbols = ("BTCUSDT",)
-        interval = "1d"
-        tick_seconds = 86400.0
-
-        def collect_signals(self, *, start: int, end: int) -> list[Any]:  # pragma: no cover
-            raise AssertionError("collect_signals nie powinno być wywołane przy błędzie manifestu")
-
-    class DummyBackfill:
-        def synchronize(self, **kwargs: Any) -> None:  # pragma: no cover
-            raise AssertionError("Backfill nie powinien zostać uruchomiony przy błędzie manifestu")
-
-    class DummyExecutionService:
-        def ledger(self) -> list[dict[str, Any]]:  # pragma: no cover
-            raise AssertionError("Ledger nie powinien być odczytany")
-
-    class DummyStorage:
-        def metadata(self) -> dict[str, str]:
-            return {}
-
-        def read(self, key: str) -> dict[str, Any]:  # pragma: no cover
-            raise AssertionError("Odczyt danych nie powinien następować przy błędzie manifestu")
-
-    class DummyAlertRouter:
-        def dispatch(self, message: Any) -> None:  # pragma: no cover
-            raise AssertionError("Alert nie powinien zostać wysłany")
-
-        def health_snapshot(self) -> dict[str, Any]:  # pragma: no cover
-            return {}
-
-    instrument = InstrumentConfig(
-        name="BTC",
-        base_asset="BTC",
-        quote_asset="USDT",
-        categories=("majors",),
-        exchange_symbols={"binance_spot": "BTCUSDT"},
-        backfill_windows=(InstrumentBackfillWindow(interval="1d", lookback_days=90),),
-    )
-    universe = InstrumentUniverseConfig(
-        name="paper_universe",
-        description="test",
-        instruments=(instrument,),
-    )
-
-    core_config = SimpleNamespace(instrument_universes={"paper_universe": universe})
-
-    manifest_path = tmp_path / "ohlcv_manifest.sqlite"
-    connection = sqlite3.connect(manifest_path)
-    try:
-        connection.execute("CREATE TABLE metadata (key TEXT PRIMARY KEY, value TEXT NOT NULL)")
-        insufficient_rows = 5
-        last_ts = end_ms - int(DummyController.tick_seconds * 1000) * 2
-        connection.execute(
-            "INSERT INTO metadata(key, value) VALUES (?, ?)",
-            ("row_count::BTCUSDT::1d", str(insufficient_rows)),
-        )
-        connection.execute(
-            "INSERT INTO metadata(key, value) VALUES (?, ?)",
-            ("last_timestamp::BTCUSDT::1d", str(last_ts)),
-        )
-        connection.commit()
-    finally:
-        connection.close()
-
-    environment_cfg = SimpleNamespace(
-        environment=Environment.PAPER,
-        risk_profile="balanced",
-        instrument_universe="paper_universe",
-        data_cache_path=str(tmp_path),
-        exchange="binance_spot",
-    )
-
-    pipeline = SimpleNamespace(
-        controller=DummyController(),
-        backfill_service=DummyBackfill(),
-        execution_service=DummyExecutionService(),
-        bootstrap=SimpleNamespace(
-            environment=environment_cfg,
-            alert_router=DummyAlertRouter(),
-            core_config=core_config,
-        ),
-        data_source=SimpleNamespace(storage=DummyStorage()),
-        strategy_name="core_daily_trend",
-        controller_name="daily_trend_core",
-    )
-
-    def fake_build_pipeline(**kwargs: Any) -> SimpleNamespace:
-        assert kwargs["environment_name"] == "binance_paper"
-        return pipeline
-
-    monkeypatch.setattr(run_daily_trend, "build_daily_trend_pipeline", fake_build_pipeline)
-    monkeypatch.setattr(
-        run_daily_trend,
-        "create_trading_controller",
-        lambda *args, **kwargs: (_ for _ in ()).throw(AssertionError("controller nie powinien być tworzony")),
-    )
-    monkeypatch.setattr(
-        run_daily_trend,
-        "DailyTrendRealtimeRunner",
-        lambda *args, **kwargs: (_ for _ in ()).throw(AssertionError("runner nie powinien być uruchomiony")),
-    )
-
-    exit_code = run_daily_trend.main(
-        [
-            "--config",
-            "config/core.yaml",
-            "--environment",
-            "binance_paper",
-            "--paper-smoke",
-            "--date-window",
-            "2024-01-01:2024-02-15",
-        ]
-    )
-
-    assert exit_code == 1
-    assert any("Manifest danych OHLCV" in record.message for record in caplog.records)
-
-
-def test_render_smoke_summary_formats_alerts() -> None:
-    from scripts import run_daily_trend
-
-    summary = {
-        "environment": "binance_paper",
-        "window": {"start": "2024-01-01T00:00:00+00:00", "end": "2024-02-01T23:59:59+00:00"},
-        "orders": [
-            {"order_id": "O1", "status": "filled", "filled_quantity": "0.1", "avg_price": "42000"},
-            {"order_id": "O2", "status": "cancelled", "filled_quantity": "0.0", "avg_price": None},
-        ],
-        "ledger_entries": 3,
-        "alert_snapshot": {
-            "telegram": {"status": "ok"},
-            "email": {"status": "warn", "detail": "DNS failure"},
-        },
-    }
-
-    rendered = run_daily_trend._render_smoke_summary(summary=summary, summary_sha256="deadbeef")
-
-    assert "Środowisko: binance_paper" in rendered
-    assert "Zakres dat: 2024-01-01T00:00:00+00:00 → 2024-02-01T23:59:59+00:00" in rendered
-    assert "Liczba zleceń: 2" in rendered
-    assert "Liczba wpisów w ledgerze: 3" in rendered
-    assert "telegram: OK" in rendered
-    assert "email: WARN (DNS failure)" in rendered
-    assert rendered.endswith("SHA-256 summary.json: deadbeef")
-
-
-def test_export_smoke_report_includes_metrics(tmp_path: Path) -> None:
-    from scripts import run_daily_trend
-
-    report_dir = tmp_path / "report"
-    window = {
-        "start": "2024-01-01T00:00:00+00:00",
-        "end": "2024-01-08T23:59:59+00:00",
-    }
-
-    results = [
-        OrderResult(
-            order_id="OID-1",
-            status="filled",
-            filled_quantity=0.1,
-            avg_price=40000.0,
-            raw_response={},
-        ),
-        OrderResult(
-            order_id="OID-2",
-            status="filled",
-            filled_quantity=0.1,
-            avg_price=42000.0,
-            raw_response={},
-        ),
-    ]
-
-    ledger = [
-        {
-            "timestamp": 1704067200.0,
-            "order_id": "OID-1",
-            "symbol": "BTCUSDT",
-            "side": "buy",
-            "quantity": 0.1,
-            "price": 40000.0,
-            "fee": 1.2,
-            "fee_asset": "USDT",
-            "status": "filled",
-            "leverage": 1.0,
-            "position_value": 4000.0,
-        },
-        {
-            "timestamp": 1704672000.0,
-            "order_id": "OID-2",
-            "symbol": "BTCUSDT",
-            "side": "sell",
-            "quantity": 0.1,
-            "price": 42000.0,
-            "fee": 1.1,
-            "fee_asset": "USDT",
-            "status": "filled",
-            "leverage": 1.0,
-            "position_value": 0.0,
-        },
-    ]
-
-    risk_state = {
-        "profile": "balanced",
-        "active_positions": 1,
-        "gross_notional": 4_200.0,
-        "daily_loss_pct": 0.01,
-        "drawdown_pct": 0.02,
-        "force_liquidation": False,
-        "limits": {
-            "max_positions": 5,
-            "max_leverage": 3.0,
-            "daily_loss_limit": 0.5,
-            "drawdown_limit": 0.1,
-            "max_position_pct": 0.25,
-            "target_volatility": 0.12,
-            "stop_loss_atr_multiple": 2.5,
-        },
-    }
-
-    summary_path = run_daily_trend._export_smoke_report(
-        report_dir=report_dir,
-        results=results,
-        ledger=ledger,
-        window=window,
-        environment="binance_paper",
-        alert_snapshot={"telegram": {"status": "ok"}},
-        risk_state=risk_state,
-    )
-
-    summary = json.loads(summary_path.read_text(encoding="utf-8"))
-    metrics = summary["metrics"]
-
-    assert metrics["side_counts"]["buy"] == 1
-    assert metrics["side_counts"]["sell"] == 1
-    assert metrics["notional"]["buy"] == pytest.approx(4000.0)
-    assert metrics["notional"]["sell"] == pytest.approx(4200.0)
-    assert metrics["notional"]["total"] == pytest.approx(8200.0)
-    assert metrics["total_fees"] == pytest.approx(2.3)
-    assert metrics["last_position_value"] == pytest.approx(0.0)
-    assert metrics["realized_pnl_total"] == pytest.approx(200.0)
-
-    per_symbol = metrics["per_symbol"]
-    assert set(per_symbol.keys()) == {"BTCUSDT"}
-    btc_metrics = per_symbol["BTCUSDT"]
-    assert btc_metrics["orders"] == 2
-    assert btc_metrics["buy_orders"] == 1
-    assert btc_metrics["sell_orders"] == 1
-    assert btc_metrics["buy_notional"] == pytest.approx(4000.0)
-    assert btc_metrics["sell_notional"] == pytest.approx(4200.0)
-    assert btc_metrics["total_notional"] == pytest.approx(8200.0)
-    assert btc_metrics["fees"] == pytest.approx(2.3)
-    assert btc_metrics["net_quantity"] == pytest.approx(0.0)
-    assert btc_metrics["realized_pnl"] == pytest.approx(200.0)
-    assert summary["risk_state"]["profile"] == "balanced"
-    assert summary["risk_state"]["active_positions"] == 1
-    assert summary["risk_state"]["gross_notional"] == pytest.approx(4_200.0)
-    assert summary["risk_state"]["limits"]["max_positions"] == 5
-
-    ledger_path = report_dir / "ledger.jsonl"
-    assert ledger_path.exists()
-    lines = [line for line in ledger_path.read_text(encoding="utf-8").splitlines() if line]
-    assert len(lines) == 2
-
-
-def test_export_smoke_report_serializes_data_checks(tmp_path: Path) -> None:
-    from scripts import run_daily_trend
-
-    report_dir = tmp_path / "report_data"
-    window = {"start": "2024-03-01T00:00:00+00:00", "end": "2024-03-02T23:59:59+00:00"}
-    data_checks = {
-        "interval": "1d",
-        "cache": {
-            "BTCUSDT": {
-                "coverage_bars": 3,
-                "required_bars": 3,
-                "row_count": 4,
-            }
-        },
-    }
-
-    summary_path = run_daily_trend._export_smoke_report(
-        report_dir=report_dir,
-        results=[],
-        ledger=[],
-        window=window,
-        environment="binance_paper",
-        alert_snapshot={},
-        risk_state=None,
-        data_checks=data_checks,
-    )
-
-    summary = json.loads(summary_path.read_text(encoding="utf-8"))
-    assert summary["data_checks"]["cache"]["BTCUSDT"]["row_count"] == 4
-    assert summary["data_checks"]["interval"] == "1d"
-
-
-def test_render_smoke_summary_with_metrics() -> None:
-    from scripts import run_daily_trend
-
-    summary = {
-        "environment": "binance_paper",
-        "window": {"start": "2024-01-01T00:00:00+00:00", "end": "2024-01-08T23:59:59+00:00"},
-        "orders": [],
-        "ledger_entries": 3,
-        "alert_snapshot": {},
-        "metrics": {
-            "side_counts": {"buy": 2, "sell": 1},
-            "notional": {"buy": 1234.5, "sell": 987.6, "total": 2222.1},
-            "total_fees": 0.987654,
-            "last_position_value": 4321.0,
-            "realized_pnl_total": 150.5,
-            "per_symbol": {
-                "BTCUSDT": {
-                    "orders": 3,
-                    "total_notional": 2222.1,
-                    "fees": 0.987654,
-                    "realized_pnl": 200.0,
-                },
-                "ETHUSDT": {
-                    "orders": 1,
-                    "total_notional": 500.0,
-                    "fees": 0.1234,
-                    "net_quantity": 0.25,
-                    "last_position_value": 125.0,
-                    "realized_pnl": -49.5,
-                },
-            },
-        },
-    }
-
-    text = run_daily_trend._render_smoke_summary(summary=summary, summary_sha256="abc123")
-
-    assert "Zlecenia BUY/SELL: 2/1" in text
-    assert "Wolumen BUY: 1 234.50 | SELL: 987.60 | Razem: 2 222.10" in text
-    assert "Łączne opłaty: 0.9877" in text
-    assert "Realizowany PnL (brutto): 150.50" in text
-    assert "Ostatnia wartość pozycji: 4 321.00" in text
-    assert "Instrumenty: BTCUSDT: zlecenia 3, wolumen 2 222.10, opłaty 0.9877, PnL 200.00" in text
-    assert (
-        "ETHUSDT: zlecenia 1, wolumen 500.00, opłaty 0.1234, netto +0.2500, wartość 125.00, PnL -49.50"
-        in text
-    )
-    assert "SHA-256 summary.json: abc123" in text
-
-
-def test_render_smoke_summary_includes_risk_state() -> None:
-    from scripts import run_daily_trend
-
-    summary = {
-        "environment": "binance_paper",
-        "window": {"start": "2024-01-01", "end": "2024-01-31"},
-        "orders": [],
-        "ledger_entries": 0,
-        "alert_snapshot": {"telegram": {"status": "ok"}},
-        "metrics": {},
-        "risk_state": {
-            "profile": "balanced",
-            "active_positions": 2,
-            "gross_notional": 12_500.0,
-            "daily_loss_pct": 0.0125,
-            "drawdown_pct": 0.034,
-            "force_liquidation": False,
-            "positions": {
-                "BTCUSDT": {"side": "long", "notional": 7_500.0},
-                "ETHUSDT": {"side": "short", "notional": 2_500.0},
-            },
-            "limits": {
-                "max_positions": 5,
-                "max_position_pct": 0.25,
-                "max_leverage": 3.0,
-                "daily_loss_limit": 0.05,
-                "drawdown_limit": 0.15,
-                "target_volatility": 0.12,
-                "stop_loss_atr_multiple": 2.5,
-            },
-        },
-    }
-
-    text = run_daily_trend._render_smoke_summary(summary=summary, summary_sha256="deadbeef")
-
-    assert "Profil ryzyka: balanced" in text
-    assert "Aktywne pozycje: 2 | Ekspozycja brutto: 12 500.00" in text
-    assert "Pozycje: BTCUSDT: LONG 7 500.00; ETHUSDT: SHORT 2 500.00" in text
-    assert "Dzienna strata: 1.25% | Obsunięcie: 3.40%" in text
-    assert "Force liquidation: NIE" in text
-    assert "Limity: max pozycje 5" in text
-
-
-def test_render_smoke_summary_includes_data_checks() -> None:
-    from scripts import run_daily_trend
-
-    summary = {
-        "environment": "binance_paper",
-        "window": {"start": "2024-01-01", "end": "2024-01-31"},
-        "orders": [],
-        "ledger_entries": 0,
-        "alert_snapshot": {},
-        "data_checks": {
-            "manifest": {
-                "status": "ok",
-                "entries": [
-                    {
-                        "symbol": "BTCUSDT",
-                        "interval": "1d",
-                        "issues": [],
-                        "row_count": 31,
-                        "required_rows": 31,
-                        "gap_minutes": 0,
-                        "last_timestamp_ms": 1706659199999,
-                        "last_timestamp_iso": "2024-01-31T23:59:59+00:00",
-                    }
-                ],
-            },
-            "cache": {
-                "BTCUSDT": {
-                    "coverage_bars": 31,
-                    "required_bars": 31,
-                    "row_count": 35,
-                }
-            },
-        },
-    }
-
-    text = run_daily_trend._render_smoke_summary(summary=summary, summary_sha256="feedbeef")
-
-    assert "Manifest OHLCV:" in text
-    assert "Cache offline:" in text
-    assert text.endswith("SHA-256 summary.json: feedbeef")
-=======
             if fee_value is not None:
                 stats["fees"] += fee_value
 
@@ -1557,6 +450,7 @@
     alert_snapshot: Mapping[str, Mapping[str, str]],
     risk_state: Mapping[str, object] | None = None,
     data_checks: Mapping[str, object] | None = None,
+    storage_info: Mapping[str, object] | None = None,
 ) -> Path:
     report_dir.mkdir(parents=True, exist_ok=True)
     ledger_entries = list(ledger)
@@ -1588,6 +482,8 @@
         summary["risk_state"] = dict(risk_state)
     if data_checks:
         summary["data_checks"] = json.loads(json.dumps(data_checks))
+    if storage_info:
+        summary["storage"] = json.loads(json.dumps(storage_info))
 
     summary_path = report_dir / "summary.json"
     summary_path.write_text(json.dumps(summary, ensure_ascii=False, indent=2) + "\n", encoding="utf-8")
@@ -1713,16 +609,16 @@
                 if not isinstance(payload, Mapping):
                     continue
 
-                total_notional = _as_float(payload.get("total_notional")) or 0.0
-                orders = _as_int(payload.get("orders")) or 0
+                total_notional_sym = _as_float(payload.get("total_notional")) or 0.0
+                orders_sym = _as_int(payload.get("orders")) or 0
                 fees_value = _as_float(payload.get("fees"))
                 net_quantity = _as_float(payload.get("net_quantity"))
                 last_symbol_value = _as_float(payload.get("last_position_value"))
                 realized_symbol = _as_float(payload.get("realized_pnl"))
 
                 if not (
-                    orders
-                    or total_notional
+                    orders_sym
+                    or total_notional_sym
                     or (fees_value is not None and fees_value)
                     or (net_quantity is not None and abs(net_quantity) > 1e-9)
                     or (last_symbol_value is not None and last_symbol_value > 0)
@@ -1730,9 +626,9 @@
                 ):
                     continue
 
-                parts = [f"{symbol}: zlecenia {orders}"]
-                if total_notional:
-                    parts.append(f"wolumen {_format_money(total_notional)}")
+                parts = [f"{symbol}: zlecenia {orders_sym}"]
+                if total_notional_sym:
+                    parts.append(f"wolumen {_format_money(total_notional_sym)}")
                 if fees_value is not None:
                     parts.append(f"opłaty {_format_money(fees_value, decimals=4)}")
                 if net_quantity is not None and abs(net_quantity) > 1e-6:
@@ -1742,7 +638,7 @@
                 if realized_symbol is not None and abs(realized_symbol) > 1e-6:
                     parts.append(f"PnL {_format_money(realized_symbol)}")
 
-                symbol_lines.append((total_notional, ", ".join(parts)))
+                symbol_lines.append((total_notional_sym, ", ".join(parts)))
 
             if symbol_lines:
                 symbol_lines.sort(key=lambda item: item[0], reverse=True)
@@ -1866,6 +762,23 @@
             if fragments:
                 data_lines.append("Cache offline: " + "; ".join(fragments))
 
+    # Stan magazynu raportu (opcjonalny)
+    storage_lines: list[str] = []
+    storage_info = summary.get("storage")
+    if isinstance(storage_info, Mapping) and storage_info:
+        status = str(storage_info.get("status", "unknown")).upper()
+        free_mb = _as_float(storage_info.get("free_mb"))
+        total_mb = _as_float(storage_info.get("total_mb"))
+        threshold_mb = _as_float(storage_info.get("threshold_mb"))
+        parts = [f"status={status}"]
+        if free_mb is not None:
+            parts.append(f"wolne {free_mb:.2f} MB")
+        if total_mb is not None:
+            parts.append(f"całkowite {total_mb:.2f} MB")
+        if threshold_mb is not None:
+            parts.append(f"próg {threshold_mb:.2f} MB")
+        storage_lines.append("Magazyn raportu: " + ", ".join(parts))
+
     lines = [
         f"Środowisko: {environment}",
         f"Zakres dat: {start} → {end}",
@@ -1878,6 +791,8 @@
         lines.extend(risk_lines)
     if data_lines:
         lines.extend(data_lines)
+    if storage_lines:
+        lines.extend(storage_lines)
     lines.append("Alerty: " + "; ".join(alert_lines))
     lines.append(f"SHA-256 summary.json: {summary_sha256}")
     return "\n".join(lines)
@@ -1919,7 +834,7 @@
             metadata = {}
 
         issues: list[tuple[str, str]] = []
-        cache_reports: dict[str, dict[str, object]] = {}
+        cache_reports = {}
 
         for symbol in symbols:
             key = f"{symbol}::{interval}"
@@ -2229,6 +1144,80 @@
     return 0
 
 
+# ---- Storage health for smoke report -------------------------------------------------
+
+_MEGABYTE = 1024 * 1024
+
+
+def _collect_storage_health(
+    directory: Path,
+    *,
+    min_free_mb: float | None,
+) -> Mapping[str, object]:
+    """Zwraca informacje o stanie przestrzeni dyskowej dla raportu smoke."""
+    info: dict[str, object] = {"directory": str(directory)}
+    threshold_mb = float(min_free_mb) if min_free_mb is not None else None
+    if threshold_mb is not None and threshold_mb < 0:
+        threshold_mb = 0.0
+    threshold_bytes = int(threshold_mb * _MEGABYTE) if threshold_mb is not None else None
+
+    try:
+        usage = shutil.disk_usage(directory)
+    except Exception as exc:  # noqa: BLE001
+        _LOGGER.warning(
+            "Nie udało się odczytać informacji o wolnym miejscu dla %s: %s",
+            directory,
+            exc,
+        )
+        info.update(
+            {
+                "status": "unknown",
+                "error": str(exc),
+            }
+        )
+        if threshold_bytes is not None:
+            info["threshold_bytes"] = threshold_bytes
+            info["threshold_mb"] = threshold_bytes / _MEGABYTE
+        return info
+
+    free_bytes = int(usage.free)
+    total_bytes = int(usage.total)
+    info.update(
+        {
+            "status": "ok",
+            "free_bytes": free_bytes,
+            "total_bytes": total_bytes,
+            "free_mb": free_bytes / _MEGABYTE,
+            "total_mb": total_bytes / _MEGABYTE,
+        }
+    )
+
+    if threshold_bytes is not None:
+        info["threshold_bytes"] = threshold_bytes
+        info["threshold_mb"] = threshold_bytes / _MEGABYTE
+        if free_bytes < threshold_bytes:
+            info["status"] = "low"
+            _LOGGER.warning(
+                "Wolne miejsce w katalogu raportu %s: %.2f MB (< %.2f MB)",
+                directory,
+                free_bytes / _MEGABYTE,
+                threshold_bytes / _MEGABYTE,
+            )
+
+    return info
+
+
+def _prepare_smoke_report_directory(target: str | None) -> Path:
+    """Zwraca katalog na raport smoke testu, tworząc go jeśli potrzeba."""
+    if target:
+        base_dir = Path(target).expanduser()
+        base_dir.mkdir(parents=True, exist_ok=True)
+        return Path(tempfile.mkdtemp(prefix="daily_trend_smoke_", dir=str(base_dir)))
+    return Path(tempfile.mkdtemp(prefix="daily_trend_smoke_"))
+
+
+# ---- Main ---------------------------------------------------------------------------
+
 def main(argv: Sequence[str] | None = None) -> int:
     args = _parse_args(argv)
     logging.basicConfig(level=getattr(logging, args.log_level.upper()), stream=sys.stdout)
@@ -2262,6 +1251,7 @@
             config_path=config_path,
             secret_manager=secret_manager,
             adapter_factories=adapter_factories,
+            risk_profile_name=args.risk_profile,
         )
     except Exception as exc:  # noqa: BLE001
         _LOGGER.exception("Nie udało się zbudować pipeline'u daily trend: %s", exc)
@@ -2272,7 +1262,9 @@
     controller_name = getattr(pipeline, "controller_name", args.controller)
     _LOGGER.info(
         "Pipeline gotowy: środowisko=%s, strategia=%s, kontroler=%s",
-        args.environment, strategy_name, controller_name,
+        args.environment,
+        strategy_name,
+        controller_name,
     )
 
     environment = pipeline.bootstrap.environment.environment
@@ -2305,7 +1297,9 @@
 
         _LOGGER.info(
             "Startuję smoke test paper trading dla %s w zakresie %s – %s.",
-            args.environment, window_meta["start"], window_meta["end"],
+            args.environment,
+            window_meta["start"],
+            window_meta["end"],
         )
 
         required_bars = max(history_bars, max(1, int((end_ms - sync_start) / tick_ms) + 1))
@@ -2332,7 +1326,7 @@
         )
 
         trading_controller = create_trading_controller(
-            pipeline, pipeline.bootstrap.alert_router, health_check_interval=0.0,
+            pipeline, pipeline.bootstrap.alert_router, health_check_interval=0.0
         )
 
         runner = DailyTrendRealtimeRunner(
@@ -2348,7 +1342,8 @@
         else:
             _LOGGER.info("Smoke test zakończony – brak sygnałów w zadanym oknie.")
 
-        report_dir = Path(tempfile.mkdtemp(prefix="daily_trend_smoke_"))
+        report_dir = _prepare_smoke_report_directory(args.smoke_output)
+        storage_info = _collect_storage_health(report_dir, min_free_mb=args.smoke_min_free_mb)
         alert_snapshot = pipeline.bootstrap.alert_router.health_snapshot()
 
         # Snapshot stanu ryzyka (opcjonalnie)
@@ -2357,7 +1352,9 @@
             risk_engine = getattr(pipeline.bootstrap, "risk_engine", None)
             if risk_engine is not None and hasattr(risk_engine, "snapshot_state"):
                 risk_snapshot = risk_engine.snapshot_state(
-                    pipeline.bootstrap.environment.risk_profile
+                    pipeline.risk_profile_name
+                    if hasattr(pipeline, "risk_profile_name")
+                    else pipeline.bootstrap.environment.risk_profile
                 )
         except NotImplementedError:
             _LOGGER.warning("Silnik ryzyka nie udostępnia metody snapshot_state – pomijam stan ryzyka")
@@ -2370,7 +1367,7 @@
             reporting_source = getattr(reporting_source, "reporting", None)
         upload_cfg = SmokeArchiveUploader.resolve_config(reporting_source)
 
-        # Wywołanie zgodne z testami (opcjonalny parametr data_checks/risk_state)
+        # Wywołanie kompatybilne z testami monkeypatchującymi _export_smoke_report
         try:
             summary_path = _export_smoke_report(
                 report_dir=report_dir,
@@ -2381,6 +1378,7 @@
                 alert_snapshot=alert_snapshot,
                 risk_state=risk_snapshot,
                 data_checks=data_checks,
+                storage_info=storage_info,
             )
         except TypeError:
             try:
@@ -2392,6 +1390,7 @@
                     environment=args.environment,
                     alert_snapshot=alert_snapshot,
                     risk_state=risk_snapshot,
+                    data_checks=data_checks,
                 )
             except TypeError:
                 summary_path = _export_smoke_report(
@@ -2401,6 +1400,7 @@
                     window=window_meta,
                     environment=args.environment,
                     alert_snapshot=alert_snapshot,
+                    risk_state=risk_snapshot,
                 )
 
         summary_hash = _hash_file(summary_path)
@@ -2447,12 +1447,26 @@
             except Exception as exc:  # noqa: BLE001
                 _LOGGER.error("Nie udało się przesłać archiwum smoke testu: %s", exc)
 
+        storage_context: dict[str, str] = {}
+        storage_status = None
+        if isinstance(storage_info, Mapping):
+            storage_status = str(storage_info.get("status", ""))
+            storage_context = {"storage_status": storage_status}
+            free_mb = storage_info.get("free_mb")
+            if free_mb is not None:
+                storage_context["storage_free_mb"] = f"{float(free_mb):.2f}"
+            threshold_mb = storage_info.get("threshold_mb")
+            if threshold_mb is not None:
+                storage_context["storage_threshold_mb"] = f"{float(threshold_mb):.2f}"
+
         message = AlertMessage(
             category="paper_smoke",
             title=f"Smoke test paper trading ({args.environment})",
-            body=("Zakończono smoke test paper trading."
-                  f" Zamówienia: {len(results)}, raport: {summary_path},"
-                  f" sha256: {summary_hash}"),
+            body=(
+                "Zakończono smoke test paper trading."
+                f" Zamówienia: {len(results)}, raport: {summary_path},"
+                f" sha256: {summary_hash}"
+            ),
             severity="info",
             context={
                 "environment": args.environment,
@@ -2466,15 +1480,18 @@
                     {
                         "archive_upload_backend": upload_result.backend,
                         "archive_upload_location": upload_result.location,
-                    } if upload_result else {}
+                    }
+                    if upload_result
+                    else {}
                 ),
+                **storage_context,
             },
         )
         pipeline.bootstrap.alert_router.dispatch(message)
         return 0
 
     trading_controller = create_trading_controller(
-        pipeline, pipeline.bootstrap.alert_router, health_check_interval=args.health_interval,
+        pipeline, pipeline.bootstrap.alert_router, health_check_interval=args.health_interval
     )
 
     runner = DailyTrendRealtimeRunner(
@@ -2496,5 +1513,4 @@
 
 
 if __name__ == "__main__":  # pragma: no cover
-    raise SystemExit(main())
->>>>>>> f915365b
+    raise SystemExit(main())