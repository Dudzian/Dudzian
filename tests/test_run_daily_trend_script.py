from __future__ import annotations

import hashlib
import json
import sys
import tempfile
import zipfile
from collections.abc import Iterable, Mapping
from datetime import datetime, timezone
from pathlib import Path
from types import SimpleNamespace
from typing import Any

import pytest

sys.path.append(str(Path(__file__).resolve().parents[1]))

from bot_core.config.models import (
    CoreReportingConfig,
    SmokeArchiveLocalConfig,
    SmokeArchiveUploadConfig,
)
from bot_core.exchanges.base import Environment, OrderResult


@pytest.fixture(autouse=True)
def _patch_secret_manager(monkeypatch: pytest.MonkeyPatch) -> None:
    from scripts import run_daily_trend

    secret_manager = SimpleNamespace(
        load_secret_value=lambda key, **_: "",  # pragma: no cover - tylko stub
    )
    monkeypatch.setattr(run_daily_trend, "_create_secret_manager", lambda args: secret_manager)


def _fake_pipeline(env: Environment) -> SimpleNamespace:
    environment = SimpleNamespace(environment=env, risk_profile="balanced")
    bootstrap = SimpleNamespace(
        environment=environment,
        alert_router=SimpleNamespace(),
        core_config=SimpleNamespace(reporting=None),
    )
    controller = SimpleNamespace()
    return SimpleNamespace(bootstrap=bootstrap, controller=controller)


def test_run_once_executes_single_iteration(monkeypatch: pytest.MonkeyPatch) -> None:
    from scripts import run_daily_trend

    pipeline = _fake_pipeline(Environment.PAPER)
    captured_args: dict[str, Any] = {}

    def fake_build_pipeline(**kwargs: Any) -> SimpleNamespace:
        captured_args.update(kwargs)
        return pipeline

    monkeypatch.setattr(run_daily_trend, "build_daily_trend_pipeline", fake_build_pipeline)

    trading_controller_obj = SimpleNamespace()

    def fake_create_trading_controller(pipeline_arg: Any, alert_router: Any, **kwargs: Any) -> Any:
        assert pipeline_arg is pipeline
        assert alert_router is pipeline.bootstrap.alert_router
        captured_args["controller_args"] = kwargs
        return trading_controller_obj

    monkeypatch.setattr(run_daily_trend, "create_trading_controller", fake_create_trading_controller)

    calls: list[str] = []

    class DummyRunner:
        def __init__(
            self,
            *,
            controller: Any,
            trading_controller: Any,
            history_bars: int,
            clock=None,
        ) -> None:
            assert controller is pipeline.controller
            assert trading_controller is trading_controller_obj
            captured_args["history_bars"] = history_bars
            captured_args["clock"] = clock
            calls.append("init")

        def run_once(self) -> Iterable[OrderResult]:
            calls.append("run_once")
            return []

    monkeypatch.setattr(run_daily_trend, "DailyTrendRealtimeRunner", DummyRunner)

    exit_code = run_daily_trend.main(["--config", "config/core.yaml", "--run-once"])

    assert exit_code == 0
    assert calls == ["init", "run_once"]
    assert captured_args["environment_name"] == "binance_paper"
    assert captured_args["history_bars"] == 180
    assert captured_args["controller_args"]["health_check_interval"] == 3600.0


def test_refuses_live_environment_without_flag(monkeypatch: pytest.MonkeyPatch) -> None:
    from scripts import run_daily_trend

    pipeline = _fake_pipeline(Environment.LIVE)
    monkeypatch.setattr(run_daily_trend, "build_daily_trend_pipeline", lambda **_: pipeline)

    create_called = False

    def _fail_create(*_args: Any, **_kwargs: Any) -> None:
        nonlocal create_called
        create_called = True
        raise AssertionError("create_trading_controller powinien nie być wywołany")

    monkeypatch.setattr(run_daily_trend, "create_trading_controller", _fail_create)

    exit_code = run_daily_trend.main(["--config", "config/core.yaml", "--run-once"])

    assert exit_code == 3
    assert create_called is False


def test_dry_run_returns_success(monkeypatch: pytest.MonkeyPatch) -> None:
    from scripts import run_daily_trend

    pipeline = _fake_pipeline(Environment.PAPER)
    monkeypatch.setattr(run_daily_trend, "build_daily_trend_pipeline", lambda **_: pipeline)

    exit_code = run_daily_trend.main(["--config", "config/core.yaml", "--dry-run"])

    assert exit_code == 0


def test_paper_smoke_uses_date_window(
    monkeypatch: pytest.MonkeyPatch,
    tmp_path: Path,
    caplog: pytest.LogCaptureFixture,
) -> None:
    from scripts import run_daily_trend

    dispatch_calls: list[Any] = []
    sync_calls: list[dict[str, Any]] = []
    collected_calls: list[dict[str, int]] = []

    start_dt = datetime(2024, 1, 1, tzinfo=timezone.utc)
    end_dt = datetime(2024, 2, 15, 23, 59, 59, 999000, tzinfo=timezone.utc)
    start_ms = int(start_dt.timestamp() * 1000)
    end_ms = int(end_dt.timestamp() * 1000)

    class DummyController:
        symbols = ("BTCUSDT",)
        interval = "1d"
        tick_seconds = 86400.0

        def collect_signals(self, *, start: int, end: int) -> list[Any]:
            collected_calls.append({"start": start, "end": end})
            return []

    class DummyBackfill:
        def synchronize(self, **kwargs: Any) -> None:
            sync_calls.append(kwargs)

    class DummyExecutionService:
        def ledger(self) -> list[dict[str, Any]]:
            return []

    history_bars_cap = 180
    tick_ms = int(DummyController.tick_seconds * 1000)
    window_duration_ms = max(0, end_ms - start_ms)
    approx_bars = max(1, int(window_duration_ms / tick_ms) + 1)
    expected_history = max(1, min(history_bars_cap, approx_bars))
    runner_start_ms = max(0, end_ms - expected_history * tick_ms)
    sync_start_ms = min(start_ms, runner_start_ms)
    required_bars = max(expected_history, max(1, int((end_ms - sync_start_ms) / tick_ms) + 1))

    class DummyStorage:
        def metadata(self) -> dict[str, str]:
            return {
                f"row_count::BTCUSDT::1d": str(required_bars + 5),
                f"last_timestamp::BTCUSDT::1d": str(end_ms + tick_ms),
            }

        def read(self, key: str) -> dict[str, Any]:
            assert key == "BTCUSDT::1d"
            return {
                "rows": [
                    [float(sync_start_ms - tick_ms), 0.0, 0.0, 0.0, 0.0, 0.0],
                    [float(end_ms + tick_ms), 0.0, 0.0, 0.0, 0.0, 0.0],
                ]
            }

    class DummyAlertRouter:
        def dispatch(self, message: Any) -> None:
            dispatch_calls.append(message)

        def health_snapshot(self) -> dict[str, Any]:
            return {"telegram": {"status": "ok"}}

    environment_cfg = SimpleNamespace(environment=Environment.PAPER, risk_profile="balanced")

<<<<<<< HEAD
    archive_store = tmp_path / "archives"
    reporting_cfg = CoreReportingConfig(
        smoke_archive_upload=SmokeArchiveUploadConfig(
            backend="local",
            credential_secret=None,
            local=SmokeArchiveLocalConfig(
                directory=str(archive_store),
                filename_pattern="{environment}_{timestamp}_{hash}.zip",
                fsync=False,
            ),
        ),
    )

=======
>>>>>>> e04bc1d9
    pipeline = SimpleNamespace(
        controller=DummyController(),
        backfill_service=DummyBackfill(),
        execution_service=DummyExecutionService(),
<<<<<<< HEAD
        bootstrap=SimpleNamespace(
            environment=environment_cfg,
            alert_router=DummyAlertRouter(),
            core_config=reporting_cfg,
        ),
=======
        bootstrap=SimpleNamespace(environment=environment_cfg, alert_router=DummyAlertRouter()),
>>>>>>> e04bc1d9
        data_source=SimpleNamespace(storage=DummyStorage()),
    )

    captured_args: dict[str, Any] = {}

    def fake_build_pipeline(**kwargs: Any) -> SimpleNamespace:
        captured_args.update(kwargs)
        return pipeline

    monkeypatch.setattr(run_daily_trend, "build_daily_trend_pipeline", fake_build_pipeline)

    trading_controller = SimpleNamespace(
        maybe_report_health=lambda: None,
        process_signals=lambda signals: [],
    )

    monkeypatch.setattr(
        run_daily_trend,
        "create_trading_controller",
        lambda pipeline_arg, alert_router, **kwargs: trading_controller,
    )

    captured_runner: dict[str, Any] = {}

    class DummyRunner:
        def __init__(
            self,
            *,
            controller: Any,
            trading_controller: Any,
            history_bars: int,
            clock=None,
        ) -> None:
            captured_runner.update(
                {
                    "controller": controller,
                    "trading_controller": trading_controller,
                    "history_bars": history_bars,
                    "clock": clock,
                }
            )

        def run_once(self) -> list[OrderResult]:
            now = captured_runner["clock"]()
            captured_runner["now"] = now
            controller = captured_runner["controller"]
            tick_ms_local = int(getattr(controller, "tick_seconds", 86400.0) * 1000)
            history = int(captured_runner["history_bars"])
            end_ms_local = int(now.timestamp() * 1000)
            start_ms_local = max(0, end_ms_local - history * tick_ms_local)
            controller.collect_signals(start=start_ms_local, end=end_ms_local)
            return []

    monkeypatch.setattr(run_daily_trend, "DailyTrendRealtimeRunner", DummyRunner)

    report_dir = tmp_path / "smoke"

    def fake_mkdtemp(*_args: Any, **_kwargs: Any) -> str:
        report_dir.mkdir(parents=True, exist_ok=True)
        return str(report_dir)

    monkeypatch.setattr(tempfile, "mkdtemp", fake_mkdtemp)

    def fake_export_smoke_report(
        *,
        report_dir: Path,
        results: Iterable[Any],
        ledger: Iterable[Mapping[str, Any]],
        window: Mapping[str, str],
        environment: str,
        alert_snapshot: Mapping[str, Mapping[str, str]],
    ) -> Path:
        ledger_path = report_dir / "ledger.jsonl"
        ledger_path.write_text("", encoding="utf-8")
        summary = {
            "environment": environment,
            "window": dict(window),
            "orders": [
                {
                    "order_id": "OID-1",
                    "status": "filled",
                    "filled_quantity": "0.10",
                    "avg_price": "45000",
                }
            ],
            "ledger_entries": len(list(ledger)),
            "alert_snapshot": alert_snapshot,
        }
        summary_path = report_dir / "summary.json"
        summary_path.write_text(json.dumps(summary), encoding="utf-8")
        return summary_path

    monkeypatch.setattr(run_daily_trend, "_export_smoke_report", fake_export_smoke_report)

    caplog.set_level("INFO")

    exit_code = run_daily_trend.main(
        [
            "--config",
            "config/core.yaml",
            "--environment",
            "binance_paper",
            "--paper-smoke",
            "--archive-smoke",
            "--date-window",
            "2024-01-01:2024-02-15",
        ]
    )

    assert exit_code == 0
    assert "adapter_factories" in captured_args
    assert "binance_spot" in captured_args["adapter_factories"]

    end_dt = datetime.fromisoformat("2024-02-15T23:59:59.999000+00:00")
    start_dt = datetime.fromisoformat("2024-01-01T00:00:00+00:00")
    start_ms = int(start_dt.timestamp() * 1000)
    end_ms = int(end_dt.timestamp() * 1000)
    tick_ms = int(pipeline.controller.tick_seconds * 1000)
    window_duration_ms = max(0, end_ms - start_ms)
    approx_bars = max(1, int(window_duration_ms / tick_ms) + 1)
    expected_history = max(1, min(180, approx_bars))
    expected_runner_start = max(0, end_ms - expected_history * tick_ms)

    assert captured_runner["history_bars"] == expected_history
    assert captured_runner["now"] == end_dt

    assert sync_calls
    assert sync_calls[0]["start"] == min(start_ms, expected_runner_start)
    assert sync_calls[0]["end"] == end_ms

    assert collected_calls
    assert collected_calls[0]["start"] == expected_runner_start
    assert collected_calls[0]["end"] >= end_ms

    assert dispatch_calls, "Kanał alertów powinien otrzymać powiadomienie smoke"
    summary_bytes = (report_dir / "summary.json").read_bytes()
    expected_hash = hashlib.sha256(summary_bytes).hexdigest()
    alert_context = getattr(dispatch_calls[0], "context")
    assert alert_context["summary_sha256"] == expected_hash
    assert alert_context["summary_text_path"] == str(report_dir / "summary.txt")
    assert alert_context["readme_path"] == str(report_dir / "README.txt")

    summary_txt = (report_dir / "summary.txt").read_text(encoding="utf-8")
    assert "Zakres dat" in summary_txt
    assert "SHA-256 summary.json" in summary_txt

    readme_txt = (report_dir / "README.txt").read_text(encoding="utf-8")
    assert "Daily Trend – smoke test" in readme_txt

    archive_path = report_dir.with_suffix(".zip")
    assert archive_path.exists()
    assert alert_context["archive_path"] == str(archive_path)
<<<<<<< HEAD
    assert alert_context["archive_upload_backend"] == "local"
    upload_location = alert_context["archive_upload_location"]
    assert upload_location.endswith(".zip")
    uploaded_files = list(archive_store.glob("*.zip"))
    assert uploaded_files, "Archiwum powinno zostać skopiowane do magazynu lokalnego"
    assert uploaded_files[0].name in upload_location
=======
>>>>>>> e04bc1d9
    with zipfile.ZipFile(archive_path, "r") as archive:
        names = set(archive.namelist())
    assert {"summary.json", "summary.txt", "ledger.jsonl", "README.txt"}.issubset(names)

    log_messages = [record.message for record in caplog.records if "Podsumowanie smoke testu" in record.message]
    assert log_messages
    joined_log = "\n".join(log_messages)
    assert "Środowisko: binance_paper" in joined_log
    assert "Alerty:" in joined_log


def test_paper_smoke_requires_seeded_cache(
    monkeypatch: pytest.MonkeyPatch, caplog: pytest.LogCaptureFixture
) -> None:
    from scripts import run_daily_trend

    caplog.set_level("ERROR")

    class DummyController:
        symbols = ("BTCUSDT",)
        interval = "1d"
        tick_seconds = 86400.0

        def collect_signals(self, *, start: int, end: int) -> list[Any]:  # pragma: no cover - nie powinno zostać wywołane
            raise AssertionError("collect_signals nie powinno być wywołane przy braku cache")

    class DummyBackfill:
        def __init__(self) -> None:
            self.called = False

        def synchronize(self, **kwargs: Any) -> None:  # pragma: no cover - nie powinno zostać wywołane
            self.called = True
            raise AssertionError("backfill nie powinien być wywołany przy braku cache")

    class DummyExecutionService:
        def ledger(self) -> list[dict[str, Any]]:  # pragma: no cover - nie powinno zostać wywołane
            raise AssertionError("ledger nie powinien być odczytany")

    class EmptyStorage:
        def metadata(self) -> dict[str, str]:
            return {}

        def read(self, key: str) -> dict[str, Any]:
            raise KeyError(key)

    class DummyAlertRouter:
        def dispatch(self, message: Any) -> None:  # pragma: no cover - nie powinno zostać wywołane
            raise AssertionError("dispatch nie powinien być wywołany")

        def health_snapshot(self) -> dict[str, Any]:  # pragma: no cover - nie powinno zostać wywołane
            return {}

    environment_cfg = SimpleNamespace(environment=Environment.PAPER, risk_profile="balanced")
    pipeline = SimpleNamespace(
        controller=DummyController(),
        backfill_service=DummyBackfill(),
        execution_service=DummyExecutionService(),
        bootstrap=SimpleNamespace(environment=environment_cfg, alert_router=DummyAlertRouter()),
        data_source=SimpleNamespace(storage=EmptyStorage()),
    )

    def fake_build_pipeline(**kwargs: Any) -> SimpleNamespace:
        assert kwargs["environment_name"] == "binance_paper"
        return pipeline

    monkeypatch.setattr(run_daily_trend, "build_daily_trend_pipeline", fake_build_pipeline)
    monkeypatch.setattr(
        run_daily_trend,
        "create_trading_controller",
        lambda *args, **kwargs: (_ for _ in ()).throw(AssertionError("create_trading_controller nie powinien być wywołany")),
    )
    monkeypatch.setattr(
        run_daily_trend,
        "DailyTrendRealtimeRunner",
        lambda *args, **kwargs: (_ for _ in ()).throw(AssertionError("runner nie powinien być uruchomiony")),
    )

    exit_code = run_daily_trend.main(
        [
            "--config",
            "config/core.yaml",
            "--environment",
            "binance_paper",
            "--paper-smoke",
            "--date-window",
            "2024-01-01:2024-02-15",
        ]
    )

    assert exit_code == 1
    assert any("Cache offline" in record.message for record in caplog.records)


def test_render_smoke_summary_formats_alerts() -> None:
    from scripts import run_daily_trend

    summary = {
        "environment": "binance_paper",
        "window": {"start": "2024-01-01T00:00:00+00:00", "end": "2024-02-01T23:59:59+00:00"},
        "orders": [
            {"order_id": "O1", "status": "filled", "filled_quantity": "0.1", "avg_price": "42000"},
            {"order_id": "O2", "status": "cancelled", "filled_quantity": "0.0", "avg_price": None},
        ],
        "ledger_entries": 3,
        "alert_snapshot": {
            "telegram": {"status": "ok"},
            "email": {"status": "warn", "detail": "DNS failure"},
        },
    }

    rendered = run_daily_trend._render_smoke_summary(summary=summary, summary_sha256="deadbeef")

    assert "Środowisko: binance_paper" in rendered
    assert "Zakres dat: 2024-01-01T00:00:00+00:00 → 2024-02-01T23:59:59+00:00" in rendered
    assert "Liczba zleceń: 2" in rendered
    assert "Liczba wpisów w ledgerze: 3" in rendered
    assert "telegram: OK" in rendered
    assert "email: WARN (DNS failure)" in rendered
<<<<<<< HEAD
    assert rendered.endswith("SHA-256 summary.json: deadbeef")


def test_export_smoke_report_includes_metrics(tmp_path: Path) -> None:
    from scripts import run_daily_trend

    report_dir = tmp_path / "report"
    window = {
        "start": "2024-01-01T00:00:00+00:00",
        "end": "2024-01-08T23:59:59+00:00",
    }

    results = [
        OrderResult(
            order_id="OID-1",
            status="filled",
            filled_quantity=0.1,
            avg_price=40000.0,
            raw_response={},
        ),
        OrderResult(
            order_id="OID-2",
            status="filled",
            filled_quantity=0.1,
            avg_price=42000.0,
            raw_response={},
        ),
    ]

    ledger = [
        {
            "timestamp": 1704067200.0,
            "order_id": "OID-1",
            "symbol": "BTCUSDT",
            "side": "buy",
            "quantity": 0.1,
            "price": 40000.0,
            "fee": 1.2,
            "fee_asset": "USDT",
            "status": "filled",
            "leverage": 1.0,
            "position_value": 4000.0,
        },
        {
            "timestamp": 1704672000.0,
            "order_id": "OID-2",
            "symbol": "BTCUSDT",
            "side": "sell",
            "quantity": 0.1,
            "price": 42000.0,
            "fee": 1.1,
            "fee_asset": "USDT",
            "status": "filled",
            "leverage": 1.0,
            "position_value": 0.0,
        },
    ]

    summary_path = run_daily_trend._export_smoke_report(
        report_dir=report_dir,
        results=results,
        ledger=ledger,
        window=window,
        environment="binance_paper",
        alert_snapshot={"telegram": {"status": "ok"}},
    )

    summary = json.loads(summary_path.read_text(encoding="utf-8"))
    metrics = summary["metrics"]

    assert metrics["side_counts"]["buy"] == 1
    assert metrics["side_counts"]["sell"] == 1
    assert metrics["notional"]["buy"] == pytest.approx(4000.0)
    assert metrics["notional"]["sell"] == pytest.approx(4200.0)
    assert metrics["notional"]["total"] == pytest.approx(8200.0)
    assert metrics["total_fees"] == pytest.approx(2.3)
    assert metrics["last_position_value"] == pytest.approx(0.0)

    ledger_path = report_dir / "ledger.jsonl"
    assert ledger_path.exists()
    lines = [line for line in ledger_path.read_text(encoding="utf-8").splitlines() if line]
    assert len(lines) == 2


def test_render_smoke_summary_with_metrics() -> None:
    from scripts import run_daily_trend

    summary = {
        "environment": "binance_paper",
        "window": {"start": "2024-01-01T00:00:00+00:00", "end": "2024-01-08T23:59:59+00:00"},
        "orders": [],
        "ledger_entries": 3,
        "alert_snapshot": {},
        "metrics": {
            "side_counts": {"buy": 2, "sell": 1},
            "notional": {"buy": 1234.5, "sell": 987.6, "total": 2222.1},
            "total_fees": 0.987654,
            "last_position_value": 4321.0,
        },
    }

    text = run_daily_trend._render_smoke_summary(summary=summary, summary_sha256="abc123")

    assert "Zlecenia BUY/SELL: 2/1" in text
    assert "Wolumen BUY: 1 234.50 | SELL: 987.60 | Razem: 2 222.10" in text
    assert "Łączne opłaty: 0.9877" in text
    assert "Ostatnia wartość pozycji: 4 321.00" in text
    assert "SHA-256 summary.json: abc123" in text
=======
    assert rendered.endswith("SHA-256 summary.json: deadbeef")
>>>>>>> e04bc1d9
<|MERGE_RESOLUTION|>--- conflicted
+++ resolved
@@ -197,7 +197,6 @@
 
     environment_cfg = SimpleNamespace(environment=Environment.PAPER, risk_profile="balanced")
 
-<<<<<<< HEAD
     archive_store = tmp_path / "archives"
     reporting_cfg = CoreReportingConfig(
         smoke_archive_upload=SmokeArchiveUploadConfig(
@@ -211,21 +210,15 @@
         ),
     )
 
-=======
->>>>>>> e04bc1d9
     pipeline = SimpleNamespace(
         controller=DummyController(),
         backfill_service=DummyBackfill(),
         execution_service=DummyExecutionService(),
-<<<<<<< HEAD
         bootstrap=SimpleNamespace(
             environment=environment_cfg,
             alert_router=DummyAlertRouter(),
             core_config=reporting_cfg,
         ),
-=======
-        bootstrap=SimpleNamespace(environment=environment_cfg, alert_router=DummyAlertRouter()),
->>>>>>> e04bc1d9
         data_source=SimpleNamespace(storage=DummyStorage()),
     )
 
@@ -378,15 +371,12 @@
     archive_path = report_dir.with_suffix(".zip")
     assert archive_path.exists()
     assert alert_context["archive_path"] == str(archive_path)
-<<<<<<< HEAD
     assert alert_context["archive_upload_backend"] == "local"
     upload_location = alert_context["archive_upload_location"]
     assert upload_location.endswith(".zip")
     uploaded_files = list(archive_store.glob("*.zip"))
     assert uploaded_files, "Archiwum powinno zostać skopiowane do magazynu lokalnego"
     assert uploaded_files[0].name in upload_location
-=======
->>>>>>> e04bc1d9
     with zipfile.ZipFile(archive_path, "r") as archive:
         names = set(archive.namelist())
     assert {"summary.json", "summary.txt", "ledger.jsonl", "README.txt"}.issubset(names)
@@ -505,7 +495,6 @@
     assert "Liczba wpisów w ledgerze: 3" in rendered
     assert "telegram: OK" in rendered
     assert "email: WARN (DNS failure)" in rendered
-<<<<<<< HEAD
     assert rendered.endswith("SHA-256 summary.json: deadbeef")
 
 
@@ -613,7 +602,4 @@
     assert "Wolumen BUY: 1 234.50 | SELL: 987.60 | Razem: 2 222.10" in text
     assert "Łączne opłaty: 0.9877" in text
     assert "Ostatnia wartość pozycji: 4 321.00" in text
-    assert "SHA-256 summary.json: abc123" in text
-=======
-    assert rendered.endswith("SHA-256 summary.json: deadbeef")
->>>>>>> e04bc1d9
+    assert "SHA-256 summary.json: abc123" in text