--- conflicted
+++ resolved
@@ -2,11 +2,7 @@
 
 import hashlib
 import sys
-<<<<<<< HEAD
 from datetime import datetime, timezone
-=======
-from datetime import datetime
->>>>>>> dc2fd38a
 from pathlib import Path
 from types import SimpleNamespace
 from typing import Any, Iterable
@@ -125,14 +121,11 @@
     sync_calls: list[dict[str, Any]] = []
     collected_calls: list[dict[str, int]] = []
 
-<<<<<<< HEAD
     start_dt = datetime(2024, 1, 1, tzinfo=timezone.utc)
     end_dt = datetime(2024, 2, 15, 23, 59, 59, 999000, tzinfo=timezone.utc)
     start_ms = int(start_dt.timestamp() * 1000)
     end_ms = int(end_dt.timestamp() * 1000)
 
-=======
->>>>>>> dc2fd38a
     class DummyController:
         symbols = ("BTCUSDT",)
         interval = "1d"
@@ -150,7 +143,6 @@
         def ledger(self) -> list[dict[str, Any]]:
             return []
 
-<<<<<<< HEAD
     history_bars_cap = 180
     tick_ms = int(DummyController.tick_seconds * 1000)
     window_duration_ms = max(0, end_ms - start_ms)
@@ -176,8 +168,6 @@
                 ]
             }
 
-=======
->>>>>>> dc2fd38a
     class DummyAlertRouter:
         def dispatch(self, message: Any) -> None:
             dispatch_calls.append(message)
@@ -192,10 +182,7 @@
         backfill_service=DummyBackfill(),
         execution_service=DummyExecutionService(),
         bootstrap=SimpleNamespace(environment=environment_cfg, alert_router=DummyAlertRouter()),
-<<<<<<< HEAD
         data_source=SimpleNamespace(storage=DummyStorage()),
-=======
->>>>>>> dc2fd38a
     )
 
     captured_args: dict[str, Any] = {}
@@ -227,7 +214,7 @@
             trading_controller: Any,
             history_bars: int,
             clock=None,
-            ) -> None:
+        ) -> None:
             captured_runner.update(
                 {
                     "controller": controller,
@@ -294,7 +281,6 @@
     assert collected_calls[0]["start"] == expected_runner_start
     assert collected_calls[0]["end"] >= end_ms
 
-<<<<<<< HEAD
     assert dispatch_calls, "Kanał alertów powinien otrzymać powiadomienie smoke"
     alert_message = dispatch_calls[0]
     expected_hash = hashlib.sha256(b"{}").hexdigest()
@@ -380,7 +366,4 @@
     )
 
     assert exit_code == 1
-    assert any("Cache offline" in record.message for record in caplog.records)
-=======
-    assert dispatch_calls, "Kanał alertów powinien otrzymać powiadomienie smoke"
->>>>>>> dc2fd38a
+    assert any("Cache offline" in record.message for record in caplog.records)