--- conflicted
+++ resolved
@@ -659,7 +659,6 @@
     assert "directory" not in audit_section
 
 
-<<<<<<< HEAD
 def test_print_runtime_plan_includes_risk_profile(capsys) -> None:
     exit_code = run_trading_stub_server.main(
         [
@@ -763,8 +762,8 @@
     assert file_meta["path"] == str(profiles_dir)
     assert "ops_dir" in file_meta["registered_profiles"]
     assert any(entry["path"].endswith("lab.yaml") for entry in file_meta["files"])
-=======
->>>>>>> dda9e0bc
+
+
 def test_runtime_plan_memory_backend_flag(monkeypatch: pytest.MonkeyPatch, tmp_path: Path, capsys) -> None:
     exit_code = run_trading_stub_server.main(
         [
