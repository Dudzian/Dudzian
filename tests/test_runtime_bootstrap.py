--- conflicted
+++ resolved
@@ -11,7 +11,6 @@
 from bot_core.exchanges.base import (
     AccountSnapshot,
     Environment,
-    ExchangeAdapter,
     ExchangeCredentials,
     OrderRequest,
     OrderResult,
@@ -158,65 +157,6 @@
 
     assert context.risk_engine.should_liquidate(profile_name="balanced") is False
 
-<<<<<<< HEAD
-    class _FakeZondaAdapter(ExchangeAdapter):
-        name = "zonda_spot"
-
-        def __init__(self, credentials: ExchangeCredentials, *, environment: Environment, **_: object) -> None:
-            super().__init__(credentials)
-            self.environment = environment
-            self.network_config: Sequence[str] | None = None
-
-        def configure_network(self, *, ip_allowlist: Sequence[str] | None = None) -> None:  # type: ignore[override]
-            self.network_config = tuple(ip_allowlist) if ip_allowlist else None
-
-        def fetch_account_snapshot(self) -> AccountSnapshot:  # type: ignore[override]
-            return AccountSnapshot(balances={}, total_equity=0.0, available_margin=0.0, maintenance_margin=0.0)
-
-        def fetch_symbols(self) -> Sequence[str]:  # type: ignore[override]
-            return []
-
-        def fetch_ohlcv(
-            self,
-            symbol: str,
-            interval: str,
-            start: int | None = None,
-            end: int | None = None,
-            limit: int | None = None,
-        ) -> Sequence[Sequence[float]]:  # type: ignore[override]
-            return []
-
-        def place_order(self, request: OrderRequest) -> OrderResult:  # type: ignore[override]
-            return OrderResult(order_id="", status="", filled_quantity=0.0, avg_price=None, raw_response={})
-
-        def cancel_order(self, order_id: str, *, symbol: str | None = None) -> None:  # type: ignore[override]
-            return None
-
-        def stream_public_data(self, *, channels: Sequence[str]):  # type: ignore[override]
-            raise NotImplementedError
-
-        def stream_private_data(self, *, channels: Sequence[str]):  # type: ignore[override]
-            raise NotImplementedError
-
-    factory_calls: dict[str, ExchangeCredentials] = {}
-
-    def _fake_factory(credentials: ExchangeCredentials, **kwargs: object) -> ExchangeAdapter:
-        factory_calls["credentials"] = credentials
-        assert kwargs.get("environment") == Environment.PAPER
-        return _FakeZondaAdapter(credentials, environment=kwargs["environment"])  # type: ignore[arg-type]
-
-    zonda_context = bootstrap_environment(
-        "zonda_paper",
-        config_path=config_path,
-        secret_manager=manager,
-        adapter_factories={"zonda_spot": _fake_factory},
-    )
-
-    assert isinstance(zonda_context.adapter, _FakeZondaAdapter)
-    assert zonda_context.adapter.environment is Environment.PAPER
-    assert zonda_context.adapter.network_config == ("127.0.0.1",)
-    assert factory_calls["credentials"].key_id == "paper-key"
-=======
 
 def test_bootstrap_environment_supports_zonda(tmp_path: Path) -> None:
     storage = _MemorySecretStorage()
@@ -271,5 +211,4 @@
 
     assert context.adapter.name == "zonda_spot"
     assert context.credentials.key_id == "zonda-key"
-    assert context.environment.exchange == "zonda_spot"
->>>>>>> d6fb04d4
+    assert context.environment.exchange == "zonda_spot"