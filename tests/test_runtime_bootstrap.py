--- conflicted
+++ resolved
@@ -96,7 +96,7 @@
       sms_providers:
         orange_local:
           provider: orange_pl
-        api_base_url: https://api.orange.pl/sms/v1
+          api_base_url: https://api.orange.pl/sms/v1
           from_number: BOT-ORANGE
           recipients: ["+48555111222"]
           allow_alphanumeric_sender: true
@@ -152,18 +152,9 @@
             quantity=0.2,
             order_type="limit",
             price=100.0,
-<<<<<<< HEAD
-            metadata={
-                "atr": 5.0,
-                "stop_price": 90.0,
-                "quantity": 0.2,
-                "price": 100.0,
-            },
-=======
             # ATR=1.0, stop_loss_atr_multiple=1.5 => wymagany SL = 98.5
             stop_price=100.0 - 1.0 * 1.5,
             atr=1.0,
->>>>>>> d3a48755
         ),
         account=AccountSnapshot(
             balances={"USDT": 1000.0},
