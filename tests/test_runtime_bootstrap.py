from __future__ import annotations

import json
import sys
from pathlib import Path
from typing import Sequence

import pytest

sys.path.append(str(Path(__file__).resolve().parents[1]))

from bot_core.alerts import EmailChannel, SMSChannel, TelegramChannel
from bot_core.exchanges.base import (
    AccountSnapshot,
    Environment,
    ExchangeCredentials,
    OrderRequest,
    OrderResult,
)
from bot_core.risk.engine import ThresholdRiskEngine
from bot_core.risk.repository import FileRiskRepository
from bot_core.runtime import BootstrapContext, bootstrap_environment
from bot_core.security import SecretManager, SecretStorage, SecretStorageError


class _MemorySecretStorage(SecretStorage):
    def __init__(self) -> None:
        self._store: dict[str, str] = {}

    def get_secret(self, key: str) -> str | None:
        return self._store.get(key)

    def set_secret(self, key: str, value: str) -> None:
        self._store[key] = value

    def delete_secret(self, key: str) -> None:
        self._store.pop(key, None)


def _write_config(tmp_path: Path) -> Path:
    content = """
    risk_profiles:
      balanced:
        max_daily_loss_pct: 0.015
        max_position_pct: 0.05
        target_volatility: 0.11
        max_leverage: 3.0
        stop_loss_atr_multiple: 1.5
        max_open_positions: 5
        hard_drawdown_pct: 0.10
    environments:
      binance_paper:
        exchange: binance_spot
        environment: paper
        keychain_key: binance_paper_key
        credential_purpose: trading
        data_cache_path: ./var/data/binance_paper
        risk_profile: balanced
        alert_channels: ["telegram:primary", "email:ops", "sms:orange_local"]
        ip_allowlist: ["127.0.0.1"]
        required_permissions: [read, trade]
        forbidden_permissions: [withdraw]
        alert_throttle:
          window_seconds: 60
          exclude_severities: [critical]
          exclude_categories: [health]
          max_entries: 32
      zonda_paper:
        exchange: zonda_spot
        environment: paper
        keychain_key: zonda_paper_key
        credential_purpose: trading
        data_cache_path: ./var/data/zonda_paper
        risk_profile: balanced
        alert_channels: ["telegram:primary"]
        ip_allowlist: ["127.0.0.1"]
        required_permissions: [read, trade]
        forbidden_permissions: [withdraw]
        alert_throttle:
          window_seconds: 120
          exclude_severities: [critical]
          exclude_categories: [health]
          max_entries: 32
    reporting: {}
    alerts:
      telegram_channels:
        primary:
          chat_id: "123456789"
          token_secret: telegram_token
      email_channels:
        ops:
          host: smtp.example.com
          port: 587
          from_address: bot@example.com
          recipients: ["ops@example.com"]
          credential_secret: smtp_credentials
      sms_providers:
        orange_local:
          provider: orange_pl
          api_base_url: https://api.orange.pl/sms/v1
          from_number: BOT-ORANGE
          recipients: ["+48555111222"]
          allow_alphanumeric_sender: true
          sender_id: BOT-ORANGE
          credential_key: sms_orange
    """
    config_path = tmp_path / "core.yaml"
    config_path.write_text(content, encoding="utf-8")
    return config_path


def test_bootstrap_environment_initialises_components(tmp_path: Path) -> None:
    storage = _MemorySecretStorage()
    manager = SecretManager(storage, namespace="tests")

    config_path = _write_config(tmp_path)
    credentials_payload = {
        "key_id": "paper-key",
        "secret": "paper-secret",
        "passphrase": None,
        "permissions": ["read", "trade"],
        "environment": Environment.PAPER.value,
    }
    storage.set_secret("tests:binance_paper_key:trading", json.dumps(credentials_payload))
    storage.set_secret("tests:zonda_paper_key:trading", json.dumps(credentials_payload))
    manager.store_secret_value("telegram_token", "telegram-secret", purpose="alerts:telegram")
    manager.store_secret_value(
        "smtp_credentials",
        json.dumps({"username": "bot", "password": "secret"}),
        purpose="alerts:email",
    )
    manager.store_secret_value(
        "sms_orange",
        json.dumps({"account_sid": "AC123", "auth_token": "token"}),
        purpose="alerts:sms",
    )

    context = bootstrap_environment(
        "binance_paper", config_path=config_path, secret_manager=manager
    )

    assert isinstance(context, BootstrapContext)
    assert context.environment.name == "binance_paper"
    assert context.credentials.key_id == "paper-key"
    assert context.adapter.credentials.key_id == "paper-key"

    assert isinstance(context.risk_engine, ThresholdRiskEngine)
    assert isinstance(context.risk_repository, FileRiskRepository)
    result = context.risk_engine.apply_pre_trade_checks(
        OrderRequest(
            symbol="BTCUSDT",
            side="buy",
            quantity=0.2,
            order_type="limit",
            price=100.0,
<<<<<<< HEAD
            metadata={
                "atr": 5.0,
                "stop_price": 90.0,
                "quantity": 0.2,
                "price": 100.0,
            },
=======
            stop_price=100.0 - 1.0 * 1.5,
            atr=1.0,
>>>>>>> c545d309
        ),
        account=AccountSnapshot(
            balances={"USDT": 1000.0},
            total_equity=1000.0,
            available_margin=1000.0,
            maintenance_margin=0.0,
        ),
        profile_name="balanced",
    )
    assert result.allowed is True

    assert set(context.alert_channels.keys()) == {
        "telegram:primary",
        "email:ops",
        "sms:orange_local",
    }
    assert isinstance(context.alert_channels["telegram:primary"], TelegramChannel)
    assert isinstance(context.alert_channels["email:ops"], EmailChannel)
    assert isinstance(context.alert_channels["sms:orange_local"], SMSChannel)
    assert len(context.alert_router.channels) == 3
    assert context.alert_router.audit_log is context.audit_log
    assert context.alert_router.throttle is not None
    assert context.alert_router.throttle.window.total_seconds() == pytest.approx(60.0)
    assert "critical" in context.alert_router.throttle.exclude_severities

    # Health check nie powinien zgłaszać wyjątków dla świeżo zainicjalizowanych kanałów.
    snapshot = context.alert_router.health_snapshot()
    assert snapshot["telegram:primary"]["status"] == "ok"

    assert context.risk_engine.should_liquidate(profile_name="balanced") is False
    assert context.adapter_settings == {}
    risk_state_path = Path("./var/data/binance_paper/risk_state/balanced.json")
    assert risk_state_path.parent.exists()


def test_bootstrap_environment_detects_missing_permissions(tmp_path: Path) -> None:
    storage = _MemorySecretStorage()
    manager = SecretManager(storage, namespace="tests")

    config_path = _write_config(tmp_path)
    credentials_payload = {
        "key_id": "paper-key",
        "secret": "paper-secret",
        "passphrase": None,
        "permissions": ["read"],
        "environment": Environment.PAPER.value,
    }
    storage.set_secret("tests:binance_paper_key:trading", json.dumps(credentials_payload))
    manager.store_secret_value("telegram_token", "telegram-secret", purpose="alerts:telegram")
    manager.store_secret_value(
        "smtp_credentials",
        json.dumps({"username": "bot", "password": "secret"}),
        purpose="alerts:email",
    )
    manager.store_secret_value(
        "sms_orange",
        json.dumps({"account_sid": "AC123", "auth_token": "token"}),
        purpose="alerts:sms",
    )

    with pytest.raises(SecretStorageError):
        bootstrap_environment("binance_paper", config_path=config_path, secret_manager=manager)


def test_bootstrap_environment_supports_zonda(tmp_path: Path) -> None:
    storage = _MemorySecretStorage()
    manager = SecretManager(storage, namespace="tests")

    config_content = """
    risk_profiles:
      conservative:
        max_daily_loss_pct: 0.01
        max_position_pct: 0.03
        target_volatility: 0.07
        max_leverage: 2.0
        stop_loss_atr_multiple: 1.0
        max_open_positions: 3
        hard_drawdown_pct: 0.05
    environments:
      zonda_live:
        exchange: zonda_spot
        environment: live
        keychain_key: zonda_live_key
        credential_purpose: trading
        data_cache_path: ./var/data/zonda_live
        risk_profile: conservative
        alert_channels: ["telegram:primary"]
        ip_allowlist: []
        required_permissions: [read, trade]
        forbidden_permissions: [withdraw]
    reporting: {}
    alerts:
      telegram_channels:
        primary:
          chat_id: "123"
          token_secret: telegram_token
      email_channels: {}
      sms_providers: {}
      signal_channels: {}
      whatsapp_channels: {}
      messenger_channels: {}
    """

    config_path = tmp_path / "core.yaml"
    config_path.write_text(config_content, encoding="utf-8")

    credentials_payload = {
        "key_id": "zonda-key",
        "secret": "zonda-secret",
        "permissions": ["read", "trade"],
        "environment": Environment.LIVE.value,
    }
    storage.set_secret("tests:zonda_live_key:trading", json.dumps(credentials_payload))
    manager.store_secret_value("telegram_token", "tg-token", purpose="alerts:telegram")

    context = bootstrap_environment("zonda_live", config_path=config_path, secret_manager=manager)

    assert context.adapter.name == "zonda_spot"
    assert context.credentials.key_id == "zonda-key"
    assert context.environment.exchange == "zonda_spot"
    assert context.adapter_settings == {}<|MERGE_RESOLUTION|>--- conflicted
+++ resolved
@@ -153,17 +153,8 @@
             quantity=0.2,
             order_type="limit",
             price=100.0,
-<<<<<<< HEAD
-            metadata={
-                "atr": 5.0,
-                "stop_price": 90.0,
-                "quantity": 0.2,
-                "price": 100.0,
-            },
-=======
-            stop_price=100.0 - 1.0 * 1.5,
+            stop_price=100.0 - 1.0 * 1.5,  # ATR=1.0, stop_loss_atr_multiple=1.5
             atr=1.0,
->>>>>>> c545d309
         ),
         account=AccountSnapshot(
             balances={"USDT": 1000.0},
