from __future__ import annotations

import json
import sys
from pathlib import Path
from typing import Mapping, Sequence
from textwrap import dedent

import pytest
import yaml

sys.path.append(str(Path(__file__).resolve().parents[1]))

from bot_core.alerts import EmailChannel, SMSChannel, TelegramChannel
from bot_core.exchanges.base import (
    AccountSnapshot,
    Environment,
    ExchangeCredentials,
    OrderRequest,
)
from bot_core.risk.engine import ThresholdRiskEngine
from bot_core.risk.repository import FileRiskRepository
from bot_core.runtime import BootstrapContext, bootstrap_environment
from bot_core.runtime.metrics_alerts import DEFAULT_UI_ALERTS_JSONL_PATH
from bot_core.security import SecretManager, SecretStorage, SecretStorageError


class _MemorySecretStorage(SecretStorage):
    def __init__(self) -> None:
        self._store: dict[str, str] = {}

    def get_secret(self, key: str) -> str | None:
        return self._store.get(key)

    def set_secret(self, key: str, value: str) -> None:
        self._store[key] = value

    def delete_secret(self, key: str) -> None:
        self._store.pop(key, None)
_BASE_CONFIG = dedent(
    """
    risk_profiles:
      balanced:
        max_daily_loss_pct: 0.015
        max_position_pct: 0.05
        target_volatility: 0.11
        max_leverage: 3.0
        stop_loss_atr_multiple: 1.5
        max_open_positions: 5
        hard_drawdown_pct: 0.10
      aggressive:
        max_daily_loss_pct: 0.05
        max_position_pct: 0.20
        target_volatility: 0.35
        max_leverage: 5.0
        stop_loss_atr_multiple: 2.0
        max_open_positions: 12
        hard_drawdown_pct: 0.25
    environments:
      binance_paper:
        exchange: binance_spot
        environment: paper
        keychain_key: binance_paper_key
        credential_purpose: trading
        data_cache_path: ./var/data/binance_paper
        risk_profile: balanced
        alert_channels: ["telegram:primary", "email:ops", "sms:orange_local"]
        ip_allowlist: ["127.0.0.1"]
        required_permissions: [read, trade]
        forbidden_permissions: [withdraw]
        alert_throttle:
          window_seconds: 60
          exclude_severities: [critical]
          exclude_categories: [health]
          max_entries: 32
      zonda_paper:
        exchange: zonda_spot
        environment: paper
        keychain_key: zonda_paper_key
        credential_purpose: trading
        data_cache_path: ./var/data/zonda_paper
        risk_profile: balanced
        alert_channels: ["telegram:primary"]
        ip_allowlist: ["127.0.0.1"]
        required_permissions: [read, trade]
        forbidden_permissions: [withdraw]
        alert_throttle:
          window_seconds: 120
          exclude_severities: [critical]
          exclude_categories: [health]
          max_entries: 32
    reporting: {}
    alerts:
      telegram_channels:
        primary:
          chat_id: "123456789"
          token_secret: telegram_token
      email_channels:
        ops:
          host: smtp.example.com
          port: 587
          from_address: bot@example.com
          recipients: ["ops@example.com"]
          credential_secret: smtp_credentials
      sms_providers:
        orange_local:
          provider: orange_pl
          api_base_url: https://api.orange.pl/sms/v1
          from_number: BOT-ORANGE
          recipients: ["+48555111222"]
          allow_alphanumeric_sender: true
          sender_id: BOT-ORANGE
          credential_key: sms_orange
    """
)


def _write_config(tmp_path: Path) -> Path:
    config_path = tmp_path / "core.yaml"
    config_path.write_text(_BASE_CONFIG, encoding="utf-8")
    return config_path


def _write_config_custom(
    tmp_path: Path,
    *,
    runtime_metrics: Mapping[str, object] | None = None,
    environment_overrides: Mapping[str, object] | None = None,
) -> Path:
    data = yaml.safe_load(_BASE_CONFIG)
    if environment_overrides:
        data.setdefault("environments", {}).setdefault("binance_paper", {}).update(
            environment_overrides
        )
    if runtime_metrics is not None:
        runtime_section = data.setdefault("runtime", {})
        runtime_section["metrics_service"] = runtime_metrics

    config_path = tmp_path / "core_custom.yaml"
    config_path.write_text(yaml.safe_dump(data, sort_keys=False), encoding="utf-8")
    return config_path


def _prepare_manager() -> tuple[_MemorySecretStorage, SecretManager]:
    storage = _MemorySecretStorage()
    manager = SecretManager(storage, namespace="tests")
    credentials_payload = {
        "key_id": "paper-key",
        "secret": "paper-secret",
        "passphrase": None,
        "permissions": ["read", "trade"],
        "environment": Environment.PAPER.value,
    }
    storage.set_secret("tests:binance_paper_key:trading", json.dumps(credentials_payload))
    storage.set_secret("tests:zonda_paper_key:trading", json.dumps(credentials_payload))
    manager.store_secret_value("telegram_token", "telegram-secret", purpose="alerts:telegram")
    manager.store_secret_value(
        "smtp_credentials",
        json.dumps({"username": "bot", "password": "secret"}),
        purpose="alerts:email",
    )
    manager.store_secret_value(
        "sms_orange",
        json.dumps({"account_sid": "AC123", "auth_token": "token"}),
        purpose="alerts:sms",
    )
    return storage, manager


def test_bootstrap_environment_initialises_components(tmp_path: Path) -> None:
    config_path = _write_config(tmp_path)
    _, manager = _prepare_manager()

    context = bootstrap_environment(
        "binance_paper", config_path=config_path, secret_manager=manager
    )

    assert isinstance(context, BootstrapContext)
    assert context.environment.name == "binance_paper"
    assert context.risk_profile_name == "balanced"
    assert context.credentials.key_id == "paper-key"
    assert context.adapter.credentials.key_id == "paper-key"

    assert isinstance(context.risk_engine, ThresholdRiskEngine)
    assert isinstance(context.risk_repository, FileRiskRepository)
    result = context.risk_engine.apply_pre_trade_checks(
        OrderRequest(
            symbol="BTCUSDT",
            side="buy",
            quantity=0.2,
            order_type="limit",
            price=100.0,
            # ATR=1.0, stop_loss_atr_multiple=1.5 => wymagany SL = 98.5
            stop_price=100.0 - 1.0 * 1.5,
            atr=1.0,
        ),
        account=AccountSnapshot(
            balances={"USDT": 1000.0},
            total_equity=1000.0,
            available_margin=1000.0,
            maintenance_margin=0.0,
        ),
        profile_name="balanced",
    )
    assert result.allowed is True

    assert set(context.alert_channels.keys()) == {
        "telegram:primary",
        "email:ops",
        "sms:orange_local",
    }
    assert isinstance(context.alert_channels["telegram:primary"], TelegramChannel)
    assert isinstance(context.alert_channels["email:ops"], EmailChannel)
    assert isinstance(context.alert_channels["sms:orange_local"], SMSChannel)
    assert len(context.alert_router.channels) == 3
    assert context.alert_router.audit_log is context.audit_log
    assert context.alert_router.throttle is not None
    assert context.alert_router.throttle.window.total_seconds() == pytest.approx(60.0)
    assert "critical" in context.alert_router.throttle.exclude_severities

    # Health check nie powinien zgłaszać wyjątków dla świeżo zainicjalizowanych kanałów.
    snapshot = context.alert_router.health_snapshot()
    assert snapshot["telegram:primary"]["status"] == "ok"

    assert context.risk_engine.should_liquidate(profile_name="balanced") is False
    assert context.adapter_settings == {}
    risk_state_path = Path("./var/data/binance_paper/risk_state/balanced.json")
    assert risk_state_path.parent.exists()
    assert context.metrics_server is None
    assert context.metrics_ui_alert_sink_active is True
    default_alert_log = DEFAULT_UI_ALERTS_JSONL_PATH.expanduser()
    if not default_alert_log.is_absolute():
        default_alert_log = default_alert_log.resolve(strict=False)
    assert Path(context.metrics_ui_alerts_path or "") == default_alert_log
    assert context.metrics_jsonl_path is None
    assert context.metrics_service_enabled is None
    assert context.metrics_ui_alerts_metadata is not None
    metadata_path = context.metrics_ui_alerts_metadata.get("path")
    assert metadata_path is not None
    assert Path(str(metadata_path)).name == DEFAULT_UI_ALERTS_JSONL_PATH.name
    assert Path(
        context.metrics_ui_alerts_metadata.get("absolute_path")
    ).name == DEFAULT_UI_ALERTS_JSONL_PATH.name
    assert context.metrics_jsonl_metadata is None
    if context.metrics_security_warnings is not None:
        assert isinstance(context.metrics_security_warnings, tuple)
    assert context.metrics_ui_alerts_settings is not None
    assert context.metrics_ui_alerts_settings["reduce_mode"] == "enable"
    assert context.metrics_ui_alerts_settings["overlay_mode"] == "enable"
    assert context.metrics_ui_alerts_settings["jank_mode"] == "disable"
    assert context.metrics_ui_alerts_settings["reduce_motion_alerts"] is True
    assert context.metrics_ui_alerts_settings["overlay_alerts"] is True
    assert context.metrics_ui_alerts_settings["jank_alerts"] is False
    assert context.metrics_ui_alerts_settings["reduce_motion_logging"] is True
    assert context.metrics_ui_alerts_settings["overlay_logging"] is True
    assert context.metrics_ui_alerts_settings["jank_logging"] is False
    assert context.metrics_ui_alerts_settings["jank_category"] == "ui.performance"
    assert context.metrics_ui_alerts_settings["jank_severity_spike"] == "warning"
    assert context.metrics_ui_alerts_settings["jank_severity_critical"] is None
    assert context.metrics_ui_alerts_settings["jank_critical_over_ms"] is None
    audit_info = context.metrics_ui_alerts_settings.get("audit")
    assert audit_info is not None
    assert audit_info["requested"] == "inherit"
    assert audit_info["backend"] == "memory"
    assert audit_info["note"] == "inherited_environment_router"


def test_bootstrap_environment_allows_risk_profile_override(tmp_path: Path) -> None:
    config_path = _write_config(tmp_path)
    storage, manager = _prepare_manager()

    context = bootstrap_environment(
        "binance_paper",
        config_path=config_path,
        secret_manager=manager,
        risk_profile_name="aggressive",
    )

    assert context.risk_profile_name == "aggressive"
    assert context.environment.risk_profile == "aggressive"
    assert context.risk_engine.should_liquidate(profile_name="aggressive") is False


def test_bootstrap_environment_detects_missing_permissions(tmp_path: Path) -> None:
    storage = _MemorySecretStorage()
    manager = SecretManager(storage, namespace="tests")

    config_path = _write_config(tmp_path)
    credentials_payload = {
        "key_id": "paper-key",
        "secret": "paper-secret",
        "passphrase": None,
        "permissions": ["read"],
        "environment": Environment.PAPER.value,
    }
    storage.set_secret("tests:binance_paper_key:trading", json.dumps(credentials_payload))
    manager.store_secret_value("telegram_token", "telegram-secret", purpose="alerts:telegram")
    manager.store_secret_value(
        "smtp_credentials",
        json.dumps({"username": "bot", "password": "secret"}),
        purpose="alerts:email",
    )
    manager.store_secret_value(
        "sms_orange",
        json.dumps({"account_sid": "AC123", "auth_token": "token"}),
        purpose="alerts:sms",
    )

    with pytest.raises(SecretStorageError):
        bootstrap_environment("binance_paper", config_path=config_path, secret_manager=manager)


def test_bootstrap_environment_supports_zonda(tmp_path: Path) -> None:
    storage = _MemorySecretStorage()
    manager = SecretManager(storage, namespace="tests")

    config_content = """
    risk_profiles:
      conservative:
        max_daily_loss_pct: 0.01
        max_position_pct: 0.03
        target_volatility: 0.07
        max_leverage: 2.0
        stop_loss_atr_multiple: 1.0
        max_open_positions: 3
        hard_drawdown_pct: 0.05
    environments:
      zonda_live:
        exchange: zonda_spot
        environment: live
        keychain_key: zonda_live_key
        credential_purpose: trading
        data_cache_path: ./var/data/zonda_live
        risk_profile: conservative
        alert_channels: ["telegram:primary"]
        ip_allowlist: []
        required_permissions: [read, trade]
        forbidden_permissions: [withdraw]
    reporting: {}
    alerts:
      telegram_channels:
        primary:
          chat_id: "123"
          token_secret: telegram_token
      email_channels: {}
      sms_providers: {}
      signal_channels: {}
      whatsapp_channels: {}
      messenger_channels: {}
    """

    config_path = tmp_path / "core.yaml"
    config_path.write_text(config_content, encoding="utf-8")

    credentials_payload = {
        "key_id": "zonda-key",
        "secret": "zonda-secret",
        "permissions": ["read", "trade"],
        "environment": Environment.LIVE.value,
    }
    storage.set_secret("tests:zonda_live_key:trading", json.dumps(credentials_payload))
    manager.store_secret_value("telegram_token", "tg-token", purpose="alerts:telegram")

    context = bootstrap_environment("zonda_live", config_path=config_path, secret_manager=manager)

    assert context.adapter.name == "zonda_spot"
    assert context.credentials.key_id == "zonda-key"
    assert context.environment.exchange == "zonda_spot"
    assert context.adapter_settings == {}


def test_bootstrap_metrics_ui_alerts_audit_requested_file_without_backend(tmp_path: Path) -> None:
    config_path = _write_config_custom(
        tmp_path,
        runtime_metrics={"enabled": True, "ui_alerts_audit_backend": "file"},
    )
    _, manager = _prepare_manager()

    context = bootstrap_environment("binance_paper", config_path=config_path, secret_manager=manager)

    assert context.metrics_ui_alerts_settings is not None
    audit_info = context.metrics_ui_alerts_settings.get("audit")
    assert audit_info is not None
    assert audit_info["requested"] == "file"
    assert audit_info["backend"] == "memory"
    assert audit_info["note"] == "file_backend_unavailable"


def test_bootstrap_metrics_ui_alerts_audit_inherits_file_backend(tmp_path: Path) -> None:
    alerts_dir = tmp_path / "ui-alert-audit"
    runtime_metrics = {
        "enabled": True,
        "ui_alerts_jsonl_path": str((tmp_path / "ui_alerts.jsonl").resolve()),
    }
    environment_overrides = {
        "alert_audit": {
            "backend": "file",
            "directory": str(alerts_dir),
            "filename_pattern": "alerts-%Y%m%d.jsonl",
            "retention_days": 14,
            "fsync": True,
        }
    }
    config_path = _write_config_custom(
        tmp_path,
        runtime_metrics=runtime_metrics,
        environment_overrides=environment_overrides,
    )
    _, manager = _prepare_manager()

    context = bootstrap_environment("binance_paper", config_path=config_path, secret_manager=manager)

    assert context.metrics_ui_alerts_settings is not None
    audit_info = context.metrics_ui_alerts_settings.get("audit")
    assert audit_info is not None
    assert audit_info["requested"] == "inherit"
    assert audit_info["backend"] == "file"
    assert audit_info["note"] == "inherited_environment_router"
    assert audit_info["directory"] == str(alerts_dir)
    assert audit_info["pattern"] == "alerts-%Y%m%d.jsonl"
    assert audit_info["retention_days"] == 14
    assert audit_info["fsync"] is True


def test_bootstrap_metrics_ui_alerts_audit_memory_request_on_file_backend(tmp_path: Path) -> None:
    alerts_dir = tmp_path / "ui-alert-audit"
    runtime_metrics = {
        "enabled": True,
        "ui_alerts_audit_backend": "memory",
        "ui_alerts_jsonl_path": str((tmp_path / "ui_alerts.jsonl").resolve()),
    }
    environment_overrides = {
        "alert_audit": {
            "backend": "file",
            "directory": str(alerts_dir),
            "filename_pattern": "alerts-%Y%m%d.jsonl",
            "retention_days": 7,
            "fsync": False,
        }
    }
    config_path = _write_config_custom(
        tmp_path,
        runtime_metrics=runtime_metrics,
        environment_overrides=environment_overrides,
    )
    _, manager = _prepare_manager()

    context = bootstrap_environment("binance_paper", config_path=config_path, secret_manager=manager)

    assert context.metrics_ui_alerts_settings is not None
    audit_info = context.metrics_ui_alerts_settings.get("audit")
    assert audit_info is not None
    assert audit_info["requested"] == "memory"
    assert audit_info["backend"] == "file"
<<<<<<< HEAD
    assert audit_info["note"] == "memory_backend_not_selected"


def test_bootstrap_metrics_risk_profiles_file_metadata(tmp_path: Path) -> None:
    profiles_path = tmp_path / "telemetry_profiles.json"
    profiles_path.write_text(
        json.dumps(
            {
                "risk_profiles": {
                    "balanced": {
                        "metrics_service_overrides": {
                            "ui_alerts_overlay_critical_threshold": 7,
                        },
                        "severity_min": "notice",
                    }
                }
            }
        ),
        encoding="utf-8",
    )

    config_path = _write_config_custom(
        tmp_path,
        runtime_metrics={
            "enabled": True,
            "jsonl_path": str((tmp_path / "metrics.jsonl").resolve()),
            "ui_alerts_jsonl_path": str((tmp_path / "ui_alerts.jsonl").resolve()),
            "reduce_motion_alerts": True,
            "overlay_alerts": True,
            "jank_alerts": False,
            "ui_alerts_risk_profile": "balanced",
            "ui_alerts_risk_profiles_file": str(profiles_path),
        },
    )
    _, manager = _prepare_manager()

    context = bootstrap_environment(
        "binance_paper", config_path=config_path, secret_manager=manager
    )

    assert context.metrics_ui_alerts_settings is not None
    settings = context.metrics_ui_alerts_settings
    risk_meta = settings.get("risk_profile")
    assert isinstance(risk_meta, dict)
    assert risk_meta.get("name") == "balanced"
    file_meta = settings.get("risk_profiles_file")
    assert isinstance(file_meta, dict)
    assert Path(str(file_meta.get("path"))).resolve() == profiles_path.resolve()
    assert "balanced" in file_meta.get("registered_profiles", [])


def test_bootstrap_metrics_risk_profiles_directory_metadata(tmp_path: Path) -> None:
    profiles_dir = tmp_path / "profiles"
    profiles_dir.mkdir()
    (profiles_dir / "ops.json").write_text(
        json.dumps(
            {
                "risk_profiles": {
                    "ops_dir": {
                        "metrics_service_overrides": {
                            "ui_alerts_overlay_critical_threshold": 5
                        }
                    }
                }
            }
        ),
        encoding="utf-8",
    )
    (profiles_dir / "lab.yaml").write_text(
        "risk_profiles:\n  lab_dir:\n    severity_min: warning\n",
        encoding="utf-8",
    )

    config_path = _write_config_custom(
        tmp_path,
        runtime_metrics={
            "enabled": True,
            "ui_alerts_risk_profile": "balanced",
            "ui_alerts_risk_profiles_file": str(profiles_dir),
        },
    )
    _, manager = _prepare_manager()

    context = bootstrap_environment(
        "binance_paper", config_path=config_path, secret_manager=manager
    )

    settings = context.metrics_ui_alerts_settings
    assert isinstance(settings, dict)
    file_meta = settings.get("risk_profiles_file")
    assert isinstance(file_meta, dict)
    assert file_meta["type"] == "directory"
    assert file_meta["path"] == str(profiles_dir)
    assert "ops_dir" in file_meta.get("registered_profiles", [])
    assert any(entry["path"].endswith("lab.yaml") for entry in file_meta.get("files", []))
=======
    assert audit_info["note"] == "memory_backend_not_selected"
>>>>>>> dda9e0bc
<|MERGE_RESOLUTION|>--- conflicted
+++ resolved
@@ -37,6 +37,8 @@
 
     def delete_secret(self, key: str) -> None:
         self._store.pop(key, None)
+
+
 _BASE_CONFIG = dedent(
     """
     risk_profiles:
@@ -452,7 +454,6 @@
     assert audit_info is not None
     assert audit_info["requested"] == "memory"
     assert audit_info["backend"] == "file"
-<<<<<<< HEAD
     assert audit_info["note"] == "memory_backend_not_selected"
 
 
@@ -547,7 +548,4 @@
     assert file_meta["type"] == "directory"
     assert file_meta["path"] == str(profiles_dir)
     assert "ops_dir" in file_meta.get("registered_profiles", [])
-    assert any(entry["path"].endswith("lab.yaml") for entry in file_meta.get("files", []))
-=======
-    assert audit_info["note"] == "memory_backend_not_selected"
->>>>>>> dda9e0bc
+    assert any(entry["path"].endswith("lab.yaml") for entry in file_meta.get("files", []))