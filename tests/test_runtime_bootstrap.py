from __future__ import annotations

import json
import sys
from pathlib import Path
from typing import Mapping, Sequence
from textwrap import dedent

import pytest
import yaml

sys.path.append(str(Path(__file__).resolve().parents[1]))

from bot_core.alerts import EmailChannel, SMSChannel, TelegramChannel
from bot_core.exchanges.base import (
    AccountSnapshot,
    Environment,
    ExchangeCredentials,
    OrderRequest,
)
from bot_core.risk.engine import ThresholdRiskEngine
from bot_core.risk.repository import FileRiskRepository
from bot_core.runtime import BootstrapContext, bootstrap_environment
from bot_core.runtime.metrics_alerts import DEFAULT_UI_ALERTS_JSONL_PATH
from bot_core.security import SecretManager, SecretStorage, SecretStorageError


class _MemorySecretStorage(SecretStorage):
    def __init__(self) -> None:
        self._store: dict[str, str] = {}

    def get_secret(self, key: str) -> str | None:
        return self._store.get(key)

    def set_secret(self, key: str, value: str) -> None:
        self._store[key] = value

    def delete_secret(self, key: str) -> None:
        self._store.pop(key, None)
<<<<<<< HEAD
=======


>>>>>>> f2761ff5
_BASE_CONFIG = dedent(
    """
    risk_profiles:
      balanced:
        max_daily_loss_pct: 0.015
        max_position_pct: 0.05
        target_volatility: 0.11
        max_leverage: 3.0
        stop_loss_atr_multiple: 1.5
        max_open_positions: 5
        hard_drawdown_pct: 0.10
      aggressive:
        max_daily_loss_pct: 0.05
        max_position_pct: 0.20
        target_volatility: 0.35
        max_leverage: 5.0
        stop_loss_atr_multiple: 2.0
        max_open_positions: 12
        hard_drawdown_pct: 0.25
    environments:
      binance_paper:
        exchange: binance_spot
        environment: paper
        keychain_key: binance_paper_key
        credential_purpose: trading
        data_cache_path: ./var/data/binance_paper
        risk_profile: balanced
        alert_channels: ["telegram:primary", "email:ops", "sms:orange_local"]
        ip_allowlist: ["127.0.0.1"]
        required_permissions: [read, trade]
        forbidden_permissions: [withdraw]
        alert_throttle:
          window_seconds: 60
          exclude_severities: [critical]
          exclude_categories: [health]
          max_entries: 32
      zonda_paper:
        exchange: zonda_spot
        environment: paper
        keychain_key: zonda_paper_key
        credential_purpose: trading
        data_cache_path: ./var/data/zonda_paper
        risk_profile: balanced
        alert_channels: ["telegram:primary"]
        ip_allowlist: ["127.0.0.1"]
        required_permissions: [read, trade]
        forbidden_permissions: [withdraw]
        alert_throttle:
          window_seconds: 120
          exclude_severities: [critical]
          exclude_categories: [health]
          max_entries: 32
    reporting: {}
    alerts:
      telegram_channels:
        primary:
          chat_id: "123456789"
          token_secret: telegram_token
      email_channels:
        ops:
          host: smtp.example.com
          port: 587
          from_address: bot@example.com
          recipients: ["ops@example.com"]
          credential_secret: smtp_credentials
      sms_providers:
        orange_local:
          provider: orange_pl
          api_base_url: https://api.orange.pl/sms/v1
          from_number: BOT-ORANGE
          recipients: ["+48555111222"]
          allow_alphanumeric_sender: true
          sender_id: BOT-ORANGE
          credential_key: sms_orange
    """
)


def _write_config(tmp_path: Path) -> Path:
    config_path = tmp_path / "core.yaml"
    config_path.write_text(_BASE_CONFIG, encoding="utf-8")
    return config_path


def _write_config_custom(
    tmp_path: Path,
    *,
    runtime_metrics: Mapping[str, object] | None = None,
    environment_overrides: Mapping[str, object] | None = None,
) -> Path:
    data = yaml.safe_load(_BASE_CONFIG)
    if environment_overrides:
        data.setdefault("environments", {}).setdefault("binance_paper", {}).update(
            environment_overrides
        )
    if runtime_metrics is not None:
        runtime_section = data.setdefault("runtime", {})
        runtime_section["metrics_service"] = runtime_metrics

    config_path = tmp_path / "core_custom.yaml"
    config_path.write_text(yaml.safe_dump(data, sort_keys=False), encoding="utf-8")
    return config_path


def _prepare_manager() -> tuple[_MemorySecretStorage, SecretManager]:
    storage = _MemorySecretStorage()
    manager = SecretManager(storage, namespace="tests")
    credentials_payload = {
        "key_id": "paper-key",
        "secret": "paper-secret",
        "passphrase": None,
        "permissions": ["read", "trade"],
        "environment": Environment.PAPER.value,
    }
    storage.set_secret("tests:binance_paper_key:trading", json.dumps(credentials_payload))
    storage.set_secret("tests:zonda_paper_key:trading", json.dumps(credentials_payload))
    manager.store_secret_value("telegram_token", "telegram-secret", purpose="alerts:telegram")
    manager.store_secret_value(
        "smtp_credentials",
        json.dumps({"username": "bot", "password": "secret"}),
        purpose="alerts:email",
    )
    manager.store_secret_value(
        "sms_orange",
        json.dumps({"account_sid": "AC123", "auth_token": "token"}),
        purpose="alerts:sms",
    )
    return storage, manager


def test_bootstrap_environment_initialises_components(tmp_path: Path) -> None:
    config_path = _write_config(tmp_path)
    _, manager = _prepare_manager()

    context = bootstrap_environment(
        "binance_paper", config_path=config_path, secret_manager=manager
    )

    assert isinstance(context, BootstrapContext)
    assert context.environment.name == "binance_paper"
    assert context.risk_profile_name == "balanced"
    assert context.credentials.key_id == "paper-key"
    assert context.adapter.credentials.key_id == "paper-key"

    assert isinstance(context.risk_engine, ThresholdRiskEngine)
    assert isinstance(context.risk_repository, FileRiskRepository)
    result = context.risk_engine.apply_pre_trade_checks(
        OrderRequest(
            symbol="BTCUSDT",
            side="buy",
            quantity=0.2,
            order_type="limit",
            price=100.0,
            # ATR=1.0, stop_loss_atr_multiple=1.5 => wymagany SL = 98.5
            stop_price=100.0 - 1.0 * 1.5,
            atr=1.0,
        ),
        account=AccountSnapshot(
            balances={"USDT": 1000.0},
            total_equity=1000.0,
            available_margin=1000.0,
            maintenance_margin=0.0,
        ),
        profile_name="balanced",
    )
    assert result.allowed is True

    assert set(context.alert_channels.keys()) == {
        "telegram:primary",
        "email:ops",
        "sms:orange_local",
    }
    assert isinstance(context.alert_channels["telegram:primary"], TelegramChannel)
    assert isinstance(context.alert_channels["email:ops"], EmailChannel)
    assert isinstance(context.alert_channels["sms:orange_local"], SMSChannel)
    assert len(context.alert_router.channels) == 3
    assert context.alert_router.audit_log is context.audit_log
    assert context.alert_router.throttle is not None
    assert context.alert_router.throttle.window.total_seconds() == pytest.approx(60.0)
    assert "critical" in context.alert_router.throttle.exclude_severities

    # Health check nie powinien zgłaszać wyjątków dla świeżo zainicjalizowanych kanałów.
    snapshot = context.alert_router.health_snapshot()
    assert snapshot["telegram:primary"]["status"] == "ok"

    assert context.risk_engine.should_liquidate(profile_name="balanced") is False
    assert context.adapter_settings == {}
    risk_state_path = Path("./var/data/binance_paper/risk_state/balanced.json")
    assert risk_state_path.parent.exists()
    assert context.metrics_server is None
    assert context.metrics_ui_alert_sink_active is True
    default_alert_log = DEFAULT_UI_ALERTS_JSONL_PATH.expanduser()
    if not default_alert_log.is_absolute():
        default_alert_log = default_alert_log.resolve(strict=False)
    assert Path(context.metrics_ui_alerts_path or "") == default_alert_log
    assert context.metrics_jsonl_path is None
    assert context.metrics_service_enabled is None
    assert context.metrics_ui_alerts_metadata is not None
    metadata_path = context.metrics_ui_alerts_metadata.get("path")
    assert metadata_path is not None
    assert Path(str(metadata_path)).name == DEFAULT_UI_ALERTS_JSONL_PATH.name
    assert Path(
        context.metrics_ui_alerts_metadata.get("absolute_path")
    ).name == DEFAULT_UI_ALERTS_JSONL_PATH.name
    assert context.metrics_jsonl_metadata is None
    if context.metrics_security_warnings is not None:
        assert isinstance(context.metrics_security_warnings, tuple)
    assert context.metrics_ui_alerts_settings is not None
    assert context.metrics_ui_alerts_settings["reduce_mode"] == "enable"
    assert context.metrics_ui_alerts_settings["overlay_mode"] == "enable"
    assert context.metrics_ui_alerts_settings["jank_mode"] == "disable"
    assert context.metrics_ui_alerts_settings["reduce_motion_alerts"] is True
    assert context.metrics_ui_alerts_settings["overlay_alerts"] is True
    assert context.metrics_ui_alerts_settings["jank_alerts"] is False
    assert context.metrics_ui_alerts_settings["reduce_motion_logging"] is True
    assert context.metrics_ui_alerts_settings["overlay_logging"] is True
    assert context.metrics_ui_alerts_settings["jank_logging"] is False
    assert context.metrics_ui_alerts_settings["jank_category"] == "ui.performance"
    assert context.metrics_ui_alerts_settings["jank_severity_spike"] == "warning"
    assert context.metrics_ui_alerts_settings["jank_severity_critical"] is None
    assert context.metrics_ui_alerts_settings["jank_critical_over_ms"] is None
    audit_info = context.metrics_ui_alerts_settings.get("audit")
    assert audit_info is not None
    assert audit_info["requested"] == "inherit"
    assert audit_info["backend"] == "memory"
    assert audit_info["note"] == "inherited_environment_router"


def test_bootstrap_environment_allows_risk_profile_override(tmp_path: Path) -> None:
    config_path = _write_config(tmp_path)
    storage, manager = _prepare_manager()

    context = bootstrap_environment(
        "binance_paper",
        config_path=config_path,
        secret_manager=manager,
        risk_profile_name="aggressive",
    )

    assert context.risk_profile_name == "aggressive"
    assert context.environment.risk_profile == "aggressive"
    assert context.risk_engine.should_liquidate(profile_name="aggressive") is False


def test_bootstrap_environment_detects_missing_permissions(tmp_path: Path) -> None:
    storage = _MemorySecretStorage()
    manager = SecretManager(storage, namespace="tests")

    config_path = _write_config(tmp_path)
    credentials_payload = {
        "key_id": "paper-key",
        "secret": "paper-secret",
        "passphrase": None,
        "permissions": ["read"],
        "environment": Environment.PAPER.value,
    }
    storage.set_secret("tests:binance_paper_key:trading", json.dumps(credentials_payload))
    manager.store_secret_value("telegram_token", "telegram-secret", purpose="alerts:telegram")
    manager.store_secret_value(
        "smtp_credentials",
        json.dumps({"username": "bot", "password": "secret"}),
        purpose="alerts:email",
    )
    manager.store_secret_value(
        "sms_orange",
        json.dumps({"account_sid": "AC123", "auth_token": "token"}),
        purpose="alerts:sms",
    )

    with pytest.raises(SecretStorageError):
        bootstrap_environment("binance_paper", config_path=config_path, secret_manager=manager)


def test_bootstrap_environment_supports_zonda(tmp_path: Path) -> None:
    storage = _MemorySecretStorage()
    manager = SecretManager(storage, namespace="tests")

    config_content = """
    risk_profiles:
      conservative:
        max_daily_loss_pct: 0.01
        max_position_pct: 0.03
        target_volatility: 0.07
        max_leverage: 2.0
        stop_loss_atr_multiple: 1.0
        max_open_positions: 3
        hard_drawdown_pct: 0.05
    environments:
      zonda_live:
        exchange: zonda_spot
        environment: live
        keychain_key: zonda_live_key
        credential_purpose: trading
        data_cache_path: ./var/data/zonda_live
        risk_profile: conservative
        alert_channels: ["telegram:primary"]
        ip_allowlist: []
        required_permissions: [read, trade]
        forbidden_permissions: [withdraw]
    reporting: {}
    alerts:
      telegram_channels:
        primary:
          chat_id: "123"
          token_secret: telegram_token
      email_channels: {}
      sms_providers: {}
      signal_channels: {}
      whatsapp_channels: {}
      messenger_channels: {}
    """

    config_path = tmp_path / "core.yaml"
    config_path.write_text(config_content, encoding="utf-8")

    credentials_payload = {
        "key_id": "zonda-key",
        "secret": "zonda-secret",
        "permissions": ["read", "trade"],
        "environment": Environment.LIVE.value,
    }
    storage.set_secret("tests:zonda_live_key:trading", json.dumps(credentials_payload))
    manager.store_secret_value("telegram_token", "tg-token", purpose="alerts:telegram")

    context = bootstrap_environment("zonda_live", config_path=config_path, secret_manager=manager)

    assert context.adapter.name == "zonda_spot"
    assert context.credentials.key_id == "zonda-key"
    assert context.environment.exchange == "zonda_spot"
    assert context.adapter_settings == {}


def test_bootstrap_metrics_ui_alerts_audit_requested_file_without_backend(tmp_path: Path) -> None:
    config_path = _write_config_custom(
        tmp_path,
        runtime_metrics={"enabled": True, "ui_alerts_audit_backend": "file"},
    )
    _, manager = _prepare_manager()

    context = bootstrap_environment("binance_paper", config_path=config_path, secret_manager=manager)

    assert context.metrics_ui_alerts_settings is not None
    audit_info = context.metrics_ui_alerts_settings.get("audit")
    assert audit_info is not None
    assert audit_info["requested"] == "file"
    assert audit_info["backend"] == "memory"
    assert audit_info["note"] == "file_backend_unavailable"


def test_bootstrap_metrics_ui_alerts_audit_inherits_file_backend(tmp_path: Path) -> None:
    alerts_dir = tmp_path / "ui-alert-audit"
    runtime_metrics = {
        "enabled": True,
        "ui_alerts_jsonl_path": str((tmp_path / "ui_alerts.jsonl").resolve()),
    }
    environment_overrides = {
        "alert_audit": {
            "backend": "file",
            "directory": str(alerts_dir),
            "filename_pattern": "alerts-%Y%m%d.jsonl",
            "retention_days": 14,
            "fsync": True,
        }
    }
    config_path = _write_config_custom(
        tmp_path,
        runtime_metrics=runtime_metrics,
        environment_overrides=environment_overrides,
    )
    _, manager = _prepare_manager()

    context = bootstrap_environment("binance_paper", config_path=config_path, secret_manager=manager)

    assert context.metrics_ui_alerts_settings is not None
    audit_info = context.metrics_ui_alerts_settings.get("audit")
    assert audit_info is not None
    assert audit_info["requested"] == "inherit"
    assert audit_info["backend"] == "file"
    assert audit_info["note"] == "inherited_environment_router"
    assert audit_info["directory"] == str(alerts_dir)
    assert audit_info["pattern"] == "alerts-%Y%m%d.jsonl"
    assert audit_info["retention_days"] == 14
    assert audit_info["fsync"] is True


def test_bootstrap_metrics_ui_alerts_audit_memory_request_on_file_backend(tmp_path: Path) -> None:
    alerts_dir = tmp_path / "ui-alert-audit"
    runtime_metrics = {
        "enabled": True,
        "ui_alerts_audit_backend": "memory",
        "ui_alerts_jsonl_path": str((tmp_path / "ui_alerts.jsonl").resolve()),
    }
    environment_overrides = {
        "alert_audit": {
            "backend": "file",
            "directory": str(alerts_dir),
            "filename_pattern": "alerts-%Y%m%d.jsonl",
            "retention_days": 7,
            "fsync": False,
        }
    }
    config_path = _write_config_custom(
        tmp_path,
        runtime_metrics=runtime_metrics,
        environment_overrides=environment_overrides,
    )
    _, manager = _prepare_manager()

    context = bootstrap_environment("binance_paper", config_path=config_path, secret_manager=manager)

    assert context.metrics_ui_alerts_settings is not None
    audit_info = context.metrics_ui_alerts_settings.get("audit")
    assert audit_info is not None
    assert audit_info["requested"] == "memory"
    assert audit_info["backend"] == "file"
    assert audit_info["note"] == "memory_backend_not_selected"


def test_bootstrap_metrics_risk_profiles_file_metadata(tmp_path: Path) -> None:
    profiles_path = tmp_path / "telemetry_profiles.json"
    profiles_path.write_text(
        json.dumps(
            {
                "risk_profiles": {
                    "balanced": {
                        "metrics_service_overrides": {
                            "ui_alerts_overlay_critical_threshold": 7,
                        },
                        "severity_min": "notice",
                    }
                }
            }
        ),
        encoding="utf-8",
    )

    config_path = _write_config_custom(
        tmp_path,
        runtime_metrics={
            "enabled": True,
            "jsonl_path": str((tmp_path / "metrics.jsonl").resolve()),
            "ui_alerts_jsonl_path": str((tmp_path / "ui_alerts.jsonl").resolve()),
            "reduce_motion_alerts": True,
            "overlay_alerts": True,
            "jank_alerts": False,
            "ui_alerts_risk_profile": "balanced",
            "ui_alerts_risk_profiles_file": str(profiles_path),
        },
    )
    _, manager = _prepare_manager()

    context = bootstrap_environment(
        "binance_paper", config_path=config_path, secret_manager=manager
    )

    assert context.metrics_ui_alerts_settings is not None
    settings = context.metrics_ui_alerts_settings
    risk_meta = settings.get("risk_profile")
    assert isinstance(risk_meta, dict)
    assert risk_meta.get("name") == "balanced"
<<<<<<< HEAD
    summary_meta = settings.get("risk_profile_summary")
    assert isinstance(summary_meta, dict)
    assert summary_meta.get("name") == "balanced"
=======
>>>>>>> f2761ff5
    file_meta = settings.get("risk_profiles_file")
    assert isinstance(file_meta, dict)
    assert Path(str(file_meta.get("path"))).resolve() == profiles_path.resolve()
    assert "balanced" in file_meta.get("registered_profiles", [])


def test_bootstrap_metrics_risk_profiles_directory_metadata(tmp_path: Path) -> None:
    profiles_dir = tmp_path / "profiles"
    profiles_dir.mkdir()
    (profiles_dir / "ops.json").write_text(
        json.dumps(
            {
                "risk_profiles": {
                    "ops_dir": {
                        "metrics_service_overrides": {
                            "ui_alerts_overlay_critical_threshold": 5
                        }
                    }
                }
            }
        ),
        encoding="utf-8",
    )
    (profiles_dir / "lab.yaml").write_text(
        "risk_profiles:\n  lab_dir:\n    severity_min: warning\n",
        encoding="utf-8",
    )

    config_path = _write_config_custom(
        tmp_path,
        runtime_metrics={
            "enabled": True,
            "ui_alerts_risk_profile": "balanced",
            "ui_alerts_risk_profiles_file": str(profiles_dir),
        },
    )
    _, manager = _prepare_manager()

    context = bootstrap_environment(
        "binance_paper", config_path=config_path, secret_manager=manager
    )

    settings = context.metrics_ui_alerts_settings
    assert isinstance(settings, dict)
<<<<<<< HEAD
    summary_meta = settings.get("risk_profile_summary")
    assert isinstance(summary_meta, dict)
    assert summary_meta.get("name") == "balanced"
=======
>>>>>>> f2761ff5
    file_meta = settings.get("risk_profiles_file")
    assert isinstance(file_meta, dict)
    assert file_meta["type"] == "directory"
    assert file_meta["path"] == str(profiles_dir)
    assert "ops_dir" in file_meta.get("registered_profiles", [])
    assert any(entry["path"].endswith("lab.yaml") for entry in file_meta.get("files", []))<|MERGE_RESOLUTION|>--- conflicted
+++ resolved
@@ -37,11 +37,8 @@
 
     def delete_secret(self, key: str) -> None:
         self._store.pop(key, None)
-<<<<<<< HEAD
-=======
-
-
->>>>>>> f2761ff5
+
+
 _BASE_CONFIG = dedent(
     """
     risk_profiles:
@@ -502,12 +499,9 @@
     risk_meta = settings.get("risk_profile")
     assert isinstance(risk_meta, dict)
     assert risk_meta.get("name") == "balanced"
-<<<<<<< HEAD
     summary_meta = settings.get("risk_profile_summary")
     assert isinstance(summary_meta, dict)
     assert summary_meta.get("name") == "balanced"
-=======
->>>>>>> f2761ff5
     file_meta = settings.get("risk_profiles_file")
     assert isinstance(file_meta, dict)
     assert Path(str(file_meta.get("path"))).resolve() == profiles_path.resolve()
@@ -552,12 +546,9 @@
 
     settings = context.metrics_ui_alerts_settings
     assert isinstance(settings, dict)
-<<<<<<< HEAD
     summary_meta = settings.get("risk_profile_summary")
     assert isinstance(summary_meta, dict)
     assert summary_meta.get("name") == "balanced"
-=======
->>>>>>> f2761ff5
     file_meta = settings.get("risk_profiles_file")
     assert isinstance(file_meta, dict)
     assert file_meta["type"] == "directory"
