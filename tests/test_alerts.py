--- conflicted
+++ resolved
@@ -29,12 +29,6 @@
     TelegramChannel,
     WhatsAppChannel,
     build_coverage_alert_context,
-<<<<<<< HEAD
-    build_coverage_alert_message,
-    dispatch_coverage_alert,
-    run_coverage_check_and_alert,
-=======
->>>>>>> 9f6dc1d7
     DEFAULT_SMS_PROVIDERS,
     get_sms_provider,
 )
@@ -264,252 +258,6 @@
     assert "thresholds" not in context
 
 
-<<<<<<< HEAD
-def test_build_coverage_alert_context_includes_gap_statistics() -> None:
-    summary = {
-        "status": "ok",
-        "total": 2,
-        "ok": 2,
-        "warning": 0,
-        "error": 0,
-        "ok_ratio": 1.0,
-        "stale_entries": 0,
-    }
-    gap_stats = {
-        "total_entries": 2,
-        "with_gap_measurement": 2,
-        "median_gap_minutes": 5.0,
-        "percentile_95_gap_minutes": 12.0,
-        "max_gap_minutes": 18.0,
-    }
-
-    context = build_coverage_alert_context(
-        summary=summary,
-        threshold_result=None,
-        gap_statistics=gap_stats,
-    )
-
-    assert json.loads(context["gap_statistics"]) == {
-        "total_entries": 2,
-        "with_gap_measurement": 2,
-        "median_gap_minutes": 5.0,
-        "percentile_95_gap_minutes": 12.0,
-        "max_gap_minutes": 18.0,
-    }
-    assert context["gap_median_gap_minutes"] == "5.00"
-    assert context["gap_percentile_95_gap_minutes"] == "12.00"
-    assert context["gap_max_gap_minutes"] == "18.00"
-
-
-def _coverage_cli_payload(
-    *,
-    issues: Sequence[str] | None = None,
-    threshold_issues: Sequence[str] | None = None,
-    thresholds: Mapping[str, float] | None = None,
-    observed: Mapping[str, float | None] | None = None,
-    summary_overrides: Mapping[str, object] | None = None,
-    gap_overrides: Mapping[str, object] | None = None,
-) -> dict[str, object]:
-    summary = {
-        "status": "ok",
-        "total": 4,
-        "ok": 4,
-        "warning": 0,
-        "error": 0,
-        "ok_ratio": 1.0,
-        "stale_entries": 0,
-        "worst_gap": {
-            "symbol": "BTCUSDT",
-            "interval": "1h",
-            "gap_minutes": 45.0,
-            "threshold_minutes": 30.0,
-        },
-    }
-    if summary_overrides:
-        summary.update(summary_overrides)
-
-    gap_stats = {
-        "total_entries": summary["total"],
-        "with_gap_measurement": summary["total"],
-        "min_gap_minutes": 0.0,
-        "max_gap_minutes": 45.0,
-        "mean_gap_minutes": 12.0,
-        "median_gap_minutes": 10.0,
-        "percentile_90_gap_minutes": 20.0,
-        "percentile_95_gap_minutes": 30.0,
-        "percentile_99_gap_minutes": 45.0,
-    }
-    if gap_overrides:
-        gap_stats.update(gap_overrides)
-
-    threshold_payload = {
-        "issues": list(threshold_issues or ()),
-        "thresholds": dict(thresholds or {}),
-        "observed": dict(observed or {}),
-    }
-
-    return {
-        "environment": "binance_paper",
-        "exchange": "binance_spot",
-        "manifest_path": "/tmp/ohlcv_manifest.sqlite",
-        "as_of": "2024-01-01T00:00:00+00:00",
-        "entries": [],
-        "issues": list(issues or ()),
-        "summary": summary,
-        "threshold_evaluation": threshold_payload,
-        "threshold_issues": list(threshold_issues or ()),
-        "status": summary.get("status", "ok"),
-        "gap_statistics": gap_stats,
-    }
-
-
-def test_build_coverage_alert_message_threshold_only() -> None:
-    payload = _coverage_cli_payload(
-        threshold_issues=("max_gap_exceeded:45.0>30.0",),
-        thresholds={"max_gap_minutes": 30.0},
-        observed={"worst_gap_minutes": 45.0},
-    )
-
-    message = build_coverage_alert_message(payload=payload)
-
-    assert message.severity == "warning"
-    assert message.category == "data.ohlcv"
-    assert "Naruszenia progów jakości danych" in message.body
-    assert "Statystyki luk" in message.body
-    assert message.context["environment"] == "binance_paper"
-    assert message.context["threshold_issue_count"] == "1"
-    issues = json.loads(message.context["threshold_issues"])
-    assert issues == ["max_gap_exceeded:45.0>30.0"]
-    assert json.loads(message.context["gap_statistics"])["max_gap_minutes"] == 45.0
-
-
-def test_dispatch_coverage_alert_skips_without_issues() -> None:
-    router = DefaultAlertRouter(audit_log=InMemoryAlertAuditLog())
-    channel = DummyChannel()
-    router.register(channel)
-    payload = _coverage_cli_payload()
-
-    dispatched = dispatch_coverage_alert(router, payload=payload)
-
-    assert dispatched is False
-    assert channel.messages == []
-
-
-def test_dispatch_coverage_alert_escalates_ok_ratio() -> None:
-    router = DefaultAlertRouter(audit_log=InMemoryAlertAuditLog())
-    channel = DummyChannel()
-    router.register(channel)
-    payload = _coverage_cli_payload(
-        threshold_issues=("ok_ratio_below_threshold:0.7000<0.9000",),
-        thresholds={"min_ok_ratio": 0.9},
-        observed={"ok_ratio": 0.7, "total_entries": 12},
-        summary_overrides={"ok_ratio": 0.7, "ok": 7, "total": 10},
-    )
-
-    dispatched = dispatch_coverage_alert(router, payload=payload)
-
-    assert dispatched is True
-    assert len(channel.messages) == 1
-    message = channel.messages[0]
-    assert message.severity == "critical"
-    assert "ok_ratio_below_threshold" in message.body
-    assert message.context["environment"] == "binance_paper"
-
-
-def test_run_coverage_check_and_alert_dispatches(tmp_path: Path) -> None:
-    cache_dir = tmp_path / "cache_threshold_alert"
-    rows = _generate_rows(datetime(2024, 1, 1, tzinfo=timezone.utc), 40)
-    _write_cache(cache_dir, rows)
-    config_path = _write_config(
-        tmp_path,
-        cache_dir,
-        data_quality={"max_gap_minutes": 60.0},
-    )
-
-    router = DefaultAlertRouter(audit_log=InMemoryAlertAuditLog())
-    channel = DummyChannel()
-    router.register(channel)
-
-    as_of = datetime.fromisoformat(_last_row_iso(rows)) + timedelta(hours=4)
-
-    report, dispatched = run_coverage_check_and_alert(
-        config_path=config_path,
-        environment_name="binance_smoke",
-        router=router,
-        as_of=as_of,
-    )
-
-    assert dispatched is True
-    assert channel.messages
-    message = channel.messages[0]
-    assert message.category == "data.ohlcv"
-    assert "max_gap_exceeded" in message.body
-    assert report.threshold_issues
-    assert report.payload["status"] == "error"
-    assert report.gap_statistics is not None
-    assert report.gap_statistics_by_interval is not None
-
-
-def test_run_coverage_check_and_alert_uses_risk_profile_threshold(tmp_path: Path) -> None:
-    cache_dir = tmp_path / "cache_profile_threshold_alert"
-    rows = _generate_rows(datetime(2024, 1, 1, tzinfo=timezone.utc), 40)
-    _write_cache(cache_dir, rows)
-    config_path = _write_config(
-        tmp_path,
-        cache_dir,
-        risk_profile_data_quality={"max_gap_minutes": 45.0},
-    )
-
-    router = DefaultAlertRouter(audit_log=InMemoryAlertAuditLog())
-    channel = DummyChannel()
-    router.register(channel)
-
-    as_of = datetime.fromisoformat(_last_row_iso(rows)) + timedelta(hours=2)
-
-    report, dispatched = run_coverage_check_and_alert(
-        config_path=config_path,
-        environment_name="binance_smoke",
-        router=router,
-        as_of=as_of,
-    )
-
-    assert dispatched is True
-    assert channel.messages
-    assert any("max_gap_exceeded" in message.body for message in channel.messages)
-    assert report.threshold_issues
-    assert report.threshold_result is not None
-    assert report.threshold_result.thresholds.get("max_gap_minutes") == pytest.approx(45.0)
-    assert report.gap_statistics is not None
-
-
-def test_run_coverage_check_and_alert_skips_when_ok(tmp_path: Path) -> None:
-    cache_dir = tmp_path / "cache_ok"
-    rows = _generate_rows(datetime(2024, 1, 1, tzinfo=timezone.utc), 30)
-    _write_cache(cache_dir, rows)
-    config_path = _write_config(tmp_path, cache_dir)
-
-    router = DefaultAlertRouter(audit_log=InMemoryAlertAuditLog())
-    channel = DummyChannel()
-    router.register(channel)
-
-    as_of = datetime.fromisoformat(_last_row_iso(rows))
-
-    report, dispatched = run_coverage_check_and_alert(
-        config_path=config_path,
-        environment_name="binance_smoke",
-        router=router,
-        as_of=as_of,
-    )
-
-    assert dispatched is False
-    assert channel.messages == []
-    assert report.threshold_issues == ()
-    assert report.summary["status"] == "ok"
-    assert report.gap_statistics is not None
-
-
-=======
->>>>>>> 9f6dc1d7
 class _FakeHTTPResponse:
     def __init__(self, status: int, payload: bytes) -> None:
         self.status = status
