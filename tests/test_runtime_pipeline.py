from __future__ import annotations

from dataclasses import dataclass
from pathlib import Path
from typing import Iterable, Mapping, MutableMapping, Optional, Protocol, Sequence

import pytest

from bot_core.alerts import DefaultAlertRouter
from bot_core.alerts.audit import InMemoryAlertAuditLog
from bot_core.alerts.base import AlertChannel, AlertMessage
from bot_core.data.base import CacheStorage, DataSource, OHLCVRequest, OHLCVResponse
from bot_core.data.ohlcv.cache import CachedOHLCVSource
from bot_core.execution.base import ExecutionContext
from bot_core.execution.paper import MarketMetadata, PaperTradingExecutionService
from bot_core.exchanges.base import (
    AccountSnapshot,
    Environment,
    ExchangeAdapter,
    ExchangeCredentials,
    OrderRequest,
    OrderResult,
)
from bot_core.runtime import build_daily_trend_pipeline, create_trading_controller
from bot_core.runtime.pipeline import _build_account_loader
from bot_core.security import SecretManager, SecretStorage
from bot_core.strategies import StrategySignal
from bot_core.strategies.daily_trend import DailyTrendMomentumStrategy


class _InMemorySecretStorage(SecretStorage):
    def __init__(self) -> None:
        self._store: dict[str, str] = {}

    def get_secret(self, key: str) -> Optional[str]:
        return self._store.get(key)

    def set_secret(self, key: str, value: str) -> None:
        self._store[key] = value

    def delete_secret(self, key: str) -> None:
        self._store.pop(key, None)


class _MemoryCacheStorage(CacheStorage):
    def __init__(self) -> None:
        self._payloads: dict[str, Mapping[str, Sequence[Sequence[float]]]] = {}
        self._metadata: dict[str, str] = {}

    def read(self, key: str) -> Mapping[str, Sequence[Sequence[float]]]:
        if key not in self._payloads:
            raise KeyError(key)
        return self._payloads[key]

    def write(self, key: str, payload: Mapping[str, Sequence[Sequence[float]]]) -> None:
        rows = [tuple(row) for row in payload.get("rows", ())]
        columns = tuple(payload.get("columns", ()))
        self._payloads[key] = {"columns": columns, "rows": rows}

    def metadata(self) -> MutableMapping[str, str]:
        return self._metadata

    def latest_timestamp(self, key: str) -> float | None:
        payload = self._payloads.get(key)
        if not payload:
            raise KeyError(key)
        rows = payload.get("rows", ())
        if not rows:
            return None
        return float(rows[-1][0])


class _NoopSource(DataSource):
    def fetch_ohlcv(self, request: OHLCVRequest) -> OHLCVResponse:  # noqa: D401, ARG002
        return OHLCVResponse(
            columns=("open_time", "open", "high", "low", "close", "volume"),
            rows=(),
        )

    def warm_cache(self, symbols: Iterable[str], intervals: Iterable[str]) -> None:  # noqa: D401, ARG002
        return None


@dataclass(slots=True)
class _OhlcvFixture:
    symbol: str
    rows: Sequence[Sequence[float]]


class _FakeStream(Protocol):
    def close(self) -> None:  # pragma: no cover - wymagane przez interfejs
        ...


class FakeExchangeAdapter(ExchangeAdapter):
    name = "fake_exchange"

    def __init__(self, credentials: ExchangeCredentials, *, fixtures: Sequence[_OhlcvFixture]) -> None:
        super().__init__(credentials)
        self._fixtures = {fixture.symbol: fixture.rows for fixture in fixtures}

    def configure_network(self, *, ip_allowlist: Optional[Sequence[str]] = None) -> None:  # noqa: D401, ARG002
        return None

    def fetch_account_snapshot(self) -> AccountSnapshot:
        return AccountSnapshot(
            balances={"USDT": 0.0},
            total_equity=0.0,
            available_margin=0.0,
            maintenance_margin=0.0,
        )

    def fetch_symbols(self) -> Iterable[str]:  # pragma: no cover - nieużywane w teście
        return tuple(self._fixtures.keys())

    def fetch_ohlcv(
        self,
        symbol: str,
        interval: str,
        start: Optional[int] = None,
        end: Optional[int] = None,
        limit: Optional[int] = None,
    ) -> Sequence[Sequence[float]]:
        rows = list(self._fixtures.get(symbol, ()))
        if start is not None:
            rows = [row for row in rows if float(row[0]) >= start]
        if end is not None:
            rows = [row for row in rows if float(row[0]) <= end]
        if limit is not None:
            rows = rows[:limit]
        return rows

    def place_order(self, request: OrderRequest) -> OrderResult:  # pragma: no cover - pipeline używa paper tradingu
        raise NotImplementedError

    def cancel_order(self, order_id: str, *, symbol: Optional[str] = None) -> None:  # pragma: no cover - nieużywane
        raise NotImplementedError

    def stream_public_data(self, *, channels: Sequence[str]) -> _FakeStream:  # pragma: no cover - nieużywane
        raise NotImplementedError

    def stream_private_data(self, *, channels: Sequence[str]) -> _FakeStream:  # pragma: no cover - nieużywane
        raise NotImplementedError


class CollectingChannel(AlertChannel):
    name = "collector"

    def __init__(self) -> None:
        self.messages: list[AlertMessage] = []

    def send(self, message: AlertMessage) -> None:
        self.messages.append(message)

    def health_check(self) -> Mapping[str, str]:
        return {"status": "ok"}


@pytest.fixture()
def pipeline_fixture(tmp_path: Path) -> tuple[Path, FakeExchangeAdapter, SecretManager]:
    candles = [
        [1_600_000_000_000, 100.0, 105.0, 95.0, 102.0, 12.0],
        [1_600_086_400_000, 102.0, 107.0, 101.0, 104.0, 11.0],
    ]
    adapter = FakeExchangeAdapter(
        ExchangeCredentials(key_id="public", environment=Environment.PAPER),
        fixtures=(_OhlcvFixture(symbol="BTCUSDT", rows=candles),),
    )

    config = {
        "risk_profiles": {
            "balanced": {
                "max_daily_loss_pct": 0.015,
                "max_position_pct": 0.05,
                "target_volatility": 0.11,
                "max_leverage": 3.0,
                "stop_loss_atr_multiple": 1.5,
                "max_open_positions": 5,
                "hard_drawdown_pct": 0.1,
            },
            "aggressive": {
                "max_daily_loss_pct": 0.05,
                "max_position_pct": 0.2,
                "target_volatility": 0.35,
                "max_leverage": 5.0,
                "stop_loss_atr_multiple": 2.5,
                "max_open_positions": 12,
                "hard_drawdown_pct": 0.25,
            },
        },
        "runtime": {
            "controllers": {"daily_trend_core": {"tick_seconds": 86400, "interval": "1d"}}
        },
        "strategies": {
            "core_daily_trend": {
                "engine": "daily_trend_momentum",
                "parameters": {
                    "fast_ma": 3,
                    "slow_ma": 5,
                    "breakout_lookback": 4,
                    "momentum_window": 3,
                    "atr_window": 3,
                    "atr_multiplier": 1.5,
                    "min_trend_strength": 0.0,
                    "min_momentum": 0.0,
                },
            }
        },
        "instrument_universes": {
            "core_universe": {
                "description": "fixture",
                "instruments": {
                    "BTC_USDT": {
                        "base_asset": "BTC",
                        "quote_asset": "USDT",
                        "categories": ["core"],
                        "exchanges": {"fake_exchange": "BTCUSDT"},
                        "backfill": [{"interval": "1d", "lookback_days": 10}],
                    }
                },
            }
        },
        "environments": {
            "fake_paper": {
                "exchange": "fake_exchange",
                "environment": "paper",
                "keychain_key": "fake_key",
                "data_cache_path": str(tmp_path / "data"),
                "risk_profile": "balanced",
                "default_strategy": "core_daily_trend",
                "default_controller": "daily_trend_core",
                "alert_channels": [],
                "instrument_universe": "core_universe",
                "adapter_settings": {
                    "paper_trading": {
                        "valuation_asset": "USDT",
                        "position_size": 0.1,
                        "initial_balances": {"USDT": 10_000},
                        "default_market": {"min_quantity": 0.001, "min_notional": 10.0},
                    }
                },
            }
        },
        "alerts": {},
    }

    config_path = tmp_path / "core.yaml"

    # Zamieniamy strukturę na YAML kompatybilny z loaderem.
    import yaml  # type: ignore

    config_path.write_text(yaml.safe_dump(config), encoding="utf-8")

    storage = _InMemorySecretStorage()
    manager = SecretManager(storage)
    manager.store_exchange_credentials(
        "fake_key",
        ExchangeCredentials(key_id="public", secret="sekret", environment=Environment.PAPER),
    )
    return config_path, adapter, manager


def test_build_daily_trend_pipeline(pipeline_fixture: tuple[Path, FakeExchangeAdapter, SecretManager]) -> None:
    config_path, adapter, manager = pipeline_fixture

    pipeline = build_daily_trend_pipeline(
        environment_name="fake_paper",
        strategy_name="core_daily_trend",
        controller_name="daily_trend_core",
        config_path=config_path,
        secret_manager=manager,
        adapter_factories={"fake_exchange": lambda credentials, **_: adapter},
    )

    assert pipeline.controller.symbols == ("BTCUSDT",)
    snapshot = pipeline.controller.account_loader()
    assert snapshot.total_equity == pytest.approx(10_000.0)
    assert snapshot.available_margin == pytest.approx(10_000.0)
    assert isinstance(pipeline.execution_service, PaperTradingExecutionService)
    assert isinstance(pipeline.strategy, DailyTrendMomentumStrategy)
    assert pipeline.risk_profile_name == "balanced"

    balances = pipeline.execution_service.balances()
    assert balances["USDT"] == 10_000.0

    data_root = config_path.parent / "data"
    parquet_root = data_root / "ohlcv_parquet" / "fake_exchange"
    manifest_path = data_root / "ohlcv_manifest.sqlite"
    assert manifest_path.exists()
    parquet_files = list(parquet_root.rglob("data.parquet"))
    assert parquet_files, "Backfill pipeline powinien zapisać dane OHLCV w Parquet"


def test_build_daily_trend_pipeline_uses_environment_defaults(
    pipeline_fixture: tuple[Path, FakeExchangeAdapter, SecretManager]
) -> None:
    config_path, adapter, manager = pipeline_fixture

    pipeline = build_daily_trend_pipeline(
        environment_name="fake_paper",
        strategy_name=None,
        controller_name=None,
        config_path=config_path,
        secret_manager=manager,
        adapter_factories={"fake_exchange": lambda credentials, **_: adapter},
    )

    assert pipeline.strategy_name == "core_daily_trend"
    assert pipeline.controller_name == "daily_trend_core"
    assert pipeline.risk_profile_name == "balanced"


def test_build_daily_trend_pipeline_allows_risk_profile_override(
    pipeline_fixture: tuple[Path, FakeExchangeAdapter, SecretManager]
) -> None:
    config_path, adapter, manager = pipeline_fixture

    pipeline = build_daily_trend_pipeline(
        environment_name="fake_paper",
        strategy_name="core_daily_trend",
        controller_name="daily_trend_core",
        config_path=config_path,
        secret_manager=manager,
        adapter_factories={"fake_exchange": lambda credentials, **_: adapter},
        risk_profile_name="aggressive",
    )

    assert pipeline.risk_profile_name == "aggressive"
<<<<<<< HEAD
=======
    # powinno istnieć API risk_engine.should_liquidate; upewniamy się, że nie wymusza likwidacji
>>>>>>> 3e69b10a
    assert pipeline.bootstrap.risk_engine.should_liquidate(profile_name="aggressive") is False


def test_create_trading_controller_executes_signal(
    pipeline_fixture: tuple[Path, FakeExchangeAdapter, SecretManager]
) -> None:
    config_path, adapter, manager = pipeline_fixture

    pipeline = build_daily_trend_pipeline(
        environment_name="fake_paper",
        strategy_name="core_daily_trend",
        controller_name="daily_trend_core",
        config_path=config_path,
        secret_manager=manager,
        adapter_factories={"fake_exchange": lambda credentials, **_: adapter},
    )

    router = DefaultAlertRouter(audit_log=InMemoryAlertAuditLog())
    channel = CollectingChannel()
    router.register(channel)

    trading_controller = create_trading_controller(
        pipeline,
        router,
        health_check_interval=0.0,
    )

    signal = StrategySignal(
        symbol="BTCUSDT",
        side="BUY",
        confidence=0.9,
        metadata={"quantity": 0.2, "price": 102.0, "atr": 1.5, "stop_price": 99.75},
    )

    results = trading_controller.process_signals([signal])

    assert len(results) == 1
    assert results[0].status == "filled"
    assert channel.messages
    assert channel.messages[0].category == "strategy"


def test_account_loader_handles_multi_currency_and_shorts(tmp_path: Path) -> None:
    candles_btc_usdt = [[1_600_000_000_000, 20_000.0, 20_000.0, 20_000.0, 20_000.0, 15.0]]
    candles_eth_usdt = [[1_600_000_000_000, 1_500.0, 1_500.0, 1_500.0, 1_500.0, 12.0]]
    candles_btc_eur = [[1_600_000_000_000, 18_000.0, 18_000.0, 18_000.0, 18_000.0, 11.0]]

    adapter = FakeExchangeAdapter(
        ExchangeCredentials(key_id="public", environment=Environment.PAPER),
        fixtures=(
            _OhlcvFixture(symbol="BTCUSDT", rows=candles_btc_usdt),
            _OhlcvFixture(symbol="ETHUSDT", rows=candles_eth_usdt),
            _OhlcvFixture(symbol="BTCEUR", rows=candles_btc_eur),
        ),
    )

    config = {
        "risk_profiles": {
            "balanced": {
                "max_daily_loss_pct": 0.015,
                "max_position_pct": 0.05,
                "target_volatility": 0.11,
                "max_leverage": 3.0,
                "stop_loss_atr_multiple": 1.5,
                "max_open_positions": 5,
                "hard_drawdown_pct": 0.1,
            }
        },
        "runtime": {"controllers": {"daily_trend_core": {"tick_seconds": 86400, "interval": "1d"}}},
        "strategies": {
            "core_daily_trend": {
                "engine": "daily_trend_momentum",
                "parameters": {
                    "fast_ma": 3,
                    "slow_ma": 5,
                    "breakout_lookback": 4,
                    "momentum_window": 3,
                    "atr_window": 3,
                    "atr_multiplier": 1.5,
                    "min_trend_strength": 0.0,
                    "min_momentum": 0.0,
                },
            }
        },
        "instrument_universes": {
            "multi_quote": {
                "description": "fixture",
                "instruments": {
                        "BTC_USDT": {
                            "base_asset": "BTC",
                            "quote_asset": "USDT",
                            "categories": ["core"],
                            "exchanges": {"fake_exchange": "BTCUSDT"},
                            "backfill": [{"interval": "1d", "lookback_days": 10}],
                        },
                        "ETH_USDT": {
                            "base_asset": "ETH",
                            "quote_asset": "USDT",
                            "categories": ["core"],
                            "exchanges": {"fake_exchange": "ETHUSDT"},
                            "backfill": [{"interval": "1d", "lookback_days": 10}],
                        },
                        "BTC_EUR": {
                            "base_asset": "BTC",
                            "quote_asset": "EUR",
                            "categories": ["fiat"],
                            "exchanges": {"fake_exchange": "BTCEUR"},
                            "backfill": [{"interval": "1d", "lookback_days": 10}],
                        },
                },
            }
        },
        "environments": {
            "fake_multi": {
                "exchange": "fake_exchange",
                "environment": "paper",
                "keychain_key": "fake_key",
                "data_cache_path": str(tmp_path / "data"),
                "risk_profile": "balanced",
                "default_strategy": "core_daily_trend",
                "default_controller": "daily_trend_core",
                "alert_channels": [],
                "instrument_universe": "multi_quote",
                "adapter_settings": {
                    "paper_trading": {
                        "valuation_asset": "USDT",
                        "quote_assets": ["USDT", "EUR"],
                        "position_size": 0.1,
                        "initial_balances": {"USDT": 0.0, "EUR": 0.0, "BTC": 0.0},
                        "default_market": {"min_quantity": 0.001, "min_notional": 10.0},
                    }
                },
            }
        },
        "alerts": {},
    }

    config_path = tmp_path / "core_multi.yaml"
    import yaml  # type: ignore

    config_path.write_text(yaml.safe_dump(config), encoding="utf-8")

    storage = _InMemorySecretStorage()
    manager = SecretManager(storage)
    manager.store_exchange_credentials(
        "fake_key",
        ExchangeCredentials(key_id="public", secret="sekret", environment=Environment.PAPER),
    )

    pipeline = build_daily_trend_pipeline(
        environment_name="fake_multi",
        strategy_name="core_daily_trend",
        controller_name="daily_trend_core",
        config_path=config_path,
        secret_manager=manager,
        adapter_factories={"fake_exchange": lambda credentials, **_: adapter},
    )

    # Ustawiamy stany konta paper tradingu.
    execution_service = pipeline.execution_service
    assert isinstance(execution_service, PaperTradingExecutionService)
    execution_service._balances.clear()  # type: ignore[attr-defined]
    execution_service._balances.update({  # type: ignore[attr-defined]
        "USDT": 8_000.0,
        "EUR": 5_000.0,
        "BTC": 0.1,
    })

    snapshot = pipeline.controller.account_loader()
    btc_usdt_close = candles_btc_usdt[-1][4]
    btc_eur_close = candles_btc_eur[-1][4]
    eur_to_usdt = btc_usdt_close / btc_eur_close
    expected_initial = (
        execution_service._balances["USDT"]  # type: ignore[attr-defined]
        + execution_service._balances["BTC"] * btc_usdt_close  # type: ignore[attr-defined]
        + execution_service._balances["EUR"] * eur_to_usdt  # type: ignore[attr-defined]
    )
    assert snapshot.total_equity == pytest.approx(expected_initial, rel=1e-4)
    expected_margin = (
        execution_service._balances["USDT"]  # type: ignore[attr-defined]
        + execution_service._balances["EUR"] * eur_to_usdt  # type: ignore[attr-defined]
    )
    assert snapshot.available_margin == pytest.approx(expected_margin, rel=1e-4)

    context = ExecutionContext(
        portfolio_id="test",
        risk_profile="balanced",
        environment="paper",
        metadata={"leverage": "3"},
    )
    execution_service.execute(
        OrderRequest(symbol="ETHUSDT", side="sell", quantity=1.0, order_type="market", price=1_500.0),
        context,
    )

    snapshot_after = pipeline.controller.account_loader()
    usdt_after = execution_service._balances["USDT"]  # type: ignore[attr-defined]
    short_state = execution_service._short_positions["ETHUSDT"]  # type: ignore[attr-defined]
    converted_balances = (
        usdt_after
        + execution_service._balances["BTC"] * btc_usdt_close  # type: ignore[attr-defined]
        + execution_service._balances["EUR"] * eur_to_usdt  # type: ignore[attr-defined]
    )
    expected_after = (
        converted_balances
        + short_state.margin
        - candles_eth_usdt[-1][4] * short_state.quantity
    )
    assert snapshot_after.total_equity == pytest.approx(expected_after, rel=1e-4)
    available_after = usdt_after + execution_service._balances["EUR"] * eur_to_usdt  # type: ignore[attr-defined]
    assert snapshot_after.available_margin == pytest.approx(available_after, rel=1e-4)


def test_build_account_loader_converts_additional_cash_assets() -> None:
    storage = _MemoryCacheStorage()
    source = CachedOHLCVSource(storage=storage, upstream=_NoopSource())

    rows_usdt = [[1_600_000_000_000.0, 20_000.0, 20_000.0, 20_000.0, 20_000.0, 10.0]]
    rows_eur = [[1_600_000_000_000.0, 18_000.0, 18_000.0, 18_000.0, 18_000.0, 8.0]]
    storage.write(
        "BTCUSDT::1d",
        {"columns": ("open_time", "open", "high", "low", "close", "volume"), "rows": rows_usdt},
    )
    storage.write(
        "BTCEUR::1d",
        {"columns": ("open_time", "open", "high", "low", "close", "volume"), "rows": rows_eur},
    )

    markets = {
        "BTCUSDT": MarketMetadata(base_asset="BTC", quote_asset="USDT"),
        "BTCEUR": MarketMetadata(base_asset="BTC", quote_asset="EUR"),
    }
    execution = PaperTradingExecutionService(
        markets,
        initial_balances={"USDT": 500.0, "EUR": 1_000.0},
        maker_fee=0.0,
        taker_fee=0.0,
        slippage_bps=0.0,
    )

    loader = _build_account_loader(
        execution_service=execution,
        data_source=source,
        markets=markets,
        interval="1d",
        valuation_asset="USDT",
        cash_assets={"USDT", "EUR"},
    )

    snapshot = loader()
    eur_to_usdt = rows_usdt[0][4] / rows_eur[0][4]
    expected_margin = 500.0 + 1_000.0 * eur_to_usdt
    assert snapshot.available_margin == pytest.approx(expected_margin, rel=1e-6)
    expected_equity = expected_margin
    assert snapshot.total_equity == pytest.approx(expected_equity, rel=1e-6)<|MERGE_RESOLUTION|>--- conflicted
+++ resolved
@@ -326,10 +326,7 @@
     )
 
     assert pipeline.risk_profile_name == "aggressive"
-<<<<<<< HEAD
-=======
     # powinno istnieć API risk_engine.should_liquidate; upewniamy się, że nie wymusza likwidacji
->>>>>>> 3e69b10a
     assert pipeline.bootstrap.risk_engine.should_liquidate(profile_name="aggressive") is False
 
 
