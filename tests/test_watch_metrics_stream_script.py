--- conflicted
+++ resolved
@@ -1,15 +1,10 @@
 from __future__ import annotations
 
 import argparse
-<<<<<<< HEAD
 import base64
 import gzip
 import hashlib
 import hmac
-=======
-import gzip
-import hashlib
->>>>>>> d443ea3e
 import json
 import io
 import sys
@@ -35,7 +30,6 @@
 )
 
 
-<<<<<<< HEAD
 def _assert_signed_entry(entry: dict[str, object], key: bytes, *, key_id: str | None) -> None:
     assert "signature" in entry, "brak podpisu w decision logu"
     signature = entry["signature"]
@@ -56,8 +50,6 @@
     assert signature["value"] == expected
 
 
-=======
->>>>>>> d443ea3e
 def test_parse_env_bool_recognises_true_false():
     parser = argparse.ArgumentParser()
     assert _parse_env_bool("true", variable="VAR", parser=parser) is True
@@ -74,7 +66,6 @@
     token_path = tmp_path / "token.txt"
     token_path.write_text("secret-token\n")
     assert _load_auth_token(None, str(token_path)) == "secret-token"
-<<<<<<< HEAD
 
 
 def test_load_auth_token_rejects_empty_file(tmp_path):
@@ -84,17 +75,6 @@
         _load_auth_token(None, str(token_path))
 
 
-=======
-
-
-def test_load_auth_token_rejects_empty_file(tmp_path):
-    token_path = tmp_path / "token.txt"
-    token_path.write_text("   ")
-    with pytest.raises(SystemExit):
-        _load_auth_token(None, str(token_path))
-
-
->>>>>>> d443ea3e
 def test_load_auth_token_conflicting_sources(tmp_path):
     token_path = tmp_path / "token.txt"
     token_path.write_text("secret")
@@ -663,7 +643,6 @@
     assert file_payload["summary"]["severity_counts"] == {"critical": 1}
 
 
-<<<<<<< HEAD
 def test_watch_metrics_stream_signed_summary(tmp_path, capsys):
     record = {
         "generated_at": "2024-05-05T10:00:00+00:00",
@@ -769,8 +748,7 @@
     assert summary_payload["signature"]["algorithm"] == "HMAC-SHA256"
     assert summary_payload["signature"].get("key_id") == key_id
 
-=======
->>>>>>> d443ea3e
+
 def test_create_metrics_channel_insecure():
     grpc_module = _DummyGrpc()
     channel = create_metrics_channel(
@@ -1121,7 +1099,6 @@
     assert excinfo.value.code == 2
 
 
-<<<<<<< HEAD
 def test_watch_metrics_stream_risk_profile_defaults(tmp_path):
     records = [
         {
@@ -1185,8 +1162,6 @@
     assert summary_payload["summary"]["events"]["reduce_motion"]["count"] == 1
 
 
-=======
->>>>>>> d443ea3e
 def test_watch_metrics_stream_decision_log_env(monkeypatch, tmp_path, capsys):
     jsonl_path = tmp_path / "metrics.jsonl"
     jsonl_path.write_text(
@@ -1297,7 +1272,6 @@
     assert payload["fps"] == pytest.approx(58.0)
 
 
-<<<<<<< HEAD
 def test_watch_metrics_stream_decision_log_signatures_cli(monkeypatch, tmp_path, capsys):
     stub = _StubCollector()
     stub.response = [
@@ -1417,8 +1391,6 @@
     assert excinfo.value.code == 2
 
 
-=======
->>>>>>> d443ea3e
 @pytest.mark.timeout(5)
 def test_watch_metrics_stream_with_auth_token(capsys):
     token = "stream-secret"
