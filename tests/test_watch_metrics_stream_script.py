from __future__ import annotations

import argparse
import base64
import gzip
import hashlib
import hmac
import json
import io
import sys
<<<<<<< HEAD
import textwrap
=======
>>>>>>> dda9e0bc
import types
from pathlib import Path
from typing import Iterable

import pytest


try:  # pragma: no cover - zależy od dostępności środowiska gRPC
    from bot_core.runtime.metrics_service import MetricsServer
except Exception:  # pragma: no cover - brak grpcio lub stubów
    MetricsServer = None  # type: ignore

import scripts.watch_metrics_stream as watch_metrics_module
from scripts.watch_metrics_stream import (
    _ENV_PREFIX,
    _load_auth_token,
    _parse_env_bool,
    create_metrics_channel,
    main as watch_metrics_main,
)


<<<<<<< HEAD
def _write_risk_profile_file(tmp_path: Path, name: str = "ops", severity: str = "warning") -> Path:
    profiles_path = tmp_path / "telemetry_profiles.json"
    payload = {"risk_profiles": {name: {"severity_min": severity}}}
    profiles_path.write_text(json.dumps(payload, ensure_ascii=False), encoding="utf-8")
    return profiles_path


def _write_core_config(
    tmp_path: Path,
    *,
    profiles_path: Path,
    profile_name: str = "ops",
    host: str = "10.20.30.40",
    port: int = 50200,
) -> Path:
    config_path = tmp_path / "core.yaml"
    profiles_str = str(profiles_path)
    config_path.write_text(
        textwrap.dedent(
            f"""
            risk_profiles:
              conservative:
                max_daily_loss_pct: 0.05
                max_position_pct: 0.10
                target_volatility: 0.2
                max_leverage: 3.0
                stop_loss_atr_multiple: 1.5
                max_open_positions: 5
                hard_drawdown_pct: 0.25
            environments: {{}}
            runtime:
              metrics_service:
                host: {host}
                port: {port}
                ui_alerts_risk_profile: {profile_name}
                ui_alerts_risk_profiles_file: {profiles_str}
            """
        ).strip()
        + "\n",
        encoding="utf-8",
    )
    return config_path


=======
>>>>>>> dda9e0bc
def _assert_signed_entry(entry: dict[str, object], key: bytes, *, key_id: str | None) -> None:
    assert "signature" in entry, "brak podpisu w decision logu"
    signature = entry["signature"]
    assert signature["algorithm"] == "HMAC-SHA256"
    if key_id is None:
        assert "key_id" not in signature or signature["key_id"] == key_id
    else:
        assert signature.get("key_id") == key_id
    entry_copy = dict(entry)
    entry_copy.pop("signature", None)
    canonical = json.dumps(
        entry_copy,
        ensure_ascii=False,
        sort_keys=True,
        separators=(",", ":"),
    ).encode("utf-8")
    expected = base64.b64encode(hmac.new(key, canonical, hashlib.sha256).digest()).decode("ascii")
    assert signature["value"] == expected


def test_parse_env_bool_recognises_true_false():
    parser = argparse.ArgumentParser()
    assert _parse_env_bool("true", variable="VAR", parser=parser) is True
    assert _parse_env_bool("0", variable="VAR", parser=parser) is False


def test_parse_env_bool_invalid_value():
    parser = argparse.ArgumentParser()
    with pytest.raises(SystemExit):
        _parse_env_bool("maybe", variable="VAR", parser=parser)


def test_load_auth_token_from_file(tmp_path):
    token_path = tmp_path / "token.txt"
    token_path.write_text("secret-token\n")
    assert _load_auth_token(None, str(token_path)) == "secret-token"


def test_load_auth_token_rejects_empty_file(tmp_path):
    token_path = tmp_path / "token.txt"
    token_path.write_text("   ")
    with pytest.raises(SystemExit):
        _load_auth_token(None, str(token_path))
<<<<<<< HEAD


def test_load_auth_token_conflicting_sources(tmp_path):
    token_path = tmp_path / "token.txt"
    token_path.write_text("secret")
    with pytest.raises(SystemExit):
        _load_auth_token("cli-token", str(token_path))


def test_watch_metrics_stream_print_risk_profiles(capsys):
    exit_code = watch_metrics_main(["--print-risk-profiles"])
    captured = capsys.readouterr()
    assert exit_code == 0
    payload = json.loads(captured.out)
    assert "risk_profiles" in payload
    assert "conservative" in payload["risk_profiles"]
    assert payload["risk_profiles"]["conservative"]["origin"] == "builtin"
    assert payload.get("selected") is None


def test_watch_metrics_stream_print_risk_profiles_env(monkeypatch, capsys):
    monkeypatch.setenv(f"{_ENV_PREFIX}PRINT_RISK_PROFILES", "1")
    exit_code = watch_metrics_main([])
    captured = capsys.readouterr()
    assert exit_code == 0
    payload = json.loads(captured.out)
    assert "risk_profiles" in payload
    assert payload["risk_profiles"]["conservative"]["origin"] == "builtin"
    assert payload.get("selected") is None


def test_watch_metrics_stream_risk_profiles_file_cli(tmp_path, capsys):
    profiles_path = tmp_path / "telemetry_profiles.json"
    profiles_path.write_text(
        json.dumps({"risk_profiles": {"ops": {"severity_min": "error"}}}, ensure_ascii=False)
    )

    exit_code = watch_metrics_main([
        "--print-risk-profiles",
        "--risk-profiles-file",
        str(profiles_path),
    ])

    captured = capsys.readouterr()
    assert exit_code == 0
    payload = json.loads(captured.out)
    assert "ops" in payload["risk_profiles"]
    assert payload["risk_profiles"]["ops"]["severity_min"] == "error"
    assert payload["risk_profiles"]["ops"]["origin"].startswith("watcher:")


def test_watch_metrics_stream_risk_profiles_file_env(monkeypatch, tmp_path, capsys):
    profiles_path = tmp_path / "telemetry_profiles.json"
    profiles_path.write_text(
        json.dumps({"risk_profiles": {"lab": {"severity_min": "info"}}}, ensure_ascii=False)
    )
    monkeypatch.setenv(f"{_ENV_PREFIX}RISK_PROFILES_FILE", str(profiles_path))
    exit_code = watch_metrics_main(["--print-risk-profiles"])

    captured = capsys.readouterr()
    assert exit_code == 0
    payload = json.loads(captured.out)
    assert "lab" in payload["risk_profiles"]
    assert payload["risk_profiles"]["lab"]["severity_min"] == "info"
    assert payload["risk_profiles"]["lab"]["origin"].startswith("watcher:")

=======
>>>>>>> dda9e0bc

def test_watch_metrics_stream_risk_profiles_directory(tmp_path, capsys):
    profiles_dir = tmp_path / "profiles"
    profiles_dir.mkdir()
    (profiles_dir / "ops.json").write_text(
        json.dumps({"risk_profiles": {"ops_dir": {"severity_min": "error"}}}, ensure_ascii=False),
        encoding="utf-8",
    )
    (profiles_dir / "lab.yaml").write_text(
        "risk_profiles:\n  lab_dir:\n    severity_min: warning\n",
        encoding="utf-8",
    )

<<<<<<< HEAD
    exit_code = watch_metrics_main(
        ["--print-risk-profiles", "--risk-profiles-file", str(profiles_dir)]
    )

    captured = capsys.readouterr()
    assert exit_code == 0
    payload = json.loads(captured.out)
    assert payload["risk_profiles"]["ops_dir"]["origin"].endswith("#ops.json")
    assert payload["risk_profiles"]["lab_dir"]["origin"].endswith("#lab.yaml")


def test_watch_metrics_stream_core_config_prints_profiles(tmp_path, capsys):
    profiles_path = _write_risk_profile_file(tmp_path, name="ops", severity="error")
    config_path = _write_core_config(
        tmp_path,
        profiles_path=profiles_path,
        profile_name="ops",
        host="192.0.2.10",
        port=50111,
    )

    exit_code = watch_metrics_main(["--print-risk-profiles", "--core-config", str(config_path)])

    captured = capsys.readouterr()
    assert exit_code == 0
    payload = json.loads(captured.out)
    assert payload["selected"] == "ops"
    selected_profile = payload["selected_profile"]
    assert selected_profile["origin"].startswith("watcher:")
    assert selected_profile["severity_min"] == "error"
    core_meta = payload.get("core_config")
    assert core_meta["path"] == str(config_path)
    assert core_meta["metrics_service"]["risk_profile"] == "ops"
    assert core_meta["metrics_service"]["risk_profiles_file"] == str(profiles_path)
=======
def test_load_auth_token_conflicting_sources(tmp_path):
    token_path = tmp_path / "token.txt"
    token_path.write_text("secret")
    with pytest.raises(SystemExit):
        _load_auth_token("cli-token", str(token_path))
>>>>>>> dda9e0bc


def _start_server(auth_token: str | None = None) -> MetricsServer:
    if MetricsServer is None:
        pytest.skip("Brak MetricsServer (zainstaluj grpcio i wygeneruj stuby)")
    try:
        server = MetricsServer(host="127.0.0.1", port=0, sinks=(), auth_token=auth_token)
    except RuntimeError as exc:
        pytest.skip(str(exc))
    server.start()
    return server


def _append_snapshots(server: MetricsServer, payloads: Iterable[dict[str, object]]) -> None:
    try:
        from bot_core.generated import trading_pb2  # type: ignore
    except Exception:
        pytest.skip("Brak stubów trading_pb2 – uruchom generate_trading_stubs.py")

    for payload in payloads:
        snapshot = trading_pb2.MetricsSnapshot()
        snapshot.notes = json.dumps(payload, ensure_ascii=False)
        server.store.append(snapshot)


@pytest.mark.timeout(5)
def test_watch_metrics_stream_outputs_json(tmp_path, capsys):
    server = _start_server()
    try:
        _append_snapshots(
            server,
            [
                {
                    "event": "reduce_motion",
                    "active": True,
                    "window_count": 2,
                    "severity": "warning",
                },
                {
                    "event": "reduce_motion",
                    "active": False,
                    "window_count": 1,
                    "severity": "info",
                },
            ],
        )

        host, port = server.address.split(":")
        exit_code = watch_metrics_main(
            [
                "--host",
                host,
                "--port",
                port,
                "--limit",
                "1",
                "--format",
                "json",
                "--event",
                "reduce_motion",
            ]
        )
        captured = capsys.readouterr()
        assert exit_code == 0
        assert "reduce_motion" in captured.out
        assert "window_count" in captured.out
        assert '"severity": "warning"' in captured.out
    finally:
        server.stop(0)


class _DummyGrpc:
    def __init__(self) -> None:
        self.insecure_calls: list[str] = []
        self.secure_calls: list[tuple[str, object, tuple]] = []
        self.ssl_args: list[tuple[bytes | None, bytes | None, bytes | None]] = []

    def insecure_channel(self, address: str) -> str:
        self.insecure_calls.append(address)
        return f"insecure:{address}"

    def secure_channel(self, address: str, credentials: object, options: tuple = ()) -> str:
        self.secure_calls.append((address, credentials, tuple(options)))
        return f"secure:{address}"

    def ssl_channel_credentials(
        self,
        *,
        root_certificates: bytes | None = None,
        private_key: bytes | None = None,
        certificate_chain: bytes | None = None,
    ) -> dict[str, bytes | None]:
        args = (root_certificates, private_key, certificate_chain)
        self.ssl_args.append(args)
        return {"root": root_certificates, "key": private_key, "chain": certificate_chain}


class _DummyMetricsRequest:
    def __init__(self) -> None:
        self.include_ui_metrics = False


class _FakeSnapshot:
    def __init__(self, payload: dict[str, object], *, fps: float | None = None) -> None:
        self.notes = json.dumps(payload, ensure_ascii=False)
        self.fps = fps
        self.generated_at = None

    def HasField(self, field: str) -> bool:  # pragma: no cover - prosty stub
        if field == "generated_at":
            return False
        if field == "fps":
            return self.fps is not None
        return False


class _StubCollector:
    def __init__(self) -> None:
        self.calls: list[tuple[object, float | None, list[tuple[str, str]] | None]] = []
        self.response: Iterable[object] = ()

    def StreamMetrics(
        self,
        request,
        timeout: float | None = None,
        metadata: list[tuple[str, str]] | None = None,
    ) -> Iterable[object]:
        self.calls.append((request, timeout, metadata))
        return list(self.response)


def _install_dummy_loader(monkeypatch, stub: _StubCollector) -> None:
    dummy_pb2 = types.SimpleNamespace(MetricsRequest=_DummyMetricsRequest)
    dummy_pb2_grpc = types.SimpleNamespace(MetricsServiceStub=lambda channel: stub)
    monkeypatch.setattr(
        watch_metrics_module,
        "_load_grpc_components",
        lambda: (types.SimpleNamespace(), dummy_pb2, dummy_pb2_grpc),
    )


def test_watch_metrics_stream_from_jsonl(tmp_path, capsys):
    records = [
        {
            "generated_at": "2024-01-01T00:00:00+00:00",
            "fps": 58.0,
            "notes": json.dumps(
                {
                    "event": "reduce_motion",
                    "active": True,
                    "screen": {"index": 1, "name": "HDR Monitor"},
                },
                ensure_ascii=False,
            ),
        },
        {
            "generated_at": "2024-01-01T00:00:01+00:00",
            "fps": 120.0,
            "notes": json.dumps({"event": "overlay_budget"}, ensure_ascii=False),
        },
    ]
    jsonl_path = tmp_path / "metrics.jsonl"
    jsonl_path.write_text("\n".join(json.dumps(item, ensure_ascii=False) for item in records) + "\n")

    exit_code = watch_metrics_main(
        [
            "--from-jsonl",
            str(jsonl_path),
            "--event",
            "reduce_motion",
            "--screen-index",
            "1",
            "--format",
            "json",
        ]
    )
    captured = capsys.readouterr()
    assert exit_code == 0
    assert "reduce_motion" in captured.out
    assert "screen" in captured.out


def test_watch_metrics_stream_from_gzip_jsonl(tmp_path, capsys):
    records = [
        {
            "generated_at": "2024-03-01T00:00:00+00:00",
            "notes": json.dumps({"event": "overlay_budget", "severity": "warning"}, ensure_ascii=False),
        },
        {
            "generated_at": "2024-03-01T00:00:10+00:00",
            "notes": json.dumps({"event": "reduce_motion", "severity": "info"}, ensure_ascii=False),
        },
    ]
    gzip_path = tmp_path / "metrics.jsonl.gz"
    with gzip.open(gzip_path, "wt", encoding="utf-8") as handle:
        for record in records:
            handle.write(json.dumps(record, ensure_ascii=False) + "\n")

    exit_code = watch_metrics_main(
        [
            "--from-jsonl",
            str(gzip_path),
            "--format",
            "json",
            "--limit",
            "1",
        ]
    )
    captured = capsys.readouterr()
    assert exit_code == 0
    assert "overlay_budget" in captured.out


def test_watch_metrics_stream_from_jsonl_stdin(monkeypatch, capsys):
    payload = "\n".join(
        json.dumps({"generated_at": "2024-04-01T00:00:00Z", "notes": {"event": "reduce_motion"}}, ensure_ascii=False)
        for _ in range(2)
    )
    monkeypatch.setattr(sys, "stdin", io.StringIO(payload))

    exit_code = watch_metrics_main(
        [
            "--from-jsonl",
            "-",
            "--limit",
            "1",
            "--format",
            "json",
        ]
    )
    captured = capsys.readouterr()
    assert exit_code == 0
    assert "reduce_motion" in captured.out


def test_watch_metrics_stream_from_jsonl_with_time_filters(tmp_path, capsys):
    records = [
        {
            "generated_at": "2024-02-01T00:00:00+00:00",
            "notes": json.dumps({"event": "reduce_motion"}, ensure_ascii=False),
        },
        {
            "generated_at": "2024-02-01T00:00:30+00:00",
            "notes": json.dumps({"event": "overlay_budget"}, ensure_ascii=False),
        },
        {
            "generated_at": "2024-02-01T00:02:00+00:00",
            "notes": json.dumps({"event": "jank_spike"}, ensure_ascii=False),
        },
    ]
    jsonl_path = tmp_path / "metrics.jsonl"
    jsonl_path.write_text("\n".join(json.dumps(item, ensure_ascii=False) for item in records) + "\n")

    exit_code = watch_metrics_main(
        [
            "--from-jsonl",
            str(jsonl_path),
            "--since",
            "2024-02-01T00:00:10Z",
            "--until",
            "2024-02-01T00:01:00Z",
        ]
    )
    captured = capsys.readouterr()
    assert exit_code == 0
    assert "overlay_budget" in captured.out
    assert "reduce_motion" not in captured.out
    assert "jank_spike" not in captured.out


def test_watch_metrics_stream_time_filters_from_env(monkeypatch, tmp_path, capsys):
    jsonl_path = tmp_path / "metrics.jsonl"
    jsonl_path.write_text(
        "\n".join(
            json.dumps(
                {
                    "generated_at": ts,
                    "notes": json.dumps({"event": label}, ensure_ascii=False),
                },
                ensure_ascii=False,
            )
            for ts, label in (
                ("2024-02-01T00:00:00+00:00", "reduce_motion"),
                ("2024-02-01T00:00:30+00:00", "overlay_budget"),
            )
        )
        + "\n",
        encoding="utf-8",
    )

    monkeypatch.setenv(f"{_ENV_PREFIX}SINCE", "2024-02-01T00:00:10Z")
    monkeypatch.setenv(f"{_ENV_PREFIX}UNTIL", "2024-02-01T00:01:00+00:00")

    exit_code = watch_metrics_main([
        "--from-jsonl",
        str(jsonl_path),
    ])
    captured = capsys.readouterr()
    assert exit_code == 0
    assert "overlay_budget" in captured.out
    assert "reduce_motion" not in captured.out


def test_watch_metrics_stream_decision_log_offline(tmp_path, capsys):
    jsonl_path = tmp_path / "metrics.jsonl"
    jsonl_path.write_text(
        json.dumps(
            {
                "notes": {
                    "event": "reduce_motion",
                    "active": True,
                    "severity": "warning",
                    "screen": {
                        "index": 1,
                        "name": "Primary",
                        "geometry_px": {"width": 2560, "height": 1440},
                        "refresh_hz": 120,
                    },
                },
                "generated_at": {"seconds": 1_694_000_000, "nanos": 0},
                "fps": 55.5,
            }
        )
        + "\n",
        encoding="utf-8",
    )

    decision_log = tmp_path / "audit" / "ui_decision.jsonl"

    exit_code = watch_metrics_main(
        [
            "--from-jsonl",
            str(jsonl_path),
            "--decision-log",
            str(decision_log),
        ]
    )
    captured = capsys.readouterr()
    assert exit_code == 0
    assert "reduce_motion" in captured.out

    lines = [ln for ln in decision_log.read_text(encoding="utf-8").splitlines() if ln.strip()]
    assert len(lines) == 2
    metadata_entry = json.loads(lines[0])
    assert metadata_entry["kind"] == "metadata"
    assert metadata_entry["metadata"]["mode"] == "jsonl"
    snapshot_entry = json.loads(lines[1])
    assert snapshot_entry["kind"] == "snapshot"
    assert snapshot_entry["source"] == "jsonl"
    assert snapshot_entry["event"] == "reduce_motion"
    assert snapshot_entry["severity"] == "warning"
    assert snapshot_entry["screen"]["index"] == 1


def test_watch_metrics_stream_decision_log_from_stdin(monkeypatch, tmp_path, capsys):
    payload = "\n".join(
        json.dumps({"generated_at": "2024-05-01T00:00:00Z", "notes": {"event": "overlay_budget"}}, ensure_ascii=False)
        for _ in range(2)
    )
    monkeypatch.setattr(sys, "stdin", io.StringIO(payload))
    decision_log = tmp_path / "stdin_audit.jsonl"

    exit_code = watch_metrics_main(
        [
            "--from-jsonl",
            "-",
            "--decision-log",
            str(decision_log),
            "--limit",
            "1",
        ]
    )
    captured = capsys.readouterr()
    assert exit_code == 0
    assert "overlay_budget" in captured.out

    lines = [ln for ln in decision_log.read_text(encoding="utf-8").splitlines() if ln.strip()]
    metadata_entry = json.loads(lines[0])
    assert metadata_entry["metadata"]["input_file"] == "stdin"


def test_watch_metrics_stream_time_filters_in_decision_log(tmp_path, capsys):
    records = [
        {
            "generated_at": "2024-02-01T00:00:00+00:00",
            "notes": json.dumps({"event": "reduce_motion"}, ensure_ascii=False),
        },
        {
            "generated_at": "2024-02-01T00:00:05+00:00",
            "notes": json.dumps({"event": "overlay_budget"}, ensure_ascii=False),
        },
    ]
    jsonl_path = tmp_path / "metrics.jsonl"
    jsonl_path.write_text("\n".join(json.dumps(item, ensure_ascii=False) for item in records) + "\n")

    decision_log = tmp_path / "audit" / "filtered.jsonl"

    exit_code = watch_metrics_main(
        [
            "--from-jsonl",
            str(jsonl_path),
            "--since",
            "2024-02-01T00:00:02Z",
            "--until",
            "2024-02-01T00:00:06Z",
            "--decision-log",
            str(decision_log),
        ]
    )
    capsys.readouterr()
    assert exit_code == 0

    lines = [ln for ln in decision_log.read_text(encoding="utf-8").splitlines() if ln.strip()]
    assert len(lines) == 2
    metadata_entry = json.loads(lines[0])
    filters = metadata_entry["metadata"].get("filters", {})
    assert filters.get("since", "").startswith("2024-02-01T00:00:02")
    assert filters.get("until", "").startswith("2024-02-01T00:00:06")
    snapshot_entry = json.loads(lines[1])
    assert snapshot_entry["event"] == "overlay_budget"


def test_watch_metrics_stream_summary_from_jsonl(tmp_path, capsys):
    records = [
        {
            "generated_at": "2024-02-01T00:00:00+00:00",
            "fps": 57.5,
            "notes": {
                "event": "reduce_motion",
                "active": True,
                "severity": "warning",
                "screen": {"index": 1, "name": "Monitor A", "refresh_hz": 60},
            },
        },
        {
            "generated_at": "2024-02-01T00:00:01+00:00",
            "fps": 61.2,
            "notes": {
                "event": "overlay_budget",
                "budget_pct": 0.42,
                "severity": "critical",
                "screen": {"index": 2, "name": "Monitor B", "refresh_hz": 144},
            },
        },
    ]
    jsonl_path = tmp_path / "metrics.jsonl"
    with jsonl_path.open("w", encoding="utf-8") as handle:
        for record in records:
            handle.write(json.dumps(record, ensure_ascii=False) + "\n")

    exit_code = watch_metrics_main(
        [
            "--from-jsonl",
            str(jsonl_path),
            "--summary",
            "--format",
            "json",
        ]
    )
    captured = capsys.readouterr()
    assert exit_code == 0
    lines = [line for line in captured.out.splitlines() if line.strip()]
    summary_payload = json.loads(lines[-1])
    assert summary_payload["summary"]["total_snapshots"] == 2
    assert summary_payload["summary"]["severity_counts"] == {
        "critical": 1,
        "warning": 1,
    }
    reduce_motion = summary_payload["summary"]["events"]["reduce_motion"]
    assert reduce_motion["count"] == 1
    assert reduce_motion["fps"]["avg"] == pytest.approx(57.5)
    assert reduce_motion["screens"][0]["index"] == 1
    assert reduce_motion["severity"]["counts"] == {"warning": 1}
    overlay_budget = summary_payload["summary"]["events"]["overlay_budget"]
    assert overlay_budget["fps"]["max"] == pytest.approx(61.2)
    assert overlay_budget["severity"]["counts"] == {"critical": 1}


def test_watch_metrics_stream_summary_from_env(monkeypatch, tmp_path, capsys):
    record = {
        "generated_at": "2024-03-05T12:00:00+00:00",
        "fps": 59.9,
        "notes": {
            "event": "jank_alert",
            "severity": "info",
            "screen": {"index": 0, "name": "Laptop"},
        },
    }
    jsonl_path = tmp_path / "env_metrics.jsonl"
    jsonl_path.write_text(json.dumps(record, ensure_ascii=False) + "\n", encoding="utf-8")

    monkeypatch.setenv("BOT_CORE_WATCH_METRICS_FROM_JSONL", str(jsonl_path))
    monkeypatch.setenv("BOT_CORE_WATCH_METRICS_SUMMARY", "true")

    exit_code = watch_metrics_main(["--format", "json"])
    captured = capsys.readouterr()
    assert exit_code == 0
    lines = [line for line in captured.out.splitlines() if line.strip()]
    summary_payload = json.loads(lines[-1])
    assert summary_payload["summary"]["total_snapshots"] == 1
    assert "jank_alert" in summary_payload["summary"]["events"]
    assert summary_payload["summary"]["severity_counts"] == {"info": 1}


def test_watch_metrics_stream_summary_output_file(tmp_path, capsys):
    record = {
        "generated_at": "2024-04-01T08:00:00+00:00",
        "fps": 60.0,
        "notes": {
            "event": "reduce_motion",
            "severity": "warning",
            "screen": {"index": 2, "name": "Panel"},
        },
    }
    jsonl_path = tmp_path / "metrics.jsonl"
    jsonl_path.write_text(json.dumps(record, ensure_ascii=False) + "\n", encoding="utf-8")

    output_path = tmp_path / "summary.json"
    exit_code = watch_metrics_main(
        ["--from-jsonl", str(jsonl_path), "--summary-output", str(output_path)]
    )

    captured = capsys.readouterr()
    assert exit_code == 0
    lines = [line for line in captured.out.splitlines() if line.strip()]
    assert lines  # powinien pojawić się co najmniej jeden snapshot
    assert all("summary" not in line for line in lines)

    file_payload = json.loads(output_path.read_text(encoding="utf-8"))
    assert file_payload["summary"]["total_snapshots"] == 1
    assert file_payload["summary"]["events"]["reduce_motion"]["count"] == 1
    assert file_payload["summary"]["severity_counts"] == {"warning": 1}


def test_watch_metrics_stream_summary_output_env(monkeypatch, tmp_path, capsys):
    record = {
        "generated_at": "2024-04-02T09:30:00+00:00",
        "fps": 58.5,
        "notes": {
            "event": "overlay_budget",
            "severity": "critical",
            "screen": {"index": 1, "name": "Desk"},
        },
    }
    jsonl_path = tmp_path / "env_metrics.jsonl"
    jsonl_path.write_text(json.dumps(record, ensure_ascii=False) + "\n", encoding="utf-8")

    output_path = tmp_path / "env_summary.json"
    monkeypatch.setenv(f"{_ENV_PREFIX}FROM_JSONL", str(jsonl_path))
    monkeypatch.setenv(f"{_ENV_PREFIX}SUMMARY_OUTPUT", str(output_path))

    exit_code = watch_metrics_main([])
    captured = capsys.readouterr()
    assert exit_code == 0
    lines = [line for line in captured.out.splitlines() if line.strip()]
    assert lines  # snapshot powinien zostać wypisany
    assert all("summary" not in line for line in lines)

    file_payload = json.loads(output_path.read_text(encoding="utf-8"))
    assert file_payload["summary"]["events"]["overlay_budget"]["count"] == 1
    assert file_payload["summary"]["severity_counts"] == {"critical": 1}


<<<<<<< HEAD
def test_watch_metrics_stream_core_config_summary_metadata(tmp_path, capsys):
    profiles_path = _write_risk_profile_file(tmp_path, name="ops", severity="error")
    config_path = _write_core_config(tmp_path, profiles_path=profiles_path, profile_name="ops")

    records = [
        {
            "generated_at": "2024-04-01T12:00:00Z",
            "notes": json.dumps(
                {
                    "event": "reduce_motion",
                    "severity": "error",
                    "screen": {"name": "Desk", "index": 0},
                },
                ensure_ascii=False,
            ),
            "fps": 44.0,
        }
    ]
    jsonl_path = tmp_path / "metrics.jsonl"
    jsonl_path.write_text("\n".join(json.dumps(item, ensure_ascii=False) for item in records) + "\n")

    summary_path = tmp_path / "summary.json"
    exit_code = watch_metrics_main(
        [
            "--from-jsonl",
            str(jsonl_path),
            "--summary",
            "--summary-output",
            str(summary_path),
            "--core-config",
            str(config_path),
        ]
    )

    captured = capsys.readouterr()
    assert exit_code == 0
    summary_payload = json.loads(summary_path.read_text(encoding="utf-8"))
    metadata = summary_payload["metadata"]
    assert metadata["core_config"]["path"] == str(config_path)
    assert metadata["core_config"]["metrics_service"]["risk_profile"] == "ops"
    assert metadata["risk_profile"]["source"] == "core_config"
    assert summary_payload["summary"]["events"]["reduce_motion"]["count"] == 1
    assert summary_payload["summary"]["severity_counts"] == {"error": 1}
    assert "summary" in captured.out


=======
>>>>>>> dda9e0bc
def test_watch_metrics_stream_signed_summary(tmp_path, capsys):
    record = {
        "generated_at": "2024-05-05T10:00:00+00:00",
        "fps": 55.0,
        "notes": {
            "event": "reduce_motion",
            "severity": "warning",
            "screen": {"index": 3, "name": "Ops Desk"},
        },
    }
    jsonl_path = tmp_path / "signed.jsonl"
    jsonl_path.write_text(json.dumps(record, ensure_ascii=False) + "\n", encoding="utf-8")

    output_path = tmp_path / "signed_summary.json"
    key = "supersecret"
    key_id = "ops-key"

    exit_code = watch_metrics_main(
        [
            "--from-jsonl",
            str(jsonl_path),
            "--summary",
            "--summary-output",
            str(output_path),
            "--decision-log-hmac-key",
            key,
            "--decision-log-key-id",
            key_id,
        ]
    )

    captured = capsys.readouterr()
    assert exit_code == 0

    lines = [line for line in captured.out.splitlines() if line.strip()]
    summary_payload = json.loads(lines[-1])
    assert "signature" in summary_payload
    assert summary_payload["signature"]["algorithm"] == "HMAC-SHA256"
    assert summary_payload["signature"].get("key_id") == key_id

    body = json.dumps(
        {"summary": summary_payload["summary"]},
        ensure_ascii=False,
        sort_keys=True,
        separators=(",", ":"),
    ).encode("utf-8")
    expected_digest = hmac.new(key.encode("utf-8"), body, hashlib.sha256).digest()
    assert summary_payload["signature"]["value"] == base64.b64encode(expected_digest).decode("ascii")

    file_payload = json.loads(output_path.read_text(encoding="utf-8"))
    assert file_payload == summary_payload


def test_watch_metrics_stream_summary_signature_metadata(tmp_path, capsys):
    records = [
        {
            "generated_at": "2024-05-06T10:00:00+00:00",
            "fps": 62.0,
            "notes": {
                "event": "overlay_budget",
                "severity": "error",
                "screen": {"index": 1, "name": "Wall"},
            },
        }
    ]
    jsonl_path = tmp_path / "meta.jsonl"
    jsonl_path.write_text(
        "\n".join(json.dumps(item, ensure_ascii=False) for item in records) + "\n",
        encoding="utf-8",
    )

    decision_log = tmp_path / "audit" / "events.jsonl"
    summary_path = tmp_path / "summary.json"
    key = "ops-secret"
    key_id = "ops-key"

    exit_code = watch_metrics_main(
        [
            "--from-jsonl",
            str(jsonl_path),
            "--summary",
            "--summary-output",
            str(summary_path),
            "--decision-log",
            str(decision_log),
            "--decision-log-hmac-key",
            key,
            "--decision-log-key-id",
            key_id,
        ]
    )

    captured = capsys.readouterr()
    assert exit_code == 0
    assert "overlay_budget" in captured.out

    entries = [line for line in decision_log.read_text(encoding="utf-8").splitlines() if line.strip()]
    metadata_entry = json.loads(entries[0])
    summary_info = metadata_entry["metadata"].get("summary_signature")
    assert summary_info == {"algorithm": "HMAC-SHA256", "key_id": key_id}

    summary_payload = json.loads(summary_path.read_text(encoding="utf-8"))
    assert summary_payload["signature"]["algorithm"] == "HMAC-SHA256"
    assert summary_payload["signature"].get("key_id") == key_id

<<<<<<< HEAD
=======

>>>>>>> dda9e0bc
def test_create_metrics_channel_insecure():
    grpc_module = _DummyGrpc()
    channel = create_metrics_channel(
        grpc_module,
        "127.0.0.1:50061",
        use_tls=False,
        root_cert=None,
        client_cert=None,
        client_key=None,
        server_name=None,
        server_sha256=None,
    )
    assert channel == "insecure:127.0.0.1:50061"
    assert grpc_module.insecure_calls == ["127.0.0.1:50061"]
    assert not grpc_module.secure_calls


def test_create_metrics_channel_tls_with_client_cert(tmp_path):
    grpc_module = _DummyGrpc()
    root_path = tmp_path / "root.pem"
    root_path.write_bytes(b"root")
    cert_path = tmp_path / "client.pem"
    cert_path.write_bytes(b"cert")
    key_path = tmp_path / "client.key"
    key_path.write_bytes(b"key")

    expected_hash = hashlib.sha256(b"root").hexdigest()

    channel = create_metrics_channel(
        grpc_module,
        "metrics.example:50061",
        use_tls=True,
        root_cert=str(root_path),
        client_cert=str(cert_path),
        client_key=str(key_path),
        server_name="metrics.internal",
        server_sha256=expected_hash,
    )

    assert channel == "secure:metrics.example:50061"
    assert grpc_module.secure_calls
    address, credentials, options = grpc_module.secure_calls[0]
    assert address == "metrics.example:50061"
    assert options == (("grpc.ssl_target_name_override", "metrics.internal"),)
    assert grpc_module.ssl_args == [(b"root", b"key", b"cert")]
    assert credentials == {"root": b"root", "key": b"key", "chain": b"cert"}


def test_create_metrics_channel_tls_requires_key_pair(tmp_path):
    grpc_module = _DummyGrpc()
    root_path = tmp_path / "root.pem"
    root_path.write_bytes(b"root")

    with pytest.raises(SystemExit) as exc:
        create_metrics_channel(
            grpc_module,
            "127.0.0.1:50061",
            use_tls=True,
            root_cert=str(root_path),
            client_cert=str(root_path),
            client_key=None,
            server_name=None,
            server_sha256=hashlib.sha256(b"root").hexdigest(),
        )
    assert exc.value.code == 2


def test_create_metrics_channel_tls_pin_mismatch(tmp_path):
    grpc_module = _DummyGrpc()
    root_path = tmp_path / "root.pem"
    root_path.write_bytes(b"root")

    with pytest.raises(SystemExit) as exc:
        create_metrics_channel(
            grpc_module,
            "127.0.0.1:50061",
            use_tls=True,
            root_cert=str(root_path),
            client_cert=None,
            client_key=None,
            server_name=None,
            server_sha256="deadbeef",
        )
    assert exc.value.code == 2


def test_environment_overrides_enable_tls(monkeypatch, tmp_path):
    root_path = tmp_path / "root.pem"
    root_path.write_bytes(b"root")
    monkeypatch.setenv(f"{_ENV_PREFIX}ROOT_CERT", str(root_path))
    monkeypatch.setenv(f"{_ENV_PREFIX}SERVER_SHA256", hashlib.sha256(b"root").hexdigest())
    stub = _StubCollector()
    _install_dummy_loader(monkeypatch, stub)

    recorded_kwargs: dict[str, object] = {}

    def _fake_create(grpc_module, address, **kwargs):
        recorded_kwargs.update(kwargs)
        return "channel"

    monkeypatch.setattr(watch_metrics_module, "create_metrics_channel", _fake_create)

    exit_code = watch_metrics_main([])

    assert exit_code == 0
    assert recorded_kwargs["use_tls"] is True
    assert recorded_kwargs["root_cert"] == str(root_path)
    assert stub.calls
    request, _timeout, metadata = stub.calls[0]
    assert request.include_ui_metrics is True
    assert metadata is None


def test_environment_requires_use_tls_when_disabled(monkeypatch, tmp_path):
    root_path = tmp_path / "root.pem"
    root_path.write_text("root")
    monkeypatch.setenv(f"{_ENV_PREFIX}ROOT_CERT", str(root_path))
    monkeypatch.setenv(f"{_ENV_PREFIX}USE_TLS", "0")

    with pytest.raises(SystemExit) as excinfo:
        watch_metrics_main([])

    assert excinfo.value.code == 2


def test_environment_auth_token_file(monkeypatch, tmp_path):
    token_path = tmp_path / "token.txt"
    token_path.write_text("bearer-token\n")
    monkeypatch.setenv(f"{_ENV_PREFIX}AUTH_TOKEN_FILE", str(token_path))
    stub = _StubCollector()
    _install_dummy_loader(monkeypatch, stub)
    monkeypatch.setattr(watch_metrics_module, "create_metrics_channel", lambda *args, **kwargs: "channel")

    exit_code = watch_metrics_main([])

    assert exit_code == 0
    assert stub.calls
    _request, _timeout, metadata = stub.calls[0]
    assert metadata == [("authorization", "Bearer bearer-token")]


def test_environment_auth_token(monkeypatch):
    monkeypatch.setenv(f"{_ENV_PREFIX}AUTH_TOKEN", "env-token")
    stub = _StubCollector()
    _install_dummy_loader(monkeypatch, stub)
    monkeypatch.setattr(watch_metrics_module, "create_metrics_channel", lambda *args, **kwargs: "channel")

    exit_code = watch_metrics_main([])

    assert exit_code == 0
    assert stub.calls
    _request, _timeout, metadata = stub.calls[0]
    assert metadata == [("authorization", "Bearer env-token")]


def test_watch_metrics_stream_requires_use_tls_for_tls_flags(tmp_path):
    tls_file = tmp_path / "root.pem"
    tls_file.write_text("root")

    with pytest.raises(SystemExit) as exc:
        watch_metrics_main([
            "--root-cert",
            str(tls_file),
        ])

    assert exc.value.code == 2


def test_watch_metrics_stream_rejects_negative_screen_index():
    with pytest.raises(SystemExit) as exc:
        watch_metrics_main(["--screen-index", "-1"])

    assert exc.value.code == 2


@pytest.mark.timeout(5)
def test_watch_metrics_stream_table_format(tmp_path, capsys):
    server = _start_server()
    try:
        _append_snapshots(
            server,
            [
                {
                    "event": "overlay_budget",
                    "over": True,
                    "active_overlays": 5,
                    "severity": "warning",
                },
            ],
        )

        host, port = server.address.split(":")
        exit_code = watch_metrics_main(
            [
                "--host",
                host,
                "--port",
                port,
                "--limit",
                "1",
                "--format",
                "table",
            ]
        )
        captured = capsys.readouterr()
        assert exit_code == 0
        assert "overlay_budget" in captured.out
        assert "severity=warning" in captured.out
    finally:
        server.stop(0)


def test_watch_metrics_stream_filters_screen(monkeypatch, capsys):
    stub = _StubCollector()
    snapshots = [
        _FakeSnapshot(
            {
                "event": "reduce_motion",
                "active": True,
                "severity": "warning",
                "screen": {"index": 0, "name": "Aux Display"},
            }
        ),
        _FakeSnapshot(
            {
                "event": "reduce_motion",
                "active": True,
                "severity": "info",
                "screen": {
                    "index": 1,
                    "name": "Main Display",
                    "geometry_px": {"width": 1920, "height": 1080},
                    "refresh_hz": 60.0,
                },
            }
        ),
    ]
    stub.response = snapshots
    _install_dummy_loader(monkeypatch, stub)
    monkeypatch.setattr(
        watch_metrics_module, "create_metrics_channel", lambda *args, **kwargs: "channel"
    )

    exit_code = watch_metrics_main(["--screen-index", "1", "--limit", "5"])
    captured = capsys.readouterr()
    assert exit_code == 0
    assert "screen=#1" in captured.out
    assert "screen=#0" not in captured.out

    stub.response = snapshots
    exit_code = watch_metrics_main(["--screen-name", "display", "--limit", "5"])
    captured = capsys.readouterr()
    assert exit_code == 0
    assert captured.out.count("screen=#1") == 1


def test_watch_metrics_stream_filters_severity(monkeypatch, capsys):
    stub = _StubCollector()
    snapshots = [
        _FakeSnapshot({"event": "reduce_motion", "severity": "warning"}),
        _FakeSnapshot({"event": "reduce_motion", "severity": "info"}),
    ]
    stub.response = snapshots
    _install_dummy_loader(monkeypatch, stub)
    monkeypatch.setattr(
        watch_metrics_module, "create_metrics_channel", lambda *args, **kwargs: "channel"
    )

    exit_code = watch_metrics_main(["--severity", "warning", "--limit", "5"])
    captured = capsys.readouterr()
    assert exit_code == 0
    assert "severity=warning" in captured.out
    assert "severity=info" not in captured.out


def test_watch_metrics_stream_filters_severity_env(monkeypatch, capsys):
    stub = _StubCollector()
    snapshots = [
        _FakeSnapshot({"event": "overlay_budget", "severity": "critical"}),
        _FakeSnapshot({"event": "overlay_budget", "severity": "warning"}),
        _FakeSnapshot({"event": "overlay_budget", "severity": "info"}),
    ]
    stub.response = snapshots
    _install_dummy_loader(monkeypatch, stub)
    monkeypatch.setattr(
        watch_metrics_module, "create_metrics_channel", lambda *args, **kwargs: "channel"
    )
    monkeypatch.setenv(f"{_ENV_PREFIX}SEVERITY", "critical,warning")

    exit_code = watch_metrics_main(["--limit", "5"])
    captured = capsys.readouterr()
    assert exit_code == 0
    assert "severity=critical" in captured.out
    assert "severity=warning" in captured.out
    assert "severity=info" not in captured.out


def test_watch_metrics_stream_filters_severity_min_cli(monkeypatch, capsys):
    stub = _StubCollector()
    snapshots = [
        _FakeSnapshot({"event": "overlay_budget", "severity": "info"}),
        _FakeSnapshot({"event": "overlay_budget", "severity": "warning"}),
        _FakeSnapshot({"event": "overlay_budget", "severity": "critical"}),
    ]
    stub.response = snapshots
    _install_dummy_loader(monkeypatch, stub)
    monkeypatch.setattr(
        watch_metrics_module, "create_metrics_channel", lambda *args, **kwargs: "channel"
    )

    exit_code = watch_metrics_main(["--severity-min", "warning", "--limit", "5"])
    captured = capsys.readouterr()
    assert exit_code == 0
    assert "severity=critical" in captured.out
    assert "severity=warning" in captured.out
    assert "severity=info" not in captured.out


def test_watch_metrics_stream_filters_severity_min_env(monkeypatch, capsys):
    stub = _StubCollector()
    snapshots = [
        _FakeSnapshot({"event": "jank", "severity": "notice"}),
        _FakeSnapshot({"event": "jank", "severity": "error"}),
    ]
    stub.response = snapshots
    _install_dummy_loader(monkeypatch, stub)
    monkeypatch.setattr(
        watch_metrics_module, "create_metrics_channel", lambda *args, **kwargs: "channel"
    )
    monkeypatch.setenv(f"{_ENV_PREFIX}SEVERITY_MIN", "error")

    exit_code = watch_metrics_main(["--limit", "5"])
    captured = capsys.readouterr()
    assert exit_code == 0
    assert "severity=error" in captured.out
    assert "severity=notice" not in captured.out


def test_watch_metrics_stream_rejects_conflicting_severity_filters():
    with pytest.raises(SystemExit) as excinfo:
        watch_metrics_main([
            "--severity",
            "info",
            "--severity-min",
            "warning",
        ])

    assert excinfo.value.code == 2


def test_watch_metrics_stream_risk_profile_defaults(tmp_path):
    records = [
        {
            "generated_at": "2024-03-01T10:00:00Z",
            "notes": json.dumps(
                {
                    "event": "reduce_motion",
                    "severity": "warning",
                    "screen": {"index": 0, "name": "Primary"},
                },
                ensure_ascii=False,
            ),
        },
        {
            "generated_at": "2024-03-01T10:00:01Z",
            "notes": json.dumps(
                {
                    "event": "reduce_motion",
                    "severity": "info",
                    "screen": {"index": 1, "name": "Side"},
                },
                ensure_ascii=False,
            ),
        },
    ]
    jsonl_path = tmp_path / "metrics.jsonl"
    jsonl_path.write_text("\n".join(json.dumps(item, ensure_ascii=False) for item in records) + "\n")

    decision_log_path = tmp_path / "decision.jsonl"
    summary_path = tmp_path / "summary.json"

    exit_code = watch_metrics_main(
        [
            "--from-jsonl",
            str(jsonl_path),
            "--decision-log",
            str(decision_log_path),
            "--decision-log-hmac-key",
            "sekret",
            "--risk-profile",
            "conservative",
            "--summary-output",
            str(summary_path),
        ]
    )
    assert exit_code == 0

    decision_entries = [json.loads(line) for line in decision_log_path.read_text().splitlines() if line]
    assert decision_entries[0]["kind"] == "metadata"
    metadata = decision_entries[0]["metadata"]
    assert metadata["filters"]["severity_min"] == "warning"
    assert metadata["risk_profile"]["name"] == "conservative"
    assert metadata["risk_profile"]["severity_min"] == "warning"
<<<<<<< HEAD
    assert metadata["risk_profile"]["origin"] == "builtin"
=======
>>>>>>> dda9e0bc

    snapshot_events = [entry for entry in decision_entries if entry["kind"] == "snapshot"]
    assert len(snapshot_events) == 1
    assert snapshot_events[0]["severity"] == "warning"

    summary_payload = json.loads(summary_path.read_text())
    assert summary_payload["metadata"]["risk_profile"]["name"] == "conservative"
<<<<<<< HEAD
    assert summary_payload["metadata"]["risk_profile"]["origin"] == "builtin"
    assert summary_payload["summary"]["events"]["reduce_motion"]["count"] == 1


def test_watch_metrics_stream_risk_profile_from_file(tmp_path):
    records = [
        {
            "generated_at": "2024-03-02T10:00:00Z",
            "notes": json.dumps(
                {
                    "event": "reduce_motion",
                    "severity": "error",
                    "screen": {"index": 0, "name": "Primary"},
                },
                ensure_ascii=False,
            ),
        },
        {
            "generated_at": "2024-03-02T10:00:01Z",
            "notes": json.dumps(
                {
                    "event": "reduce_motion",
                    "severity": "warning",
                    "screen": {"index": 1, "name": "Backup"},
                },
                ensure_ascii=False,
            ),
        },
    ]
    jsonl_path = tmp_path / "metrics.jsonl"
    jsonl_path.write_text("\n".join(json.dumps(item, ensure_ascii=False) for item in records) + "\n")

    profiles_path = tmp_path / "profiles.json"
    profiles_path.write_text(
        json.dumps({"risk_profiles": {"ops": {"severity_min": "error"}}}, ensure_ascii=False)
    )

    decision_log_path = tmp_path / "ops_decision.jsonl"
    summary_path = tmp_path / "ops_summary.json"

    exit_code = watch_metrics_main(
        [
            "--from-jsonl",
            str(jsonl_path),
            "--risk-profiles-file",
            str(profiles_path),
            "--risk-profile",
            "ops",
            "--decision-log",
            str(decision_log_path),
            "--summary-output",
            str(summary_path),
        ]
    )

    assert exit_code == 0

    decision_entries = [json.loads(line) for line in decision_log_path.read_text().splitlines() if line]
    metadata = decision_entries[0]["metadata"]
    assert metadata["risk_profile"]["name"] == "ops"
    assert metadata["risk_profile"]["severity_min"] == "error"
    assert metadata["risk_profile"]["origin"].startswith("watcher:")

    snapshot_events = [entry for entry in decision_entries if entry["kind"] == "snapshot"]
    assert len(snapshot_events) == 1
    assert snapshot_events[0]["severity"] == "error"

    summary_payload = json.loads(summary_path.read_text())
    assert summary_payload["metadata"]["risk_profile"]["name"] == "ops"
    assert summary_payload["metadata"]["risk_profile"]["origin"].startswith("watcher:")
    assert summary_payload["summary"]["events"]["reduce_motion"]["count"] == 1


def test_watch_metrics_stream_core_config_decision_metadata(tmp_path):
    profiles_path = _write_risk_profile_file(tmp_path, name="ops", severity="error")
    config_path = _write_core_config(tmp_path, profiles_path=profiles_path, profile_name="ops")

    records = [
        {
            "generated_at": "2024-04-05T08:00:00Z",
            "notes": json.dumps(
                {
                    "event": "reduce_motion",
                    "severity": "error",
                    "screen": {"name": "Desk", "index": 0},
                },
                ensure_ascii=False,
            ),
            "fps": 40.5,
        }
    ]
    jsonl_path = tmp_path / "metrics.jsonl"
    jsonl_path.write_text("\n".join(json.dumps(item, ensure_ascii=False) for item in records) + "\n")

    decision_log_path = tmp_path / "decision.jsonl"
    summary_path = tmp_path / "summary.json"

    exit_code = watch_metrics_main(
        [
            "--from-jsonl",
            str(jsonl_path),
            "--decision-log",
            str(decision_log_path),
            "--decision-log-hmac-key",
            "sekret",
            "--summary-output",
            str(summary_path),
            "--core-config",
            str(config_path),
        ]
    )

    assert exit_code == 0
    decision_entries = [
        json.loads(line)
        for line in decision_log_path.read_text(encoding="utf-8").splitlines()
        if line
    ]
    metadata_entry = decision_entries[0]
    assert metadata_entry["kind"] == "metadata"
    meta = metadata_entry["metadata"]
    assert meta["core_config"]["path"] == str(config_path)
    assert meta["core_config"]["metrics_service"]["risk_profiles_file"] == str(profiles_path)
    assert meta["risk_profile"]["source"] == "core_config"
=======
    assert summary_payload["summary"]["events"]["reduce_motion"]["count"] == 1


>>>>>>> dda9e0bc
def test_watch_metrics_stream_decision_log_env(monkeypatch, tmp_path, capsys):
    jsonl_path = tmp_path / "metrics.jsonl"
    jsonl_path.write_text(
        "\n".join(
            [
                json.dumps({"notes": {"event": "reduce_motion", "severity": "warning"}}),
                json.dumps({"notes": {"event": "reduce_motion", "severity": "info"}}),
            ]
        )
        + "\n",
        encoding="utf-8",
    )

    decision_log = tmp_path / "decision.jsonl"
    monkeypatch.setenv(f"{_ENV_PREFIX}FROM_JSONL", str(jsonl_path))
    monkeypatch.setenv(f"{_ENV_PREFIX}DECISION_LOG", str(decision_log))
    monkeypatch.setenv(f"{_ENV_PREFIX}SEVERITY", "warning")

    exit_code = watch_metrics_main(["--format", "json"])
    captured = capsys.readouterr()
    assert exit_code == 0
    lines = [line for line in captured.out.splitlines() if line.strip()]
    assert len(lines) == 1

    log_lines = [ln for ln in decision_log.read_text(encoding="utf-8").splitlines() if ln.strip()]
    assert len(log_lines) == 2
    metadata_entry = json.loads(log_lines[0])
    assert metadata_entry["kind"] == "metadata"
    assert metadata_entry["metadata"]["filters"]["severity"] == ["warning"]
    payload = json.loads(log_lines[1])
    assert payload["kind"] == "snapshot"
    assert payload["severity"] == "warning"


def test_watch_metrics_stream_decision_log_metadata_includes_severity_min(
    monkeypatch, tmp_path, capsys
):
    jsonl_path = tmp_path / "metrics.jsonl"
    jsonl_path.write_text(
        "\n".join(
            [
                json.dumps({"notes": {"event": "reduce_motion", "severity": "info"}}),
                json.dumps({"notes": {"event": "reduce_motion", "severity": "critical"}}),
            ]
        )
        + "\n",
        encoding="utf-8",
    )

    decision_log = tmp_path / "decision.jsonl"
    exit_code = watch_metrics_main(
        [
            "--from-jsonl",
            str(jsonl_path),
            "--decision-log",
            str(decision_log),
            "--severity-min",
            "warning",
        ]
    )
    captured = capsys.readouterr()
    assert exit_code == 0
    assert "severity=critical" in captured.out
    assert "severity=info" not in captured.out

    entries = [ln for ln in decision_log.read_text(encoding="utf-8").splitlines() if ln.strip()]
    assert len(entries) == 2
    metadata_entry = json.loads(entries[0])
    assert metadata_entry["kind"] == "metadata"
    assert metadata_entry["metadata"]["filters"]["severity_min"] == "warning"


def test_watch_metrics_stream_decision_log_grpc(monkeypatch, tmp_path, capsys):
    stub = _StubCollector()
    stub.response = [
        _FakeSnapshot({"event": "reduce_motion", "severity": "warning"}, fps=58.0),
        _FakeSnapshot({"event": "reduce_motion", "severity": "info"}, fps=61.0),
    ]
    _install_dummy_loader(monkeypatch, stub)
    monkeypatch.setattr(
        watch_metrics_module, "create_metrics_channel", lambda *args, **kwargs: "channel"
    )

    decision_log = tmp_path / "logs" / "ui_metrics.jsonl"

    exit_code = watch_metrics_main(
        [
            "--decision-log",
            str(decision_log),
            "--limit",
            "1",
        ]
    )
    captured = capsys.readouterr()
    assert exit_code == 0
    assert "severity=warning" in captured.out

    entries = [ln for ln in decision_log.read_text(encoding="utf-8").splitlines() if ln.strip()]
    assert len(entries) == 2
    metadata_entry = json.loads(entries[0])
    assert metadata_entry["kind"] == "metadata"
    assert metadata_entry["metadata"]["mode"] == "grpc"
    assert metadata_entry["metadata"]["filters"]["limit"] == 1
    payload = json.loads(entries[1])
    assert payload["kind"] == "snapshot"
    assert payload["source"] == "grpc"
    assert payload["event"] == "reduce_motion"
    assert payload["fps"] == pytest.approx(58.0)


def test_watch_metrics_stream_decision_log_signatures_cli(monkeypatch, tmp_path, capsys):
    stub = _StubCollector()
    stub.response = [
        _FakeSnapshot({"event": "overlay_budget", "severity": "critical"}, fps=52.0),
    ]
    _install_dummy_loader(monkeypatch, stub)
    monkeypatch.setattr(
        watch_metrics_module, "create_metrics_channel", lambda *args, **kwargs: "channel"
    )

    decision_log = tmp_path / "signed" / "metrics.jsonl"
    key_material = "ops-secret"
    key_bytes = key_material.encode("utf-8")

    exit_code = watch_metrics_main(
        [
            "--decision-log",
            str(decision_log),
            "--decision-log-hmac-key",
            key_material,
            "--decision-log-key-id",
            "ops-key",
            "--limit",
            "1",
        ]
    )
    captured = capsys.readouterr()
    assert exit_code == 0
    assert "overlay_budget" in captured.out

    entries = [ln for ln in decision_log.read_text(encoding="utf-8").splitlines() if ln.strip()]
    assert len(entries) == 2
    metadata_entry = json.loads(entries[0])
    _assert_signed_entry(metadata_entry, key_bytes, key_id="ops-key")
    assert metadata_entry["metadata"]["signing"]["algorithm"] == "HMAC-SHA256"
    assert metadata_entry["metadata"]["signing"]["key_id"] == "ops-key"

    snapshot_entry = json.loads(entries[1])
    _assert_signed_entry(snapshot_entry, key_bytes, key_id="ops-key")
    assert snapshot_entry["event"] == "overlay_budget"


def test_watch_metrics_stream_decision_log_signatures_env_file(monkeypatch, tmp_path, capsys):
    jsonl_path = tmp_path / "metrics.jsonl"
    jsonl_path.write_text(
        "\n".join(
            [
                json.dumps({"notes": {"event": "jank", "severity": "warning"}}),
                json.dumps({"notes": {"event": "jank", "severity": "critical"}}),
            ]
        )
        + "\n",
        encoding="utf-8",
    )

    key_file = tmp_path / "decision.key"
    key_file.write_text("file-secret\n", encoding="utf-8")

    decision_log = tmp_path / "decision" / "audit.jsonl"

    monkeypatch.setenv(f"{_ENV_PREFIX}FROM_JSONL", str(jsonl_path))
    monkeypatch.setenv(f"{_ENV_PREFIX}DECISION_LOG", str(decision_log))
    monkeypatch.setenv(f"{_ENV_PREFIX}DECISION_LOG_HMAC_KEY_FILE", str(key_file))

    exit_code = watch_metrics_main([])
    captured = capsys.readouterr()
    assert exit_code == 0
    assert "jank" in captured.out

    entries = [ln for ln in decision_log.read_text(encoding="utf-8").splitlines() if ln.strip()]
    assert len(entries) == 3
    key_bytes = b"file-secret"

    metadata_entry = json.loads(entries[0])
    _assert_signed_entry(metadata_entry, key_bytes, key_id=None)
    assert metadata_entry["metadata"]["signing"]["algorithm"] == "HMAC-SHA256"

    first_snapshot = json.loads(entries[1])
    second_snapshot = json.loads(entries[2])
    _assert_signed_entry(first_snapshot, key_bytes, key_id=None)
    _assert_signed_entry(second_snapshot, key_bytes, key_id=None)


def test_watch_metrics_stream_decision_log_signing_conflict(tmp_path):
    with pytest.raises(SystemExit) as excinfo:
        watch_metrics_main(
            [
                "--decision-log",
                str(tmp_path / "log.jsonl"),
                "--decision-log-hmac-key",
                "alpha",
                "--decision-log-hmac-key-file",
                str(tmp_path / "key.txt"),
                "--from-jsonl",
                str(tmp_path / "metrics.jsonl"),
            ]
        )

    assert excinfo.value.code == 2


def test_watch_metrics_stream_decision_log_signing_empty_key(tmp_path):
    key_file = tmp_path / "key.txt"
    key_file.write_text("   ", encoding="utf-8")
    with pytest.raises(SystemExit) as excinfo:
        watch_metrics_main(
            [
                "--decision-log",
                str(tmp_path / "log.jsonl"),
                "--decision-log-hmac-key-file",
                str(key_file),
                "--from-jsonl",
                str(tmp_path / "metrics.jsonl"),
            ]
        )

    assert excinfo.value.code == 2


@pytest.mark.timeout(5)
def test_watch_metrics_stream_with_auth_token(capsys):
    token = "stream-secret"
    server = _start_server(auth_token=token)
    try:
        _append_snapshots(
            server,
            [
                {"event": "reduce_motion", "active": True, "severity": "warning"},
            ],
        )

        host, port = server.address.split(":")
        exit_code = watch_metrics_main(
            [
                "--host",
                host,
                "--port",
                port,
                "--limit",
                "1",
                "--auth-token",
                token,
            ]
        )
        captured = capsys.readouterr()
        assert exit_code == 0
        assert "reduce_motion" in captured.out
    finally:
        server.stop(0)<|MERGE_RESOLUTION|>--- conflicted
+++ resolved
@@ -8,10 +8,7 @@
 import json
 import io
 import sys
-<<<<<<< HEAD
 import textwrap
-=======
->>>>>>> dda9e0bc
 import types
 from pathlib import Path
 from typing import Iterable
@@ -34,7 +31,6 @@
 )
 
 
-<<<<<<< HEAD
 def _write_risk_profile_file(tmp_path: Path, name: str = "ops", severity: str = "warning") -> Path:
     profiles_path = tmp_path / "telemetry_profiles.json"
     payload = {"risk_profiles": {name: {"severity_min": severity}}}
@@ -79,8 +75,6 @@
     return config_path
 
 
-=======
->>>>>>> dda9e0bc
 def _assert_signed_entry(entry: dict[str, object], key: bytes, *, key_id: str | None) -> None:
     assert "signature" in entry, "brak podpisu w decision logu"
     signature = entry["signature"]
@@ -124,7 +118,6 @@
     token_path.write_text("   ")
     with pytest.raises(SystemExit):
         _load_auth_token(None, str(token_path))
-<<<<<<< HEAD
 
 
 def test_load_auth_token_conflicting_sources(tmp_path):
@@ -191,8 +184,6 @@
     assert payload["risk_profiles"]["lab"]["severity_min"] == "info"
     assert payload["risk_profiles"]["lab"]["origin"].startswith("watcher:")
 
-=======
->>>>>>> dda9e0bc
 
 def test_watch_metrics_stream_risk_profiles_directory(tmp_path, capsys):
     profiles_dir = tmp_path / "profiles"
@@ -206,7 +197,6 @@
         encoding="utf-8",
     )
 
-<<<<<<< HEAD
     exit_code = watch_metrics_main(
         ["--print-risk-profiles", "--risk-profiles-file", str(profiles_dir)]
     )
@@ -241,13 +231,6 @@
     assert core_meta["path"] == str(config_path)
     assert core_meta["metrics_service"]["risk_profile"] == "ops"
     assert core_meta["metrics_service"]["risk_profiles_file"] == str(profiles_path)
-=======
-def test_load_auth_token_conflicting_sources(tmp_path):
-    token_path = tmp_path / "token.txt"
-    token_path.write_text("secret")
-    with pytest.raises(SystemExit):
-        _load_auth_token("cli-token", str(token_path))
->>>>>>> dda9e0bc
 
 
 def _start_server(auth_token: str | None = None) -> MetricsServer:
@@ -811,7 +794,6 @@
     assert file_payload["summary"]["severity_counts"] == {"critical": 1}
 
 
-<<<<<<< HEAD
 def test_watch_metrics_stream_core_config_summary_metadata(tmp_path, capsys):
     profiles_path = _write_risk_profile_file(tmp_path, name="ops", severity="error")
     config_path = _write_core_config(tmp_path, profiles_path=profiles_path, profile_name="ops")
@@ -858,8 +840,6 @@
     assert "summary" in captured.out
 
 
-=======
->>>>>>> dda9e0bc
 def test_watch_metrics_stream_signed_summary(tmp_path, capsys):
     record = {
         "generated_at": "2024-05-05T10:00:00+00:00",
@@ -965,10 +945,7 @@
     assert summary_payload["signature"]["algorithm"] == "HMAC-SHA256"
     assert summary_payload["signature"].get("key_id") == key_id
 
-<<<<<<< HEAD
-=======
-
->>>>>>> dda9e0bc
+
 def test_create_metrics_channel_insecure():
     grpc_module = _DummyGrpc()
     channel = create_metrics_channel(
@@ -1372,10 +1349,7 @@
     assert metadata["filters"]["severity_min"] == "warning"
     assert metadata["risk_profile"]["name"] == "conservative"
     assert metadata["risk_profile"]["severity_min"] == "warning"
-<<<<<<< HEAD
     assert metadata["risk_profile"]["origin"] == "builtin"
-=======
->>>>>>> dda9e0bc
 
     snapshot_events = [entry for entry in decision_entries if entry["kind"] == "snapshot"]
     assert len(snapshot_events) == 1
@@ -1383,7 +1357,6 @@
 
     summary_payload = json.loads(summary_path.read_text())
     assert summary_payload["metadata"]["risk_profile"]["name"] == "conservative"
-<<<<<<< HEAD
     assert summary_payload["metadata"]["risk_profile"]["origin"] == "builtin"
     assert summary_payload["summary"]["events"]["reduce_motion"]["count"] == 1
 
@@ -1508,11 +1481,8 @@
     assert meta["core_config"]["path"] == str(config_path)
     assert meta["core_config"]["metrics_service"]["risk_profiles_file"] == str(profiles_path)
     assert meta["risk_profile"]["source"] == "core_config"
-=======
-    assert summary_payload["summary"]["events"]["reduce_motion"]["count"] == 1
-
-
->>>>>>> dda9e0bc
+
+
 def test_watch_metrics_stream_decision_log_env(monkeypatch, tmp_path, capsys):
     jsonl_path = tmp_path / "metrics.jsonl"
     jsonl_path.write_text(
