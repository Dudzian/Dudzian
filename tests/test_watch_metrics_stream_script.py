--- conflicted
+++ resolved
@@ -835,10 +835,7 @@
     assert metadata["core_config"]["path"] == str(config_path)
     assert metadata["core_config"]["metrics_service"]["risk_profile"] == "ops"
     assert metadata["risk_profile"]["source"] == "core_config"
-<<<<<<< HEAD
     assert metadata["risk_profile_summary"]["name"] == "ops"
-=======
->>>>>>> f2761ff5
     assert summary_payload["summary"]["events"]["reduce_motion"]["count"] == 1
     assert summary_payload["summary"]["severity_counts"] == {"error": 1}
     assert "summary" in captured.out
@@ -949,10 +946,8 @@
     assert summary_payload["signature"]["algorithm"] == "HMAC-SHA256"
     assert summary_payload["signature"].get("key_id") == key_id
 
-<<<<<<< HEAD
-=======
-
->>>>>>> f2761ff5
+
+
 def test_create_metrics_channel_insecure():
     grpc_module = _DummyGrpc()
     channel = create_metrics_channel(
@@ -1357,11 +1352,8 @@
     assert metadata["risk_profile"]["name"] == "conservative"
     assert metadata["risk_profile"]["severity_min"] == "warning"
     assert metadata["risk_profile"]["origin"] == "builtin"
-<<<<<<< HEAD
     assert metadata["risk_profile_summary"]["name"] == "conservative"
     assert metadata["risk_profile_summary"]["severity_min"] == "warning"
-=======
->>>>>>> f2761ff5
 
     snapshot_events = [entry for entry in decision_entries if entry["kind"] == "snapshot"]
     assert len(snapshot_events) == 1
@@ -1370,15 +1362,12 @@
     summary_payload = json.loads(summary_path.read_text())
     assert summary_payload["metadata"]["risk_profile"]["name"] == "conservative"
     assert summary_payload["metadata"]["risk_profile"]["origin"] == "builtin"
-<<<<<<< HEAD
     assert (
         summary_payload["metadata"]["risk_profile_summary"]["name"] == "conservative"
     )
     assert (
         summary_payload["metadata"]["risk_profile_summary"]["severity_min"] == "warning"
     )
-=======
->>>>>>> f2761ff5
     assert summary_payload["summary"]["events"]["reduce_motion"]["count"] == 1
 
 
@@ -1440,11 +1429,8 @@
     assert metadata["risk_profile"]["name"] == "ops"
     assert metadata["risk_profile"]["severity_min"] == "error"
     assert metadata["risk_profile"]["origin"].startswith("watcher:")
-<<<<<<< HEAD
     assert metadata["risk_profile_summary"]["name"] == "ops"
     assert metadata["risk_profile_summary"]["severity_min"] == "error"
-=======
->>>>>>> f2761ff5
 
     snapshot_events = [entry for entry in decision_entries if entry["kind"] == "snapshot"]
     assert len(snapshot_events) == 1
@@ -1453,11 +1439,8 @@
     summary_payload = json.loads(summary_path.read_text())
     assert summary_payload["metadata"]["risk_profile"]["name"] == "ops"
     assert summary_payload["metadata"]["risk_profile"]["origin"].startswith("watcher:")
-<<<<<<< HEAD
     assert summary_payload["metadata"]["risk_profile_summary"]["name"] == "ops"
     assert summary_payload["metadata"]["risk_profile_summary"]["severity_min"] == "error"
-=======
->>>>>>> f2761ff5
     assert summary_payload["summary"]["events"]["reduce_motion"]["count"] == 1
 
 
@@ -1512,11 +1495,8 @@
     assert meta["core_config"]["path"] == str(config_path)
     assert meta["core_config"]["metrics_service"]["risk_profiles_file"] == str(profiles_path)
     assert meta["risk_profile"]["source"] == "core_config"
-<<<<<<< HEAD
-=======
-
-
->>>>>>> f2761ff5
+
+
 def test_watch_metrics_stream_decision_log_env(monkeypatch, tmp_path, capsys):
     jsonl_path = tmp_path / "metrics.jsonl"
     jsonl_path.write_text(
