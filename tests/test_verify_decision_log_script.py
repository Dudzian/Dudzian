from __future__ import annotations

import base64
import gzip
import hashlib
import hmac
import io
import json
import logging
import sys
import textwrap
from pathlib import Path
from typing import Any, Mapping

sys.path.insert(0, str(Path(__file__).resolve().parents[1]))

import pytest

from scripts.verify_decision_log import main as verify_main


def _write_risk_profile_file(tmp_path, name: str = "ops", severity: str = "error"):
    profiles_path = tmp_path / "telemetry_profiles.json"
    payload = {"risk_profiles": {name: {"severity_min": severity}}}
    profiles_path.write_text(json.dumps(payload, ensure_ascii=False), encoding="utf-8")
    return profiles_path


def _write_core_config(tmp_path, *, profiles_path, profile_name: str = "ops"):
    config_path = tmp_path / "core.yaml"
    profiles_str = str(profiles_path)
    config_path.write_text(
        textwrap.dedent(
            f"""
            risk_profiles:
              conservative:
                max_daily_loss_pct: 0.05
                max_position_pct: 0.10
                target_volatility: 0.2
                max_leverage: 3.0
                stop_loss_atr_multiple: 1.5
                max_open_positions: 5
                hard_drawdown_pct: 0.25
            environments: {{}}
            runtime:
              metrics_service:
                ui_alerts_risk_profile: {profile_name}
                ui_alerts_risk_profiles_file: {profiles_str}
            """
        ).strip()
        + "\n",
        encoding="utf-8",
    )
    return config_path


def _format_env(value: object) -> str:
    if isinstance(value, bool):
        return "true" if value else "false"
    if value is None:
        return ""
    return str(value)


def _signed_entry(payload: dict[str, object], *, key: bytes, key_id: str | None) -> dict[str, object]:
    canonical = json.dumps(payload, ensure_ascii=False, sort_keys=True, separators=(",", ":")).encode("utf-8")
    digest = hmac.new(key, canonical, hashlib.sha256).digest()
    signature = {
        "algorithm": "HMAC-SHA256",
        "value": base64.b64encode(digest).decode("ascii"),
    }
    if key_id is not None:
        signature["key_id"] = key_id
    signed = dict(payload)
    signed["signature"] = signature
    return signed


def _signed_summary_payload(summary: dict[str, object], *, key: bytes, key_id: str | None) -> dict[str, object]:
    payload = {"summary": summary}
    canonical = json.dumps(payload, ensure_ascii=False, sort_keys=True, separators=(",", ":")).encode("utf-8")
    digest = hmac.new(key, canonical, hashlib.sha256).digest()
    signature = {
        "algorithm": "HMAC-SHA256",
        "value": base64.b64encode(digest).decode("ascii"),
    }
    if key_id is not None:
        signature["key_id"] = key_id
    payload["signature"] = signature
    return payload


def test_verify_success(tmp_path, caplog):
    caplog.set_level(logging.INFO)
    log_path = tmp_path / "decision.jsonl"
    key = b"secret"
    key_id = "ops-key"

    entries = [
        _signed_entry(
            {
                "kind": "metadata",
                "timestamp": "2024-02-01T00:00:00+00:00",
                "metadata": {"mode": "grpc"},
            },
            key=key,
            key_id=key_id,
        ),
        _signed_entry(
            {
                "kind": "snapshot",
                "timestamp": "2024-02-01T00:00:01+00:00",
                "source": "grpc",
                "event": "reduce_motion",
                "severity": "warning",
                "fps": 45.0,
                "screen": {"name": "Main"},
                "notes": {"severity": "warning"},
            },
            key=key,
            key_id=key_id,
        ),
    ]
    log_path.write_text("\n".join(json.dumps(entry, ensure_ascii=False) for entry in entries) + "\n", encoding="utf-8")

    exit_code = verify_main([
        str(log_path),
        "--hmac-key",
        key.decode("utf-8"),
        "--hmac-key-id",
        key_id,
    ])

    assert exit_code == 0
    assert any("OK: zweryfikowano" in message for message in caplog.messages)


def test_verify_fails_without_signature(tmp_path):
    log_path = tmp_path / "decision.jsonl"
    log_path.write_text(
        json.dumps({"kind": "snapshot", "timestamp": "2024-02-01T00:00:00Z"}) + "\n",
        encoding="utf-8",
    )

    exit_code = verify_main([str(log_path)])
    assert exit_code == 2


def test_verify_allows_unsigned_when_flag_set(tmp_path):
    log_path = tmp_path / "decision.jsonl"
    log_path.write_text(
        "\n".join(
            [
                json.dumps({"kind": "metadata", "timestamp": "2024", "metadata": {}}),
                json.dumps({"kind": "snapshot", "timestamp": "2024"}),
            ]
        )
        + "\n",
        encoding="utf-8",
    )

    exit_code = verify_main([str(log_path), "--allow-unsigned"])
    assert exit_code == 0


def test_verify_supports_gzip(tmp_path):
    log_path = tmp_path / "decision.jsonl.gz"
    key = b"secret"
    signed = _signed_entry(
        {
            "kind": "snapshot",
            "timestamp": "2024-02-01T00:00:00Z",
            "event": "reduce_motion",
            "source": "jsonl",
            "severity": "info",
            "fps": 59.0,
            "screen": {},
            "notes": {"severity": "info"},
        },
        key=key,
        key_id=None,
    )
    with gzip.open(log_path, "wt", encoding="utf-8") as handle:
        handle.write(json.dumps(signed, ensure_ascii=False) + "\n")

    exit_code = verify_main([str(log_path), "--hmac-key", key.decode("utf-8")])
    assert exit_code == 0


def test_verify_reads_from_stdin(monkeypatch, tmp_path):
    key = b"k"
    signed = _signed_entry(
        {
            "kind": "snapshot",
            "timestamp": "2024",
            "event": "reduce_motion",
            "severity": "info",
            "source": "stdin",
            "fps": 60,
            "screen": {},
            "notes": {"severity": "info"},
        },
        key=key,
        key_id=None,
    )
    buffer = io.StringIO(json.dumps(signed) + "\n")
    monkeypatch.setattr(sys, "stdin", buffer)

    exit_code = verify_main(["-", "--hmac-key", key.decode("utf-8")])
    assert exit_code == 0


def test_print_risk_profiles_cli(tmp_path, capsys):
    profiles_path = _write_risk_profile_file(tmp_path, name="desk", severity="notice")

    exit_code = verify_main([
        "--print-risk-profiles",
        "--risk-profiles-file",
        str(profiles_path),
    ])

    assert exit_code == 0
    output = capsys.readouterr().out
    payload = json.loads(output)
    assert payload["risk_profiles"]["desk"]["severity_min"] == "notice"
    assert payload["risk_profiles"]["desk"]["origin"].startswith("verify:")


def test_print_risk_profiles_env(monkeypatch, tmp_path, capsys):
    profiles_path = _write_risk_profile_file(tmp_path, name="desk", severity="warning")
    monkeypatch.setenv("BOT_CORE_VERIFY_DECISION_LOG_PRINT_RISK_PROFILES", "1")
    monkeypatch.setenv(
        "BOT_CORE_VERIFY_DECISION_LOG_RISK_PROFILES_FILE",
        str(profiles_path),
    )

    exit_code = verify_main([])

    assert exit_code == 0
    output = capsys.readouterr().out
    payload = json.loads(output)
    assert payload["risk_profiles"]["desk"]["severity_min"] == "warning"


def test_verify_env_configuration(monkeypatch, tmp_path):
    log_path = tmp_path / "decision.jsonl"
    key = b"secret"
    entry = _signed_entry(
        {
            "kind": "snapshot",
            "timestamp": "2024",
            "event": "reduce_motion",
            "severity": "info",
            "source": "env",
            "fps": 30,
            "screen": {},
            "notes": {"severity": "info"},
        },
        key=key,
        key_id="ops",
    )
    log_path.write_text(json.dumps(entry) + "\n", encoding="utf-8")

    monkeypatch.setenv("BOT_CORE_VERIFY_DECISION_LOG_PATH", str(log_path))
    monkeypatch.setenv("BOT_CORE_VERIFY_DECISION_LOG_HMAC_KEY", key.decode("utf-8"))
    monkeypatch.setenv("BOT_CORE_VERIFY_DECISION_LOG_HMAC_KEY_ID", "ops")

    exit_code = verify_main([])
    assert exit_code == 0


def test_verify_creates_report_output(tmp_path):
    log_path = tmp_path / "decision.jsonl"
    report_path = tmp_path / "report.json"
    key = b"secret"
    key_id = "ops"
    entries = [
        _signed_entry(
            {
                "kind": "metadata",
                "timestamp": "2024-03-01T00:00:00Z",
                "metadata": {"mode": "grpc", "filters": {"event": "reduce_motion"}},
            },
            key=key,
            key_id=key_id,
        ),
        _signed_entry(
            {
                "kind": "snapshot",
                "timestamp": "2024-03-01T00:00:01Z",
                "event": "reduce_motion",
                "severity": "warning",
                "source": "grpc",
                "fps": 48.5,
                "screen": {"index": 0, "name": "Main"},
                "notes": {"severity": "warning"},
            },
            key=key,
            key_id=key_id,
        ),
    ]
    log_path.write_text("\n".join(json.dumps(entry, ensure_ascii=False) for entry in entries) + "\n", encoding="utf-8")

    exit_code = verify_main(
        [
            str(log_path),
            "--hmac-key",
            key.decode("utf-8"),
            "--hmac-key-id",
            key_id,
            "--report-output",
            str(report_path),
        ]
    )

    assert exit_code == 0
    payload = json.loads(report_path.read_text(encoding="utf-8"))
    assert payload["report_version"] == 1
    assert payload["metadata"]["mode"] == "grpc"
    assert payload["summary"]["total_snapshots"] == 1
    assert "summary_validation" not in payload


def test_verify_report_output_env(monkeypatch, tmp_path):
    log_path = tmp_path / "decision.jsonl"
    report_path = tmp_path / "report.json"
    key = b"secret"
    entries = [
        _signed_entry(
            {
                "kind": "metadata",
                "timestamp": "2024-04-01T00:00:00Z",
                "metadata": {"mode": "jsonl"},
            },
            key=key,
            key_id=None,
        ),
        _signed_entry(
            {
                "kind": "snapshot",
                "timestamp": "2024-04-01T00:00:01Z",
                "event": "overlay_budget",
                "severity": "info",
                "source": "jsonl",
                "screen": {"index": 1, "name": "Secondary"},
                "fps": 55.0,
                "notes": {"severity": "info"},
            },
            key=key,
            key_id=None,
        ),
    ]
    log_path.write_text("\n".join(json.dumps(entry, ensure_ascii=False) for entry in entries) + "\n", encoding="utf-8")

    monkeypatch.setenv("BOT_CORE_VERIFY_DECISION_LOG_PATH", str(log_path))
    monkeypatch.setenv("BOT_CORE_VERIFY_DECISION_LOG_HMAC_KEY", key.decode("utf-8"))
    monkeypatch.setenv("BOT_CORE_VERIFY_DECISION_LOG_REPORT_OUTPUT", str(report_path))

    exit_code = verify_main([])

    assert exit_code == 0
    payload = json.loads(report_path.read_text(encoding="utf-8"))
    assert payload["metadata"]["mode"] == "jsonl"
    assert payload["summary"]["events"]["overlay_budget"]["count"] == 1


def test_verify_rejects_signature_mismatch(tmp_path):
    log_path = tmp_path / "decision.jsonl"
    entry = {
        "kind": "snapshot",
        "timestamp": "2024",
        "event": "reduce_motion",
        "severity": "info",
        "source": "grpc",
        "fps": 30,
        "screen": {},
        "notes": {"severity": "info"},
        "signature": {"algorithm": "HMAC-SHA256", "value": base64.b64encode(b"wrong").decode("ascii")},
    }
    log_path.write_text(json.dumps(entry) + "\n", encoding="utf-8")

    exit_code = verify_main([str(log_path), "--hmac-key", "secret"])
    assert exit_code == 2


def test_verify_summary_validation(tmp_path):
    key = b"secret"
    key_id = "ops"
    log_path = tmp_path / "decision.jsonl"
    summary_path = tmp_path / "summary.json"

    entries = [
        _signed_entry(
            {
                "kind": "metadata",
                "timestamp": "2024-02-01T00:00:00+00:00",
                "metadata": {"mode": "jsonl", "summary_enabled": True},
            },
            key=key,
            key_id=key_id,
        ),
        _signed_entry(
            {
                "kind": "snapshot",
                "timestamp": "2024-02-01T00:00:01+00:00",
                "source": "jsonl",
                "event": "reduce_motion",
                "severity": "warning",
                "fps": 45.0,
                "screen": {"index": 0, "name": "Main"},
                "notes": {"event": "reduce_motion", "severity": "warning"},
            },
            key=key,
            key_id=key_id,
        ),
        _signed_entry(
            {
                "kind": "snapshot",
                "timestamp": "2024-02-01T00:00:02+00:00",
                "source": "jsonl",
                "event": "overlay_budget",
                "severity": "error",
                "fps": 30.0,
                "screen": {"index": 1, "name": "Aux"},
                "notes": {"event": "overlay_budget", "severity": "error"},
            },
            key=key,
            key_id=key_id,
        ),
    ]
    log_path.write_text(
        "\n".join(json.dumps(entry, ensure_ascii=False) for entry in entries) + "\n",
        encoding="utf-8",
    )

    summary_payload = {
        "summary": {
            "total_snapshots": 2,
            "first_timestamp": "2024-02-01T00:00:01+00:00",
            "last_timestamp": "2024-02-01T00:00:02+00:00",
            "severity_counts": {"error": 1, "warning": 1},
            "events": {
                "overlay_budget": {
                    "count": 1,
                    "fps": {"min": 30.0, "max": 30.0, "avg": 30.0, "samples": 1},
                    "screens": [{"index": 1, "name": "Aux"}],
                    "severity": {"counts": {"error": 1}},
                    "first_timestamp": "2024-02-01T00:00:02+00:00",
                    "last_timestamp": "2024-02-01T00:00:02+00:00",
                },
                "reduce_motion": {
                    "count": 1,
                    "fps": {"min": 45.0, "max": 45.0, "avg": 45.0, "samples": 1},
                    "screens": [{"index": 0, "name": "Main"}],
                    "severity": {"counts": {"warning": 1}},
                    "first_timestamp": "2024-02-01T00:00:01+00:00",
                    "last_timestamp": "2024-02-01T00:00:01+00:00",
                },
            },
        }
    }
    summary_path.write_text(json.dumps(summary_payload, ensure_ascii=False), encoding="utf-8")

    exit_code = verify_main(
        [
            str(log_path),
            "--hmac-key",
            key.decode("utf-8"),
            "--hmac-key-id",
            key_id,
            "--summary-json",
            str(summary_path),
        ]
    )

    assert exit_code == 0


def test_verify_summary_mismatch(tmp_path):
    key = b"secret"
    log_path = tmp_path / "decision.jsonl"
    summary_path = tmp_path / "summary.json"

    entry = _signed_entry(
        {
            "kind": "snapshot",
            "timestamp": "2024-02-01T00:00:01+00:00",
            "source": "jsonl",
            "event": "reduce_motion",
            "severity": "warning",
            "fps": 45.0,
            "screen": {"index": 0, "name": "Main"},
            "notes": {"event": "reduce_motion", "severity": "warning"},
        },
        key=key,
        key_id=None,
    )
    log_path.write_text(json.dumps(entry, ensure_ascii=False) + "\n", encoding="utf-8")

    summary_path.write_text(
        json.dumps(
            {
                "summary": {
                    "total_snapshots": 2,
                    "events": {"reduce_motion": {"count": 2}},
                }
            },
            ensure_ascii=False,
        ),
        encoding="utf-8",
    )

    exit_code = verify_main(
        [str(log_path), "--hmac-key", key.decode("utf-8"), "--summary-json", str(summary_path)]
    )

    assert exit_code == 2


def test_verify_snippet_validation_success(tmp_path):
    key = b"sig"
    log_path = tmp_path / "decision.jsonl"
    summary_path = tmp_path / "summary.json"
    report_path = tmp_path / "report.json"
    env_snippet = tmp_path / "balanced.env"
    yaml_snippet = tmp_path / "balanced.json"

    entries = [
        _signed_entry(
            {
                "kind": "metadata",
                "timestamp": "2025-01-01T00:00:00Z",
                "metadata": {"mode": "jsonl", "summary_enabled": True},
            },
            key=key,
            key_id=None,
        ),
        _signed_entry(
            {
                "kind": "snapshot",
                "timestamp": "2025-01-01T00:00:01Z",
                "source": "jsonl",
                "event": "reduce_motion",
                "severity": "notice",
                "notes": {"event": "reduce_motion", "severity": "notice"},
                "screen": {
                    "index": 0,
                    "name": "primary",
                    "refresh_hz": 120,
                },
            },
            key=key,
            key_id=None,
        ),
    ]
    log_path.write_text(
        "\n".join(json.dumps(entry, ensure_ascii=False) for entry in entries) + "\n",
        encoding="utf-8",
    )

    recommended_overrides = {
        "ui_alerts_reduce_mode": "enable",
        "ui_alerts_overlay_mode": "enable",
        "ui_alerts_jank_mode": "enable",
        "ui_alerts_reduce_active_severity": "notice",
        "ui_alerts_overlay_exceeded_severity": "notice",
        "ui_alerts_jank_spike_severity": "notice",
        "ui_alerts_overlay_critical_threshold": 2,
    }
    risk_profile_summary = {
        "name": "balanced",
        "severity_min": "notice",
        "limits": {
            "overlay_budget": 2,
            "jank": 1,
            "reduce_motion": 5,
        },
        "requirements": {
            "expect_summary_enabled": True,
            "require_screen_info": True,
        },
        "recommended_overrides": recommended_overrides,
    }

    summary_timestamp = "2025-01-01T00:00:01+00:00"
    summary_payload = {
        "summary": {
            "total_snapshots": 1,
            "first_timestamp": summary_timestamp,
            "last_timestamp": summary_timestamp,
            "events": {
                "reduce_motion": {
                    "count": 1,
                    "first_timestamp": summary_timestamp,
                    "last_timestamp": summary_timestamp,
                    "screens": [
                        {
                            "index": 0,
                            "name": "primary",
                            "refresh_hz": 120,
                        }
                    ],
                    "severity": {"counts": {"notice": 1}},
                }
            },
            "severity_counts": {"notice": 1},
        },
        "metadata": {
            "mode": "jsonl",
            "summary_enabled": True,
            "risk_profile_summary": risk_profile_summary,
        },
    }
    summary_path.write_text(json.dumps(summary_payload, ensure_ascii=False), encoding="utf-8")

    env_lines = [
        f"RUN_TRADING_STUB_METRICS_{key.upper()}={_format_env(value)}"
        for key, value in recommended_overrides.items()
    ]
    env_snippet.write_text("\n".join(env_lines) + "\n", encoding="utf-8")
    yaml_snippet.write_text(
        json.dumps({"metrics_service_overrides": recommended_overrides}, ensure_ascii=False),
        encoding="utf-8",
    )

    exit_code = verify_main(
        [
            str(log_path),
            "--hmac-key",
            key.decode("utf-8"),
            "--summary-json",
            str(summary_path),
            "--report-output",
            str(report_path),
            "--risk-profile",
            "balanced",
            "--risk-profile-env-snippet",
            str(env_snippet),
            "--risk-profile-yaml-snippet",
            str(yaml_snippet),
        ]
    )

    assert exit_code == 0
    payload = json.loads(report_path.read_text(encoding="utf-8"))
    validations = payload.get("risk_profile_snippet_validation")
    assert validations, "Raport powinien zawierać sekcję walidacji snippetów"
    statuses = {entry["type"]: entry["status"] for entry in validations}
    assert statuses.get("env") == "ok"
    assert statuses.get("yaml") == "ok"


def test_verify_snippet_validation_mismatch(tmp_path):
    key = b"sig"
    log_path = tmp_path / "decision.jsonl"
    summary_path = tmp_path / "summary.json"
    env_snippet = tmp_path / "balanced.env"

    entries = [
        _signed_entry(
            {
                "kind": "metadata",
                "timestamp": "2025-01-01T00:00:00Z",
                "metadata": {"mode": "jsonl", "summary_enabled": True},
            },
            key=key,
            key_id=None,
        ),
        _signed_entry(
            {
                "kind": "snapshot",
                "timestamp": "2025-01-01T00:00:01Z",
                "source": "jsonl",
                "event": "reduce_motion",
                "severity": "notice",
                "notes": {"event": "reduce_motion", "severity": "notice"},
            },
            key=key,
            key_id=None,
        ),
    ]
    log_path.write_text(
        "\n".join(json.dumps(entry, ensure_ascii=False) for entry in entries) + "\n",
        encoding="utf-8",
    )

    summary_payload = {
        "summary": {
            "total_snapshots": 1,
            "events": {"reduce_motion": {"count": 1}},
        },
        "metadata": {
            "mode": "jsonl",
            "summary_enabled": True,
            "risk_profile_summary": {
                "name": "balanced",
                "recommended_overrides": {
                    "ui_alerts_reduce_mode": "enable",
                },
            },
        },
    }
    summary_path.write_text(json.dumps(summary_payload, ensure_ascii=False), encoding="utf-8")

    env_snippet.write_text(
        "RUN_TRADING_STUB_METRICS_UI_ALERTS_REDUCE_MODE=disable\n",
        encoding="utf-8",
    )

    exit_code = verify_main(
        [
            str(log_path),
            "--hmac-key",
            key.decode("utf-8"),
            "--summary-json",
            str(summary_path),
            "--risk-profile",
            "balanced",
            "--risk-profile-env-snippet",
            str(env_snippet),
        ]
    )

    assert exit_code == 2


def test_verify_summary_signature_success(tmp_path):
    key = b"supersecret"
    key_id = "ops-2025"
    log_path = tmp_path / "signed.jsonl"
    summary_path = tmp_path / "summary.json"

    metadata = {
        "mode": "jsonl",
        "summary_enabled": True,
        "summary_signature": {"algorithm": "HMAC-SHA256", "key_id": key_id},
    }
    entries = [
        _signed_entry(
            {"kind": "metadata", "timestamp": "2024-06-01T00:00:00+00:00", "metadata": metadata},
            key=key,
            key_id=key_id,
        ),
        _signed_entry(
            {
                "kind": "snapshot",
                "timestamp": "2024-06-01T00:00:01+00:00",
                "source": "jsonl",
                "event": "reduce_motion",
                "severity": "warning",
                "fps": 50.0,
                "screen": {"index": 0, "name": "Ops"},
                "notes": {"event": "reduce_motion", "severity": "warning"},
            },
            key=key,
            key_id=key_id,
        ),
    ]
    log_path.write_text(
        "\n".join(json.dumps(entry, ensure_ascii=False) for entry in entries) + "\n",
        encoding="utf-8",
    )

    summary_body = {
        "total_snapshots": 1,
        "first_timestamp": "2024-06-01T00:00:01+00:00",
        "last_timestamp": "2024-06-01T00:00:01+00:00",
        "severity_counts": {"warning": 1},
        "events": {
            "reduce_motion": {
                "count": 1,
                "fps": {"min": 50.0, "max": 50.0, "avg": 50.0, "samples": 1},
                "screens": [{"index": 0, "name": "Ops"}],
                "severity": {"counts": {"warning": 1}},
                "first_timestamp": "2024-06-01T00:00:01+00:00",
                "last_timestamp": "2024-06-01T00:00:01+00:00",
            }
        },
    }
    summary_payload = _signed_summary_payload(summary_body, key=key, key_id=key_id)
    summary_path.write_text(json.dumps(summary_payload, ensure_ascii=False), encoding="utf-8")

    exit_code = verify_main(
        [
            str(log_path),
            "--hmac-key",
            key.decode("utf-8"),
            "--hmac-key-id",
            key_id,
            "--summary-json",
            str(summary_path),
        ]
    )

    assert exit_code == 0


def test_verify_summary_signature_missing(tmp_path):
    key = b"supersecret"
    key_id = "ops-2025"
    log_path = tmp_path / "missing_sig.jsonl"
    summary_path = tmp_path / "summary.json"

    metadata = {
        "mode": "jsonl",
        "summary_enabled": True,
        "summary_signature": {"algorithm": "HMAC-SHA256", "key_id": key_id},
    }
    entries = [
        _signed_entry(
            {"kind": "metadata", "timestamp": "2024-06-01T00:00:00+00:00", "metadata": metadata},
            key=key,
            key_id=key_id,
        )
    ]
    log_path.write_text(
        "\n".join(json.dumps(entry, ensure_ascii=False) for entry in entries) + "\n",
        encoding="utf-8",
    )

    summary_payload = {"summary": {"total_snapshots": 0, "events": {}}}
    summary_path.write_text(json.dumps(summary_payload, ensure_ascii=False), encoding="utf-8")

    exit_code = verify_main(
        [
            str(log_path),
            "--hmac-key",
            key.decode("utf-8"),
            "--hmac-key-id",
            key_id,
            "--summary-json",
            str(summary_path),
        ]
    )

    assert exit_code == 2


def test_verify_summary_signature_mismatch(tmp_path):
    key = b"supersecret"
    log_path = tmp_path / "mismatch.jsonl"
    summary_path = tmp_path / "summary.json"

    metadata = {
        "mode": "jsonl",
        "summary_enabled": True,
        "summary_signature": {"algorithm": "HMAC-SHA256", "key_id": "ops-a"},
    }
    entries = [
        _signed_entry(
            {"kind": "metadata", "timestamp": "2024-06-01T00:00:00+00:00", "metadata": metadata},
            key=key,
            key_id="ops-a",
        )
    ]
    log_path.write_text(
        "\n".join(json.dumps(entry, ensure_ascii=False) for entry in entries) + "\n",
        encoding="utf-8",
    )

    summary_body = {"total_snapshots": 0, "events": {}}
    summary_payload = _signed_summary_payload(summary_body, key=key, key_id="ops-b")
    summary_path.write_text(json.dumps(summary_payload, ensure_ascii=False), encoding="utf-8")

    exit_code = verify_main(
        [
            str(log_path),
            "--hmac-key",
            key.decode("utf-8"),
            "--hmac-key-id",
            "ops-a",
            "--summary-json",
            str(summary_path),
        ]
    )

    assert exit_code == 2


def test_verify_metadata_expectations(tmp_path):
    key = b"secret"
    key_id = "ops"
    log_path = tmp_path / "audit.jsonl"

    metadata_entry = _signed_entry(
        {
            "kind": "metadata",
            "timestamp": "2024-02-01T00:00:00+00:00",
            "metadata": {
                "mode": "jsonl",
                "input_file": str(log_path),
                "summary_enabled": True,
                "filters": {
                    "event": "reduce_motion",
                    "severity_min": "warning",
                },
            },
        },
        key=key,
        key_id=key_id,
    )
    snapshot_entry = _signed_entry(
        {
            "kind": "snapshot",
            "timestamp": "2024-02-01T00:00:01+00:00",
            "event": "reduce_motion",
            "severity": "warning",
            "source": "jsonl",
            "fps": 55.0,
            "screen": {"index": 0},
            "notes": {"severity": "warning"},
        },
        key=key,
        key_id=key_id,
    )
    log_path.write_text(
        "\n".join(json.dumps(entry, ensure_ascii=False) for entry in (metadata_entry, snapshot_entry)) + "\n",
        encoding="utf-8",
    )

    exit_code = verify_main(
        [
            str(log_path),
            "--hmac-key",
            key.decode("utf-8"),
            "--hmac-key-id",
            key_id,
            "--expect-mode",
            "jsonl",
            "--expect-summary-enabled",
            "--expect-filter",
            "event=reduce_motion",
            "--expect-filter",
            "severity_min=warning",
            "--expect-input-file",
            str(log_path),
        ]
    )

    assert exit_code == 0


def test_verify_metadata_expectation_failure(tmp_path):
    key = b"secret"
    log_path = tmp_path / "audit.jsonl"
    metadata_entry = _signed_entry(
        {
            "kind": "metadata",
            "timestamp": "2024-01-01T00:00:00+00:00",
            "metadata": {"mode": "jsonl"},
        },
        key=key,
        key_id=None,
    )
    log_path.write_text(json.dumps(metadata_entry) + "\n", encoding="utf-8")

    exit_code = verify_main(
        [str(log_path), "--hmac-key", key.decode("utf-8"), "--expect-mode", "grpc"]
    )

    assert exit_code == 2


def test_verify_metadata_env_expectations(monkeypatch, tmp_path):
    key = b"secret"
    key_id = "ops"
    log_path = tmp_path / "grpc.jsonl"
    metadata_entry = _signed_entry(
        {
            "kind": "metadata",
            "timestamp": "2024-05-01T00:00:00+00:00",
            "metadata": {
                "mode": "grpc",
                "endpoint": "localhost:50051",
                "use_tls": True,
                "auth_token_provided": True,
                "auth_token_scope_checked": True,
                "auth_token_scope_match": True,
                "auth_token_scopes": ["metrics.read"],
                "auth_token_scope_required": "metrics.read",
                "summary_enabled": True,
                "filters": {"event": "overlay_budget"},
            },
        },
        key=key,
        key_id=key_id,
    )
    snapshot_entry = _signed_entry(
        {
            "kind": "snapshot",
            "timestamp": "2024-05-01T00:00:01+00:00",
            "event": "overlay_budget",
            "severity": "critical",
            "source": "grpc",
            "fps": 30.0,
            "screen": {"index": 1},
            "notes": {"severity": "critical"},
        },
        key=key,
        key_id=key_id,
    )
    log_path.write_text(
        "\n".join(json.dumps(entry, ensure_ascii=False) for entry in (metadata_entry, snapshot_entry)) + "\n",
        encoding="utf-8",
    )

    monkeypatch.setenv("BOT_CORE_VERIFY_DECISION_LOG_PATH", str(log_path))
    monkeypatch.setenv("BOT_CORE_VERIFY_DECISION_LOG_HMAC_KEY", key.decode("utf-8"))
    monkeypatch.setenv("BOT_CORE_VERIFY_DECISION_LOG_HMAC_KEY_ID", key_id)
    monkeypatch.setenv("BOT_CORE_VERIFY_DECISION_LOG_EXPECT_MODE", "grpc")
    monkeypatch.setenv("BOT_CORE_VERIFY_DECISION_LOG_EXPECT_ENDPOINT", "localhost:50051")
    monkeypatch.setenv("BOT_CORE_VERIFY_DECISION_LOG_EXPECT_SUMMARY_ENABLED", "true")
    monkeypatch.setenv("BOT_CORE_VERIFY_DECISION_LOG_REQUIRE_TLS", "1")
    monkeypatch.setenv("BOT_CORE_VERIFY_DECISION_LOG_REQUIRE_AUTH_TOKEN", "yes")
    monkeypatch.setenv(
        "BOT_CORE_VERIFY_DECISION_LOG_EXPECT_FILTERS_JSON",
        json.dumps({"event": "overlay_budget"}),
    )

    exit_code = verify_main([])
    assert exit_code == 0


def test_verify_metadata_require_auth_scope(tmp_path):
    key = b"secret"
    log_path = tmp_path / "auth_scope.jsonl"
    metadata_entry = _signed_entry(
        {
            "kind": "metadata",
            "timestamp": "2024-05-02T00:00:00+00:00",
            "metadata": {
                "mode": "grpc",
                "endpoint": "localhost:50051",
                "auth_token_provided": True,
                "auth_token_scope_checked": True,
                "auth_token_scope_match": True,
                "auth_token_scopes": ["metrics.read"],
            },
        },
        key=key,
        key_id=None,
    )
    log_path.write_text(json.dumps(metadata_entry) + "\n", encoding="utf-8")

    ok_exit = verify_main(
        [
            str(log_path),
            "--hmac-key",
            key.decode("utf-8"),
            "--require-auth-token",
            "--require-auth-scope",
            "metrics.read",
        ]
    )
    assert ok_exit == 0

    fail_exit = verify_main(
        [
            str(log_path),
            "--hmac-key",
            key.decode("utf-8"),
            "--require-auth-token",
            "--require-auth-scope",
            "metrics.write",
        ]
    )
    assert fail_exit == 2


def test_verify_metadata_filters_mismatch(tmp_path):
    key = b"secret"
    log_path = tmp_path / "audit.jsonl"
    metadata_entry = _signed_entry(
        {
            "kind": "metadata",
            "timestamp": "2024-03-01T00:00:00+00:00",
            "metadata": {
                "mode": "jsonl",
                "filters": {"event": "reduce_motion"},
            },
        },
        key=key,
        key_id=None,
    )
    log_path.write_text(json.dumps(metadata_entry) + "\n", encoding="utf-8")

    exit_code = verify_main(
        [
            str(log_path),
            "--hmac-key",
            key.decode("utf-8"),
            "--expect-filter",
            "event=jank",
        ]
    )

    assert exit_code == 2


def test_verify_requires_metadata_when_expected(tmp_path):
    key = b"secret"
    entry = _signed_entry(
        {
            "kind": "snapshot",
            "timestamp": "2024-04-01T00:00:00+00:00",
            "event": "reduce_motion",
            "severity": "warning",
            "source": "jsonl",
            "fps": 58.0,
            "screen": {},
            "notes": {"severity": "warning"},
        },
        key=key,
        key_id=None,
    )
    log_path = tmp_path / "missing_meta.jsonl"
    log_path.write_text(json.dumps(entry) + "\n", encoding="utf-8")

    exit_code = verify_main(
        [str(log_path), "--hmac-key", key.decode("utf-8"), "--expect-mode", "jsonl"]
    )

    assert exit_code == 2


def test_verify_requires_screen_info(tmp_path):
    key = b"secret"
    log_path = tmp_path / "missing_screen.jsonl"
    entry = _signed_entry(
        {
            "kind": "snapshot",
            "timestamp": "2024-04-01T00:00:00+00:00",
            "event": "reduce_motion",
            "severity": "warning",
            "source": "jsonl",
            "notes": {"severity": "warning"},
        },
        key=key,
        key_id=None,
    )
    log_path.write_text(json.dumps(entry) + "\n", encoding="utf-8")

    exit_code = verify_main(
        [
            str(log_path),
            "--hmac-key",
            key.decode("utf-8"),
            "--require-screen-info",
        ]
    )

    assert exit_code == 2


def test_verify_env_requires_screen_info(monkeypatch, tmp_path):
    key = b"secret"
    log_path = tmp_path / "screen.jsonl"
    entry = _signed_entry(
        {
            "kind": "snapshot",
            "timestamp": "2024-04-01T00:00:00+00:00",
            "event": "reduce_motion",
            "severity": "warning",
            "source": "jsonl",
            "fps": 58.0,
            "screen": {"index": 0, "refresh_hz": 60.0},
            "notes": {"severity": "warning", "screen": {"index": 0}},
        },
        key=key,
        key_id=None,
    )
    log_path.write_text(json.dumps(entry) + "\n", encoding="utf-8")

    monkeypatch.setenv("BOT_CORE_VERIFY_DECISION_LOG_PATH", str(log_path))
    monkeypatch.setenv("BOT_CORE_VERIFY_DECISION_LOG_HMAC_KEY", key.decode("utf-8"))
    monkeypatch.setenv("BOT_CORE_VERIFY_DECISION_LOG_REQUIRE_SCREEN_INFO", "1")

    exit_code = verify_main([])

    assert exit_code == 0


def _write_signed_log(entries: list[dict[str, object]], path):
    path.write_text(
        "\n".join(json.dumps(entry, ensure_ascii=False) for entry in entries) + "\n",
        encoding="utf-8",
    )


def _metadata_entry(
    *,
    key: bytes,
    key_id: str | None,
    metadata: dict[str, object],
) -> dict[str, object]:
    return _signed_entry(
        {
            "kind": "metadata",
            "timestamp": "2024-06-01T00:00:00+00:00",
            "metadata": metadata,
        },
        key=key,
        key_id=key_id,
    )


def _snapshot_entry(
    *,
    key: bytes,
    key_id: str | None,
    timestamp: str,
    event: str,
    severity: str,
    screen: dict[str, object],
) -> dict[str, object]:
    return _signed_entry(
        {
            "kind": "snapshot",
            "timestamp": timestamp,
            "event": event,
            "severity": severity,
            "source": "jsonl",
            "fps": 58.0,
            "screen": screen,
            "notes": {"severity": severity},
        },
        key=key,
        key_id=key_id,
    )


def test_verify_fails_when_severity_list_not_matched(tmp_path):
    key = b"sec"
    key_id = "ops"
    log_path = tmp_path / "severity.jsonl"
    metadata = _metadata_entry(
        key=key,
        key_id=key_id,
        metadata={
            "mode": "jsonl",
            "filters": {"severity": ["critical", "error"]},
        },
    )
    snapshot = _snapshot_entry(
        key=key,
        key_id=key_id,
        timestamp="2024-06-01T00:00:01+00:00",
        event="reduce_motion",
        severity="warning",
        screen={"index": 0, "name": "Main"},
    )
    _write_signed_log([metadata, snapshot], log_path)

    exit_code = verify_main([str(log_path), "--hmac-key", key.decode("utf-8"), "--hmac-key-id", key_id])

    assert exit_code == 2


def test_verify_fails_when_severity_min_not_respected(tmp_path):
    key = b"sec"
    log_path = tmp_path / "severity_min.jsonl"
    metadata = _metadata_entry(
        key=key,
        key_id=None,
        metadata={
            "mode": "jsonl",
            "filters": {"severity_min": "warning"},
        },
    )
    snapshot = _snapshot_entry(
        key=key,
        key_id=None,
        timestamp="2024-06-01T00:00:01+00:00",
        event="reduce_motion",
        severity="info",
        screen={"index": 0},
    )
    _write_signed_log([metadata, snapshot], log_path)

    exit_code = verify_main([str(log_path), "--hmac-key", key.decode("utf-8")])

    assert exit_code == 2


def test_verify_fails_when_time_window_not_respected(tmp_path):
    key = b"sec"
    log_path = tmp_path / "time.jsonl"
    metadata = _metadata_entry(
        key=key,
        key_id=None,
        metadata={
            "mode": "jsonl",
            "filters": {
                "since": "2024-06-01T00:00:05+00:00",
                "until": "2024-06-01T00:00:10+00:00",
            },
        },
    )
    snapshot = _snapshot_entry(
        key=key,
        key_id=None,
        timestamp="2024-06-01T00:00:02+00:00",
        event="reduce_motion",
        severity="warning",
        screen={"index": 0},
    )
    _write_signed_log([metadata, snapshot], log_path)

    exit_code = verify_main([str(log_path), "--hmac-key", key.decode("utf-8")])

    assert exit_code == 2


def test_verify_fails_when_screen_or_event_filters_not_matched(tmp_path):
    key = b"sec"
    log_path = tmp_path / "screen_event.jsonl"
    metadata = _metadata_entry(
        key=key,
        key_id=None,
        metadata={
            "mode": "jsonl",
            "filters": {
                "event": "reduce_motion",
                "screen_index": 1,
                "screen_name": "Main",
            },
        },
    )
    snapshot = _snapshot_entry(
        key=key,
        key_id=None,
        timestamp="2024-06-01T00:00:02+00:00",
        event="overlay_budget",
        severity="warning",
        screen={"index": 0, "name": "Aux monitor"},
    )
    _write_signed_log([metadata, snapshot], log_path)

    exit_code = verify_main([str(log_path), "--hmac-key", key.decode("utf-8")])

    assert exit_code == 2


def test_verify_passes_when_filters_respected(tmp_path):
    key = b"sec"
    key_id = "ops"
    log_path = tmp_path / "ok.jsonl"
    metadata = _metadata_entry(
        key=key,
        key_id=key_id,
        metadata={
            "mode": "jsonl",
            "filters": {
                "event": "reduce_motion",
                "severity": ["warning", "error"],
                "severity_min": "warning",
                "screen_index": 0,
                "screen_name": "Main",
                "since": "2024-06-01T00:00:00+00:00",
                "until": "2024-06-01T00:00:10+00:00",
                "limit": 5,
            },
        },
    )
    snapshot = _snapshot_entry(
        key=key,
        key_id=key_id,
        timestamp="2024-06-01T00:00:02+00:00",
        event="reduce_motion",
        severity="warning",
        screen={"index": 0, "name": "Main"},
    )
    _write_signed_log([metadata, snapshot], log_path)

    exit_code = verify_main([str(log_path), "--hmac-key", key.decode("utf-8"), "--hmac-key-id", key_id])

    assert exit_code == 0


def test_verify_enforces_event_limit(tmp_path):
    key = b"limit"
    log_path = tmp_path / "limit.jsonl"
    entries = [
        _metadata_entry(key=key, key_id=None, metadata={"mode": "jsonl"}),
        _snapshot_entry(
            key=key,
            key_id=None,
            timestamp="2024-06-01T00:00:02+00:00",
            event="reduce_motion",
            severity="warning",
            screen={"index": 0},
        ),
        _snapshot_entry(
            key=key,
            key_id=None,
            timestamp="2024-06-01T00:00:03+00:00",
            event="reduce_motion",
            severity="warning",
            screen={"index": 0},
        ),
    ]
    _write_signed_log(entries, log_path)

    exit_code = verify_main([
        str(log_path),
        "--hmac-key",
        key.decode("utf-8"),
        "--max-event-count",
        "reduce_motion=1",
    ])

    assert exit_code == 2


def test_verify_event_limit_from_env(monkeypatch, tmp_path):
    key = b"limit"
    log_path = tmp_path / "limit_env.jsonl"
    entries = [
        _metadata_entry(key=key, key_id=None, metadata={"mode": "jsonl"}),
        _snapshot_entry(
            key=key,
            key_id=None,
            timestamp="2024-06-01T00:00:02+00:00",
            event="reduce_motion",
            severity="warning",
            screen={"index": 0},
        ),
    ]
    _write_signed_log(entries, log_path)

    monkeypatch.setenv("BOT_CORE_VERIFY_DECISION_LOG_MAX_EVENT_COUNTS_JSON", json.dumps({"reduce_motion": 1}))

    exit_code = verify_main([
        str(log_path),
        "--hmac-key",
        key.decode("utf-8"),
    ])

    assert exit_code == 0


def test_verify_enforces_min_event_count(tmp_path):
    key = b"min"
    log_path = tmp_path / "min.jsonl"
    entries = [
        _metadata_entry(key=key, key_id=None, metadata={"mode": "jsonl"}),
        _snapshot_entry(
            key=key,
            key_id=None,
            timestamp="2024-06-01T00:00:02+00:00",
            event="reduce_motion",
            severity="warning",
            screen={"index": 0},
        ),
    ]
    _write_signed_log(entries, log_path)

    exit_code = verify_main([
        str(log_path),
        "--hmac-key",
        key.decode("utf-8"),
        "--min-event-count",
        "reduce_motion=2",
    ])

    assert exit_code == 2


def test_verify_min_event_count_from_env(monkeypatch, tmp_path):
    key = b"min"
    log_path = tmp_path / "min_env.jsonl"
    entries = [
        _metadata_entry(key=key, key_id=None, metadata={"mode": "jsonl"}),
        _snapshot_entry(
            key=key,
            key_id=None,
            timestamp="2024-06-01T00:00:02+00:00",
            event="reduce_motion",
            severity="warning",
            screen={"index": 0},
        ),
        _snapshot_entry(
            key=key,
            key_id=None,
            timestamp="2024-06-01T00:00:03+00:00",
            event="reduce_motion",
            severity="warning",
            screen={"index": 0},
        ),
    ]
    _write_signed_log(entries, log_path)

    monkeypatch.setenv(
        "BOT_CORE_VERIFY_DECISION_LOG_MIN_EVENT_COUNTS_JSON",
        json.dumps({"reduce_motion": 2}),
    )

    exit_code = verify_main([
        str(log_path),
        "--hmac-key",
        key.decode("utf-8"),
    ])

    assert exit_code == 0


def test_verify_risk_profile_conservative(tmp_path):
    key = b"risk"
    key_id = "ops"
    log_path = tmp_path / "risk_profile.jsonl"
    entries = [
        _metadata_entry(
            key=key,
            key_id=key_id,
            metadata={"mode": "jsonl", "summary_enabled": True},
        ),
        _snapshot_entry(
            key=key,
            key_id=key_id,
            timestamp="2024-07-01T00:00:01+00:00",
            event="reduce_motion",
            severity="warning",
            screen={"index": 0, "name": "Main", "manufacturer": "ACME"},
        ),
    ]
    _write_signed_log(entries, log_path)

    exit_code = verify_main(
        [
            str(log_path),
            "--hmac-key",
            key.decode("utf-8"),
            "--hmac-key-id",
            key_id,
            "--risk-profile",
            "conservative",
        ]
    )

    assert exit_code == 0


def test_verify_risk_profile_rejects_low_severity(tmp_path):
    key = b"risk"
    key_id = "ops"
    log_path = tmp_path / "risk_profile_fail.jsonl"
    entries = [
        _metadata_entry(
            key=key,
            key_id=key_id,
            metadata={"mode": "jsonl", "summary_enabled": True},
        ),
        _snapshot_entry(
            key=key,
            key_id=key_id,
            timestamp="2024-07-01T00:00:01+00:00",
            event="reduce_motion",
            severity="info",
            screen={"index": 0, "name": "Main", "manufacturer": "ACME"},
        ),
    ]
    _write_signed_log(entries, log_path)

    exit_code = verify_main(
        [
            str(log_path),
            "--hmac-key",
            key.decode("utf-8"),
            "--hmac-key-id",
            key_id,
            "--risk-profile",
            "conservative",
        ]
    )

    assert exit_code == 2


def test_verify_risk_profile_file_cli(tmp_path):
    key = b"risk"
    log_path = tmp_path / "custom_profile.jsonl"
    report_path = tmp_path / "report.json"
    profiles_path = tmp_path / "profiles.json"
    profiles_path.write_text(
        json.dumps({"risk_profiles": {"ops": {"severity_min": "error"}}}, ensure_ascii=False)
    )

    entries = [
        _metadata_entry(
            key=key,
            key_id="ops",
            metadata={"mode": "jsonl", "summary_enabled": True},
        ),
        _snapshot_entry(
            key=key,
            key_id="ops",
            timestamp="2024-07-01T00:00:01+00:00",
            event="reduce_motion",
            severity="error",
            screen={"index": 0, "name": "Ops"},
        ),
    ]
    _write_signed_log(entries, log_path)

    exit_code = verify_main(
        [
            str(log_path),
            "--hmac-key",
            key.decode("utf-8"),
            "--risk-profiles-file",
            str(profiles_path),
            "--risk-profile",
            "ops",
            "--report-output",
            str(report_path),
        ]
    )

    assert exit_code == 0
    report_payload = json.loads(report_path.read_text(encoding="utf-8"))
    assert report_payload["risk_profile"]["name"] == "ops"
    assert report_payload["risk_profile"]["origin"].startswith("verify:")
    # dodatkowe asercje dot. podsumowań (z gałęzi codex)
    assert report_payload["risk_profile"]["summary"]["name"] == "ops"
    assert report_payload["risk_profile_summary"]["name"] == "ops"


def test_verify_risk_profile_file_env(monkeypatch, tmp_path):
    key = b"risk"
    log_path = tmp_path / "env_profile.jsonl"
    profiles_path = tmp_path / "profiles.json"
    profiles_path.write_text(
        json.dumps({"risk_profiles": {"desk": {"severity_min": "notice"}}}, ensure_ascii=False)
    )

    entries = [
        _metadata_entry(
            key=key,
            key_id=None,
            metadata={"mode": "jsonl", "summary_enabled": True},
        ),
        _snapshot_entry(
            key=key,
            key_id=None,
            timestamp="2024-07-01T00:00:01+00:00",
            event="reduce_motion",
            severity="notice",
            screen={"index": 0, "name": "Desk"},
        ),
    ]
    _write_signed_log(entries, log_path)

    monkeypatch.setenv("BOT_CORE_VERIFY_DECISION_LOG_RISK_PROFILES_FILE", str(profiles_path))
    monkeypatch.setenv("BOT_CORE_VERIFY_DECISION_LOG_RISK_PROFILE", "desk")
    monkeypatch.setenv("BOT_CORE_VERIFY_DECISION_LOG_HMAC_KEY", key.decode("utf-8"))

    exit_code = verify_main([str(log_path)])

    assert exit_code == 0


def test_verify_risk_profile_env_and_report(monkeypatch, tmp_path):
    key = b"risk"
    log_path = tmp_path / "risk_profile_env.jsonl"
    report_path = tmp_path / "report.json"
    entries = [
        _metadata_entry(
            key=key,
            key_id=None,
            metadata={"mode": "jsonl", "summary_enabled": True},
        ),
        _snapshot_entry(
            key=key,
            key_id=None,
            timestamp="2024-07-01T00:00:01+00:00",
            event="reduce_motion",
            severity="notice",
            screen={"index": 0, "name": "Main", "manufacturer": "ACME"},
        ),
    ]
    _write_signed_log(entries, log_path)

    # upewnij się, że nie ma profili z ENV, test używa profilu builtin
    monkeypatch.delenv("BOT_CORE_VERIFY_DECISION_LOG_RISK_PROFILES_FILE", raising=False)
    monkeypatch.setenv("BOT_CORE_VERIFY_DECISION_LOG_RISK_PROFILE", "balanced")
    monkeypatch.setenv("BOT_CORE_VERIFY_DECISION_LOG_REPORT_OUTPUT", str(report_path))

    exit_code = verify_main([
        str(log_path),
        "--hmac-key",
        key.decode("utf-8"),
    ])

    assert exit_code == 0
    report_payload = json.loads(report_path.read_text(encoding="utf-8"))
    assert report_payload["risk_profile"]["name"] == "balanced"
    assert report_payload["risk_profile"]["severity_min"] == "notice"
    assert report_payload["risk_profile"]["origin"] == "builtin"
    # dodatkowe asercje dot. podsumowań (z gałęzi codex)
    assert report_payload["risk_profile"]["summary"]["name"] == "balanced"
    assert (
        report_payload["risk_profile"]["summary"]["severity_min"]
        == "notice"
    )
    assert report_payload["risk_profile_summary"]["name"] == "balanced"


def test_verify_core_config_risk_profile(tmp_path):
    key = b"risk"
    log_path = tmp_path / "core_profile.jsonl"
    report_path = tmp_path / "report.json"

    profiles_path = _write_risk_profile_file(tmp_path, name="ops", severity="warning")
    core_config_path = _write_core_config(
        tmp_path,
        profiles_path=profiles_path,
        profile_name="ops",
    )

    entries = [
        _metadata_entry(
            key=key,
            key_id=None,
            metadata={
                "mode": "jsonl",
                "summary_enabled": True,
            },
        ),
        _snapshot_entry(
            key=key,
            key_id=None,
            timestamp="2024-07-01T00:00:01+00:00",
            event="reduce_motion",
            severity="warning",
            screen={"index": 0, "name": "Ops", "manufacturer": "ACME"},
        ),
    ]
    _write_signed_log(entries, log_path)

    exit_code = verify_main(
        [
            str(log_path),
            "--hmac-key",
            key.decode("utf-8"),
            "--core-config",
            str(core_config_path),
            "--report-output",
            str(report_path),
        ]
    )

    assert exit_code == 0
    report_payload = json.loads(report_path.read_text(encoding="utf-8"))
    assert report_payload["risk_profile"]["name"] == "ops"
    assert report_payload["risk_profile"]["origin"].startswith("verify:")
    assert report_payload["risk_profile"].get("source") == "core_config"
    # dodatkowe asercje dot. podsumowań (z gałęzi codex)
    assert report_payload["risk_profile"]["summary"]["name"] == "ops"
    assert report_payload["risk_profile_summary"]["name"] == "ops"
    assert report_payload["core_config"]["path"] == str(core_config_path)
    assert report_payload["core_config"]["metrics_service"]["risk_profile"] == "ops"
    assert (
        report_payload["core_config"]["metrics_service"]["risk_profiles_file"]
        == str(profiles_path)
    )


def _tls_metadata_entry(*, key: bytes, fingerprint: str, materials: dict[str, bool], source: str | None = None):
    metadata_payload = {
        "kind": "metadata",
        "timestamp": "2024-03-01T00:00:00+00:00",
        "metadata": {
            "mode": "grpc",
            "use_tls": True,
            "tls_materials": materials,
            "server_sha256": fingerprint,
        },
    }
    if source is not None:
        metadata_payload["metadata"]["server_sha256_source"] = source
    return _signed_entry(metadata_payload, key=key, key_id=None)


def _tls_snapshot_entry(*, key: bytes) -> dict[str, object]:
    return _signed_entry(
        {
            "kind": "snapshot",
<<<<<<< HEAD
            "timestamp": "2024-03-01T00:00:01+00:00",
=======
            "timestamp": "2024-03-01T00:00:00+00:00".replace("+00:00", "+00:00"),
>>>>>>> 67903f30
            "source": "grpc",
            "event": "reduce_motion",
            "severity": "info",
            "screen": {"index": 0, "name": "Ops"},
            "notes": {"event": "reduce_motion", "severity": "info"},
        },
        key=key,
        key_id=None,
    )


def _risk_tls_metadata_entry(
    *,
    key: bytes,
    fingerprint: str | None,
    materials: Mapping[str, bool],
    risk_overrides: Mapping[str, Any] | None = None,
) -> dict[str, object]:
    metadata: dict[str, Any] = {
        "kind": "metadata",
        "timestamp": "2024-03-01T00:00:00+00:00",
        "metadata": {
            "mode": "grpc",
            "use_tls": True,
            "tls_materials": dict(materials),
        },
    }
    if fingerprint:
        metadata["metadata"]["server_sha256"] = fingerprint
    risk_meta: dict[str, Any] = {
        "tls_enabled": True,
        "root_cert_configured": bool(materials.get("root_cert")),
        "client_cert_configured": bool(materials.get("client_cert")),
        "client_key_configured": bool(materials.get("client_key")),
        "client_auth": bool(materials.get("client_auth")),
        "auth_token_scope_required": "risk.read",
        "required_scopes": {"risk.read": ["summary"]},
        "auth_token_scope_checked": True,
        "auth_token_scope_match": True,
        "auth_token_scopes": ["risk.read"],
<<<<<<< HEAD
        "auth_token_token_id": "risk-reader",
=======
>>>>>>> 67903f30
    }
    if fingerprint:
        risk_meta["pinned_fingerprints"] = [fingerprint]
    if risk_overrides:
        risk_meta.update(risk_overrides)
    metadata["metadata"]["risk_service"] = risk_meta
    return _signed_entry(metadata, key=key, key_id=None)


def test_verify_tls_requirements_success(tmp_path):
    key = b"tls"
    log_path = tmp_path / "decision.jsonl"
    fingerprint = "0123456789abcdef0123456789abcdef0123456789abcdef0123456789abcdef"
    entries = [
        _tls_metadata_entry(
            key=key,
            fingerprint=fingerprint,
            materials={"root_cert": True, "server_sha256": True},
            source="pinned_fingerprint",
        ),
        _tls_snapshot_entry(key=key),
    ]
    log_path.write_text("\n".join(json.dumps(entry, ensure_ascii=False) for entry in entries) + "\n", encoding="utf-8")

    exit_code = verify_main(
        [
            str(log_path),
            "--hmac-key",
            key.decode("utf-8"),
            "--require-tls-material",
            "root_cert",
            "--require-tls-material",
            "server_sha256",
            "--expect-server-sha256",
            fingerprint,
            "--expect-server-sha256-source",
            "pinned_fingerprint",
        ]
    )

    assert exit_code == 0


def test_verify_tls_flag_requires_fingerprint(tmp_path):
    key = b"tls"
    log_path = tmp_path / "decision.jsonl"
    metadata_entry = _signed_entry(
        {
            "kind": "metadata",
            "timestamp": "2024-03-01T00:00:00+00:00",
            "metadata": {
                "mode": "grpc",
                "use_tls": True,
                "tls_materials": {"server_sha256": True},
            },
        },
        key=key,
        key_id=None,
    )
    entries = [metadata_entry, _tls_snapshot_entry(key=key)]
    log_path.write_text("\n".join(json.dumps(entry, ensure_ascii=False) for entry in entries) + "\n", encoding="utf-8")

    exit_code = verify_main([str(log_path), "--hmac-key", key.decode("utf-8")])

    assert exit_code == 2


def test_verify_tls_fingerprint_requires_flag(tmp_path):
    key = b"tls"
    log_path = tmp_path / "decision.jsonl"
    fingerprint = "abcdef0123456789abcdef0123456789abcdef0123456789abcdef0123456789"
    metadata_entry = _signed_entry(
        {
            "kind": "metadata",
            "timestamp": "2024-03-01T00:00:00+00:00",
            "metadata": {
                "mode": "grpc",
                "use_tls": True,
                "tls_materials": {"server_sha256": False},
                "server_sha256": fingerprint,
            },
        },
        key=key,
        key_id=None,
    )
    entries = [metadata_entry, _tls_snapshot_entry(key=key)]
    log_path.write_text("\n".join(json.dumps(entry, ensure_ascii=False) for entry in entries) + "\n", encoding="utf-8")

    exit_code = verify_main([str(log_path), "--hmac-key", key.decode("utf-8")])

    assert exit_code == 2


def test_verify_tls_requirements_missing_material(tmp_path):
    key = b"tls"
    log_path = tmp_path / "decision.jsonl"
    fingerprint = "fedcba9876543210fedcba9876543210fedcba9876543210fedcba9876543210"
    entries = [
        _tls_metadata_entry(
            key=key,
            fingerprint=fingerprint,
            materials={"root_cert": False, "server_sha256": True},
            source="cli",
        ),
        _tls_snapshot_entry(key=key),
    ]
    log_path.write_text("\n".join(json.dumps(entry, ensure_ascii=False) for entry in entries) + "\n", encoding="utf-8")

    exit_code = verify_main(
        [
            str(log_path),
            "--hmac-key",
            key.decode("utf-8"),
            "--require-tls-material",
            "root_cert",
            "--require-tls-material",
            "server_sha256",
        ]
    )

    assert exit_code == 2


def test_verify_tls_requirements_env_overrides(monkeypatch, tmp_path):
    key = b"tls"
    log_path = tmp_path / "decision.jsonl"
    fingerprint = "aa11bb22cc33dd44ee55ff6677889900aa11bb22cc33dd44ee55ff6677889900"
    fingerprint_env = ":".join(fingerprint[i : i + 2] for i in range(0, len(fingerprint), 2))
    entries = [
        _tls_metadata_entry(
            key=key,
            fingerprint=fingerprint,
            materials={"root_cert": True, "server_sha256": True, "server_name": True},
            source="env",
        ),
        _tls_snapshot_entry(key=key),
    ]
    log_path.write_text("\n".join(json.dumps(entry, ensure_ascii=False) for entry in entries) + "\n", encoding="utf-8")

    monkeypatch.setenv(
        "BOT_CORE_VERIFY_DECISION_LOG_REQUIRE_TLS_MATERIALS",
        "[\"root_cert\", \"server_sha256\"]",
    )
    monkeypatch.setenv(
        "BOT_CORE_VERIFY_DECISION_LOG_EXPECT_SERVER_SHA256",
        fingerprint_env,
    )
    monkeypatch.setenv(
        "BOT_CORE_VERIFY_DECISION_LOG_EXPECT_SERVER_SHA256_SOURCE",
        "env",
    )

    exit_code = verify_main([str(log_path), "--hmac-key", key.decode("utf-8")])

    assert exit_code == 0


def test_verify_risk_service_tls_requirements(tmp_path):
    key = b"risk"
    log_path = tmp_path / "risk.jsonl"
    fingerprint = "abcdef0123456789abcdef0123456789abcdef0123456789abcdef0123456789"
    materials = {
        "root_cert": True,
        "client_cert": True,
        "client_key": True,
        "client_auth": True,
        "server_sha256": True,
    }
    entries = [
        _risk_tls_metadata_entry(
            key=key,
            fingerprint=fingerprint,
            materials=materials,
        ),
        _tls_snapshot_entry(key=key),
    ]
    log_path.write_text(
        "\n".join(json.dumps(entry, ensure_ascii=False) for entry in entries) + "\n",
        encoding="utf-8",
    )

    exit_code = verify_main(
        [
            str(log_path),
            "--hmac-key",
            key.decode("utf-8"),
            "--require-risk-service-tls",
            "--require-risk-service-tls-material",
            "root_cert",
            "--require-risk-service-tls-material",
            "client_cert",
            "--require-risk-service-tls-material",
            "client_key",
            "--require-risk-service-tls-material",
            "client_auth",
            "--expect-risk-service-server-sha256",
            fingerprint,
            "--require-risk-service-scope",
            "risk.read",
            "--require-risk-service-auth-token",
        ]
    )

    assert exit_code == 0


def test_verify_risk_service_tls_missing_material(tmp_path):
    key = b"risk"
    log_path = tmp_path / "risk.jsonl"
    fingerprint = "fedcba9876543210fedcba9876543210fedcba9876543210fedcba9876543210"
    materials = {
        "root_cert": False,
        "client_cert": True,
        "client_key": True,
        "client_auth": True,
        "server_sha256": True,
    }
    entries = [
        _risk_tls_metadata_entry(
            key=key,
            fingerprint=fingerprint,
            materials=materials,
        ),
        _tls_snapshot_entry(key=key),
    ]
    log_path.write_text(
        "\n".join(json.dumps(entry, ensure_ascii=False) for entry in entries) + "\n",
        encoding="utf-8",
    )

    exit_code = verify_main(
        [
            str(log_path),
            "--hmac-key",
            key.decode("utf-8"),
            "--require-risk-service-tls",
            "--require-risk-service-tls-material",
            "root_cert",
        ]
    )

    assert exit_code == 2


def test_verify_risk_service_scope_required(tmp_path):
    key = b"risk"
    log_path = tmp_path / "risk.jsonl"
    entries = [
        _risk_tls_metadata_entry(
            key=key,
            fingerprint=None,
            materials={"root_cert": True, "server_sha256": False},
            risk_overrides={
                "auth_token_scope_required": None,
                "required_scopes": {},
                "auth_token_scopes": [],
            },
        ),
        _tls_snapshot_entry(key=key),
    ]
    log_path.write_text(
        "\n".join(json.dumps(entry, ensure_ascii=False) for entry in entries) + "\n",
        encoding="utf-8",
    )

    exit_code = verify_main(
        [
            str(log_path),
            "--hmac-key",
            key.decode("utf-8"),
            "--require-risk-service-scope",
            "risk.read",
        ]
    )

    assert exit_code == 2


def test_verify_risk_service_auth_token_required(tmp_path):
    key = b"risk"
    log_path = tmp_path / "risk.jsonl"
    entries = [
        _risk_tls_metadata_entry(
            key=key,
            fingerprint=None,
            materials={"root_cert": True, "server_sha256": False},
            risk_overrides={"auth_token_scope_checked": False},
        ),
        _tls_snapshot_entry(key=key),
    ]
    log_path.write_text(
        "\n".join(json.dumps(entry, ensure_ascii=False) for entry in entries) + "\n",
        encoding="utf-8",
    )

    exit_code = verify_main(
        [
            str(log_path),
            "--hmac-key",
            key.decode("utf-8"),
            "--require-risk-service-auth-token",
        ]
    )

<<<<<<< HEAD
    assert exit_code == 2


def test_verify_risk_service_token_id_required(tmp_path):
    key = b"risk"
    log_path = tmp_path / "risk.jsonl"
    entries = [
        _risk_tls_metadata_entry(
            key=key,
            fingerprint=None,
            materials={"root_cert": True, "server_sha256": False},
            risk_overrides={"auth_token_token_id": "risk-reader"},
        ),
        _tls_snapshot_entry(key=key),
    ]
    log_path.write_text(
        "\n".join(json.dumps(entry, ensure_ascii=False) for entry in entries) + "\n",
        encoding="utf-8",
    )

    exit_code = verify_main(
        [
            str(log_path),
            "--hmac-key",
            key.decode("utf-8"),
            "--require-risk-service-token-id",
            "risk-reader",
        ]
    )

    assert exit_code == 0


def test_verify_risk_service_token_id_missing(tmp_path):
    key = b"risk"
    log_path = tmp_path / "risk.jsonl"
    entries = [
        _risk_tls_metadata_entry(
            key=key,
            fingerprint=None,
            materials={"root_cert": True, "server_sha256": False},
            risk_overrides={"auth_token_token_id": "other-token"},
        ),
        _tls_snapshot_entry(key=key),
    ]
    log_path.write_text(
        "\n".join(json.dumps(entry, ensure_ascii=False) for entry in entries) + "\n",
        encoding="utf-8",
    )

    exit_code = verify_main(
        [
            str(log_path),
            "--hmac-key",
            key.decode("utf-8"),
            "--require-risk-service-token-id",
            "risk-reader",
        ]
    )

    assert exit_code == 2


def test_verify_risk_service_token_id_env(monkeypatch, tmp_path):
    key = b"risk"
    log_path = tmp_path / "risk.jsonl"
    entries = [
        _risk_tls_metadata_entry(
            key=key,
            fingerprint=None,
            materials={"root_cert": True, "server_sha256": False},
            risk_overrides={"auth_token_token_id": "risk-reader"},
        ),
        _tls_snapshot_entry(key=key),
    ]
    log_path.write_text(
        "\n".join(json.dumps(entry, ensure_ascii=False) for entry in entries) + "\n",
        encoding="utf-8",
    )

    monkeypatch.setenv(
        "BOT_CORE_VERIFY_DECISION_LOG_REQUIRE_RISK_SERVICE_TOKEN_ID",
        "risk-reader",
    )

    exit_code = verify_main(
        [
            str(log_path),
            "--hmac-key",
            key.decode("utf-8"),
        ]
    )

    assert exit_code == 0
=======
    assert exit_code == 2
>>>>>>> 67903f30
<|MERGE_RESOLUTION|>--- conflicted
+++ resolved
@@ -1229,542 +1229,6 @@
     )
 
 
-def test_verify_fails_when_severity_list_not_matched(tmp_path):
-    key = b"sec"
-    key_id = "ops"
-    log_path = tmp_path / "severity.jsonl"
-    metadata = _metadata_entry(
-        key=key,
-        key_id=key_id,
-        metadata={
-            "mode": "jsonl",
-            "filters": {"severity": ["critical", "error"]},
-        },
-    )
-    snapshot = _snapshot_entry(
-        key=key,
-        key_id=key_id,
-        timestamp="2024-06-01T00:00:01+00:00",
-        event="reduce_motion",
-        severity="warning",
-        screen={"index": 0, "name": "Main"},
-    )
-    _write_signed_log([metadata, snapshot], log_path)
-
-    exit_code = verify_main([str(log_path), "--hmac-key", key.decode("utf-8"), "--hmac-key-id", key_id])
-
-    assert exit_code == 2
-
-
-def test_verify_fails_when_severity_min_not_respected(tmp_path):
-    key = b"sec"
-    log_path = tmp_path / "severity_min.jsonl"
-    metadata = _metadata_entry(
-        key=key,
-        key_id=None,
-        metadata={
-            "mode": "jsonl",
-            "filters": {"severity_min": "warning"},
-        },
-    )
-    snapshot = _snapshot_entry(
-        key=key,
-        key_id=None,
-        timestamp="2024-06-01T00:00:01+00:00",
-        event="reduce_motion",
-        severity="info",
-        screen={"index": 0},
-    )
-    _write_signed_log([metadata, snapshot], log_path)
-
-    exit_code = verify_main([str(log_path), "--hmac-key", key.decode("utf-8")])
-
-    assert exit_code == 2
-
-
-def test_verify_fails_when_time_window_not_respected(tmp_path):
-    key = b"sec"
-    log_path = tmp_path / "time.jsonl"
-    metadata = _metadata_entry(
-        key=key,
-        key_id=None,
-        metadata={
-            "mode": "jsonl",
-            "filters": {
-                "since": "2024-06-01T00:00:05+00:00",
-                "until": "2024-06-01T00:00:10+00:00",
-            },
-        },
-    )
-    snapshot = _snapshot_entry(
-        key=key,
-        key_id=None,
-        timestamp="2024-06-01T00:00:02+00:00",
-        event="reduce_motion",
-        severity="warning",
-        screen={"index": 0},
-    )
-    _write_signed_log([metadata, snapshot], log_path)
-
-    exit_code = verify_main([str(log_path), "--hmac-key", key.decode("utf-8")])
-
-    assert exit_code == 2
-
-
-def test_verify_fails_when_screen_or_event_filters_not_matched(tmp_path):
-    key = b"sec"
-    log_path = tmp_path / "screen_event.jsonl"
-    metadata = _metadata_entry(
-        key=key,
-        key_id=None,
-        metadata={
-            "mode": "jsonl",
-            "filters": {
-                "event": "reduce_motion",
-                "screen_index": 1,
-                "screen_name": "Main",
-            },
-        },
-    )
-    snapshot = _snapshot_entry(
-        key=key,
-        key_id=None,
-        timestamp="2024-06-01T00:00:02+00:00",
-        event="overlay_budget",
-        severity="warning",
-        screen={"index": 0, "name": "Aux monitor"},
-    )
-    _write_signed_log([metadata, snapshot], log_path)
-
-    exit_code = verify_main([str(log_path), "--hmac-key", key.decode("utf-8")])
-
-    assert exit_code == 2
-
-
-def test_verify_passes_when_filters_respected(tmp_path):
-    key = b"sec"
-    key_id = "ops"
-    log_path = tmp_path / "ok.jsonl"
-    metadata = _metadata_entry(
-        key=key,
-        key_id=key_id,
-        metadata={
-            "mode": "jsonl",
-            "filters": {
-                "event": "reduce_motion",
-                "severity": ["warning", "error"],
-                "severity_min": "warning",
-                "screen_index": 0,
-                "screen_name": "Main",
-                "since": "2024-06-01T00:00:00+00:00",
-                "until": "2024-06-01T00:00:10+00:00",
-                "limit": 5,
-            },
-        },
-    )
-    snapshot = _snapshot_entry(
-        key=key,
-        key_id=key_id,
-        timestamp="2024-06-01T00:00:02+00:00",
-        event="reduce_motion",
-        severity="warning",
-        screen={"index": 0, "name": "Main"},
-    )
-    _write_signed_log([metadata, snapshot], log_path)
-
-    exit_code = verify_main([str(log_path), "--hmac-key", key.decode("utf-8"), "--hmac-key-id", key_id])
-
-    assert exit_code == 0
-
-
-def test_verify_enforces_event_limit(tmp_path):
-    key = b"limit"
-    log_path = tmp_path / "limit.jsonl"
-    entries = [
-        _metadata_entry(key=key, key_id=None, metadata={"mode": "jsonl"}),
-        _snapshot_entry(
-            key=key,
-            key_id=None,
-            timestamp="2024-06-01T00:00:02+00:00",
-            event="reduce_motion",
-            severity="warning",
-            screen={"index": 0},
-        ),
-        _snapshot_entry(
-            key=key,
-            key_id=None,
-            timestamp="2024-06-01T00:00:03+00:00",
-            event="reduce_motion",
-            severity="warning",
-            screen={"index": 0},
-        ),
-    ]
-    _write_signed_log(entries, log_path)
-
-    exit_code = verify_main([
-        str(log_path),
-        "--hmac-key",
-        key.decode("utf-8"),
-        "--max-event-count",
-        "reduce_motion=1",
-    ])
-
-    assert exit_code == 2
-
-
-def test_verify_event_limit_from_env(monkeypatch, tmp_path):
-    key = b"limit"
-    log_path = tmp_path / "limit_env.jsonl"
-    entries = [
-        _metadata_entry(key=key, key_id=None, metadata={"mode": "jsonl"}),
-        _snapshot_entry(
-            key=key,
-            key_id=None,
-            timestamp="2024-06-01T00:00:02+00:00",
-            event="reduce_motion",
-            severity="warning",
-            screen={"index": 0},
-        ),
-    ]
-    _write_signed_log(entries, log_path)
-
-    monkeypatch.setenv("BOT_CORE_VERIFY_DECISION_LOG_MAX_EVENT_COUNTS_JSON", json.dumps({"reduce_motion": 1}))
-
-    exit_code = verify_main([
-        str(log_path),
-        "--hmac-key",
-        key.decode("utf-8"),
-    ])
-
-    assert exit_code == 0
-
-
-def test_verify_enforces_min_event_count(tmp_path):
-    key = b"min"
-    log_path = tmp_path / "min.jsonl"
-    entries = [
-        _metadata_entry(key=key, key_id=None, metadata={"mode": "jsonl"}),
-        _snapshot_entry(
-            key=key,
-            key_id=None,
-            timestamp="2024-06-01T00:00:02+00:00",
-            event="reduce_motion",
-            severity="warning",
-            screen={"index": 0},
-        ),
-    ]
-    _write_signed_log(entries, log_path)
-
-    exit_code = verify_main([
-        str(log_path),
-        "--hmac-key",
-        key.decode("utf-8"),
-        "--min-event-count",
-        "reduce_motion=2",
-    ])
-
-    assert exit_code == 2
-
-
-def test_verify_min_event_count_from_env(monkeypatch, tmp_path):
-    key = b"min"
-    log_path = tmp_path / "min_env.jsonl"
-    entries = [
-        _metadata_entry(key=key, key_id=None, metadata={"mode": "jsonl"}),
-        _snapshot_entry(
-            key=key,
-            key_id=None,
-            timestamp="2024-06-01T00:00:02+00:00",
-            event="reduce_motion",
-            severity="warning",
-            screen={"index": 0},
-        ),
-        _snapshot_entry(
-            key=key,
-            key_id=None,
-            timestamp="2024-06-01T00:00:03+00:00",
-            event="reduce_motion",
-            severity="warning",
-            screen={"index": 0},
-        ),
-    ]
-    _write_signed_log(entries, log_path)
-
-    monkeypatch.setenv(
-        "BOT_CORE_VERIFY_DECISION_LOG_MIN_EVENT_COUNTS_JSON",
-        json.dumps({"reduce_motion": 2}),
-    )
-
-    exit_code = verify_main([
-        str(log_path),
-        "--hmac-key",
-        key.decode("utf-8"),
-    ])
-
-    assert exit_code == 0
-
-
-def test_verify_risk_profile_conservative(tmp_path):
-    key = b"risk"
-    key_id = "ops"
-    log_path = tmp_path / "risk_profile.jsonl"
-    entries = [
-        _metadata_entry(
-            key=key,
-            key_id=key_id,
-            metadata={"mode": "jsonl", "summary_enabled": True},
-        ),
-        _snapshot_entry(
-            key=key,
-            key_id=key_id,
-            timestamp="2024-07-01T00:00:01+00:00",
-            event="reduce_motion",
-            severity="warning",
-            screen={"index": 0, "name": "Main", "manufacturer": "ACME"},
-        ),
-    ]
-    _write_signed_log(entries, log_path)
-
-    exit_code = verify_main(
-        [
-            str(log_path),
-            "--hmac-key",
-            key.decode("utf-8"),
-            "--hmac-key-id",
-            key_id,
-            "--risk-profile",
-            "conservative",
-        ]
-    )
-
-    assert exit_code == 0
-
-
-def test_verify_risk_profile_rejects_low_severity(tmp_path):
-    key = b"risk"
-    key_id = "ops"
-    log_path = tmp_path / "risk_profile_fail.jsonl"
-    entries = [
-        _metadata_entry(
-            key=key,
-            key_id=key_id,
-            metadata={"mode": "jsonl", "summary_enabled": True},
-        ),
-        _snapshot_entry(
-            key=key,
-            key_id=key_id,
-            timestamp="2024-07-01T00:00:01+00:00",
-            event="reduce_motion",
-            severity="info",
-            screen={"index": 0, "name": "Main", "manufacturer": "ACME"},
-        ),
-    ]
-    _write_signed_log(entries, log_path)
-
-    exit_code = verify_main(
-        [
-            str(log_path),
-            "--hmac-key",
-            key.decode("utf-8"),
-            "--hmac-key-id",
-            key_id,
-            "--risk-profile",
-            "conservative",
-        ]
-    )
-
-    assert exit_code == 2
-
-
-def test_verify_risk_profile_file_cli(tmp_path):
-    key = b"risk"
-    log_path = tmp_path / "custom_profile.jsonl"
-    report_path = tmp_path / "report.json"
-    profiles_path = tmp_path / "profiles.json"
-    profiles_path.write_text(
-        json.dumps({"risk_profiles": {"ops": {"severity_min": "error"}}}, ensure_ascii=False)
-    )
-
-    entries = [
-        _metadata_entry(
-            key=key,
-            key_id="ops",
-            metadata={"mode": "jsonl", "summary_enabled": True},
-        ),
-        _snapshot_entry(
-            key=key,
-            key_id="ops",
-            timestamp="2024-07-01T00:00:01+00:00",
-            event="reduce_motion",
-            severity="error",
-            screen={"index": 0, "name": "Ops"},
-        ),
-    ]
-    _write_signed_log(entries, log_path)
-
-    exit_code = verify_main(
-        [
-            str(log_path),
-            "--hmac-key",
-            key.decode("utf-8"),
-            "--risk-profiles-file",
-            str(profiles_path),
-            "--risk-profile",
-            "ops",
-            "--report-output",
-            str(report_path),
-        ]
-    )
-
-    assert exit_code == 0
-    report_payload = json.loads(report_path.read_text(encoding="utf-8"))
-    assert report_payload["risk_profile"]["name"] == "ops"
-    assert report_payload["risk_profile"]["origin"].startswith("verify:")
-    # dodatkowe asercje dot. podsumowań (z gałęzi codex)
-    assert report_payload["risk_profile"]["summary"]["name"] == "ops"
-    assert report_payload["risk_profile_summary"]["name"] == "ops"
-
-
-def test_verify_risk_profile_file_env(monkeypatch, tmp_path):
-    key = b"risk"
-    log_path = tmp_path / "env_profile.jsonl"
-    profiles_path = tmp_path / "profiles.json"
-    profiles_path.write_text(
-        json.dumps({"risk_profiles": {"desk": {"severity_min": "notice"}}}, ensure_ascii=False)
-    )
-
-    entries = [
-        _metadata_entry(
-            key=key,
-            key_id=None,
-            metadata={"mode": "jsonl", "summary_enabled": True},
-        ),
-        _snapshot_entry(
-            key=key,
-            key_id=None,
-            timestamp="2024-07-01T00:00:01+00:00",
-            event="reduce_motion",
-            severity="notice",
-            screen={"index": 0, "name": "Desk"},
-        ),
-    ]
-    _write_signed_log(entries, log_path)
-
-    monkeypatch.setenv("BOT_CORE_VERIFY_DECISION_LOG_RISK_PROFILES_FILE", str(profiles_path))
-    monkeypatch.setenv("BOT_CORE_VERIFY_DECISION_LOG_RISK_PROFILE", "desk")
-    monkeypatch.setenv("BOT_CORE_VERIFY_DECISION_LOG_HMAC_KEY", key.decode("utf-8"))
-
-    exit_code = verify_main([str(log_path)])
-
-    assert exit_code == 0
-
-
-def test_verify_risk_profile_env_and_report(monkeypatch, tmp_path):
-    key = b"risk"
-    log_path = tmp_path / "risk_profile_env.jsonl"
-    report_path = tmp_path / "report.json"
-    entries = [
-        _metadata_entry(
-            key=key,
-            key_id=None,
-            metadata={"mode": "jsonl", "summary_enabled": True},
-        ),
-        _snapshot_entry(
-            key=key,
-            key_id=None,
-            timestamp="2024-07-01T00:00:01+00:00",
-            event="reduce_motion",
-            severity="notice",
-            screen={"index": 0, "name": "Main", "manufacturer": "ACME"},
-        ),
-    ]
-    _write_signed_log(entries, log_path)
-
-    # upewnij się, że nie ma profili z ENV, test używa profilu builtin
-    monkeypatch.delenv("BOT_CORE_VERIFY_DECISION_LOG_RISK_PROFILES_FILE", raising=False)
-    monkeypatch.setenv("BOT_CORE_VERIFY_DECISION_LOG_RISK_PROFILE", "balanced")
-    monkeypatch.setenv("BOT_CORE_VERIFY_DECISION_LOG_REPORT_OUTPUT", str(report_path))
-
-    exit_code = verify_main([
-        str(log_path),
-        "--hmac-key",
-        key.decode("utf-8"),
-    ])
-
-    assert exit_code == 0
-    report_payload = json.loads(report_path.read_text(encoding="utf-8"))
-    assert report_payload["risk_profile"]["name"] == "balanced"
-    assert report_payload["risk_profile"]["severity_min"] == "notice"
-    assert report_payload["risk_profile"]["origin"] == "builtin"
-    # dodatkowe asercje dot. podsumowań (z gałęzi codex)
-    assert report_payload["risk_profile"]["summary"]["name"] == "balanced"
-    assert (
-        report_payload["risk_profile"]["summary"]["severity_min"]
-        == "notice"
-    )
-    assert report_payload["risk_profile_summary"]["name"] == "balanced"
-
-
-def test_verify_core_config_risk_profile(tmp_path):
-    key = b"risk"
-    log_path = tmp_path / "core_profile.jsonl"
-    report_path = tmp_path / "report.json"
-
-    profiles_path = _write_risk_profile_file(tmp_path, name="ops", severity="warning")
-    core_config_path = _write_core_config(
-        tmp_path,
-        profiles_path=profiles_path,
-        profile_name="ops",
-    )
-
-    entries = [
-        _metadata_entry(
-            key=key,
-            key_id=None,
-            metadata={
-                "mode": "jsonl",
-                "summary_enabled": True,
-            },
-        ),
-        _snapshot_entry(
-            key=key,
-            key_id=None,
-            timestamp="2024-07-01T00:00:01+00:00",
-            event="reduce_motion",
-            severity="warning",
-            screen={"index": 0, "name": "Ops", "manufacturer": "ACME"},
-        ),
-    ]
-    _write_signed_log(entries, log_path)
-
-    exit_code = verify_main(
-        [
-            str(log_path),
-            "--hmac-key",
-            key.decode("utf-8"),
-            "--core-config",
-            str(core_config_path),
-            "--report-output",
-            str(report_path),
-        ]
-    )
-
-    assert exit_code == 0
-    report_payload = json.loads(report_path.read_text(encoding="utf-8"))
-    assert report_payload["risk_profile"]["name"] == "ops"
-    assert report_payload["risk_profile"]["origin"].startswith("verify:")
-    assert report_payload["risk_profile"].get("source") == "core_config"
-    # dodatkowe asercje dot. podsumowań (z gałęzi codex)
-    assert report_payload["risk_profile"]["summary"]["name"] == "ops"
-    assert report_payload["risk_profile_summary"]["name"] == "ops"
-    assert report_payload["core_config"]["path"] == str(core_config_path)
-    assert report_payload["core_config"]["metrics_service"]["risk_profile"] == "ops"
-    assert (
-        report_payload["core_config"]["metrics_service"]["risk_profiles_file"]
-        == str(profiles_path)
-    )
-
-
 def _tls_metadata_entry(*, key: bytes, fingerprint: str, materials: dict[str, bool], source: str | None = None):
     metadata_payload = {
         "kind": "metadata",
@@ -1785,11 +1249,7 @@
     return _signed_entry(
         {
             "kind": "snapshot",
-<<<<<<< HEAD
             "timestamp": "2024-03-01T00:00:01+00:00",
-=======
-            "timestamp": "2024-03-01T00:00:00+00:00".replace("+00:00", "+00:00"),
->>>>>>> 67903f30
             "source": "grpc",
             "event": "reduce_motion",
             "severity": "info",
@@ -1830,10 +1290,7 @@
         "auth_token_scope_checked": True,
         "auth_token_scope_match": True,
         "auth_token_scopes": ["risk.read"],
-<<<<<<< HEAD
         "auth_token_token_id": "risk-reader",
-=======
->>>>>>> 67903f30
     }
     if fingerprint:
         risk_meta["pinned_fingerprints"] = [fingerprint]
@@ -2138,7 +1595,6 @@
         ]
     )
 
-<<<<<<< HEAD
     assert exit_code == 2
 
 
@@ -2232,7 +1688,4 @@
         ]
     )
 
-    assert exit_code == 0
-=======
-    assert exit_code == 2
->>>>>>> 67903f30
+    assert exit_code == 0