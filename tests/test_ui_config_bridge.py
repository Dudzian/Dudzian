--- conflicted
+++ resolved
@@ -251,17 +251,7 @@
         assert scheduler.get("blocked_schedules") == ["scalp"]
         assert scheduler.get("blocked_strategies") == ["quick_scalp"]
         assert scheduler.get("blocked_capabilities") == {"quick_scalp": "scalping"}
-<<<<<<< HEAD
-        assert scheduler.get("blocked_capability_reasons") == {
-            "quick_scalp": "Strategia 'scalping' nie jest dostępna."
-        }
         assert scheduler.get("blocked_schedule_capabilities") == {"scalp": "scalping"}
-        assert scheduler.get("blocked_schedule_capability_reasons") == {
-            "scalp": "Strategia 'scalping' nie jest dostępna."
-        }
-=======
-        assert scheduler.get("blocked_schedule_capabilities") == {"scalp": "scalping"}
->>>>>>> 4cadef77
         assert "blocked_initial_signal_limits" not in scheduler
         assert "blocked_signal_limits" not in scheduler
     finally:
@@ -330,239 +320,29 @@
         assert scheduler["blocked_schedules"] == ["blocked-run"]
         assert scheduler["blocked_strategies"] == ["blocked-strategy"]
         assert scheduler["blocked_capabilities"] == {"blocked-strategy": "scalping"}
-<<<<<<< HEAD
-        assert scheduler["blocked_capability_reasons"] == {
-            "blocked-strategy": "Strategia 'scalping' nie jest dostępna."
-        }
         assert scheduler["blocked_schedule_capabilities"] == {"blocked-run": "scalping"}
-        assert scheduler["blocked_schedule_capability_reasons"] == {
-            "blocked-run": "Strategia 'scalping' nie jest dostępna."
-        }
-=======
-        assert scheduler["blocked_schedule_capabilities"] == {"blocked-run": "scalping"}
->>>>>>> 4cadef77
         assert scheduler["blocked_initial_signal_limits"] == {
             "blocked-strategy": ["balanced"]
         }
         assert scheduler["blocked_initial_signal_limit_capabilities"] == {
             "blocked-strategy": "scalping"
         }
-<<<<<<< HEAD
-        assert scheduler["blocked_initial_signal_limit_reasons"] == {
-            "blocked-strategy": "Strategia 'scalping' nie jest dostępna."
-        }
-=======
->>>>>>> 4cadef77
         assert scheduler["blocked_signal_limits"] == {
             "blocked-strategy": ["balanced"]
         }
         assert scheduler["blocked_signal_limit_capabilities"] == {
             "blocked-strategy": "scalping"
         }
-<<<<<<< HEAD
-        assert scheduler["blocked_signal_limit_reasons"] == {
-            "blocked-strategy": "Strategia 'scalping' nie jest dostępna."
-        }
-=======
->>>>>>> 4cadef77
         assert scheduler["blocked_suspensions"] == [
             {
                 "kind": "schedule",
                 "target": "blocked-run",
                 "reason": "maintenance",
                 "capability": "scalping",
-<<<<<<< HEAD
-                "guard_reason": "Strategia 'scalping' nie jest dostępna.",
-=======
->>>>>>> 4cadef77
             }
         ]
         assert scheduler["blocked_suspension_capabilities"] == {
             "schedule:blocked-run": "scalping"
         }
-<<<<<<< HEAD
-        assert scheduler["blocked_suspension_reasons"] == {
-            "schedule:blocked-run": "Strategia 'scalping' nie jest dostępna."
-        }
-        assert scheduler["guard_reason_summary"] == {
-            "strategies": {
-                "total": 1,
-                "by_capability": {"scalping": 1},
-                "by_reason": {"Strategia 'scalping' nie jest dostępna.": 1},
-            },
-            "schedules": {
-                "total": 1,
-                "by_capability": {"scalping": 1},
-                "by_reason": {"Strategia 'scalping' nie jest dostępna.": 1},
-            },
-            "initial_signal_limits": {
-                "total": 1,
-                "by_capability": {"scalping": 1},
-                "by_reason": {"Strategia 'scalping' nie jest dostępna.": 1},
-            },
-            "signal_limits": {
-                "total": 1,
-                "by_capability": {"scalping": 1},
-                "by_reason": {"Strategia 'scalping' nie jest dostępna.": 1},
-            },
-            "suspensions": {
-                "total": 1,
-                "by_capability": {"scalping": 1},
-                "by_reason": {"Strategia 'scalping' nie jest dostępna.": 1},
-            },
-            "overall": {
-                "total": 5,
-                "by_capability": {"scalping": 5},
-                "by_reason": {"Strategia 'scalping' nie jest dostępna.": 5},
-            },
-        }
-        assert scheduler["guard_reason_details"] == {
-            "scalping": {
-                "strategies": [
-                    {
-                        "name": "blocked-strategy",
-                        "reason": "Strategia 'scalping' nie jest dostępna.",
-                    }
-                ],
-                "schedules": [
-                    {
-                        "name": "blocked-run",
-                        "reason": "Strategia 'scalping' nie jest dostępna.",
-                    }
-                ],
-                "initial_signal_limits": [
-                    {
-                        "strategy": "blocked-strategy",
-                        "profile": "balanced",
-                        "reason": "Strategia 'scalping' nie jest dostępna.",
-                    }
-                ],
-                "signal_limits": [
-                    {
-                        "strategy": "blocked-strategy",
-                        "profile": "balanced",
-                        "reason": "Strategia 'scalping' nie jest dostępna.",
-                    }
-                ],
-                "suspensions": [
-                    {
-                        "kind": "schedule",
-                        "target": "blocked-run",
-                        "reason": "Strategia 'scalping' nie jest dostępna.",
-                    }
-                ],
-            }
-        }
-        assert scheduler["guard_reason_detail_summary"] == {
-            "scalping": {
-                "strategies": {
-                    "total": 1,
-                    "by_reason": {"Strategia 'scalping' nie jest dostępna.": 1},
-                },
-                "schedules": {
-                    "total": 1,
-                    "by_reason": {"Strategia 'scalping' nie jest dostępna.": 1},
-                },
-                "initial_signal_limits": {
-                    "total": 1,
-                    "by_reason": {"Strategia 'scalping' nie jest dostępna.": 1},
-                },
-                "signal_limits": {
-                    "total": 1,
-                    "by_reason": {"Strategia 'scalping' nie jest dostępna.": 1},
-                },
-                "suspensions": {
-                    "total": 1,
-                    "by_reason": {"Strategia 'scalping' nie jest dostępna.": 1},
-                },
-                "overall": {
-                    "total": 5,
-                    "by_reason": {"Strategia 'scalping' nie jest dostępna.": 5},
-                },
-            }
-        }
-        assert scheduler["guard_reason_detail_category_summary"] == {
-            "strategies": {
-                "total": 1,
-                "by_capability": {"scalping": 1},
-                "by_reason": {"Strategia 'scalping' nie jest dostępna.": 1},
-            },
-            "schedules": {
-                "total": 1,
-                "by_capability": {"scalping": 1},
-                "by_reason": {"Strategia 'scalping' nie jest dostępna.": 1},
-            },
-            "initial_signal_limits": {
-                "total": 1,
-                "by_capability": {"scalping": 1},
-                "by_reason": {"Strategia 'scalping' nie jest dostępna.": 1},
-            },
-            "signal_limits": {
-                "total": 1,
-                "by_capability": {"scalping": 1},
-                "by_reason": {"Strategia 'scalping' nie jest dostępna.": 1},
-            },
-            "suspensions": {
-                "total": 1,
-                "by_capability": {"scalping": 1},
-                "by_reason": {"Strategia 'scalping' nie jest dostępna.": 1},
-            },
-        }
-        assert scheduler["guard_reason_detail_reason_summary"] == {
-            "Strategia 'scalping' nie jest dostępna.": {
-                "total": 5,
-                "by_capability": {"scalping": 5},
-                "by_category": {
-                    "initial_signal_limits": 1,
-                    "signal_limits": 1,
-                    "strategies": 1,
-                    "schedules": 1,
-                    "suspensions": 1,
-                },
-            }
-        }
-        assert scheduler["guard_reason_detail_reason_details"] == {
-            "Strategia 'scalping' nie jest dostępna.": {
-                "total": 5,
-                "capabilities": ["scalping"],
-                "categories": {
-                    "strategies": [
-                        {
-                            "name": "blocked-strategy",
-                            "reason": "Strategia 'scalping' nie jest dostępna.",
-                        }
-                    ],
-                    "schedules": [
-                        {
-                            "name": "blocked-run",
-                            "reason": "Strategia 'scalping' nie jest dostępna.",
-                        }
-                    ],
-                    "initial_signal_limits": [
-                        {
-                            "profile": "balanced",
-                            "reason": "Strategia 'scalping' nie jest dostępna.",
-                            "strategy": "blocked-strategy",
-                        }
-                    ],
-                    "signal_limits": [
-                        {
-                            "profile": "balanced",
-                            "reason": "Strategia 'scalping' nie jest dostępna.",
-                            "strategy": "blocked-strategy",
-                        }
-                    ],
-                    "suspensions": [
-                        {
-                            "kind": "schedule",
-                            "reason": "Strategia 'scalping' nie jest dostępna.",
-                            "target": "blocked-run",
-                        }
-                    ],
-                },
-            }
-        }
-=======
->>>>>>> 4cadef77
     finally:
         reset_capability_guard()
