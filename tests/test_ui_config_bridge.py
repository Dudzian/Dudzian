import io
import json
from datetime import date
from pathlib import Path

import pytest
import yaml

from bot_core.security.capabilities import build_capabilities_from_payload
from bot_core.security.guards import install_capability_guard, reset_capability_guard

from scripts import ui_config_bridge


@pytest.fixture()
def sample_config(tmp_path: Path) -> Path:
    content = {
        "decision_engine": {
            "orchestrator": {
                "max_cost_bps": 12,
                "min_net_edge_bps": 7,
                "max_daily_loss_pct": 2.5,
                "max_drawdown_pct": 4.1,
                "max_position_ratio": 0.3,
                "max_open_positions": 5,
                "max_latency_ms": 120,
                "max_trade_notional": 150000,
                "stress_tests": [
                    {
                        "name": "latency",
                        "type": "latency",
                        "parameters": {"max_ms": 150},
                    }
                ],
            },
            "min_probability": 0.6,
            "require_cost_data": True,
            "penalty_cost_bps": 3,
            "profile_overrides": {
                "conservative": {
                    "max_cost_bps": 8,
                    "max_latency_ms": 90,
                }
            },
        },
        "strategies": {
            "trend-follow": {
                "engine": "daily_trend_momentum",
                "license_tier": "standard",
                "risk_classes": ["directional"],
                "required_data": ["ohlcv"],
                "tags": ["custom-tag"],
            }
        },
        "multi_strategy_schedulers": {
            "default": {
                "telemetry_namespace": "telemetry/main",
                "decision_log_category": "decision.default",
                "health_check_interval": 120,
                "portfolio_governor": "governor-a",
                "schedules": [
                    {
                        "name": "open-session",
                        "strategy": "trend-follow",
                        "cadence_seconds": 60,
                        "max_drift_seconds": 5,
                        "warmup_bars": 120,
                        "risk_profile": "BALANCED",
                        "max_signals": 10,
                        "interval": "PT1M",
                    }
                ],
            }
        },
    }
    path = tmp_path / "core.yaml"
    path.write_text(yaml.safe_dump(content, sort_keys=False), encoding="utf-8")
    return path


def test_dump_config_sections(sample_config: Path) -> None:
    raw = yaml.safe_load(sample_config.read_text(encoding="utf-8"))
    dumped = ui_config_bridge.dump_config(raw, section="all", scheduler=None)

    assert dumped["decision"]["max_cost_bps"] == 12
    assert dumped["decision"]["profile_overrides"] == [
        {
            "profile": "conservative",
            "max_cost_bps": 8,
            "max_latency_ms": 90,
        }
    ]

    assert list(dumped["schedulers"].keys()) == ["default"]
    default_scheduler = dumped["schedulers"]["default"]
    assert default_scheduler["telemetry_namespace"] == "telemetry/main"
    assert default_scheduler["schedules"][0]["name"] == "open-session"
    first_schedule = default_scheduler["schedules"][0]
    assert first_schedule["engine"] == "daily_trend_momentum"
    assert first_schedule["capability"] == "trend_d1"
    assert first_schedule["license_tier"] == "standard"
    assert first_schedule["risk_classes"] == ["directional", "momentum"]
    assert first_schedule["required_data"] == ["ohlcv", "technical_indicators"]
    assert first_schedule["tags"] == ["trend", "momentum", "custom-tag"]
<<<<<<< HEAD
=======
    assert default_scheduler["initial_suspensions"] == []
    assert default_scheduler["initial_signal_limits"] == {}
    assert "blocked_schedules" not in default_scheduler
    assert "blocked_initial_signal_limits" not in default_scheduler
>>>>>>> f1196c0a


def test_apply_updates_writes_yaml(sample_config: Path, monkeypatch: pytest.MonkeyPatch) -> None:
    calls: list[Path] = []

    def fake_load(path: Path) -> None:
        calls.append(path)

    monkeypatch.setattr(ui_config_bridge, "load_core_config", fake_load)

    payload = {
        "decision": {
            "max_cost_bps": 9,
            "profile_overrides": [
                {
                    "profile": "conservative",
                    "max_cost_bps": 6,
                    "max_latency_ms": 80,
                },
                {
                    "profile": "aggressive",
                    "max_open_positions": 12,
                },
            ],
        },
        "schedulers": {
            "default": {
                "health_check_interval": 90,
                "schedules": [
                    {
                        "name": "open-session",
                        "max_signals": 6,
                    }
                ],
            }
        },
    }

    ui_config_bridge.apply_updates(sample_config, payload)

    assert calls == [sample_config]

    updated = yaml.safe_load(sample_config.read_text(encoding="utf-8"))
    overrides = updated["decision_engine"]["profile_overrides"]
    assert overrides["conservative"]["max_latency_ms"] == 80
    assert overrides["aggressive"]["max_open_positions"] == 12

    schedules = updated["multi_strategy_schedulers"]["default"]["schedules"]
    assert schedules[0]["max_signals"] == 6
    assert updated["decision_engine"]["orchestrator"]["max_cost_bps"] == 9
    assert updated["multi_strategy_schedulers"]["default"]["health_check_interval"] == 90


def test_main_apply_reads_stdin(sample_config: Path, monkeypatch: pytest.MonkeyPatch, capsys: pytest.CaptureFixture[str]) -> None:
    calls: list[Path] = []

    def fake_load(path: Path) -> None:
        calls.append(path)

    monkeypatch.setattr(ui_config_bridge, "load_core_config", fake_load)

    update_payload = {
        "decision": {"max_open_positions": 7},
    }

    monkeypatch.setattr(ui_config_bridge.sys, "stdin", io.StringIO(json.dumps(update_payload)))

    exit_code = ui_config_bridge.main([
        "--config",
        str(sample_config),
        "--apply",
    ])

    assert exit_code == 0
    assert calls == [sample_config]

    updated = yaml.safe_load(sample_config.read_text(encoding="utf-8"))
    assert updated["decision_engine"]["orchestrator"]["max_open_positions"] == 7


def test_main_dump_outputs_json(sample_config: Path, capsys: pytest.CaptureFixture[str]) -> None:
    exit_code = ui_config_bridge.main([
        "--config",
        str(sample_config),
        "--dump",
        "--section",
        "scheduler",
    ])

    assert exit_code == 0
    captured = capsys.readouterr()
    data = json.loads(captured.out)
    assert "schedulers" in data
    assert list(data["schedulers"].keys()) == ["default"]


def test_dump_config_filters_blocked_capabilities() -> None:
    raw = {
        "strategies": {
            "trend-follow": {
                "engine": "daily_trend_momentum",
                "tags": ["custom"],
            }
        },
        "scalping_strategies": {
            "quick_scalp": {}
        },
        "multi_strategy_schedulers": {
            "default": {
                "schedules": [
                    {"name": "trend", "strategy": "trend-follow"},
                    {"name": "scalp", "strategy": "quick_scalp"},
                ]
            }
        },
    }

    try:
        capabilities = build_capabilities_from_payload(
            {
                "edition": "pro",
                "environments": ["paper"],
                "exchanges": {},
                "strategies": {"trend_d1": True, "scalping": False},
                "runtime": {},
                "modules": {},
                "limits": {},
            },
            effective_date=date(2025, 1, 1),
        )
        install_capability_guard(capabilities)

        dumped = ui_config_bridge.dump_config(raw, section="scheduler", scheduler=None)
        scheduler = dumped["schedulers"]["default"]
        schedules = scheduler["schedules"]

        assert len(schedules) == 1
        trend_entry = schedules[0]
        assert trend_entry["name"] == "trend"
        assert trend_entry["engine"] == "daily_trend_momentum"
        assert trend_entry["capability"] == "trend_d1"

        assert scheduler.get("blocked_schedules") == ["scalp"]
        assert scheduler.get("blocked_strategies") == ["quick_scalp"]
        assert scheduler.get("blocked_capabilities") == {"quick_scalp": "scalping"}
        assert scheduler.get("blocked_schedule_capabilities") == {"scalp": "scalping"}
        assert "blocked_initial_signal_limits" not in scheduler
        assert "blocked_signal_limits" not in scheduler
    finally:
        reset_capability_guard()


def test_dump_config_reports_blocked_limits_and_suspensions() -> None:
    raw = {
        "strategies": {
            "trend": {"engine": "daily_trend_momentum"},
            "blocked-strategy": {"engine": "scalping"},
        },
        "multi_strategy_schedulers": {
            "default": {
                "schedules": [
                    {"name": "trend-run", "strategy": "trend"},
                    {"name": "blocked-run", "strategy": "blocked-strategy"},
                ],
                "initial_signal_limits": {
                    "trend": {"balanced": {"limit": 2}},
                    "blocked-strategy": {"balanced": {"limit": 1}},
                },
                "signal_limits": {
                    "trend": {"balanced": {"limit": 3}},
                    "blocked-strategy": {"balanced": {"limit": 2}},
                },
                "initial_suspensions": [
                    {"kind": "schedule", "target": "blocked-run", "reason": "maintenance"},
                    {"kind": "tag", "target": "intraday", "reason": "tag-pause"},
                ],
            }
        },
    }

    try:
        capabilities = build_capabilities_from_payload(
            {
                "edition": "pro",
                "environments": ["paper"],
                "exchanges": {},
                "strategies": {"trend_d1": True, "scalping": False},
                "runtime": {},
                "modules": {},
                "limits": {},
            },
            effective_date=date(2025, 1, 1),
        )
        install_capability_guard(capabilities)

        dumped = ui_config_bridge.dump_config(raw, section="scheduler", scheduler=None)
        scheduler = dumped["schedulers"]["default"]

        schedules = scheduler["schedules"]
        assert len(schedules) == 1
        assert schedules[0]["strategy"] == "trend"

        assert scheduler["initial_signal_limits"] == {
            "trend": {"balanced": {"limit": 2}}
        }
        assert scheduler["signal_limits"] == {
            "trend": {"balanced": {"limit": 3}}
        }
        assert scheduler["initial_suspensions"] == [
            {"kind": "tag", "target": "intraday", "reason": "tag-pause"}
        ]
        assert scheduler["blocked_schedules"] == ["blocked-run"]
        assert scheduler["blocked_strategies"] == ["blocked-strategy"]
        assert scheduler["blocked_capabilities"] == {"blocked-strategy": "scalping"}
        assert scheduler["blocked_schedule_capabilities"] == {"blocked-run": "scalping"}
        assert scheduler["blocked_initial_signal_limits"] == {
            "blocked-strategy": ["balanced"]
        }
        assert scheduler["blocked_initial_signal_limit_capabilities"] == {
            "blocked-strategy": "scalping"
        }
        assert scheduler["blocked_signal_limits"] == {
            "blocked-strategy": ["balanced"]
        }
        assert scheduler["blocked_signal_limit_capabilities"] == {
            "blocked-strategy": "scalping"
        }
        assert scheduler["blocked_suspensions"] == [
            {
                "kind": "schedule",
                "target": "blocked-run",
                "reason": "maintenance",
                "capability": "scalping",
            }
        ]
        assert scheduler["blocked_suspension_capabilities"] == {
            "schedule:blocked-run": "scalping"
        }
    finally:
        reset_capability_guard()
<|MERGE_RESOLUTION|>--- conflicted
+++ resolved
@@ -102,13 +102,10 @@
     assert first_schedule["risk_classes"] == ["directional", "momentum"]
     assert first_schedule["required_data"] == ["ohlcv", "technical_indicators"]
     assert first_schedule["tags"] == ["trend", "momentum", "custom-tag"]
-<<<<<<< HEAD
-=======
     assert default_scheduler["initial_suspensions"] == []
     assert default_scheduler["initial_signal_limits"] == {}
     assert "blocked_schedules" not in default_scheduler
     assert "blocked_initial_signal_limits" not in default_scheduler
->>>>>>> f1196c0a
 
 
 def test_apply_updates_writes_yaml(sample_config: Path, monkeypatch: pytest.MonkeyPatch) -> None:
