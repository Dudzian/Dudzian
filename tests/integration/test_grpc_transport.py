--- conflicted
+++ resolved
@@ -16,10 +16,6 @@
 from bot_core.exchanges import streaming as core_streaming
 from bot_core.exchanges.base import AccountSnapshot
 from bot_core.execution.paper import MarketMetadata
-<<<<<<< HEAD
-from bot_core.runtime.local_gateway import JsonRpcServer
-=======
->>>>>>> 643ade9e
 from KryptoLowca.exchanges import interfaces as exchange_interfaces
 from KryptoLowca.exchanges import streaming as exchange_streaming
 
@@ -125,82 +121,6 @@
     )
     assert len(response["candles"]) == 3
     assert response["candles"][0]["close"] > 0
-<<<<<<< HEAD
-
-
-def test_local_runtime_gateway_stream_snapshot_and_updates() -> None:
-    context = _build_stub_context()
-    gateway = LocalRuntimeGateway(context)
-    payload = gateway.dispatch(
-        "market_data.stream_ohlcv",
-        {"symbol": "BTC/USDT", "timeout_ms": 100, "max_updates": 2},
-    )
-    assert payload["snapshot"]
-    assert len(payload["updates"]) <= 2
-    assert payload["has_more"] is False
-
-
-def test_local_runtime_gateway_stream_timeout_without_iterator_support(monkeypatch) -> None:
-    context = _build_stub_context()
-    gateway = LocalRuntimeGateway(context)
-
-    original_stream = gateway._market.StreamOhlcv
-
-    class _NoTimeoutStream:
-        def __init__(self, iterable):
-            self._iterator = iter(iterable)
-
-        def __iter__(self):
-            return self
-
-        def __next__(self):
-            return next(self._iterator)
-
-        def next(self):  # noqa: A003 - zgodne z interfejsem gRPC
-            return next(self)
-
-        def cancel(self) -> None:
-            closer = getattr(self._iterator, "close", None)
-            if callable(closer):
-                closer()
-
-    def patched_stream(request, context):
-        return _NoTimeoutStream(original_stream(request, context))
-
-    monkeypatch.setattr(gateway._market, "StreamOhlcv", patched_stream)
-
-    payload = gateway.dispatch(
-        "market_data.stream_ohlcv",
-        {"symbol": "BTC/USDT", "timeout_ms": 50, "max_updates": 1},
-    )
-    assert payload["snapshot"]
-    assert payload["has_more"] is False
-
-
-def test_local_runtime_gateway_stream_continuous_subscription() -> None:
-    context = _build_stub_context()
-    gateway = LocalRuntimeGateway(context)
-    initial = gateway.dispatch(
-        "market_data.stream_ohlcv",
-        {"symbol": "BTC/USDT", "continuous": True, "max_updates": 1, "timeout_ms": 50},
-    )
-    assert initial["snapshot"]
-    assert "subscription_id" in initial
-    subscription_id = initial["subscription_id"]
-    follow_up = gateway.dispatch(
-        "market_data.stream_ohlcv",
-        {"subscription_id": subscription_id, "timeout_ms": 10, "max_updates": 1},
-    )
-    assert follow_up["subscription_id"] == subscription_id
-    assert "has_more" in follow_up
-    cancelled = gateway.dispatch(
-        "market_data.stream_ohlcv",
-        {"subscription_id": subscription_id, "cancel": True},
-    )
-    assert cancelled["cancelled"] is True
-    assert cancelled["subscription_id"] == subscription_id
-=======
->>>>>>> 643ade9e
 
 
 def test_ui_transport_configuration_defaults_to_grpc() -> None:
@@ -217,192 +137,4 @@
     assert hasattr(exchange_interfaces, "MarketStreamHandle")
     assert "websocket" not in (exchange_streaming.LongPollSubscription.__doc__ or "").lower()
     assert not hasattr(core_streaming, "LocalWebSocketBridge")
-<<<<<<< HEAD
-    assert not hasattr(core_streaming.LocalLongPollStream, "websocket_bridge")
-
-
-class _FakeGateway:
-    def __init__(self) -> None:
-        self.calls: list[str] = []
-
-    def dispatch(self, method: str, params):  # pragma: no cover - exercised via JsonRpcServer
-        self.calls.append(method)
-        if method == "slow":
-            delay_ms = float(params.get("delay_ms", 0.0))
-            time.sleep(delay_ms / 1000.0)
-            return {"delay_ms": delay_ms}
-        if method == "boom":
-            raise RuntimeError("boom")
-        return {"ok": True}
-
-
-def test_json_rpc_server_executes_requests_in_parallel() -> None:
-    gateway = _FakeGateway()
-    emitted: list[dict] = []
-    server = JsonRpcServer(gateway, max_workers=2, poll_interval=0.005, emit=emitted.append)
-
-    start = time.monotonic()
-    server.submit({"id": "a", "method": "slow", "params": {"delay_ms": 120}})
-    server.submit({"id": "b", "method": "slow", "params": {"delay_ms": 120}})
-
-    deadline = start + 1.5
-    while len(emitted) < 2 and time.monotonic() < deadline:
-        time.sleep(0.01)
-        server.flush_ready()
-
-    elapsed = time.monotonic() - start
-    assert len(emitted) == 2
-    identifiers = {entry["id"] for entry in emitted}
-    assert identifiers == {"a", "b"}
-    assert elapsed < 0.35  # równoległe wykonanie skraca czas z ~0.24 do <0.35s
-    server.stop()
-
-
-def test_json_rpc_server_emits_timeout_and_cancel() -> None:
-    gateway = _FakeGateway()
-    emitted: list[dict] = []
-    server = JsonRpcServer(gateway, max_workers=1, poll_interval=0.005, emit=emitted.append)
-
-    server.submit(
-        {
-            "id": "timeout",
-            "method": "slow",
-            "params": {"delay_ms": 200},
-            "timeout_ms": 50,
-        }
-    )
-
-    deadline = time.monotonic() + 1.0
-    while not emitted and time.monotonic() < deadline:
-        time.sleep(0.01)
-        server.enforce_timeouts()
-        server.flush_ready()
-
-    assert emitted
-    first = emitted[0]
-    assert first["id"] == "timeout"
-    assert first["error"]["message"] == "timeout"
-    assert first.get("timeout") is True
-
-    # re-submit and cancel explicite
-    emitted.clear()
-    server.flush_ready()
-    server.submit({"id": "cancel-me", "method": "slow", "params": {"delay_ms": 200}})
-    server.submit({"id": "cancel-me", "cancel": True})
-
-    deadline = time.monotonic() + 1.0
-    while not emitted and time.monotonic() < deadline:
-        time.sleep(0.01)
-        server.flush_ready()
-
-    server.flush_ready()
-    assert emitted
-    response = emitted[0]
-    assert response["id"] == "cancel-me"
-    assert response.get("cancelled") is True
-    server.stop()
-
-
-def test_json_rpc_server_reports_errors() -> None:
-    gateway = _FakeGateway()
-    emitted: list[dict] = []
-    server = JsonRpcServer(gateway, max_workers=1, poll_interval=0.005, emit=emitted.append)
-
-    server.submit({"id": "boom", "method": "boom", "params": {}})
-
-    deadline = time.monotonic() + 1.0
-    while not emitted and time.monotonic() < deadline:
-        time.sleep(0.01)
-        server.flush_ready()
-
-    assert emitted
-    response = emitted[0]
-    assert response["id"] == "boom"
-    assert "error" in response
-    assert response["error"]["message"] == "boom"
-    server.stop()
-
-
-def test_json_rpc_server_applies_queue_limits(caplog: pytest.LogCaptureFixture) -> None:
-    gateway = _FakeGateway()
-    emitted: list[dict] = []
-    server = JsonRpcServer(
-        gateway,
-        max_workers=1,
-        max_queue_size=2,
-        poll_interval=0.001,
-        emit=emitted.append,
-    )
-
-    with caplog.at_level(logging.WARNING):
-        server.submit({"id": "req-1", "method": "slow", "params": {"delay_ms": 150}})
-        server.submit({"id": "req-2", "method": "slow", "params": {"delay_ms": 150}})
-        server.submit({"id": "req-overflow", "method": "slow", "params": {"delay_ms": 150}})
-
-    deadline = time.monotonic() + 2.0
-    while time.monotonic() < deadline:
-        server.flush_ready()
-        if any(entry.get("id") == "req-overflow" for entry in emitted):
-            break
-        time.sleep(0.01)
-
-    overflow = next(
-        (entry for entry in emitted if entry.get("id") == "req-overflow"),
-        None,
-    )
-    assert overflow is not None, f"brak odpowiedzi overflow, posiadane: {emitted!r}"
-    assert overflow["error"]["message"] == "server-busy"
-    assert any("capacity limit" in record.message for record in caplog.records)
-
-    deadline = time.monotonic() + 2.0
-    while len([entry for entry in emitted if entry.get("id") in {"req-1", "req-2"}]) < 2 and time.monotonic() < deadline:
-        time.sleep(0.01)
-        server.flush_ready()
-
-    server.stop()
-
-
-def test_json_rpc_server_flushes_responses_on_shutdown(monkeypatch) -> None:
-    gateway = _FakeGateway()
-    emitted: list[dict] = []
-    server = JsonRpcServer(gateway, max_workers=2, poll_interval=0.005, emit=emitted.append)
-
-    read_fd, write_fd = os.pipe()
-    reader = os.fdopen(read_fd, "r", buffering=1)
-    writer = os.fdopen(write_fd, "w", buffering=1)
-
-    original_stdin = sys.stdin
-    monkeypatch.setattr(sys, "stdin", reader)
-
-    thread = threading.Thread(target=server.run, name="json-rpc-runner")
-    thread.start()
-
-    try:
-        requests = [
-            {"id": "slow-1", "method": "slow", "params": {"delay_ms": 120}},
-            {"id": "slow-2", "method": "slow", "params": {"delay_ms": 160}},
-        ]
-        for payload in requests:
-            writer.write(json.dumps(payload) + "\n")
-            writer.flush()
-        writer.close()
-
-        thread.join(timeout=5.0)
-        if thread.is_alive():
-            server.stop()
-            thread.join(timeout=1.0)
-            pytest.fail("JsonRpcServer.run() did not terminate after shutdown request")
-    finally:
-        writer.close()
-        sys.stdin = original_stdin
-        reader.close()
-
-    server.flush_ready()
-
-    identifiers = [entry.get("id") for entry in emitted if "id" in entry]
-    assert {"slow-1", "slow-2"}.issubset(set(identifiers))
-    assert any(entry.get("event") == "runtime-stopping" for entry in emitted)
-    assert gateway.calls.count("slow") == 2
-=======
-    assert not hasattr(core_streaming.LocalLongPollStream, "websocket_bridge")
->>>>>>> 643ade9e
+    assert not hasattr(core_streaming.LocalLongPollStream, "websocket_bridge")