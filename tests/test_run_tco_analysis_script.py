--- conflicted
+++ resolved
@@ -359,79 +359,6 @@
     assert json.loads(signature_path.read_text(encoding="utf-8")) == expected_signature
 
 
-<<<<<<< HEAD
-def test_output_alias_accepts_sanitized_timestamp_formats(tmp_path: Path) -> None:
-    if not _supports_head_cli():
-        pytest.skip("Output alias applies to summary CLI variant")
-
-    input_payload = {"currency": "USD", "items": []}
-    input_path = tmp_path / "sanitized.json"
-    input_path.write_text(json.dumps(input_payload), encoding="utf-8")
-
-    # runbook potrafi dostarczać katalogi z myślnikami/spacjami, które po sanizacji
-    # powinny być traktowane jako znacznik czasu
-    output_target = (
-        tmp_path
-        / "var"
-        / "audit"
-        / "tco"
-        / "2024-05-07 09_00_00z"
-        / "custom.csv"
-    )
-
-    exit_code = run_tco([
-        "--input",
-        str(input_path),
-        "--output",
-        str(output_target),
-    ])
-    assert exit_code == 0
-
-    artifact_root = tmp_path / "var" / "audit" / "tco"
-    expected_dir = run_tco_mod._sanitize_timestamp("2024-05-07 09_00_00z")
-    run_dir = artifact_root / expected_dir
-    assert run_dir.is_dir()
-    assert (run_dir / "custom.csv").exists()
-    assert (run_dir / "custom.json").exists()
-
-
-def test_output_alias_directory_timestamp_hint(tmp_path: Path) -> None:
-    if not _supports_head_cli():
-        pytest.skip("Output alias applies to summary CLI variant")
-
-    input_payload = {
-        "currency": "USD",
-        "items": [{"name": "Ops", "category": "operations", "monthly_cost": 15.0}],
-    }
-    input_path = tmp_path / "costs.json"
-    input_path.write_text(json.dumps(input_payload), encoding="utf-8")
-
-    output_dir = tmp_path / "var" / "audit" / "tco" / "20240507T090000Z"
-
-    exit_code = run_tco([
-        "--input",
-        str(input_path),
-        "--output",
-        str(output_dir),
-    ])
-    assert exit_code == 0
-
-    artifact_root = tmp_path / "var" / "audit" / "tco"
-    expected_dir = artifact_root / run_tco_mod._sanitize_timestamp("20240507T090000Z")
-    assert expected_dir == output_dir
-    assert expected_dir.is_dir()
-
-    json_path = expected_dir / "tco_summary.json"
-    csv_path = expected_dir / "tco_breakdown.csv"
-    assert json_path.exists()
-    assert csv_path.exists()
-
-    nested_dirs = [item for item in expected_dir.iterdir() if item.is_dir()]
-    assert not nested_dirs
-
-
-=======
->>>>>>> a582ea74
 def test_output_alias_directory_with_digits_is_not_timestamp(tmp_path: Path) -> None:
     if not _supports_head_cli():
         pytest.skip("Output alias applies to summary CLI variant")
@@ -458,102 +385,6 @@
     assert generated_dir.name != "var2"
     assert generated_dir.name.startswith("20")  # rok
     assert (generated_dir / "report.csv").exists()
-<<<<<<< HEAD
-
-
-def test_analyze_output_alias_csv_sets_basename(tmp_path: Path) -> None:
-    if not _supports_main_cli():
-        pytest.skip("Output alias applies to analyze CLI variant")
-
-    fills_path = _write_sample_fills(tmp_path / "fills.csv.jsonl")
-    key_path = tmp_path / "keys" / "analyze_alias.key"
-    signing_key = write_random_hmac_key(key_path)
-
-    output_target = tmp_path / "var" / "audit" / "tco" / "alias.csv"
-
-    exit_code = run_tco([
-        "--fills",
-        str(fills_path),
-        "--output",
-        str(output_target),
-        "--signing-key-path",
-        str(key_path),
-        "--signing-key-id",
-        "stage5-alias",
-    ])
-    assert exit_code == 0
-
-    output_root = tmp_path / "var" / "audit" / "tco"
-    csv_path = output_root / "alias.csv"
-    pdf_path = output_root / "alias.pdf"
-    json_path = output_root / "alias.json"
-
-    for artifact in (csv_path, pdf_path, json_path):
-        assert artifact.exists()
-        signature_path = artifact.with_suffix(artifact.suffix + ".sig")
-        assert signature_path.exists()
-        document = json.loads(signature_path.read_text(encoding="utf-8"))
-        expected_signature = build_hmac_signature(
-            document["payload"],
-            key=signing_key,
-            algorithm="HMAC-SHA256",
-            key_id="stage5-alias",
-        )
-        assert document["signature"] == expected_signature
-
-    assert not any(child.is_dir() for child in output_root.iterdir())
-
-
-def test_analyze_output_alias_directory_preserves_target(tmp_path: Path) -> None:
-    if not _supports_main_cli():
-        pytest.skip("Output alias applies to analyze CLI variant")
-
-    fills_path = _write_sample_fills(tmp_path / "fills.dir.jsonl")
-    key_path = tmp_path / "keys" / "analyze_dir.key"
-    signing_key = write_random_hmac_key(key_path)
-
-    output_dir = tmp_path / "var" / "audit" / "tco" / "custom_runs"
-
-    exit_code = run_tco([
-        "--fills",
-        str(fills_path),
-        "--output",
-        str(output_dir),
-        "--signing-key-path",
-        str(key_path),
-        "--signing-key-id",
-        "stage5-dir",
-    ])
-    assert exit_code == 0
-
-    assert output_dir.exists()
-    subdirs = [child for child in output_dir.iterdir() if child.is_dir()]
-    assert len(subdirs) == 1
-    run_dir = subdirs[0]
-
-    csv_files = list(run_dir.glob("tco_report_*.csv"))
-    assert len(csv_files) == 1
-    csv_path = csv_files[0]
-    base = csv_path.stem
-    pdf_path = run_dir / f"{base}.pdf"
-    json_path = run_dir / f"{base}.json"
-
-    for artifact in (csv_path, pdf_path, json_path):
-        assert artifact.exists()
-        signature_path = artifact.with_suffix(artifact.suffix + ".sig")
-        assert signature_path.exists()
-        document = json.loads(signature_path.read_text(encoding="utf-8"))
-        expected_signature = build_hmac_signature(
-            document["payload"],
-            key=signing_key,
-            algorithm="HMAC-SHA256",
-            key_id="stage5-dir",
-        )
-        assert document["signature"] == expected_signature
-
-
-=======
->>>>>>> a582ea74
 def test_run_tco_analysis_requires_key_length_if_applicable(tmp_path: Path) -> None:
     if not _supports_main_cli():
         pytest.skip("Key length validation applies to 'main' CLI variant only")
