from __future__ import annotations

import json
import time
import types
from typing import Iterable
from urllib.request import urlopen
<<<<<<< HEAD
=======

import json
from urllib.request import urlopen
>>>>>>> 3accb8c8

import pytest

from bot_core.exchanges.base import Environment, ExchangeAdapter, ExchangeCredentials
from bot_core.exchanges.binance.futures import BinanceFuturesAdapter
from bot_core.exchanges.binance.spot import BinanceSpotAdapter
from bot_core.exchanges.kraken.spot import (
    KrakenOpenOrder,
    KrakenOrderBook,
    KrakenOrderBookEntry,
    KrakenSpotAdapter,
    KrakenTicker,
)
from bot_core.exchanges.stream_gateway import StreamGateway, start_stream_gateway


@pytest.fixture
def kraken_credentials() -> ExchangeCredentials:
    return ExchangeCredentials(
        key_id="demo",
        secret="secret",
        environment=Environment.PAPER,
        permissions=("read", "trade"),
    )


@pytest.fixture
def binance_spot_credentials() -> ExchangeCredentials:
    return ExchangeCredentials(
        key_id="spot",
        secret="secret",
        environment=Environment.PAPER,
        permissions=("read", "trade"),
    )


@pytest.fixture
def binance_futures_credentials() -> ExchangeCredentials:
    return ExchangeCredentials(
        key_id="futures",
        secret="secret",
        environment=Environment.PAPER,
        permissions=("read", "trade"),
    )


def _start_gateway(adapter: ExchangeAdapter) -> tuple[StreamGateway, object, object, int]:
    gateway = StreamGateway(retry_after=0.0)
    adapter_name = getattr(adapter, "name", adapter.__class__.__name__.lower())
    environment_value: str | None = None
    credentials = getattr(adapter, "credentials", None)
    if isinstance(credentials, ExchangeCredentials):
        environment_value = credentials.environment.value
    gateway.register_adapter(adapter_name, environment=environment_value, adapter=adapter)
    server, thread = start_stream_gateway("127.0.0.1", 0, gateway=gateway)
    port = server.server_address[1]  # type: ignore[misc]
    return gateway, server, thread, port


def _stop_gateway(gateway: StreamGateway, server: object, thread: object) -> None:
    server.shutdown()  # type: ignore[attr-defined]
    thread.join(timeout=2.0)  # type: ignore[attr-defined]
    gateway.close()


def test_stream_gateway_public_stream_returns_batches(kraken_credentials: ExchangeCredentials, monkeypatch: pytest.MonkeyPatch) -> None:
    adapter = KrakenSpotAdapter(
        kraken_credentials,
        environment=Environment.PAPER,
        settings={
            "stream": {
                "poll_interval": 0.0,
                "timeout": 0.5,
                "max_retries": 1,
                "backoff_base": 0.0,
                "backoff_cap": 0.0,
                "jitter": (0.0, 0.0),
            }
        },
    )

    ticker_values: list[KrakenTicker] = [
        KrakenTicker(
            symbol="XBT/USD",
            best_ask=100.5,
            best_bid=99.5,
            last_price=100.0,
            volume_24h=10.0,
            vwap_24h=100.1,
            high_24h=105.0,
            low_24h=95.0,
            open_price=98.0,
            timestamp=time.time(),
        ),
        KrakenTicker(
            symbol="XBT/USD",
            best_ask=101.5,
            best_bid=100.5,
            last_price=101.0,
            volume_24h=11.0,
            vwap_24h=101.1,
            high_24h=106.0,
            low_24h=96.0,
            open_price=99.0,
            timestamp=time.time(),
        ),
    ]
    ticker_call = {"count": 0}

    def fake_fetch_ticker(symbol: str) -> KrakenTicker:
        index = min(ticker_call["count"], len(ticker_values) - 1)
        ticker_call["count"] += 1
        return ticker_values[index]

    order_book = KrakenOrderBook(
        symbol="XBT/USD",
        bids=(
            KrakenOrderBookEntry(price=101.0, volume=1.0, timestamp=time.time()),
            KrakenOrderBookEntry(price=100.5, volume=2.0, timestamp=time.time()),
        ),
        asks=(
            KrakenOrderBookEntry(price=101.5, volume=1.5, timestamp=time.time()),
            KrakenOrderBookEntry(price=102.0, volume=1.2, timestamp=time.time()),
        ),
        depth=2,
        timestamp=time.time(),
    )

    def fake_fetch_order_book(symbol: str, *, depth: int = 50) -> KrakenOrderBook:
        return order_book

    monkeypatch.setattr(adapter, "fetch_ticker", fake_fetch_ticker)
    monkeypatch.setattr(adapter, "fetch_order_book", fake_fetch_order_book)

    gateway, server, thread, port = _start_gateway(adapter)
    stream_settings = adapter._settings.setdefault("stream", {})
    stream_settings["base_url"] = f"http://127.0.0.1:{port}"
    stream_settings.setdefault("public_params", {"symbol": "XBT/USD"})

    try:
        stream = adapter.stream_public_data(channels=["ticker", "depth"])
        first_batch = next(stream)
        second_batch = next(stream)
        batches = [first_batch, second_batch]
        ticker_batch = next(batch for batch in batches if batch.channel == "ticker")
        depth_batch = next(batch for batch in batches if batch.channel == "depth")

        assert ticker_batch.events[0]["symbol"] == "XBT/USD"
        assert ticker_batch.events[0]["last_price"] == pytest.approx(100.0)
        assert depth_batch.events[0]["symbol"] == "XBT/USD"
        assert depth_batch.events[0]["bids"][0]["price"] == pytest.approx(101.0)

        # kolejne zapytanie powinno zwrócić zaktualizowany ticker
        next_batches = [next(stream), next(stream)]
        next_ticker = next(batch for batch in next_batches if batch.channel == "ticker")
        assert next_ticker.cursor != ticker_batch.cursor
        assert next_ticker.events[0]["last_price"] == pytest.approx(101.0)
    finally:
        stream.close()
        _stop_gateway(gateway, server, thread)


def test_stream_gateway_status_and_reset_endpoint(
    kraken_credentials: ExchangeCredentials, monkeypatch: pytest.MonkeyPatch
) -> None:
    adapter = KrakenSpotAdapter(
        kraken_credentials,
        environment=Environment.PAPER,
        settings={
            "stream": {
                "poll_interval": 0.0,
                "timeout": 0.5,
                "max_retries": 1,
                "backoff_base": 0.0,
                "backoff_cap": 0.0,
                "jitter": (0.0, 0.0),
            }
        },
    )

    ticker = KrakenTicker(
        symbol="XBT/USD",
        best_ask=100.5,
        best_bid=99.5,
        last_price=100.0,
        volume_24h=10.0,
        vwap_24h=100.1,
        high_24h=105.0,
        low_24h=95.0,
        open_price=98.0,
        timestamp=time.time(),
    )

    monkeypatch.setattr(adapter, "fetch_ticker", lambda symbol: ticker)

    gateway, server, thread, port = _start_gateway(adapter)
    stream_settings = adapter._settings.setdefault("stream", {})
    stream_settings["base_url"] = f"http://127.0.0.1:{port}"
    stream_settings.setdefault("public_params", {"symbol": "XBT/USD"})

    try:
        stream = adapter.stream_public_data(channels=["ticker"])
        next(stream)

        snapshot = gateway.status_snapshot()
        assert snapshot["channels"], "gateway powinien raportować aktywne kanały"

        reset_url = (
            f"http://127.0.0.1:{port}/stream/{adapter.name}/public"
            "?channels=ticker&symbol=XBT/USD&reset=1&environment=paper"
        )
        with urlopen(reset_url) as response:
            payload = json.loads(response.read().decode("utf-8"))
        assert payload.get("reset") is True
    finally:
        stream.close()
        _stop_gateway(gateway, server, thread)


def test_stream_gateway_binance_spot_public_channels(
    binance_spot_credentials: ExchangeCredentials, monkeypatch: pytest.MonkeyPatch
) -> None:
    adapter = BinanceSpotAdapter(
        binance_spot_credentials,
        environment=Environment.PAPER,
        settings={
            "stream": {
                "poll_interval": 0.0,
                "timeout": 0.5,
                "max_retries": 1,
                "backoff_base": 0.0,
                "backoff_cap": 0.0,
                "jitter": (0.0, 0.0),
                "public_params": {"symbol": "BTC/USDT", "depth": 10},
            }
        },
    )

    ticker_payloads = [
        {
            "symbol": "BTCUSDT",
            "bidPrice": "30000.10",
            "askPrice": "30000.50",
            "lastPrice": "30000.20",
            "priceChangePercent": "1.5",
            "openPrice": "29500.00",
            "highPrice": "30500.00",
            "lowPrice": "29000.00",
            "volume": "125.5",
            "quoteVolume": "3765000",
            "closeTime": 1_700_000_000_000,
        },
        {
            "symbol": "BTCUSDT",
            "bidPrice": "30010.10",
            "askPrice": "30010.50",
            "lastPrice": "30010.20",
            "priceChangePercent": "1.8",
            "openPrice": "29500.00",
            "highPrice": "30500.00",
            "lowPrice": "29000.00",
            "volume": "150.0",
            "quoteVolume": "4503000",
            "closeTime": 1_700_000_100_000,
        },
    ]
    depth_payload = {
        "lastUpdateId": 123,
        "bids": [["30000.10", "0.5"], ["30000.00", "1.0"]],
        "asks": [["30000.50", "0.4"], ["30000.75", "0.8"]],
    }
    call_state = {"ticker": 0, "depth": 0}

    def fake_public_request(self, path: str, params: dict[str, object] | None = None, *, method: str = "GET"):
        del method
        assert params is not None
        if path == "/api/v3/ticker/24hr":
            assert params.get("symbol") == "BTCUSDT"
            index = min(call_state["ticker"], len(ticker_payloads) - 1)
            call_state["ticker"] += 1
            return ticker_payloads[index]
        if path == "/api/v3/depth":
            assert params.get("symbol") == "BTCUSDT"
            assert params.get("limit") == 10
            call_state["depth"] += 1
            return depth_payload
        raise AssertionError(f"Nieoczekiwany endpoint {path}")

    monkeypatch.setattr(
        adapter,
        "_public_request",
        types.MethodType(fake_public_request, adapter),
    )

    gateway, server, thread, port = _start_gateway(adapter)
    adapter._settings.setdefault("stream", {})["base_url"] = f"http://127.0.0.1:{port}"

    try:
        stream = adapter.stream_public_data(channels=["ticker", "depth"])
        first_batches = {batch.channel: batch for batch in (next(stream), next(stream))}
        ticker_batch = first_batches["ticker"]
        depth_batch = first_batches["depth"]

        assert ticker_batch.events[0]["symbol"] == "BTC/USDT"
        assert ticker_batch.events[0]["last_price"] == pytest.approx(30000.20)
        assert depth_batch.events[0]["symbol"] == "BTC/USDT"
        assert depth_batch.events[0]["bids"][0]["price"] == pytest.approx(30000.10)

        next_batches = {batch.channel: batch for batch in (next(stream), next(stream))}
        next_ticker = next_batches["ticker"]
        assert next_ticker.cursor != ticker_batch.cursor
        assert next_ticker.events[0]["last_price"] == pytest.approx(30010.20)
    finally:
        stream.close()
        _stop_gateway(gateway, server, thread)


def test_stream_gateway_binance_spot_orders(
    binance_spot_credentials: ExchangeCredentials, monkeypatch: pytest.MonkeyPatch
) -> None:
    adapter = BinanceSpotAdapter(
        binance_spot_credentials,
        environment=Environment.PAPER,
        settings={
            "stream": {
                "poll_interval": 0.0,
                "timeout": 0.5,
                "max_retries": 1,
                "backoff_base": 0.0,
                "backoff_cap": 0.0,
                "jitter": (0.0, 0.0),
            }
        },
    )

    open_orders_payloads = [
        [
            {
                "orderId": 1,
                "symbol": "BTCUSDT",
                "status": "NEW",
                "side": "BUY",
                "type": "LIMIT",
                "price": "30000.10",
                "origQty": "0.010",
                "executedQty": "0",
                "timeInForce": "GTC",
                "clientOrderId": "order-1",
                "isWorking": True,
                "updateTime": 1_700_000_200_000,
            }
        ],
        [
            {
                "orderId": 1,
                "symbol": "BTCUSDT",
                "status": "PARTIALLY_FILLED",
                "side": "BUY",
                "type": "LIMIT",
                "price": "30000.10",
                "origQty": "0.010",
                "executedQty": "0.005",
                "timeInForce": "GTC",
                "clientOrderId": "order-1",
                "isWorking": True,
                "updateTime": 1_700_000_300_000,
            },
            {
                "orderId": 2,
                "symbol": "BTCUSDT",
                "status": "NEW",
                "side": "SELL",
                "type": "LIMIT",
                "price": "30050.10",
                "origQty": "0.015",
                "executedQty": "0",
                "timeInForce": "GTC",
                "clientOrderId": "order-2",
                "isWorking": True,
                "updateTime": 1_700_000_400_000,
            },
        ],
    ]
    call_state = {"count": 0}

    def fake_signed_request(self, path: str, *, method: str = "GET", params: dict[str, object] | None = None):
        del method, params
        assert path == "/api/v3/openOrders"
        index = min(call_state["count"], len(open_orders_payloads) - 1)
        call_state["count"] += 1
        return open_orders_payloads[index]

    monkeypatch.setattr(
        adapter,
        "_signed_request",
        types.MethodType(fake_signed_request, adapter),
    )

    gateway, server, thread, port = _start_gateway(adapter)
    adapter._settings.setdefault("stream", {})["base_url"] = f"http://127.0.0.1:{port}"

    try:
        stream = adapter.stream_private_data(channels=["orders"])
        first_batch = next(stream)
        assert first_batch.events[0]["order_id"] == "1"
        assert first_batch.events[0]["symbol"] == "BTC/USDT"

        second_batch = next(stream)
        assert second_batch.cursor != first_batch.cursor
        symbols = [event["symbol"] for event in second_batch.events]
        assert symbols == ["BTC/USDT", "BTC/USDT"]
        statuses = [event["status"] for event in second_batch.events]
        assert statuses == ["PARTIALLY_FILLED", "NEW"]
    finally:
        stream.close()
        _stop_gateway(gateway, server, thread)


def test_stream_gateway_binance_futures_public_channels(
    binance_futures_credentials: ExchangeCredentials, monkeypatch: pytest.MonkeyPatch
) -> None:
    adapter = BinanceFuturesAdapter(
        binance_futures_credentials,
        environment=Environment.PAPER,
        settings={
            "stream": {
                "poll_interval": 0.0,
                "timeout": 0.5,
                "max_retries": 1,
                "backoff_base": 0.0,
                "backoff_cap": 0.0,
                "jitter": (0.0, 0.0),
                "public_params": {"symbol": "BTCUSDT", "depth": 5},
            }
        },
    )

    ticker_payloads = [
        {
            "symbol": "BTCUSDT",
            "bidPrice": "29900.10",
            "askPrice": "29900.50",
            "lastPrice": "29900.30",
            "priceChangePercent": "-0.5",
            "openPrice": "30100.00",
            "highPrice": "30500.00",
            "lowPrice": "29500.00",
            "volume": "200",
            "quoteVolume": "5980000",
            "openInterest": "1500",
            "closeTime": 1_700_001_000_000,
        },
        {
            "symbol": "BTCUSDT",
            "bidPrice": "29910.10",
            "askPrice": "29910.50",
            "lastPrice": "29910.30",
            "priceChangePercent": "-0.3",
            "openPrice": "30100.00",
            "highPrice": "30500.00",
            "lowPrice": "29500.00",
            "volume": "210",
            "quoteVolume": "6281100",
            "openInterest": "1510",
            "closeTime": 1_700_001_100_000,
        },
    ]
    depth_payload = {
        "lastUpdateId": 456,
        "bids": [["29900.10", "5"], ["29900.00", "3"]],
        "asks": [["29900.50", "4"], ["29900.75", "2"]],
    }
    call_state = {"ticker": 0}

    def fake_public_request(self, path: str, params: dict[str, object] | None = None, *, method: str = "GET"):
        del method
        assert params is not None
        if path == "/fapi/v1/ticker/24hr":
            assert params.get("symbol") == "BTCUSDT"
            index = min(call_state["ticker"], len(ticker_payloads) - 1)
            call_state["ticker"] += 1
            return ticker_payloads[index]
        if path == "/fapi/v1/depth":
            assert params.get("symbol") == "BTCUSDT"
            assert params.get("limit") == 5
            return depth_payload
        raise AssertionError(path)

    monkeypatch.setattr(
        adapter,
        "_public_request",
        types.MethodType(fake_public_request, adapter),
    )

    gateway, server, thread, port = _start_gateway(adapter)
    adapter._settings.setdefault("stream", {})["base_url"] = f"http://127.0.0.1:{port}"

    try:
        stream = adapter.stream_public_data(channels=["ticker", "depth"])
        first_batches = {batch.channel: batch for batch in (next(stream), next(stream))}
        ticker_batch = first_batches["ticker"]
        depth_batch = first_batches["depth"]

        assert ticker_batch.events[0]["symbol"] == "BTCUSDT"
        assert ticker_batch.events[0]["open_interest"] == pytest.approx(1500.0)
        assert depth_batch.events[0]["bids"][0]["quantity"] == pytest.approx(5.0)

        next_batches = {batch.channel: batch for batch in (next(stream), next(stream))}
        next_ticker = next_batches["ticker"]
        assert next_ticker.cursor != ticker_batch.cursor
        assert next_ticker.events[0]["last_price"] == pytest.approx(29910.30)
    finally:
        stream.close()
        _stop_gateway(gateway, server, thread)


def test_stream_gateway_binance_futures_orders(
    binance_futures_credentials: ExchangeCredentials, monkeypatch: pytest.MonkeyPatch
) -> None:
    adapter = BinanceFuturesAdapter(
        binance_futures_credentials,
        environment=Environment.PAPER,
        settings={
            "stream": {
                "poll_interval": 0.0,
                "timeout": 0.5,
                "max_retries": 1,
                "backoff_base": 0.0,
                "backoff_cap": 0.0,
                "jitter": (0.0, 0.0),
            }
        },
    )

    open_orders_payloads = [
        [
            {
                "orderId": 10,
                "symbol": "BTCUSDT",
                "status": "NEW",
                "side": "BUY",
                "type": "LIMIT",
                "price": "29900.10",
                "origQty": "0.2",
                "executedQty": "0",
                "timeInForce": "GTC",
                "clientOrderId": "f-order-1",
                "reduceOnly": False,
                "closePosition": False,
                "workingType": "CONTRACT_PRICE",
                "priceProtect": True,
                "positionSide": "LONG",
                "updateTime": 1_700_002_000_000,
            }
        ],
        [
            {
                "orderId": 10,
                "symbol": "BTCUSDT",
                "status": "PARTIALLY_FILLED",
                "side": "BUY",
                "type": "LIMIT",
                "price": "29900.10",
                "origQty": "0.2",
                "executedQty": "0.1",
                "timeInForce": "GTC",
                "clientOrderId": "f-order-1",
                "reduceOnly": False,
                "closePosition": False,
                "workingType": "CONTRACT_PRICE",
                "priceProtect": True,
                "positionSide": "LONG",
                "updateTime": 1_700_002_100_000,
            },
            {
                "orderId": 11,
                "symbol": "BTCUSDT",
                "status": "NEW",
                "side": "SELL",
                "type": "STOP_MARKET",
                "price": "0",
                "stopPrice": "29800.00",
                "origQty": "0.2",
                "executedQty": "0",
                "timeInForce": "GTC",
                "clientOrderId": "f-order-2",
                "reduceOnly": True,
                "closePosition": True,
                "workingType": "MARK_PRICE",
                "priceProtect": False,
                "positionSide": "LONG",
                "updateTime": 1_700_002_200_000,
            },
        ],
    ]
    call_state = {"count": 0}

    def fake_signed_request(self, path: str, *, method: str = "GET", params: dict[str, object] | None = None):
        del method, params
        assert path == "/fapi/v1/openOrders"
        index = min(call_state["count"], len(open_orders_payloads) - 1)
        call_state["count"] += 1
        return open_orders_payloads[index]

    monkeypatch.setattr(
        adapter,
        "_signed_request",
        types.MethodType(fake_signed_request, adapter),
    )

    gateway, server, thread, port = _start_gateway(adapter)
    adapter._settings.setdefault("stream", {})["base_url"] = f"http://127.0.0.1:{port}"

    try:
        stream = adapter.stream_private_data(channels=["orders"])
        first_batch = next(stream)
        assert first_batch.events[0]["order_id"] == "10"
        assert first_batch.events[0]["price_protect"] is True

        second_batch = next(stream)
        assert second_batch.cursor != first_batch.cursor
        symbols = [event["symbol"] for event in second_batch.events]
        assert symbols == ["BTCUSDT", "BTCUSDT"]
        assert second_batch.events[1]["stop_price"] == pytest.approx(29800.00)
        assert second_batch.events[1]["reduce_only"] is True
    finally:
        stream.close()
        _stop_gateway(gateway, server, thread)


def test_stream_gateway_private_stream_returns_orders(kraken_credentials: ExchangeCredentials, monkeypatch: pytest.MonkeyPatch) -> None:
    adapter = KrakenSpotAdapter(
        kraken_credentials,
        environment=Environment.PAPER,
        settings={
            "stream": {
                "poll_interval": 0.0,
                "timeout": 0.5,
                "max_retries": 1,
                "backoff_base": 0.0,
                "backoff_cap": 0.0,
                "jitter": (0.0, 0.0),
            }
        },
    )

    orders_sequence: list[list[KrakenOpenOrder]] = [
        [
            KrakenOpenOrder(
                order_id="OID-1",
                symbol="XBT/USD",
                side="buy",
                order_type="limit",
                price=100.0,
                volume=1.0,
                volume_executed=0.0,
                timestamp=time.time(),
                flags=("post",),
            )
        ],
        [
            KrakenOpenOrder(
                order_id="OID-1",
                symbol="XBT/USD",
                side="buy",
                order_type="limit",
                price=100.0,
                volume=1.0,
                volume_executed=0.5,
                timestamp=time.time(),
                flags=("post",),
            ),
            KrakenOpenOrder(
                order_id="OID-2",
                symbol="XBT/USD",
                side="sell",
                order_type="limit",
                price=102.0,
                volume=0.7,
                volume_executed=0.0,
                timestamp=time.time(),
                flags=("post",),
            ),
        ],
    ]
    order_calls = {"count": 0}

    def fake_fetch_open_orders() -> Iterable[KrakenOpenOrder]:
        index = min(order_calls["count"], len(orders_sequence) - 1)
        order_calls["count"] += 1
        return orders_sequence[index]

    monkeypatch.setattr(adapter, "fetch_open_orders", fake_fetch_open_orders)

    gateway, server, thread, port = _start_gateway(adapter)
    adapter._settings.setdefault("stream", {})["base_url"] = f"http://127.0.0.1:{port}"

    try:
        stream = adapter.stream_private_data(channels=["orders"])
        first_batch = next(stream)
        assert first_batch.events[0]["order_id"] == "OID-1"

        second_batch = next(stream)
        assert second_batch.cursor != first_batch.cursor
        assert [event["order_id"] for event in second_batch.events] == ["OID-1", "OID-2"]
    finally:
        stream.close()
        _stop_gateway(gateway, server, thread)<|MERGE_RESOLUTION|>--- conflicted
+++ resolved
@@ -5,13 +5,6 @@
 import types
 from typing import Iterable
 from urllib.request import urlopen
-<<<<<<< HEAD
-=======
-
-import json
-from urllib.request import urlopen
->>>>>>> 3accb8c8
-
 import pytest
 
 from bot_core.exchanges.base import Environment, ExchangeAdapter, ExchangeCredentials
