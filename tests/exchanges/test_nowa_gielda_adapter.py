from __future__ import annotations

import json
import time

import pytest
import responses

import tests._pathbootstrap  # noqa: F401  # pylint: disable=unused-import

<<<<<<< HEAD
from bot_core.exchanges.base import (
    AccountSnapshot,
    Environment,
    ExchangeCredentials,
    OrderRequest,
)
=======
from bot_core.exchanges.base import Environment, ExchangeCredentials, OrderRequest
>>>>>>> 030b1404
from bot_core.exchanges.errors import (
    ExchangeAPIError,
    ExchangeAuthError,
    ExchangeThrottlingError,
)
from bot_core.exchanges.nowa_gielda import NowaGieldaSpotAdapter, symbols

_BASE_URL = "https://paper.nowa-gielda.example"


def _build_adapter() -> NowaGieldaSpotAdapter:
    credentials = ExchangeCredentials(
        key_id="test-key",
        secret="secret",
        environment=Environment.PAPER,
    )
    return NowaGieldaSpotAdapter(credentials)


def test_symbol_mapping_roundtrip() -> None:
    assert symbols.to_exchange_symbol("BTC_USDT") == "BTC-USDT"
    assert symbols.to_internal_symbol("BTC-USDT") == "BTC_USDT"
    supported = tuple(symbols.supported_internal_symbols())
    assert "ETH_USDT" in supported


def test_sign_request_is_deterministic() -> None:
    adapter = _build_adapter()
    payload = {
        "symbol": "BTC-USDT",
        "type": "limit",
        "quantity": 1,
        "price": 25_000,
    }
    signature = adapter.sign_request(
        1_700_000_000_000,
        "POST",
        "/private/orders",
        body=payload,
    )
    assert signature == "7263373ca065b01dc73517607c92ca6505e420be70df6482221e68c539f9ab9d"


def test_sign_request_includes_query_params() -> None:
    adapter = _build_adapter()
    timestamp = 1_700_000_000_000
    base_signature = adapter.sign_request(
        timestamp,
        "DELETE",
        "/private/orders",
        params={"orderId": "sim-1"},
    )
    other_signature = adapter.sign_request(
        timestamp,
        "DELETE",
        "/private/orders",
        params={"orderId": "sim-2"},
    )

    assert base_signature != other_signature


def test_rate_limit_rules() -> None:
    adapter = _build_adapter()

    trading_rule = adapter.rate_limit_rule("POST", "/private/orders")
    assert trading_rule is not None
    assert trading_rule.weight == 5
    assert trading_rule.max_requests == 5

    account_rule = adapter.rate_limit_rule("GET", "/private/account")
    assert account_rule is not None
    assert account_rule.weight == 2

    ticker_rule = adapter.rate_limit_rule("GET", "/public/ticker")
    assert ticker_rule is not None
    assert ticker_rule.weight == 1

    ohlcv_rule = adapter.rate_limit_rule("GET", "/public/ohlcv")
    assert ohlcv_rule is not None
    assert ohlcv_rule.weight == 2

    trades_rule = adapter.rate_limit_rule("GET", "/private/trades")
    assert trades_rule is not None
    assert trades_rule.weight == 3

    open_orders_rule = adapter.rate_limit_rule("GET", "/private/orders")
    assert open_orders_rule is not None
    assert open_orders_rule.weight == 3

    closed_orders_rule = adapter.rate_limit_rule("GET", "/private/orders/history")
    assert closed_orders_rule is not None
    assert closed_orders_rule.weight == 3

<<<<<<< HEAD
    deposits_rule = adapter.rate_limit_rule("GET", "/private/deposits")
    assert deposits_rule is not None
    assert deposits_rule.weight == 2

    withdrawals_rule = adapter.rate_limit_rule("GET", "/private/withdrawals")
    assert withdrawals_rule is not None
    assert withdrawals_rule.weight == 3

    fees_rule = adapter.rate_limit_rule("GET", "/private/fees")
    assert fees_rule is not None
    assert fees_rule.weight == 2

    rebates_rule = adapter.rate_limit_rule("GET", "/private/rebates")
    assert rebates_rule is not None
    assert rebates_rule.weight == 2

    interest_rule = adapter.rate_limit_rule("GET", "/private/interest")
    assert interest_rule is not None
    assert interest_rule.weight == 2

    transfers_rule = adapter.rate_limit_rule("GET", "/private/transfers")
    assert transfers_rule is not None
    assert transfers_rule.weight == 2

=======
>>>>>>> 030b1404
    assert adapter.request_weight("GET", "/non-existent") == 1


@responses.activate
def test_fetch_ticker_validates_symbol_translation() -> None:
    adapter = _build_adapter()
    responses.add(
        responses.GET,
        f"{_BASE_URL}/public/ticker",
        json={
            "symbol": "BTC-USDT",
            "bestBid": "50000.5",
            "bestAsk": "50010.5",
            "lastPrice": "50005.1",
            "timestamp": 1_700_000_000_000,
        },
        match=[responses.matchers.query_param_matcher({"symbol": "BTC-USDT"})],
    )

    ticker = adapter.fetch_ticker("BTC_USDT")

    assert ticker == {
        "symbol": "BTC_USDT",
        "best_bid": 50000.5,
        "best_ask": 50010.5,
        "last_price": 50005.1,
        "timestamp": 1_700_000_000_000.0,
    }


@responses.activate
def test_fetch_ticker_rejects_symbol_mismatch() -> None:
    adapter = _build_adapter()
    responses.add(
        responses.GET,
        f"{_BASE_URL}/public/ticker",
        json={
            "symbol": "ETH-USDT",
            "bestBid": "1800",
            "bestAsk": "1800.5",
            "lastPrice": "1800.25",
        },
        match=[responses.matchers.query_param_matcher({"symbol": "BTC-USDT"})],
    )

    with pytest.raises(ExchangeAPIError):
        adapter.fetch_ticker("BTC_USDT")


@responses.activate
def test_fetch_orderbook_translates_symbol() -> None:
    adapter = _build_adapter()
    responses.add(
        responses.GET,
        f"{_BASE_URL}/public/orderbook",
        json={
            "symbol": "BTC-USDT",
            "bids": [["50000", "1"]],
            "asks": [["50010", "2"]],
        },
        match=[
            responses.matchers.query_param_matcher(
                {
                    "symbol": "BTC-USDT",
                    "depth": "50",
                }
            )
        ],
    )

    orderbook = adapter.fetch_orderbook("BTC_USDT")

    assert orderbook["bids"][0][0] == "50000"
    assert orderbook["asks"][0][0] == "50010"


@responses.activate
def test_place_order_sends_signed_payload() -> None:
    adapter = _build_adapter()
    responses.add(
        responses.POST,
        f"{_BASE_URL}/private/orders",
        json={
            "orderId": "sim-1",
            "status": "NEW",
            "filledQuantity": "0",
            "avgPrice": None,
        },
    )

    request = OrderRequest(
        symbol="BTC_USDT",
        side="buy",
        quantity=1.0,
        order_type="limit",
        price=25_000.0,
    )

    result = adapter.place_order(request)

    assert result.order_id == "sim-1"
    assert result.status == "NEW"
    assert result.filled_quantity == 0.0
    assert result.avg_price is None

    call = responses.calls[0]
    body = json.loads(call.request.body)
    assert body["symbol"] == "BTC-USDT"
    assert call.request.headers["X-API-KEY"] == "test-key"


@responses.activate
def test_place_order_maps_auth_errors() -> None:
    adapter = _build_adapter()
    responses.add(
        responses.POST,
        f"{_BASE_URL}/private/orders",
        json={"code": "INVALID_SIGNATURE", "message": "signature error"},
        status=401,
    )

    request = OrderRequest(
        symbol="BTC_USDT",
        side="buy",
        quantity=1.0,
        order_type="limit",
    )

    with pytest.raises(ExchangeAuthError):
        adapter.place_order(request)


@responses.activate
def test_place_market_order_strips_null_fields(monkeypatch: pytest.MonkeyPatch) -> None:
    adapter = _build_adapter()
    fixed_ts = 1_700_000_123_000
    monkeypatch.setattr(adapter, "_timestamp", lambda: fixed_ts)
    responses.add(
        responses.POST,
        f"{_BASE_URL}/private/orders",
        json={
            "orderId": "sim-2",
            "status": "FILLED",
            "filledQuantity": "1",
            "avgPrice": "25010.0",
        },
    )

    request = OrderRequest(
        symbol="BTC_USDT",
        side="buy",
        quantity=1.0,
        order_type="market",
    )

    adapter.place_order(request)

    call = responses.calls[0]
    body = json.loads(call.request.body)
    assert "price" not in body
    assert body == {
        "symbol": "BTC-USDT",
        "side": "buy",
        "type": "market",
        "quantity": 1.0,
    }
    expected_signature = adapter.sign_request(
        fixed_ts,
        "POST",
        "/private/orders",
        body=body,
    )
    assert call.request.headers["X-API-SIGN"] == expected_signature


def test_rate_limiter_blocks_excessive_requests() -> None:
    adapter = _build_adapter()
    rule = adapter.rate_limit_rule("POST", "/private/orders")
    assert rule is not None

    # Wypełnij licznik limitem, a następnie spróbuj złożyć dodatkowe zlecenie.
    client = adapter._http_client  # type: ignore[attr-defined]
    client.rate_limiter.consume("POST", "/private/orders")

    request = OrderRequest(
        symbol="BTC_USDT",
        side="buy",
        quantity=0.1,
        order_type="market",
    )

    with pytest.raises(ExchangeThrottlingError):
        adapter.place_order(request)


@responses.activate
def test_cancel_order_translates_symbol_and_headers(monkeypatch: pytest.MonkeyPatch) -> None:
    adapter = _build_adapter()
    monkeypatch.setattr(adapter, "_timestamp", lambda: 1_700_000_000_000)
    responses.add(
        responses.DELETE,
        f"{_BASE_URL}/private/orders",
        json={"status": "CANCELLED"},
        match=[
            responses.matchers.query_param_matcher(
                {
                    "orderId": "sim-1",
                    "symbol": "BTC-USDT",
                }
            )
        ],
    )

    adapter.cancel_order("sim-1", symbol="BTC_USDT")

    call = responses.calls[0]
    assert call.request.headers["X-API-KEY"] == "test-key"
    assert (
        call.request.headers["X-API-SIGN"]
        == "a629ae5ede954c14a17990e03653c5b2a8fb30c19ef2ffece6ff26d722be22b2"
    )


<<<<<<< HEAD
@responses.activate
def test_fetch_account_snapshot_parses_balances(monkeypatch: pytest.MonkeyPatch) -> None:
    adapter = _build_adapter()
    fixed_ts = 1_700_000_555_000
    monkeypatch.setattr(adapter, "_timestamp", lambda: fixed_ts)
    responses.add(
        responses.GET,
        f"{_BASE_URL}/private/account",
        json={
            "balances": [
                {"asset": "USDT", "total": "1000.5"},
                {"asset": "BTC", "total": "0.01"},
            ],
            "totalEquity": "1000.51",
            "availableMargin": "900.0",
            "maintenanceMargin": "50.0",
        },
    )

    snapshot = adapter.fetch_account_snapshot()

    assert isinstance(snapshot, AccountSnapshot)
    assert snapshot.balances == {"USDT": 1000.5, "BTC": 0.01}
    assert snapshot.total_equity == 1000.51
    assert snapshot.available_margin == 900.0
    assert snapshot.maintenance_margin == 50.0

    call = responses.calls[0]
    expected_signature = adapter.sign_request(fixed_ts, "GET", "/private/account")
    assert call.request.headers["X-API-SIGN"] == expected_signature


@responses.activate
def test_fetch_account_snapshot_rejects_invalid_balance() -> None:
    adapter = _build_adapter()
    responses.add(
        responses.GET,
        f"{_BASE_URL}/private/account",
        json={"balances": [{"asset": "USDT", "total": "not-a-number"}]},
    )

    with pytest.raises(ExchangeAPIError):
        adapter.fetch_account_snapshot()


=======
>>>>>>> 030b1404
def test_rate_limiter_window_reset(monkeypatch: pytest.MonkeyPatch) -> None:
    adapter = _build_adapter()
    client = adapter._http_client  # type: ignore[attr-defined]
    rule = adapter.rate_limit_rule("POST", "/private/orders")
    assert rule is not None

    client.rate_limiter.consume("POST", "/private/orders")

    fake_now = time.monotonic() + rule.window_seconds + 0.1

    monkeypatch.setattr(time, "monotonic", lambda: fake_now)

    # Po upłynięciu okna limit powinien zostać zresetowany.
<<<<<<< HEAD
    client.rate_limiter.consume("POST", "/private/orders")


@responses.activate
def test_fetch_open_orders_translates_payload(monkeypatch: pytest.MonkeyPatch) -> None:
    adapter = _build_adapter()
    fixed_ts = 1_700_000_777_000
    monkeypatch.setattr(adapter, "_timestamp", lambda: fixed_ts)

    responses.add(
        responses.GET,
        f"{_BASE_URL}/private/orders",
        json={
            "orders": [
                {
                    "orderId": "sim-1",
                    "symbol": "BTC-USDT",
                    "status": "OPEN",
                    "side": "buy",
                    "type": "limit",
                    "price": "25000.0",
                    "avgPrice": None,
                    "quantity": "1.5",
                    "filledQuantity": "0.5",
                    "timestamp": 1_700_000_000_000,
                }
            ]
        },
    )

    orders = adapter.fetch_open_orders()

    assert len(orders) == 1
    order = orders[0]
    assert order["order_id"] == "sim-1"
    assert order["symbol"] == "BTC_USDT"
    assert order["quantity"] == 1.5
    assert order["filled_quantity"] == 0.5
    assert order["price"] == 25000.0
    assert order["avg_price"] is None
    assert order["status"] == "OPEN"

    call = responses.calls[0]
    expected_signature = adapter.sign_request(
        fixed_ts,
        "GET",
        "/private/orders",
    )
    assert call.request.headers["X-API-SIGN"] == expected_signature


@responses.activate
def test_fetch_open_orders_supports_symbol_filter(monkeypatch: pytest.MonkeyPatch) -> None:
    adapter = _build_adapter()
    fixed_ts = 1_700_001_111_000
    monkeypatch.setattr(adapter, "_timestamp", lambda: fixed_ts)

    responses.add(
        responses.GET,
        f"{_BASE_URL}/private/orders",
        json={
            "orders": [
                {
                    "orderId": "sim-2",
                    "symbol": "BTC-USDT",
                    "status": "NEW",
                    "side": "sell",
                    "type": "limit",
                    "price": "26000.0",
                    "quantity": "0.25",
                    "filledQuantity": "0.0",
                    "timestamp": 1_700_001_000_000,
                }
            ]
        },
        match=[
            responses.matchers.query_param_matcher(
                {
                    "symbol": "BTC-USDT",
                    "limit": "50",
                }
            )
        ],
    )

    orders = adapter.fetch_open_orders(symbol="BTC_USDT", limit=50)

    assert len(orders) == 1
    assert orders[0]["side"] == "sell"
    assert orders[0]["type"] == "limit"

    call = responses.calls[0]
    expected_signature = adapter.sign_request(
        fixed_ts,
        "GET",
        "/private/orders",
        params={"symbol": "BTC-USDT", "limit": 50},
    )
    assert call.request.headers["X-API-SIGN"] == expected_signature


@responses.activate
def test_fetch_open_orders_rejects_invalid_entry(monkeypatch: pytest.MonkeyPatch) -> None:
    adapter = _build_adapter()
    monkeypatch.setattr(adapter, "_timestamp", lambda: 1_700_002_222_000)

    responses.add(
        responses.GET,
        f"{_BASE_URL}/private/orders",
        json={"orders": ["not-a-mapping"]},
    )

    with pytest.raises(ExchangeAPIError):
        adapter.fetch_open_orders()


@responses.activate
def test_fetch_open_orders_rejects_symbol_mismatch(monkeypatch: pytest.MonkeyPatch) -> None:
    adapter = _build_adapter()
    monkeypatch.setattr(adapter, "_timestamp", lambda: 1_700_003_333_000)

    responses.add(
        responses.GET,
        f"{_BASE_URL}/private/orders",
        json={
            "orders": [
                {
                    "orderId": "sim-3",
                    "symbol": "ETH-USDT",
                    "status": "OPEN",
                    "side": "buy",
                    "type": "limit",
                    "price": "1800.0",
                    "quantity": "0.5",
                    "filledQuantity": "0.0",
                }
            ]
        },
    )

    with pytest.raises(ExchangeAPIError):
        adapter.fetch_open_orders(symbol="BTC_USDT")


@responses.activate
def test_fetch_closed_orders_translates_payload(monkeypatch: pytest.MonkeyPatch) -> None:
    adapter = _build_adapter()
    fixed_ts = 1_700_004_444_000
    monkeypatch.setattr(adapter, "_timestamp", lambda: fixed_ts)

    responses.add(
        responses.GET,
        f"{_BASE_URL}/private/orders/history",
        json={
            "orders": [
                {
                    "orderId": "hist-1",
                    "symbol": "BTC-USDT",
                    "status": "FILLED",
                    "side": "sell",
                    "type": "limit",
                    "price": "27500.0",
                    "avgPrice": "27510.0",
                    "quantity": "0.4",
                    "executedQuantity": "0.4",
                    "timestamp": 1_700_003_000_000,
                    "closedAt": 1_700_003_500_000,
                }
            ]
        },
        match=[
            responses.matchers.query_param_matcher(
                {
                    "symbol": "BTC-USDT",
                    "limit": "20",
                    "start": "1699999000000",
                    "end": "1700003600000",
                }
            )
        ],
    )

    orders = adapter.fetch_closed_orders(
        symbol="BTC_USDT",
        limit=20,
        start=1_699_999_000_000,
        end=1_700_003_600_000,
    )

    assert len(orders) == 1
    order = orders[0]
    assert order["order_id"] == "hist-1"
    assert order["symbol"] == "BTC_USDT"
    assert order["status"] == "FILLED"
    assert order["side"] == "sell"
    assert order["type"] == "limit"
    assert order["quantity"] == 0.4
    assert order["filled_quantity"] == 0.4
    assert order["price"] == 27500.0
    assert order["avg_price"] == 27510.0
    assert order["timestamp"] == 1_700_003_000_000.0
    assert order["closed_timestamp"] == 1_700_003_500_000.0

    call = responses.calls[0]
    expected_signature = adapter.sign_request(
        fixed_ts,
        "GET",
        "/private/orders/history",
        params={
            "symbol": "BTC-USDT",
            "limit": 20,
            "start": 1_699_999_000_000,
            "end": 1_700_003_600_000,
        },
    )
    assert call.request.headers["X-API-SIGN"] == expected_signature


@responses.activate
def test_fetch_closed_orders_rejects_symbol_mismatch(monkeypatch: pytest.MonkeyPatch) -> None:
    adapter = _build_adapter()
    monkeypatch.setattr(adapter, "_timestamp", lambda: 1_700_005_555_000)

    responses.add(
        responses.GET,
        f"{_BASE_URL}/private/orders/history",
        json={
            "orders": [
                {
                    "orderId": "hist-2",
                    "symbol": "ETH-USDT",
                    "status": "FILLED",
                    "side": "buy",
                    "type": "market",
                    "price": "1805.0",
                    "quantity": "1.0",
                    "filledQuantity": "1.0",
                    "timestamp": 1_700_004_000_000,
                    "closedAt": 1_700_004_100_000,
                }
            ]
        },
    )

    with pytest.raises(ExchangeAPIError):
        adapter.fetch_closed_orders(symbol="BTC_USDT")


@responses.activate
def test_fetch_closed_orders_rejects_invalid_entry(monkeypatch: pytest.MonkeyPatch) -> None:
    adapter = _build_adapter()
    monkeypatch.setattr(adapter, "_timestamp", lambda: 1_700_006_666_000)

    responses.add(
        responses.GET,
        f"{_BASE_URL}/private/orders/history",
        json={"orders": ["not-a-mapping"]},
    )

    with pytest.raises(ExchangeAPIError):
        adapter.fetch_closed_orders()


@responses.activate
def test_fetch_deposits_history_translates_payload(monkeypatch: pytest.MonkeyPatch) -> None:
    adapter = _build_adapter()
    fixed_ts = 1_700_100_000_000
    monkeypatch.setattr(adapter, "_timestamp", lambda: fixed_ts)

    responses.add(
        responses.GET,
        f"{_BASE_URL}/private/deposits",
        json={
            "deposits": [
                {
                    "depositId": "dep-1",
                    "symbol": "BTC-USDT",
                    "status": "COMPLETED",
                    "amount": "0.5",
                    "fee": "0.0005",
                    "network": "BTC",
                    "txId": "0xabc",
                    "timestamp": 1_700_099_900_000,
                    "completedAt": 1_700_100_100_000,
                }
            ]
        },
        match=[
            responses.matchers.query_param_matcher(
                {
                    "symbol": "BTC-USDT",
                    "status": "completed",
                    "start": "1699999999000",
                    "end": "1700100000000",
                    "limit": "50",
                }
            )
        ],
    )

    deposits = adapter.fetch_deposits_history(
        symbol="BTC_USDT",
        status="completed",
        start=1_699_999_999_000,
        end=1_700_100_000_000,
        limit=50,
    )

    assert len(deposits) == 1
    deposit = deposits[0]
    assert deposit["transfer_id"] == "dep-1"
    assert deposit["symbol"] == "BTC_USDT"
    assert deposit["status"] == "COMPLETED"
    assert deposit["amount"] == 0.5
    assert deposit["fee"] == 0.0005
    assert deposit["network"] == "BTC"
    assert deposit["tx_id"] == "0xabc"
    assert deposit["timestamp"] == 1_700_099_900_000.0
    assert deposit["completed_timestamp"] == 1_700_100_100_000.0

    call = responses.calls[0]
    expected_signature = adapter.sign_request(
        fixed_ts,
        "GET",
        "/private/deposits",
        params={
            "symbol": "BTC-USDT",
            "status": "completed",
            "start": 1_699_999_999_000,
            "end": 1_700_100_000_000,
            "limit": 50,
        },
    )
    assert call.request.headers["X-API-SIGN"] == expected_signature


@responses.activate
def test_fetch_deposits_history_rejects_symbol_mismatch() -> None:
    adapter = _build_adapter()

    responses.add(
        responses.GET,
        f"{_BASE_URL}/private/deposits",
        json={
            "deposits": [
                {
                    "depositId": "dep-2",
                    "symbol": "ETH-USDT",
                    "status": "PENDING",
                    "amount": "1.0",
                    "timestamp": 1_700_100_200_000,
                }
            ]
        },
    )

    with pytest.raises(ExchangeAPIError):
        adapter.fetch_deposits_history(symbol="BTC_USDT")


@responses.activate
def test_fetch_deposits_history_rejects_invalid_amount() -> None:
    adapter = _build_adapter()

    responses.add(
        responses.GET,
        f"{_BASE_URL}/private/deposits",
        json={
            "deposits": [
                {
                    "depositId": "dep-3",
                    "symbol": "BTC-USDT",
                    "status": "COMPLETED",
                    "amount": "not-a-number",
                    "timestamp": 1_700_101_000_000,
                }
            ]
        },
    )

    with pytest.raises(ExchangeAPIError):
        adapter.fetch_deposits_history(symbol="BTC_USDT")


@responses.activate
def test_fetch_withdrawals_history_translates_payload(monkeypatch: pytest.MonkeyPatch) -> None:
    adapter = _build_adapter()
    fixed_ts = 1_700_200_000_000
    monkeypatch.setattr(adapter, "_timestamp", lambda: fixed_ts)

    responses.add(
        responses.GET,
        f"{_BASE_URL}/private/withdrawals",
        json={
            "withdrawals": [
                {
                    "withdrawalId": "wd-1",
                    "symbol": "BTC-USDT",
                    "status": "COMPLETED",
                    "amount": "0.3",
                    "fee": "0.0004",
                    "network": "BTC",
                    "address": "1BitcoinAddr",
                    "tag": None,
                    "txId": "0xdef",
                    "timestamp": 1_700_199_900_000,
                    "completedAt": 1_700_200_100_000,
                }
            ]
        },
        match=[
            responses.matchers.query_param_matcher(
                {
                    "symbol": "BTC-USDT",
                    "status": "completed",
                    "start": "1699998888000",
                    "end": "1700200000000",
                    "limit": "25",
                }
            )
        ],
    )

    withdrawals = adapter.fetch_withdrawals_history(
        symbol="BTC_USDT",
        status="completed",
        start=1_699_998_888_000,
        end=1_700_200_000_000,
        limit=25,
    )

    assert len(withdrawals) == 1
    withdrawal = withdrawals[0]
    assert withdrawal["transfer_id"] == "wd-1"
    assert withdrawal["symbol"] == "BTC_USDT"
    assert withdrawal["status"] == "COMPLETED"
    assert withdrawal["amount"] == 0.3
    assert withdrawal["fee"] == 0.0004
    assert withdrawal["network"] == "BTC"
    assert withdrawal["address"] == "1BitcoinAddr"
    assert withdrawal["tag"] == ""
    assert withdrawal["tx_id"] == "0xdef"
    assert withdrawal["timestamp"] == 1_700_199_900_000.0
    assert withdrawal["completed_timestamp"] == 1_700_200_100_000.0

    call = responses.calls[0]
    expected_signature = adapter.sign_request(
        fixed_ts,
        "GET",
        "/private/withdrawals",
        params={
            "symbol": "BTC-USDT",
            "status": "completed",
            "start": 1_699_998_888_000,
            "end": 1_700_200_000_000,
            "limit": 25,
        },
    )
    assert call.request.headers["X-API-SIGN"] == expected_signature


@responses.activate
def test_fetch_withdrawals_history_rejects_symbol_mismatch() -> None:
    adapter = _build_adapter()

    responses.add(
        responses.GET,
        f"{_BASE_URL}/private/withdrawals",
        json={
            "withdrawals": [
                {
                    "withdrawalId": "wd-2",
                    "symbol": "ETH-USDT",
                    "status": "PENDING",
                    "amount": "1.0",
                    "timestamp": 1_700_200_200_000,
                }
            ]
        },
    )

    with pytest.raises(ExchangeAPIError):
        adapter.fetch_withdrawals_history(symbol="BTC_USDT")


@responses.activate
def test_fetch_withdrawals_history_rejects_invalid_amount() -> None:
    adapter = _build_adapter()

    responses.add(
        responses.GET,
        f"{_BASE_URL}/private/withdrawals",
        json={
            "withdrawals": [
                {
                    "withdrawalId": "wd-3",
                    "symbol": "BTC-USDT",
                    "status": "COMPLETED",
                    "amount": "oops",
                    "timestamp": 1_700_201_000_000,
                }
            ]
        },
    )

    with pytest.raises(ExchangeAPIError):
        adapter.fetch_withdrawals_history(symbol="BTC_USDT")


@responses.activate
def test_fetch_transfers_history_parses_payload(monkeypatch: pytest.MonkeyPatch) -> None:
    adapter = _build_adapter()
    fixed_ts = 1_700_300_000_000
    monkeypatch.setattr(adapter, "_timestamp", lambda: fixed_ts)

    responses.add(
        responses.GET,
        f"{_BASE_URL}/private/transfers",
        json={
            "transfers": [
                {
                    "transferId": "tr-1",
                    "symbol": "BTC-USDT",
                    "status": "COMPLETED",
                    "amount": "0.2",
                    "fromAccount": "spot",
                    "toAccount": "margin",
                    "timestamp": 1_700_299_900_000,
                    "completedAt": 1_700_300_100_000,
                }
            ]
        },
        match=[
            responses.matchers.query_param_matcher(
                {
                    "symbol": "BTC-USDT",
                    "direction": "outbound",
                    "from": "spot",
                    "to": "margin",
                    "start": "1699997777000",
                    "end": "1700300000000",
                    "limit": "20",
                }
            )
        ],
    )

    transfers = adapter.fetch_transfers_history(
        symbol="BTC_USDT",
        direction="outbound",
        from_account="spot",
        to_account="margin",
        start=1_699_997_777_000,
        end=1_700_300_000_000,
        limit=20,
    )

    assert len(transfers) == 1
    transfer = transfers[0]
    assert transfer["transfer_id"] == "tr-1"
    assert transfer["symbol"] == "BTC_USDT"
    assert transfer["amount"] == 0.2
    assert transfer["status"] == "COMPLETED"
    assert transfer["from_account"] == "spot"
    assert transfer["to_account"] == "margin"
    assert transfer["timestamp"] == 1_700_299_900_000.0
    assert transfer["completed_timestamp"] == 1_700_300_100_000.0

    call = responses.calls[0]
    expected_signature = adapter.sign_request(
        fixed_ts,
        "GET",
        "/private/transfers",
        params={
            "symbol": "BTC-USDT",
            "direction": "outbound",
            "from": "spot",
            "to": "margin",
            "start": 1_699_997_777_000,
            "end": 1_700_300_000_000,
            "limit": 20,
        },
    )
    assert call.request.headers["X-API-SIGN"] == expected_signature


@responses.activate
def test_fetch_transfers_history_rejects_symbol_mismatch() -> None:
    adapter = _build_adapter()

    responses.add(
        responses.GET,
        f"{_BASE_URL}/private/transfers",
        json={
            "transfers": [
                {
                    "transferId": "tr-2",
                    "symbol": "ETH-USDT",
                    "status": "COMPLETED",
                    "amount": "0.1",
                    "timestamp": 1_700_300_200_000,
                }
            ]
        },
    )

    with pytest.raises(ExchangeAPIError):
        adapter.fetch_transfers_history(symbol="BTC_USDT")


@responses.activate
def test_fetch_transfers_history_rejects_invalid_amount() -> None:
    adapter = _build_adapter()

    responses.add(
        responses.GET,
        f"{_BASE_URL}/private/transfers",
        json={
            "transfers": [
                {
                    "transferId": "tr-3",
                    "symbol": "BTC-USDT",
                    "status": "COMPLETED",
                    "amount": "not-a-number",
                    "timestamp": 1_700_300_500_000,
                }
            ]
        },
    )

    with pytest.raises(ExchangeAPIError):
        adapter.fetch_transfers_history(symbol="BTC_USDT")


@responses.activate
def test_fetch_fee_rates_translates_payload(monkeypatch: pytest.MonkeyPatch) -> None:
    adapter = _build_adapter()
    fixed_ts = 1_700_200_000_000
    monkeypatch.setattr(adapter, "_timestamp", lambda: fixed_ts)

    responses.add(
        responses.GET,
        f"{_BASE_URL}/private/fees",
        json={
            "fees": [
                {
                    "symbol": "BTC-USDT",
                    "maker": "0.0012",
                    "taker": "0.0015",
                    "thirtyDayVolume": "12345.678",
                }
            ]
        },
        match=[responses.matchers.query_param_matcher({"symbol": "BTC-USDT"})],
    )

    fees = adapter.fetch_fee_rates(symbol="BTC_USDT")

    assert len(fees) == 1
    fee_entry = fees[0]
    assert fee_entry["symbol"] == "BTC_USDT"
    assert fee_entry["maker_fee"] == 0.0012
    assert fee_entry["taker_fee"] == 0.0015
    assert fee_entry["thirty_day_volume"] == 12345.678

    call = responses.calls[0]
    expected_signature = adapter.sign_request(
        fixed_ts,
        "GET",
        "/private/fees",
        params={"symbol": "BTC-USDT"},
    )
    assert call.request.headers["X-API-SIGN"] == expected_signature


@responses.activate
def test_fetch_fee_rates_rejects_symbol_mismatch() -> None:
    adapter = _build_adapter()

    responses.add(
        responses.GET,
        f"{_BASE_URL}/private/fees",
        json={
            "fees": [
                {
                    "symbol": "ETH-USDT",
                    "maker": "0.001",
                    "taker": "0.0015",
                }
            ]
        },
    )

    with pytest.raises(ExchangeAPIError):
        adapter.fetch_fee_rates(symbol="BTC_USDT")


@responses.activate
def test_fetch_fee_rates_rejects_invalid_values() -> None:
    adapter = _build_adapter()

    responses.add(
        responses.GET,
        f"{_BASE_URL}/private/fees",
        json={
            "fees": [
                {
                    "symbol": "BTC-USDT",
                    "maker": "not-a-number",
                    "taker": "0.0015",
                }
            ]
        },
    )

    with pytest.raises(ExchangeAPIError):
        adapter.fetch_fee_rates(symbol="BTC_USDT")


@responses.activate
def test_fetch_rebates_history_translates_payload(monkeypatch: pytest.MonkeyPatch) -> None:
    adapter = _build_adapter()
    fixed_ts = 1_700_250_000_000
    monkeypatch.setattr(adapter, "_timestamp", lambda: fixed_ts)

    responses.add(
        responses.GET,
        f"{_BASE_URL}/private/rebates",
        json={
            "rebates": [
                {
                    "rebateId": "rb-1",
                    "symbol": "BTC-USDT",
                    "amount": "0.0005",
                    "rate": "0.001",
                    "type": "maker",
                    "orderId": "o-1",
                    "timestamp": 1_700_249_900_000,
                    "settledAt": 1_700_250_100_000,
                }
            ]
        },
        match=[responses.matchers.query_param_matcher({"symbol": "BTC-USDT"})],
    )

    rebates = adapter.fetch_rebates_history(symbol="BTC_USDT")

    assert len(rebates) == 1
    rebate = rebates[0]
    assert rebate["rebate_id"] == "rb-1"
    assert rebate["symbol"] == "BTC_USDT"
    assert rebate["amount"] == 0.0005
    assert rebate["rate"] == 0.001
    assert rebate["type"] == "maker"
    assert rebate["order_id"] == "o-1"
    assert rebate["timestamp"] == 1_700_249_900_000.0
    assert rebate["settled_timestamp"] == 1_700_250_100_000.0

    call = responses.calls[0]
    expected_signature = adapter.sign_request(
        fixed_ts,
        "GET",
        "/private/rebates",
        params={"symbol": "BTC-USDT"},
    )
    assert call.request.headers["X-API-SIGN"] == expected_signature


@responses.activate
def test_fetch_rebates_history_rejects_symbol_mismatch() -> None:
    adapter = _build_adapter()

    responses.add(
        responses.GET,
        f"{_BASE_URL}/private/rebates",
        json={
            "rebates": [
                {
                    "rebateId": "rb-2",
                    "symbol": "ETH-USDT",
                    "amount": "0.0003",
                    "type": "maker",
                }
            ]
        },
    )

    with pytest.raises(ExchangeAPIError):
        adapter.fetch_rebates_history(symbol="BTC_USDT")


@responses.activate
def test_fetch_rebates_history_rejects_invalid_amount() -> None:
    adapter = _build_adapter()

    responses.add(
        responses.GET,
        f"{_BASE_URL}/private/rebates",
        json={
            "rebates": [
                {
                    "rebateId": "rb-3",
                    "symbol": "BTC-USDT",
                    "amount": "not-a-number",
                }
            ]
        },
    )

    with pytest.raises(ExchangeAPIError):
        adapter.fetch_rebates_history(symbol="BTC_USDT")


@responses.activate
def test_fetch_interest_history_translates_payload(monkeypatch: pytest.MonkeyPatch) -> None:
    adapter = _build_adapter()
    fixed_ts = 1_700_300_000_000
    monkeypatch.setattr(adapter, "_timestamp", lambda: fixed_ts)

    responses.add(
        responses.GET,
        f"{_BASE_URL}/private/interest",
        json={
            "interest": [
                {
                    "interestId": "in-1",
                    "symbol": "BTC-USDT",
                    "amount": "0.0002",
                    "rate": "0.0005",
                    "type": "margin",
                    "orderId": "o-1",
                    "timestamp": 1_700_299_900_000,
                    "accrualTimestamp": 1_700_299_800_000,
                }
            ]
        },
        match=[responses.matchers.query_param_matcher({"symbol": "BTC-USDT"})],
    )

    interest = adapter.fetch_interest_history(symbol="BTC_USDT")

    assert len(interest) == 1
    entry = interest[0]
    assert entry["interest_id"] == "in-1"
    assert entry["symbol"] == "BTC_USDT"
    assert entry["amount"] == 0.0002
    assert entry["rate"] == 0.0005
    assert entry["type"] == "margin"
    assert entry["order_id"] == "o-1"
    assert entry["timestamp"] == 1_700_299_900_000.0
    assert entry["accrual_timestamp"] == 1_700_299_800_000.0

    call = responses.calls[0]
    expected_signature = adapter.sign_request(
        fixed_ts,
        "GET",
        "/private/interest",
        params={"symbol": "BTC-USDT"},
    )
    assert call.request.headers["X-API-SIGN"] == expected_signature


@responses.activate
def test_fetch_interest_history_rejects_symbol_mismatch() -> None:
    adapter = _build_adapter()

    responses.add(
        responses.GET,
        f"{_BASE_URL}/private/interest",
        json={
            "interest": [
                {
                    "interestId": "in-2",
                    "symbol": "ETH-USDT",
                    "amount": "0.0003",
                }
            ]
        },
    )

    with pytest.raises(ExchangeAPIError):
        adapter.fetch_interest_history(symbol="BTC_USDT")


@responses.activate
def test_fetch_interest_history_rejects_invalid_amount() -> None:
    adapter = _build_adapter()

    responses.add(
        responses.GET,
        f"{_BASE_URL}/private/interest",
        json={
            "interest": [
                {
                    "interestId": "in-3",
                    "symbol": "BTC-USDT",
                    "amount": "not-a-number",
                }
            ]
        },
    )

    with pytest.raises(ExchangeAPIError):
        adapter.fetch_interest_history(symbol="BTC_USDT")


@responses.activate
def test_fetch_ohlcv_translates_payload_and_validates_types() -> None:
    adapter = _build_adapter()
    responses.add(
        responses.GET,
        f"{_BASE_URL}/public/ohlcv",
        json={
            "symbol": "BTC-USDT",
            "candles": [
                [1_700_000_000_000, "50000", "50100", "49950", "50050", "120"],
                [1_700_000_060_000, "50050", "50200", "50025", "50150", "95.5"],
            ],
        },
        match=[
            responses.matchers.query_param_matcher(
                {
                    "symbol": "BTC-USDT",
                    "interval": "1m",
                    "start": "1699999800000",
                    "end": "1700000060000",
                    "limit": "2",
                }
            )
        ],
    )

    candles = adapter.fetch_ohlcv(
        "BTC_USDT",
        "1m",
        start=1_699_999_800_000,
        end=1_700_000_060_000,
        limit=2,
    )

    assert candles == [
        [1_700_000_000_000.0, 50000.0, 50100.0, 49950.0, 50050.0, 120.0],
        [1_700_000_060_000.0, 50050.0, 50200.0, 50025.0, 50150.0, 95.5],
    ]


@responses.activate
def test_fetch_ohlcv_rejects_invalid_candles() -> None:
    adapter = _build_adapter()
    responses.add(
        responses.GET,
        f"{_BASE_URL}/public/ohlcv",
        json={
            "symbol": "BTC-USDT",
            "candles": [["invalid"]],
        },
    )

    with pytest.raises(ExchangeAPIError):
        adapter.fetch_ohlcv("BTC_USDT", "1m")


@responses.activate
def test_fetch_trades_history_translates_and_casts(monkeypatch: pytest.MonkeyPatch) -> None:
    adapter = _build_adapter()
    fixed_ts = 1_700_000_777_000
    monkeypatch.setattr(adapter, "_timestamp", lambda: fixed_ts)

    responses.add(
        responses.GET,
        f"{_BASE_URL}/private/trades",
        json={
            "trades": [
                {
                    "tradeId": "t-1",
                    "orderId": "o-1",
                    "symbol": "BTC-USDT",
                    "side": "buy",
                    "price": "50000.0",
                    "quantity": "0.1",
                    "fee": "0.05",
                    "timestamp": 1_700_000_100_000,
                }
            ]
        },
        match=[
            responses.matchers.query_param_matcher(
                {
                    "symbol": "BTC-USDT",
                    "start": "1699999800000",
                    "limit": "50",
                }
            )
        ],
    )

    trades = adapter.fetch_trades_history(symbol="BTC_USDT", start=1_699_999_800_000, limit=50)

    assert trades == [
        {
            "trade_id": "t-1",
            "order_id": "o-1",
            "symbol": "BTC_USDT",
            "side": "buy",
            "price": 50000.0,
            "quantity": 0.1,
            "fee": 0.05,
            "timestamp": 1_700_000_100_000.0,
            "raw": {
                "tradeId": "t-1",
                "orderId": "o-1",
                "symbol": "BTC-USDT",
                "side": "buy",
                "price": "50000.0",
                "quantity": "0.1",
                "fee": "0.05",
                "timestamp": 1_700_000_100_000,
            },
        }
    ]

    call = responses.calls[0]
    expected_signature = adapter.sign_request(
        fixed_ts,
        "GET",
        "/private/trades",
        params={"symbol": "BTC-USDT", "start": 1_699_999_800_000, "limit": 50},
    )
    assert call.request.headers["X-API-SIGN"] == expected_signature


@responses.activate
def test_fetch_trades_history_rejects_invalid_entry() -> None:
    adapter = _build_adapter()
    responses.add(
        responses.GET,
        f"{_BASE_URL}/private/trades",
        json={
            "trades": [
                {
                    "tradeId": "t-1",
                    "symbol": "BTC-USDT",
                    "side": "buy",
                    "price": "not-a-number",
                    "quantity": "0.1",
                    "timestamp": 1_700_000_100_000,
                }
            ]
        },
    )

    with pytest.raises(ExchangeAPIError):
        adapter.fetch_trades_history(symbol="BTC_USDT")


@responses.activate
def test_fetch_trades_history_rejects_symbol_mismatch() -> None:
    adapter = _build_adapter()
    responses.add(
        responses.GET,
        f"{_BASE_URL}/private/trades",
        json={
            "trades": [
                {
                    "tradeId": "t-1",
                    "orderId": "o-1",
                    "symbol": "ETH-USDT",
                    "side": "buy",
                    "price": "50000.0",
                    "quantity": "0.1",
                    "timestamp": 1_700_000_100_000,
                }
            ]
        },
    )

    with pytest.raises(ExchangeAPIError):
        adapter.fetch_trades_history(symbol="BTC_USDT")
=======
    client.rate_limiter.consume("POST", "/private/orders")
>>>>>>> 030b1404
<|MERGE_RESOLUTION|>--- conflicted
+++ resolved
@@ -8,16 +8,7 @@
 
 import tests._pathbootstrap  # noqa: F401  # pylint: disable=unused-import
 
-<<<<<<< HEAD
-from bot_core.exchanges.base import (
-    AccountSnapshot,
-    Environment,
-    ExchangeCredentials,
-    OrderRequest,
-)
-=======
 from bot_core.exchanges.base import Environment, ExchangeCredentials, OrderRequest
->>>>>>> 030b1404
 from bot_core.exchanges.errors import (
     ExchangeAPIError,
     ExchangeAuthError,
@@ -112,33 +103,6 @@
     assert closed_orders_rule is not None
     assert closed_orders_rule.weight == 3
 
-<<<<<<< HEAD
-    deposits_rule = adapter.rate_limit_rule("GET", "/private/deposits")
-    assert deposits_rule is not None
-    assert deposits_rule.weight == 2
-
-    withdrawals_rule = adapter.rate_limit_rule("GET", "/private/withdrawals")
-    assert withdrawals_rule is not None
-    assert withdrawals_rule.weight == 3
-
-    fees_rule = adapter.rate_limit_rule("GET", "/private/fees")
-    assert fees_rule is not None
-    assert fees_rule.weight == 2
-
-    rebates_rule = adapter.rate_limit_rule("GET", "/private/rebates")
-    assert rebates_rule is not None
-    assert rebates_rule.weight == 2
-
-    interest_rule = adapter.rate_limit_rule("GET", "/private/interest")
-    assert interest_rule is not None
-    assert interest_rule.weight == 2
-
-    transfers_rule = adapter.rate_limit_rule("GET", "/private/transfers")
-    assert transfers_rule is not None
-    assert transfers_rule.weight == 2
-
-=======
->>>>>>> 030b1404
     assert adapter.request_weight("GET", "/non-existent") == 1
 
 
@@ -362,54 +326,6 @@
     )
 
 
-<<<<<<< HEAD
-@responses.activate
-def test_fetch_account_snapshot_parses_balances(monkeypatch: pytest.MonkeyPatch) -> None:
-    adapter = _build_adapter()
-    fixed_ts = 1_700_000_555_000
-    monkeypatch.setattr(adapter, "_timestamp", lambda: fixed_ts)
-    responses.add(
-        responses.GET,
-        f"{_BASE_URL}/private/account",
-        json={
-            "balances": [
-                {"asset": "USDT", "total": "1000.5"},
-                {"asset": "BTC", "total": "0.01"},
-            ],
-            "totalEquity": "1000.51",
-            "availableMargin": "900.0",
-            "maintenanceMargin": "50.0",
-        },
-    )
-
-    snapshot = adapter.fetch_account_snapshot()
-
-    assert isinstance(snapshot, AccountSnapshot)
-    assert snapshot.balances == {"USDT": 1000.5, "BTC": 0.01}
-    assert snapshot.total_equity == 1000.51
-    assert snapshot.available_margin == 900.0
-    assert snapshot.maintenance_margin == 50.0
-
-    call = responses.calls[0]
-    expected_signature = adapter.sign_request(fixed_ts, "GET", "/private/account")
-    assert call.request.headers["X-API-SIGN"] == expected_signature
-
-
-@responses.activate
-def test_fetch_account_snapshot_rejects_invalid_balance() -> None:
-    adapter = _build_adapter()
-    responses.add(
-        responses.GET,
-        f"{_BASE_URL}/private/account",
-        json={"balances": [{"asset": "USDT", "total": "not-a-number"}]},
-    )
-
-    with pytest.raises(ExchangeAPIError):
-        adapter.fetch_account_snapshot()
-
-
-=======
->>>>>>> 030b1404
 def test_rate_limiter_window_reset(monkeypatch: pytest.MonkeyPatch) -> None:
     adapter = _build_adapter()
     client = adapter._http_client  # type: ignore[attr-defined]
@@ -423,1085 +339,4 @@
     monkeypatch.setattr(time, "monotonic", lambda: fake_now)
 
     # Po upłynięciu okna limit powinien zostać zresetowany.
-<<<<<<< HEAD
-    client.rate_limiter.consume("POST", "/private/orders")
-
-
-@responses.activate
-def test_fetch_open_orders_translates_payload(monkeypatch: pytest.MonkeyPatch) -> None:
-    adapter = _build_adapter()
-    fixed_ts = 1_700_000_777_000
-    monkeypatch.setattr(adapter, "_timestamp", lambda: fixed_ts)
-
-    responses.add(
-        responses.GET,
-        f"{_BASE_URL}/private/orders",
-        json={
-            "orders": [
-                {
-                    "orderId": "sim-1",
-                    "symbol": "BTC-USDT",
-                    "status": "OPEN",
-                    "side": "buy",
-                    "type": "limit",
-                    "price": "25000.0",
-                    "avgPrice": None,
-                    "quantity": "1.5",
-                    "filledQuantity": "0.5",
-                    "timestamp": 1_700_000_000_000,
-                }
-            ]
-        },
-    )
-
-    orders = adapter.fetch_open_orders()
-
-    assert len(orders) == 1
-    order = orders[0]
-    assert order["order_id"] == "sim-1"
-    assert order["symbol"] == "BTC_USDT"
-    assert order["quantity"] == 1.5
-    assert order["filled_quantity"] == 0.5
-    assert order["price"] == 25000.0
-    assert order["avg_price"] is None
-    assert order["status"] == "OPEN"
-
-    call = responses.calls[0]
-    expected_signature = adapter.sign_request(
-        fixed_ts,
-        "GET",
-        "/private/orders",
-    )
-    assert call.request.headers["X-API-SIGN"] == expected_signature
-
-
-@responses.activate
-def test_fetch_open_orders_supports_symbol_filter(monkeypatch: pytest.MonkeyPatch) -> None:
-    adapter = _build_adapter()
-    fixed_ts = 1_700_001_111_000
-    monkeypatch.setattr(adapter, "_timestamp", lambda: fixed_ts)
-
-    responses.add(
-        responses.GET,
-        f"{_BASE_URL}/private/orders",
-        json={
-            "orders": [
-                {
-                    "orderId": "sim-2",
-                    "symbol": "BTC-USDT",
-                    "status": "NEW",
-                    "side": "sell",
-                    "type": "limit",
-                    "price": "26000.0",
-                    "quantity": "0.25",
-                    "filledQuantity": "0.0",
-                    "timestamp": 1_700_001_000_000,
-                }
-            ]
-        },
-        match=[
-            responses.matchers.query_param_matcher(
-                {
-                    "symbol": "BTC-USDT",
-                    "limit": "50",
-                }
-            )
-        ],
-    )
-
-    orders = adapter.fetch_open_orders(symbol="BTC_USDT", limit=50)
-
-    assert len(orders) == 1
-    assert orders[0]["side"] == "sell"
-    assert orders[0]["type"] == "limit"
-
-    call = responses.calls[0]
-    expected_signature = adapter.sign_request(
-        fixed_ts,
-        "GET",
-        "/private/orders",
-        params={"symbol": "BTC-USDT", "limit": 50},
-    )
-    assert call.request.headers["X-API-SIGN"] == expected_signature
-
-
-@responses.activate
-def test_fetch_open_orders_rejects_invalid_entry(monkeypatch: pytest.MonkeyPatch) -> None:
-    adapter = _build_adapter()
-    monkeypatch.setattr(adapter, "_timestamp", lambda: 1_700_002_222_000)
-
-    responses.add(
-        responses.GET,
-        f"{_BASE_URL}/private/orders",
-        json={"orders": ["not-a-mapping"]},
-    )
-
-    with pytest.raises(ExchangeAPIError):
-        adapter.fetch_open_orders()
-
-
-@responses.activate
-def test_fetch_open_orders_rejects_symbol_mismatch(monkeypatch: pytest.MonkeyPatch) -> None:
-    adapter = _build_adapter()
-    monkeypatch.setattr(adapter, "_timestamp", lambda: 1_700_003_333_000)
-
-    responses.add(
-        responses.GET,
-        f"{_BASE_URL}/private/orders",
-        json={
-            "orders": [
-                {
-                    "orderId": "sim-3",
-                    "symbol": "ETH-USDT",
-                    "status": "OPEN",
-                    "side": "buy",
-                    "type": "limit",
-                    "price": "1800.0",
-                    "quantity": "0.5",
-                    "filledQuantity": "0.0",
-                }
-            ]
-        },
-    )
-
-    with pytest.raises(ExchangeAPIError):
-        adapter.fetch_open_orders(symbol="BTC_USDT")
-
-
-@responses.activate
-def test_fetch_closed_orders_translates_payload(monkeypatch: pytest.MonkeyPatch) -> None:
-    adapter = _build_adapter()
-    fixed_ts = 1_700_004_444_000
-    monkeypatch.setattr(adapter, "_timestamp", lambda: fixed_ts)
-
-    responses.add(
-        responses.GET,
-        f"{_BASE_URL}/private/orders/history",
-        json={
-            "orders": [
-                {
-                    "orderId": "hist-1",
-                    "symbol": "BTC-USDT",
-                    "status": "FILLED",
-                    "side": "sell",
-                    "type": "limit",
-                    "price": "27500.0",
-                    "avgPrice": "27510.0",
-                    "quantity": "0.4",
-                    "executedQuantity": "0.4",
-                    "timestamp": 1_700_003_000_000,
-                    "closedAt": 1_700_003_500_000,
-                }
-            ]
-        },
-        match=[
-            responses.matchers.query_param_matcher(
-                {
-                    "symbol": "BTC-USDT",
-                    "limit": "20",
-                    "start": "1699999000000",
-                    "end": "1700003600000",
-                }
-            )
-        ],
-    )
-
-    orders = adapter.fetch_closed_orders(
-        symbol="BTC_USDT",
-        limit=20,
-        start=1_699_999_000_000,
-        end=1_700_003_600_000,
-    )
-
-    assert len(orders) == 1
-    order = orders[0]
-    assert order["order_id"] == "hist-1"
-    assert order["symbol"] == "BTC_USDT"
-    assert order["status"] == "FILLED"
-    assert order["side"] == "sell"
-    assert order["type"] == "limit"
-    assert order["quantity"] == 0.4
-    assert order["filled_quantity"] == 0.4
-    assert order["price"] == 27500.0
-    assert order["avg_price"] == 27510.0
-    assert order["timestamp"] == 1_700_003_000_000.0
-    assert order["closed_timestamp"] == 1_700_003_500_000.0
-
-    call = responses.calls[0]
-    expected_signature = adapter.sign_request(
-        fixed_ts,
-        "GET",
-        "/private/orders/history",
-        params={
-            "symbol": "BTC-USDT",
-            "limit": 20,
-            "start": 1_699_999_000_000,
-            "end": 1_700_003_600_000,
-        },
-    )
-    assert call.request.headers["X-API-SIGN"] == expected_signature
-
-
-@responses.activate
-def test_fetch_closed_orders_rejects_symbol_mismatch(monkeypatch: pytest.MonkeyPatch) -> None:
-    adapter = _build_adapter()
-    monkeypatch.setattr(adapter, "_timestamp", lambda: 1_700_005_555_000)
-
-    responses.add(
-        responses.GET,
-        f"{_BASE_URL}/private/orders/history",
-        json={
-            "orders": [
-                {
-                    "orderId": "hist-2",
-                    "symbol": "ETH-USDT",
-                    "status": "FILLED",
-                    "side": "buy",
-                    "type": "market",
-                    "price": "1805.0",
-                    "quantity": "1.0",
-                    "filledQuantity": "1.0",
-                    "timestamp": 1_700_004_000_000,
-                    "closedAt": 1_700_004_100_000,
-                }
-            ]
-        },
-    )
-
-    with pytest.raises(ExchangeAPIError):
-        adapter.fetch_closed_orders(symbol="BTC_USDT")
-
-
-@responses.activate
-def test_fetch_closed_orders_rejects_invalid_entry(monkeypatch: pytest.MonkeyPatch) -> None:
-    adapter = _build_adapter()
-    monkeypatch.setattr(adapter, "_timestamp", lambda: 1_700_006_666_000)
-
-    responses.add(
-        responses.GET,
-        f"{_BASE_URL}/private/orders/history",
-        json={"orders": ["not-a-mapping"]},
-    )
-
-    with pytest.raises(ExchangeAPIError):
-        adapter.fetch_closed_orders()
-
-
-@responses.activate
-def test_fetch_deposits_history_translates_payload(monkeypatch: pytest.MonkeyPatch) -> None:
-    adapter = _build_adapter()
-    fixed_ts = 1_700_100_000_000
-    monkeypatch.setattr(adapter, "_timestamp", lambda: fixed_ts)
-
-    responses.add(
-        responses.GET,
-        f"{_BASE_URL}/private/deposits",
-        json={
-            "deposits": [
-                {
-                    "depositId": "dep-1",
-                    "symbol": "BTC-USDT",
-                    "status": "COMPLETED",
-                    "amount": "0.5",
-                    "fee": "0.0005",
-                    "network": "BTC",
-                    "txId": "0xabc",
-                    "timestamp": 1_700_099_900_000,
-                    "completedAt": 1_700_100_100_000,
-                }
-            ]
-        },
-        match=[
-            responses.matchers.query_param_matcher(
-                {
-                    "symbol": "BTC-USDT",
-                    "status": "completed",
-                    "start": "1699999999000",
-                    "end": "1700100000000",
-                    "limit": "50",
-                }
-            )
-        ],
-    )
-
-    deposits = adapter.fetch_deposits_history(
-        symbol="BTC_USDT",
-        status="completed",
-        start=1_699_999_999_000,
-        end=1_700_100_000_000,
-        limit=50,
-    )
-
-    assert len(deposits) == 1
-    deposit = deposits[0]
-    assert deposit["transfer_id"] == "dep-1"
-    assert deposit["symbol"] == "BTC_USDT"
-    assert deposit["status"] == "COMPLETED"
-    assert deposit["amount"] == 0.5
-    assert deposit["fee"] == 0.0005
-    assert deposit["network"] == "BTC"
-    assert deposit["tx_id"] == "0xabc"
-    assert deposit["timestamp"] == 1_700_099_900_000.0
-    assert deposit["completed_timestamp"] == 1_700_100_100_000.0
-
-    call = responses.calls[0]
-    expected_signature = adapter.sign_request(
-        fixed_ts,
-        "GET",
-        "/private/deposits",
-        params={
-            "symbol": "BTC-USDT",
-            "status": "completed",
-            "start": 1_699_999_999_000,
-            "end": 1_700_100_000_000,
-            "limit": 50,
-        },
-    )
-    assert call.request.headers["X-API-SIGN"] == expected_signature
-
-
-@responses.activate
-def test_fetch_deposits_history_rejects_symbol_mismatch() -> None:
-    adapter = _build_adapter()
-
-    responses.add(
-        responses.GET,
-        f"{_BASE_URL}/private/deposits",
-        json={
-            "deposits": [
-                {
-                    "depositId": "dep-2",
-                    "symbol": "ETH-USDT",
-                    "status": "PENDING",
-                    "amount": "1.0",
-                    "timestamp": 1_700_100_200_000,
-                }
-            ]
-        },
-    )
-
-    with pytest.raises(ExchangeAPIError):
-        adapter.fetch_deposits_history(symbol="BTC_USDT")
-
-
-@responses.activate
-def test_fetch_deposits_history_rejects_invalid_amount() -> None:
-    adapter = _build_adapter()
-
-    responses.add(
-        responses.GET,
-        f"{_BASE_URL}/private/deposits",
-        json={
-            "deposits": [
-                {
-                    "depositId": "dep-3",
-                    "symbol": "BTC-USDT",
-                    "status": "COMPLETED",
-                    "amount": "not-a-number",
-                    "timestamp": 1_700_101_000_000,
-                }
-            ]
-        },
-    )
-
-    with pytest.raises(ExchangeAPIError):
-        adapter.fetch_deposits_history(symbol="BTC_USDT")
-
-
-@responses.activate
-def test_fetch_withdrawals_history_translates_payload(monkeypatch: pytest.MonkeyPatch) -> None:
-    adapter = _build_adapter()
-    fixed_ts = 1_700_200_000_000
-    monkeypatch.setattr(adapter, "_timestamp", lambda: fixed_ts)
-
-    responses.add(
-        responses.GET,
-        f"{_BASE_URL}/private/withdrawals",
-        json={
-            "withdrawals": [
-                {
-                    "withdrawalId": "wd-1",
-                    "symbol": "BTC-USDT",
-                    "status": "COMPLETED",
-                    "amount": "0.3",
-                    "fee": "0.0004",
-                    "network": "BTC",
-                    "address": "1BitcoinAddr",
-                    "tag": None,
-                    "txId": "0xdef",
-                    "timestamp": 1_700_199_900_000,
-                    "completedAt": 1_700_200_100_000,
-                }
-            ]
-        },
-        match=[
-            responses.matchers.query_param_matcher(
-                {
-                    "symbol": "BTC-USDT",
-                    "status": "completed",
-                    "start": "1699998888000",
-                    "end": "1700200000000",
-                    "limit": "25",
-                }
-            )
-        ],
-    )
-
-    withdrawals = adapter.fetch_withdrawals_history(
-        symbol="BTC_USDT",
-        status="completed",
-        start=1_699_998_888_000,
-        end=1_700_200_000_000,
-        limit=25,
-    )
-
-    assert len(withdrawals) == 1
-    withdrawal = withdrawals[0]
-    assert withdrawal["transfer_id"] == "wd-1"
-    assert withdrawal["symbol"] == "BTC_USDT"
-    assert withdrawal["status"] == "COMPLETED"
-    assert withdrawal["amount"] == 0.3
-    assert withdrawal["fee"] == 0.0004
-    assert withdrawal["network"] == "BTC"
-    assert withdrawal["address"] == "1BitcoinAddr"
-    assert withdrawal["tag"] == ""
-    assert withdrawal["tx_id"] == "0xdef"
-    assert withdrawal["timestamp"] == 1_700_199_900_000.0
-    assert withdrawal["completed_timestamp"] == 1_700_200_100_000.0
-
-    call = responses.calls[0]
-    expected_signature = adapter.sign_request(
-        fixed_ts,
-        "GET",
-        "/private/withdrawals",
-        params={
-            "symbol": "BTC-USDT",
-            "status": "completed",
-            "start": 1_699_998_888_000,
-            "end": 1_700_200_000_000,
-            "limit": 25,
-        },
-    )
-    assert call.request.headers["X-API-SIGN"] == expected_signature
-
-
-@responses.activate
-def test_fetch_withdrawals_history_rejects_symbol_mismatch() -> None:
-    adapter = _build_adapter()
-
-    responses.add(
-        responses.GET,
-        f"{_BASE_URL}/private/withdrawals",
-        json={
-            "withdrawals": [
-                {
-                    "withdrawalId": "wd-2",
-                    "symbol": "ETH-USDT",
-                    "status": "PENDING",
-                    "amount": "1.0",
-                    "timestamp": 1_700_200_200_000,
-                }
-            ]
-        },
-    )
-
-    with pytest.raises(ExchangeAPIError):
-        adapter.fetch_withdrawals_history(symbol="BTC_USDT")
-
-
-@responses.activate
-def test_fetch_withdrawals_history_rejects_invalid_amount() -> None:
-    adapter = _build_adapter()
-
-    responses.add(
-        responses.GET,
-        f"{_BASE_URL}/private/withdrawals",
-        json={
-            "withdrawals": [
-                {
-                    "withdrawalId": "wd-3",
-                    "symbol": "BTC-USDT",
-                    "status": "COMPLETED",
-                    "amount": "oops",
-                    "timestamp": 1_700_201_000_000,
-                }
-            ]
-        },
-    )
-
-    with pytest.raises(ExchangeAPIError):
-        adapter.fetch_withdrawals_history(symbol="BTC_USDT")
-
-
-@responses.activate
-def test_fetch_transfers_history_parses_payload(monkeypatch: pytest.MonkeyPatch) -> None:
-    adapter = _build_adapter()
-    fixed_ts = 1_700_300_000_000
-    monkeypatch.setattr(adapter, "_timestamp", lambda: fixed_ts)
-
-    responses.add(
-        responses.GET,
-        f"{_BASE_URL}/private/transfers",
-        json={
-            "transfers": [
-                {
-                    "transferId": "tr-1",
-                    "symbol": "BTC-USDT",
-                    "status": "COMPLETED",
-                    "amount": "0.2",
-                    "fromAccount": "spot",
-                    "toAccount": "margin",
-                    "timestamp": 1_700_299_900_000,
-                    "completedAt": 1_700_300_100_000,
-                }
-            ]
-        },
-        match=[
-            responses.matchers.query_param_matcher(
-                {
-                    "symbol": "BTC-USDT",
-                    "direction": "outbound",
-                    "from": "spot",
-                    "to": "margin",
-                    "start": "1699997777000",
-                    "end": "1700300000000",
-                    "limit": "20",
-                }
-            )
-        ],
-    )
-
-    transfers = adapter.fetch_transfers_history(
-        symbol="BTC_USDT",
-        direction="outbound",
-        from_account="spot",
-        to_account="margin",
-        start=1_699_997_777_000,
-        end=1_700_300_000_000,
-        limit=20,
-    )
-
-    assert len(transfers) == 1
-    transfer = transfers[0]
-    assert transfer["transfer_id"] == "tr-1"
-    assert transfer["symbol"] == "BTC_USDT"
-    assert transfer["amount"] == 0.2
-    assert transfer["status"] == "COMPLETED"
-    assert transfer["from_account"] == "spot"
-    assert transfer["to_account"] == "margin"
-    assert transfer["timestamp"] == 1_700_299_900_000.0
-    assert transfer["completed_timestamp"] == 1_700_300_100_000.0
-
-    call = responses.calls[0]
-    expected_signature = adapter.sign_request(
-        fixed_ts,
-        "GET",
-        "/private/transfers",
-        params={
-            "symbol": "BTC-USDT",
-            "direction": "outbound",
-            "from": "spot",
-            "to": "margin",
-            "start": 1_699_997_777_000,
-            "end": 1_700_300_000_000,
-            "limit": 20,
-        },
-    )
-    assert call.request.headers["X-API-SIGN"] == expected_signature
-
-
-@responses.activate
-def test_fetch_transfers_history_rejects_symbol_mismatch() -> None:
-    adapter = _build_adapter()
-
-    responses.add(
-        responses.GET,
-        f"{_BASE_URL}/private/transfers",
-        json={
-            "transfers": [
-                {
-                    "transferId": "tr-2",
-                    "symbol": "ETH-USDT",
-                    "status": "COMPLETED",
-                    "amount": "0.1",
-                    "timestamp": 1_700_300_200_000,
-                }
-            ]
-        },
-    )
-
-    with pytest.raises(ExchangeAPIError):
-        adapter.fetch_transfers_history(symbol="BTC_USDT")
-
-
-@responses.activate
-def test_fetch_transfers_history_rejects_invalid_amount() -> None:
-    adapter = _build_adapter()
-
-    responses.add(
-        responses.GET,
-        f"{_BASE_URL}/private/transfers",
-        json={
-            "transfers": [
-                {
-                    "transferId": "tr-3",
-                    "symbol": "BTC-USDT",
-                    "status": "COMPLETED",
-                    "amount": "not-a-number",
-                    "timestamp": 1_700_300_500_000,
-                }
-            ]
-        },
-    )
-
-    with pytest.raises(ExchangeAPIError):
-        adapter.fetch_transfers_history(symbol="BTC_USDT")
-
-
-@responses.activate
-def test_fetch_fee_rates_translates_payload(monkeypatch: pytest.MonkeyPatch) -> None:
-    adapter = _build_adapter()
-    fixed_ts = 1_700_200_000_000
-    monkeypatch.setattr(adapter, "_timestamp", lambda: fixed_ts)
-
-    responses.add(
-        responses.GET,
-        f"{_BASE_URL}/private/fees",
-        json={
-            "fees": [
-                {
-                    "symbol": "BTC-USDT",
-                    "maker": "0.0012",
-                    "taker": "0.0015",
-                    "thirtyDayVolume": "12345.678",
-                }
-            ]
-        },
-        match=[responses.matchers.query_param_matcher({"symbol": "BTC-USDT"})],
-    )
-
-    fees = adapter.fetch_fee_rates(symbol="BTC_USDT")
-
-    assert len(fees) == 1
-    fee_entry = fees[0]
-    assert fee_entry["symbol"] == "BTC_USDT"
-    assert fee_entry["maker_fee"] == 0.0012
-    assert fee_entry["taker_fee"] == 0.0015
-    assert fee_entry["thirty_day_volume"] == 12345.678
-
-    call = responses.calls[0]
-    expected_signature = adapter.sign_request(
-        fixed_ts,
-        "GET",
-        "/private/fees",
-        params={"symbol": "BTC-USDT"},
-    )
-    assert call.request.headers["X-API-SIGN"] == expected_signature
-
-
-@responses.activate
-def test_fetch_fee_rates_rejects_symbol_mismatch() -> None:
-    adapter = _build_adapter()
-
-    responses.add(
-        responses.GET,
-        f"{_BASE_URL}/private/fees",
-        json={
-            "fees": [
-                {
-                    "symbol": "ETH-USDT",
-                    "maker": "0.001",
-                    "taker": "0.0015",
-                }
-            ]
-        },
-    )
-
-    with pytest.raises(ExchangeAPIError):
-        adapter.fetch_fee_rates(symbol="BTC_USDT")
-
-
-@responses.activate
-def test_fetch_fee_rates_rejects_invalid_values() -> None:
-    adapter = _build_adapter()
-
-    responses.add(
-        responses.GET,
-        f"{_BASE_URL}/private/fees",
-        json={
-            "fees": [
-                {
-                    "symbol": "BTC-USDT",
-                    "maker": "not-a-number",
-                    "taker": "0.0015",
-                }
-            ]
-        },
-    )
-
-    with pytest.raises(ExchangeAPIError):
-        adapter.fetch_fee_rates(symbol="BTC_USDT")
-
-
-@responses.activate
-def test_fetch_rebates_history_translates_payload(monkeypatch: pytest.MonkeyPatch) -> None:
-    adapter = _build_adapter()
-    fixed_ts = 1_700_250_000_000
-    monkeypatch.setattr(adapter, "_timestamp", lambda: fixed_ts)
-
-    responses.add(
-        responses.GET,
-        f"{_BASE_URL}/private/rebates",
-        json={
-            "rebates": [
-                {
-                    "rebateId": "rb-1",
-                    "symbol": "BTC-USDT",
-                    "amount": "0.0005",
-                    "rate": "0.001",
-                    "type": "maker",
-                    "orderId": "o-1",
-                    "timestamp": 1_700_249_900_000,
-                    "settledAt": 1_700_250_100_000,
-                }
-            ]
-        },
-        match=[responses.matchers.query_param_matcher({"symbol": "BTC-USDT"})],
-    )
-
-    rebates = adapter.fetch_rebates_history(symbol="BTC_USDT")
-
-    assert len(rebates) == 1
-    rebate = rebates[0]
-    assert rebate["rebate_id"] == "rb-1"
-    assert rebate["symbol"] == "BTC_USDT"
-    assert rebate["amount"] == 0.0005
-    assert rebate["rate"] == 0.001
-    assert rebate["type"] == "maker"
-    assert rebate["order_id"] == "o-1"
-    assert rebate["timestamp"] == 1_700_249_900_000.0
-    assert rebate["settled_timestamp"] == 1_700_250_100_000.0
-
-    call = responses.calls[0]
-    expected_signature = adapter.sign_request(
-        fixed_ts,
-        "GET",
-        "/private/rebates",
-        params={"symbol": "BTC-USDT"},
-    )
-    assert call.request.headers["X-API-SIGN"] == expected_signature
-
-
-@responses.activate
-def test_fetch_rebates_history_rejects_symbol_mismatch() -> None:
-    adapter = _build_adapter()
-
-    responses.add(
-        responses.GET,
-        f"{_BASE_URL}/private/rebates",
-        json={
-            "rebates": [
-                {
-                    "rebateId": "rb-2",
-                    "symbol": "ETH-USDT",
-                    "amount": "0.0003",
-                    "type": "maker",
-                }
-            ]
-        },
-    )
-
-    with pytest.raises(ExchangeAPIError):
-        adapter.fetch_rebates_history(symbol="BTC_USDT")
-
-
-@responses.activate
-def test_fetch_rebates_history_rejects_invalid_amount() -> None:
-    adapter = _build_adapter()
-
-    responses.add(
-        responses.GET,
-        f"{_BASE_URL}/private/rebates",
-        json={
-            "rebates": [
-                {
-                    "rebateId": "rb-3",
-                    "symbol": "BTC-USDT",
-                    "amount": "not-a-number",
-                }
-            ]
-        },
-    )
-
-    with pytest.raises(ExchangeAPIError):
-        adapter.fetch_rebates_history(symbol="BTC_USDT")
-
-
-@responses.activate
-def test_fetch_interest_history_translates_payload(monkeypatch: pytest.MonkeyPatch) -> None:
-    adapter = _build_adapter()
-    fixed_ts = 1_700_300_000_000
-    monkeypatch.setattr(adapter, "_timestamp", lambda: fixed_ts)
-
-    responses.add(
-        responses.GET,
-        f"{_BASE_URL}/private/interest",
-        json={
-            "interest": [
-                {
-                    "interestId": "in-1",
-                    "symbol": "BTC-USDT",
-                    "amount": "0.0002",
-                    "rate": "0.0005",
-                    "type": "margin",
-                    "orderId": "o-1",
-                    "timestamp": 1_700_299_900_000,
-                    "accrualTimestamp": 1_700_299_800_000,
-                }
-            ]
-        },
-        match=[responses.matchers.query_param_matcher({"symbol": "BTC-USDT"})],
-    )
-
-    interest = adapter.fetch_interest_history(symbol="BTC_USDT")
-
-    assert len(interest) == 1
-    entry = interest[0]
-    assert entry["interest_id"] == "in-1"
-    assert entry["symbol"] == "BTC_USDT"
-    assert entry["amount"] == 0.0002
-    assert entry["rate"] == 0.0005
-    assert entry["type"] == "margin"
-    assert entry["order_id"] == "o-1"
-    assert entry["timestamp"] == 1_700_299_900_000.0
-    assert entry["accrual_timestamp"] == 1_700_299_800_000.0
-
-    call = responses.calls[0]
-    expected_signature = adapter.sign_request(
-        fixed_ts,
-        "GET",
-        "/private/interest",
-        params={"symbol": "BTC-USDT"},
-    )
-    assert call.request.headers["X-API-SIGN"] == expected_signature
-
-
-@responses.activate
-def test_fetch_interest_history_rejects_symbol_mismatch() -> None:
-    adapter = _build_adapter()
-
-    responses.add(
-        responses.GET,
-        f"{_BASE_URL}/private/interest",
-        json={
-            "interest": [
-                {
-                    "interestId": "in-2",
-                    "symbol": "ETH-USDT",
-                    "amount": "0.0003",
-                }
-            ]
-        },
-    )
-
-    with pytest.raises(ExchangeAPIError):
-        adapter.fetch_interest_history(symbol="BTC_USDT")
-
-
-@responses.activate
-def test_fetch_interest_history_rejects_invalid_amount() -> None:
-    adapter = _build_adapter()
-
-    responses.add(
-        responses.GET,
-        f"{_BASE_URL}/private/interest",
-        json={
-            "interest": [
-                {
-                    "interestId": "in-3",
-                    "symbol": "BTC-USDT",
-                    "amount": "not-a-number",
-                }
-            ]
-        },
-    )
-
-    with pytest.raises(ExchangeAPIError):
-        adapter.fetch_interest_history(symbol="BTC_USDT")
-
-
-@responses.activate
-def test_fetch_ohlcv_translates_payload_and_validates_types() -> None:
-    adapter = _build_adapter()
-    responses.add(
-        responses.GET,
-        f"{_BASE_URL}/public/ohlcv",
-        json={
-            "symbol": "BTC-USDT",
-            "candles": [
-                [1_700_000_000_000, "50000", "50100", "49950", "50050", "120"],
-                [1_700_000_060_000, "50050", "50200", "50025", "50150", "95.5"],
-            ],
-        },
-        match=[
-            responses.matchers.query_param_matcher(
-                {
-                    "symbol": "BTC-USDT",
-                    "interval": "1m",
-                    "start": "1699999800000",
-                    "end": "1700000060000",
-                    "limit": "2",
-                }
-            )
-        ],
-    )
-
-    candles = adapter.fetch_ohlcv(
-        "BTC_USDT",
-        "1m",
-        start=1_699_999_800_000,
-        end=1_700_000_060_000,
-        limit=2,
-    )
-
-    assert candles == [
-        [1_700_000_000_000.0, 50000.0, 50100.0, 49950.0, 50050.0, 120.0],
-        [1_700_000_060_000.0, 50050.0, 50200.0, 50025.0, 50150.0, 95.5],
-    ]
-
-
-@responses.activate
-def test_fetch_ohlcv_rejects_invalid_candles() -> None:
-    adapter = _build_adapter()
-    responses.add(
-        responses.GET,
-        f"{_BASE_URL}/public/ohlcv",
-        json={
-            "symbol": "BTC-USDT",
-            "candles": [["invalid"]],
-        },
-    )
-
-    with pytest.raises(ExchangeAPIError):
-        adapter.fetch_ohlcv("BTC_USDT", "1m")
-
-
-@responses.activate
-def test_fetch_trades_history_translates_and_casts(monkeypatch: pytest.MonkeyPatch) -> None:
-    adapter = _build_adapter()
-    fixed_ts = 1_700_000_777_000
-    monkeypatch.setattr(adapter, "_timestamp", lambda: fixed_ts)
-
-    responses.add(
-        responses.GET,
-        f"{_BASE_URL}/private/trades",
-        json={
-            "trades": [
-                {
-                    "tradeId": "t-1",
-                    "orderId": "o-1",
-                    "symbol": "BTC-USDT",
-                    "side": "buy",
-                    "price": "50000.0",
-                    "quantity": "0.1",
-                    "fee": "0.05",
-                    "timestamp": 1_700_000_100_000,
-                }
-            ]
-        },
-        match=[
-            responses.matchers.query_param_matcher(
-                {
-                    "symbol": "BTC-USDT",
-                    "start": "1699999800000",
-                    "limit": "50",
-                }
-            )
-        ],
-    )
-
-    trades = adapter.fetch_trades_history(symbol="BTC_USDT", start=1_699_999_800_000, limit=50)
-
-    assert trades == [
-        {
-            "trade_id": "t-1",
-            "order_id": "o-1",
-            "symbol": "BTC_USDT",
-            "side": "buy",
-            "price": 50000.0,
-            "quantity": 0.1,
-            "fee": 0.05,
-            "timestamp": 1_700_000_100_000.0,
-            "raw": {
-                "tradeId": "t-1",
-                "orderId": "o-1",
-                "symbol": "BTC-USDT",
-                "side": "buy",
-                "price": "50000.0",
-                "quantity": "0.1",
-                "fee": "0.05",
-                "timestamp": 1_700_000_100_000,
-            },
-        }
-    ]
-
-    call = responses.calls[0]
-    expected_signature = adapter.sign_request(
-        fixed_ts,
-        "GET",
-        "/private/trades",
-        params={"symbol": "BTC-USDT", "start": 1_699_999_800_000, "limit": 50},
-    )
-    assert call.request.headers["X-API-SIGN"] == expected_signature
-
-
-@responses.activate
-def test_fetch_trades_history_rejects_invalid_entry() -> None:
-    adapter = _build_adapter()
-    responses.add(
-        responses.GET,
-        f"{_BASE_URL}/private/trades",
-        json={
-            "trades": [
-                {
-                    "tradeId": "t-1",
-                    "symbol": "BTC-USDT",
-                    "side": "buy",
-                    "price": "not-a-number",
-                    "quantity": "0.1",
-                    "timestamp": 1_700_000_100_000,
-                }
-            ]
-        },
-    )
-
-    with pytest.raises(ExchangeAPIError):
-        adapter.fetch_trades_history(symbol="BTC_USDT")
-
-
-@responses.activate
-def test_fetch_trades_history_rejects_symbol_mismatch() -> None:
-    adapter = _build_adapter()
-    responses.add(
-        responses.GET,
-        f"{_BASE_URL}/private/trades",
-        json={
-            "trades": [
-                {
-                    "tradeId": "t-1",
-                    "orderId": "o-1",
-                    "symbol": "ETH-USDT",
-                    "side": "buy",
-                    "price": "50000.0",
-                    "quantity": "0.1",
-                    "timestamp": 1_700_000_100_000,
-                }
-            ]
-        },
-    )
-
-    with pytest.raises(ExchangeAPIError):
-        adapter.fetch_trades_history(symbol="BTC_USDT")
-=======
-    client.rate_limiter.consume("POST", "/private/orders")
->>>>>>> 030b1404
+    client.rate_limiter.consume("POST", "/private/orders")