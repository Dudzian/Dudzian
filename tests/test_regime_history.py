--- conflicted
+++ resolved
@@ -162,37 +162,6 @@
     assert calls == 2
 
 
-<<<<<<< HEAD
-def test_regime_history_reconfigure_adjusts_window_and_decay() -> None:
-    history = RegimeHistory(maxlen=3, decay=0.5)
-    history.update(_assessment("x", MarketRegime.TREND, risk=0.2, confidence=0.4))
-    history.update(_assessment("x", MarketRegime.DAILY, risk=0.3, confidence=0.5))
-    history.update(_assessment("x", MarketRegime.MEAN_REVERSION, risk=0.6, confidence=0.7))
-
-    history.reconfigure(maxlen=5, decay=0.8)
-    assert history.maxlen == 5
-    assert history.decay == pytest.approx(0.8)
-    assert len(history.snapshots) == 3
-
-    history.update(_assessment("x", MarketRegime.MEAN_REVERSION, risk=0.55, confidence=0.6))
-    history.reconfigure(maxlen=2)
-    assert history.maxlen == 2
-    assert len(history.snapshots) == 2
-    assert history.snapshots[-1].regime is MarketRegime.MEAN_REVERSION
-
-
-def test_regime_history_reconfigure_can_reset_state() -> None:
-    history = RegimeHistory(maxlen=4, decay=0.6)
-    history.update(_assessment("x", MarketRegime.TREND, risk=0.2, confidence=0.4))
-    history.update(_assessment("x", MarketRegime.TREND, risk=0.25, confidence=0.5))
-
-    history.reconfigure(decay=0.9, keep_history=False)
-    assert history.decay == pytest.approx(0.9)
-    assert len(history.snapshots) == 0
-
-
-=======
->>>>>>> 60fb7f85
 class _ClassifierStub:
     def __init__(
         self,
@@ -200,17 +169,6 @@
         thresholds: Mapping[str, object] | None = None,
     ) -> None:
         self._queue = assessments
-<<<<<<< HEAD
-        if thresholds is None:
-            thresholds = {
-                "market_regime": {
-                    "metrics": {},
-                    "risk_score": {},
-                    "risk_level": {},
-                }
-            }
-        self._thresholds = deepcopy(thresholds)
-=======
         self._thresholds = {
             "market_regime": {
                 "metrics": {},
@@ -218,7 +176,6 @@
                 "risk_level": {},
             }
         }
->>>>>>> 60fb7f85
 
     @property
     def thresholds_loader(self) -> Callable[[], Mapping[str, object]]:
