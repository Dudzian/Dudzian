--- conflicted
+++ resolved
@@ -19,22 +19,9 @@
 @pytest.fixture()
 def btc_daily_atr_series() -> list[float]:
     """Wycinek 14-dniowego ATR BTC/USDT z kwietnia 2024 (dzienny interwał)."""
-
     return [
-        727.61,
-        715.42,
-        708.33,
-        699.12,
-        684.55,
-        672.48,
-        665.91,
-        659.77,
-        648.35,
-        640.28,
-        633.14,
-        629.77,
-        624.83,
-        618.44,
+        727.61, 715.42, 708.33, 699.12, 684.55, 672.48, 665.91,
+        659.77, 648.35, 640.28, 633.14, 629.77, 624.83, 618.44,
     ]
 
 
@@ -87,27 +74,15 @@
     )
 
     quantity = _recommended_quantity(profile=profile, atr=atr, equity=equity, price=price, risk_pct=0.012)
-<<<<<<< HEAD
-    stop_price = price - atr * profile.stop_loss_atr_multiple()
-=======
->>>>>>> c545d309
+
     order = OrderRequest(
         symbol="BTCUSDT",
         side="buy",
         quantity=quantity,
         order_type="market",
         price=price,
-<<<<<<< HEAD
-        metadata={
-            "atr": atr,
-            "stop_price": stop_price,
-            "quantity": quantity,
-            "price": price,
-        },
-=======
         stop_price=price - atr * profile.stop_loss_atr_multiple(),
         atr=atr,
->>>>>>> c545d309
     )
 
     check = engine.apply_pre_trade_checks(order, account=account, profile_name=profile.name)
@@ -120,17 +95,8 @@
         quantity=oversized_quantity,
         order_type="market",
         price=price,
-<<<<<<< HEAD
-        metadata={
-            "atr": atr,
-            "stop_price": stop_price,
-            "quantity": oversized_quantity,
-            "price": price,
-        },
-=======
         stop_price=price - atr * profile.stop_loss_atr_multiple(),
         atr=atr,
->>>>>>> c545d309
     )
 
     denial = engine.apply_pre_trade_checks(oversized_order, account=account, profile_name=profile.name)
