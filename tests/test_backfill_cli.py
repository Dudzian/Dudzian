import asyncio
<<<<<<< HEAD
import json
=======
>>>>>>> d3a48755
import sys
from datetime import datetime, timedelta, timezone
from pathlib import Path

sys.path.append(str(Path(__file__).resolve().parents[1]))

from bot_core.config.loader import load_core_config
from bot_core.config.models import (
    InstrumentBackfillWindow,
    InstrumentConfig,
    InstrumentUniverseConfig,
)
<<<<<<< HEAD
from bot_core.data.ohlcv import ManifestEntry, SQLiteCacheStorage
=======
from bot_core.data.ohlcv import SQLiteCacheStorage
>>>>>>> d3a48755
from bot_core.exchanges.base import Environment
from bot_core.exchanges.binance.futures import BinanceFuturesAdapter
from bot_core.exchanges.binance.spot import BinanceSpotAdapter
from bot_core.exchanges.kraken.futures import KrakenFuturesAdapter
from bot_core.exchanges.kraken.spot import KrakenSpotAdapter
from bot_core.exchanges.zonda.spot import ZondaSpotAdapter

import scripts.backfill as backfill


def test_build_public_source_supports_all_exchanges_from_universe():
    config = load_core_config("config/core.yaml")
    universe = config.instrument_universes["core_multi_exchange"]

    expected_adapters = {
        "binance_spot": BinanceSpotAdapter,
        "binance_futures": BinanceFuturesAdapter,
        "kraken_spot": KrakenSpotAdapter,
        "kraken_futures": KrakenFuturesAdapter,
        "zonda_spot": ZondaSpotAdapter,
    }

    exchanges = {
        exchange_name
        for instrument in universe.instruments
        for exchange_name in instrument.exchange_symbols.keys()
    }

    for exchange in exchanges:
        source = backfill._build_public_source(exchange, Environment.PAPER)
        assert isinstance(source.exchange_adapter, expected_adapters[exchange])
        assert source.exchange_adapter.credentials.key_id == "public"
        assert source.exchange_adapter.credentials.environment == Environment.PAPER


def test_build_interval_plans_assigns_refresh_seconds_and_lookbacks():
    universe = InstrumentUniverseConfig(
        name="test",
        description="test",
        instruments=(
            InstrumentConfig(
                name="BTC_USDT",
                base_asset="BTC",
                quote_asset="USDT",
                categories=("core",),
                exchange_symbols={"binance_spot": "BTCUSDT"},
                backfill_windows=(
                    InstrumentBackfillWindow(interval="1d", lookback_days=365),
                    InstrumentBackfillWindow(interval="1h", lookback_days=30),
                    InstrumentBackfillWindow(interval="15m", lookback_days=5),
                ),
            ),
        ),
    )

    plans, symbols = backfill._build_interval_plans(
        universe=universe,
        exchange_name="binance_spot",
        incremental_lookback_days=7,
        refresh_overrides={"1h": 120, "15m": 60},
        jitter_overrides={"1d": 900, "15m": 30},
    )

    assert symbols == {"BTCUSDT"}
<<<<<<< HEAD
=======

>>>>>>> d3a48755
    assert plans["1d"].refresh_seconds == backfill._DEFAULT_REFRESH_SECONDS["1d"]
    assert plans["1d"].incremental_lookback_ms == 7 * backfill._MILLISECONDS_IN_DAY
    assert plans["1d"].jitter_seconds == backfill._DEFAULT_JITTER_SECONDS["1d"]

    assert plans["1h"].refresh_seconds == 120
    assert plans["1h"].incremental_lookback_ms == 7 * backfill._MILLISECONDS_IN_DAY
    assert plans["1h"].jitter_seconds == backfill._DEFAULT_JITTER_SECONDS["1h"]

    assert plans["15m"].refresh_seconds == 60
    assert plans["15m"].incremental_lookback_ms == 5 * backfill._MILLISECONDS_IN_DAY
    assert plans["15m"].jitter_seconds == 30


def test_format_plan_summary_lists_intervals_and_symbols():
    plans = {
        "1d": backfill._IntervalPlan(
            symbols={"BTCUSDT", "ETHUSDT"},
            backfill_start_ms=1_600_000_000_000,
            incremental_lookback_ms=3 * backfill._MILLISECONDS_IN_DAY,
            refresh_seconds=backfill._DEFAULT_REFRESH_SECONDS["1d"],
<<<<<<< HEAD
=======
            jitter_seconds=backfill._DEFAULT_JITTER_SECONDS["1d"],
>>>>>>> d3a48755
        ),
        "1h": backfill._IntervalPlan(
            symbols={"BTCUSDT"},
            backfill_start_ms=1_600_100_000_000,
            incremental_lookback_ms=0,
<<<<<<< HEAD
            refresh_seconds=0,
=======
            refresh_seconds=0,  # dziedziczy z CLI
            jitter_seconds=0,
>>>>>>> d3a48755
        ),
    }

    summary = backfill._format_plan_summary(
        plans,
        exchange_name="binance_spot",
        environment_name="binance_paper",
    )

    assert "Plan backfillu" in summary
    assert "symbole=2" in summary
    assert "1d" in summary and "1h" in summary
    assert "dziedziczy (--refresh-seconds)" in summary
    assert "jitter=0s" in summary


class _DummyScheduler:
    def __init__(self) -> None:
        self.jobs: list[dict] = []
        self.stopped = False

    def add_job(self, **kwargs):
        self.jobs.append(kwargs)

    async def run_forever(self):
        return

    def stop(self):
        self.stopped = True


def test_run_scheduler_uses_interval_specific_frequency():
    scheduler = _DummyScheduler()
    plans = {
        "1d": backfill._IntervalPlan(
            symbols={"BTCUSDT"},
            backfill_start_ms=0,
            incremental_lookback_ms=backfill._MILLISECONDS_IN_DAY,
            refresh_seconds=backfill._DEFAULT_REFRESH_SECONDS["1d"],
            jitter_seconds=backfill._DEFAULT_JITTER_SECONDS["1d"],
        ),
        "1h": backfill._IntervalPlan(
            symbols={"ETHUSDT"},
            backfill_start_ms=0,
            incremental_lookback_ms=3 * backfill._MILLISECONDS_IN_DAY,
            refresh_seconds=900,
            jitter_seconds=0,
        ),
    }

    asyncio.run(
        backfill._run_scheduler(
            scheduler=scheduler,
            plans=plans,
            refresh_seconds=600,
        )
    )

    assert scheduler.stopped is True
    assert len(scheduler.jobs) == 2

    job_daily = next(job for job in scheduler.jobs if job["interval"] == "1d")
    job_hourly = next(job for job in scheduler.jobs if job["interval"] == "1h")

    assert job_daily["frequency_seconds"] == backfill._DEFAULT_REFRESH_SECONDS["1d"]
    assert job_daily["lookback_ms"] == backfill._MILLISECONDS_IN_DAY
    assert job_daily["jitter_seconds"] == backfill._DEFAULT_JITTER_SECONDS["1d"]

    assert job_hourly["frequency_seconds"] == 900
    assert job_hourly["lookback_ms"] == 3 * backfill._MILLISECONDS_IN_DAY
    assert job_hourly["jitter_seconds"] == 0


<<<<<<< HEAD
=======
# --------------------- manifest health tests ---------------------

>>>>>>> d3a48755
class _CollectingRouter:
    def __init__(self) -> None:
        self.messages = []

    def dispatch(self, message):
        self.messages.append(message)


def _build_universe(symbol: str, interval: str) -> InstrumentUniverseConfig:
    return InstrumentUniverseConfig(
        name="test",
        description="test",
        instruments=(
            InstrumentConfig(
                name=symbol,
                base_asset=symbol.split("_")[0],
                quote_asset=symbol.split("_")[1],
                categories=("core",),
                exchange_symbols={"binance_spot": symbol.replace("_", "")},
                backfill_windows=(
                    InstrumentBackfillWindow(interval=interval, lookback_days=30),
                ),
            ),
        ),
    )


def test_report_manifest_health_does_not_alert_when_everything_ok(tmp_path):
    manifest = tmp_path / "manifest.sqlite"
    storage = SQLiteCacheStorage(manifest, store_rows=False)
    universe = _build_universe("BTC_USDT", "1h")
    router = _CollectingRouter()
    as_of = datetime(2024, 1, 1, 12, 0, tzinfo=timezone.utc)

    metadata = storage.metadata()
    metadata["last_timestamp::BTCUSDT::1h"] = str(int((as_of - timedelta(minutes=30)).timestamp() * 1000))
    metadata["row_count::BTCUSDT::1h"] = "120"

    backfill._report_manifest_health(
        manifest_path=manifest,
        universe=universe,
        exchange_name="binance_spot",
        environment_name="binance_paper",
        alert_router=router,
        as_of=as_of,
    )

    assert router.messages == []


def test_report_manifest_health_emits_warning_for_long_gap(tmp_path):
    manifest = tmp_path / "manifest.sqlite"
    storage = SQLiteCacheStorage(manifest, store_rows=False)
    universe = InstrumentUniverseConfig(
        name="test",
        description="test",
        instruments=(
            InstrumentConfig(
                name="BTC_USDT",
                base_asset="BTC",
                quote_asset="USDT",
                categories=("core",),
                exchange_symbols={"binance_spot": "BTCUSDT"},
                backfill_windows=(
                    InstrumentBackfillWindow(interval="1d", lookback_days=30),
                    InstrumentBackfillWindow(interval="1h", lookback_days=30),
                ),
            ),
        ),
    )
    router = _CollectingRouter()
    as_of = datetime(2024, 1, 1, 12, 0, tzinfo=timezone.utc)

    metadata = storage.metadata()
    metadata["last_timestamp::BTCUSDT::1d"] = str(int((as_of - timedelta(hours=12)).timestamp() * 1000))
    metadata["row_count::BTCUSDT::1d"] = "365"
    metadata["last_timestamp::BTCUSDT::1h"] = str(int((as_of - timedelta(hours=3)).timestamp() * 1000))
    metadata["row_count::BTCUSDT::1h"] = "720"

    backfill._report_manifest_health(
        manifest_path=manifest,
        universe=universe,
        exchange_name="binance_spot",
        environment_name="binance_paper",
        alert_router=router,
        as_of=as_of,
    )

    assert len(router.messages) == 1
    message = router.messages[0]
    assert message.severity == "warning"
    assert "BTCUSDT" in message.body
    assert message.context["environment"] == "binance_paper"


def test_report_manifest_health_emits_critical_for_missing_metadata(tmp_path):
    manifest = tmp_path / "manifest.sqlite"
    SQLiteCacheStorage(manifest, store_rows=False)
    universe = _build_universe("ETH_USDT", "1h")
    router = _CollectingRouter()
    as_of = datetime(2024, 1, 1, 12, 0, tzinfo=timezone.utc)

    backfill._report_manifest_health(
        manifest_path=manifest,
        universe=universe,
        exchange_name="binance_spot",
        environment_name="binance_paper",
        alert_router=router,
        as_of=as_of,
    )

    assert len(router.messages) == 1
    message = router.messages[0]
    assert message.severity == "critical"
    assert "ETHUSDT" in message.body


def test_main_plan_only_outputs_summary_and_skips_execution(monkeypatch, capsys):
    def _fail(*_args, **_kwargs):
        raise AssertionError("Nie powinno być wywołane w trybie plan-only")

<<<<<<< HEAD
=======
    # W trybie plan-only nie powinno instancjować źródła/uprawnień
>>>>>>> d3a48755
    monkeypatch.setattr(backfill, "_build_public_source", _fail)
    monkeypatch.setattr(backfill, "create_default_secret_storage", _fail)

    exit_code = backfill.main(
        ["--environment", "binance_paper", "--plan-only", "--log-level", "ERROR"]
    )

    captured = capsys.readouterr()

    assert exit_code == 0
<<<<<<< HEAD
    assert "Plan backfillu" in captured.out


def test_report_manifest_health_prints_table(monkeypatch, tmp_path, capsys):
    entries = [
        ManifestEntry(
            symbol="BTCUSDT",
            interval="1d",
            row_count=3650,
            last_timestamp_ms=1_700_000_000_000,
            last_timestamp_iso="2023-11-14T00:00:00+00:00",
            gap_minutes=90.0,
            threshold_minutes=120,
            status="ok",
        ),
        ManifestEntry(
            symbol="ETHUSDT",
            interval="1h",
            row_count=1800,
            last_timestamp_ms=1_700_000_900_000,
            last_timestamp_iso="2023-11-14T00:15:00+00:00",
            gap_minutes=240.0,
            threshold_minutes=120,
            status="warning",
        ),
    ]

    monkeypatch.setattr(backfill, "generate_manifest_report", lambda **_: entries)

    manifest = tmp_path / "manifest.sqlite"
    manifest.touch()
    universe = _build_universe("BTC_USDT", "1d")

    backfill._report_manifest_health(
        manifest_path=manifest,
        universe=universe,
        exchange_name="binance_spot",
        environment_name="binance_paper",
        alert_router=None,
        as_of=datetime(2024, 1, 1, tzinfo=timezone.utc),
        output_format="table",
    )

    output = capsys.readouterr().out
    assert "Symbol" in output
    assert "BTCUSDT" in output and "ETHUSDT" in output
    assert "Podsumowanie statusów:" in output


def test_report_manifest_health_prints_json(monkeypatch, tmp_path, capsys):
    entries = [
        ManifestEntry(
            symbol="BTCUSDT",
            interval="1d",
            row_count=3650,
            last_timestamp_ms=1_700_000_000_000,
            last_timestamp_iso="2023-11-14T00:00:00+00:00",
            gap_minutes=30.0,
            threshold_minutes=120,
            status="ok",
        )
    ]

    monkeypatch.setattr(backfill, "generate_manifest_report", lambda **_: entries)

    manifest = tmp_path / "manifest.sqlite"
    manifest.touch()
    universe = _build_universe("BTC_USDT", "1d")

    backfill._report_manifest_health(
        manifest_path=manifest,
        universe=universe,
        exchange_name="binance_spot",
        environment_name="binance_paper",
        alert_router=None,
        as_of=datetime(2024, 1, 1, tzinfo=timezone.utc),
        output_format="json",
    )

    output = capsys.readouterr().out
    payload = json.loads(output)
    assert payload["environment"] == "binance_paper"
    assert payload["exchange"] == "binance_spot"
    assert payload["summary"]["ok"] == 1
    assert payload["entries"][0]["symbol"] == "BTCUSDT"
=======
    assert "Plan backfillu" in captured.out
>>>>>>> d3a48755
<|MERGE_RESOLUTION|>--- conflicted
+++ resolved
@@ -1,8 +1,5 @@
 import asyncio
-<<<<<<< HEAD
 import json
-=======
->>>>>>> d3a48755
 import sys
 from datetime import datetime, timedelta, timezone
 from pathlib import Path
@@ -15,11 +12,7 @@
     InstrumentConfig,
     InstrumentUniverseConfig,
 )
-<<<<<<< HEAD
 from bot_core.data.ohlcv import ManifestEntry, SQLiteCacheStorage
-=======
-from bot_core.data.ohlcv import SQLiteCacheStorage
->>>>>>> d3a48755
 from bot_core.exchanges.base import Environment
 from bot_core.exchanges.binance.futures import BinanceFuturesAdapter
 from bot_core.exchanges.binance.spot import BinanceSpotAdapter
@@ -84,10 +77,7 @@
     )
 
     assert symbols == {"BTCUSDT"}
-<<<<<<< HEAD
-=======
-
->>>>>>> d3a48755
+
     assert plans["1d"].refresh_seconds == backfill._DEFAULT_REFRESH_SECONDS["1d"]
     assert plans["1d"].incremental_lookback_ms == 7 * backfill._MILLISECONDS_IN_DAY
     assert plans["1d"].jitter_seconds == backfill._DEFAULT_JITTER_SECONDS["1d"]
@@ -108,21 +98,14 @@
             backfill_start_ms=1_600_000_000_000,
             incremental_lookback_ms=3 * backfill._MILLISECONDS_IN_DAY,
             refresh_seconds=backfill._DEFAULT_REFRESH_SECONDS["1d"],
-<<<<<<< HEAD
-=======
             jitter_seconds=backfill._DEFAULT_JITTER_SECONDS["1d"],
->>>>>>> d3a48755
         ),
         "1h": backfill._IntervalPlan(
             symbols={"BTCUSDT"},
             backfill_start_ms=1_600_100_000_000,
             incremental_lookback_ms=0,
-<<<<<<< HEAD
-            refresh_seconds=0,
-=======
             refresh_seconds=0,  # dziedziczy z CLI
             jitter_seconds=0,
->>>>>>> d3a48755
         ),
     }
 
@@ -196,11 +179,8 @@
     assert job_hourly["jitter_seconds"] == 0
 
 
-<<<<<<< HEAD
-=======
 # --------------------- manifest health tests ---------------------
 
->>>>>>> d3a48755
 class _CollectingRouter:
     def __init__(self) -> None:
         self.messages = []
@@ -322,10 +302,7 @@
     def _fail(*_args, **_kwargs):
         raise AssertionError("Nie powinno być wywołane w trybie plan-only")
 
-<<<<<<< HEAD
-=======
     # W trybie plan-only nie powinno instancjować źródła/uprawnień
->>>>>>> d3a48755
     monkeypatch.setattr(backfill, "_build_public_source", _fail)
     monkeypatch.setattr(backfill, "create_default_secret_storage", _fail)
 
@@ -336,7 +313,6 @@
     captured = capsys.readouterr()
 
     assert exit_code == 0
-<<<<<<< HEAD
     assert "Plan backfillu" in captured.out
 
 
@@ -421,7 +397,4 @@
     assert payload["environment"] == "binance_paper"
     assert payload["exchange"] == "binance_spot"
     assert payload["summary"]["ok"] == 1
-    assert payload["entries"][0]["symbol"] == "BTCUSDT"
-=======
-    assert "Plan backfillu" in captured.out
->>>>>>> d3a48755
+    assert payload["entries"][0]["symbol"] == "BTCUSDT"