import asyncio
import sys
from datetime import datetime, timedelta, timezone
from pathlib import Path

sys.path.append(str(Path(__file__).resolve().parents[1]))

from bot_core.config.loader import load_core_config
from bot_core.config.models import (
    InstrumentBackfillWindow,
    InstrumentConfig,
    InstrumentUniverseConfig,
)
from bot_core.data.ohlcv import SQLiteCacheStorage
from bot_core.exchanges.base import Environment
from bot_core.exchanges.binance.futures import BinanceFuturesAdapter
from bot_core.exchanges.binance.spot import BinanceSpotAdapter
from bot_core.exchanges.kraken.futures import KrakenFuturesAdapter
from bot_core.exchanges.kraken.spot import KrakenSpotAdapter
from bot_core.exchanges.zonda.spot import ZondaSpotAdapter

import scripts.backfill as backfill


def test_build_public_source_supports_all_exchanges_from_universe():
    config = load_core_config("config/core.yaml")
    universe = config.instrument_universes["core_multi_exchange"]

    expected_adapters = {
        "binance_spot": BinanceSpotAdapter,
        "binance_futures": BinanceFuturesAdapter,
        "kraken_spot": KrakenSpotAdapter,
        "kraken_futures": KrakenFuturesAdapter,
        "zonda_spot": ZondaSpotAdapter,
    }

    exchanges = {
        exchange_name
        for instrument in universe.instruments
        for exchange_name in instrument.exchange_symbols.keys()
    }

    for exchange in exchanges:
        source = backfill._build_public_source(exchange, Environment.PAPER)
        assert isinstance(source.exchange_adapter, expected_adapters[exchange])
        assert source.exchange_adapter.credentials.key_id == "public"
        assert source.exchange_adapter.credentials.environment == Environment.PAPER


def test_build_interval_plans_assigns_refresh_seconds_and_lookbacks():
    universe = InstrumentUniverseConfig(
        name="test",
        description="test",
        instruments=(
            InstrumentConfig(
                name="BTC_USDT",
                base_asset="BTC",
                quote_asset="USDT",
                categories=("core",),
                exchange_symbols={"binance_spot": "BTCUSDT"},
                backfill_windows=(
                    InstrumentBackfillWindow(interval="1d", lookback_days=365),
                    InstrumentBackfillWindow(interval="1h", lookback_days=30),
<<<<<<< HEAD
                    InstrumentBackfillWindow(interval="15m", lookback_days=5),
=======
>>>>>>> 84442eda
                ),
            ),
        ),
    )

    plans, symbols = backfill._build_interval_plans(
        universe=universe,
        exchange_name="binance_spot",
        incremental_lookback_days=7,
<<<<<<< HEAD
        refresh_overrides={"1h": 120, "15m": 60},
        jitter_overrides={"1d": 900, "15m": 30},
=======
        interval_refresh_overrides={"1h": 120},
>>>>>>> 84442eda
    )

    assert symbols == {"BTCUSDT"}
    assert plans["1d"].refresh_seconds == backfill._DEFAULT_REFRESH_SECONDS["1d"]
    assert plans["1d"].incremental_lookback_ms == 7 * backfill._MILLISECONDS_IN_DAY
<<<<<<< HEAD
    assert plans["1d"].jitter_seconds == backfill._DEFAULT_JITTER_SECONDS["1d"]

    assert plans["1h"].refresh_seconds == 120
    assert plans["1h"].incremental_lookback_ms == 7 * backfill._MILLISECONDS_IN_DAY
    assert plans["1h"].jitter_seconds == backfill._DEFAULT_JITTER_SECONDS["1h"]

    assert plans["15m"].refresh_seconds == 60
    assert plans["15m"].incremental_lookback_ms == 5 * backfill._MILLISECONDS_IN_DAY
    assert plans["15m"].jitter_seconds == 30


def test_format_plan_summary_lists_intervals_and_symbols():
    plans = {
        "1d": backfill._IntervalPlan(
            symbols={"BTCUSDT", "ETHUSDT"},
            backfill_start_ms=1_600_000_000_000,
            incremental_lookback_ms=3 * backfill._MILLISECONDS_IN_DAY,
            refresh_seconds=backfill._DEFAULT_REFRESH_SECONDS["1d"],
        ),
        "1h": backfill._IntervalPlan(
            symbols={"BTCUSDT"},
            backfill_start_ms=1_600_100_000_000,
            incremental_lookback_ms=0,
            refresh_seconds=0,
        ),
    }

    summary = backfill._format_plan_summary(
        plans,
        exchange_name="binance_spot",
        environment_name="binance_paper",
    )

    assert "Plan backfillu" in summary
    assert "symbole=2" in summary
    assert "1d" in summary and "1h" in summary
    assert "dziedziczy (--refresh-seconds)" in summary
    assert "jitter=0s" in summary
=======

    assert plans["1h"].refresh_seconds == 120
    assert plans["1h"].incremental_lookback_ms == 7 * backfill._MILLISECONDS_IN_DAY
>>>>>>> 84442eda


class _DummyScheduler:
    def __init__(self) -> None:
        self.jobs: list[dict] = []
        self.stopped = False

    def add_job(self, **kwargs):
        self.jobs.append(kwargs)

    async def run_forever(self):
        return

    def stop(self):
        self.stopped = True


def test_run_scheduler_uses_interval_specific_frequency():
    scheduler = _DummyScheduler()
    plans = {
        "1d": backfill._IntervalPlan(
            symbols={"BTCUSDT"},
            backfill_start_ms=0,
            incremental_lookback_ms=backfill._MILLISECONDS_IN_DAY,
            refresh_seconds=backfill._DEFAULT_REFRESH_SECONDS["1d"],
<<<<<<< HEAD
            jitter_seconds=backfill._DEFAULT_JITTER_SECONDS["1d"],
=======
>>>>>>> 84442eda
        ),
        "1h": backfill._IntervalPlan(
            symbols={"ETHUSDT"},
            backfill_start_ms=0,
            incremental_lookback_ms=3 * backfill._MILLISECONDS_IN_DAY,
            refresh_seconds=900,
<<<<<<< HEAD
            jitter_seconds=0,
=======
>>>>>>> 84442eda
        ),
    }

    asyncio.run(
        backfill._run_scheduler(
            scheduler=scheduler,
            plans=plans,
            refresh_seconds=600,
        )
    )

    assert scheduler.stopped is True
    assert len(scheduler.jobs) == 2

    job_daily = next(job for job in scheduler.jobs if job["interval"] == "1d")
    job_hourly = next(job for job in scheduler.jobs if job["interval"] == "1h")

    assert job_daily["frequency_seconds"] == backfill._DEFAULT_REFRESH_SECONDS["1d"]
    assert job_daily["lookback_ms"] == backfill._MILLISECONDS_IN_DAY
<<<<<<< HEAD
    assert job_daily["jitter_seconds"] == backfill._DEFAULT_JITTER_SECONDS["1d"]

    assert job_hourly["frequency_seconds"] == 900
    assert job_hourly["lookback_ms"] == 3 * backfill._MILLISECONDS_IN_DAY
    assert job_hourly["jitter_seconds"] == 0


=======

    assert job_hourly["frequency_seconds"] == 900
    assert job_hourly["lookback_ms"] == 3 * backfill._MILLISECONDS_IN_DAY


# --------------------- manifest health tests ---------------------

>>>>>>> 84442eda
class _CollectingRouter:
    def __init__(self) -> None:
        self.messages = []

    def dispatch(self, message):
        self.messages.append(message)


def _build_universe(symbol: str, interval: str) -> InstrumentUniverseConfig:
    return InstrumentUniverseConfig(
        name="test",
        description="test",
        instruments=(
            InstrumentConfig(
                name=symbol,
                base_asset=symbol.split("_")[0],
                quote_asset=symbol.split("_")[1],
                categories=("core",),
                exchange_symbols={"binance_spot": symbol.replace("_", "")},
                backfill_windows=(
                    InstrumentBackfillWindow(interval=interval, lookback_days=30),
                ),
            ),
        ),
    )


def test_report_manifest_health_does_not_alert_when_everything_ok(tmp_path):
    manifest = tmp_path / "manifest.sqlite"
    storage = SQLiteCacheStorage(manifest, store_rows=False)
    universe = _build_universe("BTC_USDT", "1h")
    router = _CollectingRouter()
    as_of = datetime(2024, 1, 1, 12, 0, tzinfo=timezone.utc)

    metadata = storage.metadata()
    metadata["last_timestamp::BTCUSDT::1h"] = str(int((as_of - timedelta(minutes=30)).timestamp() * 1000))
    metadata["row_count::BTCUSDT::1h"] = "120"

    backfill._report_manifest_health(
        manifest_path=manifest,
        universe=universe,
        exchange_name="binance_spot",
        environment_name="binance_paper",
        alert_router=router,
        as_of=as_of,
    )

    assert router.messages == []


def test_report_manifest_health_emits_warning_for_long_gap(tmp_path):
    manifest = tmp_path / "manifest.sqlite"
    storage = SQLiteCacheStorage(manifest, store_rows=False)
    universe = InstrumentUniverseConfig(
        name="test",
        description="test",
        instruments=(
            InstrumentConfig(
                name="BTC_USDT",
                base_asset="BTC",
                quote_asset="USDT",
                categories=("core",),
                exchange_symbols={"binance_spot": "BTCUSDT"},
                backfill_windows=(
                    InstrumentBackfillWindow(interval="1d", lookback_days=30),
                    InstrumentBackfillWindow(interval="1h", lookback_days=30),
                ),
            ),
        ),
    )
    router = _CollectingRouter()
    as_of = datetime(2024, 1, 1, 12, 0, tzinfo=timezone.utc)

    metadata = storage.metadata()
    metadata["last_timestamp::BTCUSDT::1d"] = str(int((as_of - timedelta(hours=12)).timestamp() * 1000))
    metadata["row_count::BTCUSDT::1d"] = "365"
    metadata["last_timestamp::BTCUSDT::1h"] = str(int((as_of - timedelta(hours=3)).timestamp() * 1000))
    metadata["row_count::BTCUSDT::1h"] = "720"

    backfill._report_manifest_health(
        manifest_path=manifest,
        universe=universe,
        exchange_name="binance_spot",
        environment_name="binance_paper",
        alert_router=router,
        as_of=as_of,
    )

    assert len(router.messages) == 1
    message = router.messages[0]
    assert message.severity == "warning"
    assert "BTCUSDT" in message.body
    assert message.context["environment"] == "binance_paper"


def test_report_manifest_health_emits_critical_for_missing_metadata(tmp_path):
    manifest = tmp_path / "manifest.sqlite"
    SQLiteCacheStorage(manifest, store_rows=False)
    universe = _build_universe("ETH_USDT", "1h")
    router = _CollectingRouter()
    as_of = datetime(2024, 1, 1, 12, 0, tzinfo=timezone.utc)

    backfill._report_manifest_health(
        manifest_path=manifest,
        universe=universe,
        exchange_name="binance_spot",
        environment_name="binance_paper",
        alert_router=router,
        as_of=as_of,
    )

    assert len(router.messages) == 1
    message = router.messages[0]
    assert message.severity == "critical"
<<<<<<< HEAD
    assert "ETHUSDT" in message.body


def test_main_plan_only_outputs_summary_and_skips_execution(monkeypatch, capsys):
    def _fail(*_args, **_kwargs):
        raise AssertionError("Nie powinno być wywołane w trybie plan-only")

    monkeypatch.setattr(backfill, "_build_public_source", _fail)
    monkeypatch.setattr(backfill, "create_default_secret_storage", _fail)

    exit_code = backfill.main(
        ["--environment", "binance_paper", "--plan-only", "--log-level", "ERROR"]
    )

    captured = capsys.readouterr()

    assert exit_code == 0
    assert "Plan backfillu" in captured.out
=======
    assert "ETHUSDT" in message.body
>>>>>>> 84442eda
<|MERGE_RESOLUTION|>--- conflicted
+++ resolved
@@ -61,10 +61,7 @@
                 backfill_windows=(
                     InstrumentBackfillWindow(interval="1d", lookback_days=365),
                     InstrumentBackfillWindow(interval="1h", lookback_days=30),
-<<<<<<< HEAD
                     InstrumentBackfillWindow(interval="15m", lookback_days=5),
-=======
->>>>>>> 84442eda
                 ),
             ),
         ),
@@ -74,18 +71,14 @@
         universe=universe,
         exchange_name="binance_spot",
         incremental_lookback_days=7,
-<<<<<<< HEAD
         refresh_overrides={"1h": 120, "15m": 60},
         jitter_overrides={"1d": 900, "15m": 30},
-=======
-        interval_refresh_overrides={"1h": 120},
->>>>>>> 84442eda
     )
 
     assert symbols == {"BTCUSDT"}
+
     assert plans["1d"].refresh_seconds == backfill._DEFAULT_REFRESH_SECONDS["1d"]
     assert plans["1d"].incremental_lookback_ms == 7 * backfill._MILLISECONDS_IN_DAY
-<<<<<<< HEAD
     assert plans["1d"].jitter_seconds == backfill._DEFAULT_JITTER_SECONDS["1d"]
 
     assert plans["1h"].refresh_seconds == 120
@@ -104,12 +97,14 @@
             backfill_start_ms=1_600_000_000_000,
             incremental_lookback_ms=3 * backfill._MILLISECONDS_IN_DAY,
             refresh_seconds=backfill._DEFAULT_REFRESH_SECONDS["1d"],
+            jitter_seconds=backfill._DEFAULT_JITTER_SECONDS["1d"],
         ),
         "1h": backfill._IntervalPlan(
             symbols={"BTCUSDT"},
             backfill_start_ms=1_600_100_000_000,
             incremental_lookback_ms=0,
-            refresh_seconds=0,
+            refresh_seconds=0,  # dziedziczy z CLI
+            jitter_seconds=0,
         ),
     }
 
@@ -124,11 +119,6 @@
     assert "1d" in summary and "1h" in summary
     assert "dziedziczy (--refresh-seconds)" in summary
     assert "jitter=0s" in summary
-=======
-
-    assert plans["1h"].refresh_seconds == 120
-    assert plans["1h"].incremental_lookback_ms == 7 * backfill._MILLISECONDS_IN_DAY
->>>>>>> 84442eda
 
 
 class _DummyScheduler:
@@ -154,20 +144,14 @@
             backfill_start_ms=0,
             incremental_lookback_ms=backfill._MILLISECONDS_IN_DAY,
             refresh_seconds=backfill._DEFAULT_REFRESH_SECONDS["1d"],
-<<<<<<< HEAD
             jitter_seconds=backfill._DEFAULT_JITTER_SECONDS["1d"],
-=======
->>>>>>> 84442eda
         ),
         "1h": backfill._IntervalPlan(
             symbols={"ETHUSDT"},
             backfill_start_ms=0,
             incremental_lookback_ms=3 * backfill._MILLISECONDS_IN_DAY,
             refresh_seconds=900,
-<<<<<<< HEAD
             jitter_seconds=0,
-=======
->>>>>>> 84442eda
         ),
     }
 
@@ -187,7 +171,6 @@
 
     assert job_daily["frequency_seconds"] == backfill._DEFAULT_REFRESH_SECONDS["1d"]
     assert job_daily["lookback_ms"] == backfill._MILLISECONDS_IN_DAY
-<<<<<<< HEAD
     assert job_daily["jitter_seconds"] == backfill._DEFAULT_JITTER_SECONDS["1d"]
 
     assert job_hourly["frequency_seconds"] == 900
@@ -195,15 +178,8 @@
     assert job_hourly["jitter_seconds"] == 0
 
 
-=======
-
-    assert job_hourly["frequency_seconds"] == 900
-    assert job_hourly["lookback_ms"] == 3 * backfill._MILLISECONDS_IN_DAY
-
-
 # --------------------- manifest health tests ---------------------
 
->>>>>>> 84442eda
 class _CollectingRouter:
     def __init__(self) -> None:
         self.messages = []
@@ -318,7 +294,6 @@
     assert len(router.messages) == 1
     message = router.messages[0]
     assert message.severity == "critical"
-<<<<<<< HEAD
     assert "ETHUSDT" in message.body
 
 
@@ -326,6 +301,7 @@
     def _fail(*_args, **_kwargs):
         raise AssertionError("Nie powinno być wywołane w trybie plan-only")
 
+    # W trybie plan-only nie powinno instancjować źródła/uprawnień
     monkeypatch.setattr(backfill, "_build_public_source", _fail)
     monkeypatch.setattr(backfill, "create_default_secret_storage", _fail)
 
@@ -336,7 +312,4 @@
     captured = capsys.readouterr()
 
     assert exit_code == 0
-    assert "Plan backfillu" in captured.out
-=======
-    assert "ETHUSDT" in message.body
->>>>>>> 84442eda
+    assert "Plan backfillu" in captured.out