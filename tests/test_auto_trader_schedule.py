--- conflicted
+++ resolved
@@ -346,274 +346,6 @@
     assert during_override.next_override.label == "next-day"
 
 
-<<<<<<< HEAD
-def test_trading_schedule_override_management() -> None:
-    window = ScheduleWindow(start=time(0, 0), end=time(0, 0), mode="live", allow_trading=True)
-    base_override = ScheduleOverride(
-        start=datetime(2024, 1, 1, 9, 0, tzinfo=timezone.utc),
-        end=datetime(2024, 1, 1, 10, 0, tzinfo=timezone.utc),
-        mode="maintenance",
-        allow_trading=False,
-        label="maintenance",
-    )
-    schedule = TradingSchedule(
-        (window,),
-        timezone_name="UTC",
-        default_mode="live",
-        overrides=(base_override,),
-    )
-
-    replacement = ScheduleOverride(
-        start=datetime(2024, 1, 1, 11, 0, tzinfo=timezone.utc),
-        end=datetime(2024, 1, 1, 12, 0, tzinfo=timezone.utc),
-        mode="maintenance",
-        allow_trading=False,
-        label="maintenance",
-    )
-
-    replaced_schedule = schedule.with_override(replacement)
-    assert replaced_schedule.overrides == (replacement,)
-
-    parallel = ScheduleOverride(
-        start=datetime(2024, 1, 2, 9, 0, tzinfo=timezone.utc),
-        end=datetime(2024, 1, 2, 10, 0, tzinfo=timezone.utc),
-        mode="maintenance",
-        allow_trading=False,
-        label="alt",
-    )
-
-    extended_schedule = replaced_schedule.with_override(parallel, replace_conflicts=False)
-    assert len(extended_schedule.overrides) == 2
-    assert extended_schedule.overrides[0].label == "maintenance"
-    assert extended_schedule.overrides[1].label == "alt"
-
-    cleared_schedule = extended_schedule.without_overrides(labels=("maintenance",))
-    assert len(cleared_schedule.overrides) == 1
-    assert cleared_schedule.overrides[0].label == "alt"
-
-
-def test_trading_schedule_list_overrides_filters_future() -> None:
-    window = ScheduleWindow(start=time(0, 0), end=time(0, 0), allow_trading=True)
-    past_override = ScheduleOverride(
-        start=datetime(2024, 1, 1, 8, 0, tzinfo=timezone.utc),
-        end=datetime(2024, 1, 1, 10, 0, tzinfo=timezone.utc),
-        label="past",
-    )
-    upcoming_override = ScheduleOverride(
-        start=datetime(2024, 1, 2, 12, 0, tzinfo=timezone.utc),
-        end=datetime(2024, 1, 2, 15, 0, tzinfo=timezone.utc),
-        label="future",
-    )
-    unlabeled_override = ScheduleOverride(
-        start=datetime(2024, 1, 3, 9, 0, tzinfo=timezone.utc),
-        end=datetime(2024, 1, 3, 11, 0, tzinfo=timezone.utc),
-    )
-
-    schedule = TradingSchedule(
-        (window,),
-        timezone_name="UTC",
-        overrides=(past_override, upcoming_override, unlabeled_override),
-    )
-
-    reference = datetime(2024, 1, 2, 11, 0, tzinfo=timezone.utc)
-
-    future_only = schedule.list_overrides(now=reference)
-    assert future_only == (upcoming_override, unlabeled_override)
-
-    only_label = schedule.list_overrides(labels=("future",), now=reference)
-    assert only_label == (upcoming_override,)
-
-    include_past = schedule.list_overrides(include_past=True, now=reference)
-    assert include_past == (past_override, upcoming_override, unlabeled_override)
-
-
-def test_auto_trader_add_schedule_override_emits_audit() -> None:
-    trader, emitter = _build_trader()
-    schedule = TradingSchedule.always_on(mode="live", timezone_name="UTC")
-    trader.set_work_schedule(schedule)
-    trader.clear_decision_audit_log()
-    emitter.events.clear()
-
-    now = datetime.now(timezone.utc)
-    start = now + timedelta(minutes=5)
-    end = start + timedelta(minutes=30)
-    override_payload = {
-        "start": start.isoformat(),
-        "end": end.isoformat(),
-        "mode": "maintenance",
-        "allow_trading": False,
-        "label": "manual",
-    }
-
-    state = trader.add_schedule_override(override_payload, reason="manual-block")
-
-    assert state.next_override is not None
-    assert state.next_override.label == "manual"
-
-    entries = trader.get_decision_audit_entries(limit=1)
-    assert entries
-    record = entries[-1]
-    assert record["stage"] == "schedule_override_applied"
-    payload = record["payload"]
-    assert payload["reason"] == "manual-block"
-    assert payload["override_added"]["label"] == "manual"
-
-    assert emitter.events
-    event_name, event_payload = emitter.events[-1]
-    assert event_name == "auto_trader.schedule_state"
-    assert event_payload["reason"] == "manual-block"
-    assert event_payload["override_added"]["label"] == "manual"
-    assert event_payload["replace_conflicts"] is True
-
-
-def test_auto_trader_clear_schedule_overrides_by_label() -> None:
-    trader, emitter = _build_trader()
-    schedule = TradingSchedule.always_on(mode="live", timezone_name="UTC")
-    trader.set_work_schedule(schedule)
-
-    now = datetime.now(timezone.utc)
-    start = now + timedelta(minutes=5)
-    end = start + timedelta(minutes=30)
-    override = ScheduleOverride(
-        start=start,
-        end=end,
-        mode="maintenance",
-        allow_trading=False,
-        label="manual",
-    )
-    trader.add_schedule_override(override)
-
-    trader.clear_decision_audit_log()
-    emitter.events.clear()
-
-    state = trader.clear_schedule_overrides("manual", reason="cleanup")
-
-    assert state.override is None
-    assert state.next_override is None
-
-    entries = trader.get_decision_audit_entries(limit=1)
-    assert entries
-    record = entries[-1]
-    assert record["stage"] == "schedule_override_cleared"
-    payload = record["payload"]
-    assert payload["reason"] == "cleanup"
-    assert payload["cleared_labels"] == ["manual"]
-
-    assert emitter.events
-    event_name, event_payload = emitter.events[-1]
-    assert event_name == "auto_trader.schedule_state"
-    assert event_payload["reason"] == "cleanup"
-    assert event_payload["cleared_labels"] == ["manual"]
-
-
-def test_auto_trader_list_schedule_overrides_serializes_and_filters() -> None:
-    trader, _ = _build_trader()
-    window = ScheduleWindow(start=time(0, 0), end=time(0, 0), allow_trading=True)
-    past_override = ScheduleOverride(
-        start=datetime(2024, 1, 1, 8, 0, tzinfo=timezone.utc),
-        end=datetime(2024, 1, 1, 10, 0, tzinfo=timezone.utc),
-        mode="maintenance",
-        allow_trading=False,
-        label="past",
-    )
-    upcoming_override = ScheduleOverride(
-        start=datetime(2024, 1, 2, 12, 0, tzinfo=timezone.utc),
-        end=datetime(2024, 1, 2, 15, 0, tzinfo=timezone.utc),
-        mode="halt",
-        allow_trading=False,
-        label="future",
-    )
-    unlabeled_override = ScheduleOverride(
-        start=datetime(2024, 1, 3, 9, 0, tzinfo=timezone.utc),
-        end=datetime(2024, 1, 3, 11, 0, tzinfo=timezone.utc),
-        mode="alert",
-        allow_trading=True,
-    )
-
-    schedule = TradingSchedule(
-        (window,),
-        timezone_name="UTC",
-        overrides=(past_override, upcoming_override, unlabeled_override),
-    )
-    trader.set_work_schedule(schedule)
-
-    reference = datetime(2024, 1, 2, 11, 0, tzinfo=timezone.utc)
-
-    serialized = trader.list_schedule_overrides(now=reference)
-    assert len(serialized) == 2
-    assert serialized[0]["label"] == "future"
-    assert serialized[0]["start"].startswith("2024-01-02T12:00:00+00:00")
-    assert serialized[0]["mode"] == "halt"
-    assert "label" not in serialized[1]
-    assert serialized[1]["mode"] == "alert"
-
-    only_future = trader.list_schedule_overrides("future", now=reference)
-    assert [entry.get("label") for entry in only_future] == ["future"]
-
-    all_entries = trader.list_schedule_overrides(include_past=True, now=reference)
-    assert [entry.get("label") for entry in all_entries] == ["past", "future", None]
-
-
-def test_auto_trader_describe_work_schedule_serializes_snapshot() -> None:
-    trader, _ = _build_trader()
-
-    window = ScheduleWindow(
-        start=time(0, 0),
-        end=time(0, 0),
-        mode="live",
-        allow_trading=True,
-        label="full-day",
-    )
-    tz = timezone(timedelta(hours=2), name="UTC+02")
-    past_override = ScheduleOverride(
-        start=datetime(2024, 1, 1, 6, 0, tzinfo=timezone.utc),
-        end=datetime(2024, 1, 1, 7, 0, tzinfo=timezone.utc),
-        mode="maintenance",
-        allow_trading=False,
-        label="past",
-    )
-    future_override = ScheduleOverride(
-        start=datetime(2024, 1, 2, 9, 0, tzinfo=timezone.utc),
-        end=datetime(2024, 1, 2, 10, 0, tzinfo=timezone.utc),
-        mode="halt",
-        allow_trading=False,
-        label="future",
-    )
-    unlabeled_override = ScheduleOverride(
-        start=datetime(2024, 1, 2, 12, 0, tzinfo=timezone.utc),
-        end=datetime(2024, 1, 2, 13, 0, tzinfo=timezone.utc),
-        mode="alert",
-        allow_trading=True,
-    )
-
-    schedule = TradingSchedule(
-        (window,),
-        tz=tz,
-        default_mode="live",
-        overrides=(past_override, future_override, unlabeled_override),
-    )
-    trader.set_work_schedule(schedule)
-
-    reference = datetime(2024, 1, 2, 8, 0, tzinfo=timezone.utc)
-
-    snapshot = trader.describe_work_schedule(now=reference)
-    assert snapshot["default_mode"] == "live"
-    assert snapshot["timezone_offset_s"] == 7200
-    assert snapshot["state"]["mode"] == "live"
-    assert snapshot["state"]["is_open"] is True
-    assert [window_payload["label"] for window_payload in snapshot["windows"]] == ["full-day"]
-
-    overrides = snapshot["overrides"]
-    assert len(overrides) == 2
-    assert overrides[0]["label"] == "future"
-    assert "label" not in overrides[1]
-
-    snapshot_with_past = trader.describe_work_schedule(include_past_overrides=True, now=reference)
-    assert [entry.get("label") for entry in snapshot_with_past["overrides"]] == ["past", "future", None]
-
-    filtered = trader.describe_work_schedule("future", include_past_overrides=True, now=reference)
-    assert [entry.get("label") for entry in filtered["overrides"]] == ["future"]
-=======
 def test_add_schedule_override_updates_state_and_events() -> None:
     trader, emitter = _build_trader()
     window = ScheduleWindow(start=time(0, 0), end=time(0, 0), mode="live", allow_trading=True)
@@ -753,4 +485,3 @@
     trader.clear_schedule_overrides()
 
     assert not emitter.events
->>>>>>> c138b109
