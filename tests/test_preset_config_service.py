--- conflicted
+++ resolved
@@ -35,15 +35,9 @@
         history_size=128,
         profiles=("balanced",),
     )
-<<<<<<< HEAD
-    profile = service.import_gui_preset(preset, profile_name="GUI Default")
-
-    assert profile.name == "gui_default"
-=======
     profile = service.import_gui_preset(preset, profile_name="Stage6 GUI")
 
     assert profile.name == "stage6_gui"
->>>>>>> d66f5cc5
     assert pytest.approx(profile.max_daily_loss_pct, rel=1e-6) == 0.04
     assert pytest.approx(profile.max_position_pct, rel=1e-6) == 0.12
     assert pytest.approx(profile.target_volatility, rel=1e-6) == 0.18
@@ -51,33 +45,15 @@
     assert pytest.approx(profile.hard_drawdown_pct, rel=1e-6) == 0.22
 
     updated_entrypoint = service.core_config.runtime_entrypoints["trading_gui"]
-<<<<<<< HEAD
-    assert updated_entrypoint.risk_profile == "gui_default"
-
-    decision_override = service.core_config.decision_engine.profile_overrides["gui_default"]
-=======
     assert updated_entrypoint.risk_profile == "stage6_gui"
 
     decision_override = service.core_config.decision_engine.profile_overrides["stage6_gui"]
->>>>>>> d66f5cc5
     assert pytest.approx(decision_override.max_daily_loss_pct, rel=1e-6) == 0.04
     assert pytest.approx(decision_override.max_position_ratio, rel=1e-6) == 0.12
     assert decision_override.max_open_positions == 6
     assert pytest.approx(decision_override.max_drawdown_pct, rel=1e-6) == 0.22
 
     risk_profiles = service.core_config.risk_service.profiles
-<<<<<<< HEAD
-    assert risk_profiles[-1] == "gui_default"
-
-    rendered = service.save(dry_run=True)
-    assert "gui_default" in rendered
-
-    payload = yaml.safe_load(rendered)
-    budgets = payload["portfolio_governors"]["stage6_core"]["risk_budgets"]
-    assert "gui_default" in budgets
-    assert pytest.approx(budgets["gui_default"]["max_drawdown_pct"], rel=1e-6) == 0.22
-    assert pytest.approx(budgets["gui_default"]["max_leverage"], rel=1e-6) == 3.5
-=======
     assert risk_profiles[-1] == "stage6_gui"
 
     rendered = service.save(dry_run=True)
@@ -87,5 +63,4 @@
     budgets = payload["portfolio_governors"]["stage6_core"]["risk_budgets"]
     assert "stage6_gui" in budgets
     assert pytest.approx(budgets["stage6_gui"]["max_drawdown_pct"], rel=1e-6) == 0.22
-    assert pytest.approx(budgets["stage6_gui"]["max_leverage"], rel=1e-6) == 3.5
->>>>>>> d66f5cc5
+    assert pytest.approx(budgets["stage6_gui"]["max_leverage"], rel=1e-6) == 3.5