"""Testy katalogu strategii Multi-Strategy."""
from __future__ import annotations

from datetime import date

import pytest

from bot_core.config.loader import _load_strategy_definitions
<<<<<<< HEAD

from bot_core.security.capabilities import build_capabilities_from_payload
from bot_core.security.guards import (
    LicenseCapabilityError,
    install_capability_guard,
    reset_capability_guard,
)
=======
>>>>>>> c4a43f99
from bot_core.strategies.base import StrategyEngine
from bot_core.strategies.catalog import (
    DEFAULT_STRATEGY_CATALOG,
    StrategyDefinition,
    StrategyPresetWizard,
)
<<<<<<< HEAD


@pytest.fixture(autouse=True)
def _reset_guard() -> None:
    reset_capability_guard()
    yield
    reset_capability_guard()
=======
>>>>>>> c4a43f99


def test_catalog_builds_trend_strategy() -> None:
    definition = StrategyDefinition(
        name="demo_trend",
        engine="daily_trend_momentum",
        license_tier="standard",
        risk_classes=("directional",),
        required_data=("ohlcv",),
        parameters={
            "fast_ma": 5,
            "slow_ma": 20,
            "breakout_lookback": 10,
            "momentum_window": 10,
            "atr_window": 14,
            "atr_multiplier": 1.5,
        },
    )
    engine = DEFAULT_STRATEGY_CATALOG.create(definition)
    assert isinstance(engine, StrategyEngine)
    metadata = getattr(engine, "metadata", {})
    assert metadata.get("tags")
    assert metadata.get("license_tier") == "standard"
    assert metadata.get("risk_classes") == ("directional", "momentum")
    assert metadata.get("required_data") == ("ohlcv", "technical_indicators")
    assert metadata.get("capability") == "trend_d1"


def test_strategy_definition_requires_metadata() -> None:
    with pytest.raises(ValueError):
        StrategyDefinition(
            name="invalid",
            engine="daily_trend_momentum",
            license_tier="",
            risk_classes=(),
            required_data=(),
        )


def test_catalog_unknown_engine() -> None:
    definition = StrategyDefinition(
        name="unknown",
        engine="non_existing",
        license_tier="unspecified",
        risk_classes=("unspecified",),
        required_data=("unspecified",),
        parameters={},
    )
    with pytest.raises(KeyError):
        DEFAULT_STRATEGY_CATALOG.create(definition)


def test_catalog_rejects_mismatched_license() -> None:
    definition = StrategyDefinition(
        name="mismatch",
        engine="daily_trend_momentum",
        license_tier="enterprise",
        risk_classes=("directional",),
        required_data=("ohlcv",),
        parameters={},
    )
    with pytest.raises(ValueError):
        DEFAULT_STRATEGY_CATALOG.create(definition)


<<<<<<< HEAD
def test_catalog_respects_license_guard() -> None:
    payload = {
        "edition": "standard",
        "environments": ["paper"],
        "strategies": {"volatility_target": True},
        "runtime": {},
        "modules": {},
        "exchanges": {},
        "limits": {},
    }
    guard = build_capabilities_from_payload(payload, effective_date=date(2025, 1, 1))
    install_capability_guard(guard)

    definition = StrategyDefinition(
        name="volatility", 
        engine="volatility_target",
        license_tier="enterprise",
        risk_classes=("risk_control",),
        required_data=("ohlcv", "realized_volatility"),
        parameters={"target_volatility": 0.15},
    )
    with pytest.raises(LicenseCapabilityError):
        DEFAULT_STRATEGY_CATALOG.create(definition)

    reset_capability_guard()
    upgraded_payload = dict(payload, edition="commercial")
    upgraded_guard = build_capabilities_from_payload(
        upgraded_payload, effective_date=date(2025, 1, 1)
    )
    install_capability_guard(upgraded_guard)

    engine = DEFAULT_STRATEGY_CATALOG.create(definition)
    assert isinstance(engine, StrategyEngine)


=======
>>>>>>> c4a43f99
def test_preset_wizard_propagates_metadata() -> None:
    wizard = StrategyPresetWizard(DEFAULT_STRATEGY_CATALOG)
    preset = wizard.build_preset(
        "demo",
        [
            {
                "engine": "daily_trend_momentum",
                "name": "trend-entry",
                "risk_classes": ["swing"],
                "required_data": ["custom_indicator"],
            }
        ],
    )
    entry = preset["strategies"][0]
    assert entry["license_tier"] == "standard"
    assert entry["risk_classes"] == ["directional", "momentum", "swing"]
    assert entry["required_data"] == [
        "ohlcv",
        "technical_indicators",
        "custom_indicator",
    ]
    assert entry["metadata"]["license_tier"] == "standard"
    assert entry["capability"] == "trend_d1"
    assert entry["metadata"]["capability"] == "trend_d1"


def test_catalog_describe_engines_includes_metadata() -> None:
    summary = DEFAULT_STRATEGY_CATALOG.describe_engines()
    assert summary
    first = summary[0]
    assert "license_tier" in first
    assert "risk_classes" in first and first["risk_classes"]
    assert "required_data" in first and first["required_data"]


def test_catalog_describe_definitions_merges_metadata() -> None:
    definition = StrategyDefinition(
        name="custom_trend",
        engine="daily_trend_momentum",
        license_tier="standard",
        risk_classes=("custom",),
        required_data=("ohlcv", "alt_feed"),
        parameters={"fast_ma": 10},
        metadata={"note": "extra"},
    )
    summary = DEFAULT_STRATEGY_CATALOG.describe_definitions(
        {definition.name: definition}, include_metadata=True
    )
    assert len(summary) == 1
    payload = summary[0]
    assert payload["license_tier"] == "standard"
    assert payload["risk_classes"] == ["directional", "momentum", "custom"]
    assert payload["required_data"] == [
        "ohlcv",
        "technical_indicators",
        "alt_feed",
    ]
    assert payload["capability"] == "trend_d1"
    assert payload["metadata"]["note"] == "extra"


def test_loader_backfills_metadata_for_legacy_definitions() -> None:
    raw = {
        "strategies": {
            "legacy_trend": {
                "engine": "daily_trend_momentum",
                "parameters": {"fast_ma": 15},
            }
        }
    }
    result = _load_strategy_definitions(raw)
    cfg = result["legacy_trend"]
    assert cfg.license_tier == "standard"
    assert cfg.risk_classes == ("directional", "momentum")
    assert cfg.required_data == ("ohlcv", "technical_indicators")
    assert cfg.capability == "trend_d1"<|MERGE_RESOLUTION|>--- conflicted
+++ resolved
@@ -6,32 +6,12 @@
 import pytest
 
 from bot_core.config.loader import _load_strategy_definitions
-<<<<<<< HEAD
-
-from bot_core.security.capabilities import build_capabilities_from_payload
-from bot_core.security.guards import (
-    LicenseCapabilityError,
-    install_capability_guard,
-    reset_capability_guard,
-)
-=======
->>>>>>> c4a43f99
 from bot_core.strategies.base import StrategyEngine
 from bot_core.strategies.catalog import (
     DEFAULT_STRATEGY_CATALOG,
     StrategyDefinition,
     StrategyPresetWizard,
 )
-<<<<<<< HEAD
-
-
-@pytest.fixture(autouse=True)
-def _reset_guard() -> None:
-    reset_capability_guard()
-    yield
-    reset_capability_guard()
-=======
->>>>>>> c4a43f99
 
 
 def test_catalog_builds_trend_strategy() -> None:
@@ -97,44 +77,6 @@
         DEFAULT_STRATEGY_CATALOG.create(definition)
 
 
-<<<<<<< HEAD
-def test_catalog_respects_license_guard() -> None:
-    payload = {
-        "edition": "standard",
-        "environments": ["paper"],
-        "strategies": {"volatility_target": True},
-        "runtime": {},
-        "modules": {},
-        "exchanges": {},
-        "limits": {},
-    }
-    guard = build_capabilities_from_payload(payload, effective_date=date(2025, 1, 1))
-    install_capability_guard(guard)
-
-    definition = StrategyDefinition(
-        name="volatility", 
-        engine="volatility_target",
-        license_tier="enterprise",
-        risk_classes=("risk_control",),
-        required_data=("ohlcv", "realized_volatility"),
-        parameters={"target_volatility": 0.15},
-    )
-    with pytest.raises(LicenseCapabilityError):
-        DEFAULT_STRATEGY_CATALOG.create(definition)
-
-    reset_capability_guard()
-    upgraded_payload = dict(payload, edition="commercial")
-    upgraded_guard = build_capabilities_from_payload(
-        upgraded_payload, effective_date=date(2025, 1, 1)
-    )
-    install_capability_guard(upgraded_guard)
-
-    engine = DEFAULT_STRATEGY_CATALOG.create(definition)
-    assert isinstance(engine, StrategyEngine)
-
-
-=======
->>>>>>> c4a43f99
 def test_preset_wizard_propagates_metadata() -> None:
     wizard = StrategyPresetWizard(DEFAULT_STRATEGY_CATALOG)
     preset = wizard.build_preset(
