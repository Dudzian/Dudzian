from __future__ import annotations

import enum
import copy
import time
from pathlib import Path
<<<<<<< HEAD
=======
import enum
from dataclasses import MISSING as _MISSING, dataclass
from typing import Any
>>>>>>> 6be11123
from dataclasses import dataclass
from types import SimpleNamespace
from typing import Any
from collections.abc import Iterable

import numpy as np
import pandas as pd
import pytest

from bot_core.ai import config_loader
from bot_core.ai.regime import (
    MarketRegime,
    MarketRegimeAssessment,
    MarketRegimeClassifier,
    RegimeSnapshot,
    RegimeSummary,
    RiskLevel,
)
from bot_core.auto_trader.app import AutoTrader, GuardrailTrigger, RiskDecision
from tests.sample_data_loader import load_summary_for_regime


class _Emitter:
    def __init__(self) -> None:
        self.logs: list[str] = []
        self.events: list[tuple[str, dict[str, Any]]] = []

    def log(self, message: str, *_, **__) -> None:
        self.logs.append(message)

    def emit(self, event: str, **payload: Any) -> None:
        self.events.append((event, payload))


class _Var:
    def __init__(self, value: str) -> None:
        self._value = value

    def get(self) -> str:
        return self._value


class _GUI:
    def __init__(self) -> None:
        self.timeframe_var = _Var("1h")
        self.ai_mgr = None
        self._demo = True

    def is_demo_mode_active(self) -> bool:
        return self._demo


class _Provider:
    def __init__(self, df: pd.DataFrame) -> None:
        self.df = df
        self.calls: list[tuple[str, str, int]] = []

    def get_historical(self, symbol: str, timeframe: str, limit: int = 256) -> pd.DataFrame:
        self.calls.append((symbol, timeframe, limit))
        return self.df


class _RiskServiceStub:
<<<<<<< HEAD
=======
    def __init__(self, approval: bool) -> None:
        self._approval = approval
        self.calls: list[RiskDecision] = []

    def __call__(self, decision: RiskDecision) -> bool:
>>>>>>> 6be11123
    def __init__(self, approval: Any) -> None:
        self._approval = approval
        self.calls: list[RiskDecision] = []

    def evaluate_decision(self, decision: RiskDecision) -> Any:
        self.calls.append(decision)
        return self._approval


class _RiskServiceResponseStub:
    def __init__(self, response: Any) -> None:
        self._response = response
        self.calls: list[RiskDecision] = []

<<<<<<< HEAD
=======
    def __call__(self, decision: RiskDecision) -> Any:
        self.calls.append(decision)
        if callable(self._response):
            return self._response()
        return self._response
>>>>>>> 6be11123
    def evaluate_decision(self, decision: RiskDecision) -> Any:
        self.calls.append(decision)
        result = self._response
        if callable(result):
            result = result()
        return result


class _ExecutionServiceStub:
    def __init__(self) -> None:
        self.calls: list[RiskDecision] = []
        self.methods: list[str] = []

    def execute_decision(self, decision: RiskDecision) -> None:
<<<<<<< HEAD
=======
        self.calls.append(decision)
        self.methods.append("execute_decision")

    def execute(self, decision: RiskDecision) -> None:
        self.calls.append(decision)
        self.methods.append("execute")
>>>>>>> 6be11123
        self.methods.append("execute_decision")
        self.calls.append(decision)

    def execute(self, decision: RiskDecision) -> None:
        self.methods.append("execute")
        self.calls.append(decision)


class _ExecutionServiceExecuteOnly:
    def __init__(self) -> None:
        self.calls: list[RiskDecision] = []
        self.methods: list[str] = []

    def execute(self, decision: RiskDecision) -> None:
<<<<<<< HEAD
=======
        self.calls.append(decision)
        self.methods.append("execute")
>>>>>>> 6be11123
        self.methods.append("execute")
        self.calls.append(decision)


_MISSING = object()


class _Approval(enum.Enum):
    APPROVED = "approved"
    DENIED = "denied"


def _build_summary(
    regime: MarketRegime,
    *,
    dataset: str | None = None,
    step: int = 24,
    **overrides: Any,
) -> RegimeSummary:
    rename_map = {"risk": "risk_score"}
    normalized: dict[str, Any] = {}
    for key, value in overrides.items():
        mapped = rename_map.get(key, key)
        normalized[mapped] = value
    overrides_map = normalized or None
    return load_summary_for_regime(
        regime,
        dataset=dataset,
        step=step,
        overrides=overrides_map,
    )


def test_map_regime_to_signal_respects_config(monkeypatch: pytest.MonkeyPatch) -> None:
    config_loader.reset_threshold_cache()
    baseline = copy.deepcopy(config_loader.load_risk_thresholds())
    baseline["auto_trader"]["map_regime_to_signal"]["assessment_confidence"] = 0.9

    def _patched_loader(*_: object, **__: object) -> dict[str, object]:
        return baseline

    monkeypatch.setattr(config_loader, "load_risk_thresholds", _patched_loader)
    monkeypatch.setattr("bot_core.auto_trader.app.load_risk_thresholds", _patched_loader)

    try:
        emitter = _Emitter()
        gui = _GUI()
        trader = AutoTrader(emitter, gui, lambda: "BTCUSDT")
        assessment = MarketRegimeAssessment(
            regime=MarketRegime.TREND,
            confidence=0.5,
            risk_score=0.2,
            metrics={
                "trend_strength": 0.02,
                "volatility": 0.01,
                "momentum": 0.002,
                "autocorr": -0.05,
                "intraday_vol": 0.01,
                "drawdown": 0.05,
            },
        )

        assert (
            trader._thresholds["auto_trader"]["map_regime_to_signal"]["assessment_confidence"]
            == 0.9
        )
        assert trader._map_regime_to_signal(assessment, 0.01) == "hold"
    finally:
        config_loader.reset_threshold_cache()


def test_reload_thresholds_refreshes_classifier() -> None:
    config_loader.reset_threshold_cache()
    store = copy.deepcopy(config_loader.load_risk_thresholds())

    def _loader() -> dict[str, Any]:
        return copy.deepcopy(store)

    classifier = MarketRegimeClassifier(thresholds_loader=_loader)
    metrics_cfg = classifier._thresholds["market_regime"]["metrics"]
    assert metrics_cfg["short_span_min"] == store["market_regime"]["metrics"]["short_span_min"]

    store["market_regime"]["metrics"]["short_span_min"] = 9
    classifier.reload_thresholds()

    metrics_cfg = classifier._thresholds["market_regime"]["metrics"]
    assert metrics_cfg["short_span_min"] == 9
    config_loader.reset_threshold_cache()


def test_reload_thresholds_refreshes_auto_trader() -> None:
    store: dict[str, Any] = {
        "auto_trader": {"map_regime_to_signal": {"assessment_confidence": 0.3}}
    }

    def _loader() -> dict[str, Any]:
        return copy.deepcopy(store)

    emitter = _Emitter()
    gui = _GUI()
    trader = AutoTrader(emitter, gui, lambda: "ETHUSDT", thresholds_loader=_loader)

    assert (
        trader._thresholds["auto_trader"]["map_regime_to_signal"]["assessment_confidence"]
        == 0.3
    )

    store["auto_trader"]["map_regime_to_signal"]["assessment_confidence"] = 0.6
    trader.reload_thresholds()

    assert (
        trader._thresholds["auto_trader"]["map_regime_to_signal"]["assessment_confidence"]
        == 0.6
    )


def test_adjust_strategy_parameters_respects_summary_risk_cap() -> None:
    config_loader.reset_threshold_cache()
    try:
        base_thresholds = copy.deepcopy(config_loader.load_risk_thresholds())

        emitter_default = _Emitter()
        gui_default = _GUI()
        default_trader = AutoTrader(emitter_default, gui_default, lambda: "BTCUSDT")

        assessment = MarketRegimeAssessment(
            regime=MarketRegime.TREND,
            confidence=0.8,
            risk_score=0.32,
            metrics={
                "trend_strength": 0.02,
                "volatility": 0.01,
                "momentum": 0.002,
                "autocorr": -0.05,
                "intraday_vol": 0.01,
                "drawdown": 0.05,
            },
        )

        summary = _build_summary(
            MarketRegime.TREND,
            confidence=0.8,
            risk=0.35,
            stability=0.35,
            risk_trend=0.2,
            risk_level=RiskLevel.CALM,
            risk_volatility=0.1,
            regime_persistence=0.62,
            confidence_trend=0.1,
            confidence_volatility=0.05,
            regime_streak=3,
            transition_rate=0.2,
            instability_score=0.2,
            confidence_decay=0.1,
            drawdown_pressure=0.4,
            liquidity_pressure=0.4,
            volatility_ratio=1.1,
            tail_risk_index=0.3,
            shock_frequency=0.3,
            volatility_of_volatility=0.02,
            stress_index=0.3,
            severe_event_rate=0.1,
            cooldown_score=0.2,
            recovery_potential=0.6,
            volatility_trend=0.01,
            drawdown_trend=0.01,
            volume_trend_volatility=0.12,
            stability_projection=0.55,
            degradation_score=0.35,
            skewness_bias=0.4,
            kurtosis_excess=0.6,
            volume_imbalance=0.12,
            distribution_pressure=0.4,
            regime_entropy=0.4,
            resilience_score=0.7,
            stress_balance=0.7,
            liquidity_gap=0.45,
            confidence_resilience=0.6,
            stress_projection=0.4,
            stress_momentum=0.4,
            liquidity_trend=0.4,
            confidence_fragility=0.4,
        )

        default_trader._adjust_strategy_parameters(assessment, aggregated_risk=0.35, summary=summary)
        default_leverage = default_trader.current_leverage

        custom_thresholds = copy.deepcopy(base_thresholds)
        custom_thresholds["auto_trader"]["adjust_strategy_parameters"]["summary_risk_cap"] = 0.3

        def _loader() -> dict[str, Any]:
            return copy.deepcopy(custom_thresholds)

        emitter_custom = _Emitter()
        gui_custom = _GUI()
        custom_trader = AutoTrader(
            emitter_custom,
            gui_custom,
            lambda: "BTCUSDT",
            thresholds_loader=_loader,
        )

        custom_trader._adjust_strategy_parameters(assessment, aggregated_risk=0.35, summary=summary)

        assert default_leverage == pytest.approx(0.5)
        assert custom_trader.current_leverage > default_leverage
        assert custom_trader.current_leverage >= 2.0
    finally:
        config_loader.reset_threshold_cache()


def test_signal_guardrails_follow_configuration() -> None:
    config_loader.reset_threshold_cache()
    try:
        base_thresholds = copy.deepcopy(config_loader.load_risk_thresholds())

        emitter = _Emitter()
        gui = _GUI()
        trader = AutoTrader(emitter, gui, lambda: "BTCUSDT")

        summary = _build_summary(
            MarketRegime.TREND,
            confidence=0.75,
            risk=0.5,
            risk_level=RiskLevel.ELEVATED,
            stability=0.5,
            risk_trend=0.1,
            risk_volatility=0.2,
            regime_persistence=0.6,
            confidence_trend=0.05,
            confidence_volatility=0.05,
            regime_streak=5,
            transition_rate=0.2,
            instability_score=0.4,
            confidence_decay=0.05,
            drawdown_pressure=0.4,
            liquidity_pressure=0.4,
            volatility_ratio=1.1,
            tail_risk_index=0.3,
            shock_frequency=0.3,
            volatility_of_volatility=0.02,
            stress_index=0.7,
            severe_event_rate=0.2,
            cooldown_score=0.2,
            recovery_potential=0.6,
            volatility_trend=0.01,
            drawdown_trend=0.05,
            volume_trend_volatility=0.1,
            stability_projection=0.5,
            degradation_score=0.35,
            skewness_bias=0.4,
            kurtosis_excess=0.6,
            volume_imbalance=0.1,
            distribution_pressure=0.4,
            regime_entropy=0.5,
            resilience_score=0.55,
            stress_balance=0.55,
            liquidity_gap=0.4,
            confidence_resilience=0.55,
            stress_projection=0.4,
            stress_momentum=0.4,
            liquidity_trend=0.4,
            confidence_fragility=0.35,
        )

        assert trader._apply_signal_guardrails("buy", 0.8, summary) == "hold"
        assert trader._last_guardrail_reasons
        assert trader._last_guardrail_triggers
        assert all(isinstance(trigger, GuardrailTrigger) for trigger in trader._last_guardrail_triggers)
        assert any("effective risk" in reason for reason in trader._last_guardrail_reasons)
        assert trader._last_guardrail_triggers[0].name == "effective_risk"

        custom_thresholds = copy.deepcopy(base_thresholds)
        custom_thresholds["auto_trader"]["signal_guardrails"]["effective_risk_cap"] = 0.9
        custom_thresholds["auto_trader"]["signal_guardrails"]["stress_index"] = 0.75

        def _loader() -> dict[str, Any]:
            return copy.deepcopy(custom_thresholds)

        tuned_trader = AutoTrader(_Emitter(), _GUI(), lambda: "BTCUSDT", thresholds_loader=_loader)

        assert tuned_trader._apply_signal_guardrails("buy", 0.8, summary) == "buy"
        assert tuned_trader._last_guardrail_reasons == []
        assert tuned_trader._last_guardrail_triggers == []
    finally:
        config_loader.reset_threshold_cache()


def test_guardrail_reasons_propagate_to_decision() -> None:
    config_loader.reset_threshold_cache()
    try:
        emitter = _Emitter()
        gui = _GUI()
        trader = AutoTrader(emitter, gui, lambda: "BTCUSDT")
        assessment = MarketRegimeAssessment(
            regime=MarketRegime.TREND,
            confidence=0.7,
            risk_score=0.4,
            metrics={
                "trend_strength": 0.02,
                "volatility": 0.01,
                "momentum": 0.002,
                "autocorr": -0.05,
            },
        )
        summary = _build_summary(
            MarketRegime.TREND,
            confidence=0.7,
            risk=0.4,
            risk_level=RiskLevel.BALANCED,
            stability=0.55,
            risk_trend=0.02,
            risk_volatility=0.18,
            regime_persistence=0.6,
            confidence_trend=0.01,
            confidence_volatility=0.03,
            regime_streak=4,
            transition_rate=0.1,
            instability_score=0.2,
            confidence_decay=0.05,
            drawdown_pressure=0.3,
            liquidity_pressure=0.3,
            volatility_ratio=1.05,
            tail_risk_index=0.55,
            shock_frequency=0.5,
            volatility_of_volatility=0.02,
            stress_index=0.7,
            severe_event_rate=0.1,
            cooldown_score=0.2,
            recovery_potential=0.6,
            volatility_trend=0.02,
            drawdown_trend=0.08,
            volume_trend_volatility=0.18,
            stability_projection=0.4,
            degradation_score=0.4,
            skewness_bias=0.3,
            kurtosis_excess=0.6,
            volume_imbalance=0.1,
            distribution_pressure=0.3,
            regime_entropy=0.7,
            resilience_score=0.28,
            stress_balance=0.3,
            liquidity_gap=0.65,
            confidence_resilience=0.35,
            stress_projection=0.65,
            stress_momentum=0.7,
            liquidity_trend=0.65,
            confidence_fragility=0.6,
        )

        signal = trader._apply_signal_guardrails("buy", 0.7, summary)
        reasons = list(trader._last_guardrail_reasons)
        triggers = [trigger.to_dict() for trigger in trader._last_guardrail_triggers]

        assert signal == "hold"
        assert reasons
        assert any("stress index" in reason for reason in reasons)

        decision = trader._build_risk_decision(
            "BTCUSDT",
            signal,
            assessment,
            effective_risk=0.7,
            summary=summary,
            guardrail_reasons=reasons,
            guardrail_triggers=trader._last_guardrail_triggers,
        )

        assert decision.details["guardrail_reasons"] == reasons
        assert decision.details["guardrail_triggers"] == triggers
    finally:
        config_loader.reset_threshold_cache()


def test_load_risk_thresholds_env_override(monkeypatch: pytest.MonkeyPatch, tmp_path: Path) -> None:
    config_loader.reset_threshold_cache()
    override = tmp_path / "risk_thresholds.yaml"
    override.write_text(
        """
auto_trader:
  map_regime_to_signal:
    assessment_confidence: 0.77
""".strip()
    )

    monkeypatch.setenv("BOT_CORE_RISK_THRESHOLDS_PATH", str(override))

    try:
        thresholds = config_loader.load_risk_thresholds()
        assert (
            thresholds["auto_trader"]["map_regime_to_signal"]["assessment_confidence"]
            == 0.77
        )
    finally:
        monkeypatch.delenv("BOT_CORE_RISK_THRESHOLDS_PATH", raising=False)
        config_loader.reset_threshold_cache()

@dataclass
class _DummyAssessment:
    regime: MarketRegime
    risk_score: float
    confidence: float = 0.8
    ai_prediction: float = 0.015

    def to_assessment(self, symbol: str) -> MarketRegimeAssessment:
        return MarketRegimeAssessment(
            regime=self.regime,
            confidence=self.confidence,
            risk_score=self.risk_score,
            metrics={
                "trend_strength": 0.01,
                "volatility": 0.01,
                "momentum": 0.0,
                "autocorr": -0.1,
            "intraday_vol": 0.01,
            "drawdown": 0.05,
            "volatility_ratio": 1.1,
            "volume_trend": 0.02,
            "return_skew": 0.0,
            "return_kurtosis": 0.0,
            "volume_imbalance": 0.0,
        },
        symbol=symbol,
    )


class _AIManagerStub:
    def __init__(self, assessments: list[_DummyAssessment], summaries: dict[str, RegimeSummary] | None = None) -> None:
        self._queue = assessments
        self.calls: list[str] = []
        self._summaries = summaries or {}
        self.ai_threshold_bps = 5.0
        self.is_degraded = False
        self._last_prediction = assessments[0].ai_prediction if assessments else 0.0

    def assess_market_regime(self, symbol: str, market_data: pd.DataFrame, **_: Any) -> MarketRegimeAssessment:
        self.calls.append(symbol)
        next_assessment = self._queue.pop(0)
        self._last_prediction = next_assessment.ai_prediction
        return next_assessment.to_assessment(symbol)

    def get_regime_summary(self, symbol: str) -> RegimeSummary | None:
        return self._summaries.get(symbol)

    async def predict_series(
        self,
        symbol: str,
        df: pd.DataFrame,
        *,
        model_types: Any | None = None,
        feature_cols: Any | None = None,
    ) -> pd.Series:
        del symbol, model_types, feature_cols
        if not isinstance(df, pd.DataFrame) or df.empty:
            index = pd.RangeIndex(start=0, stop=1)
        else:
            index = df.index[-1:]
        return pd.Series([float(self._last_prediction)], index=index)

    def require_real_models(self) -> None:
        if self.is_degraded:
            raise RuntimeError("fallback backend")


def _assert_summary_details(
    decision: RiskDecision,
    summary: RegimeSummary,
    *,
    fields: Iterable[str] | None = None,
) -> None:
    summary_details = decision.details.get("summary")
    assert summary_details is not None, "summary details missing from risk decision"
    expected = summary.to_dict()
    if fields is None:
        keys = [key for key in expected.keys() if key != "history"]
    else:
        keys = list(fields)
    for key in keys:
        assert key in summary_details, f"field {key!r} missing from decision summary"
        assert key in expected, f"field {key!r} missing from expected summary payload"
        actual = summary_details[key]
        target = expected[key]
        if isinstance(target, float):
            assert actual == pytest.approx(target)
        else:
            assert actual == target


def _assert_risk_decision(
    decision: RiskDecision | None,
    *,
    should_trade: bool | None = None,
    state: str | None = None,
    cooldown_active: bool | None = None,
    cooldown_reason: str | set[str] | None = None,
    summary: RegimeSummary | None = None,
    summary_fields: Iterable[str] | None = None,
) -> RiskDecision:
    assert decision is not None, "risk decision missing"
    if should_trade is not None:
        assert decision.should_trade is should_trade
    if state is not None:
        assert decision.state == state
    if cooldown_active is not None:
        assert decision.cooldown_active is cooldown_active
    if cooldown_reason is not None:
        if isinstance(cooldown_reason, set):
            assert decision.cooldown_reason in cooldown_reason
        else:
            assert decision.cooldown_reason == cooldown_reason
    if summary is not None:
        _assert_summary_details(decision, summary, fields=summary_fields)
    return decision


def _load_summary(
    regime: MarketRegime,
    *,
    dataset: str | None = None,
    step: int = 24,
    **overrides: Any,
) -> RegimeSummary:
    """Fetch a calibrated summary for the requested regime and override selected fields."""

    resolved_overrides: dict[str, Any] = {}
    rename_map = {
        "risk": "risk_score",
    }
    for key, value in overrides.items():
        if value is None:
            continue
        mapped = rename_map.get(key, key)
        resolved_overrides[mapped] = value
    summary = load_summary_for_regime(regime, dataset=dataset, overrides=resolved_overrides, step=step)
    return summary


def _build_market_data() -> pd.DataFrame:
    idx = pd.date_range("2023-01-01", periods=120, freq="min")
    close = pd.Series(100 + (idx - idx[0]).total_seconds() / 3600.0, index=idx)
    high = close * 1.001
    low = close * 0.999
    volume = pd.Series(1_000, index=idx)
    return pd.DataFrame({"open": close, "high": high, "low": low, "close": close, "volume": volume})



def _prepare_trader(
    symbol: str,
    assessments: list[_DummyAssessment],
    *,
    summary: RegimeSummary | None = None,
    market_data: pd.DataFrame | None = None,
) -> tuple[AutoTrader, _Emitter, _Provider, _AIManagerStub]:
    emitter = _Emitter()
    gui = _GUI()
    provider = _Provider(market_data or _build_market_data())
    summaries = {symbol: summary} if summary is not None else None
    ai_manager = _AIManagerStub(assessments, summaries=summaries)

    trader = AutoTrader(
        emitter,
        gui,
        symbol_getter=lambda: symbol,
        auto_trade_interval_s=0.0,
        enable_auto_trade=True,
        market_data_provider=provider,
    )
    trader.ai_manager = ai_manager
    return trader, emitter, provider, ai_manager


def _run_auto_trade(trader: AutoTrader) -> RiskDecision:
    trader._auto_trade_loop()
    decision = trader._last_risk_decision
    assert isinstance(decision, RiskDecision), "AutoTrader did not record a risk decision"
    return decision


@dataclass(slots=True)
class AutoTradeResult:
    symbol: str
    decision: RiskDecision
    trader: AutoTrader
    emitter: _Emitter
    provider: _Provider
    ai_manager: _AIManagerStub

    def assert_decision(self, **kwargs: Any) -> RiskDecision:
        self.decision = _assert_risk_decision(self.decision, **kwargs)
        return self.decision

    def assert_provider_called(
        self,
        symbol: str | None = None,
        timeframe: str = "1h",
        limit: int = 256,
        *,
        total_calls: int | None = None,
    ) -> None:
        assert self.provider.calls, "market data provider was not called"
        expected_symbol = symbol or self.symbol
        assert self.provider.calls[-1] == (expected_symbol, timeframe, limit)
        if total_calls is not None:
            assert len(self.provider.calls) == total_calls

    def queue_assessments(self, *assessments: _DummyAssessment) -> None:
        self.ai_manager._queue.extend(assessments)

    def update_summary(self, summary: RegimeSummary | None) -> None:
        symbol = self.trader.symbol_getter()
        if summary is None:
            self.ai_manager._summaries.pop(symbol, None)
        else:
            self.ai_manager._summaries[symbol] = summary

    def run_followup(
        self,
        *,
        summary: RegimeSummary | None = _MISSING,
        market_data: pd.DataFrame | None = None,
        assessments: Iterable[_DummyAssessment] | None = None,
    ) -> RiskDecision:
        if assessments is not None:
            self.queue_assessments(*tuple(assessments))
        if summary is not _MISSING:
            self.update_summary(summary)
        if market_data is not None:
            self.provider.df = market_data
        self.decision = _run_auto_trade(self.trader)
        return self.decision

    def __iter__(self):
        yield from (self.decision, self.trader, self.emitter, self.provider, self.ai_manager)


def _execute_auto_trade(
    symbol: str,
    assessments: list[_DummyAssessment],
    *,
    summary: RegimeSummary | None = None,
    market_data: pd.DataFrame | None = None,
) -> AutoTradeResult:
    trader, emitter, provider, ai_manager = _prepare_trader(
        symbol,
        assessments,
        summary=summary,
        market_data=market_data,
    )
    decision = _run_auto_trade(trader)
    return AutoTradeResult(
        symbol=symbol,
        decision=decision,
        trader=trader,
        emitter=emitter,
        provider=provider,
        ai_manager=ai_manager,
    )


def test_auto_trader_maps_trend_assessment_to_buy_signal() -> None:
    result = _execute_auto_trade(
        "BTCUSDT", [_DummyAssessment(regime=MarketRegime.TREND, risk_score=0.35)]
    )
    decision, trader, _, provider, _ = result

    assert trader._last_signal == "buy"
    assert trader.current_strategy == "trend_following"
    assert trader.current_leverage > 1.0
    assert decision.should_trade is True
    result.assert_provider_called("BTCUSDT")


def test_auto_trader_respects_high_risk_regime() -> None:
    result = _execute_auto_trade(
        "ETHUSDT", [_DummyAssessment(regime=MarketRegime.DAILY, risk_score=0.85)]
    )
    decision, trader, _, provider, _ = result

    assert trader._last_signal == "hold"
    assert trader.current_strategy == "capital_preservation"
    assert trader.current_leverage == 0.0
    assert decision.should_trade is False
    result.assert_provider_called("ETHUSDT")


def test_auto_trader_holds_when_ai_signal_below_threshold() -> None:
    result = _execute_auto_trade(
        "SOLUSDT",
        [_DummyAssessment(regime=MarketRegime.TREND, risk_score=0.32, ai_prediction=0.0)],
    )
    decision, trader, _, provider, _ = result

    assert decision.should_trade is False
    assert trader._last_signal == "hold"
    ai_details = decision.details.get("decision_engine", {}).get("ai")
    assert ai_details is not None
    assert ai_details.get("direction") == "hold"
    assert ai_details.get("prediction_bps") == pytest.approx(0.0)
    result.assert_provider_called("SOLUSDT")


def test_auto_trader_ai_conflict_forces_hold() -> None:
    result = _execute_auto_trade(
        "XRPUSDT",
        [_DummyAssessment(regime=MarketRegime.TREND, risk_score=0.3, ai_prediction=-0.02)],
    )
    decision, trader, _, provider, _ = result

    assert decision.should_trade is False
    assert trader._last_signal == "hold"
    ai_details = decision.details.get("decision_engine", {}).get("ai")
    assert ai_details is not None
    assert ai_details.get("direction") == "sell"
    assert ai_details.get("prediction_bps") == pytest.approx(-200.0)
    result.assert_provider_called("XRPUSDT")


def test_auto_trader_uses_summary_to_lock_trading_on_high_risk() -> None:
    summary = _load_summary(
        MarketRegime.DAILY,
        confidence=0.7,
        risk=0.82,
        severe_event_rate=0.75,
        cooldown_score=0.82,
        stress_projection=0.8,
        liquidity_gap=0.75,
        confidence_resilience=0.25,
    )
    result = _execute_auto_trade(
        "ADAUSDT",
        [_DummyAssessment(regime=MarketRegime.TREND, risk_score=0.3)],
        summary=summary,
    )
    decision, trader, _, provider, _ = result

    decision = result.assert_decision(
        should_trade=False,
        cooldown_active=True,
        state="halted",
        summary=summary,
    )
    assert trader._last_signal == "hold"
    assert trader.current_strategy == "capital_preservation"
    assert trader.current_leverage == 0.0
    assert decision.details["effective_risk"] >= 0.8
    assert decision.details["cooldown_reason"] == decision.cooldown_reason
    assert summary.distribution_pressure <= 0.35


def test_auto_trader_throttles_on_liquidity_gap_and_confidence_drop() -> None:
    summary = _load_summary(
        MarketRegime.TREND,
        confidence=0.5,
        risk=0.42,
        liquidity_gap=0.72,
        stress_projection=0.58,
        confidence_resilience=0.38,
        distribution_pressure=0.4,
        resilience_score=0.42,
        cooldown_score=0.48,
    )
    result = _execute_auto_trade(
        "SOLUSDT",
        [_DummyAssessment(regime=MarketRegime.TREND, risk_score=0.32)],
        summary=summary,
    )
    decision, trader, _, provider, _ = result

    decision = result.assert_decision(
        should_trade=False,
        summary=summary,
        summary_fields=[
            "liquidity_gap",
            "confidence_resilience",
            "stress_projection",
            "distribution_pressure",
        ],
    )
    assert trader._last_signal == "hold"
    assert trader.current_leverage <= 0.45
    assert trader.current_strategy in {"capital_preservation", "trend_following_probing"}
    assert decision.details["effective_risk"] >= summary.risk_score * 0.7


def test_auto_trader_blocks_on_stress_momentum_and_fragility() -> None:
    summary = _load_summary(
        MarketRegime.DAILY,
        confidence=0.55,
        risk=0.58,
        risk_level=RiskLevel.ELEVATED,
        stress_index=0.58,
        stress_projection=0.58,
        stress_momentum=0.72,
        liquidity_pressure=0.62,
        liquidity_gap=0.58,
        liquidity_trend=0.68,
        confidence_resilience=0.35,
        confidence_fragility=0.64,
        degradation_score=0.58,
        cooldown_score=0.6,
        severe_event_rate=0.48,
        drawdown_pressure=0.55,
        volatility_ratio=1.32,
        volume_trend_volatility=0.22,
        distribution_pressure=0.52,
    )
    result = _execute_auto_trade(
        "MOMUSDT",
        [_DummyAssessment(regime=MarketRegime.MEAN_REVERSION, risk_score=0.4)],
        summary=summary,
    )
    decision, trader, _, provider, _ = result

    decision = result.assert_decision(
        should_trade=False,
        cooldown_active=True,
        cooldown_reason={"critical_risk", "elevated_risk"},
        summary=summary,
        summary_fields=[
            "stress_momentum",
            "liquidity_trend",
            "confidence_fragility",
            "confidence_resilience",
            "liquidity_gap",
            "distribution_pressure",
            "severe_event_rate",
        ],
    )
    assert trader._last_signal == "hold"
    assert decision.details["effective_risk"] >= summary.risk_score * 0.7
    assert trader.current_leverage <= 0.35


def test_auto_trader_cooldown_engages_and_recovers() -> None:
    severe_summary = _load_summary(
        MarketRegime.DAILY,
        confidence=0.6,
        risk=0.78,
        severe_event_rate=0.7,
        cooldown_score=0.8,
    )
    recovery_summary = _load_summary(
        MarketRegime.TREND,
        confidence=0.72,
        risk=0.42,
        risk_trend=-0.12,
        risk_level=RiskLevel.BALANCED,
        regime_persistence=0.7,
        stability=0.7,
        severe_event_rate=0.2,
        cooldown_score=0.25,
        recovery_potential=0.75,
        risk_volatility=0.08,
        stress_index=0.3,
    )
    result = _execute_auto_trade(
        "SOLUSDT",
        [_DummyAssessment(regime=MarketRegime.TREND, risk_score=0.32)],
        summary=severe_summary,
    )
    decision = result.decision
    trader = result.trader

    assert trader._last_signal == "hold"
    assert decision.cooldown_active is True
    assert decision.state == "halted"
    assert trader._cooldown_reason in {"critical_risk", "elevated_risk", "instability_spike"}

    result.queue_assessments(_DummyAssessment(regime=MarketRegime.TREND, risk_score=0.34))
    recovery_decision = result.run_followup(summary=recovery_summary)

    assert trader._last_signal in {"buy", "sell", "hold"}
    assert recovery_decision.cooldown_active is False
    assert recovery_decision.state != "halted"
    assert trader._cooldown_reason is None
    if trader._last_signal in {"buy", "sell"}:
        assert recovery_decision.should_trade is True
    decision_summary = recovery_decision.details.get("summary")
    if decision_summary is not None:
        assert decision_summary["cooldown_score"] <= 0.4
        assert decision_summary["recovery_potential"] >= 0.4


def test_auto_trader_holds_when_confidence_low_despite_trend() -> None:
    summary = _load_summary(MarketRegime.TREND, confidence=0.3, risk=0.25)
    result = _execute_auto_trade(
        "SOLUSDT",
        [_DummyAssessment(regime=MarketRegime.TREND, risk_score=0.2, confidence=0.15)],
        summary=summary,
    )
    decision, trader, _, provider, _ = result

    decision = result.assert_decision(
        should_trade=False,
        summary=summary,
        summary_fields=[
            "confidence",
            "stability",
            "risk_trend",
            "risk_level",
            "risk_volatility",
            "regime_persistence",
            "transition_rate",
            "confidence_trend",
            "confidence_volatility",
            "regime_streak",
            "instability_score",
            "confidence_decay",
            "tail_risk_index",
            "shock_frequency",
            "volatility_of_volatility",
            "stress_index",
        ],
    )
    assert trader._last_signal == "hold"
    assert decision.details["confidence"] == 0.15


def test_auto_trader_waits_on_unstable_summary_even_in_trend() -> None:
    summary = _load_summary(
        MarketRegime.TREND,
        confidence=0.7,
        risk=0.35,
        stability=0.3,
        risk_trend=0.0,
    )
    result = _execute_auto_trade(
        "BNBUSDT",
        [_DummyAssessment(regime=MarketRegime.TREND, risk_score=0.3, confidence=0.65)],
        summary=summary,
    )
    decision, trader, _, provider, _ = result

    result.assert_decision(
        should_trade=False,
        summary=summary,
        summary_fields=["risk_level", "risk_volatility", "regime_persistence", "stability"],
    )
    assert trader._last_signal == "hold"
    assert trader.current_leverage <= 0.5


def test_auto_trader_holds_when_risk_volatility_spikes() -> None:
    summary = _load_summary(
        MarketRegime.TREND,
        confidence=0.65,
        risk=0.58,
        stability=0.7,
        risk_trend=0.04,
        risk_volatility=0.25,
        regime_persistence=0.55,
        confidence_trend=-0.05,
        confidence_volatility=0.025,
        regime_streak=2,
        transition_rate=0.45,
        instability_score=0.58,
        confidence_decay=0.05,
        risk_level=RiskLevel.ELEVATED,
    )
    result = _execute_auto_trade(
        "DOTUSDT",
        [_DummyAssessment(regime=MarketRegime.TREND, risk_score=0.38, confidence=0.7)],
        summary=summary,
    )
    decision, trader, _, provider, _ = result

    decision = result.assert_decision(
        should_trade=False,
        summary=summary,
        summary_fields=[
            "risk_volatility",
            "regime_persistence",
            "confidence_trend",
            "confidence_volatility",
            "regime_streak",
            "transition_rate",
            "instability_score",
            "confidence_decay",
        ],
    )
    assert trader._last_signal == "hold"
    assert trader.current_leverage <= 0.65
    assert decision.details["effective_risk"] >= summary.risk_score * 0.7


def test_auto_trader_blocks_when_stress_metrics_spike() -> None:
    summary = _load_summary(
        MarketRegime.MEAN_REVERSION,
        confidence=0.6,
        risk=0.48,
        stability=0.35,
        risk_trend=0.12,
        risk_level=RiskLevel.ELEVATED,
        tail_risk_index=0.65,
        shock_frequency=0.6,
        volatility_of_volatility=0.035,
        stress_index=0.78,
        drawdown_pressure=0.58,
        liquidity_pressure=0.55,
    )
    result = _execute_auto_trade(
        "AVAXUSDT",
        [_DummyAssessment(regime=MarketRegime.MEAN_REVERSION, risk_score=0.38, confidence=0.62)],
        summary=summary,
    )
    decision, trader, _, provider, _ = result

    decision = result.assert_decision(
        should_trade=False,
        summary=summary,
        summary_fields=[
            "stress_index",
            "tail_risk_index",
            "shock_frequency",
            "volatility_of_volatility",
            "drawdown_pressure",
            "liquidity_pressure",
        ],
    )
    assert trader._last_signal == "hold"
    assert trader.current_leverage <= 0.35
    assert decision.details["effective_risk"] >= 0.7


def test_auto_trader_blocks_on_degradation_metrics() -> None:
    summary = _load_summary(
        MarketRegime.TREND,
        confidence=0.58,
        risk=0.52,
        stability=0.4,
        risk_trend=0.1,
        risk_level=RiskLevel.ELEVATED,
        risk_volatility=0.22,
        regime_persistence=0.4,
        transition_rate=0.6,
        avg_drawdown=0.24,
        avg_volume_trend=-0.166,
        volatility_of_volatility=0.012,
        tail_risk_index=0.58,
        shock_frequency=0.58,
        stress_index=0.62,
        cooldown_score=0.5,
        severe_event_rate=0.42,
        volatility_trend=0.03,
        drawdown_trend=0.12,
        volume_trend_volatility=0.22,
        stability_projection=0.3,
        degradation_score=0.65,
    )
    result = _execute_auto_trade(
        "DEGUSDT",
        [_DummyAssessment(regime=MarketRegime.TREND, risk_score=0.42, confidence=0.58)],
        summary=summary,
    )
    decision, trader, _, provider, _ = result

    result.assert_decision(
        should_trade=False,
        cooldown_active=True,
        summary=summary,
        summary_fields=[
            "degradation_score",
            "stability_projection",
            "volatility_trend",
            "drawdown_trend",
        ],
    )
    assert trader._last_signal == "hold"
    assert trader.current_strategy == "capital_preservation"
    assert trader.current_leverage == 0.0


def test_auto_trader_blocks_on_distribution_pressure() -> None:
    summary = _load_summary(
        MarketRegime.TREND,
        confidence=0.62,
        risk=0.48,
        drawdown_pressure=0.45,
        liquidity_pressure=0.42,
        stress_index=0.5,
        severe_event_rate=0.38,
        cooldown_score=0.5,
        skewness_bias=1.6,
        kurtosis_excess=3.4,
        volume_imbalance=0.58,
        distribution_pressure=0.72,
        degradation_score=0.28,
    )
    result = _execute_auto_trade(
        "DOGEUSDT", [_DummyAssessment(regime=MarketRegime.TREND, risk_score=0.32)], summary=summary
    )
    decision, trader, _, provider, _ = result

    result.assert_decision(
        should_trade=False,
        cooldown_active=True,
        summary=summary,
        summary_fields=[
            "distribution_pressure",
            "skewness_bias",
            "kurtosis_excess",
            "volume_imbalance",
            "regime_entropy",
            "resilience_score",
            "stress_balance",
        ],
    )
    assert trader._last_signal == "hold"
    assert trader.current_leverage <= 0.35


def test_auto_trader_allows_trade_when_degradation_low() -> None:
    summary = _load_summary(
        MarketRegime.TREND,
        confidence=0.65,
        risk=0.38,
        stability=0.6,
        risk_trend=0.02,
        risk_level=RiskLevel.BALANCED,
        risk_volatility=0.12,
        regime_persistence=0.55,
        transition_rate=0.35,
        avg_drawdown=0.07,
        avg_volume_trend=0.05,
        volatility_of_volatility=0.006,
        tail_risk_index=0.25,
        shock_frequency=0.2,
        stress_index=0.3,
        cooldown_score=0.2,
        severe_event_rate=0.2,
        volatility_trend=-0.002,
        drawdown_trend=-0.02,
        volume_trend_volatility=0.05,
        stability_projection=0.72,
        degradation_score=0.18,
    )
    result = _execute_auto_trade(
        "POSUSDT",
        [_DummyAssessment(regime=MarketRegime.TREND, risk_score=0.35, confidence=0.68)],
        summary=summary,
    )
    decision, trader, _, provider, _ = result

    result.assert_decision(
        should_trade=True,
        cooldown_active=False,
        summary=summary,
        summary_fields=["degradation_score", "stability_projection", "cooldown_score", "risk_level"],
    )
    assert trader._last_signal == "buy"
    assert trader.current_strategy.startswith("trend_following")
    assert trader.current_leverage > 0.0


def test_auto_trader_blocks_on_high_instability() -> None:
    summary = _load_summary(
        MarketRegime.TREND,
        confidence=0.62,
        risk=0.68,
        stability=0.45,
        risk_trend=0.12,
        regime_persistence=0.25,
        transition_rate=0.75,
        instability_score=0.82,
        confidence_decay=0.25,
        confidence_trend=-0.1,
        confidence_volatility=0.04,
        risk_level=RiskLevel.CRITICAL,
    )
    result = _execute_auto_trade(
        "FTMUSDT",
        [_DummyAssessment(regime=MarketRegime.TREND, risk_score=0.4, confidence=0.6)],
        summary=summary,
    )
    decision, trader, _, provider, _ = result

    decision = result.assert_decision(
        should_trade=False,
        summary=summary,
        summary_fields=[
            "instability_score",
            "transition_rate",
            "confidence_decay",
            "confidence_trend",
        ],
    )
    assert trader._last_signal == "hold"
    assert trader.current_strategy == "capital_preservation"
    assert trader.current_leverage == 0.0
    assert decision.details["effective_risk"] >= summary.risk_score * 0.7


def test_auto_trader_blocks_on_drawdown_pressure() -> None:
    summary = _load_summary(
        MarketRegime.TREND,
        confidence=0.66,
        risk=0.66,
        stability=0.58,
        risk_trend=0.14,
        risk_level=RiskLevel.CRITICAL,
        avg_drawdown=0.32,
        drawdown_pressure=0.9,
        avg_volume_trend=-0.1,
        liquidity_pressure=0.58,
        volatility_ratio=1.45,
    )
    result = _execute_auto_trade(
        "LINKUSDT",
        [_DummyAssessment(regime=MarketRegime.TREND, risk_score=0.42, confidence=0.64)],
        summary=summary,
    )
    decision, trader, _, provider, _ = result

    decision = result.assert_decision(
        should_trade=False,
        summary=summary,
        summary_fields=[
            "drawdown_pressure",
            "avg_drawdown",
            "avg_volume_trend",
            "liquidity_pressure",
        ],
    )
    assert trader._last_signal == "hold"
    assert trader.current_strategy == "capital_preservation"
    assert trader.current_leverage == 0.0
    assert decision.details["effective_risk"] >= summary.risk_score * 0.7


def test_auto_trader_suppresses_leverage_on_liquidity_pressure() -> None:
    summary = _load_summary(
        MarketRegime.MEAN_REVERSION,
        confidence=0.6,
        risk=0.56,
        stability=0.62,
        risk_trend=0.06,
        risk_level=RiskLevel.ELEVATED,
        avg_drawdown=0.14,
        drawdown_pressure=0.56,
        avg_volume_trend=-0.28,
        liquidity_pressure=0.72,
        volatility_ratio=1.28,
    )
    result = _execute_auto_trade(
        "SOLUSDT",
        [_DummyAssessment(regime=MarketRegime.MEAN_REVERSION, risk_score=0.36, confidence=0.62)],
        summary=summary,
    )
    decision, trader, _, provider, _ = result

    decision = result.assert_decision(
        should_trade=False,
        summary=summary,
        summary_fields=["liquidity_pressure", "avg_volume_trend"],
    )
    assert trader._last_signal == "hold"
    assert trader.current_leverage <= 0.35
    assert trader.current_strategy in {"capital_preservation", "mean_reversion_probing"}
    assert decision.details["effective_risk"] >= summary.risk_score * 0.7


def test_auto_trader_holds_when_confidence_trend_collapses() -> None:
    summary = _load_summary(
        MarketRegime.TREND,
        confidence=0.28,
        risk=0.38,
        stability=0.68,
        risk_trend=0.02,
        confidence_trend=-0.44,
        confidence_volatility=0.18,
        confidence_decay=0.44,
    )
    result = _execute_auto_trade(
        "FTMUSDT",
        [_DummyAssessment(regime=MarketRegime.TREND, risk_score=0.34, confidence=0.74)],
        summary=summary,
    )
    decision, trader, _, provider, _ = result

    result.assert_decision(
        should_trade=False,
        summary=summary,
        summary_fields=[
            "confidence_trend",
            "confidence_volatility",
            "regime_streak",
            "transition_rate",
            "instability_score",
            "confidence_decay",
        ],
    )
    assert trader._last_signal == "hold"
    assert trader.current_leverage <= 0.6
    assert trader.current_strategy.endswith("probing") or trader.current_strategy == "capital_preservation"


def test_auto_trader_holds_when_regime_streak_short() -> None:
    summary = _load_summary(
        MarketRegime.TREND,
        confidence=0.68,
        risk=0.52,
        stability=0.52,
        risk_trend=0.03,
        regime_persistence=0.3,
        regime_streak=1,
        transition_rate=0.7,
        confidence_trend=-0.06,
        confidence_volatility=0.03,
        risk_level=RiskLevel.ELEVATED,
    )
    result = _execute_auto_trade(
        "NEARUSDT",
        [_DummyAssessment(regime=MarketRegime.TREND, risk_score=0.32, confidence=0.7)],
        summary=summary,
    )
    decision, trader, _, provider, _ = result

    result.assert_decision(
        should_trade=False,
        summary=summary,
        summary_fields=["regime_streak", "confidence_trend", "confidence_volatility"],
    )
    assert trader._last_signal == "hold"
    assert trader.current_leverage <= 0.4
    assert trader.current_strategy.endswith("probing") or trader.current_strategy == "capital_preservation"


def test_auto_trader_trims_when_persistence_collapses() -> None:
    summary = _load_summary(
        MarketRegime.MEAN_REVERSION,
        confidence=0.7,
        risk=0.6,
        stability=0.5,
        risk_trend=0.03,
        regime_persistence=0.2,
        risk_level=RiskLevel.ELEVATED,
    )
    result = _execute_auto_trade(
        "AVAXUSDT",
        [_DummyAssessment(regime=MarketRegime.MEAN_REVERSION, risk_score=0.44, confidence=0.72)],
        summary=summary,
    )
    decision, trader, _, provider, _ = result

    decision = result.assert_decision(
        should_trade=False,
        summary=summary,
        summary_fields=[
            "regime_persistence",
            "risk_volatility",
            "confidence_trend",
            "confidence_volatility",
            "regime_streak",
            "transition_rate",
            "instability_score",
            "confidence_decay",
        ],
    )
    assert trader._last_signal == "hold"
    assert trader.current_leverage <= 0.4
    assert trader.current_strategy.endswith("probing") or trader.current_strategy == "capital_preservation"
    assert decision.details["effective_risk"] >= summary.risk_score * 0.7


def test_auto_trader_scales_down_when_risk_trend_rising() -> None:
    summary = _load_summary(
        MarketRegime.TREND,
        confidence=0.8,
        risk=0.55,
        stability=0.9,
        risk_trend=0.2,
        risk_level=RiskLevel.ELEVATED,
    )
    result = _execute_auto_trade(
        "XRPUSDT",
        [_DummyAssessment(regime=MarketRegime.TREND, risk_score=0.28, confidence=0.8)],
        summary=summary,
    )
    decision, trader, _, provider, _ = result

    result.assert_decision(
        summary=summary,
        summary_fields=[
            "risk_trend",
            "risk_level",
            "risk_volatility",
            "regime_persistence",
            "confidence_trend",
            "confidence_volatility",
            "regime_streak",
            "transition_rate",
            "instability_score",
            "confidence_decay",
        ],
    )
    assert trader._last_signal == "hold"
    assert trader.current_leverage <= 1.7


def test_auto_trader_increases_risk_when_summary_calm() -> None:
    summary = _load_summary(
        MarketRegime.TREND,
        confidence=0.78,
        risk=0.18,
        stability=0.8,
        risk_trend=-0.05,
        risk_level=RiskLevel.CALM,
        confidence_trend=0.13,
        confidence_volatility=0.05,
        confidence_decay=0.0,
    )
    result = _execute_auto_trade(
        "LTCUSDT",
        [_DummyAssessment(regime=MarketRegime.TREND, risk_score=0.22, confidence=0.78)],
        summary=summary,
    )
    decision, trader, _, provider, _ = result

    result.assert_decision(
        should_trade=True,
        summary=summary,
        summary_fields=["risk_level", "risk_volatility", "regime_persistence"],
    )
    assert trader._last_signal == "buy"
    assert trader.current_strategy == "trend_following"
    assert trader.current_leverage > 2.0
    assert trader._last_risk_decision is not None
    assert trader._last_risk_decision.should_trade is True
    assert (
        trader._last_risk_decision.details["summary"]["risk_level"]
        == summary.risk_level.value
    )
    assert trader._last_risk_decision.details["summary"]["risk_volatility"] == pytest.approx(summary.risk_volatility)
    assert trader._last_risk_decision.details["summary"]["regime_persistence"] == pytest.approx(summary.regime_persistence)


@pytest.mark.parametrize(
    ("approval", "cooldown_active", "expected_execute"),
    [
        (True, False, True),
        (False, False, False),
        (True, True, False),
    ],
    ids=["approved", "rejected", "cooldown"],
)
def test_auto_trader_invokes_services_based_on_risk_approval(
    approval: bool,
    cooldown_active: bool,
    expected_execute: bool,
) -> None:
    emitter = _Emitter()
    gui = _GUI()
    provider = _Provider(_build_market_data())
    ai_manager = _AIManagerStub(
        [_DummyAssessment(regime=MarketRegime.TREND, risk_score=0.24, confidence=0.76)]
    )

    risk_service = _RiskServiceStub(approval)
    execution_service = _ExecutionServiceStub()

    trader = AutoTrader(
        emitter,
        gui,
        symbol_getter=lambda: "ETHUSDT",
        auto_trade_interval_s=0.0,
        enable_auto_trade=True,
        market_data_provider=provider,
        risk_service=risk_service,
        execution_service=execution_service,
    )
    trader.ai_manager = ai_manager

    if cooldown_active:
        trader._cooldown_until = time.monotonic() + 60.0
        trader._cooldown_reason = "test"

    trader._auto_trade_loop()

    assert len(risk_service.calls) == 1
    decision = risk_service.calls[0]
    assert decision is trader._last_risk_decision
    assert decision.details["symbol"] == "ETHUSDT"
    assert decision.details["signal"] == trader._last_signal
    assert decision.cooldown_active is cooldown_active
    assert decision.should_trade is (not cooldown_active)

    if expected_execute:
        assert execution_service.calls == [decision]
        assert execution_service.methods[0] in {"execute_decision", "execute"}
    else:
        assert execution_service.calls == []
        assert execution_service.methods == []


@pytest.mark.parametrize(
    "response, expected_execute",
    [
        (True, True),
        (False, False),
        ((True, {"reason": "ok"}), True),
        ((False, {"reason": "blocked"}), False),
        ({"approved": True}, True),
        ({"allow": 0}, False),
        (SimpleNamespace(approved=True), True),
        (SimpleNamespace(allow=0), False),
        (SimpleNamespace(should_trade=True), True),
        (SimpleNamespace(), False),
        ("approved", True),
        ("deny", False),
        (_Approval.APPROVED, True),
        (_Approval.DENIED, False),
    ],
    ids=[
        "bool_true",
        "bool_false",
        "tuple_true",
        "tuple_false",
        "dict_approved",
        "dict_allow_false",
        "ns_approved",
        "ns_allow_false",
        "ns_should_trade",
        "ns_unknown",
        "str_approved",
        "str_deny",
        "enum_approved",
        "enum_denied",
    ],
)
def test_auto_trader_handles_varied_risk_service_responses(
    response: Any,
    expected_execute: bool,
) -> None:
    emitter = _Emitter()
    gui = _GUI()
    provider = _Provider(_build_market_data())
    ai_manager = _AIManagerStub(
        [_DummyAssessment(regime=MarketRegime.TREND, risk_score=0.24, confidence=0.76)]
    )

    risk_service = _RiskServiceResponseStub(response)
    execution_service = _ExecutionServiceExecuteOnly()

    trader = AutoTrader(
        emitter,
        gui,
        symbol_getter=lambda: "BTCUSDT",
        auto_trade_interval_s=0.0,
        enable_auto_trade=True,
        market_data_provider=provider,
        risk_service=risk_service,
        execution_service=execution_service,
    )
    trader.ai_manager = ai_manager

    trader._auto_trade_loop()

    assert len(risk_service.calls) == 1
    decision = risk_service.calls[0]
    assert decision.should_trade is True
    metadata = decision.details.get("risk_service", {}).get("response")
    assert metadata is not None
    assert metadata["type"]
    if isinstance(response, str):
        expected_value = response.strip()
        if len(expected_value) > 120:
            expected_value = expected_value[:117] + "..."
        assert metadata.get("value") == expected_value
    elif isinstance(response, (bool, int, float)):
        assert metadata.get("value") == response
    elif isinstance(response, dict):
        assert "keys" in metadata
    elif isinstance(response, (list, tuple, set)):
        assert metadata.get("size") == len(response)
    else:
        assert "repr" in metadata or "value" in metadata

    if expected_execute:
        assert execution_service.calls == [decision]
    else:
        assert execution_service.calls == []


def test_auto_trader_records_risk_evaluation_history() -> None:
    emitter = _Emitter()
    gui = _GUI()
    provider = _Provider(_build_market_data())
    ai_manager = _AIManagerStub(
        [
            _DummyAssessment(regime=MarketRegime.TREND, risk_score=0.25, confidence=0.78),
            _DummyAssessment(regime=MarketRegime.TREND, risk_score=0.26, confidence=0.79),
        ]
    )

    responses = iter([True, False])
    risk_service = _RiskServiceResponseStub(lambda: next(responses))
    execution_service = _ExecutionServiceStub()

    trader = AutoTrader(
        emitter,
        gui,
        symbol_getter=lambda: "SOLUSDT",
        auto_trade_interval_s=0.0,
        enable_auto_trade=True,
        market_data_provider=provider,
        risk_service=risk_service,
        execution_service=execution_service,
    )
    trader.ai_manager = ai_manager

    trader._auto_trade_loop()
    trader._auto_trade_loop()

    evaluations = trader.get_risk_evaluations()
    assert len(evaluations) == 2

    first, second = evaluations
    assert first["approved"] is True
    assert first["normalized"] is True
    assert first["service"] == "_RiskServiceResponseStub"
    assert first["response"]["type"] == "bool"
    assert first["response"]["value"] is True
    assert first["decision"]["should_trade"] is True

    assert second["approved"] is False
    assert second["normalized"] is False
    assert second["response"]["type"] == "bool"
    assert second["response"]["value"] is False
    assert second["decision"]["should_trade"] is True

    evaluations[0]["approved"] = None
    fresh = trader.get_risk_evaluations()
    assert fresh[0]["approved"] is True


def test_auto_trader_limits_and_clears_risk_history() -> None:
    emitter = _Emitter()
    gui = _GUI()
    provider = _Provider(_build_market_data())
    ai_manager = _AIManagerStub(
        [
            _DummyAssessment(regime=MarketRegime.TREND, risk_score=0.21, confidence=0.76),
            _DummyAssessment(regime=MarketRegime.TREND, risk_score=0.22, confidence=0.77),
            _DummyAssessment(regime=MarketRegime.TREND, risk_score=0.23, confidence=0.78),
            _DummyAssessment(regime=MarketRegime.TREND, risk_score=0.24, confidence=0.79),
            _DummyAssessment(regime=MarketRegime.TREND, risk_score=0.25, confidence=0.8),
        ]
    )

    responses = iter([True, False, True, True, False])
    risk_service = _RiskServiceResponseStub(lambda: next(responses))
    execution_service = _ExecutionServiceStub()

    trader = AutoTrader(
        emitter,
        gui,
        symbol_getter=lambda: "ETHUSDT",
        auto_trade_interval_s=0.0,
        enable_auto_trade=True,
        market_data_provider=provider,
        risk_service=risk_service,
        execution_service=execution_service,
        risk_evaluations_limit=3,
    )
    trader.ai_manager = ai_manager

    for _ in range(5):
        trader._auto_trade_loop()

    evaluations = trader.get_risk_evaluations()
    assert len(evaluations) == 3
    assert [entry["response"]["value"] for entry in evaluations] == [True, True, False]
    assert [entry["normalized"] for entry in evaluations] == [True, True, False]

    trader.clear_risk_evaluations()
    assert trader.get_risk_evaluations() == []


def test_auto_trader_filters_and_summarizes_risk_history() -> None:
    emitter = _Emitter()
    gui = _GUI()
    provider = _Provider(_build_market_data())
    ai_manager = _AIManagerStub(
        [
            _DummyAssessment(regime=MarketRegime.TREND, risk_score=0.22, confidence=0.76),
            _DummyAssessment(regime=MarketRegime.TREND, risk_score=0.23, confidence=0.77),
            _DummyAssessment(regime=MarketRegime.TREND, risk_score=0.24, confidence=0.78),
            _DummyAssessment(regime=MarketRegime.TREND, risk_score=0.25, confidence=0.79),
        ]
    )

    responses = iter([True, False, RuntimeError("boom"), "approved"])

    def _next_response() -> Any:
        value = next(responses)
        if isinstance(value, Exception):
            raise value
        return value

    risk_service = _RiskServiceResponseStub(_next_response)
    execution_service = _ExecutionServiceStub()

    trader = AutoTrader(
        emitter,
        gui,
        symbol_getter=lambda: "ADAUSDT",
        auto_trade_interval_s=0.0,
        enable_auto_trade=True,
        market_data_provider=provider,
        risk_service=risk_service,
        execution_service=execution_service,
        risk_evaluations_limit=None,
    )
    trader.ai_manager = ai_manager

    for _ in range(4):
        trader._auto_trade_loop()

    evaluations = trader.get_risk_evaluations()
    assert len(evaluations) == 4
    assert [entry["normalized"] for entry in evaluations] == [True, False, False, True]
    assert any("error" in entry for entry in evaluations)

    approved = trader.get_risk_evaluations(approved=True)
    assert [entry["approved"] for entry in approved] == [True, True]

    normalized_true = trader.get_risk_evaluations(normalized=True)
    assert len(normalized_true) == 2
    assert all(entry["normalized"] is True for entry in normalized_true)

    normalized_false_no_errors = trader.get_risk_evaluations(normalized=False, include_errors=False)
    assert len(normalized_false_no_errors) == 1
    assert "error" not in normalized_false_no_errors[0]

    latest = trader.get_risk_evaluations(limit=1, reverse=True)
    assert len(latest) == 1
    assert latest[0]["approved"] is True
    assert latest[0]["normalized"] is True

    normalized_true[0]["normalized"] = False
    assert trader.get_risk_evaluations(normalized=True)[0]["normalized"] is True

    summary = trader.summarize_risk_evaluations()
    assert summary["total"] == 4
    assert summary["approved"] == 2
    assert summary["rejected"] == 2
    assert summary["unknown"] == 0
    assert summary["errors"] == 1
    assert summary["raw_true"] == 2
    assert summary["raw_false"] == 2
    assert summary["raw_none"] == 0
    assert summary["approval_rate"] == pytest.approx(0.5)
    assert summary["error_rate"] == pytest.approx(0.25)
    assert summary["first_timestamp"] <= summary["last_timestamp"]


def test_auto_trader_risk_history_filters_by_service_and_time(monkeypatch: pytest.MonkeyPatch) -> None:
    emitter = _Emitter()
    gui = _GUI()
    provider = _Provider(_build_market_data())

    trader = AutoTrader(
        emitter,
        gui,
        symbol_getter=lambda: "SOLUSDT",
        auto_trade_interval_s=0.0,
        enable_auto_trade=False,
        market_data_provider=provider,
    )

    decision = RiskDecision(
        should_trade=True,
        fraction=0.42,
        state="active",
        details={"origin": "unit-test"},
    )

    class _ServiceAlpha:
        ...

    class _ServiceBeta:
        ...

    alpha = _ServiceAlpha()
    beta = _ServiceBeta()

    timestamps = iter([1000.0, 1010.0, 1020.0, 1030.0])
    monkeypatch.setattr("bot_core.auto_trader.app.time.time", lambda: next(timestamps))

    trader._record_risk_evaluation(
        decision,
        approved=True,
        normalized=True,
        response=True,
        service=alpha,
        error=None,
    )
    rejected_decision = RiskDecision(
        should_trade=False,
        fraction=0.13,
        state="blocked",
        details={"origin": "unit-test"},
    )
    trader._record_risk_evaluation(
        rejected_decision,
        approved=False,
        normalized=False,
        response=False,
        service=beta,
        error=None,
    )
    trader._record_risk_evaluation(
        decision,
        approved=None,
        normalized=None,
        response=None,
        service=None,
        error=RuntimeError("risk failure"),
    )
    trader._record_risk_evaluation(
        decision,
        approved=True,
        normalized=True,
        response=True,
        service=alpha,
        error=None,
    )

    alpha_entries = trader.get_risk_evaluations(service="_ServiceAlpha")
    assert len(alpha_entries) == 2
    assert all(entry["service"] == "_ServiceAlpha" for entry in alpha_entries)

    unknown_entries = trader.get_risk_evaluations(service="<unknown>")
    assert len(unknown_entries) == 1
    assert "service" not in unknown_entries[0]

    window = trader.get_risk_evaluations(
        since=pd.Timestamp(1010.0, unit="s"),
        until=pd.Timestamp(1020.0, unit="s"),
    )
    assert len(window) == 2
    assert {entry.get("service", "<unknown>") for entry in window} == {"_ServiceBeta", "<unknown>"}

    summary = trader.summarize_risk_evaluations()
    assert summary["total"] == 4
    assert summary["services"]["_ServiceAlpha"]["total"] == 2
    assert summary["services"]["_ServiceAlpha"]["approval_rate"] == pytest.approx(1.0)
    assert summary["services"]["_ServiceBeta"]["rejected"] == 1
    assert summary["services"]["<unknown>"]["errors"] == 1

    filtered_summary = trader.summarize_risk_evaluations(service="_ServiceAlpha")
    assert filtered_summary["total"] == 2
    assert set(filtered_summary["services"].keys()) == {"_ServiceAlpha"}

    no_error_summary = trader.summarize_risk_evaluations(include_errors=False)
    assert no_error_summary["total"] == 3
    assert "<unknown>" not in no_error_summary["services"]

    df = trader.risk_evaluations_to_dataframe()
    assert len(df) == 4
    assert {"timestamp", "approved", "normalized", "decision"}.issubset(df.columns)
    assert df.loc[pd.isna(df["service"]), "error"].iloc[0].startswith("RuntimeError")

    alpha_df = trader.risk_evaluations_to_dataframe(service="_ServiceAlpha")
    assert len(alpha_df) == 2
    assert set(alpha_df["service"].unique()) == {"_ServiceAlpha"}

    window_df = trader.risk_evaluations_to_dataframe(
        since=pd.Timestamp(1010.0, unit="s"),
        until=pd.Timestamp(1020.0, unit="s"),
    )
    assert len(window_df) == 2
    assert set(window_df.get("service", pd.Series(index=window_df.index)).fillna("<unknown>").unique()) == {
        "_ServiceBeta",
        "<unknown>",
    }

    no_error_df = trader.risk_evaluations_to_dataframe(include_errors=False)
    assert len(no_error_df) == 3
    assert no_error_df.get("error").isna().all()

    flattened_df = trader.risk_evaluations_to_dataframe(flatten_decision=True)
    assert {
        "decision_should_trade",
        "decision_fraction",
        "decision_state",
    }.issubset(flattened_df.columns)
    assert bool(flattened_df.loc[0, "decision_should_trade"]) is True
    assert bool(flattened_df.loc[1, "decision_should_trade"]) is False
    assert flattened_df.loc[0, "decision_fraction"] == pytest.approx(0.42)
    assert flattened_df.loc[1, "decision_fraction"] == pytest.approx(0.13)
    assert flattened_df.loc[0, "decision_details"]["origin"] == "unit-test"

    prefixed_df = trader.risk_evaluations_to_dataframe(
        flatten_decision=True,
        decision_prefix="risk__",
    )
    assert {"risk__should_trade", "risk__fraction"}.issubset(prefixed_df.columns)
    assert "decision_should_trade" not in prefixed_df.columns

    subset_df = trader.risk_evaluations_to_dataframe(
        flatten_decision=True,
        decision_fields=["fraction", "details"],
    )
    subset_flattened_columns = [
        column for column in subset_df.columns if column.startswith("decision_")
    ]
    assert subset_flattened_columns == ["decision_fraction", "decision_details"]
    assert subset_df.loc[0, "decision_fraction"] == pytest.approx(0.42)
    assert subset_df.loc[1, "decision_fraction"] == pytest.approx(0.13)
    assert subset_df.loc[0, "decision_details"]["origin"] == "unit-test"

    drop_df = trader.risk_evaluations_to_dataframe(
        flatten_decision=True,
        drop_decision_column=True,
    )
    assert "decision" not in drop_df.columns
    assert {"decision_should_trade", "decision_fraction"}.issubset(drop_df.columns)

    fill_df = trader.risk_evaluations_to_dataframe(
        flatten_decision=True,
        decision_fields=["missing_field"],
        fill_value="missing",
    )
    assert (fill_df["decision_missing_field"] == "missing").all()

    flattened_df.loc[0, "decision_should_trade"] = False
    assert trader.get_risk_evaluations()[0]["decision"]["should_trade"] is True

    df.loc[pd.isna(df["service"]), "normalized"] = False
    assert trader.get_risk_evaluations()[2]["normalized"] is None


def test_auto_trader_prunes_risk_history_by_ttl(monkeypatch: pytest.MonkeyPatch) -> None:
    emitter = _Emitter()
    gui = _GUI()
    trader = AutoTrader(
        emitter,
        gui,
        symbol_getter=lambda: "ADAUSDT",
        auto_trade_interval_s=0.0,
        enable_auto_trade=True,
        risk_evaluations_limit=None,
        risk_evaluations_ttl_s=10.0,
    )

    decision = RiskDecision(should_trade=True, fraction=0.25, state="ok")

    class _TimeStub:
        def __init__(self, values: list[float]) -> None:
            self._values = values
            self._index = 0
            self.last_value: float | None = None

        def __call__(self) -> float:
            if self._index < len(self._values):
                value = self._values[self._index]
                self._index += 1
            else:
                value = self._values[-1]
            self.last_value = value
            return value

    time_stub = _TimeStub([1000.0, 1002.0, 1010.0, 1012.0, 1014.0, 1016.0, 1018.0, 1020.0, 1022.0])
    monkeypatch.setattr("bot_core.auto_trader.app.time.time", time_stub)

    trader._record_risk_evaluation(
        decision,
        approved=True,
        normalized=True,
        response=True,
        service=None,
        error=None,
    )
    trader._record_risk_evaluation(
        decision,
        approved=False,
        normalized=False,
        response=False,
        service=None,
        error=None,
    )
    trader._record_risk_evaluation(
        decision,
        approved=True,
        normalized=True,
        response=True,
        service=None,
        error=None,
    )

    evaluations = trader.get_risk_evaluations()
    assert len(evaluations) == 2
    assert [entry["normalized"] for entry in evaluations] == [False, True]
    assert evaluations[0]["timestamp"] == pytest.approx(1002.0)
    assert evaluations[1]["timestamp"] == pytest.approx(1010.0)
    assert trader.get_risk_evaluations_ttl() == pytest.approx(10.0)

    new_ttl = trader.set_risk_evaluations_ttl(1.0)
    assert new_ttl == pytest.approx(1.0)
    assert trader.get_risk_evaluations_ttl() == pytest.approx(1.0)

    assert trader.get_risk_evaluations() == []

    disabled_ttl = trader.set_risk_evaluations_ttl(None)
    assert disabled_ttl is None
    assert trader.get_risk_evaluations_ttl() is None

    trader._record_risk_evaluation(
        decision,
        approved=True,
        normalized=True,
        response=True,
        service=None,
        error=None,
    )

    refreshed = trader.get_risk_evaluations()
    assert len(refreshed) == 1
    assert refreshed[0]["timestamp"] == pytest.approx(time_stub.last_value or 0.0)<|MERGE_RESOLUTION|>--- conflicted
+++ resolved
@@ -4,12 +4,9 @@
 import copy
 import time
 from pathlib import Path
-<<<<<<< HEAD
-=======
 import enum
 from dataclasses import MISSING as _MISSING, dataclass
 from typing import Any
->>>>>>> 6be11123
 from dataclasses import dataclass
 from types import SimpleNamespace
 from typing import Any
@@ -73,14 +70,11 @@
 
 
 class _RiskServiceStub:
-<<<<<<< HEAD
-=======
     def __init__(self, approval: bool) -> None:
         self._approval = approval
         self.calls: list[RiskDecision] = []
 
     def __call__(self, decision: RiskDecision) -> bool:
->>>>>>> 6be11123
     def __init__(self, approval: Any) -> None:
         self._approval = approval
         self.calls: list[RiskDecision] = []
@@ -95,14 +89,11 @@
         self._response = response
         self.calls: list[RiskDecision] = []
 
-<<<<<<< HEAD
-=======
     def __call__(self, decision: RiskDecision) -> Any:
         self.calls.append(decision)
         if callable(self._response):
             return self._response()
         return self._response
->>>>>>> 6be11123
     def evaluate_decision(self, decision: RiskDecision) -> Any:
         self.calls.append(decision)
         result = self._response
@@ -117,15 +108,12 @@
         self.methods: list[str] = []
 
     def execute_decision(self, decision: RiskDecision) -> None:
-<<<<<<< HEAD
-=======
         self.calls.append(decision)
         self.methods.append("execute_decision")
 
     def execute(self, decision: RiskDecision) -> None:
         self.calls.append(decision)
         self.methods.append("execute")
->>>>>>> 6be11123
         self.methods.append("execute_decision")
         self.calls.append(decision)
 
@@ -140,11 +128,8 @@
         self.methods: list[str] = []
 
     def execute(self, decision: RiskDecision) -> None:
-<<<<<<< HEAD
-=======
         self.calls.append(decision)
         self.methods.append("execute")
->>>>>>> 6be11123
         self.methods.append("execute")
         self.calls.append(decision)
 
