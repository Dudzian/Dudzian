from __future__ import annotations
<<<<<<< HEAD
from dataclasses import dataclass
from typing import Any, Iterable
=======

import time
import enum
from dataclasses import dataclass
from typing import Any
from types import SimpleNamespace
>>>>>>> 1513753e

import numpy as np
import pandas as pd
import pytest

from bot_core.ai.regime import (
    MarketRegime,
    MarketRegimeAssessment,
    RegimeSnapshot,
    RegimeSummary,
    RiskLevel,
)
from bot_core.auto_trader.app import AutoTrader, RiskDecision
from tests.sample_data_loader import load_summary_for_regime


class _Emitter:
    def __init__(self) -> None:
        self.logs: list[str] = []
        self.events: list[tuple[str, dict[str, Any]]] = []

    def log(self, message: str, *_, **__) -> None:
        self.logs.append(message)

    def emit(self, event: str, **payload: Any) -> None:
        self.events.append((event, payload))


class _Var:
    def __init__(self, value: str) -> None:
        self._value = value

    def get(self) -> str:
        return self._value


class _GUI:
    def __init__(self) -> None:
        self.timeframe_var = _Var("1h")
        self.ai_mgr = None
        self._demo = True

    def is_demo_mode_active(self) -> bool:
        return self._demo


class _Provider:
    def __init__(self, df: pd.DataFrame) -> None:
        self.df = df
        self.calls: list[tuple[str, str, int]] = []

    def get_historical(self, symbol: str, timeframe: str, limit: int = 256) -> pd.DataFrame:
        self.calls.append((symbol, timeframe, limit))
        return self.df


<<<<<<< HEAD
_MISSING = object()
=======
class _RiskServiceStub:
    def __init__(self, approval: bool) -> None:
        self.approval = approval
        self.calls: list[RiskDecision] = []

    def evaluate_decision(self, decision: RiskDecision) -> bool:
        self.calls.append(decision)
        return self.approval


class _RiskServiceResponseStub:
    def __init__(self, response: Any) -> None:
        self._response = response
        self.calls: list[RiskDecision] = []

    def evaluate_decision(self, decision: RiskDecision) -> Any:
        self.calls.append(decision)
        if callable(self._response):
            return self._response()
        return self._response


class _ExecutionServiceStub:
    def __init__(self) -> None:
        self.calls: list[RiskDecision] = []
        self.methods: list[str] = []

    def execute_decision(self, decision: RiskDecision) -> None:
        self.methods.append("execute_decision")
        self.calls.append(decision)

    def execute(self, decision: RiskDecision) -> None:
        self.methods.append("execute")
        self.calls.append(decision)


class _ExecutionServiceExecuteOnly:
    def __init__(self) -> None:
        self.calls: list[RiskDecision] = []

    def execute(self, decision: RiskDecision) -> None:
        self.calls.append(decision)


class _Approval(enum.Enum):
    APPROVED = "approved"
    DENIED = "denied"
>>>>>>> 1513753e


@dataclass
class _DummyAssessment:
    regime: MarketRegime
    risk_score: float
    confidence: float = 0.8

    def to_assessment(self, symbol: str) -> MarketRegimeAssessment:
        return MarketRegimeAssessment(
            regime=self.regime,
            confidence=self.confidence,
            risk_score=self.risk_score,
            metrics={
                "trend_strength": 0.01,
                "volatility": 0.01,
                "momentum": 0.0,
                "autocorr": -0.1,
            "intraday_vol": 0.01,
            "drawdown": 0.05,
            "volatility_ratio": 1.1,
            "volume_trend": 0.02,
            "return_skew": 0.0,
            "return_kurtosis": 0.0,
            "volume_imbalance": 0.0,
        },
        symbol=symbol,
    )


class _AIManagerStub:
    def __init__(self, assessments: list[_DummyAssessment], summaries: dict[str, RegimeSummary] | None = None) -> None:
        self._queue = assessments
        self.calls: list[str] = []
        self._summaries = summaries or {}

    def assess_market_regime(self, symbol: str, market_data: pd.DataFrame, **_: Any) -> MarketRegimeAssessment:
        self.calls.append(symbol)
        next_assessment = self._queue.pop(0)
        return next_assessment.to_assessment(symbol)

    def get_regime_summary(self, symbol: str) -> RegimeSummary | None:
        return self._summaries.get(symbol)


def _assert_summary_details(
    decision: RiskDecision,
    summary: RegimeSummary,
    *,
    fields: Iterable[str] | None = None,
) -> None:
    summary_details = decision.details.get("summary")
    assert summary_details is not None, "summary details missing from risk decision"
    expected = summary.to_dict()
    if fields is None:
        keys = [key for key in expected.keys() if key != "history"]
    else:
        keys = list(fields)
    for key in keys:
        assert key in summary_details, f"field {key!r} missing from decision summary"
        assert key in expected, f"field {key!r} missing from expected summary payload"
        actual = summary_details[key]
        target = expected[key]
        if isinstance(target, float):
            assert actual == pytest.approx(target)
        else:
            assert actual == target


def _assert_risk_decision(
    decision: RiskDecision | None,
    *,
    should_trade: bool | None = None,
    state: str | None = None,
    cooldown_active: bool | None = None,
    cooldown_reason: str | set[str] | None = None,
    summary: RegimeSummary | None = None,
    summary_fields: Iterable[str] | None = None,
) -> RiskDecision:
    assert decision is not None, "risk decision missing"
    if should_trade is not None:
        assert decision.should_trade is should_trade
    if state is not None:
        assert decision.state == state
    if cooldown_active is not None:
        assert decision.cooldown_active is cooldown_active
    if cooldown_reason is not None:
        if isinstance(cooldown_reason, set):
            assert decision.cooldown_reason in cooldown_reason
        else:
            assert decision.cooldown_reason == cooldown_reason
    if summary is not None:
        _assert_summary_details(decision, summary, fields=summary_fields)
    return decision


def _load_summary(
    regime: MarketRegime,
    *,
    dataset: str | None = None,
    step: int = 24,
    **overrides: Any,
) -> RegimeSummary:
    """Fetch a calibrated summary for the requested regime and override selected fields."""

    resolved_overrides: dict[str, Any] = {}
    rename_map = {
        "risk": "risk_score",
    }
    for key, value in overrides.items():
        if value is None:
            continue
        mapped = rename_map.get(key, key)
        resolved_overrides[mapped] = value
    summary = load_summary_for_regime(regime, dataset=dataset, overrides=resolved_overrides, step=step)
    return summary


def _build_market_data() -> pd.DataFrame:
    idx = pd.date_range("2023-01-01", periods=120, freq="min")
    close = pd.Series(100 + (idx - idx[0]).total_seconds() / 3600.0, index=idx)
    high = close * 1.001
    low = close * 0.999
    volume = pd.Series(1_000, index=idx)
    return pd.DataFrame({"open": close, "high": high, "low": low, "close": close, "volume": volume})



def _prepare_trader(
    symbol: str,
    assessments: list[_DummyAssessment],
    *,
    summary: RegimeSummary | None = None,
    market_data: pd.DataFrame | None = None,
) -> tuple[AutoTrader, _Emitter, _Provider, _AIManagerStub]:
    emitter = _Emitter()
    gui = _GUI()
    provider = _Provider(market_data or _build_market_data())
    summaries = {symbol: summary} if summary is not None else None
    ai_manager = _AIManagerStub(assessments, summaries=summaries)

    trader = AutoTrader(
        emitter,
        gui,
        symbol_getter=lambda: symbol,
        auto_trade_interval_s=0.0,
        enable_auto_trade=True,
        market_data_provider=provider,
    )
    trader.ai_manager = ai_manager
    return trader, emitter, provider, ai_manager


def _run_auto_trade(trader: AutoTrader) -> RiskDecision:
    trader._auto_trade_loop()
    decision = trader._last_risk_decision
    assert isinstance(decision, RiskDecision), "AutoTrader did not record a risk decision"
    return decision


@dataclass(slots=True)
class AutoTradeResult:
    symbol: str
    decision: RiskDecision
    trader: AutoTrader
    emitter: _Emitter
    provider: _Provider
    ai_manager: _AIManagerStub

    def assert_decision(self, **kwargs: Any) -> RiskDecision:
        self.decision = _assert_risk_decision(self.decision, **kwargs)
        return self.decision

    def assert_provider_called(
        self,
        symbol: str | None = None,
        timeframe: str = "1h",
        limit: int = 256,
        *,
        total_calls: int | None = None,
    ) -> None:
        assert self.provider.calls, "market data provider was not called"
        expected_symbol = symbol or self.symbol
        assert self.provider.calls[-1] == (expected_symbol, timeframe, limit)
        if total_calls is not None:
            assert len(self.provider.calls) == total_calls

    def queue_assessments(self, *assessments: _DummyAssessment) -> None:
        self.ai_manager._queue.extend(assessments)

    def update_summary(self, summary: RegimeSummary | None) -> None:
        symbol = self.trader.symbol_getter()
        if summary is None:
            self.ai_manager._summaries.pop(symbol, None)
        else:
            self.ai_manager._summaries[symbol] = summary

    def run_followup(
        self,
        *,
        summary: RegimeSummary | None = _MISSING,
        market_data: pd.DataFrame | None = None,
        assessments: Iterable[_DummyAssessment] | None = None,
    ) -> RiskDecision:
        if assessments is not None:
            self.queue_assessments(*tuple(assessments))
        if summary is not _MISSING:
            self.update_summary(summary)
        if market_data is not None:
            self.provider.df = market_data
        self.decision = _run_auto_trade(self.trader)
        return self.decision

    def __iter__(self):
        yield from (self.decision, self.trader, self.emitter, self.provider, self.ai_manager)


def _execute_auto_trade(
    symbol: str,
    assessments: list[_DummyAssessment],
    *,
    summary: RegimeSummary | None = None,
    market_data: pd.DataFrame | None = None,
) -> AutoTradeResult:
    trader, emitter, provider, ai_manager = _prepare_trader(
        symbol,
        assessments,
        summary=summary,
        market_data=market_data,
    )
    decision = _run_auto_trade(trader)
    return AutoTradeResult(
        symbol=symbol,
        decision=decision,
        trader=trader,
        emitter=emitter,
        provider=provider,
        ai_manager=ai_manager,
    )


def test_auto_trader_maps_trend_assessment_to_buy_signal() -> None:
    result = _execute_auto_trade(
        "BTCUSDT", [_DummyAssessment(regime=MarketRegime.TREND, risk_score=0.35)]
    )
    decision, trader, _, provider, _ = result

    assert trader._last_signal == "buy"
    assert trader.current_strategy == "trend_following"
    assert trader.current_leverage > 1.0
    assert decision.should_trade is True
    result.assert_provider_called("BTCUSDT")


def test_auto_trader_respects_high_risk_regime() -> None:
    result = _execute_auto_trade(
        "ETHUSDT", [_DummyAssessment(regime=MarketRegime.DAILY, risk_score=0.85)]
    )
    decision, trader, _, provider, _ = result

    assert trader._last_signal == "hold"
    assert trader.current_strategy == "capital_preservation"
    assert trader.current_leverage == 0.0
    assert decision.should_trade is False
    result.assert_provider_called("ETHUSDT")


def test_auto_trader_uses_summary_to_lock_trading_on_high_risk() -> None:
    summary = _load_summary(
        MarketRegime.DAILY,
        confidence=0.7,
        risk=0.82,
        severe_event_rate=0.75,
        cooldown_score=0.82,
        stress_projection=0.8,
        liquidity_gap=0.75,
        confidence_resilience=0.25,
    )
    result = _execute_auto_trade(
        "ADAUSDT",
        [_DummyAssessment(regime=MarketRegime.TREND, risk_score=0.3)],
        summary=summary,
    )
    decision, trader, _, provider, _ = result

    decision = result.assert_decision(
        should_trade=False,
        cooldown_active=True,
        state="halted",
        summary=summary,
    )
    assert trader._last_signal == "hold"
    assert trader.current_strategy == "capital_preservation"
    assert trader.current_leverage == 0.0
    assert decision.details["effective_risk"] >= 0.8
    assert decision.details["cooldown_reason"] == decision.cooldown_reason
    assert summary.distribution_pressure <= 0.35


def test_auto_trader_throttles_on_liquidity_gap_and_confidence_drop() -> None:
    summary = _load_summary(
        MarketRegime.TREND,
        confidence=0.5,
        risk=0.42,
        liquidity_gap=0.72,
        stress_projection=0.58,
        confidence_resilience=0.38,
        distribution_pressure=0.4,
        resilience_score=0.42,
        cooldown_score=0.48,
    )
    result = _execute_auto_trade(
        "SOLUSDT",
        [_DummyAssessment(regime=MarketRegime.TREND, risk_score=0.32)],
        summary=summary,
    )
    decision, trader, _, provider, _ = result

    decision = result.assert_decision(
        should_trade=False,
        summary=summary,
        summary_fields=[
            "liquidity_gap",
            "confidence_resilience",
            "stress_projection",
            "distribution_pressure",
        ],
    )
    assert trader._last_signal == "hold"
    assert trader.current_leverage <= 0.45
    assert trader.current_strategy in {"capital_preservation", "trend_following_probing"}
    assert decision.details["effective_risk"] >= summary.risk_score * 0.7


def test_auto_trader_blocks_on_stress_momentum_and_fragility() -> None:
    summary = _load_summary(
        MarketRegime.DAILY,
        confidence=0.55,
        risk=0.58,
        risk_level=RiskLevel.ELEVATED,
        stress_index=0.58,
        stress_projection=0.58,
        stress_momentum=0.72,
        liquidity_pressure=0.62,
        liquidity_gap=0.58,
        liquidity_trend=0.68,
        confidence_resilience=0.35,
        confidence_fragility=0.64,
        degradation_score=0.58,
        cooldown_score=0.6,
        severe_event_rate=0.48,
        drawdown_pressure=0.55,
        volatility_ratio=1.32,
        volume_trend_volatility=0.22,
        distribution_pressure=0.52,
    )
    result = _execute_auto_trade(
        "MOMUSDT",
        [_DummyAssessment(regime=MarketRegime.MEAN_REVERSION, risk_score=0.4)],
        summary=summary,
    )
    decision, trader, _, provider, _ = result

    decision = result.assert_decision(
        should_trade=False,
        cooldown_active=True,
        cooldown_reason={"critical_risk", "elevated_risk"},
        summary=summary,
        summary_fields=[
            "stress_momentum",
            "liquidity_trend",
            "confidence_fragility",
            "confidence_resilience",
            "liquidity_gap",
            "distribution_pressure",
            "severe_event_rate",
        ],
    )
    assert trader._last_signal == "hold"
    assert decision.details["effective_risk"] >= summary.risk_score * 0.7
    assert trader.current_leverage <= 0.35


def test_auto_trader_cooldown_engages_and_recovers() -> None:
    severe_summary = _load_summary(
        MarketRegime.DAILY,
        confidence=0.6,
        risk=0.78,
        severe_event_rate=0.7,
        cooldown_score=0.8,
    )
    recovery_summary = _load_summary(
        MarketRegime.TREND,
        confidence=0.72,
        risk=0.42,
        risk_trend=-0.12,
        risk_level=RiskLevel.BALANCED,
        regime_persistence=0.7,
        stability=0.7,
        severe_event_rate=0.2,
        cooldown_score=0.25,
        recovery_potential=0.75,
        risk_volatility=0.08,
        stress_index=0.3,
    )
    result = _execute_auto_trade(
        "SOLUSDT",
        [_DummyAssessment(regime=MarketRegime.TREND, risk_score=0.32)],
        summary=severe_summary,
    )
    decision = result.decision
    trader = result.trader

    assert trader._last_signal == "hold"
    assert decision.cooldown_active is True
    assert decision.state == "halted"
    assert trader._cooldown_reason in {"critical_risk", "elevated_risk", "instability_spike"}

    result.queue_assessments(_DummyAssessment(regime=MarketRegime.TREND, risk_score=0.34))
    recovery_decision = result.run_followup(summary=recovery_summary)

    assert trader._last_signal in {"buy", "sell", "hold"}
    assert recovery_decision.cooldown_active is False
    assert recovery_decision.state != "halted"
    assert trader._cooldown_reason is None
    if trader._last_signal in {"buy", "sell"}:
        assert recovery_decision.should_trade is True
    decision_summary = recovery_decision.details.get("summary")
    if decision_summary is not None:
        assert decision_summary["cooldown_score"] <= 0.4
        assert decision_summary["recovery_potential"] >= 0.4


def test_auto_trader_holds_when_confidence_low_despite_trend() -> None:
    summary = _load_summary(MarketRegime.TREND, confidence=0.3, risk=0.25)
    result = _execute_auto_trade(
        "SOLUSDT",
        [_DummyAssessment(regime=MarketRegime.TREND, risk_score=0.2, confidence=0.15)],
        summary=summary,
    )
    decision, trader, _, provider, _ = result

    decision = result.assert_decision(
        should_trade=False,
        summary=summary,
        summary_fields=[
            "confidence",
            "stability",
            "risk_trend",
            "risk_level",
            "risk_volatility",
            "regime_persistence",
            "transition_rate",
            "confidence_trend",
            "confidence_volatility",
            "regime_streak",
            "instability_score",
            "confidence_decay",
            "tail_risk_index",
            "shock_frequency",
            "volatility_of_volatility",
            "stress_index",
        ],
    )
    assert trader._last_signal == "hold"
    assert decision.details["confidence"] == 0.15


def test_auto_trader_waits_on_unstable_summary_even_in_trend() -> None:
    summary = _load_summary(
        MarketRegime.TREND,
        confidence=0.7,
        risk=0.35,
        stability=0.3,
        risk_trend=0.0,
    )
    result = _execute_auto_trade(
        "BNBUSDT",
        [_DummyAssessment(regime=MarketRegime.TREND, risk_score=0.3, confidence=0.65)],
        summary=summary,
    )
    decision, trader, _, provider, _ = result

    result.assert_decision(
        should_trade=False,
        summary=summary,
        summary_fields=["risk_level", "risk_volatility", "regime_persistence", "stability"],
    )
    assert trader._last_signal == "hold"
    assert trader.current_leverage <= 0.5


def test_auto_trader_holds_when_risk_volatility_spikes() -> None:
    summary = _load_summary(
        MarketRegime.TREND,
        confidence=0.65,
        risk=0.58,
        stability=0.7,
        risk_trend=0.04,
        risk_volatility=0.25,
        regime_persistence=0.55,
        confidence_trend=-0.05,
        confidence_volatility=0.025,
        regime_streak=2,
        transition_rate=0.45,
        instability_score=0.58,
        confidence_decay=0.05,
        risk_level=RiskLevel.ELEVATED,
    )
    result = _execute_auto_trade(
        "DOTUSDT",
        [_DummyAssessment(regime=MarketRegime.TREND, risk_score=0.38, confidence=0.7)],
        summary=summary,
    )
    decision, trader, _, provider, _ = result

    decision = result.assert_decision(
        should_trade=False,
        summary=summary,
        summary_fields=[
            "risk_volatility",
            "regime_persistence",
            "confidence_trend",
            "confidence_volatility",
            "regime_streak",
            "transition_rate",
            "instability_score",
            "confidence_decay",
        ],
    )
    assert trader._last_signal == "hold"
    assert trader.current_leverage <= 0.65
    assert decision.details["effective_risk"] >= summary.risk_score * 0.7


def test_auto_trader_blocks_when_stress_metrics_spike() -> None:
    summary = _load_summary(
        MarketRegime.MEAN_REVERSION,
        confidence=0.6,
        risk=0.48,
        stability=0.35,
        risk_trend=0.12,
        risk_level=RiskLevel.ELEVATED,
        tail_risk_index=0.65,
        shock_frequency=0.6,
        volatility_of_volatility=0.035,
        stress_index=0.78,
        drawdown_pressure=0.58,
        liquidity_pressure=0.55,
    )
    result = _execute_auto_trade(
        "AVAXUSDT",
        [_DummyAssessment(regime=MarketRegime.MEAN_REVERSION, risk_score=0.38, confidence=0.62)],
        summary=summary,
    )
    decision, trader, _, provider, _ = result

    decision = result.assert_decision(
        should_trade=False,
        summary=summary,
        summary_fields=[
            "stress_index",
            "tail_risk_index",
            "shock_frequency",
            "volatility_of_volatility",
            "drawdown_pressure",
            "liquidity_pressure",
        ],
    )
    assert trader._last_signal == "hold"
    assert trader.current_leverage <= 0.35
    assert decision.details["effective_risk"] >= 0.7


def test_auto_trader_blocks_on_degradation_metrics() -> None:
    summary = _load_summary(
        MarketRegime.TREND,
        confidence=0.58,
        risk=0.52,
        stability=0.4,
        risk_trend=0.1,
        risk_level=RiskLevel.ELEVATED,
        risk_volatility=0.22,
        regime_persistence=0.4,
        transition_rate=0.6,
        avg_drawdown=0.24,
        avg_volume_trend=-0.166,
        volatility_of_volatility=0.012,
        tail_risk_index=0.58,
        shock_frequency=0.58,
        stress_index=0.62,
        cooldown_score=0.5,
        severe_event_rate=0.42,
        volatility_trend=0.03,
        drawdown_trend=0.12,
        volume_trend_volatility=0.22,
        stability_projection=0.3,
        degradation_score=0.65,
    )
    result = _execute_auto_trade(
        "DEGUSDT",
        [_DummyAssessment(regime=MarketRegime.TREND, risk_score=0.42, confidence=0.58)],
        summary=summary,
    )
    decision, trader, _, provider, _ = result

    result.assert_decision(
        should_trade=False,
        cooldown_active=True,
        summary=summary,
        summary_fields=[
            "degradation_score",
            "stability_projection",
            "volatility_trend",
            "drawdown_trend",
        ],
    )
    assert trader._last_signal == "hold"
    assert trader.current_strategy == "capital_preservation"
    assert trader.current_leverage == 0.0


def test_auto_trader_blocks_on_distribution_pressure() -> None:
    summary = _load_summary(
        MarketRegime.TREND,
        confidence=0.62,
        risk=0.48,
        drawdown_pressure=0.45,
        liquidity_pressure=0.42,
        stress_index=0.5,
        severe_event_rate=0.38,
        cooldown_score=0.5,
        skewness_bias=1.6,
        kurtosis_excess=3.4,
        volume_imbalance=0.58,
        distribution_pressure=0.72,
        degradation_score=0.28,
    )
    result = _execute_auto_trade(
        "DOGEUSDT", [_DummyAssessment(regime=MarketRegime.TREND, risk_score=0.32)], summary=summary
    )
    decision, trader, _, provider, _ = result

    result.assert_decision(
        should_trade=False,
        cooldown_active=True,
        summary=summary,
        summary_fields=[
            "distribution_pressure",
            "skewness_bias",
            "kurtosis_excess",
            "volume_imbalance",
            "regime_entropy",
            "resilience_score",
            "stress_balance",
        ],
    )
    assert trader._last_signal == "hold"
    assert trader.current_leverage <= 0.35


def test_auto_trader_allows_trade_when_degradation_low() -> None:
    summary = _load_summary(
        MarketRegime.TREND,
        confidence=0.65,
        risk=0.38,
        stability=0.6,
        risk_trend=0.02,
        risk_level=RiskLevel.BALANCED,
        risk_volatility=0.12,
        regime_persistence=0.55,
        transition_rate=0.35,
        avg_drawdown=0.07,
        avg_volume_trend=0.05,
        volatility_of_volatility=0.006,
        tail_risk_index=0.25,
        shock_frequency=0.2,
        stress_index=0.3,
        cooldown_score=0.2,
        severe_event_rate=0.2,
        volatility_trend=-0.002,
        drawdown_trend=-0.02,
        volume_trend_volatility=0.05,
        stability_projection=0.72,
        degradation_score=0.18,
    )
    result = _execute_auto_trade(
        "POSUSDT",
        [_DummyAssessment(regime=MarketRegime.TREND, risk_score=0.35, confidence=0.68)],
        summary=summary,
    )
    decision, trader, _, provider, _ = result

    result.assert_decision(
        should_trade=True,
        cooldown_active=False,
        summary=summary,
        summary_fields=["degradation_score", "stability_projection", "cooldown_score", "risk_level"],
    )
    assert trader._last_signal == "buy"
    assert trader.current_strategy.startswith("trend_following")
    assert trader.current_leverage > 0.0


def test_auto_trader_blocks_on_high_instability() -> None:
    summary = _load_summary(
        MarketRegime.TREND,
        confidence=0.62,
        risk=0.68,
        stability=0.45,
        risk_trend=0.12,
        regime_persistence=0.25,
        transition_rate=0.75,
        instability_score=0.82,
        confidence_decay=0.25,
        confidence_trend=-0.1,
        confidence_volatility=0.04,
        risk_level=RiskLevel.CRITICAL,
    )
    result = _execute_auto_trade(
        "FTMUSDT",
        [_DummyAssessment(regime=MarketRegime.TREND, risk_score=0.4, confidence=0.6)],
        summary=summary,
    )
    decision, trader, _, provider, _ = result

    decision = result.assert_decision(
        should_trade=False,
        summary=summary,
        summary_fields=[
            "instability_score",
            "transition_rate",
            "confidence_decay",
            "confidence_trend",
        ],
    )
    assert trader._last_signal == "hold"
    assert trader.current_strategy == "capital_preservation"
    assert trader.current_leverage == 0.0
    assert decision.details["effective_risk"] >= summary.risk_score * 0.7


def test_auto_trader_blocks_on_drawdown_pressure() -> None:
    summary = _load_summary(
        MarketRegime.TREND,
        confidence=0.66,
        risk=0.66,
        stability=0.58,
        risk_trend=0.14,
        risk_level=RiskLevel.CRITICAL,
        avg_drawdown=0.32,
        drawdown_pressure=0.9,
        avg_volume_trend=-0.1,
        liquidity_pressure=0.58,
        volatility_ratio=1.45,
    )
    result = _execute_auto_trade(
        "LINKUSDT",
        [_DummyAssessment(regime=MarketRegime.TREND, risk_score=0.42, confidence=0.64)],
        summary=summary,
    )
    decision, trader, _, provider, _ = result

    decision = result.assert_decision(
        should_trade=False,
        summary=summary,
        summary_fields=[
            "drawdown_pressure",
            "avg_drawdown",
            "avg_volume_trend",
            "liquidity_pressure",
        ],
    )
    assert trader._last_signal == "hold"
    assert trader.current_strategy == "capital_preservation"
    assert trader.current_leverage == 0.0
    assert decision.details["effective_risk"] >= summary.risk_score * 0.7


def test_auto_trader_suppresses_leverage_on_liquidity_pressure() -> None:
    summary = _load_summary(
        MarketRegime.MEAN_REVERSION,
        confidence=0.6,
        risk=0.56,
        stability=0.62,
        risk_trend=0.06,
        risk_level=RiskLevel.ELEVATED,
        avg_drawdown=0.14,
        drawdown_pressure=0.56,
        avg_volume_trend=-0.28,
        liquidity_pressure=0.72,
        volatility_ratio=1.28,
    )
    result = _execute_auto_trade(
        "SOLUSDT",
        [_DummyAssessment(regime=MarketRegime.MEAN_REVERSION, risk_score=0.36, confidence=0.62)],
        summary=summary,
    )
    decision, trader, _, provider, _ = result

    decision = result.assert_decision(
        should_trade=False,
        summary=summary,
        summary_fields=["liquidity_pressure", "avg_volume_trend"],
    )
    assert trader._last_signal == "hold"
    assert trader.current_leverage <= 0.35
    assert trader.current_strategy in {"capital_preservation", "mean_reversion_probing"}
    assert decision.details["effective_risk"] >= summary.risk_score * 0.7


def test_auto_trader_holds_when_confidence_trend_collapses() -> None:
    summary = _load_summary(
        MarketRegime.TREND,
        confidence=0.28,
        risk=0.38,
        stability=0.68,
        risk_trend=0.02,
        confidence_trend=-0.44,
        confidence_volatility=0.18,
        confidence_decay=0.44,
    )
    result = _execute_auto_trade(
        "FTMUSDT",
        [_DummyAssessment(regime=MarketRegime.TREND, risk_score=0.34, confidence=0.74)],
        summary=summary,
    )
    decision, trader, _, provider, _ = result

    result.assert_decision(
        should_trade=False,
        summary=summary,
        summary_fields=[
            "confidence_trend",
            "confidence_volatility",
            "regime_streak",
            "transition_rate",
            "instability_score",
            "confidence_decay",
        ],
    )
    assert trader._last_signal == "hold"
    assert trader.current_leverage <= 0.6
    assert trader.current_strategy.endswith("probing") or trader.current_strategy == "capital_preservation"


def test_auto_trader_holds_when_regime_streak_short() -> None:
    summary = _load_summary(
        MarketRegime.TREND,
        confidence=0.68,
        risk=0.52,
        stability=0.52,
        risk_trend=0.03,
        regime_persistence=0.3,
        regime_streak=1,
        transition_rate=0.7,
        confidence_trend=-0.06,
        confidence_volatility=0.03,
        risk_level=RiskLevel.ELEVATED,
    )
    result = _execute_auto_trade(
        "NEARUSDT",
        [_DummyAssessment(regime=MarketRegime.TREND, risk_score=0.32, confidence=0.7)],
        summary=summary,
    )
    decision, trader, _, provider, _ = result

    result.assert_decision(
        should_trade=False,
        summary=summary,
        summary_fields=["regime_streak", "confidence_trend", "confidence_volatility"],
    )
    assert trader._last_signal == "hold"
    assert trader.current_leverage <= 0.4
    assert trader.current_strategy.endswith("probing") or trader.current_strategy == "capital_preservation"


def test_auto_trader_trims_when_persistence_collapses() -> None:
    summary = _load_summary(
        MarketRegime.MEAN_REVERSION,
        confidence=0.7,
        risk=0.6,
        stability=0.5,
        risk_trend=0.03,
        regime_persistence=0.2,
        risk_level=RiskLevel.ELEVATED,
    )
    result = _execute_auto_trade(
        "AVAXUSDT",
        [_DummyAssessment(regime=MarketRegime.MEAN_REVERSION, risk_score=0.44, confidence=0.72)],
        summary=summary,
    )
    decision, trader, _, provider, _ = result

    decision = result.assert_decision(
        should_trade=False,
        summary=summary,
        summary_fields=[
            "regime_persistence",
            "risk_volatility",
            "confidence_trend",
            "confidence_volatility",
            "regime_streak",
            "transition_rate",
            "instability_score",
            "confidence_decay",
        ],
    )
    assert trader._last_signal == "hold"
    assert trader.current_leverage <= 0.4
    assert trader.current_strategy.endswith("probing") or trader.current_strategy == "capital_preservation"
    assert decision.details["effective_risk"] >= summary.risk_score * 0.7


def test_auto_trader_scales_down_when_risk_trend_rising() -> None:
    summary = _load_summary(
        MarketRegime.TREND,
        confidence=0.8,
        risk=0.55,
        stability=0.9,
        risk_trend=0.2,
        risk_level=RiskLevel.ELEVATED,
    )
    result = _execute_auto_trade(
        "XRPUSDT",
        [_DummyAssessment(regime=MarketRegime.TREND, risk_score=0.28, confidence=0.8)],
        summary=summary,
    )
    decision, trader, _, provider, _ = result

    result.assert_decision(
        summary=summary,
        summary_fields=[
            "risk_trend",
            "risk_level",
            "risk_volatility",
            "regime_persistence",
            "confidence_trend",
            "confidence_volatility",
            "regime_streak",
            "transition_rate",
            "instability_score",
            "confidence_decay",
        ],
    )
    assert trader._last_signal == "hold"
    assert trader.current_leverage <= 1.7


def test_auto_trader_increases_risk_when_summary_calm() -> None:
    summary = _load_summary(
        MarketRegime.TREND,
        confidence=0.78,
        risk=0.18,
        stability=0.8,
        risk_trend=-0.05,
        risk_level=RiskLevel.CALM,
        confidence_trend=0.13,
        confidence_volatility=0.05,
        confidence_decay=0.0,
    )
    result = _execute_auto_trade(
        "LTCUSDT",
        [_DummyAssessment(regime=MarketRegime.TREND, risk_score=0.22, confidence=0.78)],
        summary=summary,
    )
    decision, trader, _, provider, _ = result

    result.assert_decision(
        should_trade=True,
        summary=summary,
        summary_fields=["risk_level", "risk_volatility", "regime_persistence"],
    )
    assert trader._last_signal == "buy"
    assert trader.current_strategy == "trend_following"
<<<<<<< HEAD
    assert trader.current_leverage > 2.0
=======
    assert trader.current_leverage > 2.0
    assert trader._last_risk_decision is not None
    assert trader._last_risk_decision.should_trade is True
    assert (
        trader._last_risk_decision.details["summary"]["risk_level"]
        == summary.risk_level.value
    )
    assert trader._last_risk_decision.details["summary"]["risk_volatility"] == pytest.approx(summary.risk_volatility)
    assert trader._last_risk_decision.details["summary"]["regime_persistence"] == pytest.approx(summary.regime_persistence)


@pytest.mark.parametrize(
    ("approval", "cooldown_active", "expected_execute"),
    [
        (True, False, True),
        (False, False, False),
        (True, True, False),
    ],
    ids=["approved", "rejected", "cooldown"],
)
def test_auto_trader_invokes_services_based_on_risk_approval(
    approval: bool,
    cooldown_active: bool,
    expected_execute: bool,
) -> None:
    emitter = _Emitter()
    gui = _GUI()
    provider = _Provider(_build_market_data())
    ai_manager = _AIManagerStub(
        [_DummyAssessment(regime=MarketRegime.TREND, risk_score=0.24, confidence=0.76)]
    )

    risk_service = _RiskServiceStub(approval)
    execution_service = _ExecutionServiceStub()

    trader = AutoTrader(
        emitter,
        gui,
        symbol_getter=lambda: "ETHUSDT",
        auto_trade_interval_s=0.0,
        enable_auto_trade=True,
        market_data_provider=provider,
        risk_service=risk_service,
        execution_service=execution_service,
    )
    trader.ai_manager = ai_manager

    if cooldown_active:
        trader._cooldown_until = time.monotonic() + 60.0
        trader._cooldown_reason = "test"

    trader._auto_trade_loop()

    assert len(risk_service.calls) == 1
    decision = risk_service.calls[0]
    assert decision is trader._last_risk_decision
    assert decision.details["symbol"] == "ETHUSDT"
    assert decision.details["signal"] == trader._last_signal
    assert decision.cooldown_active is cooldown_active
    assert decision.should_trade is (not cooldown_active)

    if expected_execute:
        assert execution_service.calls == [decision]
        assert execution_service.methods[0] in {"execute_decision", "execute"}
    else:
        assert execution_service.calls == []
        assert execution_service.methods == []


@pytest.mark.parametrize(
    "response, expected_execute",
    [
        (True, True),
        (False, False),
        ((True, {"reason": "ok"}), True),
        ((False, {"reason": "blocked"}), False),
        ({"approved": True}, True),
        ({"allow": 0}, False),
        (SimpleNamespace(approved=True), True),
        (SimpleNamespace(allow=0), False),
        (SimpleNamespace(should_trade=True), True),
        (SimpleNamespace(), False),
        ("approved", True),
        ("deny", False),
        (_Approval.APPROVED, True),
        (_Approval.DENIED, False),
    ],
    ids=[
        "bool_true",
        "bool_false",
        "tuple_true",
        "tuple_false",
        "dict_approved",
        "dict_allow_false",
        "ns_approved",
        "ns_allow_false",
        "ns_should_trade",
        "ns_unknown",
        "str_approved",
        "str_deny",
        "enum_approved",
        "enum_denied",
    ],
)
def test_auto_trader_handles_varied_risk_service_responses(
    response: Any,
    expected_execute: bool,
) -> None:
    emitter = _Emitter()
    gui = _GUI()
    provider = _Provider(_build_market_data())
    ai_manager = _AIManagerStub(
        [_DummyAssessment(regime=MarketRegime.TREND, risk_score=0.24, confidence=0.76)]
    )

    risk_service = _RiskServiceResponseStub(response)
    execution_service = _ExecutionServiceExecuteOnly()

    trader = AutoTrader(
        emitter,
        gui,
        symbol_getter=lambda: "BTCUSDT",
        auto_trade_interval_s=0.0,
        enable_auto_trade=True,
        market_data_provider=provider,
        risk_service=risk_service,
        execution_service=execution_service,
    )
    trader.ai_manager = ai_manager

    trader._auto_trade_loop()

    assert len(risk_service.calls) == 1
    decision = risk_service.calls[0]
    assert decision.should_trade is True
    metadata = decision.details.get("risk_service", {}).get("response")
    assert metadata is not None
    assert metadata["type"]
    if isinstance(response, str):
        expected_value = response.strip()
        if len(expected_value) > 120:
            expected_value = expected_value[:117] + "..."
        assert metadata.get("value") == expected_value
    elif isinstance(response, (bool, int, float)):
        assert metadata.get("value") == response
    elif isinstance(response, dict):
        assert "keys" in metadata
    elif isinstance(response, (list, tuple, set)):
        assert metadata.get("size") == len(response)
    else:
        assert "repr" in metadata or "value" in metadata

    if expected_execute:
        assert execution_service.calls == [decision]
    else:
        assert execution_service.calls == []


def test_auto_trader_records_risk_evaluation_history() -> None:
    emitter = _Emitter()
    gui = _GUI()
    provider = _Provider(_build_market_data())
    ai_manager = _AIManagerStub(
        [
            _DummyAssessment(regime=MarketRegime.TREND, risk_score=0.25, confidence=0.78),
            _DummyAssessment(regime=MarketRegime.TREND, risk_score=0.26, confidence=0.79),
        ]
    )

    responses = iter([True, False])
    risk_service = _RiskServiceResponseStub(lambda: next(responses))
    execution_service = _ExecutionServiceStub()

    trader = AutoTrader(
        emitter,
        gui,
        symbol_getter=lambda: "SOLUSDT",
        auto_trade_interval_s=0.0,
        enable_auto_trade=True,
        market_data_provider=provider,
        risk_service=risk_service,
        execution_service=execution_service,
    )
    trader.ai_manager = ai_manager

    trader._auto_trade_loop()
    trader._auto_trade_loop()

    evaluations = trader.get_risk_evaluations()
    assert len(evaluations) == 2

    first, second = evaluations
    assert first["approved"] is True
    assert first["normalized"] is True
    assert first["service"] == "_RiskServiceResponseStub"
    assert first["response"]["type"] == "bool"
    assert first["response"]["value"] is True
    assert first["decision"]["should_trade"] is True

    assert second["approved"] is False
    assert second["normalized"] is False
    assert second["response"]["type"] == "bool"
    assert second["response"]["value"] is False
    assert second["decision"]["should_trade"] is True

    evaluations[0]["approved"] = None
    fresh = trader.get_risk_evaluations()
    assert fresh[0]["approved"] is True


def test_auto_trader_limits_and_clears_risk_history() -> None:
    emitter = _Emitter()
    gui = _GUI()
    provider = _Provider(_build_market_data())
    ai_manager = _AIManagerStub(
        [
            _DummyAssessment(regime=MarketRegime.TREND, risk_score=0.21, confidence=0.76),
            _DummyAssessment(regime=MarketRegime.TREND, risk_score=0.22, confidence=0.77),
            _DummyAssessment(regime=MarketRegime.TREND, risk_score=0.23, confidence=0.78),
            _DummyAssessment(regime=MarketRegime.TREND, risk_score=0.24, confidence=0.79),
            _DummyAssessment(regime=MarketRegime.TREND, risk_score=0.25, confidence=0.8),
        ]
    )

    responses = iter([True, False, True, True, False])
    risk_service = _RiskServiceResponseStub(lambda: next(responses))
    execution_service = _ExecutionServiceStub()

    trader = AutoTrader(
        emitter,
        gui,
        symbol_getter=lambda: "ETHUSDT",
        auto_trade_interval_s=0.0,
        enable_auto_trade=True,
        market_data_provider=provider,
        risk_service=risk_service,
        execution_service=execution_service,
        risk_evaluations_limit=3,
    )
    trader.ai_manager = ai_manager

    for _ in range(5):
        trader._auto_trade_loop()

    evaluations = trader.get_risk_evaluations()
    assert len(evaluations) == 3
    assert [entry["response"]["value"] for entry in evaluations] == [True, True, False]
    assert [entry["normalized"] for entry in evaluations] == [True, True, False]

    trader.clear_risk_evaluations()
    assert trader.get_risk_evaluations() == []


def test_auto_trader_filters_and_summarizes_risk_history() -> None:
    emitter = _Emitter()
    gui = _GUI()
    provider = _Provider(_build_market_data())
    ai_manager = _AIManagerStub(
        [
            _DummyAssessment(regime=MarketRegime.TREND, risk_score=0.22, confidence=0.76),
            _DummyAssessment(regime=MarketRegime.TREND, risk_score=0.23, confidence=0.77),
            _DummyAssessment(regime=MarketRegime.TREND, risk_score=0.24, confidence=0.78),
            _DummyAssessment(regime=MarketRegime.TREND, risk_score=0.25, confidence=0.79),
        ]
    )

    responses = iter([True, False, RuntimeError("boom"), "approved"])

    def _next_response() -> Any:
        value = next(responses)
        if isinstance(value, Exception):
            raise value
        return value

    risk_service = _RiskServiceResponseStub(_next_response)
    execution_service = _ExecutionServiceStub()

    trader = AutoTrader(
        emitter,
        gui,
        symbol_getter=lambda: "ADAUSDT",
        auto_trade_interval_s=0.0,
        enable_auto_trade=True,
        market_data_provider=provider,
        risk_service=risk_service,
        execution_service=execution_service,
        risk_evaluations_limit=None,
    )
    trader.ai_manager = ai_manager

    for _ in range(4):
        trader._auto_trade_loop()

    evaluations = trader.get_risk_evaluations()
    assert len(evaluations) == 4
    assert [entry["normalized"] for entry in evaluations] == [True, False, False, True]
    assert any("error" in entry for entry in evaluations)

    approved = trader.get_risk_evaluations(approved=True)
    assert [entry["approved"] for entry in approved] == [True, True]

    normalized_true = trader.get_risk_evaluations(normalized=True)
    assert len(normalized_true) == 2
    assert all(entry["normalized"] is True for entry in normalized_true)

    normalized_false_no_errors = trader.get_risk_evaluations(normalized=False, include_errors=False)
    assert len(normalized_false_no_errors) == 1
    assert "error" not in normalized_false_no_errors[0]

    latest = trader.get_risk_evaluations(limit=1, reverse=True)
    assert len(latest) == 1
    assert latest[0]["approved"] is True
    assert latest[0]["normalized"] is True

    normalized_true[0]["normalized"] = False
    assert trader.get_risk_evaluations(normalized=True)[0]["normalized"] is True

    summary = trader.summarize_risk_evaluations()
    assert summary["total"] == 4
    assert summary["approved"] == 2
    assert summary["rejected"] == 2
    assert summary["unknown"] == 0
    assert summary["errors"] == 1
    assert summary["raw_true"] == 2
    assert summary["raw_false"] == 2
    assert summary["raw_none"] == 0
    assert summary["approval_rate"] == pytest.approx(0.5)
    assert summary["error_rate"] == pytest.approx(0.25)
    assert summary["first_timestamp"] <= summary["last_timestamp"]


def test_auto_trader_risk_history_filters_by_service_and_time(monkeypatch: pytest.MonkeyPatch) -> None:
    emitter = _Emitter()
    gui = _GUI()
    provider = _Provider(_build_market_data())

    trader = AutoTrader(
        emitter,
        gui,
        symbol_getter=lambda: "SOLUSDT",
        auto_trade_interval_s=0.0,
        enable_auto_trade=False,
        market_data_provider=provider,
    )

    decision = RiskDecision(
        should_trade=True,
        fraction=0.42,
        state="active",
        details={"origin": "unit-test"},
    )

    class _ServiceAlpha:
        ...

    class _ServiceBeta:
        ...

    alpha = _ServiceAlpha()
    beta = _ServiceBeta()

    timestamps = iter([1000.0, 1010.0, 1020.0, 1030.0])
    monkeypatch.setattr("bot_core.auto_trader.app.time.time", lambda: next(timestamps))

    trader._record_risk_evaluation(
        decision,
        approved=True,
        normalized=True,
        response=True,
        service=alpha,
        error=None,
    )
    rejected_decision = RiskDecision(
        should_trade=False,
        fraction=0.13,
        state="blocked",
        details={"origin": "unit-test"},
    )
    trader._record_risk_evaluation(
        rejected_decision,
        approved=False,
        normalized=False,
        response=False,
        service=beta,
        error=None,
    )
    trader._record_risk_evaluation(
        decision,
        approved=None,
        normalized=None,
        response=None,
        service=None,
        error=RuntimeError("risk failure"),
    )
    trader._record_risk_evaluation(
        decision,
        approved=True,
        normalized=True,
        response=True,
        service=alpha,
        error=None,
    )

    alpha_entries = trader.get_risk_evaluations(service="_ServiceAlpha")
    assert len(alpha_entries) == 2
    assert all(entry["service"] == "_ServiceAlpha" for entry in alpha_entries)

    unknown_entries = trader.get_risk_evaluations(service="<unknown>")
    assert len(unknown_entries) == 1
    assert "service" not in unknown_entries[0]

    window = trader.get_risk_evaluations(
        since=pd.Timestamp(1010.0, unit="s"),
        until=pd.Timestamp(1020.0, unit="s"),
    )
    assert len(window) == 2
    assert {entry.get("service", "<unknown>") for entry in window} == {"_ServiceBeta", "<unknown>"}

    summary = trader.summarize_risk_evaluations()
    assert summary["total"] == 4
    assert summary["services"]["_ServiceAlpha"]["total"] == 2
    assert summary["services"]["_ServiceAlpha"]["approval_rate"] == pytest.approx(1.0)
    assert summary["services"]["_ServiceBeta"]["rejected"] == 1
    assert summary["services"]["<unknown>"]["errors"] == 1

    filtered_summary = trader.summarize_risk_evaluations(service="_ServiceAlpha")
    assert filtered_summary["total"] == 2
    assert set(filtered_summary["services"].keys()) == {"_ServiceAlpha"}

    no_error_summary = trader.summarize_risk_evaluations(include_errors=False)
    assert no_error_summary["total"] == 3
    assert "<unknown>" not in no_error_summary["services"]

    df = trader.risk_evaluations_to_dataframe()
    assert len(df) == 4
    assert {"timestamp", "approved", "normalized", "decision"}.issubset(df.columns)
    assert df.loc[pd.isna(df["service"]), "error"].iloc[0].startswith("RuntimeError")

    alpha_df = trader.risk_evaluations_to_dataframe(service="_ServiceAlpha")
    assert len(alpha_df) == 2
    assert set(alpha_df["service"].unique()) == {"_ServiceAlpha"}

    window_df = trader.risk_evaluations_to_dataframe(
        since=pd.Timestamp(1010.0, unit="s"),
        until=pd.Timestamp(1020.0, unit="s"),
    )
    assert len(window_df) == 2
    assert set(window_df.get("service", pd.Series(index=window_df.index)).fillna("<unknown>").unique()) == {
        "_ServiceBeta",
        "<unknown>",
    }

    no_error_df = trader.risk_evaluations_to_dataframe(include_errors=False)
    assert len(no_error_df) == 3
    assert no_error_df.get("error").isna().all()

    flattened_df = trader.risk_evaluations_to_dataframe(flatten_decision=True)
    assert {
        "decision_should_trade",
        "decision_fraction",
        "decision_state",
    }.issubset(flattened_df.columns)
    assert bool(flattened_df.loc[0, "decision_should_trade"]) is True
    assert bool(flattened_df.loc[1, "decision_should_trade"]) is False
    assert flattened_df.loc[0, "decision_fraction"] == pytest.approx(0.42)
    assert flattened_df.loc[1, "decision_fraction"] == pytest.approx(0.13)
    assert flattened_df.loc[0, "decision_details"]["origin"] == "unit-test"

    prefixed_df = trader.risk_evaluations_to_dataframe(
        flatten_decision=True,
        decision_prefix="risk__",
    )
    assert {"risk__should_trade", "risk__fraction"}.issubset(prefixed_df.columns)
    assert "decision_should_trade" not in prefixed_df.columns

    subset_df = trader.risk_evaluations_to_dataframe(
        flatten_decision=True,
        decision_fields=["fraction", "details"],
    )
    subset_flattened_columns = [
        column for column in subset_df.columns if column.startswith("decision_")
    ]
    assert subset_flattened_columns == ["decision_fraction", "decision_details"]
    assert subset_df.loc[0, "decision_fraction"] == pytest.approx(0.42)
    assert subset_df.loc[1, "decision_fraction"] == pytest.approx(0.13)
    assert subset_df.loc[0, "decision_details"]["origin"] == "unit-test"

    drop_df = trader.risk_evaluations_to_dataframe(
        flatten_decision=True,
        drop_decision_column=True,
    )
    assert "decision" not in drop_df.columns
    assert {"decision_should_trade", "decision_fraction"}.issubset(drop_df.columns)

    fill_df = trader.risk_evaluations_to_dataframe(
        flatten_decision=True,
        decision_fields=["missing_field"],
        fill_value="missing",
    )
    assert (fill_df["decision_missing_field"] == "missing").all()

    flattened_df.loc[0, "decision_should_trade"] = False
    assert trader.get_risk_evaluations()[0]["decision"]["should_trade"] is True

    df.loc[pd.isna(df["service"]), "normalized"] = False
    assert trader.get_risk_evaluations()[2]["normalized"] is None
>>>>>>> 1513753e
<|MERGE_RESOLUTION|>--- conflicted
+++ resolved
@@ -1,15 +1,10 @@
 from __future__ import annotations
-<<<<<<< HEAD
-from dataclasses import dataclass
-from typing import Any, Iterable
-=======
 
 import time
 import enum
 from dataclasses import dataclass
 from typing import Any
 from types import SimpleNamespace
->>>>>>> 1513753e
 
 import numpy as np
 import pandas as pd
@@ -66,9 +61,6 @@
         return self.df
 
 
-<<<<<<< HEAD
-_MISSING = object()
-=======
 class _RiskServiceStub:
     def __init__(self, approval: bool) -> None:
         self.approval = approval
@@ -116,7 +108,6 @@
 class _Approval(enum.Enum):
     APPROVED = "approved"
     DENIED = "denied"
->>>>>>> 1513753e
 
 
 @dataclass
@@ -1092,9 +1083,6 @@
     )
     assert trader._last_signal == "buy"
     assert trader.current_strategy == "trend_following"
-<<<<<<< HEAD
-    assert trader.current_leverage > 2.0
-=======
     assert trader.current_leverage > 2.0
     assert trader._last_risk_decision is not None
     assert trader._last_risk_decision.should_trade is True
@@ -1600,5 +1588,4 @@
     assert trader.get_risk_evaluations()[0]["decision"]["should_trade"] is True
 
     df.loc[pd.isna(df["service"]), "normalized"] = False
-    assert trader.get_risk_evaluations()[2]["normalized"] is None
->>>>>>> 1513753e
+    assert trader.get_risk_evaluations()[2]["normalized"] is None