--- conflicted
+++ resolved
@@ -3218,10 +3218,6 @@
     assert len(risk_events) == 3
     assert len(payloads) == 3
     assert payloads[0]["service"] == "_ServiceGamma"
-<<<<<<< HEAD
-    assert isinstance(payloads[0]["decision_id"], str)
-=======
->>>>>>> b829fdf0
     assert payloads[0]["history_size"] == 1
     assert payloads[0]["history_trimmed_by_limit"] == 0
     assert payloads[-1]["history_size"] == 2
@@ -3408,17 +3404,9 @@
     assert export["retention"]["ttl_s"] == pytest.approx(60.0)
     assert export["filters"]["decision_fields"] == ["state"]
     assert export["filters"]["flatten_decision"] is True
-<<<<<<< HEAD
-    assert "decision_id" in export["filters"]
     assert isinstance(export["entries"][0]["timestamp"], str)
     assert export["entries"][0]["decision_state"] == "active"
     assert export["entries"][0]["service"] == "_ExportService"
-    assert all("decision_id" in entry for entry in export["entries"])
-=======
-    assert isinstance(export["entries"][0]["timestamp"], str)
-    assert export["entries"][0]["decision_state"] == "active"
-    assert export["entries"][0]["service"] == "_ExportService"
->>>>>>> b829fdf0
     assert "error" in export["entries"][1]
 
     destination = tmp_path / "risk_history.json"
@@ -3508,10 +3496,6 @@
     assert isinstance(restored_entry["timestamp"], float)
     assert restored_entry["decision"]["state"] == "blocked"
     assert restored_entry["decision"]["should_trade"] is False
-<<<<<<< HEAD
-    assert "decision_id" in restored_entry
-=======
->>>>>>> b829fdf0
 
     destination = tmp_path / "risk_history.json"
     destination.write_text(json.dumps(export, indent=2), encoding="utf-8")
@@ -3522,10 +3506,6 @@
 
     restored_all = trader.get_risk_evaluations()
     assert [entry["decision"]["state"] for entry in restored_all] == ["active", "blocked"]
-<<<<<<< HEAD
-    assert all("decision_id" in entry for entry in restored_all)
-=======
->>>>>>> b829fdf0
 
     partial_payload = copy.deepcopy(export)
     partial_entry = copy.deepcopy(partial_payload["entries"][0])
@@ -3541,10 +3521,6 @@
     assert merged_states.count("active") >= 1
     assert merged_states.count("blocked") >= 1
     assert len(merged_states) == len(export["entries"]) + 1
-<<<<<<< HEAD
-    assert all("decision_id" in entry for entry in trader.get_risk_evaluations())
-=======
->>>>>>> b829fdf0
 
 
 def test_auto_trader_filters_risk_history_by_decision_fields() -> None:
