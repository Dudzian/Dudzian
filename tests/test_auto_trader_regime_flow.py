--- conflicted
+++ resolved
@@ -89,11 +89,8 @@
         return self.df
 
 
-<<<<<<< HEAD
-=======
 class _RiskServiceStub:
     ...
->>>>>>> e9629cf3
 def _prepare_guardrail_history(monkeypatch: pytest.MonkeyPatch) -> AutoTrader:
     emitter = _Emitter()
     gui = _GUI()
@@ -867,14 +864,12 @@
         self._response = response
         self.calls: list[RiskDecision] = []
 
-<<<<<<< HEAD
     def evaluate_decision(self, decision: RiskDecision) -> Any:
         self.calls.append(decision)
         result = self._response
         if callable(result):
             result = result()
         return result
-=======
     def _resolve(self) -> Any:
         return self._response() if callable(self._response) else self._response
 
@@ -884,7 +879,6 @@
 
     def __call__(self, decision: RiskDecision) -> Any:  # pragma: no cover - compatibility shim
         return self.evaluate_decision(decision)
->>>>>>> e9629cf3
 
     def __call__(self, decision: RiskDecision) -> Any:  # pragma: no cover - compatibility shim
         return self.evaluate_decision(decision)
