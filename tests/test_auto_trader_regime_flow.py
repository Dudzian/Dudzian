--- conflicted
+++ resolved
@@ -1389,33 +1389,6 @@
         monkeypatch.delenv("BOT_CORE_RISK_THRESHOLDS_PATH", raising=False)
         config_loader.reset_threshold_cache()
 
-<<<<<<< HEAD
-def test_load_risk_thresholds_rejects_unknown_strategy_signal_metric(
-    monkeypatch: pytest.MonkeyPatch, tmp_path: Path
-) -> None:
-    config_loader.reset_threshold_cache()
-    override = tmp_path / "risk_thresholds.yaml"
-    override.write_text(
-        """
-auto_trader:
-  strategy_signal_thresholds:
-    binance:
-      trend_following:
-        made_up_metric: 0.1
-""".strip()
-    )
-
-    monkeypatch.setenv("BOT_CORE_RISK_THRESHOLDS_PATH", str(override))
-
-    try:
-        with pytest.raises(ValueError, match="unsupported metric"):
-            config_loader.load_risk_thresholds()
-    finally:
-        monkeypatch.delenv("BOT_CORE_RISK_THRESHOLDS_PATH", raising=False)
-        config_loader.reset_threshold_cache()
-
-=======
->>>>>>> 7899a759
 
 def test_load_risk_thresholds_signal_thresholds(monkeypatch: pytest.MonkeyPatch, tmp_path: Path) -> None:
     config_loader.reset_threshold_cache()
@@ -1470,32 +1443,6 @@
         monkeypatch.delenv("BOT_CORE_RISK_THRESHOLDS_PATH", raising=False)
         config_loader.reset_threshold_cache()
 
-<<<<<<< HEAD
-
-def test_load_risk_thresholds_rejects_unknown_signal_metric(
-    monkeypatch: pytest.MonkeyPatch, tmp_path: Path
-) -> None:
-    config_loader.reset_threshold_cache()
-    override = tmp_path / "risk_thresholds.yaml"
-    override.write_text(
-        """
-auto_trader:
-  signal_thresholds:
-    totally_new_metric: 0.1
-""".strip()
-    )
-
-    monkeypatch.setenv("BOT_CORE_RISK_THRESHOLDS_PATH", str(override))
-
-    try:
-        with pytest.raises(ValueError, match="unsupported metric"):
-            config_loader.load_risk_thresholds()
-    finally:
-        monkeypatch.delenv("BOT_CORE_RISK_THRESHOLDS_PATH", raising=False)
-        config_loader.reset_threshold_cache()
-
-=======
->>>>>>> 7899a759
 @dataclass
 class _DummyAssessment:
     regime: MarketRegime
