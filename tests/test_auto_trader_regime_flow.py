from __future__ import annotations

<<<<<<< HEAD
import copy
from pathlib import Path
=======
import time
import enum
>>>>>>> a6aa8631
from dataclasses import dataclass
from typing import Any
from types import SimpleNamespace

import numpy as np
import pandas as pd
import pytest

from bot_core.ai import config_loader
from bot_core.ai.regime import (
    MarketRegime,
    MarketRegimeAssessment,
    MarketRegimeClassifier,
    RegimeSnapshot,
    RegimeSummary,
    RiskLevel,
)
<<<<<<< HEAD
from bot_core.auto_trader.app import AutoTrader, GuardrailTrigger, RiskDecision
=======
from bot_core.auto_trader.app import AutoTrader, RiskDecision
from tests.sample_data_loader import load_summary_for_regime
>>>>>>> a6aa8631


class _Emitter:
    def __init__(self) -> None:
        self.logs: list[str] = []
        self.events: list[tuple[str, dict[str, Any]]] = []

    def log(self, message: str, *_, **__) -> None:
        self.logs.append(message)

    def emit(self, event: str, **payload: Any) -> None:
        self.events.append((event, payload))


class _Var:
    def __init__(self, value: str) -> None:
        self._value = value

    def get(self) -> str:
        return self._value


class _GUI:
    def __init__(self) -> None:
        self.timeframe_var = _Var("1h")
        self.ai_mgr = None
        self._demo = True

    def is_demo_mode_active(self) -> bool:
        return self._demo


class _Provider:
    def __init__(self, df: pd.DataFrame) -> None:
        self.df = df
        self.calls: list[tuple[str, str, int]] = []

    def get_historical(self, symbol: str, timeframe: str, limit: int = 256) -> pd.DataFrame:
        self.calls.append((symbol, timeframe, limit))
        return self.df


<<<<<<< HEAD
def test_map_regime_to_signal_respects_config(monkeypatch: pytest.MonkeyPatch) -> None:
    config_loader.reset_threshold_cache()
    baseline = copy.deepcopy(config_loader.load_risk_thresholds())
    baseline["auto_trader"]["map_regime_to_signal"]["assessment_confidence"] = 0.9

    def _patched_loader(*_: object, **__: object) -> dict[str, object]:
        return baseline

    monkeypatch.setattr(config_loader, "load_risk_thresholds", _patched_loader)
    monkeypatch.setattr("bot_core.auto_trader.app.load_risk_thresholds", _patched_loader)

    try:
        emitter = _Emitter()
        gui = _GUI()
        trader = AutoTrader(emitter, gui, lambda: "BTCUSDT")
        assessment = MarketRegimeAssessment(
            regime=MarketRegime.TREND,
            confidence=0.5,
            risk_score=0.2,
            metrics={
                "trend_strength": 0.02,
                "volatility": 0.01,
                "momentum": 0.002,
                "autocorr": -0.05,
                "intraday_vol": 0.01,
                "drawdown": 0.05,
            },
        )

        assert (
            trader._thresholds["auto_trader"]["map_regime_to_signal"]["assessment_confidence"]
            == 0.9
        )
        assert trader._map_regime_to_signal(assessment, 0.01) == "hold"
    finally:
        config_loader.reset_threshold_cache()


def test_reload_thresholds_refreshes_classifier() -> None:
    config_loader.reset_threshold_cache()
    store = copy.deepcopy(config_loader.load_risk_thresholds())

    def _loader() -> dict[str, Any]:
        return copy.deepcopy(store)

    classifier = MarketRegimeClassifier(thresholds_loader=_loader)
    metrics_cfg = classifier._thresholds["market_regime"]["metrics"]
    assert metrics_cfg["short_span_min"] == store["market_regime"]["metrics"]["short_span_min"]

    store["market_regime"]["metrics"]["short_span_min"] = 9
    classifier.reload_thresholds()

    metrics_cfg = classifier._thresholds["market_regime"]["metrics"]
    assert metrics_cfg["short_span_min"] == 9
    config_loader.reset_threshold_cache()


def test_reload_thresholds_refreshes_auto_trader() -> None:
    store: dict[str, Any] = {
        "auto_trader": {"map_regime_to_signal": {"assessment_confidence": 0.3}}
    }

    def _loader() -> dict[str, Any]:
        return copy.deepcopy(store)

    emitter = _Emitter()
    gui = _GUI()
    trader = AutoTrader(emitter, gui, lambda: "ETHUSDT", thresholds_loader=_loader)

    assert (
        trader._thresholds["auto_trader"]["map_regime_to_signal"]["assessment_confidence"]
        == 0.3
    )

    store["auto_trader"]["map_regime_to_signal"]["assessment_confidence"] = 0.6
    trader.reload_thresholds()

    assert (
        trader._thresholds["auto_trader"]["map_regime_to_signal"]["assessment_confidence"]
        == 0.6
    )


def test_adjust_strategy_parameters_respects_summary_risk_cap() -> None:
    config_loader.reset_threshold_cache()
    try:
        base_thresholds = copy.deepcopy(config_loader.load_risk_thresholds())

        emitter_default = _Emitter()
        gui_default = _GUI()
        default_trader = AutoTrader(emitter_default, gui_default, lambda: "BTCUSDT")

        assessment = MarketRegimeAssessment(
            regime=MarketRegime.TREND,
            confidence=0.8,
            risk_score=0.32,
            metrics={
                "trend_strength": 0.02,
                "volatility": 0.01,
                "momentum": 0.002,
                "autocorr": -0.05,
                "intraday_vol": 0.01,
                "drawdown": 0.05,
            },
        )

        summary = _build_summary(
            MarketRegime.TREND,
            confidence=0.8,
            risk=0.35,
            stability=0.35,
            risk_trend=0.2,
            risk_level=RiskLevel.CALM,
            risk_volatility=0.1,
            regime_persistence=0.62,
            confidence_trend=0.1,
            confidence_volatility=0.05,
            regime_streak=3,
            transition_rate=0.2,
            instability_score=0.2,
            confidence_decay=0.1,
            drawdown_pressure=0.4,
            liquidity_pressure=0.4,
            volatility_ratio=1.1,
            tail_risk_index=0.3,
            shock_frequency=0.3,
            volatility_of_volatility=0.02,
            stress_index=0.3,
            severe_event_rate=0.1,
            cooldown_score=0.2,
            recovery_potential=0.6,
            volatility_trend=0.01,
            drawdown_trend=0.01,
            volume_trend_volatility=0.12,
            stability_projection=0.55,
            degradation_score=0.35,
            skewness_bias=0.4,
            kurtosis_excess=0.6,
            volume_imbalance=0.12,
            distribution_pressure=0.4,
            regime_entropy=0.4,
            resilience_score=0.7,
            stress_balance=0.7,
            liquidity_gap=0.45,
            confidence_resilience=0.6,
            stress_projection=0.4,
            stress_momentum=0.4,
            liquidity_trend=0.4,
            confidence_fragility=0.4,
        )

        default_trader._adjust_strategy_parameters(assessment, aggregated_risk=0.35, summary=summary)
        default_leverage = default_trader.current_leverage

        custom_thresholds = copy.deepcopy(base_thresholds)
        custom_thresholds["auto_trader"]["adjust_strategy_parameters"]["summary_risk_cap"] = 0.3

        def _loader() -> dict[str, Any]:
            return copy.deepcopy(custom_thresholds)

        emitter_custom = _Emitter()
        gui_custom = _GUI()
        custom_trader = AutoTrader(
            emitter_custom,
            gui_custom,
            lambda: "BTCUSDT",
            thresholds_loader=_loader,
        )

        custom_trader._adjust_strategy_parameters(assessment, aggregated_risk=0.35, summary=summary)

        assert default_leverage == pytest.approx(0.5)
        assert custom_trader.current_leverage > default_leverage
        assert custom_trader.current_leverage >= 2.0
    finally:
        config_loader.reset_threshold_cache()


def test_signal_guardrails_follow_configuration() -> None:
    config_loader.reset_threshold_cache()
    try:
        base_thresholds = copy.deepcopy(config_loader.load_risk_thresholds())

        emitter = _Emitter()
        gui = _GUI()
        trader = AutoTrader(emitter, gui, lambda: "BTCUSDT")

        summary = _build_summary(
            MarketRegime.TREND,
            confidence=0.75,
            risk=0.5,
            risk_level=RiskLevel.ELEVATED,
            stability=0.5,
            risk_trend=0.1,
            risk_volatility=0.2,
            regime_persistence=0.6,
            confidence_trend=0.05,
            confidence_volatility=0.05,
            regime_streak=5,
            transition_rate=0.2,
            instability_score=0.4,
            confidence_decay=0.05,
            drawdown_pressure=0.4,
            liquidity_pressure=0.4,
            volatility_ratio=1.1,
            tail_risk_index=0.3,
            shock_frequency=0.3,
            volatility_of_volatility=0.02,
            stress_index=0.7,
            severe_event_rate=0.2,
            cooldown_score=0.2,
            recovery_potential=0.6,
            volatility_trend=0.01,
            drawdown_trend=0.05,
            volume_trend_volatility=0.1,
            stability_projection=0.5,
            degradation_score=0.35,
            skewness_bias=0.4,
            kurtosis_excess=0.6,
            volume_imbalance=0.1,
            distribution_pressure=0.4,
            regime_entropy=0.5,
            resilience_score=0.55,
            stress_balance=0.55,
            liquidity_gap=0.4,
            confidence_resilience=0.55,
            stress_projection=0.4,
            stress_momentum=0.4,
            liquidity_trend=0.4,
            confidence_fragility=0.35,
        )

        assert trader._apply_signal_guardrails("buy", 0.8, summary) == "hold"
        assert trader._last_guardrail_reasons
        assert trader._last_guardrail_triggers
        assert all(isinstance(trigger, GuardrailTrigger) for trigger in trader._last_guardrail_triggers)
        assert any("effective risk" in reason for reason in trader._last_guardrail_reasons)
        assert trader._last_guardrail_triggers[0].name == "effective_risk"

        custom_thresholds = copy.deepcopy(base_thresholds)
        custom_thresholds["auto_trader"]["signal_guardrails"]["effective_risk_cap"] = 0.9
        custom_thresholds["auto_trader"]["signal_guardrails"]["stress_index"] = 0.75

        def _loader() -> dict[str, Any]:
            return copy.deepcopy(custom_thresholds)

        tuned_trader = AutoTrader(_Emitter(), _GUI(), lambda: "BTCUSDT", thresholds_loader=_loader)

        assert tuned_trader._apply_signal_guardrails("buy", 0.8, summary) == "buy"
        assert tuned_trader._last_guardrail_reasons == []
        assert tuned_trader._last_guardrail_triggers == []
    finally:
        config_loader.reset_threshold_cache()


def test_guardrail_reasons_propagate_to_decision() -> None:
    config_loader.reset_threshold_cache()
    try:
        emitter = _Emitter()
        gui = _GUI()
        trader = AutoTrader(emitter, gui, lambda: "BTCUSDT")
        assessment = MarketRegimeAssessment(
            regime=MarketRegime.TREND,
            confidence=0.7,
            risk_score=0.4,
            metrics={
                "trend_strength": 0.02,
                "volatility": 0.01,
                "momentum": 0.002,
                "autocorr": -0.05,
            },
        )
        summary = _build_summary(
            MarketRegime.TREND,
            confidence=0.7,
            risk=0.4,
            risk_level=RiskLevel.BALANCED,
            stability=0.55,
            risk_trend=0.02,
            risk_volatility=0.18,
            regime_persistence=0.6,
            confidence_trend=0.01,
            confidence_volatility=0.03,
            regime_streak=4,
            transition_rate=0.1,
            instability_score=0.2,
            confidence_decay=0.05,
            drawdown_pressure=0.3,
            liquidity_pressure=0.3,
            volatility_ratio=1.05,
            tail_risk_index=0.55,
            shock_frequency=0.5,
            volatility_of_volatility=0.02,
            stress_index=0.7,
            severe_event_rate=0.1,
            cooldown_score=0.2,
            recovery_potential=0.6,
            volatility_trend=0.02,
            drawdown_trend=0.08,
            volume_trend_volatility=0.18,
            stability_projection=0.4,
            degradation_score=0.4,
            skewness_bias=0.3,
            kurtosis_excess=0.6,
            volume_imbalance=0.1,
            distribution_pressure=0.3,
            regime_entropy=0.7,
            resilience_score=0.28,
            stress_balance=0.3,
            liquidity_gap=0.65,
            confidence_resilience=0.35,
            stress_projection=0.65,
            stress_momentum=0.7,
            liquidity_trend=0.65,
            confidence_fragility=0.6,
        )

        signal = trader._apply_signal_guardrails("buy", 0.7, summary)
        reasons = list(trader._last_guardrail_reasons)
        triggers = [trigger.to_dict() for trigger in trader._last_guardrail_triggers]

        assert signal == "hold"
        assert reasons
        assert any("stress index" in reason for reason in reasons)

        decision = trader._build_risk_decision(
            "BTCUSDT",
            signal,
            assessment,
            effective_risk=0.7,
            summary=summary,
            guardrail_reasons=reasons,
            guardrail_triggers=trader._last_guardrail_triggers,
        )

        assert decision.details["guardrail_reasons"] == reasons
        assert decision.details["guardrail_triggers"] == triggers
    finally:
        config_loader.reset_threshold_cache()


def test_load_risk_thresholds_env_override(monkeypatch: pytest.MonkeyPatch, tmp_path: Path) -> None:
    config_loader.reset_threshold_cache()
    override = tmp_path / "risk_thresholds.yaml"
    override.write_text(
        """
auto_trader:
  map_regime_to_signal:
    assessment_confidence: 0.77
""".strip()
    )

    monkeypatch.setenv("BOT_CORE_RISK_THRESHOLDS_PATH", str(override))

    try:
        thresholds = config_loader.load_risk_thresholds()
        assert (
            thresholds["auto_trader"]["map_regime_to_signal"]["assessment_confidence"]
            == 0.77
        )
    finally:
        monkeypatch.delenv("BOT_CORE_RISK_THRESHOLDS_PATH", raising=False)
        config_loader.reset_threshold_cache()
=======
class _RiskServiceStub:
    def __init__(self, approval: bool) -> None:
        self.approval = approval
        self.calls: list[RiskDecision] = []

    def evaluate_decision(self, decision: RiskDecision) -> bool:
        self.calls.append(decision)
        return self.approval


class _RiskServiceResponseStub:
    def __init__(self, response: Any) -> None:
        self._response = response
        self.calls: list[RiskDecision] = []

    def evaluate_decision(self, decision: RiskDecision) -> Any:
        self.calls.append(decision)
        if callable(self._response):
            return self._response()
        return self._response


class _ExecutionServiceStub:
    def __init__(self) -> None:
        self.calls: list[RiskDecision] = []
        self.methods: list[str] = []

    def execute_decision(self, decision: RiskDecision) -> None:
        self.methods.append("execute_decision")
        self.calls.append(decision)

    def execute(self, decision: RiskDecision) -> None:
        self.methods.append("execute")
        self.calls.append(decision)


class _ExecutionServiceExecuteOnly:
    def __init__(self) -> None:
        self.calls: list[RiskDecision] = []

    def execute(self, decision: RiskDecision) -> None:
        self.calls.append(decision)


class _Approval(enum.Enum):
    APPROVED = "approved"
    DENIED = "denied"

>>>>>>> a6aa8631

@dataclass
class _DummyAssessment:
    regime: MarketRegime
    risk_score: float
    confidence: float = 0.8

    def to_assessment(self, symbol: str) -> MarketRegimeAssessment:
        return MarketRegimeAssessment(
            regime=self.regime,
            confidence=self.confidence,
            risk_score=self.risk_score,
            metrics={
                "trend_strength": 0.01,
                "volatility": 0.01,
                "momentum": 0.0,
                "autocorr": -0.1,
            "intraday_vol": 0.01,
            "drawdown": 0.05,
            "volatility_ratio": 1.1,
            "volume_trend": 0.02,
            "return_skew": 0.0,
            "return_kurtosis": 0.0,
            "volume_imbalance": 0.0,
        },
        symbol=symbol,
    )


class _AIManagerStub:
    def __init__(self, assessments: list[_DummyAssessment], summaries: dict[str, RegimeSummary] | None = None) -> None:
        self._queue = assessments
        self.calls: list[str] = []
        self._summaries = summaries or {}

    def assess_market_regime(self, symbol: str, market_data: pd.DataFrame, **_: Any) -> MarketRegimeAssessment:
        self.calls.append(symbol)
        next_assessment = self._queue.pop(0)
        return next_assessment.to_assessment(symbol)

    def get_regime_summary(self, symbol: str) -> RegimeSummary | None:
        return self._summaries.get(symbol)


def _assert_summary_details(
    decision: RiskDecision,
    summary: RegimeSummary,
    *,
    fields: Iterable[str] | None = None,
) -> None:
    summary_details = decision.details.get("summary")
    assert summary_details is not None, "summary details missing from risk decision"
    expected = summary.to_dict()
    if fields is None:
        keys = [key for key in expected.keys() if key != "history"]
    else:
        keys = list(fields)
    for key in keys:
        assert key in summary_details, f"field {key!r} missing from decision summary"
        assert key in expected, f"field {key!r} missing from expected summary payload"
        actual = summary_details[key]
        target = expected[key]
        if isinstance(target, float):
            assert actual == pytest.approx(target)
        else:
            assert actual == target


def _assert_risk_decision(
    decision: RiskDecision | None,
    *,
    should_trade: bool | None = None,
    state: str | None = None,
    cooldown_active: bool | None = None,
    cooldown_reason: str | set[str] | None = None,
    summary: RegimeSummary | None = None,
    summary_fields: Iterable[str] | None = None,
) -> RiskDecision:
    assert decision is not None, "risk decision missing"
    if should_trade is not None:
        assert decision.should_trade is should_trade
    if state is not None:
        assert decision.state == state
    if cooldown_active is not None:
        assert decision.cooldown_active is cooldown_active
    if cooldown_reason is not None:
        if isinstance(cooldown_reason, set):
            assert decision.cooldown_reason in cooldown_reason
        else:
            assert decision.cooldown_reason == cooldown_reason
    if summary is not None:
        _assert_summary_details(decision, summary, fields=summary_fields)
    return decision


def _load_summary(
    regime: MarketRegime,
    *,
    dataset: str | None = None,
    step: int = 24,
    **overrides: Any,
) -> RegimeSummary:
    """Fetch a calibrated summary for the requested regime and override selected fields."""

    resolved_overrides: dict[str, Any] = {}
    rename_map = {
        "risk": "risk_score",
    }
    for key, value in overrides.items():
        if value is None:
            continue
        mapped = rename_map.get(key, key)
        resolved_overrides[mapped] = value
    summary = load_summary_for_regime(regime, dataset=dataset, overrides=resolved_overrides, step=step)
    return summary


def _build_market_data() -> pd.DataFrame:
    idx = pd.date_range("2023-01-01", periods=120, freq="min")
    close = pd.Series(100 + (idx - idx[0]).total_seconds() / 3600.0, index=idx)
    high = close * 1.001
    low = close * 0.999
    volume = pd.Series(1_000, index=idx)
    return pd.DataFrame({"open": close, "high": high, "low": low, "close": close, "volume": volume})



def _prepare_trader(
    symbol: str,
    assessments: list[_DummyAssessment],
    *,
    summary: RegimeSummary | None = None,
    market_data: pd.DataFrame | None = None,
) -> tuple[AutoTrader, _Emitter, _Provider, _AIManagerStub]:
    emitter = _Emitter()
    gui = _GUI()
    provider = _Provider(market_data or _build_market_data())
    summaries = {symbol: summary} if summary is not None else None
    ai_manager = _AIManagerStub(assessments, summaries=summaries)

    trader = AutoTrader(
        emitter,
        gui,
        symbol_getter=lambda: symbol,
        auto_trade_interval_s=0.0,
        enable_auto_trade=True,
        market_data_provider=provider,
    )
    trader.ai_manager = ai_manager
    return trader, emitter, provider, ai_manager


def _run_auto_trade(trader: AutoTrader) -> RiskDecision:
    trader._auto_trade_loop()
    decision = trader._last_risk_decision
    assert isinstance(decision, RiskDecision), "AutoTrader did not record a risk decision"
    return decision


@dataclass(slots=True)
class AutoTradeResult:
    symbol: str
    decision: RiskDecision
    trader: AutoTrader
    emitter: _Emitter
    provider: _Provider
    ai_manager: _AIManagerStub

    def assert_decision(self, **kwargs: Any) -> RiskDecision:
        self.decision = _assert_risk_decision(self.decision, **kwargs)
        return self.decision

    def assert_provider_called(
        self,
        symbol: str | None = None,
        timeframe: str = "1h",
        limit: int = 256,
        *,
        total_calls: int | None = None,
    ) -> None:
        assert self.provider.calls, "market data provider was not called"
        expected_symbol = symbol or self.symbol
        assert self.provider.calls[-1] == (expected_symbol, timeframe, limit)
        if total_calls is not None:
            assert len(self.provider.calls) == total_calls

    def queue_assessments(self, *assessments: _DummyAssessment) -> None:
        self.ai_manager._queue.extend(assessments)

    def update_summary(self, summary: RegimeSummary | None) -> None:
        symbol = self.trader.symbol_getter()
        if summary is None:
            self.ai_manager._summaries.pop(symbol, None)
        else:
            self.ai_manager._summaries[symbol] = summary

    def run_followup(
        self,
        *,
        summary: RegimeSummary | None = _MISSING,
        market_data: pd.DataFrame | None = None,
        assessments: Iterable[_DummyAssessment] | None = None,
    ) -> RiskDecision:
        if assessments is not None:
            self.queue_assessments(*tuple(assessments))
        if summary is not _MISSING:
            self.update_summary(summary)
        if market_data is not None:
            self.provider.df = market_data
        self.decision = _run_auto_trade(self.trader)
        return self.decision

    def __iter__(self):
        yield from (self.decision, self.trader, self.emitter, self.provider, self.ai_manager)


def _execute_auto_trade(
    symbol: str,
    assessments: list[_DummyAssessment],
    *,
    summary: RegimeSummary | None = None,
    market_data: pd.DataFrame | None = None,
) -> AutoTradeResult:
    trader, emitter, provider, ai_manager = _prepare_trader(
        symbol,
        assessments,
        summary=summary,
        market_data=market_data,
    )
    decision = _run_auto_trade(trader)
    return AutoTradeResult(
        symbol=symbol,
        decision=decision,
        trader=trader,
        emitter=emitter,
        provider=provider,
        ai_manager=ai_manager,
    )


def test_auto_trader_maps_trend_assessment_to_buy_signal() -> None:
    result = _execute_auto_trade(
        "BTCUSDT", [_DummyAssessment(regime=MarketRegime.TREND, risk_score=0.35)]
    )
    decision, trader, _, provider, _ = result

    assert trader._last_signal == "buy"
    assert trader.current_strategy == "trend_following"
    assert trader.current_leverage > 1.0
    assert decision.should_trade is True
    result.assert_provider_called("BTCUSDT")


def test_auto_trader_respects_high_risk_regime() -> None:
    result = _execute_auto_trade(
        "ETHUSDT", [_DummyAssessment(regime=MarketRegime.DAILY, risk_score=0.85)]
    )
    decision, trader, _, provider, _ = result

    assert trader._last_signal == "hold"
    assert trader.current_strategy == "capital_preservation"
    assert trader.current_leverage == 0.0
    assert decision.should_trade is False
    result.assert_provider_called("ETHUSDT")


def test_auto_trader_uses_summary_to_lock_trading_on_high_risk() -> None:
    summary = _load_summary(
        MarketRegime.DAILY,
        confidence=0.7,
        risk=0.82,
        severe_event_rate=0.75,
        cooldown_score=0.82,
        stress_projection=0.8,
        liquidity_gap=0.75,
        confidence_resilience=0.25,
    )
    result = _execute_auto_trade(
        "ADAUSDT",
        [_DummyAssessment(regime=MarketRegime.TREND, risk_score=0.3)],
        summary=summary,
    )
    decision, trader, _, provider, _ = result

    decision = result.assert_decision(
        should_trade=False,
        cooldown_active=True,
        state="halted",
        summary=summary,
    )
    assert trader._last_signal == "hold"
    assert trader.current_strategy == "capital_preservation"
    assert trader.current_leverage == 0.0
    assert decision.details["effective_risk"] >= 0.8
    assert decision.details["cooldown_reason"] == decision.cooldown_reason
    assert summary.distribution_pressure <= 0.35


def test_auto_trader_throttles_on_liquidity_gap_and_confidence_drop() -> None:
    summary = _load_summary(
        MarketRegime.TREND,
        confidence=0.5,
        risk=0.42,
        liquidity_gap=0.72,
        stress_projection=0.58,
        confidence_resilience=0.38,
        distribution_pressure=0.4,
        resilience_score=0.42,
        cooldown_score=0.48,
    )
    result = _execute_auto_trade(
        "SOLUSDT",
        [_DummyAssessment(regime=MarketRegime.TREND, risk_score=0.32)],
        summary=summary,
    )
    decision, trader, _, provider, _ = result

    decision = result.assert_decision(
        should_trade=False,
        summary=summary,
        summary_fields=[
            "liquidity_gap",
            "confidence_resilience",
            "stress_projection",
            "distribution_pressure",
        ],
    )
    assert trader._last_signal == "hold"
    assert trader.current_leverage <= 0.45
    assert trader.current_strategy in {"capital_preservation", "trend_following_probing"}
    assert decision.details["effective_risk"] >= summary.risk_score * 0.7


def test_auto_trader_blocks_on_stress_momentum_and_fragility() -> None:
    summary = _load_summary(
        MarketRegime.DAILY,
        confidence=0.55,
        risk=0.58,
        risk_level=RiskLevel.ELEVATED,
        stress_index=0.58,
        stress_projection=0.58,
        stress_momentum=0.72,
        liquidity_pressure=0.62,
        liquidity_gap=0.58,
        liquidity_trend=0.68,
        confidence_resilience=0.35,
        confidence_fragility=0.64,
        degradation_score=0.58,
        cooldown_score=0.6,
        severe_event_rate=0.48,
        drawdown_pressure=0.55,
        volatility_ratio=1.32,
        volume_trend_volatility=0.22,
        distribution_pressure=0.52,
    )
    result = _execute_auto_trade(
        "MOMUSDT",
        [_DummyAssessment(regime=MarketRegime.MEAN_REVERSION, risk_score=0.4)],
        summary=summary,
    )
    decision, trader, _, provider, _ = result

    decision = result.assert_decision(
        should_trade=False,
        cooldown_active=True,
        cooldown_reason={"critical_risk", "elevated_risk"},
        summary=summary,
        summary_fields=[
            "stress_momentum",
            "liquidity_trend",
            "confidence_fragility",
            "confidence_resilience",
            "liquidity_gap",
            "distribution_pressure",
            "severe_event_rate",
        ],
    )
    assert trader._last_signal == "hold"
    assert decision.details["effective_risk"] >= summary.risk_score * 0.7
    assert trader.current_leverage <= 0.35


def test_auto_trader_cooldown_engages_and_recovers() -> None:
    severe_summary = _load_summary(
        MarketRegime.DAILY,
        confidence=0.6,
        risk=0.78,
        severe_event_rate=0.7,
        cooldown_score=0.8,
    )
    recovery_summary = _load_summary(
        MarketRegime.TREND,
        confidence=0.72,
        risk=0.42,
        risk_trend=-0.12,
        risk_level=RiskLevel.BALANCED,
        regime_persistence=0.7,
        stability=0.7,
        severe_event_rate=0.2,
        cooldown_score=0.25,
        recovery_potential=0.75,
        risk_volatility=0.08,
        stress_index=0.3,
    )
    result = _execute_auto_trade(
        "SOLUSDT",
        [_DummyAssessment(regime=MarketRegime.TREND, risk_score=0.32)],
        summary=severe_summary,
    )
    decision = result.decision
    trader = result.trader

    assert trader._last_signal == "hold"
    assert decision.cooldown_active is True
    assert decision.state == "halted"
    assert trader._cooldown_reason in {"critical_risk", "elevated_risk", "instability_spike"}

    result.queue_assessments(_DummyAssessment(regime=MarketRegime.TREND, risk_score=0.34))
    recovery_decision = result.run_followup(summary=recovery_summary)

    assert trader._last_signal in {"buy", "sell", "hold"}
    assert recovery_decision.cooldown_active is False
    assert recovery_decision.state != "halted"
    assert trader._cooldown_reason is None
    if trader._last_signal in {"buy", "sell"}:
        assert recovery_decision.should_trade is True
    decision_summary = recovery_decision.details.get("summary")
    if decision_summary is not None:
        assert decision_summary["cooldown_score"] <= 0.4
        assert decision_summary["recovery_potential"] >= 0.4


def test_auto_trader_holds_when_confidence_low_despite_trend() -> None:
    summary = _load_summary(MarketRegime.TREND, confidence=0.3, risk=0.25)
    result = _execute_auto_trade(
        "SOLUSDT",
        [_DummyAssessment(regime=MarketRegime.TREND, risk_score=0.2, confidence=0.15)],
        summary=summary,
    )
    decision, trader, _, provider, _ = result

    decision = result.assert_decision(
        should_trade=False,
        summary=summary,
        summary_fields=[
            "confidence",
            "stability",
            "risk_trend",
            "risk_level",
            "risk_volatility",
            "regime_persistence",
            "transition_rate",
            "confidence_trend",
            "confidence_volatility",
            "regime_streak",
            "instability_score",
            "confidence_decay",
            "tail_risk_index",
            "shock_frequency",
            "volatility_of_volatility",
            "stress_index",
        ],
    )
    assert trader._last_signal == "hold"
    assert decision.details["confidence"] == 0.15


def test_auto_trader_waits_on_unstable_summary_even_in_trend() -> None:
    summary = _load_summary(
        MarketRegime.TREND,
        confidence=0.7,
        risk=0.35,
        stability=0.3,
        risk_trend=0.0,
    )
    result = _execute_auto_trade(
        "BNBUSDT",
        [_DummyAssessment(regime=MarketRegime.TREND, risk_score=0.3, confidence=0.65)],
        summary=summary,
    )
    decision, trader, _, provider, _ = result

    result.assert_decision(
        should_trade=False,
        summary=summary,
        summary_fields=["risk_level", "risk_volatility", "regime_persistence", "stability"],
    )
    assert trader._last_signal == "hold"
    assert trader.current_leverage <= 0.5


def test_auto_trader_holds_when_risk_volatility_spikes() -> None:
    summary = _load_summary(
        MarketRegime.TREND,
        confidence=0.65,
        risk=0.58,
        stability=0.7,
        risk_trend=0.04,
        risk_volatility=0.25,
        regime_persistence=0.55,
        confidence_trend=-0.05,
        confidence_volatility=0.025,
        regime_streak=2,
        transition_rate=0.45,
        instability_score=0.58,
        confidence_decay=0.05,
        risk_level=RiskLevel.ELEVATED,
    )
    result = _execute_auto_trade(
        "DOTUSDT",
        [_DummyAssessment(regime=MarketRegime.TREND, risk_score=0.38, confidence=0.7)],
        summary=summary,
    )
    decision, trader, _, provider, _ = result

    decision = result.assert_decision(
        should_trade=False,
        summary=summary,
        summary_fields=[
            "risk_volatility",
            "regime_persistence",
            "confidence_trend",
            "confidence_volatility",
            "regime_streak",
            "transition_rate",
            "instability_score",
            "confidence_decay",
        ],
    )
    assert trader._last_signal == "hold"
    assert trader.current_leverage <= 0.65
    assert decision.details["effective_risk"] >= summary.risk_score * 0.7


def test_auto_trader_blocks_when_stress_metrics_spike() -> None:
    summary = _load_summary(
        MarketRegime.MEAN_REVERSION,
        confidence=0.6,
        risk=0.48,
        stability=0.35,
        risk_trend=0.12,
        risk_level=RiskLevel.ELEVATED,
        tail_risk_index=0.65,
        shock_frequency=0.6,
        volatility_of_volatility=0.035,
        stress_index=0.78,
        drawdown_pressure=0.58,
        liquidity_pressure=0.55,
    )
    result = _execute_auto_trade(
        "AVAXUSDT",
        [_DummyAssessment(regime=MarketRegime.MEAN_REVERSION, risk_score=0.38, confidence=0.62)],
        summary=summary,
    )
    decision, trader, _, provider, _ = result

    decision = result.assert_decision(
        should_trade=False,
        summary=summary,
        summary_fields=[
            "stress_index",
            "tail_risk_index",
            "shock_frequency",
            "volatility_of_volatility",
            "drawdown_pressure",
            "liquidity_pressure",
        ],
    )
    assert trader._last_signal == "hold"
    assert trader.current_leverage <= 0.35
    assert decision.details["effective_risk"] >= 0.7


def test_auto_trader_blocks_on_degradation_metrics() -> None:
    summary = _load_summary(
        MarketRegime.TREND,
        confidence=0.58,
        risk=0.52,
        stability=0.4,
        risk_trend=0.1,
        risk_level=RiskLevel.ELEVATED,
        risk_volatility=0.22,
        regime_persistence=0.4,
        transition_rate=0.6,
        avg_drawdown=0.24,
        avg_volume_trend=-0.166,
        volatility_of_volatility=0.012,
        tail_risk_index=0.58,
        shock_frequency=0.58,
        stress_index=0.62,
        cooldown_score=0.5,
        severe_event_rate=0.42,
        volatility_trend=0.03,
        drawdown_trend=0.12,
        volume_trend_volatility=0.22,
        stability_projection=0.3,
        degradation_score=0.65,
    )
    result = _execute_auto_trade(
        "DEGUSDT",
        [_DummyAssessment(regime=MarketRegime.TREND, risk_score=0.42, confidence=0.58)],
        summary=summary,
    )
    decision, trader, _, provider, _ = result

    result.assert_decision(
        should_trade=False,
        cooldown_active=True,
        summary=summary,
        summary_fields=[
            "degradation_score",
            "stability_projection",
            "volatility_trend",
            "drawdown_trend",
        ],
    )
    assert trader._last_signal == "hold"
    assert trader.current_strategy == "capital_preservation"
    assert trader.current_leverage == 0.0


def test_auto_trader_blocks_on_distribution_pressure() -> None:
    summary = _load_summary(
        MarketRegime.TREND,
        confidence=0.62,
        risk=0.48,
        drawdown_pressure=0.45,
        liquidity_pressure=0.42,
        stress_index=0.5,
        severe_event_rate=0.38,
        cooldown_score=0.5,
        skewness_bias=1.6,
        kurtosis_excess=3.4,
        volume_imbalance=0.58,
        distribution_pressure=0.72,
        degradation_score=0.28,
    )
    result = _execute_auto_trade(
        "DOGEUSDT", [_DummyAssessment(regime=MarketRegime.TREND, risk_score=0.32)], summary=summary
    )
    decision, trader, _, provider, _ = result

    result.assert_decision(
        should_trade=False,
        cooldown_active=True,
        summary=summary,
        summary_fields=[
            "distribution_pressure",
            "skewness_bias",
            "kurtosis_excess",
            "volume_imbalance",
            "regime_entropy",
            "resilience_score",
            "stress_balance",
        ],
    )
    assert trader._last_signal == "hold"
    assert trader.current_leverage <= 0.35


def test_auto_trader_allows_trade_when_degradation_low() -> None:
    summary = _load_summary(
        MarketRegime.TREND,
        confidence=0.65,
        risk=0.38,
        stability=0.6,
        risk_trend=0.02,
        risk_level=RiskLevel.BALANCED,
        risk_volatility=0.12,
        regime_persistence=0.55,
        transition_rate=0.35,
        avg_drawdown=0.07,
        avg_volume_trend=0.05,
        volatility_of_volatility=0.006,
        tail_risk_index=0.25,
        shock_frequency=0.2,
        stress_index=0.3,
        cooldown_score=0.2,
        severe_event_rate=0.2,
        volatility_trend=-0.002,
        drawdown_trend=-0.02,
        volume_trend_volatility=0.05,
        stability_projection=0.72,
        degradation_score=0.18,
    )
    result = _execute_auto_trade(
        "POSUSDT",
        [_DummyAssessment(regime=MarketRegime.TREND, risk_score=0.35, confidence=0.68)],
        summary=summary,
    )
    decision, trader, _, provider, _ = result

    result.assert_decision(
        should_trade=True,
        cooldown_active=False,
        summary=summary,
        summary_fields=["degradation_score", "stability_projection", "cooldown_score", "risk_level"],
    )
    assert trader._last_signal == "buy"
    assert trader.current_strategy.startswith("trend_following")
    assert trader.current_leverage > 0.0


def test_auto_trader_blocks_on_high_instability() -> None:
    summary = _load_summary(
        MarketRegime.TREND,
        confidence=0.62,
        risk=0.68,
        stability=0.45,
        risk_trend=0.12,
        regime_persistence=0.25,
        transition_rate=0.75,
        instability_score=0.82,
        confidence_decay=0.25,
        confidence_trend=-0.1,
        confidence_volatility=0.04,
        risk_level=RiskLevel.CRITICAL,
    )
    result = _execute_auto_trade(
        "FTMUSDT",
        [_DummyAssessment(regime=MarketRegime.TREND, risk_score=0.4, confidence=0.6)],
        summary=summary,
    )
    decision, trader, _, provider, _ = result

    decision = result.assert_decision(
        should_trade=False,
        summary=summary,
        summary_fields=[
            "instability_score",
            "transition_rate",
            "confidence_decay",
            "confidence_trend",
        ],
    )
    assert trader._last_signal == "hold"
    assert trader.current_strategy == "capital_preservation"
    assert trader.current_leverage == 0.0
    assert decision.details["effective_risk"] >= summary.risk_score * 0.7


def test_auto_trader_blocks_on_drawdown_pressure() -> None:
    summary = _load_summary(
        MarketRegime.TREND,
        confidence=0.66,
        risk=0.66,
        stability=0.58,
        risk_trend=0.14,
        risk_level=RiskLevel.CRITICAL,
        avg_drawdown=0.32,
        drawdown_pressure=0.9,
        avg_volume_trend=-0.1,
        liquidity_pressure=0.58,
        volatility_ratio=1.45,
    )
    result = _execute_auto_trade(
        "LINKUSDT",
        [_DummyAssessment(regime=MarketRegime.TREND, risk_score=0.42, confidence=0.64)],
        summary=summary,
    )
    decision, trader, _, provider, _ = result

    decision = result.assert_decision(
        should_trade=False,
        summary=summary,
        summary_fields=[
            "drawdown_pressure",
            "avg_drawdown",
            "avg_volume_trend",
            "liquidity_pressure",
        ],
    )
    assert trader._last_signal == "hold"
    assert trader.current_strategy == "capital_preservation"
    assert trader.current_leverage == 0.0
    assert decision.details["effective_risk"] >= summary.risk_score * 0.7


def test_auto_trader_suppresses_leverage_on_liquidity_pressure() -> None:
    summary = _load_summary(
        MarketRegime.MEAN_REVERSION,
        confidence=0.6,
        risk=0.56,
        stability=0.62,
        risk_trend=0.06,
        risk_level=RiskLevel.ELEVATED,
        avg_drawdown=0.14,
        drawdown_pressure=0.56,
        avg_volume_trend=-0.28,
        liquidity_pressure=0.72,
        volatility_ratio=1.28,
    )
    result = _execute_auto_trade(
        "SOLUSDT",
        [_DummyAssessment(regime=MarketRegime.MEAN_REVERSION, risk_score=0.36, confidence=0.62)],
        summary=summary,
    )
    decision, trader, _, provider, _ = result

    decision = result.assert_decision(
        should_trade=False,
        summary=summary,
        summary_fields=["liquidity_pressure", "avg_volume_trend"],
    )
    assert trader._last_signal == "hold"
    assert trader.current_leverage <= 0.35
    assert trader.current_strategy in {"capital_preservation", "mean_reversion_probing"}
    assert decision.details["effective_risk"] >= summary.risk_score * 0.7


def test_auto_trader_holds_when_confidence_trend_collapses() -> None:
    summary = _load_summary(
        MarketRegime.TREND,
        confidence=0.28,
        risk=0.38,
        stability=0.68,
        risk_trend=0.02,
        confidence_trend=-0.44,
        confidence_volatility=0.18,
        confidence_decay=0.44,
    )
    result = _execute_auto_trade(
        "FTMUSDT",
        [_DummyAssessment(regime=MarketRegime.TREND, risk_score=0.34, confidence=0.74)],
        summary=summary,
    )
    decision, trader, _, provider, _ = result

    result.assert_decision(
        should_trade=False,
        summary=summary,
        summary_fields=[
            "confidence_trend",
            "confidence_volatility",
            "regime_streak",
            "transition_rate",
            "instability_score",
            "confidence_decay",
        ],
    )
    assert trader._last_signal == "hold"
    assert trader.current_leverage <= 0.6
    assert trader.current_strategy.endswith("probing") or trader.current_strategy == "capital_preservation"


def test_auto_trader_holds_when_regime_streak_short() -> None:
    summary = _load_summary(
        MarketRegime.TREND,
        confidence=0.68,
        risk=0.52,
        stability=0.52,
        risk_trend=0.03,
        regime_persistence=0.3,
        regime_streak=1,
        transition_rate=0.7,
        confidence_trend=-0.06,
        confidence_volatility=0.03,
        risk_level=RiskLevel.ELEVATED,
    )
    result = _execute_auto_trade(
        "NEARUSDT",
        [_DummyAssessment(regime=MarketRegime.TREND, risk_score=0.32, confidence=0.7)],
        summary=summary,
    )
    decision, trader, _, provider, _ = result

    result.assert_decision(
        should_trade=False,
        summary=summary,
        summary_fields=["regime_streak", "confidence_trend", "confidence_volatility"],
    )
    assert trader._last_signal == "hold"
    assert trader.current_leverage <= 0.4
    assert trader.current_strategy.endswith("probing") or trader.current_strategy == "capital_preservation"


def test_auto_trader_trims_when_persistence_collapses() -> None:
    summary = _load_summary(
        MarketRegime.MEAN_REVERSION,
        confidence=0.7,
        risk=0.6,
        stability=0.5,
        risk_trend=0.03,
        regime_persistence=0.2,
        risk_level=RiskLevel.ELEVATED,
    )
    result = _execute_auto_trade(
        "AVAXUSDT",
        [_DummyAssessment(regime=MarketRegime.MEAN_REVERSION, risk_score=0.44, confidence=0.72)],
        summary=summary,
    )
    decision, trader, _, provider, _ = result

    decision = result.assert_decision(
        should_trade=False,
        summary=summary,
        summary_fields=[
            "regime_persistence",
            "risk_volatility",
            "confidence_trend",
            "confidence_volatility",
            "regime_streak",
            "transition_rate",
            "instability_score",
            "confidence_decay",
        ],
    )
    assert trader._last_signal == "hold"
    assert trader.current_leverage <= 0.4
    assert trader.current_strategy.endswith("probing") or trader.current_strategy == "capital_preservation"
    assert decision.details["effective_risk"] >= summary.risk_score * 0.7


def test_auto_trader_scales_down_when_risk_trend_rising() -> None:
    summary = _load_summary(
        MarketRegime.TREND,
        confidence=0.8,
        risk=0.55,
        stability=0.9,
        risk_trend=0.2,
        risk_level=RiskLevel.ELEVATED,
    )
    result = _execute_auto_trade(
        "XRPUSDT",
        [_DummyAssessment(regime=MarketRegime.TREND, risk_score=0.28, confidence=0.8)],
        summary=summary,
    )
    decision, trader, _, provider, _ = result

    result.assert_decision(
        summary=summary,
        summary_fields=[
            "risk_trend",
            "risk_level",
            "risk_volatility",
            "regime_persistence",
            "confidence_trend",
            "confidence_volatility",
            "regime_streak",
            "transition_rate",
            "instability_score",
            "confidence_decay",
        ],
    )
    assert trader._last_signal == "hold"
    assert trader.current_leverage <= 1.7


def test_auto_trader_increases_risk_when_summary_calm() -> None:
    summary = _load_summary(
        MarketRegime.TREND,
        confidence=0.78,
        risk=0.18,
        stability=0.8,
        risk_trend=-0.05,
        risk_level=RiskLevel.CALM,
        confidence_trend=0.13,
        confidence_volatility=0.05,
        confidence_decay=0.0,
    )
    result = _execute_auto_trade(
        "LTCUSDT",
        [_DummyAssessment(regime=MarketRegime.TREND, risk_score=0.22, confidence=0.78)],
        summary=summary,
    )
    decision, trader, _, provider, _ = result

    result.assert_decision(
        should_trade=True,
        summary=summary,
        summary_fields=["risk_level", "risk_volatility", "regime_persistence"],
    )
    assert trader._last_signal == "buy"
    assert trader.current_strategy == "trend_following"
    assert trader.current_leverage > 2.0
    assert trader._last_risk_decision is not None
    assert trader._last_risk_decision.should_trade is True
    assert (
        trader._last_risk_decision.details["summary"]["risk_level"]
        == summary.risk_level.value
    )
    assert trader._last_risk_decision.details["summary"]["risk_volatility"] == pytest.approx(summary.risk_volatility)
    assert trader._last_risk_decision.details["summary"]["regime_persistence"] == pytest.approx(summary.regime_persistence)


@pytest.mark.parametrize(
    ("approval", "cooldown_active", "expected_execute"),
    [
        (True, False, True),
        (False, False, False),
        (True, True, False),
    ],
    ids=["approved", "rejected", "cooldown"],
)
def test_auto_trader_invokes_services_based_on_risk_approval(
    approval: bool,
    cooldown_active: bool,
    expected_execute: bool,
) -> None:
    emitter = _Emitter()
    gui = _GUI()
    provider = _Provider(_build_market_data())
    ai_manager = _AIManagerStub(
        [_DummyAssessment(regime=MarketRegime.TREND, risk_score=0.24, confidence=0.76)]
    )

    risk_service = _RiskServiceStub(approval)
    execution_service = _ExecutionServiceStub()

    trader = AutoTrader(
        emitter,
        gui,
        symbol_getter=lambda: "ETHUSDT",
        auto_trade_interval_s=0.0,
        enable_auto_trade=True,
        market_data_provider=provider,
        risk_service=risk_service,
        execution_service=execution_service,
    )
    trader.ai_manager = ai_manager

    if cooldown_active:
        trader._cooldown_until = time.monotonic() + 60.0
        trader._cooldown_reason = "test"

    trader._auto_trade_loop()

    assert len(risk_service.calls) == 1
    decision = risk_service.calls[0]
    assert decision is trader._last_risk_decision
    assert decision.details["symbol"] == "ETHUSDT"
    assert decision.details["signal"] == trader._last_signal
    assert decision.cooldown_active is cooldown_active
    assert decision.should_trade is (not cooldown_active)

    if expected_execute:
        assert execution_service.calls == [decision]
        assert execution_service.methods[0] in {"execute_decision", "execute"}
    else:
        assert execution_service.calls == []
        assert execution_service.methods == []


@pytest.mark.parametrize(
    "response, expected_execute",
    [
        (True, True),
        (False, False),
        ((True, {"reason": "ok"}), True),
        ((False, {"reason": "blocked"}), False),
        ({"approved": True}, True),
        ({"allow": 0}, False),
        (SimpleNamespace(approved=True), True),
        (SimpleNamespace(allow=0), False),
        (SimpleNamespace(should_trade=True), True),
        (SimpleNamespace(), False),
        ("approved", True),
        ("deny", False),
        (_Approval.APPROVED, True),
        (_Approval.DENIED, False),
    ],
    ids=[
        "bool_true",
        "bool_false",
        "tuple_true",
        "tuple_false",
        "dict_approved",
        "dict_allow_false",
        "ns_approved",
        "ns_allow_false",
        "ns_should_trade",
        "ns_unknown",
        "str_approved",
        "str_deny",
        "enum_approved",
        "enum_denied",
    ],
)
def test_auto_trader_handles_varied_risk_service_responses(
    response: Any,
    expected_execute: bool,
) -> None:
    emitter = _Emitter()
    gui = _GUI()
    provider = _Provider(_build_market_data())
    ai_manager = _AIManagerStub(
        [_DummyAssessment(regime=MarketRegime.TREND, risk_score=0.24, confidence=0.76)]
    )

    risk_service = _RiskServiceResponseStub(response)
    execution_service = _ExecutionServiceExecuteOnly()

    trader = AutoTrader(
        emitter,
        gui,
        symbol_getter=lambda: "BTCUSDT",
        auto_trade_interval_s=0.0,
        enable_auto_trade=True,
        market_data_provider=provider,
        risk_service=risk_service,
        execution_service=execution_service,
    )
    trader.ai_manager = ai_manager

    trader._auto_trade_loop()

    assert len(risk_service.calls) == 1
    decision = risk_service.calls[0]
    assert decision.should_trade is True
    metadata = decision.details.get("risk_service", {}).get("response")
    assert metadata is not None
    assert metadata["type"]
    if isinstance(response, str):
        expected_value = response.strip()
        if len(expected_value) > 120:
            expected_value = expected_value[:117] + "..."
        assert metadata.get("value") == expected_value
    elif isinstance(response, (bool, int, float)):
        assert metadata.get("value") == response
    elif isinstance(response, dict):
        assert "keys" in metadata
    elif isinstance(response, (list, tuple, set)):
        assert metadata.get("size") == len(response)
    else:
        assert "repr" in metadata or "value" in metadata

    if expected_execute:
        assert execution_service.calls == [decision]
    else:
        assert execution_service.calls == []


def test_auto_trader_records_risk_evaluation_history() -> None:
    emitter = _Emitter()
    gui = _GUI()
    provider = _Provider(_build_market_data())
    ai_manager = _AIManagerStub(
        [
            _DummyAssessment(regime=MarketRegime.TREND, risk_score=0.25, confidence=0.78),
            _DummyAssessment(regime=MarketRegime.TREND, risk_score=0.26, confidence=0.79),
        ]
    )

    responses = iter([True, False])
    risk_service = _RiskServiceResponseStub(lambda: next(responses))
    execution_service = _ExecutionServiceStub()

    trader = AutoTrader(
        emitter,
        gui,
        symbol_getter=lambda: "SOLUSDT",
        auto_trade_interval_s=0.0,
        enable_auto_trade=True,
        market_data_provider=provider,
        risk_service=risk_service,
        execution_service=execution_service,
    )
    trader.ai_manager = ai_manager

    trader._auto_trade_loop()
    trader._auto_trade_loop()

    evaluations = trader.get_risk_evaluations()
    assert len(evaluations) == 2

    first, second = evaluations
    assert first["approved"] is True
    assert first["normalized"] is True
    assert first["service"] == "_RiskServiceResponseStub"
    assert first["response"]["type"] == "bool"
    assert first["response"]["value"] is True
    assert first["decision"]["should_trade"] is True

    assert second["approved"] is False
    assert second["normalized"] is False
    assert second["response"]["type"] == "bool"
    assert second["response"]["value"] is False
    assert second["decision"]["should_trade"] is True

    evaluations[0]["approved"] = None
    fresh = trader.get_risk_evaluations()
    assert fresh[0]["approved"] is True


def test_auto_trader_limits_and_clears_risk_history() -> None:
    emitter = _Emitter()
    gui = _GUI()
    provider = _Provider(_build_market_data())
    ai_manager = _AIManagerStub(
        [
            _DummyAssessment(regime=MarketRegime.TREND, risk_score=0.21, confidence=0.76),
            _DummyAssessment(regime=MarketRegime.TREND, risk_score=0.22, confidence=0.77),
            _DummyAssessment(regime=MarketRegime.TREND, risk_score=0.23, confidence=0.78),
            _DummyAssessment(regime=MarketRegime.TREND, risk_score=0.24, confidence=0.79),
            _DummyAssessment(regime=MarketRegime.TREND, risk_score=0.25, confidence=0.8),
        ]
    )

    responses = iter([True, False, True, True, False])
    risk_service = _RiskServiceResponseStub(lambda: next(responses))
    execution_service = _ExecutionServiceStub()

    trader = AutoTrader(
        emitter,
        gui,
        symbol_getter=lambda: "ETHUSDT",
        auto_trade_interval_s=0.0,
        enable_auto_trade=True,
        market_data_provider=provider,
        risk_service=risk_service,
        execution_service=execution_service,
        risk_evaluations_limit=3,
    )
    trader.ai_manager = ai_manager

    for _ in range(5):
        trader._auto_trade_loop()

    evaluations = trader.get_risk_evaluations()
    assert len(evaluations) == 3
    assert [entry["response"]["value"] for entry in evaluations] == [True, True, False]
    assert [entry["normalized"] for entry in evaluations] == [True, True, False]

    trader.clear_risk_evaluations()
    assert trader.get_risk_evaluations() == []


def test_auto_trader_filters_and_summarizes_risk_history() -> None:
    emitter = _Emitter()
    gui = _GUI()
    provider = _Provider(_build_market_data())
    ai_manager = _AIManagerStub(
        [
            _DummyAssessment(regime=MarketRegime.TREND, risk_score=0.22, confidence=0.76),
            _DummyAssessment(regime=MarketRegime.TREND, risk_score=0.23, confidence=0.77),
            _DummyAssessment(regime=MarketRegime.TREND, risk_score=0.24, confidence=0.78),
            _DummyAssessment(regime=MarketRegime.TREND, risk_score=0.25, confidence=0.79),
        ]
    )

    responses = iter([True, False, RuntimeError("boom"), "approved"])

    def _next_response() -> Any:
        value = next(responses)
        if isinstance(value, Exception):
            raise value
        return value

    risk_service = _RiskServiceResponseStub(_next_response)
    execution_service = _ExecutionServiceStub()

    trader = AutoTrader(
        emitter,
        gui,
        symbol_getter=lambda: "ADAUSDT",
        auto_trade_interval_s=0.0,
        enable_auto_trade=True,
        market_data_provider=provider,
        risk_service=risk_service,
        execution_service=execution_service,
        risk_evaluations_limit=None,
    )
    trader.ai_manager = ai_manager

    for _ in range(4):
        trader._auto_trade_loop()

    evaluations = trader.get_risk_evaluations()
    assert len(evaluations) == 4
    assert [entry["normalized"] for entry in evaluations] == [True, False, False, True]
    assert any("error" in entry for entry in evaluations)

    approved = trader.get_risk_evaluations(approved=True)
    assert [entry["approved"] for entry in approved] == [True, True]

    normalized_true = trader.get_risk_evaluations(normalized=True)
    assert len(normalized_true) == 2
    assert all(entry["normalized"] is True for entry in normalized_true)

    normalized_false_no_errors = trader.get_risk_evaluations(normalized=False, include_errors=False)
    assert len(normalized_false_no_errors) == 1
    assert "error" not in normalized_false_no_errors[0]

    latest = trader.get_risk_evaluations(limit=1, reverse=True)
    assert len(latest) == 1
    assert latest[0]["approved"] is True
    assert latest[0]["normalized"] is True

    normalized_true[0]["normalized"] = False
    assert trader.get_risk_evaluations(normalized=True)[0]["normalized"] is True

    summary = trader.summarize_risk_evaluations()
    assert summary["total"] == 4
    assert summary["approved"] == 2
    assert summary["rejected"] == 2
    assert summary["unknown"] == 0
    assert summary["errors"] == 1
    assert summary["raw_true"] == 2
    assert summary["raw_false"] == 2
    assert summary["raw_none"] == 0
    assert summary["approval_rate"] == pytest.approx(0.5)
    assert summary["error_rate"] == pytest.approx(0.25)
    assert summary["first_timestamp"] <= summary["last_timestamp"]


def test_auto_trader_risk_history_filters_by_service_and_time(monkeypatch: pytest.MonkeyPatch) -> None:
    emitter = _Emitter()
    gui = _GUI()
    provider = _Provider(_build_market_data())

    trader = AutoTrader(
        emitter,
        gui,
        symbol_getter=lambda: "SOLUSDT",
        auto_trade_interval_s=0.0,
        enable_auto_trade=False,
        market_data_provider=provider,
    )

    decision = RiskDecision(
        should_trade=True,
        fraction=0.42,
        state="active",
        details={"origin": "unit-test"},
    )

    class _ServiceAlpha:
        ...

    class _ServiceBeta:
        ...

    alpha = _ServiceAlpha()
    beta = _ServiceBeta()

    timestamps = iter([1000.0, 1010.0, 1020.0, 1030.0])
    monkeypatch.setattr("bot_core.auto_trader.app.time.time", lambda: next(timestamps))

    trader._record_risk_evaluation(
        decision,
        approved=True,
        normalized=True,
        response=True,
        service=alpha,
        error=None,
    )
    rejected_decision = RiskDecision(
        should_trade=False,
        fraction=0.13,
        state="blocked",
        details={"origin": "unit-test"},
    )
    trader._record_risk_evaluation(
        rejected_decision,
        approved=False,
        normalized=False,
        response=False,
        service=beta,
        error=None,
    )
    trader._record_risk_evaluation(
        decision,
        approved=None,
        normalized=None,
        response=None,
        service=None,
        error=RuntimeError("risk failure"),
    )
    trader._record_risk_evaluation(
        decision,
        approved=True,
        normalized=True,
        response=True,
        service=alpha,
        error=None,
    )

    alpha_entries = trader.get_risk_evaluations(service="_ServiceAlpha")
    assert len(alpha_entries) == 2
    assert all(entry["service"] == "_ServiceAlpha" for entry in alpha_entries)

    unknown_entries = trader.get_risk_evaluations(service="<unknown>")
    assert len(unknown_entries) == 1
    assert "service" not in unknown_entries[0]

    window = trader.get_risk_evaluations(
        since=pd.Timestamp(1010.0, unit="s"),
        until=pd.Timestamp(1020.0, unit="s"),
    )
    assert len(window) == 2
    assert {entry.get("service", "<unknown>") for entry in window} == {"_ServiceBeta", "<unknown>"}

    summary = trader.summarize_risk_evaluations()
    assert summary["total"] == 4
    assert summary["services"]["_ServiceAlpha"]["total"] == 2
    assert summary["services"]["_ServiceAlpha"]["approval_rate"] == pytest.approx(1.0)
    assert summary["services"]["_ServiceBeta"]["rejected"] == 1
    assert summary["services"]["<unknown>"]["errors"] == 1

    filtered_summary = trader.summarize_risk_evaluations(service="_ServiceAlpha")
    assert filtered_summary["total"] == 2
    assert set(filtered_summary["services"].keys()) == {"_ServiceAlpha"}

    no_error_summary = trader.summarize_risk_evaluations(include_errors=False)
    assert no_error_summary["total"] == 3
    assert "<unknown>" not in no_error_summary["services"]

    df = trader.risk_evaluations_to_dataframe()
    assert len(df) == 4
    assert {"timestamp", "approved", "normalized", "decision"}.issubset(df.columns)
    assert df.loc[pd.isna(df["service"]), "error"].iloc[0].startswith("RuntimeError")

    alpha_df = trader.risk_evaluations_to_dataframe(service="_ServiceAlpha")
    assert len(alpha_df) == 2
    assert set(alpha_df["service"].unique()) == {"_ServiceAlpha"}

    window_df = trader.risk_evaluations_to_dataframe(
        since=pd.Timestamp(1010.0, unit="s"),
        until=pd.Timestamp(1020.0, unit="s"),
    )
    assert len(window_df) == 2
    assert set(window_df.get("service", pd.Series(index=window_df.index)).fillna("<unknown>").unique()) == {
        "_ServiceBeta",
        "<unknown>",
    }

    no_error_df = trader.risk_evaluations_to_dataframe(include_errors=False)
    assert len(no_error_df) == 3
    assert no_error_df.get("error").isna().all()

    flattened_df = trader.risk_evaluations_to_dataframe(flatten_decision=True)
    assert {
        "decision_should_trade",
        "decision_fraction",
        "decision_state",
    }.issubset(flattened_df.columns)
    assert bool(flattened_df.loc[0, "decision_should_trade"]) is True
    assert bool(flattened_df.loc[1, "decision_should_trade"]) is False
    assert flattened_df.loc[0, "decision_fraction"] == pytest.approx(0.42)
    assert flattened_df.loc[1, "decision_fraction"] == pytest.approx(0.13)
    assert flattened_df.loc[0, "decision_details"]["origin"] == "unit-test"

    prefixed_df = trader.risk_evaluations_to_dataframe(
        flatten_decision=True,
        decision_prefix="risk__",
    )
    assert {"risk__should_trade", "risk__fraction"}.issubset(prefixed_df.columns)
    assert "decision_should_trade" not in prefixed_df.columns

    subset_df = trader.risk_evaluations_to_dataframe(
        flatten_decision=True,
        decision_fields=["fraction", "details"],
    )
    subset_flattened_columns = [
        column for column in subset_df.columns if column.startswith("decision_")
    ]
    assert subset_flattened_columns == ["decision_fraction", "decision_details"]
    assert subset_df.loc[0, "decision_fraction"] == pytest.approx(0.42)
    assert subset_df.loc[1, "decision_fraction"] == pytest.approx(0.13)
    assert subset_df.loc[0, "decision_details"]["origin"] == "unit-test"

    drop_df = trader.risk_evaluations_to_dataframe(
        flatten_decision=True,
        drop_decision_column=True,
    )
    assert "decision" not in drop_df.columns
    assert {"decision_should_trade", "decision_fraction"}.issubset(drop_df.columns)

    fill_df = trader.risk_evaluations_to_dataframe(
        flatten_decision=True,
        decision_fields=["missing_field"],
        fill_value="missing",
    )
    assert (fill_df["decision_missing_field"] == "missing").all()

    flattened_df.loc[0, "decision_should_trade"] = False
    assert trader.get_risk_evaluations()[0]["decision"]["should_trade"] is True

    df.loc[pd.isna(df["service"]), "normalized"] = False
    assert trader.get_risk_evaluations()[2]["normalized"] is None<|MERGE_RESOLUTION|>--- conflicted
+++ resolved
@@ -1,12 +1,7 @@
 from __future__ import annotations
 
-<<<<<<< HEAD
 import copy
 from pathlib import Path
-=======
-import time
-import enum
->>>>>>> a6aa8631
 from dataclasses import dataclass
 from typing import Any
 from types import SimpleNamespace
@@ -24,12 +19,8 @@
     RegimeSummary,
     RiskLevel,
 )
-<<<<<<< HEAD
-from bot_core.auto_trader.app import AutoTrader, GuardrailTrigger, RiskDecision
-=======
 from bot_core.auto_trader.app import AutoTrader, RiskDecision
 from tests.sample_data_loader import load_summary_for_regime
->>>>>>> a6aa8631
 
 
 class _Emitter:
@@ -72,7 +63,6 @@
         return self.df
 
 
-<<<<<<< HEAD
 def test_map_regime_to_signal_respects_config(monkeypatch: pytest.MonkeyPatch) -> None:
     config_loader.reset_threshold_cache()
     baseline = copy.deepcopy(config_loader.load_risk_thresholds())
@@ -436,56 +426,6 @@
     finally:
         monkeypatch.delenv("BOT_CORE_RISK_THRESHOLDS_PATH", raising=False)
         config_loader.reset_threshold_cache()
-=======
-class _RiskServiceStub:
-    def __init__(self, approval: bool) -> None:
-        self.approval = approval
-        self.calls: list[RiskDecision] = []
-
-    def evaluate_decision(self, decision: RiskDecision) -> bool:
-        self.calls.append(decision)
-        return self.approval
-
-
-class _RiskServiceResponseStub:
-    def __init__(self, response: Any) -> None:
-        self._response = response
-        self.calls: list[RiskDecision] = []
-
-    def evaluate_decision(self, decision: RiskDecision) -> Any:
-        self.calls.append(decision)
-        if callable(self._response):
-            return self._response()
-        return self._response
-
-
-class _ExecutionServiceStub:
-    def __init__(self) -> None:
-        self.calls: list[RiskDecision] = []
-        self.methods: list[str] = []
-
-    def execute_decision(self, decision: RiskDecision) -> None:
-        self.methods.append("execute_decision")
-        self.calls.append(decision)
-
-    def execute(self, decision: RiskDecision) -> None:
-        self.methods.append("execute")
-        self.calls.append(decision)
-
-
-class _ExecutionServiceExecuteOnly:
-    def __init__(self) -> None:
-        self.calls: list[RiskDecision] = []
-
-    def execute(self, decision: RiskDecision) -> None:
-        self.calls.append(decision)
-
-
-class _Approval(enum.Enum):
-    APPROVED = "approved"
-    DENIED = "denied"
-
->>>>>>> a6aa8631
 
 @dataclass
 class _DummyAssessment:
