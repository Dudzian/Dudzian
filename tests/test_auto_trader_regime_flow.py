--- conflicted
+++ resolved
@@ -4,13 +4,10 @@
 import copy
 import time
 from pathlib import Path
-<<<<<<< HEAD
 import enum
 from dataclasses import MISSING as _MISSING, dataclass
 from typing import Any
-=======
 from dataclasses import dataclass
->>>>>>> 2dd1529c
 from types import SimpleNamespace
 from typing import Any
 from collections.abc import Iterable
@@ -73,19 +70,16 @@
 
 
 class _RiskServiceStub:
-<<<<<<< HEAD
     def __init__(self, approval: bool) -> None:
         self._approval = approval
         self.calls: list[RiskDecision] = []
 
     def __call__(self, decision: RiskDecision) -> bool:
-=======
     def __init__(self, approval: Any) -> None:
         self._approval = approval
         self.calls: list[RiskDecision] = []
 
     def evaluate_decision(self, decision: RiskDecision) -> Any:
->>>>>>> 2dd1529c
         self.calls.append(decision)
         return self._approval
 
@@ -95,20 +89,17 @@
         self._response = response
         self.calls: list[RiskDecision] = []
 
-<<<<<<< HEAD
     def __call__(self, decision: RiskDecision) -> Any:
         self.calls.append(decision)
         if callable(self._response):
             return self._response()
         return self._response
-=======
     def evaluate_decision(self, decision: RiskDecision) -> Any:
         self.calls.append(decision)
         result = self._response
         if callable(result):
             result = result()
         return result
->>>>>>> 2dd1529c
 
 
 class _ExecutionServiceStub:
@@ -117,21 +108,18 @@
         self.methods: list[str] = []
 
     def execute_decision(self, decision: RiskDecision) -> None:
-<<<<<<< HEAD
         self.calls.append(decision)
         self.methods.append("execute_decision")
 
     def execute(self, decision: RiskDecision) -> None:
         self.calls.append(decision)
         self.methods.append("execute")
-=======
         self.methods.append("execute_decision")
         self.calls.append(decision)
 
     def execute(self, decision: RiskDecision) -> None:
         self.methods.append("execute")
         self.calls.append(decision)
->>>>>>> 2dd1529c
 
 
 class _ExecutionServiceExecuteOnly:
@@ -140,16 +128,13 @@
         self.methods: list[str] = []
 
     def execute(self, decision: RiskDecision) -> None:
-<<<<<<< HEAD
         self.calls.append(decision)
         self.methods.append("execute")
-=======
         self.methods.append("execute")
         self.calls.append(decision)
 
 
 _MISSING = object()
->>>>>>> 2dd1529c
 
 
 class _Approval(enum.Enum):
@@ -157,8 +142,6 @@
     DENIED = "denied"
 
 
-<<<<<<< HEAD
-=======
 def _build_summary(
     regime: MarketRegime,
     *,
@@ -180,7 +163,6 @@
     )
 
 
->>>>>>> 2dd1529c
 def test_map_regime_to_signal_respects_config(monkeypatch: pytest.MonkeyPatch) -> None:
     config_loader.reset_threshold_cache()
     baseline = copy.deepcopy(config_loader.load_risk_thresholds())
