--- conflicted
+++ resolved
@@ -62,13 +62,10 @@
         self.paper_variant: str | None = None
         self.paper_balance: tuple[float, str | None] | None = None
         self.paper_fee_rate: float | None = None
-<<<<<<< HEAD
         self._paper_initial_cash = 10_000.0
         self._paper_cash_asset: str | None = "USDT"
         self.paper_simulator_settings: dict[str, float] = {}
-=======
         self.paper_simulator_settings: Mapping[str, object] | None = None
->>>>>>> 40191faa
         _RecordingManager.instances.append(self)
 
     # API używane przez CLI
@@ -109,31 +106,24 @@
         self._credentials = (api_key, secret, passphrase)
 
     def configure_native_adapter(self, *, settings: Mapping[str, object], mode: Mode | None = None) -> None:
-<<<<<<< HEAD
         self._configured_settings = dict(settings)
-=======
         self._configured_settings = settings
->>>>>>> 40191faa
         self.native_adapter_mode = mode
 
     def set_paper_variant(self, variant: str) -> None:
         self.paper_variant = variant
 
     def set_paper_balance(self, amount: float, asset: str | None = None) -> None:
-<<<<<<< HEAD
         normalized_asset = asset.upper() if isinstance(asset, str) else asset
         self.paper_balance = (float(amount), normalized_asset)
         self._paper_initial_cash = float(amount)
         if normalized_asset:
             self._paper_cash_asset = normalized_asset
-=======
         self.paper_balance = (float(amount), asset)
->>>>>>> 40191faa
 
     def set_paper_fee_rate(self, fee_rate: float) -> None:
         self.paper_fee_rate = float(fee_rate)
 
-<<<<<<< HEAD
     def get_paper_variant(self) -> str:
         return self.paper_variant or "spot"
 
@@ -173,10 +163,8 @@
         for key, value in self.paper_simulator_settings.items():
             combined[key] = float(value)
         return combined
-=======
     def configure_paper_simulator(self, **settings: object) -> None:
         self.paper_simulator_settings = dict(settings)
->>>>>>> 40191faa
 
     def configure_watchdog(
         self,
@@ -199,10 +187,7 @@
         return {"total": {"USDT": 100.0}}
 
     def fetch_ticker(self, symbol: str) -> Mapping[str, object]:
-<<<<<<< HEAD
         self.ticker_requests.append(symbol)
-=======
->>>>>>> 40191faa
         return {"last": 100.0, "symbol": symbol}
 
     def create_health_monitor(self, checks: Iterable) -> _FakeMonitor:
@@ -381,13 +366,10 @@
     assert manager.paper_balance == (50_000.0, "USDT")
     assert manager.paper_fee_rate == pytest.approx(0.0015)
     assert manager.paper_simulator_settings == {
-<<<<<<< HEAD
         "leverage_limit": pytest.approx(6.0),
         "maintenance_margin_ratio": pytest.approx(0.1),
-=======
         "leverage_limit": 6,
         "maintenance_margin_ratio": 0.1,
->>>>>>> 40191faa
     }
     assert manager.watchdog_config and manager.watchdog_config["retry_policy"]["max_attempts"] == 5
     assert manager._credentials == ("LIVEKEY", "LIVESECRET", None)
@@ -396,7 +378,6 @@
     assert manager._health_checks and manager._health_checks[0].name == "public_api"
 
     captured = capsys.readouterr()
-<<<<<<< HEAD
     assert "Aktywne środowisko: paper_margin" in captured.out
     assert "paper_variant=margin" in captured.out
     assert "Overall status" in captured.out
@@ -648,12 +629,10 @@
 def test_health_check_cli_requires_environment_when_default_missing(
     tmp_path: Path, capsys: pytest.CaptureFixture[str]
 ) -> None:
-=======
     assert "Overall status" in captured.out
 
 
 def test_health_check_cli_environment_requires_environment_name(tmp_path: Path) -> None:
->>>>>>> 40191faa
     env_yaml = tmp_path / "modes.yaml"
     env_yaml.write_text("paper: {}", encoding="utf-8")
 
@@ -669,11 +648,8 @@
     )
 
     assert exit_code == 2
-<<<<<<< HEAD
     captured = capsys.readouterr()
     assert "defaults.environment" in captured.err
-=======
->>>>>>> 40191faa
 
 
 def test_health_check_cli_environment_missing_placeholder(
