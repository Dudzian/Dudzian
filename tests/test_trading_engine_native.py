"""Testy natywnego silnika tradingowego w pakiecie bot_core."""

from __future__ import annotations

import tempfile
import unittest
from pathlib import Path
from unittest.mock import MagicMock, patch

import numpy as np
import pandas as pd
import yaml

from bot_core.trading.engine import (
    BacktestResult,
    EngineConfig,
    MultiSessionBacktestResult,
    RiskManagementService,
    TechnicalIndicators,
    TechnicalIndicatorsService,
    TradingEngine,
    TradingParameters,
    TradingSignalService,
    VectorizedBacktestEngine,
)
from bot_core.data.backtest_library import BacktestDatasetLibrary


class TestNativeTradingEngine(unittest.TestCase):
    """Minimalny zestaw testów sanity-check dla modułu bot_core.trading."""

    def setUp(self) -> None:
        self.config = EngineConfig(log_level="ERROR")
        self.engine = TradingEngine(config=self.config)
        self.params = TradingParameters()
        self.data = self._make_data()

    def _make_data(self) -> pd.DataFrame:
        dates = pd.date_range(start="2021-01-01", end="2021-12-31", freq="D")
        rng = np.random.default_rng(seed=1234)
        steps = rng.normal(0.0005, 0.02, size=len(dates))
        prices = 100.0 * (1 + steps).cumprod()
        noise = rng.normal(0, 0.3, size=len(dates))
        frame = pd.DataFrame(
            {
                "open": prices + noise,
                "high": prices + np.abs(noise) + rng.uniform(0, 1, len(dates)),
                "low": prices - np.abs(noise) - rng.uniform(0, 1, len(dates)),
                "close": prices,
                "volume": rng.integers(1_000, 5_000, len(dates)),
            },
            index=dates,
        )
        frame["high"] = frame[["open", "high", "low", "close"]].max(axis=1)
        frame["low"] = frame[["open", "high", "low", "close"]].min(axis=1)
        return frame

    def test_indicator_pipeline(self) -> None:
        validator = TechnicalIndicatorsService(MagicMock(), self.config)
        indicators = validator.calculate_indicators(self.data, self.params)
        self.assertIsInstance(indicators, TechnicalIndicators)
        self.assertEqual(len(indicators.rsi), len(self.data))

    def test_signal_and_risk_services(self) -> None:
        calculator = TechnicalIndicatorsService(MagicMock(), self.config)
        generator = TradingSignalService(MagicMock())
        risk = RiskManagementService(MagicMock())

        indicators = calculator.calculate_indicators(self.data, self.params)
        signals = generator.generate_signals(indicators, self.params)
        managed = risk.apply_risk_management(self.data, signals, indicators, self.params)

        self.assertEqual(len(signals), len(self.data))
        self.assertIsInstance(managed, pd.DataFrame)
        self.assertEqual(len(managed), len(self.data))
        self.assertIn("direction", managed.columns)
        self.assertIn("size", managed.columns)
        self.assertTrue(set(managed["direction"].unique()).issubset({-1, 0, 1}))
        self.assertTrue((managed["size"] >= 0).all())
        if "exit_reason" in managed.columns:
            recorded = managed["exit_reason"].dropna()
            self.assertTrue(recorded.empty or recorded.str.strip().ne("").all())

    def test_risk_management_exit_reasons_propagate_to_trades(self) -> None:
        dates = pd.date_range("2022-01-01", periods=6, freq="D")
        close_prices = pd.Series([100.0, 99.0, 97.5, 96.0, 97.0, 98.0], index=dates)
        data = pd.DataFrame(
            {
                "open": close_prices,
                "high": close_prices + 0.5,
                "low": close_prices - 0.5,
                "close": close_prices,
                "volume": np.full(len(close_prices), 1_000.0),
            },
            index=dates,
        )

        signals = pd.Series([1, 1, 1, 1, 0, 0], index=dates, dtype=int)
        base = pd.Series(np.ones(len(dates)), index=dates)
        atr = pd.Series(np.ones(len(dates)), index=dates)
        indicators = TechnicalIndicators(
            rsi=base,
            ema_fast=base,
            ema_slow=base,
            sma_trend=base,
            atr=atr,
            bollinger_upper=base,
            bollinger_lower=base,
            bollinger_middle=base,
            macd=base,
            macd_signal=base,
            stochastic_k=base,
            stochastic_d=base,
        )

        params = TradingParameters(max_position_risk=0.05, position_size=1.0)
        risk = RiskManagementService(MagicMock())
        managed = risk.apply_risk_management(data, signals, indicators, params)

        self.assertIn("exit_reason", managed.columns)
        self.assertEqual(managed.loc[dates[2], "exit_reason"], "stop_loss")
        self.assertEqual(managed.loc[dates[4], "exit_reason"], "signal")
        non_na_reasons = managed["exit_reason"].dropna()
        self.assertEqual(len(non_na_reasons), 2)
        self.assertListEqual(list(non_na_reasons.index), [dates[2], dates[4]])

        engine = VectorizedBacktestEngine(MagicMock())
        trades = engine._generate_trades_dataframe_vectorized(data, managed, params)

        self.assertEqual(len(trades), 2)
        self.assertListEqual(trades["exit_reason"].tolist(), ["stop_loss", "signal"])

    def test_trade_generation_handles_sparse_exit_metadata(self) -> None:
        dates = pd.date_range("2022-02-01", periods=6, freq="D")
        close_prices = pd.Series([100.0, 101.0, 102.0, 101.5, 100.5, 99.5], index=dates)
        data = pd.DataFrame(
            {
                "open": close_prices,
                "high": close_prices + 0.75,
                "low": close_prices - 0.75,
                "close": close_prices,
                "volume": np.full(len(close_prices), 1_000.0),
            },
            index=dates,
        )

        positions = pd.DataFrame(
            {
                "direction": [0, 1, 1, 0, -1, 0],
                "size": [0.0, 1.0, 1.0, 0.0, 1.0, 0.0],
                "exit_reason": pd.Series(
                    [pd.NA, pd.NA, pd.NA, "stop_loss", pd.NA, pd.NA],
                    dtype="string",
                    index=dates,
                ),
            },
            index=dates,
        )

        engine = VectorizedBacktestEngine(MagicMock())
        trades = engine._generate_trades_dataframe_vectorized(data, positions, self.params)

        self.assertEqual(len(trades), 2)
        self.assertEqual(trades.loc[0, "exit_reason"], "stop_loss")
        self.assertEqual(trades.loc[1, "exit_reason"], "signal")

    def test_trade_generation_without_exit_metadata_defaults_to_signal(self) -> None:
        dates = pd.date_range("2022-03-01", periods=5, freq="D")
        close_prices = pd.Series([50.0, 51.0, 52.0, 51.0, 50.5], index=dates)
        data = pd.DataFrame(
            {
                "open": close_prices,
                "high": close_prices + 0.25,
                "low": close_prices - 0.25,
                "close": close_prices,
                "volume": np.full(len(close_prices), 500.0),
            },
            index=dates,
        )

        positions = pd.DataFrame(
            {
                "direction": [0, 1, 1, 0, 0],
                "size": [0.0, 1.0, 1.0, 0.0, 0.0],
            },
            index=dates,
        )

        engine = VectorizedBacktestEngine(MagicMock())
        trades = engine._generate_trades_dataframe_vectorized(data, positions, self.params)

        self.assertEqual(len(trades), 1)
        self.assertEqual(trades.loc[0, "exit_reason"], "signal")

    def test_trade_generation_normalizes_exit_reason_values(self) -> None:
        dates = pd.date_range("2022-04-01", periods=7, freq="D")
        close_prices = pd.Series(
            [200.0, 198.0, 197.5, 198.5, 199.0, 200.5, 201.0],
            index=dates,
        )
        data = pd.DataFrame(
            {
                "open": close_prices,
                "high": close_prices + 0.4,
                "low": close_prices - 0.4,
                "close": close_prices,
                "volume": np.full(len(close_prices), 750.0),
            },
            index=dates,
        )

        positions = pd.DataFrame(
            {
                "direction": [0, 1, 0, 1, 0, 1, 0],
                "size": [0.0, 1.5, 0.0, 2.0, 0.0, 1.0, 0.0],
                "exit_reason": [
                    None,
                    None,
                    "  Stop-Loss  ",
                    None,
                    "TAKE PROFIT",
                    None,
                    "Signal",
                ],
            },
            index=dates,
        )

        engine = VectorizedBacktestEngine(MagicMock())
        trades = engine._generate_trades_dataframe_vectorized(data, positions, self.params)

        self.assertEqual(len(trades), 3)
        self.assertListEqual(
            trades["exit_reason"].tolist(),
            ["stop_loss", "take_profit", "signal"],
        )

    def test_trade_generation_handles_categorical_exit_reason_column(self) -> None:
        dates = pd.date_range("2022-06-01", periods=7, freq="D")
        prices = pd.Series(
            [75.0, 76.5, 77.0, 76.0, 75.5, 76.2, 76.8],
            index=dates,
        )
        data = pd.DataFrame(
            {
                "open": prices,
                "high": prices + 0.2,
                "low": prices - 0.2,
                "close": prices,
                "volume": np.full(len(prices), 850.0),
            },
            index=dates,
        )

        exit_reason_data = pd.Categorical(
            [
                None,
                None,
                "StopLoss",
                None,
                "TAKEPROFIT",
                None,
                "Signal",
            ],
            categories=["StopLoss", "TAKEPROFIT", "Signal"],
        )

        positions = pd.DataFrame(
            {
                "direction": [0, 1, 0, 1, 0, 1, 0],
                "size": [0.0, 2.0, 0.0, 1.5, 0.0, 1.0, 0.0],
                "exit_reason": exit_reason_data,
            },
            index=dates,
        )

        engine = VectorizedBacktestEngine(MagicMock())
        trades = engine._generate_trades_dataframe_vectorized(data, positions, self.params)

        self.assertEqual(len(trades), 3)
        self.assertListEqual(
            trades["exit_reason"].tolist(),
            ["stop_loss", "take_profit", "signal"],
        )

    def test_trade_generation_unknown_exit_reason_defaults_to_signal(self) -> None:
        dates = pd.date_range("2022-05-01", periods=5, freq="D")
        close_prices = pd.Series([150.0, 149.5, 149.0, 148.5, 148.0], index=dates)
        data = pd.DataFrame(
            {
                "open": close_prices,
                "high": close_prices + 0.3,
                "low": close_prices - 0.3,
                "close": close_prices,
                "volume": np.full(len(close_prices), 600.0),
            },
            index=dates,
        )

        positions = pd.DataFrame(
            {
                "direction": [0, 1, 1, 0, 0],
                "size": [0.0, 1.0, 1.0, 0.0, 0.0],
                "exit_reason": [pd.NA, "manual_exit", pd.NA, "unknown", pd.NA],
            },
            index=dates,
        )

        engine = VectorizedBacktestEngine(MagicMock())
        trades = engine._generate_trades_dataframe_vectorized(data, positions, self.params)

        self.assertEqual(len(trades), 1)
        self.assertEqual(trades.loc[0, "exit_reason"], "signal")

    def test_full_backtest(self) -> None:
        result = self.engine.run_strategy(self.data, self.params)
        self.assertIsInstance(result, BacktestResult)
        self.assertGreater(len(result.equity_curve), 0)
        self.assertIsInstance(result.sharpe_ratio, float)

    def test_optimize_parameters_respects_max_iterations(self) -> None:
        mock_result = MagicMock()
        mock_result.configure_mock(sharpe_ratio=1.0)

        self.engine.run_strategy = MagicMock(return_value=mock_result)
        self.engine._logger = MagicMock()

        param_ranges = {
            "rsi_period": [10, 14, 20],
            "ema_fast_period": [5, 10],
            "ema_slow_period": [15, 25],
            "signal_threshold": [0.05, 0.1],
        }

        max_iterations = 3

        params, score = self.engine.optimize_parameters(
            self.data, param_ranges, max_iterations=max_iterations
        )

        self.assertIsNotNone(params)
        self.assertIsInstance(score, float)

        actual_iterations = self.engine.run_strategy.call_count
        self.assertLessEqual(actual_iterations, max_iterations)

<<<<<<< HEAD
        summary = self.engine.get_last_optimization_summary()
        self.assertIsNotNone(summary)
        assert summary is not None  # type narrowing for mypy-like tools
        self.assertEqual(summary.iterations, actual_iterations)
        self.assertFalse(summary.fallback_used)
        self.assertEqual(summary.objective, "sharpe_ratio")
        self.assertIs(summary.result, mock_result)

=======
>>>>>>> 209d5482
        info_messages = [call.args[0] for call in self.engine._logger.info.call_args_list]
        self.assertTrue(
            any(
                f"Optimization completed after {actual_iterations} iterations" in message
                for message in info_messages
            ),
            "Final log message should report the actual iteration count.",
        )

    def test_optimize_parameters_counts_failed_runs(self) -> None:
        successful_result = MagicMock()
        successful_result.configure_mock(sharpe_ratio=2.0)

        self.engine.run_strategy = MagicMock(
            side_effect=[RuntimeError("boom"), successful_result]
        )
        self.engine._logger = MagicMock()

        param_ranges = {
            "rsi_period": [10, 14, 20],
            "ema_fast_period": [5, 10],
            "ema_slow_period": [15, 25],
            "signal_threshold": [0.05, 0.1],
        }

        max_iterations = 2

        params, score = self.engine.optimize_parameters(
            self.data, param_ranges, max_iterations=max_iterations
        )

        self.assertIsNotNone(params)
        self.assertIsInstance(score, float)

        self.assertEqual(self.engine.run_strategy.call_count, max_iterations)

<<<<<<< HEAD
        summary = self.engine.get_last_optimization_summary()
        self.assertIsNotNone(summary)
        assert summary is not None
        self.assertEqual(summary.iterations, max_iterations)
        self.assertFalse(summary.fallback_used)

=======
>>>>>>> 209d5482
        info_messages = [call.args[0] for call in self.engine._logger.info.call_args_list]
        self.assertTrue(
            any(
                f"Optimization completed after {max_iterations} iterations" in message
                for message in info_messages
            ),
            "Iteration log should include failed strategy attempts.",
        )

    def test_optimize_parameters_recovers_from_pre_execution_failures(self) -> None:
        successful_result = MagicMock()
        successful_result.configure_mock(sharpe_ratio=1.5)

        self.engine.run_strategy = MagicMock(return_value=successful_result)
        self.engine._logger = MagicMock()

        param_ranges = {
            "rsi_period": [10, 14, 20],
            "ema_fast_period": [5, 10],
            "ema_slow_period": [15, 25],
            "signal_threshold": [0.05, 0.1],
        }

        max_iterations = 2

        import bot_core.trading.engine as engine_module

        original_replace = engine_module.replace

        call_tracker = {"count": 0}

        def flaky_replace(obj, **changes):
            if call_tracker["count"] == 0:
                call_tracker["count"] += 1
                raise ValueError("synthetic failure")
            return original_replace(obj, **changes)

        with patch("bot_core.trading.engine.replace", side_effect=flaky_replace):
            params, score = self.engine.optimize_parameters(
                self.data, param_ranges, max_iterations=max_iterations
            )

        self.assertIsNotNone(params)
        self.assertIsInstance(score, float)
        self.assertEqual(self.engine.run_strategy.call_count, max_iterations)

<<<<<<< HEAD
        summary = self.engine.get_last_optimization_summary()
        self.assertIsNotNone(summary)
        assert summary is not None
        self.assertEqual(summary.iterations, max_iterations)
        self.assertFalse(summary.fallback_used)

=======
>>>>>>> 209d5482
        info_messages = [call.args[0] for call in self.engine._logger.info.call_args_list]
        self.assertTrue(
            any(
                f"Optimization completed after {max_iterations} iterations" in message
                for message in info_messages
            ),
            "Iteration log should still report the actual iteration count.",
        )

    def test_optimize_parameters_accepts_callable_objective(self) -> None:
        mock_result = MagicMock()
        mock_result.configure_mock(sharpe_ratio=0.0)

        evaluations: list[float] = []

        def objective_fn(result: MagicMock) -> float:
            score = 2.0 - 0.1 * len(evaluations)
            evaluations.append(score)
            return score

        self.engine.run_strategy = MagicMock(return_value=mock_result)
        self.engine._logger = MagicMock()

        param_ranges = {
            "rsi_period": [10, 14, 20],
            "ema_fast_period": [5, 10],
            "ema_slow_period": [15, 25],
            "signal_threshold": [0.05, 0.1],
        }

        max_iterations = 3

        params, score = self.engine.optimize_parameters(
            self.data,
            param_ranges,
            objective=objective_fn,
            max_iterations=max_iterations,
        )

        self.assertIsNotNone(params)
        self.assertAlmostEqual(score, evaluations[0])
        self.assertEqual(len(evaluations), self.engine.run_strategy.call_count)
        self.assertLessEqual(self.engine.run_strategy.call_count, max_iterations)

<<<<<<< HEAD
        summary = self.engine.get_last_optimization_summary()
        self.assertIsNotNone(summary)
        assert summary is not None
        self.assertFalse(summary.fallback_used)
        self.assertEqual(summary.objective, "objective_fn")
        self.assertEqual(summary.score, evaluations[0])

=======
>>>>>>> 209d5482
    def test_optimize_parameters_skips_nan_scores(self) -> None:
        successful_result = MagicMock()
        successful_result.configure_mock(sharpe_ratio=1.25)

        nan_result = MagicMock()
        nan_result.configure_mock(sharpe_ratio=float("nan"))

        self.engine.run_strategy = MagicMock(side_effect=[nan_result, successful_result])
        self.engine._logger = MagicMock()

        param_ranges = {
            "rsi_period": [10, 14, 20],
            "ema_fast_period": [5, 10],
            "ema_slow_period": [15, 25],
            "signal_threshold": [0.05, 0.1],
        }

        max_iterations = 2

        params, score = self.engine.optimize_parameters(
            self.data, param_ranges, max_iterations=max_iterations
        )

        self.assertIsNotNone(params)
        self.assertAlmostEqual(score, successful_result.sharpe_ratio)
        self.assertEqual(self.engine.run_strategy.call_count, max_iterations)

<<<<<<< HEAD
        summary = self.engine.get_last_optimization_summary()
        self.assertIsNotNone(summary)
        assert summary is not None
        self.assertFalse(summary.fallback_used)
        self.assertEqual(summary.iterations, max_iterations)
        self.assertIs(summary.result, successful_result)
        self.assertEqual(summary.score, successful_result.sharpe_ratio)

=======
>>>>>>> 209d5482
    def test_optimize_parameters_returns_baseline_when_no_valid_scores(self) -> None:
        nan_result = MagicMock()
        nan_result.configure_mock(sharpe_ratio=float("nan"))

<<<<<<< HEAD
        baseline_result = MagicMock()
        baseline_result.configure_mock(sharpe_ratio=0.75)

        self.engine.run_strategy = MagicMock(
            side_effect=[nan_result, nan_result, baseline_result]
        )
=======
        self.engine.run_strategy = MagicMock(return_value=nan_result)
>>>>>>> 209d5482
        self.engine._logger = MagicMock()

        param_ranges = {
            "rsi_period": [10, 14],
            "ema_fast_period": [5],
            "ema_slow_period": [15],
            "signal_threshold": [0.05],
        }

        max_iterations = 2

        params, score = self.engine.optimize_parameters(
            self.data, param_ranges, max_iterations=max_iterations
        )

        self.assertEqual(params, TradingParameters())
<<<<<<< HEAD
        self.assertEqual(score, baseline_result.sharpe_ratio)
        self.assertEqual(
            self.engine.run_strategy.call_count,
            max_iterations + 1,
        )

        baseline_call = self.engine.run_strategy.call_args_list[-1]
        self.assertEqual(baseline_call.args[1], TradingParameters())

        summary = self.engine.get_last_optimization_summary()
        self.assertIsNotNone(summary)
        assert summary is not None
        self.assertTrue(summary.fallback_used)
        self.assertEqual(summary.iterations, max_iterations)
        self.assertEqual(summary.params, TradingParameters())
        self.assertIs(summary.result, baseline_result)
        self.assertEqual(summary.score, baseline_result.sharpe_ratio)
=======
        self.assertEqual(score, float("-inf"))
        self.assertEqual(self.engine.run_strategy.call_count, max_iterations)
>>>>>>> 209d5482

        warning_messages = [call.args[0] for call in self.engine._logger.warning.call_args_list]
        self.assertTrue(
            any("without a valid score" in message for message in warning_messages),
            "Fallback warning should mention absence of valid optimization scores.",
        )

<<<<<<< HEAD
        info_messages = [call.args[0] for call in self.engine._logger.info.call_args_list]
        self.assertTrue(
            any("Baseline parameters produce" in message for message in info_messages),
            "Baseline evaluation should be logged when falling back to defaults.",
        )

    def test_optimize_parameters_records_best_result(self) -> None:
        successful_result = MagicMock()
        successful_result.configure_mock(sharpe_ratio=3.0)

        self.engine.run_strategy = MagicMock(return_value=successful_result)
        self.engine._logger = MagicMock()

        param_ranges = {
            "rsi_period": [10, 14, 20],
            "ema_fast_period": [5, 10],
            "ema_slow_period": [15, 25],
            "signal_threshold": [0.05, 0.1],
        }

        params, score = self.engine.optimize_parameters(
            self.data, param_ranges, max_iterations=1
        )

        self.assertIsNotNone(params)
        self.assertEqual(score, successful_result.sharpe_ratio)

        summary = self.engine.get_last_optimization_summary()
        self.assertIsNotNone(summary)
        assert summary is not None
        self.assertFalse(summary.fallback_used)
        self.assertEqual(summary.iterations, 1)
        self.assertIs(summary.result, successful_result)
        self.assertEqual(summary.score, successful_result.sharpe_ratio)

=======
>>>>>>> 209d5482
    def test_multi_session_backtest_matches_reference(self) -> None:
        dates = pd.date_range("2022-01-01", periods=6, freq="D")
        closes_a = pd.Series([100.0, 101.5, 102.0, 103.0, 104.5, 105.0], index=dates)
        closes_b = pd.Series([50.0, 49.5, 50.5, 51.0, 52.0, 53.5], index=dates)

        def _build_rows(series: pd.Series, symbol: str) -> pd.DataFrame:
            frame = pd.DataFrame({
                "timestamp": (series.index.view('int64') // 10**9).astype(int),
                "symbol": symbol,
                "open": series.values,
                "high": series.values,
                "low": series.values,
                "close": series.values,
                "volume": np.full(len(series), 1_000.0),
            })
            return frame

        weights = {"ASSET_A": 0.6, "ASSET_B": 0.4}
        returns_a = closes_a.pct_change().fillna(0.0)
        returns_b = closes_b.pct_change().fillna(0.0)
        total_return_a = float((1 + returns_a).cumprod().iloc[-1] - 1.0)
        total_return_b = float((1 + returns_b).cumprod().iloc[-1] - 1.0)
        combined_returns = pd.DataFrame({
            "ASSET_A": returns_a,
            "ASSET_B": returns_b,
        }).fillna(0.0)
        weighted_returns = combined_returns.mul(pd.Series(weights)).sum(axis=1)
        total_return_portfolio = float((1 + weighted_returns).cumprod().iloc[-1] - 1.0)

        manifest_payload = {
            "version": 1,
            "interval_units": {"d": 86400},
            "datasets": {
                "asset_a": {
                    "file": "asset_a.csv",
                    "interval": "1d",
                    "timezone": "UTC",
                    "strategies": ["constant"],
                    "risk_profiles": ["balanced"],
                    "schema": {
                        "timestamp": "int",
                        "symbol": "str",
                        "open": "float",
                        "high": "float",
                        "low": "float",
                        "close": "float",
                        "volume": "float",
                    },
                    "checks": {
                        "reference_results": {
                            "total_return": total_return_a,
                        }
                    },
                },
                "asset_b": {
                    "file": "asset_b.csv",
                    "interval": "1d",
                    "timezone": "UTC",
                    "strategies": ["constant"],
                    "risk_profiles": ["balanced"],
                    "schema": {
                        "timestamp": "int",
                        "symbol": "str",
                        "open": "float",
                        "high": "float",
                        "low": "float",
                        "close": "float",
                        "volume": "float",
                    },
                    "checks": {
                        "reference_results": {
                            "total_return": total_return_b,
                        }
                    },
                },
                "portfolio": {
                    "file": "asset_a.csv",
                    "interval": "1d",
                    "timezone": "UTC",
                    "strategies": ["portfolio"],
                    "risk_profiles": ["balanced"],
                    "schema": {
                        "timestamp": "int",
                        "symbol": "str",
                        "open": "float",
                        "high": "float",
                        "low": "float",
                        "close": "float",
                        "volume": "float",
                    },
                    "checks": {
                        "reference_results": {
                            "total_return": total_return_portfolio,
                            "weights": weights,
                        }
                    },
                },
            },
        }

        with tempfile.TemporaryDirectory() as tmpdir:
            tmp_path = Path(tmpdir)
            asset_a_path = tmp_path / "asset_a.csv"
            asset_b_path = tmp_path / "asset_b.csv"
            manifest_path = tmp_path / "manifest.yaml"

            _build_rows(closes_a, "ASSET_A").to_csv(asset_a_path, index=False)
            _build_rows(closes_b, "ASSET_B").to_csv(asset_b_path, index=False)
            manifest_path.write_text(yaml.safe_dump(manifest_payload, sort_keys=False), encoding="utf-8")

            library = BacktestDatasetLibrary(manifest_path)
            reference_a = library.describe("asset_a").reference_results.get("total_return")
            reference_b = library.describe("asset_b").reference_results.get("total_return")
            reference_portfolio = library.describe("portfolio").reference_results.get("total_return")
            frame_a = library.load_dataframe(
                "asset_a", index_column="timestamp", datetime_columns={"timestamp": "s"}
            )
            frame_b = library.load_dataframe(
                "asset_b", index_column="timestamp", datetime_columns={"timestamp": "s"}
            )

            session_data = {
                "ASSET_A": frame_a[["open", "high", "low", "close", "volume"]],
                "ASSET_B": frame_b[["open", "high", "low", "close", "volume"]],
            }

            class _DummyIndicatorService:
                def __init__(self, logger, config):
                    self._logger = logger
                    self._config = config

                def calculate_indicators(self, data: pd.DataFrame, params: TradingParameters) -> TechnicalIndicators:
                    base = pd.Series(np.ones(len(data)), index=data.index)
                    atr = pd.Series(np.full(len(data), 1.0), index=data.index)
                    return TechnicalIndicators(
                        rsi=base,
                        ema_fast=base,
                        ema_slow=base,
                        sma_trend=base,
                        atr=atr,
                        bollinger_upper=base,
                        bollinger_lower=base,
                        bollinger_middle=base,
                        macd=base,
                        macd_signal=base,
                        stochastic_k=base,
                        stochastic_d=base,
                    )

            class _ConstantSignalGenerator:
                def __init__(self, logger):
                    self._logger = logger

                def generate_signals(self, indicators: TechnicalIndicators, params: TradingParameters) -> pd.Series:
                    return pd.Series(1, index=indicators.rsi.index, dtype=int)

            class _ConstantRiskManager:
                def __init__(self, logger):
                    self._logger = logger

                def apply_risk_management(
                    self,
                    data: pd.DataFrame,
                    signals: pd.Series,
                    indicators: TechnicalIndicators,
                    params: TradingParameters,
                ) -> pd.DataFrame:
                    return pd.DataFrame(
                        {
                            "direction": np.ones(len(signals), dtype=int),
                            "size": np.ones(len(signals), dtype=float),
                        },
                        index=signals.index,
                    )

            logger = MagicMock()
            config = EngineConfig(log_level="ERROR", min_data_points=1)
            engine = TradingEngine(
                config=config,
                indicator_calculator=_DummyIndicatorService(logger, config),
                signal_generator=_ConstantSignalGenerator(logger),
                risk_manager=_ConstantRiskManager(logger),
                logger=logger,
            )

            multi_result = engine.run_strategy(
                session_data,
                {"ASSET_A": TradingParameters(), "ASSET_B": TradingParameters()},
                initial_capital=10_000.0,
                fee_bps=0.0,
                session_weights=weights,
            )

        self.assertIsInstance(multi_result, MultiSessionBacktestResult)
        self.assertIsNotNone(reference_portfolio)
        self.assertAlmostEqual(
            multi_result.aggregate.total_return,
            reference_portfolio,
            places=6,
        )
        self.assertIsNotNone(reference_a)
        self.assertAlmostEqual(
            multi_result.sessions["ASSET_A"].total_return,
            reference_a,
            places=6,
        )
        self.assertIsNotNone(reference_b)
        self.assertAlmostEqual(
            multi_result.sessions["ASSET_B"].total_return,
            reference_b,
            places=6,
        )


if __name__ == "__main__":  # pragma: no cover
    unittest.main()<|MERGE_RESOLUTION|>--- conflicted
+++ resolved
@@ -344,17 +344,6 @@
         actual_iterations = self.engine.run_strategy.call_count
         self.assertLessEqual(actual_iterations, max_iterations)
 
-<<<<<<< HEAD
-        summary = self.engine.get_last_optimization_summary()
-        self.assertIsNotNone(summary)
-        assert summary is not None  # type narrowing for mypy-like tools
-        self.assertEqual(summary.iterations, actual_iterations)
-        self.assertFalse(summary.fallback_used)
-        self.assertEqual(summary.objective, "sharpe_ratio")
-        self.assertIs(summary.result, mock_result)
-
-=======
->>>>>>> 209d5482
         info_messages = [call.args[0] for call in self.engine._logger.info.call_args_list]
         self.assertTrue(
             any(
@@ -391,15 +380,6 @@
 
         self.assertEqual(self.engine.run_strategy.call_count, max_iterations)
 
-<<<<<<< HEAD
-        summary = self.engine.get_last_optimization_summary()
-        self.assertIsNotNone(summary)
-        assert summary is not None
-        self.assertEqual(summary.iterations, max_iterations)
-        self.assertFalse(summary.fallback_used)
-
-=======
->>>>>>> 209d5482
         info_messages = [call.args[0] for call in self.engine._logger.info.call_args_list]
         self.assertTrue(
             any(
@@ -446,15 +426,6 @@
         self.assertIsInstance(score, float)
         self.assertEqual(self.engine.run_strategy.call_count, max_iterations)
 
-<<<<<<< HEAD
-        summary = self.engine.get_last_optimization_summary()
-        self.assertIsNotNone(summary)
-        assert summary is not None
-        self.assertEqual(summary.iterations, max_iterations)
-        self.assertFalse(summary.fallback_used)
-
-=======
->>>>>>> 209d5482
         info_messages = [call.args[0] for call in self.engine._logger.info.call_args_list]
         self.assertTrue(
             any(
@@ -499,16 +470,6 @@
         self.assertEqual(len(evaluations), self.engine.run_strategy.call_count)
         self.assertLessEqual(self.engine.run_strategy.call_count, max_iterations)
 
-<<<<<<< HEAD
-        summary = self.engine.get_last_optimization_summary()
-        self.assertIsNotNone(summary)
-        assert summary is not None
-        self.assertFalse(summary.fallback_used)
-        self.assertEqual(summary.objective, "objective_fn")
-        self.assertEqual(summary.score, evaluations[0])
-
-=======
->>>>>>> 209d5482
     def test_optimize_parameters_skips_nan_scores(self) -> None:
         successful_result = MagicMock()
         successful_result.configure_mock(sharpe_ratio=1.25)
@@ -536,31 +497,11 @@
         self.assertAlmostEqual(score, successful_result.sharpe_ratio)
         self.assertEqual(self.engine.run_strategy.call_count, max_iterations)
 
-<<<<<<< HEAD
-        summary = self.engine.get_last_optimization_summary()
-        self.assertIsNotNone(summary)
-        assert summary is not None
-        self.assertFalse(summary.fallback_used)
-        self.assertEqual(summary.iterations, max_iterations)
-        self.assertIs(summary.result, successful_result)
-        self.assertEqual(summary.score, successful_result.sharpe_ratio)
-
-=======
->>>>>>> 209d5482
     def test_optimize_parameters_returns_baseline_when_no_valid_scores(self) -> None:
         nan_result = MagicMock()
         nan_result.configure_mock(sharpe_ratio=float("nan"))
 
-<<<<<<< HEAD
-        baseline_result = MagicMock()
-        baseline_result.configure_mock(sharpe_ratio=0.75)
-
-        self.engine.run_strategy = MagicMock(
-            side_effect=[nan_result, nan_result, baseline_result]
-        )
-=======
         self.engine.run_strategy = MagicMock(return_value=nan_result)
->>>>>>> 209d5482
         self.engine._logger = MagicMock()
 
         param_ranges = {
@@ -577,28 +518,8 @@
         )
 
         self.assertEqual(params, TradingParameters())
-<<<<<<< HEAD
-        self.assertEqual(score, baseline_result.sharpe_ratio)
-        self.assertEqual(
-            self.engine.run_strategy.call_count,
-            max_iterations + 1,
-        )
-
-        baseline_call = self.engine.run_strategy.call_args_list[-1]
-        self.assertEqual(baseline_call.args[1], TradingParameters())
-
-        summary = self.engine.get_last_optimization_summary()
-        self.assertIsNotNone(summary)
-        assert summary is not None
-        self.assertTrue(summary.fallback_used)
-        self.assertEqual(summary.iterations, max_iterations)
-        self.assertEqual(summary.params, TradingParameters())
-        self.assertIs(summary.result, baseline_result)
-        self.assertEqual(summary.score, baseline_result.sharpe_ratio)
-=======
         self.assertEqual(score, float("-inf"))
         self.assertEqual(self.engine.run_strategy.call_count, max_iterations)
->>>>>>> 209d5482
 
         warning_messages = [call.args[0] for call in self.engine._logger.warning.call_args_list]
         self.assertTrue(
@@ -606,44 +527,6 @@
             "Fallback warning should mention absence of valid optimization scores.",
         )
 
-<<<<<<< HEAD
-        info_messages = [call.args[0] for call in self.engine._logger.info.call_args_list]
-        self.assertTrue(
-            any("Baseline parameters produce" in message for message in info_messages),
-            "Baseline evaluation should be logged when falling back to defaults.",
-        )
-
-    def test_optimize_parameters_records_best_result(self) -> None:
-        successful_result = MagicMock()
-        successful_result.configure_mock(sharpe_ratio=3.0)
-
-        self.engine.run_strategy = MagicMock(return_value=successful_result)
-        self.engine._logger = MagicMock()
-
-        param_ranges = {
-            "rsi_period": [10, 14, 20],
-            "ema_fast_period": [5, 10],
-            "ema_slow_period": [15, 25],
-            "signal_threshold": [0.05, 0.1],
-        }
-
-        params, score = self.engine.optimize_parameters(
-            self.data, param_ranges, max_iterations=1
-        )
-
-        self.assertIsNotNone(params)
-        self.assertEqual(score, successful_result.sharpe_ratio)
-
-        summary = self.engine.get_last_optimization_summary()
-        self.assertIsNotNone(summary)
-        assert summary is not None
-        self.assertFalse(summary.fallback_used)
-        self.assertEqual(summary.iterations, 1)
-        self.assertIs(summary.result, successful_result)
-        self.assertEqual(summary.score, successful_result.sharpe_ratio)
-
-=======
->>>>>>> 209d5482
     def test_multi_session_backtest_matches_reference(self) -> None:
         dates = pd.date_range("2022-01-01", periods=6, freq="D")
         closes_a = pd.Series([100.0, 101.5, 102.0, 103.0, 104.5, 105.0], index=dates)
