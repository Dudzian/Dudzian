"""Testy natywnego silnika tradingowego w pakiecie bot_core."""

from __future__ import annotations

import tempfile
import unittest
from pathlib import Path
from unittest.mock import MagicMock, patch

import numpy as np
import pandas as pd
import yaml

from bot_core.trading.engine import (
    BacktestResult,
    EngineConfig,
    MultiSessionBacktestResult,
    RiskManagementService,
    TechnicalIndicators,
    TechnicalIndicatorsService,
    TradingEngine,
    TradingParameters,
    TradingSignalService,
    VectorizedBacktestEngine,
)
from bot_core.data.backtest_library import BacktestDatasetLibrary


class TestNativeTradingEngine(unittest.TestCase):
    """Minimalny zestaw testów sanity-check dla modułu bot_core.trading."""

    def setUp(self) -> None:
        self.config = EngineConfig(log_level="ERROR")
        self.engine = TradingEngine(config=self.config)
        self.params = TradingParameters()
        self.data = self._make_data()

    def _make_data(self) -> pd.DataFrame:
        dates = pd.date_range(start="2021-01-01", end="2021-12-31", freq="D")
        rng = np.random.default_rng(seed=1234)
        steps = rng.normal(0.0005, 0.02, size=len(dates))
        prices = 100.0 * (1 + steps).cumprod()
        noise = rng.normal(0, 0.3, size=len(dates))
        frame = pd.DataFrame(
            {
                "open": prices + noise,
                "high": prices + np.abs(noise) + rng.uniform(0, 1, len(dates)),
                "low": prices - np.abs(noise) - rng.uniform(0, 1, len(dates)),
                "close": prices,
                "volume": rng.integers(1_000, 5_000, len(dates)),
            },
            index=dates,
        )
        frame["high"] = frame[["open", "high", "low", "close"]].max(axis=1)
        frame["low"] = frame[["open", "high", "low", "close"]].min(axis=1)
        return frame

    def test_indicator_pipeline(self) -> None:
        validator = TechnicalIndicatorsService(MagicMock(), self.config)
        indicators = validator.calculate_indicators(self.data, self.params)
        self.assertIsInstance(indicators, TechnicalIndicators)
        self.assertEqual(len(indicators.rsi), len(self.data))

    def test_signal_and_risk_services(self) -> None:
        calculator = TechnicalIndicatorsService(MagicMock(), self.config)
        generator = TradingSignalService(MagicMock())
        risk = RiskManagementService(MagicMock())

        indicators = calculator.calculate_indicators(self.data, self.params)
        signals = generator.generate_signals(indicators, self.params)
        managed = risk.apply_risk_management(self.data, signals, indicators, self.params)

        self.assertEqual(len(signals), len(self.data))
        self.assertIsInstance(managed, pd.DataFrame)
        self.assertEqual(len(managed), len(self.data))
        self.assertIn("direction", managed.columns)
        self.assertIn("size", managed.columns)
        self.assertTrue(set(managed["direction"].unique()).issubset({-1, 0, 1}))
        self.assertTrue((managed["size"] >= 0).all())
        if "exit_reason" in managed.columns:
            recorded = managed["exit_reason"].dropna()
            self.assertTrue(recorded.empty or recorded.str.strip().ne("").all())

    def test_risk_management_exit_reasons_propagate_to_trades(self) -> None:
        dates = pd.date_range("2022-01-01", periods=6, freq="D")
        close_prices = pd.Series([100.0, 99.0, 97.5, 96.0, 97.0, 98.0], index=dates)
        data = pd.DataFrame(
            {
                "open": close_prices,
                "high": close_prices + 0.5,
                "low": close_prices - 0.5,
                "close": close_prices,
                "volume": np.full(len(close_prices), 1_000.0),
            },
            index=dates,
        )

        signals = pd.Series([1, 1, 1, 1, 0, 0], index=dates, dtype=int)
        base = pd.Series(np.ones(len(dates)), index=dates)
        atr = pd.Series(np.ones(len(dates)), index=dates)
        indicators = TechnicalIndicators(
            rsi=base,
            ema_fast=base,
            ema_slow=base,
            sma_trend=base,
            atr=atr,
            bollinger_upper=base,
            bollinger_lower=base,
            bollinger_middle=base,
            macd=base,
            macd_signal=base,
            stochastic_k=base,
            stochastic_d=base,
        )

        params = TradingParameters(max_position_risk=0.05, position_size=1.0)
        risk = RiskManagementService(MagicMock())
        managed = risk.apply_risk_management(data, signals, indicators, params)

        self.assertIn("exit_reason", managed.columns)
        self.assertEqual(managed.loc[dates[2], "exit_reason"], "stop_loss")
        self.assertEqual(managed.loc[dates[4], "exit_reason"], "signal")
        non_na_reasons = managed["exit_reason"].dropna()
        self.assertEqual(len(non_na_reasons), 2)
        self.assertListEqual(list(non_na_reasons.index), [dates[2], dates[4]])

        engine = VectorizedBacktestEngine(MagicMock())
        trades = engine._generate_trades_dataframe_vectorized(data, managed, params)

        self.assertEqual(len(trades), 2)
        self.assertListEqual(trades["exit_reason"].tolist(), ["stop_loss", "signal"])

    def test_trade_generation_handles_sparse_exit_metadata(self) -> None:
        dates = pd.date_range("2022-02-01", periods=6, freq="D")
        close_prices = pd.Series([100.0, 101.0, 102.0, 101.5, 100.5, 99.5], index=dates)
        data = pd.DataFrame(
            {
                "open": close_prices,
                "high": close_prices + 0.75,
                "low": close_prices - 0.75,
                "close": close_prices,
                "volume": np.full(len(close_prices), 1_000.0),
            },
            index=dates,
        )

        positions = pd.DataFrame(
            {
                "direction": [0, 1, 1, 0, -1, 0],
                "size": [0.0, 1.0, 1.0, 0.0, 1.0, 0.0],
                "exit_reason": pd.Series(
                    [pd.NA, pd.NA, pd.NA, "stop_loss", pd.NA, pd.NA],
                    dtype="string",
                    index=dates,
                ),
            },
            index=dates,
        )

        engine = VectorizedBacktestEngine(MagicMock())
        trades = engine._generate_trades_dataframe_vectorized(data, positions, self.params)

        self.assertEqual(len(trades), 2)
        self.assertEqual(trades.loc[0, "exit_reason"], "stop_loss")
        self.assertEqual(trades.loc[1, "exit_reason"], "signal")

    def test_trade_generation_without_exit_metadata_defaults_to_signal(self) -> None:
        dates = pd.date_range("2022-03-01", periods=5, freq="D")
        close_prices = pd.Series([50.0, 51.0, 52.0, 51.0, 50.5], index=dates)
        data = pd.DataFrame(
            {
                "open": close_prices,
                "high": close_prices + 0.25,
                "low": close_prices - 0.25,
                "close": close_prices,
                "volume": np.full(len(close_prices), 500.0),
            },
            index=dates,
        )

        positions = pd.DataFrame(
            {
                "direction": [0, 1, 1, 0, 0],
                "size": [0.0, 1.0, 1.0, 0.0, 0.0],
            },
            index=dates,
        )

        engine = VectorizedBacktestEngine(MagicMock())
        trades = engine._generate_trades_dataframe_vectorized(data, positions, self.params)

        self.assertEqual(len(trades), 1)
        self.assertEqual(trades.loc[0, "exit_reason"], "signal")

    def test_trade_generation_normalizes_exit_reason_values(self) -> None:
        dates = pd.date_range("2022-04-01", periods=7, freq="D")
        close_prices = pd.Series(
            [200.0, 198.0, 197.5, 198.5, 199.0, 200.5, 201.0],
            index=dates,
        )
        data = pd.DataFrame(
            {
                "open": close_prices,
                "high": close_prices + 0.4,
                "low": close_prices - 0.4,
                "close": close_prices,
                "volume": np.full(len(close_prices), 750.0),
            },
            index=dates,
        )

        positions = pd.DataFrame(
            {
                "direction": [0, 1, 0, 1, 0, 1, 0],
                "size": [0.0, 1.5, 0.0, 2.0, 0.0, 1.0, 0.0],
                "exit_reason": [
                    None,
                    None,
                    "  Stop-Loss  ",
                    None,
                    "TAKE PROFIT",
                    None,
                    "Signal",
                ],
            },
            index=dates,
        )

        engine = VectorizedBacktestEngine(MagicMock())
        trades = engine._generate_trades_dataframe_vectorized(data, positions, self.params)

        self.assertEqual(len(trades), 3)
        self.assertListEqual(
            trades["exit_reason"].tolist(),
            ["stop_loss", "take_profit", "signal"],
        )

    def test_trade_generation_handles_categorical_exit_reason_column(self) -> None:
        dates = pd.date_range("2022-06-01", periods=7, freq="D")
        prices = pd.Series(
            [75.0, 76.5, 77.0, 76.0, 75.5, 76.2, 76.8],
            index=dates,
        )
        data = pd.DataFrame(
            {
                "open": prices,
                "high": prices + 0.2,
                "low": prices - 0.2,
                "close": prices,
                "volume": np.full(len(prices), 850.0),
            },
            index=dates,
        )

        exit_reason_data = pd.Categorical(
            [
                None,
                None,
                "StopLoss",
                None,
                "TAKEPROFIT",
                None,
                "Signal",
            ],
            categories=["StopLoss", "TAKEPROFIT", "Signal"],
        )

        positions = pd.DataFrame(
            {
                "direction": [0, 1, 0, 1, 0, 1, 0],
                "size": [0.0, 2.0, 0.0, 1.5, 0.0, 1.0, 0.0],
                "exit_reason": exit_reason_data,
            },
            index=dates,
        )

        engine = VectorizedBacktestEngine(MagicMock())
        trades = engine._generate_trades_dataframe_vectorized(data, positions, self.params)

        self.assertEqual(len(trades), 3)
        self.assertListEqual(
            trades["exit_reason"].tolist(),
            ["stop_loss", "take_profit", "signal"],
        )

<<<<<<< HEAD
    def test_trade_generation_preserves_supported_strategy_reasons(self) -> None:
        dates = pd.date_range("2022-07-01", periods=6, freq="D")
        close_prices = pd.Series(
            [120.0, 121.0, 122.5, 123.0, 122.0, 121.5],
            index=dates,
        )
        data = pd.DataFrame(
            {
                "open": close_prices,
                "high": close_prices + 0.3,
                "low": close_prices - 0.3,
                "close": close_prices,
                "volume": np.full(len(close_prices), 700.0),
            },
            index=dates,
        )

        positions = pd.DataFrame(
            {
                "direction": [0, 1, 0, 1, 0, 0],
                "size": [0.0, 1.0, 0.0, 1.0, 0.0, 0.0],
                "exit_reason": [
                    pd.NA,
                    pd.NA,
                    "Momentum Fade",
                    pd.NA,
                    "Time Exit",
                    pd.NA,
                ],
            },
            index=dates,
        )

        engine = VectorizedBacktestEngine(MagicMock())
        trades = engine._generate_trades_dataframe_vectorized(data, positions, self.params)

        self.assertEqual(len(trades), 2)
        self.assertListEqual(
            trades["exit_reason"].tolist(),
            ["momentum_fade", "time_exit"],
        )

=======
>>>>>>> 1f38cb02
    def test_trade_generation_unknown_exit_reason_defaults_to_signal(self) -> None:
        dates = pd.date_range("2022-05-01", periods=5, freq="D")
        close_prices = pd.Series([150.0, 149.5, 149.0, 148.5, 148.0], index=dates)
        data = pd.DataFrame(
            {
                "open": close_prices,
                "high": close_prices + 0.3,
                "low": close_prices - 0.3,
                "close": close_prices,
                "volume": np.full(len(close_prices), 600.0),
            },
            index=dates,
        )

        positions = pd.DataFrame(
            {
                "direction": [0, 1, 1, 0, 0],
                "size": [0.0, 1.0, 1.0, 0.0, 0.0],
                "exit_reason": [pd.NA, "manual_exit", pd.NA, "unknown", pd.NA],
            },
            index=dates,
        )

        engine = VectorizedBacktestEngine(MagicMock())
        trades = engine._generate_trades_dataframe_vectorized(data, positions, self.params)

        self.assertEqual(len(trades), 1)
        self.assertEqual(trades.loc[0, "exit_reason"], "signal")

    def test_full_backtest(self) -> None:
        result = self.engine.run_strategy(self.data, self.params)
        self.assertIsInstance(result, BacktestResult)
        self.assertGreater(len(result.equity_curve), 0)
        self.assertIsInstance(result.sharpe_ratio, float)

    def test_optimize_parameters_respects_max_iterations(self) -> None:
        mock_result = MagicMock()
        mock_result.configure_mock(sharpe_ratio=1.0)

        self.engine.run_strategy = MagicMock(return_value=mock_result)
        self.engine._logger = MagicMock()

        param_ranges = {
            "rsi_period": [10, 14, 20],
            "ema_fast_period": [5, 10],
            "ema_slow_period": [15, 25],
            "signal_threshold": [0.05, 0.1],
        }

        max_iterations = 3

        params, score = self.engine.optimize_parameters(
            self.data, param_ranges, max_iterations=max_iterations
        )

        self.assertIsNotNone(params)
        self.assertIsInstance(score, float)

        actual_iterations = self.engine.run_strategy.call_count
        self.assertLessEqual(actual_iterations, max_iterations)

        info_messages = [call.args[0] for call in self.engine._logger.info.call_args_list]
        self.assertTrue(
            any(
                f"Optimization completed after {actual_iterations} iterations" in message
                for message in info_messages
            ),
            "Final log message should report the actual iteration count.",
        )

    def test_optimize_parameters_counts_failed_runs(self) -> None:
        successful_result = MagicMock()
        successful_result.configure_mock(sharpe_ratio=2.0)

        self.engine.run_strategy = MagicMock(
            side_effect=[RuntimeError("boom"), successful_result]
        )
        self.engine._logger = MagicMock()

        param_ranges = {
            "rsi_period": [10, 14, 20],
            "ema_fast_period": [5, 10],
            "ema_slow_period": [15, 25],
            "signal_threshold": [0.05, 0.1],
        }

        max_iterations = 2

        params, score = self.engine.optimize_parameters(
            self.data, param_ranges, max_iterations=max_iterations
        )

        self.assertIsNotNone(params)
        self.assertIsInstance(score, float)

        self.assertEqual(self.engine.run_strategy.call_count, max_iterations)

        info_messages = [call.args[0] for call in self.engine._logger.info.call_args_list]
        self.assertTrue(
            any(
                f"Optimization completed after {max_iterations} iterations" in message
                for message in info_messages
            ),
            "Iteration log should include failed strategy attempts.",
        )

    def test_optimize_parameters_recovers_from_pre_execution_failures(self) -> None:
        successful_result = MagicMock()
        successful_result.configure_mock(sharpe_ratio=1.5)

        self.engine.run_strategy = MagicMock(return_value=successful_result)
        self.engine._logger = MagicMock()

        param_ranges = {
            "rsi_period": [10, 14, 20],
            "ema_fast_period": [5, 10],
            "ema_slow_period": [15, 25],
            "signal_threshold": [0.05, 0.1],
        }

        max_iterations = 2

        import bot_core.trading.engine as engine_module

        original_replace = engine_module.replace

        call_tracker = {"count": 0}

        def flaky_replace(obj, **changes):
            if call_tracker["count"] == 0:
                call_tracker["count"] += 1
                raise ValueError("synthetic failure")
            return original_replace(obj, **changes)

        with patch("bot_core.trading.engine.replace", side_effect=flaky_replace):
            params, score = self.engine.optimize_parameters(
                self.data, param_ranges, max_iterations=max_iterations
            )

        self.assertIsNotNone(params)
        self.assertIsInstance(score, float)
        self.assertEqual(self.engine.run_strategy.call_count, max_iterations)

        info_messages = [call.args[0] for call in self.engine._logger.info.call_args_list]
        self.assertTrue(
            any(
                f"Optimization completed after {max_iterations} iterations" in message
                for message in info_messages
            ),
            "Iteration log should still report the actual iteration count.",
        )

    def test_optimize_parameters_accepts_callable_objective(self) -> None:
        mock_result = MagicMock()
        mock_result.configure_mock(sharpe_ratio=0.0)

        evaluations: list[float] = []

        def objective_fn(result: MagicMock) -> float:
            score = 2.0 - 0.1 * len(evaluations)
            evaluations.append(score)
            return score

        self.engine.run_strategy = MagicMock(return_value=mock_result)
        self.engine._logger = MagicMock()

        param_ranges = {
            "rsi_period": [10, 14, 20],
            "ema_fast_period": [5, 10],
            "ema_slow_period": [15, 25],
            "signal_threshold": [0.05, 0.1],
        }

        max_iterations = 3

        params, score = self.engine.optimize_parameters(
            self.data,
            param_ranges,
            objective=objective_fn,
            max_iterations=max_iterations,
        )

        self.assertIsNotNone(params)
        self.assertAlmostEqual(score, evaluations[0])
        self.assertEqual(len(evaluations), self.engine.run_strategy.call_count)
        self.assertLessEqual(self.engine.run_strategy.call_count, max_iterations)

    def test_optimize_parameters_skips_nan_scores(self) -> None:
        successful_result = MagicMock()
        successful_result.configure_mock(sharpe_ratio=1.25)

        nan_result = MagicMock()
        nan_result.configure_mock(sharpe_ratio=float("nan"))

        self.engine.run_strategy = MagicMock(side_effect=[nan_result, successful_result])
        self.engine._logger = MagicMock()

        param_ranges = {
            "rsi_period": [10, 14, 20],
            "ema_fast_period": [5, 10],
            "ema_slow_period": [15, 25],
            "signal_threshold": [0.05, 0.1],
        }

        max_iterations = 2

        params, score = self.engine.optimize_parameters(
            self.data, param_ranges, max_iterations=max_iterations
        )

        self.assertIsNotNone(params)
        self.assertAlmostEqual(score, successful_result.sharpe_ratio)
        self.assertEqual(self.engine.run_strategy.call_count, max_iterations)

    def test_optimize_parameters_returns_baseline_when_no_valid_scores(self) -> None:
        nan_result = MagicMock()
        nan_result.configure_mock(sharpe_ratio=float("nan"))

        self.engine.run_strategy = MagicMock(return_value=nan_result)
        self.engine._logger = MagicMock()

        param_ranges = {
            "rsi_period": [10, 14],
            "ema_fast_period": [5],
            "ema_slow_period": [15],
            "signal_threshold": [0.05],
        }

        max_iterations = 2

        params, score = self.engine.optimize_parameters(
            self.data, param_ranges, max_iterations=max_iterations
        )

        self.assertEqual(params, TradingParameters())
        self.assertEqual(score, float("-inf"))
        self.assertEqual(self.engine.run_strategy.call_count, max_iterations)

        warning_messages = [call.args[0] for call in self.engine._logger.warning.call_args_list]
        self.assertTrue(
            any("without a valid score" in message for message in warning_messages),
            "Fallback warning should mention absence of valid optimization scores.",
        )

    def test_multi_session_backtest_matches_reference(self) -> None:
        dates = pd.date_range("2022-01-01", periods=6, freq="D")
        closes_a = pd.Series([100.0, 101.5, 102.0, 103.0, 104.5, 105.0], index=dates)
        closes_b = pd.Series([50.0, 49.5, 50.5, 51.0, 52.0, 53.5], index=dates)

        def _build_rows(series: pd.Series, symbol: str) -> pd.DataFrame:
            frame = pd.DataFrame({
                "timestamp": (series.index.view('int64') // 10**9).astype(int),
                "symbol": symbol,
                "open": series.values,
                "high": series.values,
                "low": series.values,
                "close": series.values,
                "volume": np.full(len(series), 1_000.0),
            })
            return frame

        weights = {"ASSET_A": 0.6, "ASSET_B": 0.4}
        returns_a = closes_a.pct_change().fillna(0.0)
        returns_b = closes_b.pct_change().fillna(0.0)
        total_return_a = float((1 + returns_a).cumprod().iloc[-1] - 1.0)
        total_return_b = float((1 + returns_b).cumprod().iloc[-1] - 1.0)
        combined_returns = pd.DataFrame({
            "ASSET_A": returns_a,
            "ASSET_B": returns_b,
        }).fillna(0.0)
        weighted_returns = combined_returns.mul(pd.Series(weights)).sum(axis=1)
        total_return_portfolio = float((1 + weighted_returns).cumprod().iloc[-1] - 1.0)

        manifest_payload = {
            "version": 1,
            "interval_units": {"d": 86400},
            "datasets": {
                "asset_a": {
                    "file": "asset_a.csv",
                    "interval": "1d",
                    "timezone": "UTC",
                    "strategies": ["constant"],
                    "risk_profiles": ["balanced"],
                    "schema": {
                        "timestamp": "int",
                        "symbol": "str",
                        "open": "float",
                        "high": "float",
                        "low": "float",
                        "close": "float",
                        "volume": "float",
                    },
                    "checks": {
                        "reference_results": {
                            "total_return": total_return_a,
                        }
                    },
                },
                "asset_b": {
                    "file": "asset_b.csv",
                    "interval": "1d",
                    "timezone": "UTC",
                    "strategies": ["constant"],
                    "risk_profiles": ["balanced"],
                    "schema": {
                        "timestamp": "int",
                        "symbol": "str",
                        "open": "float",
                        "high": "float",
                        "low": "float",
                        "close": "float",
                        "volume": "float",
                    },
                    "checks": {
                        "reference_results": {
                            "total_return": total_return_b,
                        }
                    },
                },
                "portfolio": {
                    "file": "asset_a.csv",
                    "interval": "1d",
                    "timezone": "UTC",
                    "strategies": ["portfolio"],
                    "risk_profiles": ["balanced"],
                    "schema": {
                        "timestamp": "int",
                        "symbol": "str",
                        "open": "float",
                        "high": "float",
                        "low": "float",
                        "close": "float",
                        "volume": "float",
                    },
                    "checks": {
                        "reference_results": {
                            "total_return": total_return_portfolio,
                            "weights": weights,
                        }
                    },
                },
            },
        }

        with tempfile.TemporaryDirectory() as tmpdir:
            tmp_path = Path(tmpdir)
            asset_a_path = tmp_path / "asset_a.csv"
            asset_b_path = tmp_path / "asset_b.csv"
            manifest_path = tmp_path / "manifest.yaml"

            _build_rows(closes_a, "ASSET_A").to_csv(asset_a_path, index=False)
            _build_rows(closes_b, "ASSET_B").to_csv(asset_b_path, index=False)
            manifest_path.write_text(yaml.safe_dump(manifest_payload, sort_keys=False), encoding="utf-8")

            library = BacktestDatasetLibrary(manifest_path)
            reference_a = library.describe("asset_a").reference_results.get("total_return")
            reference_b = library.describe("asset_b").reference_results.get("total_return")
            reference_portfolio = library.describe("portfolio").reference_results.get("total_return")
            frame_a = library.load_dataframe(
                "asset_a", index_column="timestamp", datetime_columns={"timestamp": "s"}
            )
            frame_b = library.load_dataframe(
                "asset_b", index_column="timestamp", datetime_columns={"timestamp": "s"}
            )

            session_data = {
                "ASSET_A": frame_a[["open", "high", "low", "close", "volume"]],
                "ASSET_B": frame_b[["open", "high", "low", "close", "volume"]],
            }

            class _DummyIndicatorService:
                def __init__(self, logger, config):
                    self._logger = logger
                    self._config = config

                def calculate_indicators(self, data: pd.DataFrame, params: TradingParameters) -> TechnicalIndicators:
                    base = pd.Series(np.ones(len(data)), index=data.index)
                    atr = pd.Series(np.full(len(data), 1.0), index=data.index)
                    return TechnicalIndicators(
                        rsi=base,
                        ema_fast=base,
                        ema_slow=base,
                        sma_trend=base,
                        atr=atr,
                        bollinger_upper=base,
                        bollinger_lower=base,
                        bollinger_middle=base,
                        macd=base,
                        macd_signal=base,
                        stochastic_k=base,
                        stochastic_d=base,
                    )

            class _ConstantSignalGenerator:
                def __init__(self, logger):
                    self._logger = logger

                def generate_signals(self, indicators: TechnicalIndicators, params: TradingParameters) -> pd.Series:
                    return pd.Series(1, index=indicators.rsi.index, dtype=int)

            class _ConstantRiskManager:
                def __init__(self, logger):
                    self._logger = logger

                def apply_risk_management(
                    self,
                    data: pd.DataFrame,
                    signals: pd.Series,
                    indicators: TechnicalIndicators,
                    params: TradingParameters,
                ) -> pd.DataFrame:
                    return pd.DataFrame(
                        {
                            "direction": np.ones(len(signals), dtype=int),
                            "size": np.ones(len(signals), dtype=float),
                        },
                        index=signals.index,
                    )

            logger = MagicMock()
            config = EngineConfig(log_level="ERROR", min_data_points=1)
            engine = TradingEngine(
                config=config,
                indicator_calculator=_DummyIndicatorService(logger, config),
                signal_generator=_ConstantSignalGenerator(logger),
                risk_manager=_ConstantRiskManager(logger),
                logger=logger,
            )

            multi_result = engine.run_strategy(
                session_data,
                {"ASSET_A": TradingParameters(), "ASSET_B": TradingParameters()},
                initial_capital=10_000.0,
                fee_bps=0.0,
                session_weights=weights,
            )

        self.assertIsInstance(multi_result, MultiSessionBacktestResult)
        self.assertIsNotNone(reference_portfolio)
        self.assertAlmostEqual(
            multi_result.aggregate.total_return,
            reference_portfolio,
            places=6,
        )
        self.assertIsNotNone(reference_a)
        self.assertAlmostEqual(
            multi_result.sessions["ASSET_A"].total_return,
            reference_a,
            places=6,
        )
        self.assertIsNotNone(reference_b)
        self.assertAlmostEqual(
            multi_result.sessions["ASSET_B"].total_return,
            reference_b,
            places=6,
        )


if __name__ == "__main__":  # pragma: no cover
    unittest.main()<|MERGE_RESOLUTION|>--- conflicted
+++ resolved
@@ -283,51 +283,6 @@
             ["stop_loss", "take_profit", "signal"],
         )
 
-<<<<<<< HEAD
-    def test_trade_generation_preserves_supported_strategy_reasons(self) -> None:
-        dates = pd.date_range("2022-07-01", periods=6, freq="D")
-        close_prices = pd.Series(
-            [120.0, 121.0, 122.5, 123.0, 122.0, 121.5],
-            index=dates,
-        )
-        data = pd.DataFrame(
-            {
-                "open": close_prices,
-                "high": close_prices + 0.3,
-                "low": close_prices - 0.3,
-                "close": close_prices,
-                "volume": np.full(len(close_prices), 700.0),
-            },
-            index=dates,
-        )
-
-        positions = pd.DataFrame(
-            {
-                "direction": [0, 1, 0, 1, 0, 0],
-                "size": [0.0, 1.0, 0.0, 1.0, 0.0, 0.0],
-                "exit_reason": [
-                    pd.NA,
-                    pd.NA,
-                    "Momentum Fade",
-                    pd.NA,
-                    "Time Exit",
-                    pd.NA,
-                ],
-            },
-            index=dates,
-        )
-
-        engine = VectorizedBacktestEngine(MagicMock())
-        trades = engine._generate_trades_dataframe_vectorized(data, positions, self.params)
-
-        self.assertEqual(len(trades), 2)
-        self.assertListEqual(
-            trades["exit_reason"].tolist(),
-            ["momentum_fade", "time_exit"],
-        )
-
-=======
->>>>>>> 1f38cb02
     def test_trade_generation_unknown_exit_reason_defaults_to_signal(self) -> None:
         dates = pd.date_range("2022-05-01", periods=5, freq="D")
         close_prices = pd.Series([150.0, 149.5, 149.0, 148.5, 148.0], index=dates)
