--- conflicted
+++ resolved
@@ -75,250 +75,8 @@
         self.assertEqual(len(managed), len(self.data))
         self.assertIn("direction", managed.columns)
         self.assertIn("size", managed.columns)
-<<<<<<< HEAD
-        self.assertIn("exit_reason", managed.columns)
         self.assertTrue(set(managed["direction"].unique()).issubset({-1, 0, 1}))
         self.assertTrue((managed["size"] >= 0).all())
-
-    def test_risk_manager_marks_exit_reason(self) -> None:
-        index = pd.date_range("2022-01-01", periods=5, freq="D")
-        data = pd.DataFrame({
-            "close": [100.0, 100.0, 97.0, 100.0, 104.0],
-        }, index=index)
-
-        base_series = pd.Series(np.ones(len(index)), index=index)
-        atr_series = pd.Series(np.full(len(index), 1.0), index=index)
-        indicators = TechnicalIndicators(
-            rsi=base_series,
-            ema_fast=base_series,
-            ema_slow=base_series,
-            sma_trend=base_series,
-            atr=atr_series,
-            bollinger_upper=base_series,
-            bollinger_lower=base_series,
-            bollinger_middle=base_series,
-            macd=base_series,
-            macd_signal=base_series,
-            stochastic_k=base_series,
-            stochastic_d=base_series,
-        )
-
-        signals = pd.Series(np.ones(len(index)), index=index, dtype=int)
-        risk = RiskManagementService(MagicMock())
-        managed = risk.apply_risk_management(data, signals, indicators, self.params)
-
-        self.assertEqual(managed.loc[index[2], "exit_reason"], "stop_loss")
-
-        # After the stop-loss exit the manager should allow a fresh entry
-        # which will be closed by take-profit on the final bar.
-        self.assertEqual(managed.loc[index[4], "exit_reason"], "take_profit")
-
-    def test_risk_manager_handles_signal_reversals(self) -> None:
-        index = pd.date_range("2022-01-01", periods=4, freq="D")
-        data = pd.DataFrame({
-            "close": [100.0, 101.0, 102.0, 101.0],
-        }, index=index)
-
-        base_series = pd.Series(np.ones(len(index)), index=index)
-        atr_series = pd.Series(np.full(len(index), 1.0), index=index)
-        indicators = TechnicalIndicators(
-            rsi=base_series,
-            ema_fast=base_series,
-            ema_slow=base_series,
-            sma_trend=base_series,
-            atr=atr_series,
-            bollinger_upper=base_series,
-            bollinger_lower=base_series,
-            bollinger_middle=base_series,
-            macd=base_series,
-            macd_signal=base_series,
-            stochastic_k=base_series,
-            stochastic_d=base_series,
-        )
-
-        signals = pd.Series([1, 1, -1, 0], index=index, dtype=int)
-        risk = RiskManagementService(MagicMock())
-        managed = risk.apply_risk_management(data, signals, indicators, self.params)
-
-        expected_direction = pd.Series([1, 1, -1, 0], index=index, dtype=int)
-        pd.testing.assert_series_equal(
-            managed["direction"], expected_direction, check_dtype=False, check_names=False
-        )
-
-        self.assertEqual(managed.loc[index[2], "exit_reason"], "signal_reversal")
-
-        engine = VectorizedBacktestEngine(MagicMock())
-        trades = engine._generate_trades_dataframe_vectorized(data, managed, self.params, fee_bps=0.0)
-
-        self.assertEqual(len(trades), 2)
-        self.assertEqual(trades.iloc[0]["exit_reason"], "signal_reversal")
-        self.assertEqual(trades.iloc[1]["exit_reason"], "signal")
-
-    def test_trade_export_commission_respects_fee(self) -> None:
-        engine = VectorizedBacktestEngine(MagicMock())
-        dates = pd.date_range("2022-01-01", periods=3, freq="D")
-        data = pd.DataFrame({"close": [100.0, 110.0, 120.0]}, index=dates)
-        positions = pd.DataFrame(
-            {
-                "direction": [0, 1, 0],
-                "size": [0.0, 1.0, 0.0],
-            },
-            index=dates,
-        )
-
-        fee_bps = 25.0
-        returns = engine._calculate_returns_vectorized(data, positions, self.params, fee_bps)
-        expected_returns = pd.Series(
-            [0.0, -(fee_bps / 10_000.0), ((120.0 / 110.0) - 1.0) - (fee_bps / 10_000.0)],
-            index=dates,
-        )
-        pd.testing.assert_series_equal(returns, expected_returns, check_exact=False, atol=1e-9, rtol=1e-9)
-
-        trades = engine._generate_trades_dataframe_vectorized(data, positions, self.params, fee_bps)
-
-        self.assertEqual(len(trades), 1)
-        trade = trades.iloc[0]
-
-        fee_rate = fee_bps / 10_000.0
-        expected_commission = (110.0 + 120.0) * fee_rate
-        self.assertAlmostEqual(trade["commission"], expected_commission)
-
-        expected_net_pnl = (120.0 - 110.0) - expected_commission
-        expected_net_return = ((120.0 / 110.0) - 1.0) - (expected_commission / 110.0)
-        self.assertAlmostEqual(trade["pnl"], expected_net_pnl)
-        self.assertAlmostEqual(trade["pnl_pct"], expected_net_return)
-
-    def test_trade_export_annotates_signal_exit_without_metadata(self) -> None:
-        engine = VectorizedBacktestEngine(MagicMock())
-        dates = pd.date_range("2022-01-01", periods=3, freq="D")
-        data = pd.DataFrame({"close": [100.0, 105.0, 103.0]}, index=dates)
-        positions = pd.DataFrame(
-            {
-                "direction": [0, 1, 0],
-                "size": [0.0, 1.0, 0.0],
-            },
-            index=dates,
-        )
-
-        trades = engine._generate_trades_dataframe_vectorized(data, positions, self.params, fee_bps=0.0)
-        self.assertEqual(len(trades), 1)
-        self.assertEqual(trades.iloc[0]["exit_reason"], "signal")
-
-    def test_trade_export_annotates_reversal_without_metadata(self) -> None:
-        engine = VectorizedBacktestEngine(MagicMock())
-        dates = pd.date_range("2022-01-01", periods=4, freq="D")
-        data = pd.DataFrame({"close": [100.0, 105.0, 103.0, 102.0]}, index=dates)
-        positions = pd.DataFrame(
-            {
-                "direction": [0, 1, -1, -1],
-                "size": [0.0, 1.0, 1.0, 1.0],
-            },
-            index=dates,
-        )
-
-        trades = engine._generate_trades_dataframe_vectorized(data, positions, self.params, fee_bps=0.0)
-        self.assertEqual(len(trades), 2)
-        self.assertEqual(trades.iloc[0]["exit_reason"], "signal_reversal")
-
-    def test_trade_export_closes_open_position_on_final_bar(self) -> None:
-        engine = VectorizedBacktestEngine(MagicMock())
-        dates = pd.date_range("2022-01-01", periods=3, freq="D")
-        data = pd.DataFrame({"close": [100.0, 110.0, 105.0]}, index=dates)
-        positions = pd.DataFrame(
-            {
-                "direction": [0, 1, 1],
-                "size": [0.0, 1.0, 1.0],
-            },
-            index=dates,
-        )
-
-        fee_bps = 10.0
-        fee_rate = fee_bps / 10_000.0
-
-        returns = engine._calculate_returns_vectorized(data, positions, self.params, fee_bps)
-
-        # Entry cost is charged on the day the position opens, exit cost on the final bar
-        expected_returns = pd.Series(
-            [0.0, -fee_rate, ((105.0 / 110.0) - 1.0) - fee_rate],
-            index=dates,
-        )
-        pd.testing.assert_series_equal(returns, expected_returns, check_exact=False, atol=1e-9, rtol=1e-9)
-
-        trades = engine._generate_trades_dataframe_vectorized(data, positions, self.params, fee_bps)
-        self.assertEqual(len(trades), 1)
-
-        trade = trades.iloc[0]
-        self.assertEqual(trade["exit_reason"], "end_of_data")
-        entry_notional = 110.0
-        exit_notional = 105.0
-        expected_commission = (entry_notional + exit_notional) * fee_rate
-        expected_gross_return = (105.0 / 110.0) - 1.0
-        expected_net_return = expected_gross_return - (expected_commission / entry_notional)
-        expected_net_pnl = (105.0 - 110.0) - expected_commission
-
-        self.assertAlmostEqual(trade["commission"], expected_commission)
-        self.assertAlmostEqual(trade["pnl"], expected_net_pnl)
-        self.assertAlmostEqual(trade["pnl_pct"], expected_net_return)
-
-    def test_trade_export_closes_open_short_on_final_bar(self) -> None:
-        engine = VectorizedBacktestEngine(MagicMock())
-        dates = pd.date_range("2022-01-01", periods=3, freq="D")
-        data = pd.DataFrame({"close": [100.0, 90.0, 80.0]}, index=dates)
-        positions = pd.DataFrame(
-            {
-                "direction": [0, -1, -1],
-                "size": [0.0, 1.0, 1.0],
-            },
-            index=dates,
-        )
-
-        fee_bps = 10.0
-        fee_rate = fee_bps / 10_000.0
-
-        returns = engine._calculate_returns_vectorized(data, positions, self.params, fee_bps)
-        expected_returns = pd.Series(
-            [0.0, -fee_rate, (((80.0 / 90.0) - 1.0) * -1.0) - fee_rate],
-            index=dates,
-        )
-        pd.testing.assert_series_equal(returns, expected_returns, check_exact=False, atol=1e-9, rtol=1e-9)
-
-        trades = engine._generate_trades_dataframe_vectorized(data, positions, self.params, fee_bps)
-        self.assertEqual(len(trades), 1)
-
-        trade = trades.iloc[0]
-        self.assertEqual(trade["exit_reason"], "end_of_data")
-
-        entry_notional = 90.0
-        exit_notional = 80.0
-        expected_commission = (entry_notional + exit_notional) * fee_rate
-        expected_gross_return = ((80.0 / 90.0) - 1.0) * -1.0
-        expected_net_return = expected_gross_return - (expected_commission / entry_notional)
-        expected_net_pnl = (entry_notional - exit_notional) - expected_commission
-
-        self.assertAlmostEqual(trade["commission"], expected_commission)
-        self.assertAlmostEqual(trade["pnl"], expected_net_pnl)
-        self.assertAlmostEqual(trade["pnl_pct"], expected_net_return)
-
-    def test_trade_export_prefers_risk_exit_reason(self) -> None:
-        engine = VectorizedBacktestEngine(MagicMock())
-        dates = pd.date_range("2022-01-01", periods=3, freq="D")
-        data = pd.DataFrame({"close": [100.0, 95.0, 90.0]}, index=dates)
-        positions = pd.DataFrame(
-            {
-                "direction": [0, 1, 0],
-                "size": [0.0, 1.0, 0.0],
-                "exit_reason": [None, None, "stop_loss"],
-            },
-            index=dates,
-        )
-
-        trades = engine._generate_trades_dataframe_vectorized(data, positions, self.params, fee_bps=10.0)
-        self.assertEqual(len(trades), 1)
-        self.assertEqual(trades.iloc[0]["exit_reason"], "stop_loss")
-=======
-        self.assertTrue(set(managed["direction"].unique()).issubset({-1, 0, 1}))
-        self.assertTrue((managed["size"] >= 0).all())
->>>>>>> 63872b95
 
     def test_full_backtest(self) -> None:
         result = self.engine.run_strategy(self.data, self.params)
@@ -539,162 +297,6 @@
             places=6,
         )
 
-<<<<<<< HEAD
-    def test_multi_session_allows_zero_weight_sessions(self) -> None:
-        dates = pd.date_range("2022-01-01", periods=6, freq="D")
-        closes_a = pd.Series([100.0, 100.5, 101.0, 101.5, 102.0, 102.5], index=dates)
-        closes_b = pd.Series([50.0, 51.0, 50.5, 50.25, 49.75, 50.0], index=dates)
-
-        def _build_rows(series: pd.Series, symbol: str) -> pd.DataFrame:
-            frame = pd.DataFrame({
-                "timestamp": (series.index.view('int64') // 10**9).astype(int),
-                "symbol": symbol,
-                "open": series.values,
-                "high": series.values,
-                "low": series.values,
-                "close": series.values,
-                "volume": np.full(len(series), 1_000.0),
-            })
-            return frame
-
-        with tempfile.TemporaryDirectory() as tmpdir:
-            tmp_path = Path(tmpdir)
-            asset_a_path = tmp_path / "asset_a.csv"
-            asset_b_path = tmp_path / "asset_b.csv"
-            manifest_path = tmp_path / "manifest.yaml"
-
-            _build_rows(closes_a, "ASSET_A").to_csv(asset_a_path, index=False)
-            _build_rows(closes_b, "ASSET_B").to_csv(asset_b_path, index=False)
-            manifest_payload = {
-                "version": 1,
-                "interval_units": {"d": 86400},
-                "datasets": {
-                    "asset_a": {
-                        "file": "asset_a.csv",
-                        "interval": "1d",
-                        "timezone": "UTC",
-                        "strategies": ["constant"],
-                        "risk_profiles": ["balanced"],
-                        "schema": {
-                            "timestamp": "int",
-                            "symbol": "str",
-                            "open": "float",
-                            "high": "float",
-                            "low": "float",
-                            "close": "float",
-                            "volume": "float",
-                        },
-                    },
-                    "asset_b": {
-                        "file": "asset_b.csv",
-                        "interval": "1d",
-                        "timezone": "UTC",
-                        "strategies": ["constant"],
-                        "risk_profiles": ["balanced"],
-                        "schema": {
-                            "timestamp": "int",
-                            "symbol": "str",
-                            "open": "float",
-                            "high": "float",
-                            "low": "float",
-                            "close": "float",
-                            "volume": "float",
-                        },
-                    },
-                },
-            }
-            manifest_path.write_text(yaml.safe_dump(manifest_payload, sort_keys=False), encoding="utf-8")
-
-            library = BacktestDatasetLibrary(manifest_path)
-            frame_a = library.load_dataframe(
-                "asset_a", index_column="timestamp", datetime_columns={"timestamp": "s"}
-            )
-            frame_b = library.load_dataframe(
-                "asset_b", index_column="timestamp", datetime_columns={"timestamp": "s"}
-            )
-
-            session_data = {
-                "ASSET_A": frame_a[["open", "high", "low", "close", "volume"]],
-                "ASSET_B": frame_b[["open", "high", "low", "close", "volume"]],
-            }
-
-            class _DummyIndicatorService:
-                def __init__(self, logger, config):
-                    self._logger = logger
-                    self._config = config
-
-                def calculate_indicators(self, data: pd.DataFrame, params: TradingParameters) -> TechnicalIndicators:
-                    base = pd.Series(np.ones(len(data)), index=data.index)
-                    atr = pd.Series(np.full(len(data), 1.0), index=data.index)
-                    return TechnicalIndicators(
-                        rsi=base,
-                        ema_fast=base,
-                        ema_slow=base,
-                        sma_trend=base,
-                        atr=atr,
-                        bollinger_upper=base,
-                        bollinger_lower=base,
-                        bollinger_middle=base,
-                        macd=base,
-                        macd_signal=base,
-                        stochastic_k=base,
-                        stochastic_d=base,
-                    )
-
-            class _ConstantSignalGenerator:
-                def __init__(self, logger):
-                    self._logger = logger
-
-                def generate_signals(self, indicators: TechnicalIndicators, params: TradingParameters) -> pd.Series:
-                    return pd.Series(1, index=indicators.rsi.index, dtype=int)
-
-            class _ConstantRiskManager:
-                def __init__(self, logger):
-                    self._logger = logger
-
-                def apply_risk_management(
-                    self,
-                    data: pd.DataFrame,
-                    signals: pd.Series,
-                    indicators: TechnicalIndicators,
-                    params: TradingParameters,
-                ) -> pd.DataFrame:
-                    return pd.DataFrame(
-                        {
-                            "direction": np.ones(len(signals), dtype=int),
-                            "size": np.ones(len(signals), dtype=float),
-                        },
-                        index=signals.index,
-                    )
-
-            logger = MagicMock()
-            config = EngineConfig(log_level="ERROR", min_data_points=1)
-            engine = TradingEngine(
-                config=config,
-                indicator_calculator=_DummyIndicatorService(logger, config),
-                signal_generator=_ConstantSignalGenerator(logger),
-                risk_manager=_ConstantRiskManager(logger),
-                logger=logger,
-            )
-
-            multi_result = engine.run_strategy(
-                session_data,
-                {"ASSET_A": TradingParameters(), "ASSET_B": TradingParameters()},
-                initial_capital=10_000.0,
-                fee_bps=0.0,
-                session_weights={"ASSET_A": 1.0},
-            )
-
-        self.assertEqual(multi_result.weights["ASSET_A"], 1.0)
-        self.assertEqual(multi_result.weights["ASSET_B"], 0.0)
-        session_b = multi_result.sessions["ASSET_B"]
-        self.assertTrue(session_b.trades.empty)
-        self.assertTrue((session_b.daily_returns == 0.0).all())
-        self.assertEqual(session_b.total_return, 0.0)
-        self.assertEqual(session_b.total_trades, 0)
-
-=======
->>>>>>> 63872b95
 
 if __name__ == "__main__":  # pragma: no cover
     unittest.main()