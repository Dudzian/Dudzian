from __future__ import annotations

import json
from pathlib import Path
import sys

import pytest
import yaml

ROOT = Path(__file__).resolve().parents[1]
if str(ROOT) not in sys.path:
    sys.path.insert(0, str(ROOT))

from scripts.run_risk_simulation_lab import (
    DEFAULT_CONFIG_PATH,
    DEFAULT_OUTPUT_DIR,
    _build_parser,
    main as run_main,
)


@pytest.fixture()
def simple_config(tmp_path: Path) -> Path:
    config_path = tmp_path / "core.yaml"
    config = {
        "risk_profiles": {
            "conservative": {
                "max_daily_loss_pct": 0.02,
                "max_position_pct": 0.05,
                "target_volatility": 0.1,
                "max_leverage": 3.0,
                "stop_loss_atr_multiple": 1.0,
                "max_open_positions": 3,
                "hard_drawdown_pct": 0.1,
                "data_quality": {"max_gap_minutes": 1440, "min_ok_ratio": 0.9},
                "strategy_allocations": {},
                "instrument_buckets": ["core"],
            }
        },
        "environments": {
            "paper": {
                "exchange": "binance",
                "environment": "paper",
                "keychain_key": "paper",
                "data_cache_path": str(tmp_path / "data"),
                "risk_profile": "conservative",
                "alert_channels": [],
            }
        },
    }
    config_path.write_text(yaml.safe_dump(config), encoding="utf-8")
    return config_path


@pytest.fixture()
def stage5_config(tmp_path: Path) -> tuple[Path, Path]:
    config_path = tmp_path / "core.yaml"
    reports_dir = tmp_path / "reports"
    reports_dir.mkdir()
    tco_path = reports_dir / "tco_report.json"
    tco_payload = {
        "generated_at": "2024-05-01T12:00:00Z",
        "total": {"cost_bps": 6.5, "monthly_total": 1250.0},
        "metadata": {"events_count": 12},
    }
    tco_path.write_text(json.dumps(tco_payload), encoding="utf-8")
    config = {
        "risk_profiles": {
            "conservative": {
                "max_daily_loss_pct": 0.02,
                "max_position_pct": 0.05,
                "target_volatility": 0.1,
                "max_leverage": 3.0,
                "stop_loss_atr_multiple": 1.0,
                "max_open_positions": 3,
                "hard_drawdown_pct": 0.1,
            }
        },
        "environments": {
            "paper": {
                "exchange": "binance",
                "environment": "paper",
                "keychain_key": "paper",
                "data_cache_path": str(tmp_path / "data"),
                "risk_profile": "conservative",
                "alert_channels": [],
            }
        },
        "decision_engine": {
            "tco": {
                "reports": [f"reports/{tco_path.name}"],
                "require_at_startup": False,
            }
        },
    }
    config_path.write_text(yaml.safe_dump(config), encoding="utf-8")
    return config_path, tco_path


def test_run_risk_simulation_lab_cli(tmp_path: Path, simple_config: Path, capsys: pytest.CaptureFixture[str]) -> None:
    output_dir = tmp_path / "output"
    exit_code = run_main(
        [
            "--config",
            str(simple_config),
            "--output-dir",
            str(output_dir),
            "--synthetic-fallback",
            "--print-summary",
        ]
    )
    assert exit_code == 0
    json_path = output_dir / "risk_simulation_report.json"
    pdf_path = output_dir / "risk_simulation_report.pdf"
    assert json_path.exists()
    assert pdf_path.exists()
    captured = capsys.readouterr()
    summary = json.loads(captured.out.strip())
    assert "breach_count" in summary
    assert summary["stress_failures"] == 0
    assert pdf_path.read_bytes().startswith(b"%PDF-1.4")


def test_cli_fail_on_breach(tmp_path: Path, simple_config: Path) -> None:
    # sztucznie wymusza naruszenie poprzez brak fallbacku i brak danych
    exit_code = run_main(
        [
            "--config",
            str(simple_config),
            "--output-dir",
            str(tmp_path / "output"),
            "--fail-on-breach",
        ]
    )
    # brak danych powoduje status błędu
    assert exit_code in {2, 3}


def test_cli_supports_stage2_profile_all(tmp_path: Path, simple_config: Path) -> None:
    output_dir = tmp_path / "stage2"
    exit_code = run_main(
        [
            "--config",
            str(simple_config),
            "--output-dir",
            str(output_dir),
            "--synthetic-fallback",
            "--profile",
            "all",
        ]
    )
    assert exit_code == 0
    payload = json.loads((output_dir / "risk_simulation_report.json").read_text(encoding="utf-8"))
    profiles = {entry["profile"] for entry in payload["profiles"]}
    assert profiles == {"conservative"}


def test_cli_stage5_latency_tco(tmp_path: Path, stage5_config: tuple[Path, Path]) -> None:
    config_path, tco_path = stage5_config
    output_dir = tmp_path / "stage5"
    exit_code = run_main(
        [
            "--config",
            str(config_path),
            "--output-dir",
            str(output_dir),
            "--synthetic-fallback",
            "--scenario",
            "latency_spike",
            "--include-tco",
        ]
    )
    assert exit_code == 0
    payload = json.loads((output_dir / "risk_simulation_report.json").read_text(encoding="utf-8"))
    stress_names = {test["name"] for test in payload["profiles"][0]["stress_tests"]}
    assert stress_names == {"latency_spike"}
    tco_section = payload.get("tco")
    assert tco_section is not None
    assert tco_section.get("status") == "ok"
    reports = tco_section.get("reports")
    assert isinstance(reports, list) and reports
    first_entry = reports[0]
    assert first_entry["status"] == "ok"
    assert Path(first_entry["path"]).resolve() == tco_path.resolve()
    summary = first_entry.get("summary", {})
    assert summary.get("cost_bps") == 6.5
    assert summary.get("monthly_total") == 1250.0


def test_parser_stage2_defaults() -> None:
    parser = _build_parser()
    args = parser.parse_args(["--profile", "all"])
<<<<<<< HEAD
    assert args.config == str(DEFAULT_CONFIG_PATH)
    assert args.output_dir == str(DEFAULT_OUTPUT_DIR)
=======
    assert args.config == DEFAULT_CONFIG_PATH
    assert args.output_dir == DEFAULT_OUTPUT_DIR
>>>>>>> 8f5b9550
    assert args.profile == ["all"]


def test_parser_stage5_defaults() -> None:
    parser = _build_parser()
    args = parser.parse_args(["--scenario", "latency_spike", "--include-tco"])
<<<<<<< HEAD
    assert args.config == str(DEFAULT_CONFIG_PATH)
    assert args.output_dir == str(DEFAULT_OUTPUT_DIR)
=======
    assert args.config == DEFAULT_CONFIG_PATH
    assert args.output_dir == DEFAULT_OUTPUT_DIR
>>>>>>> 8f5b9550
    assert args.scenario == ["latency_spike"]
    assert args.include_tco is True<|MERGE_RESOLUTION|>--- conflicted
+++ resolved
@@ -190,25 +190,15 @@
 def test_parser_stage2_defaults() -> None:
     parser = _build_parser()
     args = parser.parse_args(["--profile", "all"])
-<<<<<<< HEAD
-    assert args.config == str(DEFAULT_CONFIG_PATH)
-    assert args.output_dir == str(DEFAULT_OUTPUT_DIR)
-=======
     assert args.config == DEFAULT_CONFIG_PATH
     assert args.output_dir == DEFAULT_OUTPUT_DIR
->>>>>>> 8f5b9550
     assert args.profile == ["all"]
 
 
 def test_parser_stage5_defaults() -> None:
     parser = _build_parser()
     args = parser.parse_args(["--scenario", "latency_spike", "--include-tco"])
-<<<<<<< HEAD
-    assert args.config == str(DEFAULT_CONFIG_PATH)
-    assert args.output_dir == str(DEFAULT_OUTPUT_DIR)
-=======
     assert args.config == DEFAULT_CONFIG_PATH
     assert args.output_dir == DEFAULT_OUTPUT_DIR
->>>>>>> 8f5b9550
     assert args.scenario == ["latency_spike"]
     assert args.include_tco is True