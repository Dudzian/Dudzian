--- conflicted
+++ resolved
@@ -3,12 +3,8 @@
 from datetime import datetime, timedelta
 from pathlib import Path
 
-<<<<<<< HEAD
-import pytest
-=======
 import pyarrow as pa
 import pyarrow.parquet as pq
->>>>>>> c44a010c
 
 from bot_core.risk.engine import ThresholdRiskEngine
 from bot_core.risk.simulation import (
@@ -22,13 +18,6 @@
 ROOT = Path(__file__).resolve().parents[2]
 
 
-<<<<<<< HEAD
-pa = pytest.importorskip("pyarrow")
-pq = pytest.importorskip("pyarrow.parquet")
-
-
-=======
->>>>>>> c44a010c
 def _write_orders_parquet(path: str) -> None:
     base = datetime(2024, 1, 1, 12, 0, 0)
     orders = [
