--- conflicted
+++ resolved
@@ -107,13 +107,6 @@
         signing_key=signing_key,
         metadata={"ensemble_weights": {"mean_reversion": 1.0}},
     )
-<<<<<<< HEAD
-    workflow.register_emergency_preset(
-        name="fallback",
-        entries=[{"engine": "daily_trend_momentum"}],
-        signing_key=signing_key,
-        metadata={"ensemble_weights": {"trend_following": 1.0}},
-=======
     decision = workflow.decide(_sample_market_data(), TradingParameters())
 
     assert isinstance(decision.parameters, TradingParameters)
@@ -137,7 +130,6 @@
         confidence_threshold=0.2,
         persistence_threshold=0.05,
         min_switch_cooldown=5,
->>>>>>> 4caf8904
     )
 
     activation = workflow.activate(
