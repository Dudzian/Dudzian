--- conflicted
+++ resolved
@@ -234,84 +234,6 @@
     assert workflow.catalog.calls["day_trading"] == 1  # type: ignore[attr-defined]
 
 
-<<<<<<< HEAD
-def test_regime_workflow_alias_overrides_extend_lookup_sequence() -> None:
-    class _AliasCatalog:
-        def metadata_for(self, name: str):  # noqa: D401 - test double
-            if name == "day_trading":
-                return MappingProxyType({"license_tier": "premium"})
-            return MappingProxyType({})
-
-    workflow = RegimeSwitchWorkflow(
-        catalog=_AliasCatalog(),
-        strategy_alias_map={"Legacy Breakout": "day_trading"},
-        strategy_alias_suffixes=("_legacy",),
-    )
-    metadata = workflow._collect_strategy_metadata({"Legacy Breakout_Legacy": 1.0})
-
-    strategies = metadata["strategies"]
-    entry = dict(strategies["Legacy Breakout_Legacy"])
-    assert entry["catalog_name"] == "day_trading"
-    assert metadata["license_tiers"] == ("premium",)
-    suffixes = workflow._alias_resolver_instance().suffixes
-    assert "_probing" in suffixes
-    assert "_legacy" in suffixes
-
-
-def test_regime_workflow_alias_overrides_accept_canonical_collections() -> None:
-    class _AliasCatalog:
-        def metadata_for(self, name: str):  # noqa: D401 - test double
-            if name == "day_trading":
-                return MappingProxyType({"license_tier": "premium"})
-            return MappingProxyType({})
-
-    workflow = RegimeSwitchWorkflow(
-        catalog=_AliasCatalog(),
-        strategy_alias_map={
-            "day_trading": ["Legacy Breakout", {"more": ["LegacyLegacy"]}]
-        },
-    )
-    metadata = workflow._collect_strategy_metadata({"LegacyLegacy": 1.0})
-
-    strategies = metadata["strategies"]
-    entry = dict(strategies["LegacyLegacy"])
-    assert entry["catalog_name"] == "day_trading"
-    assert metadata["license_tiers"] == ("premium",)
-
-
-def test_regime_workflow_configure_aliases_clears_cached_results() -> None:
-    class _AliasCatalog:
-        def __init__(self) -> None:
-            self.calls = Counter()
-
-        def metadata_for(self, name: str):  # noqa: D401 - test double
-            self.calls[name] += 1
-            if name == "day_trading":
-                return MappingProxyType({"license_tier": "premium"})
-            return MappingProxyType({})
-
-    catalog = _AliasCatalog()
-    workflow = RegimeSwitchWorkflow(catalog=catalog)
-    workflow._strategy_metadata_cache.clear()
-
-    workflow._collect_strategy_metadata({"Legacy Breakout": 1.0})
-    assert workflow._strategy_metadata_cache
-    assert all(value is None for value in workflow._strategy_metadata_cache.values())
-
-    workflow.configure_strategy_aliases({"Legacy Breakout": "day_trading"})
-    assert workflow._strategy_metadata_cache == {}
-
-    metadata = workflow._collect_strategy_metadata({"Legacy Breakout": 1.0})
-    strategies = metadata["strategies"]
-    entry = dict(strategies["Legacy Breakout"])
-    assert entry["catalog_name"] == "day_trading"
-    assert metadata["license_tiers"] == ("premium",)
-    suffixes = workflow._alias_resolver_instance().suffixes
-    assert "_probing" in suffixes
-
-
-=======
->>>>>>> 4f2ee0e8
 def test_regime_workflow_collect_metadata_caches_results() -> None:
     class _CountingCatalog:
         def __init__(self) -> None:
