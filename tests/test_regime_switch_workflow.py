from datetime import datetime, timezone
<<<<<<< HEAD
from types import SimpleNamespace
=======
>>>>>>> efefe255

import pandas as pd

from bot_core.ai.regime import (
    MarketRegime,
    MarketRegimeAssessment,
    MarketRegimeClassifier,
    RegimeHistory,
)
from bot_core.strategies import StrategyPresetWizard
from bot_core.strategies.regime_workflow import RegimePresetActivation, StrategyRegimeWorkflow
<<<<<<< HEAD
from bot_core.security.guards import (
    LicenseCapabilityError,
    reset_capability_guard,
    set_capability_guard,
)
=======
>>>>>>> efefe255


def _sample_market_data(rows: int = 120) -> pd.DataFrame:
    index = pd.date_range("2024-01-01", periods=rows, freq="h")
    base = pd.Series(range(rows), index=index, dtype=float)
    close = 100 + base.cumsum() * 0.01
    high = close + 0.5
    low = close - 0.5
    open_ = close.shift(1).fillna(close)
    volume = pd.Series(1000, index=index, dtype=float)
    return pd.DataFrame(
        {
            "open": open_,
            "high": high,
            "low": low,
            "close": close,
            "volume": volume,
        }
    )


def _workflow() -> StrategyRegimeWorkflow:
    classifier = MarketRegimeClassifier()
    history = RegimeHistory(thresholds_loader=classifier.thresholds_loader)
    history.reload_thresholds(thresholds=classifier.thresholds_snapshot())
    return StrategyRegimeWorkflow(
        wizard=StrategyPresetWizard(),
        classifier=classifier,
        history=history,
    )


class _StaticClassifier:
    def __init__(self, regime: MarketRegime) -> None:
        self._regime = regime
        self.thresholds_loader = lambda: {}
        self.thresholds_snapshot = lambda: {}

    def assess(self, market_data, *, symbol: str | None = None) -> MarketRegimeAssessment:
        return MarketRegimeAssessment(
            regime=self._regime,
            confidence=0.9,
            risk_score=0.3,
            metrics={},
            symbol=symbol or "TEST",
        )


def test_strategy_regime_workflow_produces_activation_metadata() -> None:
    classifier = _StaticClassifier(MarketRegime.TREND)
    history = RegimeHistory(thresholds_loader=classifier.thresholds_loader)
    history.reload_thresholds(thresholds=classifier.thresholds_snapshot())
    workflow = StrategyRegimeWorkflow(
        wizard=StrategyPresetWizard(),
        classifier=classifier,  # type: ignore[arg-type]
        history=history,
<<<<<<< HEAD
    )
    signing_key = b"test-key"
    workflow.register_preset(
        MarketRegime.TREND,
        name="trend-core",
        entries=[{"engine": "daily_trend_momentum"}],
        signing_key=signing_key,
        metadata={"ensemble_weights": {"trend_following": 1.0}},
=======
    )
    signing_key = b"test-key"
    workflow.register_preset(
        MarketRegime.TREND,
        name="trend-core",
        entries=[{"engine": "daily_trend_momentum"}],
        signing_key=signing_key,
        metadata={"ensemble_weights": {"trend_following": 1.0}},
    )

    activation = workflow.activate(
        _sample_market_data(),
        available_data={"ohlcv", "technical_indicators"},
    )

    assert isinstance(activation, RegimePresetActivation)
    assert activation.regime is MarketRegime.TREND
    assert activation.version.metadata["license_tiers"]
    preset_meta = activation.version.metadata.get("preset_metadata", {})
    assert preset_meta["ensemble_weights"]["trend_following"] == 1.0
    assert activation.decision_candidates
    assert activation.activated_at.tzinfo is timezone.utc


def test_strategy_regime_workflow_uses_fallback_when_data_missing() -> None:
    classifier = _StaticClassifier(MarketRegime.MEAN_REVERSION)
    history = RegimeHistory(thresholds_loader=classifier.thresholds_loader)
    history.reload_thresholds(thresholds=classifier.thresholds_snapshot())
    workflow = StrategyRegimeWorkflow(
        wizard=StrategyPresetWizard(),
        classifier=classifier,  # type: ignore[arg-type]
        history=history,
    )
    signing_key = b"test-key"
    workflow.register_preset(
        MarketRegime.MEAN_REVERSION,
        name="mean-core",
        entries=[{"engine": "mean_reversion"}],
        signing_key=signing_key,
        metadata={"ensemble_weights": {"mean_reversion": 1.0}},
    )
    decision = workflow.decide(_sample_market_data(), TradingParameters())

    assert isinstance(decision.parameters, TradingParameters)
    assert decision.parameters.ensemble_weights == decision.weights
    assert abs(sum(decision.weights.values()) - 1.0) < 1e-9
    assert {
        "trend_following",
        "day_trading",
        "mean_reversion",
        "arbitrage",
        "volatility_target",
        "grid_trading",
        "options_income",
    }.issubset(decision.weights.keys())
    assert decision.timestamp.tzinfo is None
    assert decision.license_tiers and "standard" in decision.license_tiers
    assert "trend_following" in decision.strategy_metadata
    strategy_meta = decision.strategy_metadata["trend_following"]
    assert strategy_meta["license_tier"] == "standard"
    assert "trend_d1" in decision.capabilities
    assert tuple(strategy_meta["risk_classes"]) == ("directional", "momentum")
    assert set(strategy_meta["required_data"]) == {"ohlcv", "technical_indicators"}
    assert set(strategy_meta["tags"]) >= {"trend", "momentum"}
    assert "momentum" in decision.tags
    assert "technical_indicators" in decision.required_data


def test_regime_workflow_respects_cooldown() -> None:
    workflow = RegimeSwitchWorkflow(
        confidence_threshold=0.2,
        persistence_threshold=0.05,
        min_switch_cooldown=5,
>>>>>>> efefe255
    )

    activation = workflow.activate(
        _sample_market_data(),
<<<<<<< HEAD
        available_data={"ohlcv", "technical_indicators"},
    )

    assert isinstance(activation, RegimePresetActivation)
    assert activation.regime is MarketRegime.TREND
    assert activation.version.metadata["license_tiers"]
    preset_meta = activation.version.metadata.get("preset_metadata", {})
    assert preset_meta["ensemble_weights"]["trend_following"] == 1.0
    assert activation.decision_candidates
    assert activation.activated_at.tzinfo is timezone.utc


def test_strategy_regime_workflow_uses_fallback_when_data_missing() -> None:
    classifier = _StaticClassifier(MarketRegime.MEAN_REVERSION)
    history = RegimeHistory(thresholds_loader=classifier.thresholds_loader)
    history.reload_thresholds(thresholds=classifier.thresholds_snapshot())
    workflow = StrategyRegimeWorkflow(
        wizard=StrategyPresetWizard(),
        classifier=classifier,  # type: ignore[arg-type]
        history=history,
    )
    signing_key = b"test-key"
    workflow.register_preset(
        MarketRegime.MEAN_REVERSION,
        name="mean-core",
        entries=[{"engine": "mean_reversion"}],
        signing_key=signing_key,
        metadata={"ensemble_weights": {"mean_reversion": 1.0}},
    )
    workflow.register_emergency_preset(
        name="fallback",
        entries=[{"engine": "daily_trend_momentum"}],
        signing_key=signing_key,
        metadata={"ensemble_weights": {"trend_following": 1.0}},
    )

    activation = workflow.activate(
        _sample_market_data(),
        available_data={"ohlcv", "technical_indicators"},  # brak spread_history wymusi fallback
    )

    assert activation.used_fallback is True
    assert activation.blocked_reason == "missing_data"
    assert "spread_history" in activation.missing_data


def test_strategy_regime_workflow_reports_license_issues_and_fallback() -> None:
    class _Guard:
        def __init__(self) -> None:
            self.capabilities = SimpleNamespace(edition="standard")

        def require_license_tier(self, tier: str, message: str | None = None) -> None:
            normalized = str(tier or "").strip().lower()
            if normalized in {"professional", "pro"}:
                raise LicenseCapabilityError(message or "requires professional", capability="license_tier")

        def require_strategy(self, capability: str, message: str | None = None) -> None:  # pragma: no cover - guard API
            return

    guard = _Guard()
    set_capability_guard(guard)
    try:
        classifier = _StaticClassifier(MarketRegime.MEAN_REVERSION)
        history = RegimeHistory(thresholds_loader=classifier.thresholds_loader)
        history.reload_thresholds(thresholds=classifier.thresholds_snapshot())
        workflow = StrategyRegimeWorkflow(
            wizard=StrategyPresetWizard(),
            classifier=classifier,  # type: ignore[arg-type]
            history=history,
        )
        signing_key = b"test-key"
        workflow.register_preset(
            MarketRegime.MEAN_REVERSION,
            name="mean-pro",
            entries=[{"engine": "mean_reversion"}],
            signing_key=signing_key,
            metadata={"ensemble_weights": {"mean_reversion": 1.0}},
        )
        workflow.register_emergency_preset(
            name="fallback",
            entries=[{"engine": "daily_trend_momentum"}],
            signing_key=signing_key,
            metadata={"ensemble_weights": {"trend_following": 1.0}},
        )

        activation = workflow.activate(
            _sample_market_data(),
            available_data={"ohlcv", "technical_indicators", "spread_history"},
        )

        assert activation.used_fallback is True
        assert activation.blocked_reason == "license_blocked"
        assert activation.license_issues
        assert activation.preset["name"] == "fallback"
    finally:
        reset_capability_guard()


def test_strategy_regime_workflow_preserves_custom_metadata() -> None:
    workflow = _workflow()
    signing_key = b"test-key"
    workflow.register_preset(
        MarketRegime.TREND,
        name="trend-custom",
        entries=[
            {
                "engine": "daily_trend_momentum",
                "metadata": {"custom_flag": True},
            }
        ],
        signing_key=signing_key,
        metadata={"ensemble_weights": {"trend_following": 1.0}, "notes": "demo"},
    )

=======
        available_data={"ohlcv", "technical_indicators"},  # brak spread_history wymusi fallback
    )

    assert activation.used_fallback is True
    assert activation.blocked_reason == "missing_data"
    assert "spread_history" in activation.missing_data


def test_strategy_regime_workflow_preserves_custom_metadata() -> None:
    workflow = _workflow()
    signing_key = b"test-key"
    workflow.register_preset(
        MarketRegime.TREND,
        name="trend-custom",
        entries=[
            {
                "engine": "daily_trend_momentum",
                "metadata": {"custom_flag": True},
            }
        ],
        signing_key=signing_key,
        metadata={"ensemble_weights": {"trend_following": 1.0}, "notes": "demo"},
    )

>>>>>>> efefe255
    activation = workflow.activate(
        _sample_market_data(),
        available_data={"ohlcv", "technical_indicators"},
        now=datetime(2024, 1, 1, 9, 0, tzinfo=timezone.utc),
    )

    preset_meta = activation.version.metadata["preset_metadata"]
    assert preset_meta["notes"] == "demo"
    strategy_entry = activation.preset["strategies"][0]
    assert strategy_entry["metadata"]["custom_flag"] is True<|MERGE_RESOLUTION|>--- conflicted
+++ resolved
@@ -1,8 +1,4 @@
 from datetime import datetime, timezone
-<<<<<<< HEAD
-from types import SimpleNamespace
-=======
->>>>>>> efefe255
 
 import pandas as pd
 
@@ -14,14 +10,6 @@
 )
 from bot_core.strategies import StrategyPresetWizard
 from bot_core.strategies.regime_workflow import RegimePresetActivation, StrategyRegimeWorkflow
-<<<<<<< HEAD
-from bot_core.security.guards import (
-    LicenseCapabilityError,
-    reset_capability_guard,
-    set_capability_guard,
-)
-=======
->>>>>>> efefe255
 
 
 def _sample_market_data(rows: int = 120) -> pd.DataFrame:
@@ -78,16 +66,6 @@
         wizard=StrategyPresetWizard(),
         classifier=classifier,  # type: ignore[arg-type]
         history=history,
-<<<<<<< HEAD
-    )
-    signing_key = b"test-key"
-    workflow.register_preset(
-        MarketRegime.TREND,
-        name="trend-core",
-        entries=[{"engine": "daily_trend_momentum"}],
-        signing_key=signing_key,
-        metadata={"ensemble_weights": {"trend_following": 1.0}},
-=======
     )
     signing_key = b"test-key"
     workflow.register_preset(
@@ -161,127 +139,10 @@
         confidence_threshold=0.2,
         persistence_threshold=0.05,
         min_switch_cooldown=5,
->>>>>>> efefe255
     )
 
     activation = workflow.activate(
         _sample_market_data(),
-<<<<<<< HEAD
-        available_data={"ohlcv", "technical_indicators"},
-    )
-
-    assert isinstance(activation, RegimePresetActivation)
-    assert activation.regime is MarketRegime.TREND
-    assert activation.version.metadata["license_tiers"]
-    preset_meta = activation.version.metadata.get("preset_metadata", {})
-    assert preset_meta["ensemble_weights"]["trend_following"] == 1.0
-    assert activation.decision_candidates
-    assert activation.activated_at.tzinfo is timezone.utc
-
-
-def test_strategy_regime_workflow_uses_fallback_when_data_missing() -> None:
-    classifier = _StaticClassifier(MarketRegime.MEAN_REVERSION)
-    history = RegimeHistory(thresholds_loader=classifier.thresholds_loader)
-    history.reload_thresholds(thresholds=classifier.thresholds_snapshot())
-    workflow = StrategyRegimeWorkflow(
-        wizard=StrategyPresetWizard(),
-        classifier=classifier,  # type: ignore[arg-type]
-        history=history,
-    )
-    signing_key = b"test-key"
-    workflow.register_preset(
-        MarketRegime.MEAN_REVERSION,
-        name="mean-core",
-        entries=[{"engine": "mean_reversion"}],
-        signing_key=signing_key,
-        metadata={"ensemble_weights": {"mean_reversion": 1.0}},
-    )
-    workflow.register_emergency_preset(
-        name="fallback",
-        entries=[{"engine": "daily_trend_momentum"}],
-        signing_key=signing_key,
-        metadata={"ensemble_weights": {"trend_following": 1.0}},
-    )
-
-    activation = workflow.activate(
-        _sample_market_data(),
-        available_data={"ohlcv", "technical_indicators"},  # brak spread_history wymusi fallback
-    )
-
-    assert activation.used_fallback is True
-    assert activation.blocked_reason == "missing_data"
-    assert "spread_history" in activation.missing_data
-
-
-def test_strategy_regime_workflow_reports_license_issues_and_fallback() -> None:
-    class _Guard:
-        def __init__(self) -> None:
-            self.capabilities = SimpleNamespace(edition="standard")
-
-        def require_license_tier(self, tier: str, message: str | None = None) -> None:
-            normalized = str(tier or "").strip().lower()
-            if normalized in {"professional", "pro"}:
-                raise LicenseCapabilityError(message or "requires professional", capability="license_tier")
-
-        def require_strategy(self, capability: str, message: str | None = None) -> None:  # pragma: no cover - guard API
-            return
-
-    guard = _Guard()
-    set_capability_guard(guard)
-    try:
-        classifier = _StaticClassifier(MarketRegime.MEAN_REVERSION)
-        history = RegimeHistory(thresholds_loader=classifier.thresholds_loader)
-        history.reload_thresholds(thresholds=classifier.thresholds_snapshot())
-        workflow = StrategyRegimeWorkflow(
-            wizard=StrategyPresetWizard(),
-            classifier=classifier,  # type: ignore[arg-type]
-            history=history,
-        )
-        signing_key = b"test-key"
-        workflow.register_preset(
-            MarketRegime.MEAN_REVERSION,
-            name="mean-pro",
-            entries=[{"engine": "mean_reversion"}],
-            signing_key=signing_key,
-            metadata={"ensemble_weights": {"mean_reversion": 1.0}},
-        )
-        workflow.register_emergency_preset(
-            name="fallback",
-            entries=[{"engine": "daily_trend_momentum"}],
-            signing_key=signing_key,
-            metadata={"ensemble_weights": {"trend_following": 1.0}},
-        )
-
-        activation = workflow.activate(
-            _sample_market_data(),
-            available_data={"ohlcv", "technical_indicators", "spread_history"},
-        )
-
-        assert activation.used_fallback is True
-        assert activation.blocked_reason == "license_blocked"
-        assert activation.license_issues
-        assert activation.preset["name"] == "fallback"
-    finally:
-        reset_capability_guard()
-
-
-def test_strategy_regime_workflow_preserves_custom_metadata() -> None:
-    workflow = _workflow()
-    signing_key = b"test-key"
-    workflow.register_preset(
-        MarketRegime.TREND,
-        name="trend-custom",
-        entries=[
-            {
-                "engine": "daily_trend_momentum",
-                "metadata": {"custom_flag": True},
-            }
-        ],
-        signing_key=signing_key,
-        metadata={"ensemble_weights": {"trend_following": 1.0}, "notes": "demo"},
-    )
-
-=======
         available_data={"ohlcv", "technical_indicators"},  # brak spread_history wymusi fallback
     )
 
@@ -306,7 +167,6 @@
         metadata={"ensemble_weights": {"trend_following": 1.0}, "notes": "demo"},
     )
 
->>>>>>> efefe255
     activation = workflow.activate(
         _sample_market_data(),
         available_data={"ohlcv", "technical_indicators"},
