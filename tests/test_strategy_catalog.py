"""Testy dla katalogu strategii pluginowych TradingParameters."""

from __future__ import annotations

import numpy as np
import pandas as pd
import pytest

from bot_core.strategies.catalog import DEFAULT_STRATEGY_CATALOG
from bot_core.trading.engine import TechnicalIndicators, TradingParameters
from bot_core.trading.strategies import (
    ArbitrageStrategy,
    DayTradingStrategy,
    GridTradingStrategy,
    MeanReversionStrategy,
    OptionsIncomeStrategy,
    ScalpingStrategy,
    StatisticalArbitrageStrategy,
    StrategyCatalog,
    StrategyPlugin,
    TrendFollowingStrategy,
    VolatilityTargetStrategy,
)


def _dummy_indicators(rows: int = 16) -> TechnicalIndicators:
    index = pd.date_range("2024-01-01", periods=rows, freq="h")
    base = pd.Series(np.linspace(100.0, 102.0, rows), index=index)
    spreads = pd.Series(np.linspace(-1.0, 1.0, rows), index=index)
    atr = pd.Series(np.linspace(0.5, 1.5, rows), index=index)

    return TechnicalIndicators(
        rsi=pd.Series(np.linspace(20, 80, rows), index=index),
        ema_fast=base,
        ema_slow=base.rolling(window=5, min_periods=1).mean(),
        sma_trend=base.rolling(window=8, min_periods=1).mean(),
        atr=atr,
        bollinger_upper=base + 1,
        bollinger_lower=base - 1,
        bollinger_middle=base,
        macd=spreads,
        macd_signal=spreads.rolling(window=3, min_periods=1).mean(),
        stochastic_k=pd.Series(np.linspace(10, 90, rows), index=index),
        stochastic_d=pd.Series(np.linspace(15, 70, rows), index=index),
    )


def _dummy_market_data(index: pd.Index) -> pd.DataFrame:
    return pd.DataFrame(
        {
            "implied_volatility": pd.Series(0.25, index=index),
            "realized_volatility": pd.Series(0.18, index=index),
        }
    )


def test_default_catalog_contains_builtin_strategies() -> None:
    catalog = StrategyCatalog.default()
    assert catalog.available() == (
        "arbitrage",
        "day_trading",
        "grid_trading",
        "mean_reversion",
        "options_income",
        "scalping",
        "statistical_arbitrage",
        "trend_following",
        "volatility_target",
    )


def test_describe_exposes_metadata() -> None:
    catalog = StrategyCatalog.default()
    descriptions = {entry["name"]: entry["description"] for entry in catalog.describe()}
    assert descriptions["trend_following"].startswith("EMA")
    assert descriptions["arbitrage"]
    assert "volatility" in descriptions["volatility_target"].lower()


def test_plugin_metadata_matches_strategy_catalog() -> None:
    catalog = StrategyCatalog.default()
    mapping = {
        "trend_following": "daily_trend_momentum",
        "day_trading": "day_trading",
        "mean_reversion": "mean_reversion",
        "arbitrage": "cross_exchange_arbitrage",
        "grid_trading": "grid_trading",
        "volatility_target": "volatility_target",
        "scalping": "scalping",
        "options_income": "options_income",
        "statistical_arbitrage": "statistical_arbitrage",
    }

    for plugin_name, engine in mapping.items():
        plugin_meta = catalog.metadata_for(plugin_name)
        spec = DEFAULT_STRATEGY_CATALOG.get(engine)
<<<<<<< HEAD
        assert plugin_meta["engine"] == engine
=======
>>>>>>> e45c4ea1
        assert plugin_meta["license_tier"] == spec.license_tier
        assert tuple(plugin_meta["risk_classes"]) == tuple(spec.risk_classes)
        assert tuple(plugin_meta["required_data"]) == tuple(spec.required_data)
        if spec.capability:
            assert plugin_meta["capability"] == spec.capability
        if spec.default_tags:
            assert tuple(plugin_meta["tags"]) == tuple(spec.default_tags)
<<<<<<< HEAD


def test_default_catalog_covers_engine_catalog() -> None:
    catalog = StrategyCatalog.default()
    plugin_engines = {
        entry["engine"] for entry in catalog.describe() if "engine" in entry
    }
    catalog_engines = {
        entry["engine"] for entry in DEFAULT_STRATEGY_CATALOG.describe_engines()
    }
    assert plugin_engines == catalog_engines
=======
>>>>>>> e45c4ea1


def test_plugins_generate_series_with_matching_index() -> None:
    indicators = _dummy_indicators()
    params = TradingParameters()
    market_data = _dummy_market_data(indicators.rsi.index)

    for plugin_cls in (
        TrendFollowingStrategy,
        DayTradingStrategy,
        MeanReversionStrategy,
        ArbitrageStrategy,
        GridTradingStrategy,
        VolatilityTargetStrategy,
        ScalpingStrategy,
        OptionsIncomeStrategy,
        StatisticalArbitrageStrategy,
    ):
        plugin = plugin_cls()
        signal = plugin.generate(indicators, params, market_data=market_data)
        assert list(signal.index) == list(indicators.rsi.index)
        assert ((signal >= -1.000001) & (signal <= 1.000001)).all()


def test_plugin_requires_known_engine_key() -> None:
    with pytest.raises(ValueError):

        class _UnknownEngineStrategy(StrategyPlugin):
            engine_key = "missing_engine"
            name = "unknown_engine"

            def generate(
                self,
                indicators: TechnicalIndicators,
                params: TradingParameters,
                *,
                market_data: pd.DataFrame | None = None,
            ) -> pd.Series:
                return indicators.rsi.reindex(indicators.rsi.index).clip(-1.0, 1.0)


def test_plugin_rejects_duplicate_engine_key() -> None:
    with pytest.raises(ValueError):

        class _DuplicateDayTradingStrategy(StrategyPlugin):
            engine_key = "day_trading"
            name = "duplicate_day_trading"

            def generate(
                self,
                indicators: TechnicalIndicators,
                params: TradingParameters,
                *,
                market_data: pd.DataFrame | None = None,
            ) -> pd.Series:
<<<<<<< HEAD
                return indicators.ema_fast.reindex(indicators.ema_fast.index).clip(-1.0, 1.0)


def test_plugin_allows_engine_override_when_explicitly_requested() -> None:

    class _OverrideDayTradingStrategy(StrategyPlugin, allow_engine_override=True):
        engine_key = "day_trading"
        name = "override_day_trading"
        description = "Custom intraday override"

        def generate(
            self,
            indicators: TechnicalIndicators,
            params: TradingParameters,
            *,
            market_data: pd.DataFrame | None = None,
        ) -> pd.Series:
            baseline = indicators.ema_fast - indicators.ema_fast.mean()
            return pd.Series(np.tanh(baseline / (baseline.std() + 1e-6)), index=indicators.ema_fast.index)

    plugin = _OverrideDayTradingStrategy()
    metadata = plugin.metadata()
    assert metadata["engine"] == "day_trading"
    spec = DEFAULT_STRATEGY_CATALOG.get("day_trading")
    assert metadata["license_tier"] == spec.license_tier
    assert tuple(metadata["required_data"]) == tuple(spec.required_data)
=======
                return indicators.ema_fast.reindex(indicators.ema_fast.index).clip(-1.0, 1.0)
>>>>>>> e45c4ea1
<|MERGE_RESOLUTION|>--- conflicted
+++ resolved
@@ -94,10 +94,6 @@
     for plugin_name, engine in mapping.items():
         plugin_meta = catalog.metadata_for(plugin_name)
         spec = DEFAULT_STRATEGY_CATALOG.get(engine)
-<<<<<<< HEAD
-        assert plugin_meta["engine"] == engine
-=======
->>>>>>> e45c4ea1
         assert plugin_meta["license_tier"] == spec.license_tier
         assert tuple(plugin_meta["risk_classes"]) == tuple(spec.risk_classes)
         assert tuple(plugin_meta["required_data"]) == tuple(spec.required_data)
@@ -105,20 +101,6 @@
             assert plugin_meta["capability"] == spec.capability
         if spec.default_tags:
             assert tuple(plugin_meta["tags"]) == tuple(spec.default_tags)
-<<<<<<< HEAD
-
-
-def test_default_catalog_covers_engine_catalog() -> None:
-    catalog = StrategyCatalog.default()
-    plugin_engines = {
-        entry["engine"] for entry in catalog.describe() if "engine" in entry
-    }
-    catalog_engines = {
-        entry["engine"] for entry in DEFAULT_STRATEGY_CATALOG.describe_engines()
-    }
-    assert plugin_engines == catalog_engines
-=======
->>>>>>> e45c4ea1
 
 
 def test_plugins_generate_series_with_matching_index() -> None:
@@ -174,33 +156,4 @@
                 *,
                 market_data: pd.DataFrame | None = None,
             ) -> pd.Series:
-<<<<<<< HEAD
-                return indicators.ema_fast.reindex(indicators.ema_fast.index).clip(-1.0, 1.0)
-
-
-def test_plugin_allows_engine_override_when_explicitly_requested() -> None:
-
-    class _OverrideDayTradingStrategy(StrategyPlugin, allow_engine_override=True):
-        engine_key = "day_trading"
-        name = "override_day_trading"
-        description = "Custom intraday override"
-
-        def generate(
-            self,
-            indicators: TechnicalIndicators,
-            params: TradingParameters,
-            *,
-            market_data: pd.DataFrame | None = None,
-        ) -> pd.Series:
-            baseline = indicators.ema_fast - indicators.ema_fast.mean()
-            return pd.Series(np.tanh(baseline / (baseline.std() + 1e-6)), index=indicators.ema_fast.index)
-
-    plugin = _OverrideDayTradingStrategy()
-    metadata = plugin.metadata()
-    assert metadata["engine"] == "day_trading"
-    spec = DEFAULT_STRATEGY_CATALOG.get("day_trading")
-    assert metadata["license_tier"] == spec.license_tier
-    assert tuple(metadata["required_data"]) == tuple(spec.required_data)
-=======
-                return indicators.ema_fast.reindex(indicators.ema_fast.index).clip(-1.0, 1.0)
->>>>>>> e45c4ea1
+                return indicators.ema_fast.reindex(indicators.ema_fast.index).clip(-1.0, 1.0)