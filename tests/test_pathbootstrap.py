--- conflicted
+++ resolved
@@ -831,7 +831,6 @@
     clear_cache()
     try:
         exit_code = main(["--print-pythonpath", "--add-path", "tests"])
-<<<<<<< HEAD
         out, err = _read_output(capsys)
     finally:
         clear_cache()
@@ -842,75 +841,9 @@
     assert exit_code == 0
     assert err == ""
     assert out.strip() == ":".join([str(repo_root), expected_tests])
-=======
-        captured = capsys.readouterr()
-    assert err == ""
-    assert payload["additional_paths"] == [
-        expected_data,
-        expected_docs,
-        expected_tests,
-    ]
->>>>>>> d30665ba
 
 
 def test_main_with_set_env_prints_assignment(
-    capsys: pytest.CaptureFixture[str],
-) -> None:
-    repo_root = _repo_root()
-
-    clear_cache()
-    try:
-<<<<<<< HEAD
-        exit_code = main(
-            [
-                "--export",
-                "--set-env",
-                "REPO_ROOT",
-                "--set-env-format",
-                "posix",
-            ]
-        )
-=======
-        exit_code = main(["--set-env", "REPO_ROOT"])
->>>>>>> d30665ba
-        out, err = _read_output(capsys)
-    finally:
-        clear_cache()
-
-    assert exit_code == 0
-    assert err == ""
-<<<<<<< HEAD
-    assert out.strip() == f"export REPO_ROOT={repo_root}"
-=======
-    assert out.strip() == f"REPO_ROOT={repo_root}"
->>>>>>> d30665ba
-
-
-def test_main_prints_pythonpath_value(
-    monkeypatch: pytest.MonkeyPatch, capsys: pytest.CaptureFixture[str]
-) -> None:
-    monkeypatch.delenv("PATHBOOTSTRAP_ADD_PATHS", raising=False)
-
-    clear_cache()
-    try:
-        exit_code = main(
-            ["--print-pythonpath", "--format", "json", "--add-path", "tests"]
-        )
-<<<<<<< HEAD
-=======
-        captured = capsys.readouterr()
-    finally:
-        clear_cache()
-
-    repo_root = _repo_root()
-    expected_tests = str((repo_root / "tests").resolve())
-
-    assert exit_code == 0
-    assert err == ""
-    assert out.strip() == ":".join([str(repo_root), expected_tests])
-
-
-def test_main_with_set_env_and_export_prints_export_command(
     capsys: pytest.CaptureFixture[str],
 ) -> None:
     repo_root = _repo_root()
@@ -935,7 +868,7 @@
     assert out.strip() == f"export REPO_ROOT={repo_root}"
 
 
-def test_main_prints_pythonpath_json(
+def test_main_prints_pythonpath_value(
     monkeypatch: pytest.MonkeyPatch, capsys: pytest.CaptureFixture[str]
 ) -> None:
     monkeypatch.delenv("PATHBOOTSTRAP_ADD_PATHS", raising=False)
@@ -945,7 +878,53 @@
         exit_code = main(
             ["--print-pythonpath", "--format", "json", "--add-path", "tests"]
         )
->>>>>>> d30665ba
+        captured = capsys.readouterr()
+    finally:
+        clear_cache()
+
+    repo_root = _repo_root()
+    expected_tests = str((repo_root / "tests").resolve())
+
+    assert exit_code == 0
+    assert err == ""
+    assert out.strip() == ":".join([str(repo_root), expected_tests])
+
+
+def test_main_with_set_env_and_export_prints_export_command(
+    capsys: pytest.CaptureFixture[str],
+) -> None:
+    repo_root = _repo_root()
+
+    clear_cache()
+    try:
+        exit_code = main(
+            [
+                "--export",
+                "--set-env",
+                "REPO_ROOT",
+                "--set-env-format",
+                "posix",
+            ]
+        )
+        out, err = _read_output(capsys)
+    finally:
+        clear_cache()
+
+    assert exit_code == 0
+    assert err == ""
+    assert out.strip() == f"export REPO_ROOT={repo_root}"
+
+
+def test_main_prints_pythonpath_json(
+    monkeypatch: pytest.MonkeyPatch, capsys: pytest.CaptureFixture[str]
+) -> None:
+    monkeypatch.delenv("PATHBOOTSTRAP_ADD_PATHS", raising=False)
+
+    clear_cache()
+    try:
+        exit_code = main(
+            ["--print-pythonpath", "--format", "json", "--add-path", "tests"]
+        )
         out, err = _read_output(capsys)
     finally:
         clear_cache()
