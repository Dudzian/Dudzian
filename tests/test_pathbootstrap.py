from __future__ import annotations

import json
import os
import shutil
import subprocess
import sys
from pathlib import Path
from types import SimpleNamespace
from typing import Optional

import pathbootstrap
import pytest

from pathbootstrap import (
    clear_cache,
    chdir_repo_root,
    ensure_repo_root_on_sys_path,
    get_repo_info,
    get_repo_root,
    main,
    repo_on_sys_path,
)


def test_ensure_repo_root_on_sys_path_inserts_repo_root(monkeypatch: pytest.MonkeyPatch) -> None:
    repo_root = Path(__file__).resolve().parents[1]
    cleaned_path = [entry for entry in sys.path if entry != str(repo_root)]
    monkeypatch.setattr(sys, "path", cleaned_path, raising=False)

    inserted = ensure_repo_root_on_sys_path(repo_root)

    assert inserted == str(repo_root)
    assert sys.path[0] == str(repo_root)


def test_ensure_repo_root_on_sys_path_appends_when_requested(
    monkeypatch: pytest.MonkeyPatch,
) -> None:
    repo_root = Path(__file__).resolve().parents[1]
    repo_str = str(repo_root)
    monkeypatch.setattr(sys, "path", ["/tmp/alpha"], raising=False)

    inserted = ensure_repo_root_on_sys_path(repo_root, position="append")

    assert inserted == repo_str
    assert sys.path[-1] == repo_str
    assert sys.path[0] == "/tmp/alpha"


def test_ensure_repo_root_on_sys_path_adds_additional_paths_prepend(
    monkeypatch: pytest.MonkeyPatch,
) -> None:
    repo_root = Path(__file__).resolve().parents[1]
    repo_str = str(repo_root)
    extra = str((repo_root / "tests").resolve())
    monkeypatch.setattr(sys, "path", ["/tmp/base"], raising=False)

    ensure_repo_root_on_sys_path(repo_root, additional_paths=("tests",))

    assert sys.path[0] == repo_str
    assert sys.path[1] == extra
    assert sys.path[2] == "/tmp/base"


def test_ensure_repo_root_on_sys_path_adds_additional_paths_append(
    monkeypatch: pytest.MonkeyPatch,
) -> None:
    repo_root = Path(__file__).resolve().parents[1]
    repo_str = str(repo_root)
    extra = str((repo_root / "tests").resolve())
    monkeypatch.setattr(sys, "path", ["/tmp/base"], raising=False)

    ensure_repo_root_on_sys_path(
        repo_root, position="append", additional_paths=("tests",)
    )

    assert sys.path == ["/tmp/base", repo_str, extra]


def test_ensure_repo_root_on_sys_path_honours_env_additional_paths(
    monkeypatch: pytest.MonkeyPatch,
) -> None:
    repo_root = Path(__file__).resolve().parents[1]
    repo_str = str(repo_root)
    extra = str((repo_root / "tests").resolve())
    monkeypatch.setattr(sys, "path", ["/tmp/base"], raising=False)
    monkeypatch.setenv("PATHBOOTSTRAP_ADD_PATHS", "tests")

    ensure_repo_root_on_sys_path(repo_root)

    assert sys.path[0] == repo_str
    assert sys.path[1] == extra
    assert sys.path[2] == "/tmp/base"


def test_ensure_repo_root_on_sys_path_can_ignore_env_additional_paths(
    monkeypatch: pytest.MonkeyPatch,
) -> None:
    repo_root = Path(__file__).resolve().parents[1]
    repo_str = str(repo_root)
    extra = str((repo_root / "tests").resolve())
    monkeypatch.setattr(sys, "path", ["/tmp/base"], raising=False)
    monkeypatch.setenv("PATHBOOTSTRAP_ADD_PATHS", "tests")

    ensure_repo_root_on_sys_path(repo_root, use_env_additional_paths=False)

    assert sys.path[0] == repo_str
    assert extra not in sys.path


def test_ensure_repo_root_on_sys_path_ignores_duplicate_additional_path(
    monkeypatch: pytest.MonkeyPatch,
) -> None:
    repo_root = Path(__file__).resolve().parents[1]
    repo_str = str(repo_root)
    extra = str((repo_root / "tests").resolve())
    monkeypatch.setattr(sys, "path", [extra], raising=False)

    ensure_repo_root_on_sys_path(repo_root, additional_paths=("tests",))

    assert sys.path[0] == repo_str
    assert sys.path.count(extra) == 1


def test_ensure_repo_root_on_sys_path_merges_env_and_argument_paths(
    monkeypatch: pytest.MonkeyPatch,
) -> None:
    repo_root = Path(__file__).resolve().parents[1]
    repo_str = str(repo_root)
    tests_extra = str((repo_root / "tests").resolve())
    docs_extra = str((repo_root / "docs").resolve())
    monkeypatch.setattr(sys, "path", ["/tmp/base"], raising=False)
    monkeypatch.setenv("PATHBOOTSTRAP_ADD_PATHS", os.pathsep.join(["tests"]))

    ensure_repo_root_on_sys_path(repo_root, additional_paths=("docs",))

    assert sys.path[:3] == [repo_str, tests_extra, docs_extra]


def test_ensure_repo_root_on_sys_path_expands_env_and_user_paths(
    monkeypatch: pytest.MonkeyPatch, tmp_path: Path
) -> None:
    repo_root = Path(__file__).resolve().parents[1]
    repo_str = str(repo_root)
    home_dir = tmp_path / "home"
    env_dir = tmp_path / "env"
    env_dir.mkdir()
    home_lib = home_dir / "lib"
    env_pkg = env_dir / "pkg"
    home_lib.mkdir(parents=True)
    env_pkg.mkdir(parents=True)
    monkeypatch.setenv("HOME", str(home_dir))
    monkeypatch.setenv("CUSTOM_LIB_DIR", str(env_dir))
    monkeypatch.setenv(
        "PATHBOOTSTRAP_ADD_PATHS",
        os.pathsep.join(["~/lib", "${CUSTOM_LIB_DIR}/pkg"]),
    )
    monkeypatch.setattr(sys, "path", ["/tmp/base"], raising=False)

    ensure_repo_root_on_sys_path(repo_root)

    expected_home = str(home_lib.resolve())
    expected_env = str(env_pkg.resolve())

    assert sys.path[:3] == [repo_str, expected_home, expected_env]


def test_format_env_assignment_plain() -> None:
    assert pathbootstrap._format_env_assignment("VAR", "/tmp/path", "plain") == "VAR=/tmp/path"


def test_format_env_assignment_posix() -> None:
    assert (
        pathbootstrap._format_env_assignment("VAR", "/tmp/path", "posix")
        == "export VAR=/tmp/path"
    )


def test_format_env_assignment_powershell() -> None:
    assert (
        pathbootstrap._format_env_assignment("VAR", "C:/Program Files/App", "powershell")
        == "$Env:VAR = 'C:/Program Files/App'"
    )


def test_format_env_assignment_powershell_escapes_single_quotes() -> None:
    assert (
        pathbootstrap._format_env_assignment("VAR", "C:/O'Brian", "powershell")
        == "$Env:VAR = 'C:/O''Brian'"
    )


def test_format_env_assignment_cmd() -> None:
    assert (
        pathbootstrap._format_env_assignment("VAR", "C:/Program Files/App", "cmd")
        == "set VAR=C:/Program Files/App"
    )


def test_format_env_assignment_unknown() -> None:
    with pytest.raises(ValueError):
        pathbootstrap._format_env_assignment("VAR", "VALUE", "unknown")
def test_get_repo_root_does_not_touch_sys_path(monkeypatch: pytest.MonkeyPatch) -> None:
    repo_root = Path(__file__).resolve().parents[1]
    original_path = list(sys.path)
    monkeypatch.setattr(sys, "path", list(original_path), raising=False)

    discovered = get_repo_root(repo_root)

    assert discovered == repo_root
    assert sys.path == original_path


def test_get_repo_root_respects_max_depth(tmp_path: Path) -> None:
    repo_root = tmp_path / "repo"
    nested = repo_root / "pkg" / "module"
    nested.mkdir(parents=True)
    (repo_root / "pyproject.toml").write_text("{}", encoding="utf-8")

    with pytest.raises(FileNotFoundError):
        get_repo_root(
            nested,
            sentinels=("pyproject.toml",),
            allow_git=False,
            max_depth=1,
        )

    discovered = get_repo_root(
        nested,
        sentinels=("pyproject.toml",),
        allow_git=False,
        max_depth=2,
    )

    assert discovered == repo_root


def _skip_if_git_missing() -> None:
    if shutil.which("git") is None:
        pytest.skip("git executable not available")


def _init_git_repository(path: Path) -> None:
    subprocess.run(
        ["git", "init"],
        check=True,
        cwd=path,
        stdout=subprocess.PIPE,
        stderr=subprocess.PIPE,
        text=True,
    )


def test_get_repo_root_allows_git_fallback_when_enabled(
    tmp_path: Path,
) -> None:
    _skip_if_git_missing()
    repo_root = tmp_path / "git_repo"
    repo_root.mkdir()
    _init_git_repository(repo_root)
    nested = repo_root / "pkg"
    nested.mkdir()

    clear_cache()
    try:
        with pytest.raises(FileNotFoundError):
            get_repo_root(nested, sentinels=("missing.marker",), allow_git=False)

        clear_cache()
        discovered = get_repo_root(nested, sentinels=("missing.marker",), allow_git=True)
    finally:
        clear_cache()

    assert discovered == repo_root.resolve()


def test_get_repo_root_git_fallback_respects_env(
    tmp_path: Path, monkeypatch: pytest.MonkeyPatch
) -> None:
    _skip_if_git_missing()
    repo_root = tmp_path / "git_repo"
    repo_root.mkdir()
    _init_git_repository(repo_root)
    nested = repo_root / "pkg"
    nested.mkdir()

    clear_cache()
    try:
        monkeypatch.setenv("PATHBOOTSTRAP_ALLOW_GIT", "1")
        discovered = get_repo_root(nested, sentinels=("missing.marker",))
        assert discovered == repo_root.resolve()

        clear_cache()
        monkeypatch.setenv("PATHBOOTSTRAP_ALLOW_GIT", "0")
        with pytest.raises(FileNotFoundError):
            get_repo_root(nested, sentinels=("missing.marker",))
    finally:
        clear_cache()
        monkeypatch.delenv("PATHBOOTSTRAP_ALLOW_GIT", raising=False)


def test_get_repo_info_reports_sentinel_details() -> None:
    repo_root = Path(__file__).resolve().parents[1]

    info = get_repo_info(repo_root, sentinels=("pyproject.toml",))

    assert info.root == repo_root
    assert info.method == "sentinel"
    assert info.sentinel == "pyproject.toml"
    assert info.depth == 0
    assert info.start == repo_root


def test_get_repo_info_uses_git_when_requested(tmp_path: Path) -> None:
    _skip_if_git_missing()
    repo_root = tmp_path / "git_repo"
    repo_root.mkdir()
    _init_git_repository(repo_root)
    nested = repo_root / "pkg"
    nested.mkdir()

    clear_cache()
    try:
        info = get_repo_info(
            nested,
            sentinels=("missing.marker",),
            allow_git=True,
        )
    finally:
        clear_cache()

    assert info.root == repo_root.resolve()
    assert info.method == "git"
    assert info.sentinel is None
    assert info.depth is None
    assert info.start == nested.resolve()


def test_ensure_repo_root_on_sys_path_requires_sentinel(tmp_path: Path) -> None:
    with pytest.raises(FileNotFoundError):
        ensure_repo_root_on_sys_path(tmp_path, sentinels=("pyproject.toml",))


def test_ensure_repo_root_on_sys_path_rejects_empty_sentinels() -> None:
    with pytest.raises(ValueError):
        ensure_repo_root_on_sys_path(sentinels=())


def test_cache_is_used(monkeypatch: pytest.MonkeyPatch) -> None:
    clear_cache()

    calls: list[int] = []

    def fake_discover(
        start: Path, sentinels: tuple[str, ...], allow_git: bool, *, max_depth: Optional[int]
    ) -> pathbootstrap.RepoDiscovery:  # type: ignore[override]
        calls.append(1)
        root = Path(__file__).resolve().parents[1]
        return pathbootstrap.RepoDiscovery(root, "sentinel", "pyproject.toml", 0, start)

    monkeypatch.setattr("pathbootstrap._discover_repo_root", fake_discover)

    repo_root = Path(__file__).resolve().parents[1]
    ensure_repo_root_on_sys_path(repo_root)
    ensure_repo_root_on_sys_path(repo_root)

    assert len(calls) == 1


def test_clear_cache_forces_rediscovery(monkeypatch: pytest.MonkeyPatch) -> None:
    clear_cache()

    calls: list[int] = []

    def fake_discover(
        start: Path, sentinels: tuple[str, ...], allow_git: bool, *, max_depth: Optional[int]
    ) -> pathbootstrap.RepoDiscovery:  # type: ignore[override]
        calls.append(1)
        root = Path(__file__).resolve().parents[1]
        return pathbootstrap.RepoDiscovery(root, "sentinel", "pyproject.toml", 0, start)

    monkeypatch.setattr("pathbootstrap._discover_repo_root", fake_discover)

    repo_root = Path(__file__).resolve().parents[1]
    ensure_repo_root_on_sys_path(repo_root)
    clear_cache()
    ensure_repo_root_on_sys_path(repo_root)

    assert len(calls) == 2


def test_repo_on_sys_path_temporarily_inserts(monkeypatch: pytest.MonkeyPatch) -> None:
    repo_root = Path(__file__).resolve().parents[1]
    repo_str = str(repo_root)
    original_path = [entry for entry in sys.path if entry != repo_str]
    monkeypatch.setattr(sys, "path", list(original_path), raising=False)

    with repo_on_sys_path(repo_root) as discovered:
        assert discovered == repo_root
        assert sys.path[0] == repo_str

    assert sys.path == original_path


def test_repo_on_sys_path_keeps_existing_entry(monkeypatch: pytest.MonkeyPatch) -> None:
    repo_root = Path(__file__).resolve().parents[1]
    repo_str = str(repo_root)
    original_path = [repo_str, "/tmp/other"]
    monkeypatch.setattr(sys, "path", list(original_path), raising=False)

    with repo_on_sys_path(repo_root) as discovered:
        assert discovered == repo_root
        assert sys.path[0] == repo_str

    assert sys.path == original_path


def test_repo_on_sys_path_appends_when_requested(monkeypatch: pytest.MonkeyPatch) -> None:
    repo_root = Path(__file__).resolve().parents[1]
    repo_str = str(repo_root)
    monkeypatch.setattr(sys, "path", ["/tmp/beta"], raising=False)

    with repo_on_sys_path(repo_root, position="append") as discovered:
        assert discovered == repo_root
        assert sys.path[-1] == repo_str
        assert sys.path[0] == "/tmp/beta"

    assert sys.path == ["/tmp/beta"]


def test_repo_on_sys_path_handles_additional_paths(monkeypatch: pytest.MonkeyPatch) -> None:
    repo_root = Path(__file__).resolve().parents[1]
    repo_str = str(repo_root)
    extra = str((repo_root / "tests").resolve())
    original_path = ["/tmp/base"]
    monkeypatch.setattr(sys, "path", list(original_path), raising=False)

    with repo_on_sys_path(repo_root, additional_paths=("tests",)) as discovered:
        assert discovered == repo_root
        assert sys.path[0] == repo_str
        assert sys.path[1] == extra

    assert sys.path == original_path


def test_repo_on_sys_path_includes_env_additional_paths(monkeypatch: pytest.MonkeyPatch) -> None:
    repo_root = Path(__file__).resolve().parents[1]
    repo_str = str(repo_root)
    extra = str((repo_root / "tests").resolve())
    original_path = ["/tmp/base"]
    monkeypatch.setattr(sys, "path", list(original_path), raising=False)
    monkeypatch.setenv("PATHBOOTSTRAP_ADD_PATHS", "tests")

    with repo_on_sys_path(repo_root) as discovered:
        assert discovered == repo_root
        assert sys.path[0] == repo_str
        assert sys.path[1] == extra

    assert sys.path == original_path


def test_repo_on_sys_path_can_ignore_env_additional_paths(
    monkeypatch: pytest.MonkeyPatch,
) -> None:
    repo_root = Path(__file__).resolve().parents[1]
    repo_str = str(repo_root)
    extra = str((repo_root / "tests").resolve())
    original_path = ["/tmp/base"]
    monkeypatch.setattr(sys, "path", list(original_path), raising=False)
    monkeypatch.setenv("PATHBOOTSTRAP_ADD_PATHS", "tests")

    with repo_on_sys_path(repo_root, use_env_additional_paths=False) as discovered:
        assert discovered == repo_root
        assert sys.path[0] == repo_str
        assert extra not in sys.path

    assert sys.path == original_path


def test_chdir_repo_root_temporarily_switches_directory() -> None:
    repo_root = Path(__file__).resolve().parents[1]
    original_cwd = Path.cwd()

    try:
        with chdir_repo_root(repo_root) as discovered:
            assert discovered == repo_root
            assert Path.cwd() == repo_root
    finally:
        os.chdir(original_cwd)

    assert Path.cwd() == original_cwd


def test_chdir_repo_root_is_noop_when_already_in_repo() -> None:
    repo_root = Path(__file__).resolve().parents[1]
    original_cwd = Path.cwd()

    try:
        os.chdir(repo_root)
        with chdir_repo_root(repo_root) as discovered:
            assert discovered == repo_root
            assert Path.cwd() == repo_root
    finally:
        os.chdir(original_cwd)

    assert Path.cwd() == original_cwd


def test_get_repo_root_prefers_env_hint(tmp_path: Path, monkeypatch: pytest.MonkeyPatch) -> None:
    repo_root = tmp_path / "alt_repo"
    repo_root.mkdir()
    (repo_root / "pyproject.toml").write_text("", encoding="utf-8")
    nested = repo_root / "pkg"
    nested.mkdir()

    clear_cache()
    try:
        monkeypatch.setenv("PATHBOOTSTRAP_ROOT_HINT", str(nested))

        discovered = get_repo_root()

        assert discovered == repo_root
    finally:
        clear_cache()


def test_env_sentinels_override_argument(tmp_path: Path, monkeypatch: pytest.MonkeyPatch) -> None:
    repo_root = tmp_path / "alt_repo"
    repo_root.mkdir()
    (repo_root / "custom.sentinel").write_text("", encoding="utf-8")
    nested = repo_root / "pkg"
    nested.mkdir()

    clear_cache()
    try:
        monkeypatch.setenv("PATHBOOTSTRAP_ROOT_HINT", str(nested))
        monkeypatch.setenv("PATHBOOTSTRAP_SENTINELS", "custom.sentinel")

        discovered = get_repo_root(sentinels=("pyproject.toml",))

        assert discovered == repo_root
    finally:
        clear_cache()


def test_env_sentinels_reject_empty(monkeypatch: pytest.MonkeyPatch) -> None:
    clear_cache()
    try:
        monkeypatch.setenv("PATHBOOTSTRAP_SENTINELS", "  :  ")

        with pytest.raises(ValueError):
            get_repo_root(Path(__file__).resolve().parent)
    finally:
        clear_cache()


def test_main_prints_repo_root(capsys: pytest.CaptureFixture[str]) -> None:
    clear_cache()
    try:
        exit_code = main([])
        captured = capsys.readouterr()
    finally:
        clear_cache()

    repo_root = Path(__file__).resolve().parents[1]
    assert exit_code == 0
    assert captured.err == ""
    assert captured.out.strip() == str(repo_root)


def test_main_prints_repo_root_windows_style(capsys: pytest.CaptureFixture[str]) -> None:
    clear_cache()
    try:
        exit_code = main(["--path-style", "windows"])
        captured = capsys.readouterr()
    finally:
        clear_cache()

    repo_root = Path(__file__).resolve().parents[1]
    expected = str(repo_root).replace("/", "\\")

    assert exit_code == 0
    assert captured.err == ""
    assert captured.out.strip() == expected


<<<<<<< HEAD
=======
def test_main_with_ensure_adds_repo_root(
    capsys: pytest.CaptureFixture[str], monkeypatch: pytest.MonkeyPatch
) -> None:
    repo_root = Path(__file__).resolve().parents[1]
    repo_str = str(repo_root)
    cleaned_path = [entry for entry in sys.path if entry != repo_str]
    monkeypatch.setattr(sys, "path", list(cleaned_path), raising=False)

    clear_cache()
    try:
        exit_code = main(["--ensure"])
        captured = capsys.readouterr()
    finally:
        clear_cache()

    assert exit_code == 0
    assert captured.err == ""
    assert captured.out.strip() == repo_str


>>>>>>> c121a516
def test_main_prints_json_when_requested(
    monkeypatch: pytest.MonkeyPatch, capsys: pytest.CaptureFixture[str]
) -> None:
    monkeypatch.delenv("PATHBOOTSTRAP_ADD_PATHS", raising=False)

    clear_cache()
    try:
        exit_code = main(["--format", "json"])
<<<<<<< HEAD
=======
        captured = capsys.readouterr()
    finally:
        clear_cache()

    repo_root = Path(__file__).resolve().parents[1]
    payload = json.loads(captured.out)

    assert exit_code == 0
    assert captured.err == ""
    assert payload == {
        "repo_root": str(repo_root),
        "additional_paths": [],
    }


def test_main_with_position_append_places_repo_at_end(
    capsys: pytest.CaptureFixture[str], monkeypatch: pytest.MonkeyPatch
) -> None:
    repo_root = Path(__file__).resolve().parents[1]
    repo_str = str(repo_root)
    cleaned_path = [entry for entry in sys.path if entry != repo_str]
    monkeypatch.setattr(sys, "path", [*cleaned_path, "/tmp/gamma"], raising=False)

    clear_cache()
    try:
        exit_code = main(["--ensure", "--position", "append"])
>>>>>>> c121a516
        captured = capsys.readouterr()
    finally:
        clear_cache()

    assert exit_code == 0
    assert captured.err == ""
    assert captured.out.strip() == repo_str


def _repo_root() -> Path:
    return Path(__file__).resolve().parents[1]


def _read_output(
    capsys: pytest.CaptureFixture[str],
) -> tuple[str, str]:
    captured = capsys.readouterr()
    return captured.out, captured.err


def test_main_prints_json_with_additional_paths(
    monkeypatch: pytest.MonkeyPatch, capsys: pytest.CaptureFixture[str]
) -> None:
    monkeypatch.delenv("PATHBOOTSTRAP_ADD_PATHS", raising=False)

    clear_cache()
    try:
        exit_code = main(["--format", "json", "--add-path", "tests"])
<<<<<<< HEAD
        captured = capsys.readouterr()
=======
        out, err = _read_output(capsys)
    finally:
        clear_cache()

    repo_root = _repo_root()
    expected = str((repo_root / "tests").resolve())
    payload = json.loads(out)

    assert exit_code == 0
    assert err == ""
    assert payload == {
        "repo_root": str(repo_root),
        "additional_paths": [expected],
    }


def test_main_with_add_path_includes_additional_entries(
    capsys: pytest.CaptureFixture[str], monkeypatch: pytest.MonkeyPatch
) -> None:
    repo_root = _repo_root()
    repo_str = str(repo_root)
    cleaned_path = [entry for entry in sys.path if entry != repo_str]
    monkeypatch.setattr(sys, "path", [*cleaned_path, "/tmp/gamma"], raising=False)

    clear_cache()
    try:
        exit_code = main(["--ensure", "--add-path", "tests"])
        out, err = _read_output(capsys)
>>>>>>> c121a516
    finally:
        clear_cache()

    assert exit_code == 0
    assert err == ""
    assert out.strip() == repo_str


def test_main_print_pythonpath_windows_style_json(
    monkeypatch: pytest.MonkeyPatch, capsys: pytest.CaptureFixture[str]
) -> None:
    monkeypatch.delenv("PATHBOOTSTRAP_ADD_PATHS", raising=False)

    clear_cache()
    try:
        exit_code = main(
            [
                "--print-pythonpath",
                "--add-path",
                "tests",
                "--format",
                "json",
                "--path-style",
                "windows",
            ]
        )
<<<<<<< HEAD
        captured = capsys.readouterr()
=======
        out, err = _read_output(capsys)
>>>>>>> c121a516
    finally:
        clear_cache()

    repo_root = _repo_root()
    expected_repo = str(repo_root).replace("/", "\\")
    expected_tests = str((repo_root / "tests").resolve()).replace("/", "\\")
    payload = json.loads(out)

    assert exit_code == 0
    assert err == ""
    assert payload == {
        "repo_root": expected_repo,
        "additional_paths": [expected_tests],
        "pythonpath": ";".join([expected_repo, expected_tests]),
        "pythonpath_entries": [expected_repo, expected_tests],
    }


def test_main_prints_json_with_additional_paths_from_file(
    monkeypatch: pytest.MonkeyPatch,
    tmp_path: Path,
    capsys: pytest.CaptureFixture[str],
) -> None:
    monkeypatch.delenv("PATHBOOTSTRAP_ADD_PATHS", raising=False)
    path_file = tmp_path / "paths.txt"
    path_file.write_text("# komentarz\n tests \n docs\n", encoding="utf-8")

    clear_cache()
    try:
        exit_code = main(["--format", "json", "--add-path-file", str(path_file)])
        out, err = _read_output(capsys)
    finally:
        clear_cache()

    repo_root = _repo_root()
    payload = json.loads(out)
    expected_tests = str((repo_root / "tests").resolve())
    expected_docs = str((repo_root / "docs").resolve())

    assert exit_code == 0
    assert err == ""
    assert payload["additional_paths"] == [expected_tests, expected_docs]


def test_main_combines_additional_paths_file_env_and_cli(
    monkeypatch: pytest.MonkeyPatch,
    tmp_path: Path,
    capsys: pytest.CaptureFixture[str],
) -> None:
    monkeypatch.setenv("PATHBOOTSTRAP_ADD_PATHS", "data")
    path_file = tmp_path / "paths.txt"
    path_file.write_text("docs\n", encoding="utf-8")

    clear_cache()
    try:
        exit_code = main(
            [
                "--format",
                "json",
                "--add-path-file",
                str(path_file),
                "--add-path",
                "tests",
            ]
        )
        out, err = _read_output(capsys)
    finally:
        clear_cache()

    repo_root = _repo_root()
    expected_data = str((repo_root / "data").resolve())
    expected_docs = str((repo_root / "docs").resolve())
    expected_tests = str((repo_root / "tests").resolve())
    payload = json.loads(out)

    assert exit_code == 0
<<<<<<< HEAD
    assert captured.err == ""
    assert payload["additional_paths"] == [expected_data, expected_docs, expected_tests]


def test_main_prints_pythonpath_value(
    monkeypatch: pytest.MonkeyPatch, capsys: pytest.CaptureFixture[str]
) -> None:
    monkeypatch.delenv("PATHBOOTSTRAP_ADD_PATHS", raising=False)

    clear_cache()
    try:
        exit_code = main(["--print-pythonpath", "--add-path", "tests"])
        captured = capsys.readouterr()
=======
    assert err == ""
    assert payload["additional_paths"] == [
        expected_data,
        expected_docs,
        expected_tests,
    ]


def test_main_with_set_env_prints_assignment(
    capsys: pytest.CaptureFixture[str],
) -> None:
    repo_root = _repo_root()

    clear_cache()
    try:
        exit_code = main(["--set-env", "REPO_ROOT"])
        out, err = _read_output(capsys)
>>>>>>> c121a516
    finally:
        clear_cache()

    assert exit_code == 0
    assert err == ""
    assert out.strip() == f"REPO_ROOT={repo_root}"


def test_main_prints_pythonpath_value(
    monkeypatch: pytest.MonkeyPatch, capsys: pytest.CaptureFixture[str]
) -> None:
    monkeypatch.delenv("PATHBOOTSTRAP_ADD_PATHS", raising=False)

    clear_cache()
    try:
<<<<<<< HEAD
        exit_code = main(
            ["--print-pythonpath", "--format", "json", "--add-path", "tests"]
        )
        captured = capsys.readouterr()
=======
        exit_code = main(["--print-pythonpath", "--add-path", "tests"])
        out, err = _read_output(capsys)
>>>>>>> c121a516
    finally:
        clear_cache()

    repo_root = _repo_root()
    expected_tests = str((repo_root / "tests").resolve())

    assert exit_code == 0
    assert err == ""
    assert out.strip() == ":".join([str(repo_root), expected_tests])


def test_main_with_set_env_and_export_prints_export_command(
    capsys: pytest.CaptureFixture[str],
) -> None:
    repo_root = _repo_root()

    clear_cache()
    try:
        exit_code = main(
            [
                "--export",
                "--set-env",
                "REPO_ROOT",
                "--set-env-format",
                "posix",
            ]
        )
        out, err = _read_output(capsys)
    finally:
        clear_cache()

    assert exit_code == 0
    assert err == ""
    assert out.strip() == f"export REPO_ROOT={repo_root}"


def test_main_prints_pythonpath_json(
    monkeypatch: pytest.MonkeyPatch, capsys: pytest.CaptureFixture[str]
) -> None:
    monkeypatch.delenv("PATHBOOTSTRAP_ADD_PATHS", raising=False)

    clear_cache()
    try:
        exit_code = main(
            ["--print-pythonpath", "--format", "json", "--add-path", "tests"]
        )
        out, err = _read_output(capsys)
    finally:
        clear_cache()

    repo_root = _repo_root()
    expected_tests = str((repo_root / "tests").resolve())
    payload = json.loads(out)

    assert exit_code == 0
    assert err == ""
    assert payload == {
        "repo_root": str(repo_root),
        "additional_paths": [expected_tests],
        "pythonpath": ":".join([str(repo_root), expected_tests]),
        "pythonpath_entries": [str(repo_root), expected_tests],
    }<|MERGE_RESOLUTION|>--- conflicted
+++ resolved
@@ -585,8 +585,6 @@
     assert captured.out.strip() == expected
 
 
-<<<<<<< HEAD
-=======
 def test_main_with_ensure_adds_repo_root(
     capsys: pytest.CaptureFixture[str], monkeypatch: pytest.MonkeyPatch
 ) -> None:
@@ -607,7 +605,6 @@
     assert captured.out.strip() == repo_str
 
 
->>>>>>> c121a516
 def test_main_prints_json_when_requested(
     monkeypatch: pytest.MonkeyPatch, capsys: pytest.CaptureFixture[str]
 ) -> None:
@@ -616,8 +613,6 @@
     clear_cache()
     try:
         exit_code = main(["--format", "json"])
-<<<<<<< HEAD
-=======
         captured = capsys.readouterr()
     finally:
         clear_cache()
@@ -644,7 +639,6 @@
     clear_cache()
     try:
         exit_code = main(["--ensure", "--position", "append"])
->>>>>>> c121a516
         captured = capsys.readouterr()
     finally:
         clear_cache()
@@ -673,9 +667,6 @@
     clear_cache()
     try:
         exit_code = main(["--format", "json", "--add-path", "tests"])
-<<<<<<< HEAD
-        captured = capsys.readouterr()
-=======
         out, err = _read_output(capsys)
     finally:
         clear_cache()
@@ -704,7 +695,6 @@
     try:
         exit_code = main(["--ensure", "--add-path", "tests"])
         out, err = _read_output(capsys)
->>>>>>> c121a516
     finally:
         clear_cache()
 
@@ -731,11 +721,7 @@
                 "windows",
             ]
         )
-<<<<<<< HEAD
         captured = capsys.readouterr()
-=======
-        out, err = _read_output(capsys)
->>>>>>> c121a516
     finally:
         clear_cache()
 
@@ -812,7 +798,6 @@
     payload = json.loads(out)
 
     assert exit_code == 0
-<<<<<<< HEAD
     assert captured.err == ""
     assert payload["additional_paths"] == [expected_data, expected_docs, expected_tests]
 
@@ -826,7 +811,6 @@
     try:
         exit_code = main(["--print-pythonpath", "--add-path", "tests"])
         captured = capsys.readouterr()
-=======
     assert err == ""
     assert payload["additional_paths"] == [
         expected_data,
@@ -844,7 +828,6 @@
     try:
         exit_code = main(["--set-env", "REPO_ROOT"])
         out, err = _read_output(capsys)
->>>>>>> c121a516
     finally:
         clear_cache()
 
@@ -860,15 +843,10 @@
 
     clear_cache()
     try:
-<<<<<<< HEAD
         exit_code = main(
             ["--print-pythonpath", "--format", "json", "--add-path", "tests"]
         )
         captured = capsys.readouterr()
-=======
-        exit_code = main(["--print-pythonpath", "--add-path", "tests"])
-        out, err = _read_output(capsys)
->>>>>>> c121a516
     finally:
         clear_cache()
 
