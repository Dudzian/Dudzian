--- conflicted
+++ resolved
@@ -10,8 +10,6 @@
 import types
 from pathlib import Path
 from typing import Any, Mapping
-
-sys.path.insert(0, str(Path(__file__).resolve().parents[1]))
 
 sys.path.insert(0, str(Path(__file__).resolve().parents[1]))
 
@@ -53,13 +51,10 @@
     token_returncode: int = 0,
     token_report: dict | None = None,
     token_calls: list[dict] | None = None,
-<<<<<<< HEAD
     baseline_returncode: int = 0,
     baseline_report: dict | None = None,
     baseline_calls: list[dict] | None = None,
     verify_calls: list[dict] | None = None,
-=======
->>>>>>> 5bb50943
 ):
     """Tworzy atrapę subprocess.run obsługującą run_daily_trend i walidator."""
 
@@ -84,7 +79,6 @@
                 "name": "balanced",
                 "recommended_overrides": telemetry_overrides,
             },
-<<<<<<< HEAD
             "metrics_service": {
                 "auth_token_scope_required": "metrics.read",
                 "auth_token_scope_checked": True,
@@ -129,8 +123,6 @@
                     ],
                 },
             },
-=======
->>>>>>> 5bb50943
         },
     }
 
@@ -190,7 +182,6 @@
         "errors": [],
     }
 
-<<<<<<< HEAD
     default_baseline_report = baseline_report or {
         "status": "warning",
         "warnings": [
@@ -207,8 +198,6 @@
         },
     }
 
-=======
->>>>>>> 5bb50943
     def _run(cmd, *_, **kwargs):  # noqa: ANN001
         script = Path(cmd[1]).name if len(cmd) > 1 else ""
         if script == "run_daily_trend.py":
@@ -226,14 +215,11 @@
             summary_arg = cmd.index("--summary-output")
             summary_path = Path(cmd[summary_arg + 1])
             summary_path.parent.mkdir(parents=True, exist_ok=True)
-<<<<<<< HEAD
             if "--core-config" in cmd:
                 cfg_arg = cmd.index("--core-config")
                 telemetry_summary.setdefault("metadata", {}).setdefault("core_config", {})["path"] = str(
                     Path(cmd[cfg_arg + 1])
                 )
-=======
->>>>>>> 5bb50943
             summary_path.write_text(json.dumps(telemetry_summary), encoding="utf-8")
             log_arg = cmd.index("--decision-log")
             log_path = Path(cmd[log_arg + 1])
@@ -343,11 +329,8 @@
                 ],
             }
             report_path.write_text(json.dumps(payload, ensure_ascii=False), encoding="utf-8")
-<<<<<<< HEAD
             if verify_calls is not None:
                 verify_calls.append({"cmd": list(cmd)})
-=======
->>>>>>> 5bb50943
             return _FakeCompleted(returncode=verify_returncode)
         if script == "export_manifest_metrics.py":
             output_arg = cmd.index("--output")
@@ -377,7 +360,6 @@
             report_path.parent.mkdir(parents=True, exist_ok=True)
             report_path.write_text(json.dumps(default_token_report, ensure_ascii=False), encoding="utf-8")
             return _FakeCompleted(stdout=json.dumps(default_token_report, ensure_ascii=False), returncode=token_returncode)
-<<<<<<< HEAD
         if script == "audit_security_baseline.py":
             if baseline_calls is not None:
                 baseline_calls.append({"cmd": list(cmd)})
@@ -389,8 +371,6 @@
                 stdout=json.dumps(default_baseline_report, ensure_ascii=False),
                 returncode=baseline_returncode,
             )
-=======
->>>>>>> 5bb50943
         raise AssertionError(f"Unexpected command: {cmd}")
 
     return _run
@@ -435,17 +415,7 @@
             }
         },
         "reporting": reporting,
-<<<<<<< HEAD
         "runtime": runtime_config,
-=======
-        "runtime": {
-            "metrics_service": {
-                "enabled": True,
-                "ui_alerts_jsonl_path": str(tmp_path / "metrics" / "ui_alerts.jsonl"),
-                "ui_alerts_risk_profile": "balanced",
-            }
-        },
->>>>>>> 5bb50943
     }
     config_path = tmp_path / "core.yaml"
     config_path.write_text(
@@ -557,17 +527,13 @@
     summary = json.loads(summary_file.read_text(encoding="utf-8"))
     assert summary.get("validation", {}).get("status") == "ok"
     telemetry = summary.get("telemetry", {})
-<<<<<<< HEAD
     assert telemetry.get("summary_path")
     assert telemetry.get("decision_log_path")
     assert telemetry.get("metrics_source_path")
-=======
->>>>>>> 5bb50943
     assert telemetry.get("risk_profile", {}).get("name") == "balanced"
     assert telemetry.get("decision_log_report", {}).get("status") == "ok"
     telemetry_summary = telemetry.get("summary", {})
     assert telemetry_summary.get("summary", {}).get("total_snapshots") == 1
-<<<<<<< HEAD
     assert telemetry.get("required_auth_scopes") == ["metrics.read", "risk.read"]
     scope_details = telemetry.get("auth_scope_requirements") or {}
     assert scope_details.get("metrics_service", {}).get("required_scopes") == ["metrics.read"]
@@ -580,8 +546,6 @@
     assert combined_meta.get("tls_enabled") is True
     assert combined_meta.get("root_cert_configured") is True
     assert "pinned_fingerprints" in combined_meta
-=======
->>>>>>> 5bb50943
     snippets = telemetry.get("snippets", {})
     assert snippets.get("env_path")
     assert snippets.get("yaml_path")
@@ -604,7 +568,6 @@
     assert token_section.get("status") == "ok"
     assert token_section.get("exit_code") == 0
     assert token_section.get("report_path")
-<<<<<<< HEAD
     baseline_section = summary.get("security_baseline", {})
     assert baseline_section.get("status") == "warning"
     assert baseline_section.get("exit_code") == 0
@@ -635,8 +598,6 @@
     assert "risk.read" in decision_command
     assert "--require-risk-service-tls" in decision_command
     assert "--require-risk-service-auth-token" in decision_command
-=======
->>>>>>> 5bb50943
 
 
 def test_main_propagates_decision_log_failure(
@@ -680,14 +641,10 @@
 
     captured = capsys.readouterr()
     payload = json.loads(captured.out)
-<<<<<<< HEAD
     status_body, status_suffix = payload["status"].rsplit("_", 1)
     assert status_suffix == "failed"
     status_reasons = status_body.split("+")
     assert "decision_log" in status_reasons
-=======
-    assert payload["status"] == "decision_log_failed"
->>>>>>> 5bb50943
     assert payload["decision_log_exit_code"] == 5
 
     summary_file = tmp_path / "output" / "paper_smoke_summary.json"
@@ -854,15 +811,12 @@
     assert "PAPER_SMOKE_TOKEN_AUDIT_PATH=" in env_content
     assert "PAPER_SMOKE_TOKEN_AUDIT_STATUS=ok" in env_content
     assert "PAPER_SMOKE_TOKEN_AUDIT_EXIT_CODE=0" in env_content
-<<<<<<< HEAD
     assert "PAPER_SMOKE_SECURITY_BASELINE_PATH=" in env_content
     assert "PAPER_SMOKE_SECURITY_BASELINE_STATUS=warning" in env_content
     assert "PAPER_SMOKE_SECURITY_BASELINE_EXIT_CODE=0" in env_content
     assert "PAPER_SMOKE_SECURITY_BASELINE_SIGNATURE=YmFzZWxpbmUtc2lnbmF0dXJl" in env_content
     assert "PAPER_SMOKE_SECURITY_BASELINE_SIGNATURE_ALGORITHM=HMAC-SHA256" in env_content
     assert "PAPER_SMOKE_SECURITY_BASELINE_SIGNATURE_KEY_ID=baseline-stub" in env_content
-=======
->>>>>>> 5bb50943
 
 
 def test_main_fails_on_tls_audit_error(
@@ -901,7 +855,6 @@
         },
         tls_returncode=2,
         tls_report=error_report,
-<<<<<<< HEAD
         baseline_returncode=2,
         baseline_report={
             "status": "error",
@@ -910,8 +863,6 @@
             "tls": error_report,
             "tokens": {"services": []},
         },
-=======
->>>>>>> 5bb50943
     )
     monkeypatch.setattr(run_paper_smoke_ci.subprocess, "run", fake_run)
     monkeypatch.chdir(tmp_path)
@@ -930,7 +881,11 @@
     captured = capsys.readouterr()
     payload = json.loads(captured.out)
     assert exit_code == 2
-<<<<<<< HEAD
+    assert payload["tls_audit_exit_code"] == 2
+    assert payload["security_baseline_exit_code"] == 2
+    assert payload["token_audit_exit_code"] == 0
+    assert "tls_audit" in payload["status"]
+    assert "security_baseline" in payload["status"]
 
 
 def test_security_baseline_cli_uses_signing(monkeypatch: pytest.MonkeyPatch, tmp_path: Path) -> None:
@@ -988,16 +943,6 @@
     assert "--summary-hmac-key-id" in baseline_cmd
     assert "baseline-ci" in baseline_cmd
     assert "--require-summary-signature" in baseline_cmd
-    assert payload["tls_audit_exit_code"] == 2
-    assert payload["security_baseline_exit_code"] == 2
-    assert payload["token_audit_exit_code"] == 0
-    assert "tls_audit" in payload["status"]
-    assert "security_baseline" in payload["status"]
-=======
-    assert payload["tls_audit_exit_code"] == 2
-    assert payload["token_audit_exit_code"] == 0
-    assert payload["status"].startswith("tls_audit_failed")
->>>>>>> 5bb50943
 
 
 def test_main_fails_on_token_audit_error(
@@ -1035,7 +980,6 @@
         },
         token_returncode=3,
         token_report=error_report,
-<<<<<<< HEAD
         baseline_returncode=2,
         baseline_report={
             "status": "error",
@@ -1044,8 +988,6 @@
             "tls": {"warnings": [], "errors": []},
             "tokens": error_report,
         },
-=======
->>>>>>> 5bb50943
     )
     monkeypatch.setattr(run_paper_smoke_ci.subprocess, "run", fake_run)
     monkeypatch.chdir(tmp_path)
@@ -1064,13 +1006,9 @@
     payload = json.loads(capsys.readouterr().out)
     assert exit_code == 3
     assert payload["token_audit_exit_code"] == 3
-<<<<<<< HEAD
     assert payload["security_baseline_exit_code"] == 2
     assert "token_audit" in payload["status"]
     assert "security_baseline" in payload["status"]
-=======
-    assert payload["status"].startswith("token_audit_failed")
->>>>>>> 5bb50943
 
 
 def test_main_propagates_non_zero_exit(monkeypatch: pytest.MonkeyPatch, tmp_path: Path) -> None:
@@ -1383,16 +1321,6 @@
 
     config_path = _write_core_config(tmp_path, reporting=reporting_cfg)
 
-    base_run = _fake_subprocess_run_factory(tmp_path=tmp_path, summary_payload={"status": "ok"})
-
-    base_run = _fake_subprocess_run_factory(tmp_path=tmp_path, summary_payload={"status": "ok"})
-
-    base_run = _fake_subprocess_run_factory(tmp_path=tmp_path, summary_payload={"status": "ok"})
-
-    base_run = _fake_subprocess_run_factory(
-        tmp_path=tmp_path, summary_payload={"status": "ok"}
-    )
-
     base_run = _fake_subprocess_run_factory(
         tmp_path=tmp_path, summary_payload={"status": "ok"}
     )
