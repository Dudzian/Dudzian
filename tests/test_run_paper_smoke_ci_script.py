"""Testy dla skryptu run_paper_smoke_ci.py."""
from __future__ import annotations

import contextlib
import hashlib
import io
import itertools
import json
import sys
import types
from pathlib import Path
from typing import Any, Mapping

sys.path.insert(0, str(Path(__file__).resolve().parents[1]))

import pytest
import yaml

from scripts import publish_paper_smoke_artifacts, run_paper_smoke_ci, validate_paper_smoke_summary


class _FakeCompleted:
    def __init__(self, *, stdout: str = "", stderr: str = "", returncode: int = 0) -> None:
        self.stdout = stdout
        self.stderr = stderr
        self.returncode = returncode


def _format_env(value: object) -> str:
    if isinstance(value, bool):
        return "true" if value else "false"
    if value is None:
        return ""
    return str(value)


def _fake_subprocess_run_factory(
    *,
    tmp_path: Path,
    summary_payload: dict,
    validator_stdout: str | None = None,
    validator_returncode: int = 0,
    verify_returncode: int = 0,
    bundle_calls: list[dict] | None = None,
    manifest_returncode: int = 0,
    manifest_summary: dict | None = None,
    manifest_calls: list[dict] | None = None,
    tls_returncode: int = 0,
    tls_report: dict | None = None,
    tls_calls: list[dict] | None = None,
    token_returncode: int = 0,
    token_report: dict | None = None,
    token_calls: list[dict] | None = None,
    baseline_returncode: int = 0,
    baseline_report: dict | None = None,
    baseline_calls: list[dict] | None = None,
    verify_calls: list[dict] | None = None,
):
    """Tworzy atrapę subprocess.run obsługującą run_daily_trend i walidator."""

    telemetry_overrides = {
        "ui_alerts_reduce_mode": "enable",
        "ui_alerts_overlay_mode": "enable",
        "ui_alerts_jank_mode": "enable",
        "ui_alerts_reduce_active_severity": "notice",
        "ui_alerts_overlay_exceeded_severity": "notice",
        "ui_alerts_jank_spike_severity": "notice",
        "ui_alerts_overlay_critical_threshold": 2,
    }
    telemetry_summary = {
        "summary": {
            "total_snapshots": 1,
            "events": {"reduce_motion": {"count": 1}},
        },
        "metadata": {
            "mode": "jsonl",
            "summary_enabled": True,
            "risk_profile_summary": {
                "name": "balanced",
                "recommended_overrides": telemetry_overrides,
            },
            "metrics_service": {
                "auth_token_scope_required": "metrics.read",
                "auth_token_scope_checked": True,
                "auth_token_scope_match": True,
                "auth_token_scopes": ["metrics.read"],
                "auth_token_token_id": "metrics-reader",
                "rbac_tokens": 1,
            },
            "risk_service": {
                "auth_token_scope_required": "risk.read",
                "auth_token_scope_checked": True,
                "auth_token_scope_match": True,
                "auth_token_scopes": ["risk.read"],
                "auth_token_token_id": "risk-reader",
                "required_scopes": {"risk.read": ["summary"]},
                "rbac_tokens": 1,
                "tls_enabled": True,
                "root_cert_configured": True,
                "client_cert_configured": True,
                "client_key_configured": True,
                "client_auth": True,
                "pinned_fingerprints": [
                    "sha256:0123456789abcdef0123456789abcdef0123456789abcdef0123456789abcdef"
                ],
            },
            "core_config": {
                "metrics_service": {
                    "auth_token_scope_required": "metrics.read",
                    "rbac_tokens": 1,
                },
                "risk_service": {
                    "auth_token_scope_required": "risk.read",
                    "required_scopes": {"risk.read": ["core_config.risk_service"]},
                    "rbac_tokens": 1,
                    "tls_enabled": True,
                    "root_cert_configured": True,
                    "client_cert_configured": True,
                    "client_key_configured": True,
                    "client_auth": True,
                    "pinned_fingerprints": [
                        "sha256:0123456789abcdef0123456789abcdef0123456789abcdef0123456789abcdef"
                    ],
                },
            },
        },
    }

    default_manifest_summary = {
        "status_counts": {"ok": 2},
        "total_entries": 2,
        "worst_status": "ok",
        "generated_at": "2025-01-01T00:00:00+00:00",
        "manifest_path": str(tmp_path / "cache" / "ohlcv_manifest.sqlite"),
        "environment": "binance_paper",
        "exchange": "binance_spot",
    }
    manifest_payload = manifest_summary or default_manifest_summary

    default_tls_report = tls_report or {
        "services": {
            "metrics_service": {
                "enabled": True,
                "auth_token_configured": False,
                "tls": {"enabled": False},
                "warnings": ["MetricsService działa bez TLS – rozważ włączenie szyfrowania"],
                "errors": [],
            },
            "risk_service": {
                "enabled": True,
                "auth_token_configured": False,
                "tls": {"enabled": False},
                "warnings": ["RiskService działa bez TLS – rozważ włączenie szyfrowania"],
                "errors": [],
            },
        },
        "warnings": [
            "MetricsService działa bez TLS – rozważ włączenie szyfrowania",
            "RiskService działa bez TLS – rozważ włączenie szyfrowania",
        ],
        "errors": [],
    }

    default_token_report = token_report or {
        "services": [
            {
                "service": "metrics_service",
                "status": "ok",
                "findings": [],
                "coverage": {"metrics.read": ["metrics-reader"]},
                "required_scopes": {"metrics.read": ["metrics.read"]},
            },
            {
                "service": "risk_service",
                "status": "ok",
                "findings": [],
                "coverage": {"risk.read": ["risk-reader"]},
                "required_scopes": {"risk.read": ["risk.read"]},
            },
        ],
        "warnings": [],
        "errors": [],
    }

    default_baseline_report = baseline_report or {
        "status": "warning",
        "warnings": [
            "MetricsService działa bez TLS – rozważ włączenie szyfrowania",
            "RiskService działa bez TLS – rozważ włączenie szyfrowania",
        ],
        "errors": [],
        "tls": default_tls_report,
        "tokens": default_token_report,
        "summary_signature": {
            "algorithm": "HMAC-SHA256",
            "value": "YmFzZWxpbmUtc2lnbmF0dXJl",
            "key_id": "baseline-stub",
        },
    }

    def _run(cmd, *_, **kwargs):  # noqa: ANN001
        script = Path(cmd[1]).name if len(cmd) > 1 else ""
        if script == "run_daily_trend.py":
            summary_arg = cmd.index("--paper-smoke-summary-json")
            summary_path = Path(cmd[summary_arg + 1])
            summary_path.write_text(json.dumps(summary_payload), encoding="utf-8")
            return _FakeCompleted(returncode=0)
        if script == "validate_paper_smoke_summary.py":
            assert "--require-publish-success" in cmd
            assert "--require-publish-required" in cmd
            assert "--require-publish-exit-zero" in cmd
            stdout = validator_stdout or json.dumps({"status": "ok"})
            return _FakeCompleted(stdout=stdout, returncode=validator_returncode)
        if script == "watch_metrics_stream.py":
            summary_arg = cmd.index("--summary-output")
            summary_path = Path(cmd[summary_arg + 1])
            summary_path.parent.mkdir(parents=True, exist_ok=True)
            if "--core-config" in cmd:
                cfg_arg = cmd.index("--core-config")
                telemetry_summary.setdefault("metadata", {}).setdefault("core_config", {})["path"] = str(
                    Path(cmd[cfg_arg + 1])
                )
            summary_path.write_text(json.dumps(telemetry_summary), encoding="utf-8")
            log_arg = cmd.index("--decision-log")
            log_path = Path(cmd[log_arg + 1])
            log_path.parent.mkdir(parents=True, exist_ok=True)
            entries = [
                {"kind": "metadata", "metadata": {"mode": "jsonl", "summary_enabled": True}},
                {
                    "kind": "snapshot",
                    "timestamp": "2025-01-01T00:00:01Z",
                    "event": "reduce_motion",
                    "severity": "notice",
                    "source": "jsonl",
                    "screen": {"index": 0, "name": "Desk"},
                },
            ]
            log_path.write_text(
                "\n".join(json.dumps(entry, ensure_ascii=False) for entry in entries) + "\n",
                encoding="utf-8",
            )
            return _FakeCompleted(returncode=0)
        if script == "telemetry_risk_profiles.py":
            if "bundle" in cmd:
                output_arg = cmd.index("--output-dir")
                output_dir = Path(cmd[output_arg + 1])
                output_dir.mkdir(parents=True, exist_ok=True)
                stage_entries = [cmd[idx + 1] for idx, token in enumerate(cmd) if token == "--stage"]
                stage_map = {"demo": "conservative", "paper": "balanced", "live": "manual"}
                for entry in stage_entries:
                    stage, profile = entry.split("=", 1)
                    stage_map[stage.strip().lower()] = profile.strip().lower()
                if bundle_calls is not None:
                    bundle_calls.append({"cmd": list(cmd), "stage_map": dict(stage_map)})
                env_style = "dotenv"
                if "--env-style" in cmd:
                    env_style = cmd[cmd.index("--env-style") + 1]
                config_format = "yaml"
                if "--config-format" in cmd:
                    config_format = cmd[cmd.index("--config-format") + 1]
                stages_payload = []
                for stage_name, profile_name in stage_map.items():
                    stage_dir = output_dir / stage_name
                    stage_dir.mkdir(parents=True, exist_ok=True)
                    env_path = stage_dir / "metrics.env"
                    env_path.write_text(f"PROFILE={profile_name}\n", encoding="utf-8")
                    config_path = stage_dir / "metrics.yaml"
                    config_path.write_text(
                        json.dumps({"risk_profile": profile_name}, ensure_ascii=False) + "\n",
                        encoding="utf-8",
                    )
                    stages_payload.append(
                        {
                            "stage": stage_name,
                            "risk_profile": profile_name,
                            "risk_profile_summary": {"name": profile_name},
                            "paths": {"env": str(env_path), "config": str(config_path)},
                        }
                    )
                manifest = {
                    "output_dir": str(output_dir),
                    "env_style": env_style,
                    "config_format": config_format,
                    "stages": stages_payload,
                    "manifest_path": str(output_dir / "manifest.json"),
                }
                manifest_path = output_dir / "manifest.json"
                manifest_path.write_text(json.dumps(manifest, ensure_ascii=False), encoding="utf-8")
                return _FakeCompleted(stdout=json.dumps(manifest, ensure_ascii=False))

            output_arg = cmd.index("--output")
            output_path = Path(cmd[output_arg + 1])
            fmt_arg = cmd.index("--format")
            fmt = cmd[fmt_arg + 1]
            output_path.parent.mkdir(parents=True, exist_ok=True)
            if fmt == "env":
                lines = [
                    f"RUN_TRADING_STUB_METRICS_{key.upper()}={_format_env(value)}"
                    for key, value in telemetry_overrides.items()
                ]
                output_path.write_text("\n".join(lines) + "\n", encoding="utf-8")
            elif fmt == "yaml":
                payload = {
                    "summary": telemetry_summary["metadata"]["risk_profile_summary"],
                    "metrics_service_overrides": telemetry_overrides,
                    "env_assignments": [
                        f"RUN_TRADING_STUB_METRICS_{key.upper()}={_format_env(value)}"
                        for key, value in telemetry_overrides.items()
                    ],
                }
                output_path.write_text(
                    json.dumps(payload, ensure_ascii=False),
                    encoding="utf-8",
                )
            else:
                raise AssertionError(f"Unexpected format in telemetry renderer: {fmt}")
            return _FakeCompleted(returncode=0)
        if script == "verify_decision_log.py":
            report_arg = cmd.index("--report-output")
            report_path = Path(cmd[report_arg + 1])
            report_path.parent.mkdir(parents=True, exist_ok=True)
            payload = {
                "report_version": 1,
                "summary": telemetry_summary["summary"],
                "risk_profile_summary": telemetry_summary["metadata"]["risk_profile_summary"],
                "risk_profile_snippet_validation": [
                    {"type": "env", "status": "ok"},
                    {"type": "yaml", "status": "ok"},
                ],
            }
            report_path.write_text(json.dumps(payload, ensure_ascii=False), encoding="utf-8")
            if verify_calls is not None:
                verify_calls.append({"cmd": list(cmd)})
            return _FakeCompleted(returncode=verify_returncode)
        if script == "export_manifest_metrics.py":
            output_arg = cmd.index("--output")
            metrics_path = Path(cmd[output_arg + 1])
            metrics_path.parent.mkdir(parents=True, exist_ok=True)
            metrics_path.write_text("# HELP ohlcv_manifest_gap_minutes ...\n", encoding="utf-8")
            summary_arg = cmd.index("--summary-output")
            summary_path = Path(cmd[summary_arg + 1])
            summary_path.parent.mkdir(parents=True, exist_ok=True)
            summary_path.write_text(json.dumps(manifest_payload, ensure_ascii=False), encoding="utf-8")
            if manifest_calls is not None:
                manifest_calls.append({"cmd": list(cmd)})
            return _FakeCompleted(returncode=manifest_returncode)
        if script == "audit_tls_assets.py":
            if tls_calls is not None:
                tls_calls.append({"cmd": list(cmd)})
            json_arg = cmd.index("--json-output")
            report_path = Path(cmd[json_arg + 1])
            report_path.parent.mkdir(parents=True, exist_ok=True)
            report_path.write_text(json.dumps(default_tls_report, ensure_ascii=False), encoding="utf-8")
            return _FakeCompleted(stdout=json.dumps(default_tls_report, ensure_ascii=False), returncode=tls_returncode)
        if script == "audit_service_tokens.py":
            if token_calls is not None:
                token_calls.append({"cmd": list(cmd)})
            json_arg = cmd.index("--json-output")
            report_path = Path(cmd[json_arg + 1])
            report_path.parent.mkdir(parents=True, exist_ok=True)
            report_path.write_text(json.dumps(default_token_report, ensure_ascii=False), encoding="utf-8")
            return _FakeCompleted(stdout=json.dumps(default_token_report, ensure_ascii=False), returncode=token_returncode)
        if script == "audit_security_baseline.py":
            if baseline_calls is not None:
                baseline_calls.append({"cmd": list(cmd)})
            json_arg = cmd.index("--json-output")
            report_path = Path(cmd[json_arg + 1])
            report_path.parent.mkdir(parents=True, exist_ok=True)
            report_path.write_text(json.dumps(default_baseline_report, ensure_ascii=False), encoding="utf-8")
            return _FakeCompleted(
                stdout=json.dumps(default_baseline_report, ensure_ascii=False),
                returncode=baseline_returncode,
            )
        raise AssertionError(f"Unexpected command: {cmd}")

    return _run


def _write_core_config(
    tmp_path: Path,
    *,
    reporting: dict,
    runtime_extra: Mapping[str, Any] | None = None,
) -> Path:
    runtime_config: dict[str, Any] = {
        "metrics_service": {
            "enabled": True,
            "ui_alerts_jsonl_path": str(tmp_path / "metrics" / "ui_alerts.jsonl"),
            "ui_alerts_risk_profile": "balanced",
        }
    }
    if runtime_extra:
        runtime_config.update(runtime_extra)

    payload = {
        "risk_profiles": {
            "balanced": {
                "max_daily_loss_pct": 0.02,
                "max_position_pct": 0.05,
                "target_volatility": 0.1,
                "max_leverage": 3.0,
                "stop_loss_atr_multiple": 1.5,
                "max_open_positions": 5,
                "hard_drawdown_pct": 0.1,
            }
        },
        "environments": {
            "binance_paper": {
                "exchange": "binance_spot",
                "environment": "paper",
                "keychain_key": "binance_paper_key",
                "data_cache_path": str(tmp_path / "cache"),
                "risk_profile": "balanced",
                "alert_channels": [],
            }
        },
        "reporting": reporting,
        "runtime": runtime_config,
    }
    config_path = tmp_path / "core.yaml"
    config_path.write_text(
        yaml.safe_dump(payload, allow_unicode=True, sort_keys=False),
        encoding="utf-8",
    )
    metrics_path = tmp_path / "metrics" / "ui_alerts.jsonl"
    metrics_path.parent.mkdir(parents=True, exist_ok=True)
    metrics_path.write_text(
        json.dumps({"kind": "snapshot", "event": "reduce_motion", "severity": "notice"}) + "\n",
        encoding="utf-8",
    )
    manifest_path = tmp_path / "cache" / "ohlcv_manifest.sqlite"
    manifest_path.parent.mkdir(parents=True, exist_ok=True)
    manifest_path.write_text("stub", encoding="utf-8")
    return config_path


def test_build_command_creates_directories(tmp_path: Path) -> None:
    config_path = tmp_path / "core.yaml"
    config_path.write_text("core: {}", encoding="utf-8")
    (tmp_path / "scripts").mkdir()
    run_daily_trend = tmp_path / "scripts" / "run_daily_trend.py"
    run_daily_trend.write_text("print('stub')", encoding="utf-8")

    command, paths = run_paper_smoke_ci._build_command(
        config_path=config_path,
        environment="binance_paper",
        output_dir=tmp_path / "output",
        operator="Tester",
        auto_publish_required=True,
        extra_run_daily_trend_args=[],
    )

    assert "--paper-smoke-auto-publish-required" in command
    assert paths["summary"].parent.exists()
    assert paths["json_log"].parent.exists()
    assert paths["audit_log"].parent.exists()


def test_build_command_accepts_extra_args(tmp_path: Path) -> None:
    config_path = tmp_path / "core.yaml"
    config_path.write_text("core: {}", encoding="utf-8")
    scripts_dir = tmp_path / "scripts"
    scripts_dir.mkdir()
    (scripts_dir / "run_daily_trend.py").write_text("print('stub')", encoding="utf-8")

    command, _ = run_paper_smoke_ci._build_command(
        config_path=config_path,
        environment="binance_paper",
        output_dir=tmp_path / "output",
        operator="Tester",
        auto_publish_required=False,
        extra_run_daily_trend_args=["--date-window 2024-01-01:2024-02-01", "--run-once"],
    )

    assert command.count("--date-window") == 1
    assert "2024-01-01:2024-02-01" in command
    assert "--run-once" in command


def test_main_runs_smoke_and_prints_summary(monkeypatch: pytest.MonkeyPatch, tmp_path: Path) -> None:
    scripts_dir = tmp_path / "scripts"
    scripts_dir.mkdir()
    run_daily_trend = scripts_dir / "run_daily_trend.py"
    run_daily_trend.write_text("print('stub run')", encoding="utf-8")

    config_path = _write_core_config(tmp_path, reporting={})

    summary_payload = {
        "status": "ok",
        "environment": "binance_paper",
        "timestamp": "2024-01-01T00:00:00Z",
        "operator": "CI Agent",
        "severity": "info",
        "window": {"start": "2024-01-01", "end": "2024-01-02"},
        "publish": {
            "status": "ok",
            "required": True,
            "exit_code": 0,
            "json_sync": {"status": "ok", "backend": "local"},
            "archive_upload": {"status": "ok", "backend": "s3"},
        },
    }

    verify_calls: list[dict] = []
    fake_run = _fake_subprocess_run_factory(
        tmp_path=tmp_path,
        summary_payload=summary_payload,
        verify_calls=verify_calls,
    )
    monkeypatch.setattr(run_paper_smoke_ci.subprocess, "run", fake_run)
    monkeypatch.chdir(tmp_path)

    result = run_paper_smoke_ci.main(
        [
            "--config",
            str(config_path),
            "--environment",
            "binance_paper",
            "--output-dir",
            str(tmp_path / "output"),
        ]
    )

    assert result == 0
    summary_file = tmp_path / "output" / "paper_smoke_summary.json"
    assert summary_file.exists()
    summary = json.loads(summary_file.read_text(encoding="utf-8"))
    assert summary.get("validation", {}).get("status") == "ok"
    telemetry = summary.get("telemetry", {})
    assert telemetry.get("summary_path")
    assert telemetry.get("decision_log_path")
    assert telemetry.get("metrics_source_path")
    assert telemetry.get("risk_profile", {}).get("name") == "balanced"
    assert telemetry.get("decision_log_report", {}).get("status") == "ok"
    telemetry_summary = telemetry.get("summary", {})
    assert telemetry_summary.get("summary", {}).get("total_snapshots") == 1
    assert telemetry.get("required_auth_scopes") == ["metrics.read", "risk.read"]
    scope_details = telemetry.get("auth_scope_requirements") or {}
    assert scope_details.get("metrics_service", {}).get("required_scopes") == ["metrics.read"]
    assert scope_details.get("risk_service", {}).get("required_scopes") == ["risk.read"]
    risk_requirements = telemetry.get("risk_service_requirements", {})
    assert isinstance(risk_requirements.get("cli_args"), list)
    assert risk_requirements.get("details", {}).get("require_tls") is True
    assert "risk.read" in risk_requirements.get("details", {}).get("required_scopes", [])
<<<<<<< HEAD
    assert "risk-reader" in risk_requirements.get("details", {}).get("required_token_ids", [])
=======
>>>>>>> 67903f30
    combined_meta = risk_requirements.get("combined_metadata", {})
    assert combined_meta.get("tls_enabled") is True
    assert combined_meta.get("root_cert_configured") is True
    assert "pinned_fingerprints" in combined_meta
    snippets = telemetry.get("snippets", {})
    assert snippets.get("env_path")
    assert snippets.get("yaml_path")
    bundle = telemetry.get("bundle", {})
    assert bundle.get("manifest_path")
    manifest = bundle.get("manifest", {})
    assert manifest.get("stages")
    stage_names = {stage["stage"] for stage in manifest["stages"]}
    assert {"demo", "paper", "live"}.issubset(stage_names)
    manifest_section = summary.get("manifest", {})
    assert manifest_section.get("worst_status") == "ok"
    assert manifest_section.get("exit_code") == 0
    assert manifest_section.get("metrics_path")
    tls_section = summary.get("tls_audit", {})
    assert tls_section.get("status") == "warning"
    assert tls_section.get("exit_code") == 0
    assert tls_section.get("report_path")
    assert tls_section.get("warnings")
    token_section = summary.get("token_audit", {})
    assert token_section.get("status") == "ok"
    assert token_section.get("exit_code") == 0
    assert token_section.get("report_path")
    baseline_section = summary.get("security_baseline", {})
    assert baseline_section.get("status") == "warning"
    assert baseline_section.get("exit_code") == 0
    assert baseline_section.get("report_path")
    assert baseline_section.get("warnings")
    signature = baseline_section.get("summary_signature", {})
    assert signature.get("value")
    assert signature.get("algorithm") == "HMAC-SHA256"

    assert verify_calls, "verify_decision_log was not executed"
    verify_cmd = verify_calls[0]["cmd"]
    assert "--require-auth-scope" in verify_cmd
    assert "metrics.read" in verify_cmd
    assert "risk.read" in verify_cmd
    assert "--require-risk-service-tls" in verify_cmd
    assert "--require-risk-service-tls-material" in verify_cmd
    assert "--expect-risk-service-server-sha256" in verify_cmd
    assert (
        "0123456789abcdef0123456789abcdef0123456789abcdef0123456789abcdef"
        in verify_cmd
    )
    assert "--require-risk-service-scope" in verify_cmd
    assert "--require-risk-service-auth-token" in verify_cmd
<<<<<<< HEAD
    assert "--require-risk-service-token-id" in verify_cmd
    assert "risk-reader" in verify_cmd
=======
>>>>>>> 67903f30
    decision_command = telemetry.get("decision_log_report", {}).get("command")
    assert isinstance(decision_command, list)
    assert "--require-auth-scope" in decision_command
    assert "metrics.read" in decision_command
    assert "risk.read" in decision_command
    assert "--require-risk-service-tls" in decision_command
    assert "--require-risk-service-auth-token" in decision_command
<<<<<<< HEAD
    assert "--require-risk-service-token-id" in decision_command
=======
>>>>>>> 67903f30


def test_main_propagates_decision_log_failure(
    monkeypatch: pytest.MonkeyPatch, tmp_path: Path, capsys: pytest.CaptureFixture[str]
) -> None:
    scripts_dir = tmp_path / "scripts"
    scripts_dir.mkdir()
    run_daily_trend = scripts_dir / "run_daily_trend.py"
    run_daily_trend.write_text("print('stub run')", encoding="utf-8")

    config_path = _write_core_config(tmp_path, reporting={})

    summary_payload = {
        "status": "ok",
        "environment": "binance_paper",
        "timestamp": "2024-01-01T00:00:00Z",
        "operator": "CI Agent",
        "severity": "info",
        "window": {"start": "2024-01-01", "end": "2024-01-02"},
        "publish": {"status": "ok", "required": True, "exit_code": 0},
    }

    fake_run = _fake_subprocess_run_factory(
        tmp_path=tmp_path,
        summary_payload=summary_payload,
        verify_returncode=5,
    )
    monkeypatch.setattr(run_paper_smoke_ci.subprocess, "run", fake_run)
    monkeypatch.chdir(tmp_path)

    exit_code = run_paper_smoke_ci.main(
        [
            "--config",
            str(config_path),
            "--environment",
            "binance_paper",
            "--output-dir",
            str(tmp_path / "output"),
        ]
    )

    captured = capsys.readouterr()
    payload = json.loads(captured.out)
    status_body, status_suffix = payload["status"].rsplit("_", 1)
    assert status_suffix == "failed"
    status_reasons = status_body.split("+")
    assert "decision_log" in status_reasons
    assert payload["decision_log_exit_code"] == 5

    summary_file = tmp_path / "output" / "paper_smoke_summary.json"
    summary = json.loads(summary_file.read_text(encoding="utf-8"))
    telemetry = summary.get("telemetry", {})
    report = telemetry.get("decision_log_report", {})
    assert report.get("status") == "failed"
    assert report.get("exit_code") == 5

    assert exit_code == 5


def test_main_propagates_manifest_failure(monkeypatch: pytest.MonkeyPatch, tmp_path: Path) -> None:
    scripts_dir = tmp_path / "scripts"
    scripts_dir.mkdir()
    run_daily_trend = scripts_dir / "run_daily_trend.py"
    run_daily_trend.write_text("print('stub run')", encoding="utf-8")
    config_path = _write_core_config(tmp_path, reporting={})

    summary_payload = {
        "status": "ok",
        "environment": "binance_paper",
        "timestamp": "2024-01-01T00:00:00Z",
        "operator": "CI Agent",
        "severity": "info",
        "window": {"start": "2024-01-01", "end": "2024-01-02"},
        "publish": {"status": "ok", "required": True, "exit_code": 0},
    }

    manifest_calls: list[dict] = []
    manifest_summary = {
        "status_counts": {"warning": 1},
        "total_entries": 1,
        "worst_status": "warning",
        "environment": "binance_paper",
        "manifest_path": str(tmp_path / "cache" / "ohlcv_manifest.sqlite"),
    }

    fake_run = _fake_subprocess_run_factory(
        tmp_path=tmp_path,
        summary_payload=summary_payload,
        verify_returncode=0,
        manifest_returncode=2,
        manifest_summary=manifest_summary,
        manifest_calls=manifest_calls,
    )
    monkeypatch.setattr(run_paper_smoke_ci.subprocess, "run", fake_run)
    monkeypatch.chdir(tmp_path)

    exit_code = run_paper_smoke_ci.main(
        [
            "--config",
            str(config_path),
            "--environment",
            "binance_paper",
            "--output-dir",
            str(tmp_path / "output"),
        ]
    )

    assert exit_code == 2
    assert manifest_calls, "export_manifest_metrics.py powinien zostać wywołany"
    cmd_tokens = manifest_calls[0]["cmd"]
    assert "--deny-status" in cmd_tokens
    summary = json.loads((tmp_path / "output" / "paper_smoke_summary.json").read_text(encoding="utf-8"))
    manifest_section = summary.get("manifest", {})
    assert manifest_section.get("worst_status") == "warning"
    assert manifest_section.get("exit_code") == 2


def test_manifest_export_uses_signing_configuration(monkeypatch: pytest.MonkeyPatch, tmp_path: Path) -> None:
    scripts_dir = tmp_path / "scripts"
    scripts_dir.mkdir()
    (scripts_dir / "run_daily_trend.py").write_text("print('stub run')", encoding="utf-8")

    manifest_calls: list[dict] = []
    manifest_summary = {
        "status_counts": {"ok": 1},
        "total_entries": 1,
        "worst_status": "ok",
        "generated_at": "2025-01-01T00:00:00+00:00",
        "manifest_path": str(tmp_path / "cache" / "ohlcv_manifest.sqlite"),
        "environment": "binance_paper",
        "exchange": "binance_spot",
        "summary_signature": {
            "algorithm": "HMAC-SHA256",
            "value": "dGVzdF9kaWdlc3Q=",
            "key_id": "ci-manifest",
        },
    }

    config_path = _write_core_config(
        tmp_path,
        reporting={
            "manifest_metrics": {
                "signing": {
                    "key_env": "EXPORT_MANIFEST_KEY",
                    "key_id": "ci-manifest",
                    "require": True,
                }
            }
        },
    )

    monkeypatch.setenv("EXPORT_MANIFEST_KEY", "manifest-signing-secret-123456")

    fake_run = _fake_subprocess_run_factory(
        tmp_path=tmp_path,
        summary_payload={
            "status": "ok",
            "environment": "binance_paper",
            "timestamp": "2024-01-01T00:00:00Z",
            "operator": "CI Agent",
            "severity": "info",
            "window": {"start": "2024-01-01", "end": "2024-01-02"},
            "publish": {"status": "ok", "required": True, "exit_code": 0},
            "report": {
                "summary_path": str(tmp_path / "summary.json"),
                "directory": str(tmp_path / "output"),
                "summary_sha256": "deadbeef",
            },
        },
        manifest_summary=manifest_summary,
        manifest_calls=manifest_calls,
    )
    monkeypatch.setattr(run_paper_smoke_ci.subprocess, "run", fake_run)

    env_file = tmp_path / "paper.env"
    markdown_path = tmp_path / "summary.md"

    exit_code = run_paper_smoke_ci.main(
        [
            "--config",
            str(config_path),
            "--environment",
            "binance_paper",
            "--output-dir",
            str(tmp_path / "output"),
            "--env-file",
            str(env_file),
            "--operator",
            "CI Operator",
            "--render-summary-markdown",
            str(markdown_path),
        ]
    )

    assert exit_code == 0
    assert manifest_calls, "export_manifest_metrics.py powinien zostać wywołany"
    cmd_tokens = manifest_calls[0]["cmd"]
    assert "--summary-hmac-key-env" in cmd_tokens
    assert "EXPORT_MANIFEST_KEY" in cmd_tokens
    assert "--summary-hmac-key-id" in cmd_tokens
    assert "ci-manifest" in cmd_tokens
    assert "--require-summary-signature" in cmd_tokens

    env_content = env_file.read_text(encoding="utf-8")
    assert "PAPER_SMOKE_MANIFEST_SIGNATURE=dGVzdF9kaWdlc3Q=" in env_content
    assert "PAPER_SMOKE_MANIFEST_SIGNATURE_ALGORITHM=HMAC-SHA256" in env_content
    assert "PAPER_SMOKE_MANIFEST_SIGNATURE_KEY_ID=ci-manifest" in env_content
    assert "PAPER_SMOKE_TLS_AUDIT_PATH=" in env_content
    assert "PAPER_SMOKE_TLS_AUDIT_STATUS=warning" in env_content
    assert "PAPER_SMOKE_TLS_AUDIT_EXIT_CODE=0" in env_content
    assert "PAPER_SMOKE_TOKEN_AUDIT_PATH=" in env_content
    assert "PAPER_SMOKE_TOKEN_AUDIT_STATUS=ok" in env_content
    assert "PAPER_SMOKE_TOKEN_AUDIT_EXIT_CODE=0" in env_content
    assert "PAPER_SMOKE_SECURITY_BASELINE_PATH=" in env_content
    assert "PAPER_SMOKE_SECURITY_BASELINE_STATUS=warning" in env_content
    assert "PAPER_SMOKE_SECURITY_BASELINE_EXIT_CODE=0" in env_content
    assert "PAPER_SMOKE_SECURITY_BASELINE_SIGNATURE=YmFzZWxpbmUtc2lnbmF0dXJl" in env_content
    assert "PAPER_SMOKE_SECURITY_BASELINE_SIGNATURE_ALGORITHM=HMAC-SHA256" in env_content
    assert "PAPER_SMOKE_SECURITY_BASELINE_SIGNATURE_KEY_ID=baseline-stub" in env_content


def test_main_fails_on_tls_audit_error(
    monkeypatch: pytest.MonkeyPatch, tmp_path: Path, capsys: pytest.CaptureFixture[str]
) -> None:
    scripts_dir = tmp_path / "scripts"
    scripts_dir.mkdir()
    (scripts_dir / "run_daily_trend.py").write_text("print('stub run')", encoding="utf-8")

    config_path = _write_core_config(tmp_path, reporting={})

    error_report = {
        "services": {
            "metrics_service": {
                "enabled": True,
                "auth_token_configured": True,
                "tls": {"enabled": True},
                "warnings": [],
                "errors": ["Certyfikat wygasł"],
            }
        },
        "warnings": [],
        "errors": ["Certyfikat wygasł"],
    }

    fake_run = _fake_subprocess_run_factory(
        tmp_path=tmp_path,
        summary_payload={
            "status": "ok",
            "environment": "binance_paper",
            "timestamp": "2024-01-01T00:00:00Z",
            "operator": "CI Agent",
            "severity": "info",
            "window": {"start": "2024-01-01", "end": "2024-01-02"},
            "publish": {"status": "ok", "required": True, "exit_code": 0},
        },
        tls_returncode=2,
        tls_report=error_report,
        baseline_returncode=2,
        baseline_report={
            "status": "error",
            "warnings": [],
            "errors": ["Certyfikat wygasł"],
            "tls": error_report,
            "tokens": {"services": []},
        },
    )
    monkeypatch.setattr(run_paper_smoke_ci.subprocess, "run", fake_run)
    monkeypatch.chdir(tmp_path)

    exit_code = run_paper_smoke_ci.main(
        [
            "--config",
            str(config_path),
            "--environment",
            "binance_paper",
            "--output-dir",
            str(tmp_path / "output"),
        ]
    )

    captured = capsys.readouterr()
    payload = json.loads(captured.out)
    assert exit_code == 2
<<<<<<< HEAD
=======
    assert payload["tls_audit_exit_code"] == 2
    assert payload["security_baseline_exit_code"] == 2
    assert payload["token_audit_exit_code"] == 0
    assert "tls_audit" in payload["status"]
    assert "security_baseline" in payload["status"]
>>>>>>> 67903f30


def test_security_baseline_cli_uses_signing(monkeypatch: pytest.MonkeyPatch, tmp_path: Path) -> None:
    scripts_dir = tmp_path / "scripts"
    scripts_dir.mkdir()
    (scripts_dir / "run_daily_trend.py").write_text("print('stub run')", encoding="utf-8")

    config_path = _write_core_config(
        tmp_path,
        reporting={},
        runtime_extra={
            "security_baseline": {
                "signing": {
                    "signing_key_env": "BASELINE_TOKEN",
                    "signing_key_id": "baseline-ci",
                    "require_signature": True,
                }
            }
        },
    )

    baseline_calls: list[dict[str, Any]] = []
    fake_run = _fake_subprocess_run_factory(
        tmp_path=tmp_path,
        summary_payload={
            "status": "ok",
            "environment": "binance_paper",
            "timestamp": "2024-01-01T00:00:00Z",
            "operator": "CI Agent",
            "severity": "info",
            "window": {"start": "2024-01-01", "end": "2024-01-02"},
            "publish": {"status": "ok", "required": True, "exit_code": 0},
        },
        baseline_calls=baseline_calls,
    )
    monkeypatch.setattr(run_paper_smoke_ci.subprocess, "run", fake_run)
    monkeypatch.chdir(tmp_path)

    exit_code = run_paper_smoke_ci.main(
        [
            "--config",
            str(config_path),
            "--environment",
            "binance_paper",
            "--output-dir",
            str(tmp_path / "output"),
        ]
    )

    assert exit_code == 0
    assert baseline_calls, "audit_security_baseline.py should be invoked"
    baseline_cmd = baseline_calls[0]["cmd"]
    assert "--summary-hmac-key-env" in baseline_cmd
    assert "BASELINE_TOKEN" in baseline_cmd
    assert "--summary-hmac-key-id" in baseline_cmd
    assert "baseline-ci" in baseline_cmd
    assert "--require-summary-signature" in baseline_cmd
<<<<<<< HEAD
    assert payload["tls_audit_exit_code"] == 2
    assert payload["security_baseline_exit_code"] == 2
    assert payload["token_audit_exit_code"] == 0
    assert "tls_audit" in payload["status"]
    assert "security_baseline" in payload["status"]
=======
>>>>>>> 67903f30


def test_main_fails_on_token_audit_error(
    monkeypatch: pytest.MonkeyPatch, tmp_path: Path, capsys: pytest.CaptureFixture[str]
) -> None:
    scripts_dir = tmp_path / "scripts"
    scripts_dir.mkdir()
    (scripts_dir / "run_daily_trend.py").write_text("print('stub run')", encoding="utf-8")

    config_path = _write_core_config(tmp_path, reporting={})

    error_report = {
        "services": [
            {
                "service": "metrics_service",
                "findings": [
                    {"level": "error", "message": "Missing metrics.read", "details": {"scope": "metrics.read"}}
                ],
            }
        ],
        "warnings": [],
        "errors": ["Brak tokenów"],
    }

    fake_run = _fake_subprocess_run_factory(
        tmp_path=tmp_path,
        summary_payload={
            "status": "ok",
            "environment": "binance_paper",
            "timestamp": "2024-01-01T00:00:00Z",
            "operator": "CI Agent",
            "severity": "info",
            "window": {"start": "2024-01-01", "end": "2024-01-02"},
            "publish": {"status": "ok", "required": True, "exit_code": 0},
        },
        token_returncode=3,
        token_report=error_report,
        baseline_returncode=2,
        baseline_report={
            "status": "error",
            "warnings": [],
            "errors": ["Brak tokenów"],
            "tls": {"warnings": [], "errors": []},
            "tokens": error_report,
        },
    )
    monkeypatch.setattr(run_paper_smoke_ci.subprocess, "run", fake_run)
    monkeypatch.chdir(tmp_path)

    exit_code = run_paper_smoke_ci.main(
        [
            "--config",
            str(config_path),
            "--environment",
            "binance_paper",
            "--output-dir",
            str(tmp_path / "output"),
        ]
    )

    payload = json.loads(capsys.readouterr().out)
    assert exit_code == 3
    assert payload["token_audit_exit_code"] == 3
    assert payload["security_baseline_exit_code"] == 2
    assert "token_audit" in payload["status"]
    assert "security_baseline" in payload["status"]


def test_main_propagates_non_zero_exit(monkeypatch: pytest.MonkeyPatch, tmp_path: Path) -> None:
    scripts_dir = tmp_path / "scripts"
    scripts_dir.mkdir()
    run_daily_trend = scripts_dir / "run_daily_trend.py"
    run_daily_trend.write_text("print('stub run')", encoding="utf-8")
    config_path = _write_core_config(tmp_path, reporting={})

    def fake_run(cmd, *_, **kwargs):  # noqa: ANN001
        script = Path(cmd[1]).name if len(cmd) > 1 else ""
        if script == "run_daily_trend.py":
            return _FakeCompleted(returncode=6)
        raise AssertionError(cmd)

    monkeypatch.setattr(run_paper_smoke_ci.subprocess, "run", fake_run)
    monkeypatch.chdir(tmp_path)

    exit_code = run_paper_smoke_ci.main(
        [
            "--config",
            str(config_path),
            "--environment",
            "binance_paper",
            "--output-dir",
            str(tmp_path / "output"),
        ]
    )

    assert exit_code == 6


def test_main_writes_env_file(monkeypatch: pytest.MonkeyPatch, tmp_path: Path) -> None:
    scripts_dir = tmp_path / "scripts"
    scripts_dir.mkdir()
    run_daily_trend = scripts_dir / "run_daily_trend.py"
    run_daily_trend.write_text("print('stub run')", encoding="utf-8")
    config_path = _write_core_config(tmp_path, reporting={})

    summary_payload = {
        "status": "ok",
        "environment": "binance_paper",
        "timestamp": "2024-01-01T00:00:00Z",
        "operator": "CI Operator",
        "severity": "info",
        "window": {"start": "2024-01-01", "end": "2024-01-02"},
        "publish": {
            "status": "ok",
            "required": True,
            "exit_code": 0,
            "json_sync": {"status": "ok"},
        },
    }

    fake_run = _fake_subprocess_run_factory(tmp_path=tmp_path, summary_payload=summary_payload)
    monkeypatch.setattr(run_paper_smoke_ci.subprocess, "run", fake_run)
    monkeypatch.chdir(tmp_path)

    env_file = tmp_path / "env" / "paper_smoke.env"
    markdown_path = tmp_path / "output" / "paper_smoke.md"
    exit_code = run_paper_smoke_ci.main(
        [
            "--config",
            str(config_path),
            "--environment",
            "binance_paper",
            "--output-dir",
            str(tmp_path / "output"),
            "--env-file",
            str(env_file),
            "--operator",
            "CI Operator",
            "--render-summary-markdown",
            str(markdown_path),
            "--render-summary-title",
            "Raport CI",
        ]
    )

    assert exit_code == 0
    content = env_file.read_text(encoding="utf-8")
    lines = dict(line.split("=", 1) for line in content.strip().splitlines())
    assert lines["PAPER_SMOKE_OPERATOR"] == "CI Operator"
    assert lines["PAPER_SMOKE_STATUS"] == "ok"
    assert lines["PAPER_SMOKE_PUBLISH_STATUS"] == "ok"
    assert Path(lines["PAPER_SMOKE_MARKDOWN_PATH"]) == markdown_path.resolve()
    assert lines["PAPER_SMOKE_VALIDATION_STATUS"] == "ok"
    assert lines.get("PAPER_SMOKE_RISK_BUNDLE_DIR")
    assert lines.get("PAPER_SMOKE_RISK_BUNDLE_MANIFEST_PATH")
    assert lines.get("PAPER_SMOKE_MANIFEST_PATH")
    assert lines.get("PAPER_SMOKE_MANIFEST_STATUS") == "ok"
    assert "PAPER_SMOKE_MANIFEST_METRICS_PATH" in lines
    assert lines.get("PAPER_SMOKE_MANIFEST_EXIT_CODE") == "0"
    assert lines.get("PAPER_SMOKE_MANIFEST_STAGE") == "paper"
    assert lines.get("PAPER_SMOKE_MANIFEST_RISK_PROFILE") == "balanced"
    assert lines.get("PAPER_SMOKE_TLS_AUDIT_PATH")
    assert lines.get("PAPER_SMOKE_TLS_AUDIT_STATUS") == "warning"
    assert lines.get("PAPER_SMOKE_TLS_AUDIT_EXIT_CODE") == "0"
    markdown = markdown_path.read_text(encoding="utf-8")
    assert markdown.startswith("# Raport CI")


def test_main_dry_run(monkeypatch: pytest.MonkeyPatch, tmp_path: Path, capsys: pytest.CaptureFixture[str]) -> None:
    scripts_dir = tmp_path / "scripts"
    scripts_dir.mkdir()
    run_daily_trend = scripts_dir / "run_daily_trend.py"
    run_daily_trend.write_text("print('stub run')", encoding="utf-8")
    config_path = _write_core_config(tmp_path, reporting={})

    monkeypatch.chdir(tmp_path)

    exit_code = run_paper_smoke_ci.main(
        [
            "--config",
            str(config_path),
            "--environment",
            "binance_paper",
            "--output-dir",
            str(tmp_path / "output"),
            "--dry-run",
        ]
    )

    captured = capsys.readouterr()
    payload = json.loads(captured.out)
    assert payload["status"] == "dry_run"
    assert exit_code == 0


def test_main_allows_stage_override(monkeypatch: pytest.MonkeyPatch, tmp_path: Path) -> None:
    scripts_dir = tmp_path / "scripts"
    scripts_dir.mkdir()
    (scripts_dir / "run_daily_trend.py").write_text("print('stub run')", encoding="utf-8")

    config_path = _write_core_config(tmp_path, reporting={})

    summary_payload = {
        "status": "ok",
        "environment": "binance_paper",
        "timestamp": "2024-01-01T00:00:00Z",
        "operator": "CI Agent",
        "severity": "info",
        "window": {"start": "2024-01-01", "end": "2024-01-02"},
        "publish": {"status": "ok", "required": True, "exit_code": 0},
    }

    bundle_calls: list[dict] = []
    fake_run = _fake_subprocess_run_factory(
        tmp_path=tmp_path,
        summary_payload=summary_payload,
        bundle_calls=bundle_calls,
    )
    monkeypatch.setattr(run_paper_smoke_ci.subprocess, "run", fake_run)
    monkeypatch.chdir(tmp_path)

    bundle_dir = tmp_path / "custom_bundle"
    exit_code = run_paper_smoke_ci.main(
        [
            "--config",
            str(config_path),
            "--environment",
            "binance_paper",
            "--output-dir",
            str(tmp_path / "output"),
            "--risk-profile-stage",
            "demo=balanced",
            "--risk-profile-stage",
            "live=manual",
            "--risk-profile-bundle-dir",
            str(bundle_dir),
            "--risk-profile-bundle-config-format",
            "json",
        ]
    )

    assert exit_code == 0
    assert bundle_calls, "expected telemetry bundler to be invoked"
    call = bundle_calls[-1]
    assert call["stage_map"]["demo"] == "balanced"
    assert call["stage_map"]["paper"] == "balanced"
    assert call["stage_map"]["live"] == "manual"
    summary = json.loads((tmp_path / "output" / "paper_smoke_summary.json").read_text(encoding="utf-8"))
    bundle = summary.get("telemetry", {}).get("bundle", {})
    assert bundle.get("output_dir") == str(bundle_dir)
    assert bundle.get("manifest", {}).get("config_format") == "json"


def test_main_allows_optional_publish(monkeypatch: pytest.MonkeyPatch, tmp_path: Path) -> None:
    scripts_dir = tmp_path / "scripts"
    scripts_dir.mkdir()
    run_daily_trend = scripts_dir / "run_daily_trend.py"
    run_daily_trend.write_text("print('stub run')", encoding="utf-8")
    config_path = _write_core_config(tmp_path, reporting={})

    summary_payload = {
        "status": "ok",
        "environment": "binance_paper",
        "timestamp": "2024-01-01T00:00:00Z",
        "operator": "CI Agent",
        "severity": "info",
        "window": {"start": "2024-01-01", "end": "2024-01-02"},
    }

    base_run = _fake_subprocess_run_factory(tmp_path=tmp_path, summary_payload=summary_payload)

    def fake_run(cmd, *_, **kwargs):  # noqa: ANN001
        script = Path(cmd[1]).name if len(cmd) > 1 else ""
        if script == "run_daily_trend.py":
            assert "--paper-smoke-auto-publish" in cmd
            assert "--paper-smoke-auto-publish-required" not in cmd
            summary_arg = cmd.index("--paper-smoke-summary-json")
            Path(cmd[summary_arg + 1]).write_text(json.dumps(summary_payload), encoding="utf-8")
            return _FakeCompleted(returncode=0)
        if script == "validate_paper_smoke_summary.py":
            assert "--require-publish-success" not in cmd
            assert "--require-publish-required" not in cmd
            assert "--require-publish-exit-zero" not in cmd
            return _FakeCompleted(stdout=json.dumps({"status": "ok"}), returncode=0)
        return base_run(cmd, *_, **kwargs)

    monkeypatch.setattr(run_paper_smoke_ci.subprocess, "run", fake_run)
    monkeypatch.chdir(tmp_path)

    exit_code = run_paper_smoke_ci.main(
        [
            "--config",
            str(config_path),
            "--environment",
            "binance_paper",
            "--output-dir",
            str(tmp_path / "output"),
            "--allow-auto-publish-failure",
        ]
    )

    assert exit_code == 0


def test_main_renders_markdown_when_requested(monkeypatch: pytest.MonkeyPatch, tmp_path: Path) -> None:
    scripts_dir = tmp_path / "scripts"
    scripts_dir.mkdir()
    run_daily_trend = scripts_dir / "run_daily_trend.py"
    run_daily_trend.write_text("print('stub run')", encoding="utf-8")

    config_path = _write_core_config(tmp_path, reporting={})

    summary_payload = {
        "status": "ok",
        "environment": "binance_paper",
        "timestamp": "2024-01-01T00:00:00Z",
        "operator": "CI Agent",
        "severity": "info",
        "window": {"start": "2024-01-01", "end": "2024-01-02"},
        "publish": {
            "status": "ok",
            "required": True,
            "exit_code": 0,
            "json_sync": {"status": "ok", "backend": "local"},
        },
    }

    fake_run = _fake_subprocess_run_factory(tmp_path=tmp_path, summary_payload=summary_payload)
    monkeypatch.setattr(run_paper_smoke_ci.subprocess, "run", fake_run)
    monkeypatch.chdir(tmp_path)

    markdown_path = tmp_path / "output" / "summary.md"
    exit_code = run_paper_smoke_ci.main(
        [
            "--config",
            str(config_path),
            "--environment",
            "binance_paper",
            "--output-dir",
            str(tmp_path / "output"),
            "--render-summary-markdown",
            str(markdown_path),
            "--render-summary-title",
            "Custom title",
            "--render-summary-max-json-chars",
            "100",
        ]
    )

    assert exit_code == 0
    assert markdown_path.exists()
    markdown = markdown_path.read_text(encoding="utf-8")
    assert markdown.startswith("# Custom title")
    assert "Auto-publikacja artefaktów" in markdown


def test_ci_main_end_to_end_local_backends(monkeypatch: pytest.MonkeyPatch, tmp_path: Path) -> None:
    reporting_cfg = {
        "paper_smoke_json_sync": {
            "backend": "local",
            "local": {
                "directory": str(tmp_path / "json_sync"),
                "filename_pattern": "{environment}_{date}.jsonl",
                "fsync": False,
            },
        },
        "smoke_archive_upload": {
            "backend": "local",
            "local": {
                "directory": str(tmp_path / "archive_store"),
                "filename_pattern": "{environment}_{hash}.zip",
                "fsync": False,
            },
        },
    }

    config_path = _write_core_config(tmp_path, reporting=reporting_cfg)

<<<<<<< HEAD
    base_run = _fake_subprocess_run_factory(tmp_path=tmp_path, summary_payload={"status": "ok"})

    base_run = _fake_subprocess_run_factory(tmp_path=tmp_path, summary_payload={"status": "ok"})

    base_run = _fake_subprocess_run_factory(tmp_path=tmp_path, summary_payload={"status": "ok"})

    base_run = _fake_subprocess_run_factory(
        tmp_path=tmp_path, summary_payload={"status": "ok"}
    )

=======
>>>>>>> 67903f30
    base_run = _fake_subprocess_run_factory(
        tmp_path=tmp_path, summary_payload={"status": "ok"}
    )

    def _fake_run(cmd, *_, **kwargs):  # noqa: ANN001
        script = Path(cmd[1]).name if len(cmd) > 1 else ""
        if script == "run_daily_trend.py":
            summary_idx = cmd.index("--paper-smoke-summary-json")
            summary_path = Path(cmd[summary_idx + 1])
            summary_path.parent.mkdir(parents=True, exist_ok=True)

            json_log_idx = cmd.index("--paper-smoke-json-log")
            json_log_path = Path(cmd[json_log_idx + 1])
            json_log_path.parent.mkdir(parents=True, exist_ok=True)

            audit_log_idx = cmd.index("--paper-smoke-audit-log")
            audit_log_path = Path(cmd[audit_log_idx + 1])
            audit_log_path.parent.mkdir(parents=True, exist_ok=True)
            audit_log_path.write_text("audit-entry", encoding="utf-8")

            operator_idx = cmd.index("--paper-smoke-operator")
            operator_name = cmd[operator_idx + 1]

            config_idx = cmd.index("--config")
            config_arg = Path(cmd[config_idx + 1])

            env_idx = cmd.index("--environment")
            environment = cmd[env_idx + 1]

            report_dir = summary_path.parent / "report"
            report_dir.mkdir(parents=True, exist_ok=True)
            report_summary_path = report_dir / "summary.json"
            report_summary_payload = {"status": "ok", "orders": []}
            report_summary_path.write_text(
                json.dumps(report_summary_payload, ensure_ascii=False),
                encoding="utf-8",
            )
            summary_sha = hashlib.sha256(report_summary_path.read_bytes()).hexdigest()

            record_id = "J-20250102T030405-0001"
            json_log_payload = {
                "record_id": record_id,
                "environment": environment,
                "summary_sha256": summary_sha,
                "summary_path": str(report_summary_path),
                "timestamp": "2025-01-02T03:04:05+00:00",
            }
            json_log_path.write_text(
                json.dumps(json_log_payload, ensure_ascii=False) + "\n",
                encoding="utf-8",
            )

            structured_summary = {
                "status": "ok",
                "severity": "info",
                "environment": environment,
                "operator": operator_name,
                "timestamp": "2025-01-02T03:04:05+00:00",
                "window": {"start": "2024-01-01", "end": "2024-01-31"},
                "report": {
                    "directory": str(report_dir),
                    "summary_path": str(report_summary_path),
                    "summary_sha256": summary_sha,
                },
                "json_log": {
                    "path": str(json_log_path),
                    "record_id": record_id,
                },
            }
            summary_path.write_text(
                json.dumps(structured_summary, ensure_ascii=False),
                encoding="utf-8",
            )

            publish_args = [
                "--config",
                str(config_arg),
                "--environment",
                environment,
                "--report-dir",
                str(report_dir),
                "--json-log",
                str(json_log_path),
                "--summary-json",
                str(summary_path),
                "--json",
            ]

            buf = io.StringIO()
            with contextlib.redirect_stdout(buf):
                publish_exit_code = publish_paper_smoke_artifacts.main(publish_args)
            publish_payload = json.loads(buf.getvalue())

            structured_summary["publish"] = {
                **publish_payload,
                "exit_code": publish_exit_code,
                "required": "--paper-smoke-auto-publish-required" in cmd,
            }
            summary_path.write_text(
                json.dumps(structured_summary, ensure_ascii=False),
                encoding="utf-8",
            )

            return _FakeCompleted(returncode=0)

        if script == "validate_paper_smoke_summary.py":
            buf = io.StringIO()
            with contextlib.redirect_stdout(buf):
                exit_code = validate_paper_smoke_summary.main(cmd[2:])
            return _FakeCompleted(stdout=buf.getvalue(), returncode=exit_code)

        return base_run(cmd, *_, **kwargs)

    monkeypatch.setattr(run_paper_smoke_ci.subprocess, "run", _fake_run)
    monkeypatch.chdir(tmp_path)

    output_dir = tmp_path / "ci_output"
    env_file = output_dir / "paper.env"

    exit_code = run_paper_smoke_ci.main(
        [
            "--config",
            str(config_path),
            "--environment",
            "binance_paper",
            "--output-dir",
            str(output_dir),
            "--operator",
            "CI Operator",
            "--env-file",
            str(env_file),
        ]
    )

    assert exit_code == 0

    summary_path = output_dir / "paper_smoke_summary.json"
    summary = json.loads(summary_path.read_text(encoding="utf-8"))
    publish = summary.get("publish", {})
    assert publish.get("status") == "ok"
    assert publish.get("required") is True
    assert publish.get("exit_code") == 0
    assert publish.get("json_sync", {}).get("status") == "ok"
    assert publish.get("archive_upload", {}).get("status") == "ok"
    validation = summary.get("validation", {})
    assert validation.get("status") == "ok"

    synced_files = list((tmp_path / "json_sync").glob("*.jsonl"))
    assert synced_files, "Zsynchronizowany dziennik JSONL powinien istnieć"
    archive_files = list((tmp_path / "archive_store").glob("*.zip"))
    assert archive_files, "Archiwum smoke powinno zostać przesłane do katalogu docelowego"

    env_content = env_file.read_text(encoding="utf-8")
    assert "PAPER_SMOKE_SUMMARY_PATH=" in env_content
    assert "PAPER_SMOKE_PUBLISH_STATUS=ok" in env_content
    assert "PAPER_SMOKE_TELEMETRY_SUMMARY_PATH=" in env_content
    assert "PAPER_SMOKE_DECISION_LOG_PATH=" in env_content
    assert "PAPER_SMOKE_DECISION_LOG_REPORT_PATH=" in env_content
    assert "PAPER_SMOKE_RISK_PROFILE=balanced" in env_content
    assert "PAPER_SMOKE_MANIFEST_STATUS=ok" in env_content
    assert "PAPER_SMOKE_MANIFEST_METRICS_PATH=" in env_content
    assert "PAPER_SMOKE_MANIFEST_PATH=" in env_content
    assert "PAPER_SMOKE_MANIFEST_STAGE=paper" in env_content
    assert "PAPER_SMOKE_TLS_AUDIT_STATUS=warning" in env_content
    assert "PAPER_SMOKE_TLS_AUDIT_EXIT_CODE=0" in env_content


def test_ci_main_end_to_end_s3_backends(monkeypatch: pytest.MonkeyPatch, tmp_path: Path) -> None:
    reporting_cfg = {
        "paper_smoke_json_sync": {
            "backend": "s3",
            "credential_secret": "json_sync_secret",
            "s3": {
                "bucket": "json-audit",
                "object_prefix": "logs",
                "endpoint_url": "https://mock-s3.local",
                "region": "us-east-1",
                "use_ssl": False,
                "extra_args": {"ACL": "bucket-owner-full-control"},
            },
        },
        "smoke_archive_upload": {
            "backend": "s3",
            "credential_secret": "archive_secret",
            "s3": {
                "bucket": "archive-bucket",
                "object_prefix": "smoke",
                "endpoint_url": "https://mock-s3.local",
                "region": "us-east-1",
                "use_ssl": False,
                "extra_args": {"StorageClass": "STANDARD"},
            },
        },
    }

    config_path = _write_core_config(tmp_path, reporting=reporting_cfg)

    secrets = {
        "json_sync_secret": json.dumps(
            {"access_key_id": "AKIAJSONSYNC", "secret_access_key": "JSONSECRET"}
        ),
        "archive_secret": json.dumps(
            {"access_key_id": "AKIAARCHIVE", "secret_access_key": "ARCHSECRET"}
        ),
    }

    class _StubSecretManager:
        def __init__(self, payload: dict[str, str]) -> None:
            self._payload = payload

        def load_secret_value(self, keychain_key: str, *, purpose: str = "generic") -> str:
            return self._payload[keychain_key]

    monkeypatch.setattr(
        publish_paper_smoke_artifacts,
        "_create_secret_manager",
        lambda args: _StubSecretManager(secrets),
    )

    uploads: dict[tuple[str, str], dict[str, object]] = {}
    version_counter = itertools.count(1)

    class _StubS3Client:
        def upload_file(self, filename: str, bucket: str, object_key: str, ExtraArgs=None):  # noqa: N803
            payload = Path(filename).read_bytes()
            args = ExtraArgs or {}
            metadata = dict(args.get("Metadata") or {})
            if "sha256" not in metadata:
                raise AssertionError("Brak metadanych sha256 podczas przesyłania do S3")
            uploads[(bucket, object_key)] = {
                "payload": payload,
                "metadata": metadata,
                "extra_args": args,
                "version": f"ver-{next(version_counter):04d}",
            }

        def head_object(self, Bucket: str, Key: str):  # noqa: N803
            entry = uploads[(Bucket, Key)]
            return {
                "Metadata": dict(entry["metadata"]),
                "VersionId": entry["version"],
                "ResponseMetadata": {"HTTPStatusCode": 200, "RequestId": f"req-{Bucket}-{Key}"},
            }

    stub_client = _StubS3Client()

    class _StubSession:
        def __init__(self, **kwargs) -> None:
            self.kwargs = kwargs

        def client(self, service_name: str, **kwargs):
            assert service_name == "s3"
            return stub_client

    monkeypatch.setitem(
        sys.modules,
        "boto3",
        types.SimpleNamespace(session=types.SimpleNamespace(Session=_StubSession)),
    )

    base_run = _fake_subprocess_run_factory(
        tmp_path=tmp_path, summary_payload={"status": "ok"}
    )

    def _fake_run(cmd, *_, **kwargs):  # noqa: ANN001
        script = Path(cmd[1]).name if len(cmd) > 1 else ""
        if script == "run_daily_trend.py":
            summary_idx = cmd.index("--paper-smoke-summary-json")
            summary_path = Path(cmd[summary_idx + 1])
            summary_path.parent.mkdir(parents=True, exist_ok=True)

            json_log_idx = cmd.index("--paper-smoke-json-log")
            json_log_path = Path(cmd[json_log_idx + 1])
            json_log_path.parent.mkdir(parents=True, exist_ok=True)

            audit_log_idx = cmd.index("--paper-smoke-audit-log")
            audit_log_path = Path(cmd[audit_log_idx + 1])
            audit_log_path.parent.mkdir(parents=True, exist_ok=True)
            audit_log_path.write_text("audit-entry", encoding="utf-8")

            operator_idx = cmd.index("--paper-smoke-operator")
            operator_name = cmd[operator_idx + 1]

            config_idx = cmd.index("--config")
            config_arg = Path(cmd[config_idx + 1])

            env_idx = cmd.index("--environment")
            environment = cmd[env_idx + 1]

            report_dir = summary_path.parent / "report"
            report_dir.mkdir(parents=True, exist_ok=True)
            report_summary_path = report_dir / "summary.json"
            report_summary_payload = {"status": "ok", "orders": []}
            report_summary_path.write_text(
                json.dumps(report_summary_payload, ensure_ascii=False),
                encoding="utf-8",
            )
            summary_sha = hashlib.sha256(report_summary_path.read_bytes()).hexdigest()

            record_id = "J-20250102T030405-0002"
            json_log_payload = {
                "record_id": record_id,
                "environment": environment,
                "summary_sha256": summary_sha,
                "summary_path": str(report_summary_path),
                "timestamp": "2025-01-02T03:04:05+00:00",
            }
            json_log_path.write_text(
                json.dumps(json_log_payload, ensure_ascii=False) + "\n",
                encoding="utf-8",
            )

            structured_summary = {
                "status": "ok",
                "severity": "info",
                "environment": environment,
                "operator": operator_name,
                "timestamp": "2025-01-02T03:04:05+00:00",
                "window": {"start": "2024-02-01", "end": "2024-02-29"},
                "report": {
                    "directory": str(report_dir),
                    "summary_path": str(report_summary_path),
                    "summary_sha256": summary_sha,
                },
                "json_log": {
                    "path": str(json_log_path),
                    "record_id": record_id,
                },
            }
            summary_path.write_text(
                json.dumps(structured_summary, ensure_ascii=False),
                encoding="utf-8",
            )

            publish_args = [
                "--config",
                str(config_arg),
                "--environment",
                environment,
                "--report-dir",
                str(report_dir),
                "--json-log",
                str(json_log_path),
                "--summary-json",
                str(summary_path),
                "--json",
            ]

            buf = io.StringIO()
            with contextlib.redirect_stdout(buf):
                publish_exit_code = publish_paper_smoke_artifacts.main(publish_args)
            publish_payload = json.loads(buf.getvalue())

            structured_summary["publish"] = {
                **publish_payload,
                "exit_code": publish_exit_code,
                "required": "--paper-smoke-auto-publish-required" in cmd,
            }
            summary_path.write_text(
                json.dumps(structured_summary, ensure_ascii=False),
                encoding="utf-8",
            )

            return _FakeCompleted(returncode=0)

        if script == "validate_paper_smoke_summary.py":
            buf = io.StringIO()
            with contextlib.redirect_stdout(buf):
                exit_code = validate_paper_smoke_summary.main(cmd[2:])
            return _FakeCompleted(stdout=buf.getvalue(), returncode=exit_code)

        return base_run(cmd, *_, **kwargs)

    monkeypatch.setattr(run_paper_smoke_ci.subprocess, "run", _fake_run)
    monkeypatch.chdir(tmp_path)

    output_dir = tmp_path / "ci_output"
    env_file = output_dir / "paper.env"

    exit_code = run_paper_smoke_ci.main(
        [
            "--config",
            str(config_path),
            "--environment",
            "binance_paper",
            "--output-dir",
            str(output_dir),
            "--operator",
            "CI Operator",
            "--env-file",
            str(env_file),
        ]
    )

    assert exit_code == 0

    summary_path = output_dir / "paper_smoke_summary.json"
    summary = json.loads(summary_path.read_text(encoding="utf-8"))
    publish = summary.get("publish", {})
    assert publish.get("status") == "ok"
    assert publish.get("required") is True
    assert publish.get("exit_code") == 0
    assert publish.get("json_sync", {}).get("backend") == "s3"
    assert publish.get("archive_upload", {}).get("backend") == "s3"
    json_sync_meta = publish.get("json_sync", {}).get("metadata", {})
    archive_meta = publish.get("archive_upload", {}).get("metadata", {})
    assert json_sync_meta.get("ack_request_id", "").startswith("req-json-audit")
    assert archive_meta.get("ack_request_id", "").startswith("req-archive-bucket")
    assert json_sync_meta.get("remote_sha256") == json_sync_meta.get("log_sha256")
    assert archive_meta.get("remote_sha256") == archive_meta.get("archive_sha256")

    synced_objects = [key for key in uploads if key[0] == "json-audit"]
    archive_objects = [key for key in uploads if key[0] == "archive-bucket"]
    assert synced_objects, "Powinien powstać obiekt JSONL w magazynie S3"
    assert archive_objects, "Powinno zostać wysłane archiwum do magazynu S3"

    json_log_info = summary.get("json_log", {})
    json_log_path = Path(json_log_info["path"])
    assert json_log_path.exists()
    json_log_hash = hashlib.sha256(json_log_path.read_bytes()).hexdigest()
    uploaded_json_metadata = uploads[synced_objects[0]]["metadata"]
    assert uploaded_json_metadata.get("sha256") == json_log_hash

    env_content = env_file.read_text(encoding="utf-8")
    assert "PAPER_SMOKE_SUMMARY_PATH=" in env_content
    assert "PAPER_SMOKE_PUBLISH_STATUS=ok" in env_content<|MERGE_RESOLUTION|>--- conflicted
+++ resolved
@@ -317,7 +317,7 @@
             return _FakeCompleted(returncode=0)
         if script == "verify_decision_log.py":
             report_arg = cmd.index("--report-output")
-            report_path = Path(cmd[report_arg + 1])
+            report_path = Path(report_arg + 1 and cmd[report_arg + 1])
             report_path.parent.mkdir(parents=True, exist_ok=True)
             payload = {
                 "report_version": 1,
@@ -542,10 +542,7 @@
     assert isinstance(risk_requirements.get("cli_args"), list)
     assert risk_requirements.get("details", {}).get("require_tls") is True
     assert "risk.read" in risk_requirements.get("details", {}).get("required_scopes", [])
-<<<<<<< HEAD
     assert "risk-reader" in risk_requirements.get("details", {}).get("required_token_ids", [])
-=======
->>>>>>> 67903f30
     combined_meta = risk_requirements.get("combined_metadata", {})
     assert combined_meta.get("tls_enabled") is True
     assert combined_meta.get("root_cert_configured") is True
@@ -595,11 +592,8 @@
     )
     assert "--require-risk-service-scope" in verify_cmd
     assert "--require-risk-service-auth-token" in verify_cmd
-<<<<<<< HEAD
     assert "--require-risk-service-token-id" in verify_cmd
     assert "risk-reader" in verify_cmd
-=======
->>>>>>> 67903f30
     decision_command = telemetry.get("decision_log_report", {}).get("command")
     assert isinstance(decision_command, list)
     assert "--require-auth-scope" in decision_command
@@ -607,10 +601,7 @@
     assert "risk.read" in decision_command
     assert "--require-risk-service-tls" in decision_command
     assert "--require-risk-service-auth-token" in decision_command
-<<<<<<< HEAD
     assert "--require-risk-service-token-id" in decision_command
-=======
->>>>>>> 67903f30
 
 
 def test_main_propagates_decision_log_failure(
@@ -894,14 +885,11 @@
     captured = capsys.readouterr()
     payload = json.loads(captured.out)
     assert exit_code == 2
-<<<<<<< HEAD
-=======
     assert payload["tls_audit_exit_code"] == 2
     assert payload["security_baseline_exit_code"] == 2
     assert payload["token_audit_exit_code"] == 0
     assert "tls_audit" in payload["status"]
     assert "security_baseline" in payload["status"]
->>>>>>> 67903f30
 
 
 def test_security_baseline_cli_uses_signing(monkeypatch: pytest.MonkeyPatch, tmp_path: Path) -> None:
@@ -959,14 +947,6 @@
     assert "--summary-hmac-key-id" in baseline_cmd
     assert "baseline-ci" in baseline_cmd
     assert "--require-summary-signature" in baseline_cmd
-<<<<<<< HEAD
-    assert payload["tls_audit_exit_code"] == 2
-    assert payload["security_baseline_exit_code"] == 2
-    assert payload["token_audit_exit_code"] == 0
-    assert "tls_audit" in payload["status"]
-    assert "security_baseline" in payload["status"]
-=======
->>>>>>> 67903f30
 
 
 def test_main_fails_on_token_audit_error(
@@ -1345,19 +1325,6 @@
 
     config_path = _write_core_config(tmp_path, reporting=reporting_cfg)
 
-<<<<<<< HEAD
-    base_run = _fake_subprocess_run_factory(tmp_path=tmp_path, summary_payload={"status": "ok"})
-
-    base_run = _fake_subprocess_run_factory(tmp_path=tmp_path, summary_payload={"status": "ok"})
-
-    base_run = _fake_subprocess_run_factory(tmp_path=tmp_path, summary_payload={"status": "ok"})
-
-    base_run = _fake_subprocess_run_factory(
-        tmp_path=tmp_path, summary_payload={"status": "ok"}
-    )
-
-=======
->>>>>>> 67903f30
     base_run = _fake_subprocess_run_factory(
         tmp_path=tmp_path, summary_payload={"status": "ok"}
     )
@@ -1769,6 +1736,7 @@
     assert json_sync_meta.get("remote_sha256") == json_sync_meta.get("log_sha256")
     assert archive_meta.get("remote_sha256") == archive_meta.get("archive_sha256")
 
+    uploads: dict[tuple[str, str], dict[str, object]]
     synced_objects = [key for key in uploads if key[0] == "json-audit"]
     archive_objects = [key for key in uploads if key[0] == "archive-bucket"]
     assert synced_objects, "Powinien powstać obiekt JSONL w magazynie S3"
