from __future__ import annotations

import pytest

import hashlib
import json
from copy import deepcopy
from dataclasses import replace

from datetime import datetime, timedelta, timezone
from types import MappingProxyType
from typing import Iterable, Mapping

import pandas as pd

from bot_core.ai.models import ModelScore
from bot_core.ai.regime import (
    MarketRegime,
    MarketRegimeAssessment,
    MarketRegimeClassifier,
    RegimeHistory,
    RiskLevel,
)
from bot_core.events import EmitterAdapter, Event, EventType
from bot_core.trading.auto_trade import (
    AutoTradeConfig,
    AutoTradeEngine,
    AutoTradeSnapshot,
    RiskFreezeSnapshot,
)
from bot_core.trading.engine import TradingParameters
from bot_core.trading.strategies import StrategyCatalog, StrategyPlugin
from bot_core.strategies.regime_workflow import (
    PresetAvailability,
    PresetVersionInfo,
    RegimePresetActivation,
)
from bot_core.trading.regime_workflow import RegimeSwitchDecision
from bot_core.runtime.journal import InMemoryTradingDecisionJournal


_ENGINE_MAPPING = {
    "trend_following": "daily_trend_momentum",
    "day_trading": "day_trading",
    "mean_reversion": "mean_reversion",
    "arbitrage": "cross_exchange_arbitrage",
    "grid_trading": "grid_trading",
    "options_income": "options_income",
    "scalping": "scalping",
    "statistical_arbitrage": "statistical_arbitrage",
    "volatility_target": "volatility_target",
}


def _make_sync_adapter() -> EmitterAdapter:
    adapter = EmitterAdapter()
    bus = adapter.bus
    bus.stop()
    bus._closed = False  # type: ignore[attr-defined]
    bus._async_mode = False  # type: ignore[attr-defined]

    def _publish_sync(event_type, payload=None):
        evt = Event(type=bus._key(event_type), payload=payload)  # type: ignore[attr-defined]
        bus._dispatch(evt)  # type: ignore[attr-defined]

    bus.publish = _publish_sync  # type: ignore[assignment]
    bus.emit = _publish_sync  # type: ignore[assignment]
    bus.emit_event = _publish_sync  # type: ignore[assignment]
    bus.post = _publish_sync  # type: ignore[assignment]
    return adapter


def _collect_status_payloads(adapter: EmitterAdapter) -> list[dict]:
    payloads: list[dict] = []

    def _collect(evt_or_batch):
        batch = evt_or_batch if isinstance(evt_or_batch, list) else [evt_or_batch]
        for evt in batch:
            payloads.append(evt.payload)

    adapter.subscribe(EventType.AUTOTRADE_STATUS, _collect)
    return payloads


def _activation_from_decision(decision: RegimeSwitchDecision) -> RegimePresetActivation:
    issued_at = datetime(2024, 1, 1, 12, 0, tzinfo=timezone.utc)
    version = PresetVersionInfo(
        hash="stub-hash",
        signature=MappingProxyType({"alg": "HMAC-SHA256", "key_id": "stub"}),
        issued_at=issued_at,
        metadata=MappingProxyType(
            {
                "name": "autotrade-stub",
                "strategy_keys": tuple(decision.weights.keys()),
                "strategy_names": tuple(decision.weights.keys()),
                "license_tiers": decision.license_tiers,
                "risk_classes": decision.risk_classes,
                "required_data": decision.required_data,
                "capabilities": decision.capabilities,
                "tags": decision.tags,
                "preset_metadata": {
                    "ensemble_weights": dict(decision.weights),
                },
            }
        ),
    )
    strategies: list[dict[str, object]] = []
    for name, meta in decision.strategy_metadata.items():
        metadata_payload = dict(meta)
        metadata_payload.setdefault("name", name)
        metadata_payload.setdefault("ensemble_weight", decision.weights.get(name, 0.0))
        entry: dict[str, object] = {
            "name": name,
            "engine": _ENGINE_MAPPING.get(name, name),
            "license_tier": meta.get("license_tier"),
            "risk_classes": list(meta.get("risk_classes", ())),
            "required_data": list(meta.get("required_data", ())),
            "capability": meta.get("capability"),
            "tags": list(meta.get("tags", ())),
            "metadata": metadata_payload,
        }
        strategies.append(entry)
    preset = MappingProxyType(
        {
            "name": "autotrade-stub",
            "strategies": strategies,
            "metadata": {"ensemble_weights": dict(decision.weights)},
        }
    )
    return RegimePresetActivation(
        regime=decision.regime,
        assessment=decision.assessment,
        summary=decision.summary,
        preset=preset,
        version=version,
        decision_candidates=(),
        activated_at=issued_at,
        preset_regime=decision.regime,
        used_fallback=False,
        missing_data=(),
        blocked_reason=None,
        recommendation=None,
        license_issues=(),
    )


def test_auto_trade_engine_generates_orders_and_signals(monkeypatch) -> None:
    adapter = _make_sync_adapter()
    orders: list[tuple[str, float]] = []
    signals: list[float] = []
    signal_payloads: list[dict] = []
    statuses: list[str] = []

    def _collect_signals(evt_or_batch):
        batch = evt_or_batch if isinstance(evt_or_batch, list) else [evt_or_batch]
        for evt in batch:
            signals.append(float(evt.payload["direction"]))
            signal_payloads.append(evt.payload)

    adapter.subscribe(EventType.SIGNAL, _collect_signals)

    adapter.subscribe(
        EventType.AUTOTRADE_STATUS,
        lambda evt: statuses.extend([ev.payload["status"] for ev in (evt if isinstance(evt, list) else [evt])]),
    )

    cfg = AutoTradeConfig(
        symbol="BTCUSDT",
        qty=0.5,
        regime_window=6,
        activation_threshold=0.0,
        breakout_window=3,
        mean_reversion_window=4,
        mean_reversion_z=0.5,
        primary_exchange="binance",
        strategy="trend_following",
    )
    engine = AutoTradeEngine(adapter, lambda side, qty: orders.append((side, qty)), cfg)
    engine.apply_params({"fast": 2, "slow": 5})

    base_time = 1_700_000_000.0
    current_time = {"value": base_time}

    def fake_time() -> float:
        return current_time["value"]

    monkeypatch.setattr("bot_core.trading.auto_trade.time.time", fake_time)
    monkeypatch.setattr("bot_core.events.emitter.time.time", fake_time)

    closes = [10, 9, 8, 7, 6, 7, 8, 9, 10, 9, 8, 7, 6]
    for px in closes:
        adapter.push_market_tick("BTCUSDT", price=px)

    assert orders, "Expected autotrader to submit at least one order"
    assert any(abs(sig) > 0 for sig in signals)
    assert "params_applied" in statuses
    assert signal_payloads, "Expected at least one signal payload"
    signal_detail = signal_payloads[-1]["signals"]
    core_strategies = {"trend_following", "day_trading", "mean_reversion", "arbitrage"}
    assert core_strategies <= set(signal_detail)
    assert signal_detail["daily_breakout"] == signal_detail["day_trading"]
    metadata = signal_payloads[-1]["metadata"]
    assert signal_payloads[-1]["primary_exchange"] == "binance"
    assert signal_payloads[-1]["strategy"] == "trend_following"
    assert "standard" in metadata["license_tiers"]
    assert "trend_d1" in metadata["capabilities"]
    assert "regime_summary" in metadata
    assert "risk_score" in metadata["regime_summary"]
    assert "risk_level" in metadata["regime_summary"]
    history_block = metadata["regime_summary"].get("history", [])
    assert isinstance(history_block, list)
    if history_block:
        assert isinstance(history_block[0], dict)
        assert set(history_block[0]) >= {"regime", "risk_score"}
    # serializacja JSON musi działać dla metadanych sygnału
    json.dumps(metadata["regime_summary"], sort_keys=True)
    json.dumps(metadata, sort_keys=True)


def test_auto_trade_engine_respects_global_signal_threshold(monkeypatch) -> None:
    adapter = _make_sync_adapter()
    orders: list[tuple[str, float]] = []

    catalog = StrategyCatalog(plugins=(_ConstantTrendStrategy,))
    cfg = AutoTradeConfig(
        symbol="BTCUSDT",
        qty=0.2,
        regime_window=12,
        strategy_weights={
            MarketRegime.TREND.value: {"trend_following": 1.0},
        },
        breakout_window=3,
        mean_reversion_window=3,
        activation_threshold=0.2,
        primary_exchange="binance",
        strategy="trend_following",
        signal_thresholds={"signal_after_clamp": 0.8},
    )
    engine = AutoTradeEngine(
        adapter,
        lambda side, qty: orders.append((side, qty)),
        cfg,
        strategy_catalog=catalog,
    )
    engine.apply_params({"fast": 2, "slow": 4})

    base_time = 1_700_200_000.0
    current_time = {"value": base_time}

    def fake_time() -> float:
        return current_time["value"]

    monkeypatch.setattr("bot_core.trading.auto_trade.time.time", fake_time)
    monkeypatch.setattr("bot_core.events.emitter.time.time", fake_time)

    for idx in range(30):
        price = 100.0 + idx * 0.2
        bar = {
            "open_time": float(idx),
            "close": price,
            "high": price * 1.001,
            "low": price * 0.999,
            "volume": 1500.0 + idx * 2,
        }
        current_time["value"] = base_time + idx * 1.0
        adapter.publish(EventType.MARKET_TICK, {"symbol": "BTCUSDT", "bar": bar})

    assert not orders, "global clamp threshold should prevent entries"
    snapshot = engine.signal_threshold_snapshot()
    assert snapshot["effective"]["signal_after_clamp"] == pytest.approx(0.8)
    assert "signal_after_adjustment" not in snapshot["effective"]


def test_auto_trade_engine_respects_strategy_signal_threshold(monkeypatch) -> None:
    adapter = _make_sync_adapter()
    orders: list[tuple[str, float]] = []

    catalog = StrategyCatalog(plugins=(_ConstantTrendStrategy,))
    cfg = AutoTradeConfig(
        symbol="BTCUSDT",
        qty=0.2,
        regime_window=12,
        strategy_weights={
            MarketRegime.TREND.value: {"trend_following": 1.0},
        },
        breakout_window=3,
        mean_reversion_window=3,
        activation_threshold=0.2,
        primary_exchange="ByBit",
        strategy="Trend_Following",
        signal_thresholds={"signal_after_clamp": 0.4},
        strategy_signal_thresholds={
            "bybit": {
                "trend_following": {"signal_after_clamp": 0.82},
            }
        },
    )
    engine = AutoTradeEngine(
        adapter,
        lambda side, qty: orders.append((side, qty)),
        cfg,
        strategy_catalog=catalog,
    )
    engine.apply_params({"fast": 2, "slow": 4})

    base_time = 1_700_210_000.0
    current_time = {"value": base_time}

    def fake_time() -> float:
        return current_time["value"]

    monkeypatch.setattr("bot_core.trading.auto_trade.time.time", fake_time)
    monkeypatch.setattr("bot_core.events.emitter.time.time", fake_time)

    for idx in range(30):
        price = 200.0 + idx * 0.15
        bar = {
            "open_time": float(idx),
            "close": price,
            "high": price * 1.001,
            "low": price * 0.999,
            "volume": 1600.0 + idx * 3,
        }
        current_time["value"] = base_time + idx * 1.0
        adapter.publish(EventType.MARKET_TICK, {"symbol": "BTCUSDT", "bar": bar})

    assert not orders, "per-strategy clamp threshold should override global value"
    snapshot = engine.signal_threshold_snapshot()
    effective = snapshot["effective"]
    assert effective["signal_after_clamp"] == pytest.approx(0.82)


def test_auto_trade_engine_adjustment_threshold_blocks_signal(monkeypatch) -> None:
    adapter = _make_sync_adapter()
    orders: list[tuple[str, float]] = []
    signal_payloads: list[dict] = []

    def _collect(evt_or_batch):
        batch = evt_or_batch if isinstance(evt_or_batch, list) else [evt_or_batch]
        for evt in batch:
            signal_payloads.append(evt.payload)

    adapter.subscribe(EventType.SIGNAL, _collect)

    catalog = StrategyCatalog(plugins=(_ConstantTrendStrategy,))
    cfg = AutoTradeConfig(
        symbol="BTCUSDT",
        qty=0.2,
        regime_window=12,
        strategy_weights={
            MarketRegime.TREND.value: {"trend_following": 1.0},
        },
        breakout_window=3,
        mean_reversion_window=3,
        activation_threshold=0.2,
        primary_exchange="binance",
        strategy="trend_following",
        signal_thresholds={"signal_after_adjustment": 0.8},
    )
    engine = AutoTradeEngine(
        adapter,
        lambda side, qty: orders.append((side, qty)),
        cfg,
        strategy_catalog=catalog,
    )
    engine.apply_params({"fast": 2, "slow": 4})

    base_time = 1_700_220_000.0
    current_time = {"value": base_time}

    def fake_time() -> float:
        return current_time["value"]

    monkeypatch.setattr("bot_core.trading.auto_trade.time.time", fake_time)
    monkeypatch.setattr("bot_core.events.emitter.time.time", fake_time)

    for idx in range(30):
        price = 300.0 + idx * 0.1
        bar = {
            "open_time": float(idx),
            "close": price,
            "high": price * 1.001,
            "low": price * 0.999,
            "volume": 1800.0 + idx * 4,
        }
        current_time["value"] = base_time + idx * 1.0
        adapter.publish(EventType.MARKET_TICK, {"symbol": "BTCUSDT", "bar": bar})

    assert not orders, "adjustment threshold should zero out the signal"
    assert signal_payloads, "expected signal metadata for inspection"
    latest_metadata = signal_payloads[-1]["metadata"]
    thresholds_meta = latest_metadata["signal_thresholds"]
    assert thresholds_meta["signal_after_adjustment"] == pytest.approx(0.8)
    assert thresholds_meta.get("signal_after_adjustment_triggered") is True
    snapshot = engine.signal_threshold_snapshot()
    effective = snapshot["effective"]
    assert effective["signal_after_adjustment"] == pytest.approx(0.8)
    assert effective["signal_after_clamp"] == pytest.approx(0.2)

<<<<<<< HEAD

def test_auto_trade_engine_rejects_unknown_global_signal_metric() -> None:
    adapter = _make_sync_adapter()
    cfg = AutoTradeConfig(
        symbol="BTCUSDT",
        qty=0.1,
        primary_exchange="binance",
        strategy="trend_following",
        signal_thresholds={"signal_after_magic": 0.5},
    )

    with pytest.raises(ValueError, match="Unsupported global signal threshold metric"):
        AutoTradeEngine(
            adapter,
            lambda *args, **kwargs: None,
            cfg,
            strategy_catalog=StrategyCatalog(plugins=(_ConstantTrendStrategy,)),
        )


def test_auto_trade_engine_rejects_unknown_strategy_signal_metric() -> None:
    adapter = _make_sync_adapter()
    cfg = AutoTradeConfig(
        symbol="BTCUSDT",
        qty=0.1,
        primary_exchange="binance",
        strategy="trend_following",
        strategy_signal_thresholds={
            "binance": {"trend_following": {"signal_after_magic": 0.6}}
        },
    )

    with pytest.raises(ValueError, match="Unsupported signal threshold metric for"):
        AutoTradeEngine(
            adapter,
            lambda *args, **kwargs: None,
            cfg,
            strategy_catalog=StrategyCatalog(plugins=(_ConstantTrendStrategy,)),
        )


def test_auto_trade_engine_can_revert_signal_threshold_overrides() -> None:
    adapter = _make_sync_adapter()
    orders: list[tuple[str, float]] = []
    cfg = AutoTradeConfig(
        symbol="BTCUSDT",
        qty=0.05,
        regime_window=6,
        activation_threshold=0.25,
        primary_exchange="binance",
        strategy="trend_following",
    )
    engine = AutoTradeEngine(
        adapter,
        lambda side, qty: orders.append((side, qty)),
        cfg,
        strategy_catalog=StrategyCatalog(plugins=(_ConstantTrendStrategy,)),
    )

    assert cfg.signal_thresholds is None
    assert cfg.strategy_signal_thresholds is None

    base_snapshot = engine.signal_threshold_snapshot()
    assert base_snapshot["global"] == {}
    assert base_snapshot["per_strategy"] == {}
    assert base_snapshot["effective"]["signal_after_clamp"] == pytest.approx(0.25)

    engine.apply_signal_threshold_overrides(
        signal_thresholds={"signal_after_clamp": 0.9, "signal_after_adjustment": 0.8},
        strategy_signal_thresholds={
            "binance": {"trend_following": {"signal_after_adjustment": 0.85}}
        },
    )

    override_snapshot = engine.signal_threshold_snapshot()
    assert override_snapshot["global"]["signal_after_clamp"] == pytest.approx(0.9)
    assert override_snapshot["effective"]["signal_after_clamp"] == pytest.approx(0.9)
    assert override_snapshot["per_strategy"]["binance"]["trend_following"][
        "signal_after_adjustment"
    ] == pytest.approx(0.85)
    assert engine._activation_threshold == pytest.approx(0.9)
    assert engine.cfg.activation_threshold == pytest.approx(0.25)

    engine.apply_signal_threshold_overrides(
        signal_thresholds=None,
        strategy_signal_thresholds=None,
    )

    reverted_snapshot = engine.signal_threshold_snapshot()
    assert reverted_snapshot["global"] == {}
    assert reverted_snapshot["per_strategy"] == {}
    assert reverted_snapshot["effective"]["signal_after_clamp"] == pytest.approx(0.25)
    assert engine._signal_threshold_after_adjustment is None
    assert engine._activation_threshold == pytest.approx(0.25)
    assert engine.cfg.activation_threshold == pytest.approx(0.25)
    assert engine._base_activation_threshold == pytest.approx(0.25)
    assert cfg.signal_thresholds is None
    assert cfg.strategy_signal_thresholds is None


def test_auto_trade_engine_merges_partial_signal_threshold_overrides() -> None:
    adapter = _make_sync_adapter()
    orders: list[tuple[str, float]] = []
    cfg = AutoTradeConfig(
        symbol="BTCUSDT",
        qty=0.05,
        regime_window=6,
        activation_threshold=0.3,
        primary_exchange="binance",
        strategy="trend_following",
        signal_thresholds={
            "signal_after_adjustment": 0.55,
            "signal_after_clamp": 0.4,
        },
        strategy_signal_thresholds={
            "binance": {
                "trend_following": {
                    "signal_after_adjustment": 0.6,
                    "signal_after_clamp": 0.32,
                }
            },
            "coinbase": {"trend_following": {"signal_after_adjustment": 0.58}},
        },
    )
    engine = AutoTradeEngine(
        adapter,
        lambda side, qty: orders.append((side, qty)),
        cfg,
        strategy_catalog=StrategyCatalog(plugins=(_ConstantTrendStrategy,)),
    )

    base_snapshot = engine.signal_threshold_snapshot()
    assert base_snapshot["global"]["signal_after_adjustment"] == pytest.approx(0.55)
    assert base_snapshot["global"]["signal_after_clamp"] == pytest.approx(0.4)
    assert base_snapshot["per_strategy"]["binance"]["trend_following"][
        "signal_after_clamp"
    ] == pytest.approx(0.32)
    assert base_snapshot["per_strategy"]["coinbase"]["trend_following"][
        "signal_after_adjustment"
    ] == pytest.approx(0.58)

    engine.apply_signal_threshold_overrides(
        signal_thresholds={"signal_after_adjustment": 0.8},
    )

    override_snapshot = engine.signal_threshold_snapshot()
    assert override_snapshot["global"]["signal_after_adjustment"] == pytest.approx(0.8)
    assert override_snapshot["global"]["signal_after_clamp"] == pytest.approx(0.4)
    assert override_snapshot["per_strategy"]["binance"]["trend_following"][
        "signal_after_clamp"
    ] == pytest.approx(0.32)
    assert override_snapshot["per_strategy"]["binance"]["trend_following"][
        "signal_after_adjustment"
    ] == pytest.approx(0.6)
    assert override_snapshot["per_strategy"]["coinbase"]["trend_following"][
        "signal_after_adjustment"
    ] == pytest.approx(0.58)

    engine.apply_signal_threshold_overrides(
        strategy_signal_thresholds={
            "binance": {
                "trend_following": {"signal_after_adjustment": 0.72},
                "scalping": None,
            },
            "coinbase": None,
        },
    )

    merged_snapshot = engine.signal_threshold_snapshot()
    assert merged_snapshot["global"]["signal_after_adjustment"] == pytest.approx(0.8)
    assert merged_snapshot["global"]["signal_after_clamp"] == pytest.approx(0.4)
    assert merged_snapshot["per_strategy"]["binance"]["trend_following"][
        "signal_after_adjustment"
    ] == pytest.approx(0.72)
    assert merged_snapshot["per_strategy"]["binance"]["trend_following"].get(
        "signal_after_clamp"
    ) == pytest.approx(0.32)
    assert "coinbase" not in merged_snapshot["per_strategy"]

    engine.apply_signal_threshold_overrides(
        strategy_signal_thresholds={
            "binance": {"trend_following": {"signal_after_clamp": None}}
        }
    )

    removal_snapshot = engine.signal_threshold_snapshot()
    assert (
        "signal_after_clamp"
        not in removal_snapshot["per_strategy"]["binance"]["trend_following"]
    )

    engine.apply_signal_threshold_overrides(strategy_signal_thresholds=None)
    reverted_snapshot = engine.signal_threshold_snapshot()
    assert reverted_snapshot["global"]["signal_after_adjustment"] == pytest.approx(0.8)
    assert reverted_snapshot["per_strategy"]["binance"]["trend_following"][
        "signal_after_clamp"
    ] == pytest.approx(0.32)
    assert reverted_snapshot["per_strategy"]["coinbase"]["trend_following"][
        "signal_after_adjustment"
    ] == pytest.approx(0.58)

=======
>>>>>>> 7899a759
def test_auto_trade_engine_normalizes_routing_context() -> None:
    adapter = _make_sync_adapter()
    cfg = AutoTradeConfig(
        symbol="BTCUSDT",
        qty=0.1,
        regime_window=6,
        primary_exchange="binance",
        strategy="trend_following",
    )
    context = {
        "primary_exchange": "   ",
        "strategy": "  alt_scalp  ",
    }
    engine = AutoTradeEngine(adapter, lambda *args, **kwargs: None, cfg, decision_journal_context=context)

    detail = engine._augment_status_detail({})

    assert detail["primary_exchange"] == "binance"
    assert detail["strategy"] == "alt_scalp"


def test_auto_trade_engine_injects_unknown_routing_identifiers() -> None:
    adapter = _make_sync_adapter()
    statuses = _collect_status_payloads(adapter)
    journal = InMemoryTradingDecisionJournal()

    engine = AutoTradeEngine(
        adapter,
        lambda *_: None,
        AutoTradeConfig(symbol="BTCUSDT", qty=0.1, regime_window=6),
        decision_journal=journal,
    )

    detail = engine._augment_status_detail({})
    assert detail["primary_exchange"] == "unknown"
    assert detail["strategy"] == "unknown"

    engine.freeze_risk(duration=15, reason="manual_override")

    assert statuses, "expected at least one AUTOTRADE_STATUS payload"
    latest_status = statuses[-1]
    latest_detail = latest_status["detail"]
    assert latest_detail["primary_exchange"] == "unknown"
    assert latest_detail["strategy"] == "unknown"

    exported = list(journal.export())
    assert exported, "expected decision journal entries"
    last_event = exported[-1]
    assert last_event["primary_exchange"] == "unknown"
    assert last_event["strategy"] == "unknown"


class _ConstantTrendStrategy(StrategyPlugin):
    name = "trend_following"
    description = "Stały sygnał dodatni do testów."
    license_tier = "standard"
    risk_classes = ("directional",)
    required_data = ("ohlcv",)
    capability = "trend_d1"
    tags = ("trend",)

    def generate(self, indicators, params, *, market_data=None):  # type: ignore[override]
        series = indicators.ema_fast.copy()
        series[:] = 0.75
        return series


class _ConstantMeanStrategy(StrategyPlugin):
    name = "mean_reversion"
    description = "Stały sygnał średni do testów."
    license_tier = "professional"
    risk_classes = ("statistical",)
    required_data = ("ohlcv", "spread_history")
    capability = "mean_reversion"
    tags = ("mean_reversion",)

    def generate(self, indicators, params, *, market_data=None):  # type: ignore[override]
        series = indicators.ema_fast.copy()
        series[:] = 0.4
        return series


class _WorkflowStub:
    def __init__(self, activation: RegimePresetActivation, catalog: StrategyCatalog) -> None:
        classifier = MarketRegimeClassifier()
        self.classifier = classifier
        self.history = RegimeHistory(thresholds_loader=classifier.thresholds_loader)
        self.history.reload_thresholds(thresholds=classifier.thresholds_snapshot())
        self.catalog = catalog
        self._activation = activation
        self.last_activation = activation
        self.calls: list[tuple[pd.DataFrame, tuple[str, ...], str | None]] = []
        self._availability: tuple[PresetAvailability, ...] = ()
        self._history_entries: list[RegimePresetActivation] = [activation]

    def activate(
        self,
        market_data: pd.DataFrame,
        *,
        available_data: Iterable[str] = (),
        symbol: str | None = None,
        now: datetime | None = None,
    ) -> RegimePresetActivation:
        self.calls.append((market_data.copy(), tuple(sorted(set(available_data))), symbol))
        self.history.update(self._activation.assessment)
        updated = replace(
            self._activation,
            activated_at=now or datetime.now(timezone.utc),
        )
        self.last_activation = updated
        self._history_entries.append(updated)
        return updated

    def set_availability(self, availability: Iterable[PresetAvailability]) -> None:
        self._availability = tuple(availability)

    def get_availability(self) -> tuple[PresetAvailability, ...]:
        return self._availability

    def inspect_presets(
        self, available_data: Iterable[str] = (), *, now: datetime | None = None
    ) -> tuple[PresetAvailability, ...]:
        return self._availability

    def activation_history(
        self, *, limit: int | None = None
    ) -> tuple[RegimePresetActivation, ...]:
        entries: tuple[RegimePresetActivation, ...] = tuple(self._history_entries)
        if limit is None:
            return entries
        try:
            parsed = int(limit)
        except (TypeError, ValueError):
            return entries
        if parsed <= 0:
            return entries
        return entries[-parsed:]

    def activation_history_frame(
        self, *, limit: int | None = None
    ) -> pd.DataFrame:
        entries = self.activation_history(limit=limit)
        columns = [
            "activated_at",
            "regime",
            "preset_regime",
            "preset_name",
            "preset_hash",
            "used_fallback",
            "blocked_reason",
            "missing_data",
            "license_issues",
            "recommendation",
        ]
        if not entries:
            return pd.DataFrame(columns=columns)
        rows = []
        for activation in entries:
            rows.append(
                {
                    "activated_at": activation.activated_at,
                    "regime": activation.regime,
                    "preset_regime": activation.preset_regime,
                    "preset_name": activation.preset.get("name"),
                    "preset_hash": activation.version.hash,
                    "used_fallback": activation.used_fallback,
                    "blocked_reason": activation.blocked_reason,
                    "missing_data": activation.missing_data,
                    "license_issues": activation.license_issues,
                    "recommendation": activation.recommendation,
                }
            )
        frame = pd.DataFrame(rows, columns=columns)
        if not frame.empty:
            frame["regime"] = frame["regime"].apply(
                lambda r: r.value if isinstance(r, MarketRegime) else r
            )
            frame["preset_regime"] = frame["preset_regime"].apply(
                lambda r: r.value if isinstance(r, MarketRegime) else r
            )
        return frame


class _InferenceStub:
    def __init__(self, score: ModelScore) -> None:
        self._score = score
        self.calls: list[dict[str, float]] = []
        self.contexts: list[dict[str, object]] = []
        self.is_ready = True

    def score(self, features, *, context=None):  # type: ignore[override]
        payload = {str(key): float(value) for key, value in features.items()}
        self.calls.append(payload)
        context_payload = {str(key): value for key, value in (context or {}).items()}
        self.contexts.append(context_payload)
        return self._score

    def set_availability(self, availability: Iterable[PresetAvailability]) -> None:
        self._availability = tuple(availability)

    def inspect_presets(
        self, available_data: Iterable[str] = (), *, now: datetime | None = None
    ) -> tuple[PresetAvailability, ...]:
        return self._availability

    def activation_history(
        self, *, limit: int | None = None
    ) -> tuple[RegimePresetActivation, ...]:
        entries: tuple[RegimePresetActivation, ...] = tuple(self._history_entries)
        if limit is None:
            return entries
        try:
            parsed = int(limit)
        except (TypeError, ValueError):
            return entries
        if parsed <= 0:
            return entries
        return entries[-parsed:]

    def activation_history_frame(
        self, *, limit: int | None = None
    ) -> pd.DataFrame:
        entries = self.activation_history(limit=limit)
        columns = [
            "activated_at",
            "regime",
            "preset_regime",
            "preset_name",
            "preset_hash",
            "used_fallback",
            "blocked_reason",
            "missing_data",
            "license_issues",
            "recommendation",
        ]
        if not entries:
            return pd.DataFrame(columns=columns)
        rows = []
        for activation in entries:
            rows.append(
                {
                    "activated_at": activation.activated_at,
                    "regime": activation.regime,
                    "preset_regime": activation.preset_regime,
                    "preset_name": activation.preset.get("name"),
                    "preset_hash": activation.version.hash,
                    "used_fallback": activation.used_fallback,
                    "blocked_reason": activation.blocked_reason,
                    "missing_data": activation.missing_data,
                    "license_issues": activation.license_issues,
                    "recommendation": activation.recommendation,
                }
            )
        frame = pd.DataFrame(rows, columns=columns)
        if not frame.empty:
            frame["regime"] = frame["regime"].apply(lambda r: r.value if isinstance(r, MarketRegime) else r)
            frame["preset_regime"] = frame["preset_regime"].apply(
                lambda r: r.value if isinstance(r, MarketRegime) else r
            )
        return frame


def test_auto_trade_engine_uses_strategy_catalog(monkeypatch) -> None:
    adapter = _make_sync_adapter()
    orders: list[tuple[str, float]] = []
    signal_payloads: list[dict] = []

    def _collect(evt_or_batch):
        batch = evt_or_batch if isinstance(evt_or_batch, list) else [evt_or_batch]
        for evt in batch:
            signal_payloads.append(evt.payload)

    adapter.subscribe(EventType.SIGNAL, _collect)

    catalog = StrategyCatalog(plugins=(_ConstantTrendStrategy,))
    cfg = AutoTradeConfig(
        symbol="BTCUSDT",
        qty=0.2,
        activation_threshold=0.5,
        regime_window=12,
        strategy_weights={
            MarketRegime.TREND.value: {"trend_following": 1.0},
        },
        breakout_window=3,
        mean_reversion_window=3,
    )
    engine = AutoTradeEngine(
        adapter,
        lambda side, qty: orders.append((side, qty)),
        cfg,
        strategy_catalog=catalog,
    )
    engine.apply_params({"fast": 2, "slow": 4})

    base_time = 1_700_100_000.0
    current_time = {"value": base_time}

    def fake_time() -> float:
        return current_time["value"]

    monkeypatch.setattr("bot_core.trading.auto_trade.time.time", fake_time)
    monkeypatch.setattr("bot_core.events.emitter.time.time", fake_time)

    for idx in range(30):
        price = 100.0 + idx * 0.2
        bar = {
            "open_time": float(idx),
            "close": price,
            "high": price * 1.001,
            "low": price * 0.999,
            "volume": 1500.0 + idx * 2,
        }
        current_time["value"] = base_time + idx * 1.0
        adapter.publish(EventType.MARKET_TICK, {"symbol": "BTCUSDT", "bar": bar})

    assert orders, "Expected at least one order from plugin driven signal"
    assert any(side == "buy" for side, _ in orders)
    assert signal_payloads, "Expected signal payloads"
    last_signals = signal_payloads[-1]["signals"]
    assert last_signals["trend_following"] == 0.75
    assert last_signals["daily_breakout"] == last_signals["day_trading"]
    metadata = signal_payloads[-1]["metadata"]
    assert metadata["per_strategy"]["trend_following"]["license_tier"] == "standard"
    assert "regime_summary" in metadata
    assert "risk_score" in metadata["regime_summary"]
    assert "risk_level" in metadata["regime_summary"]
    json.dumps(metadata["regime_summary"], sort_keys=True)
    json.dumps(metadata, sort_keys=True)


def test_auto_trade_engine_emits_regime_update_with_metrics(monkeypatch) -> None:
    adapter = _make_sync_adapter()
    statuses: list[dict] = []

    def _collect(evt_or_batch):
        batch = evt_or_batch if isinstance(evt_or_batch, list) else [evt_or_batch]
        for evt in batch:
            statuses.append(evt.payload)

    adapter.subscribe(EventType.AUTOTRADE_STATUS, _collect)

    cfg = AutoTradeConfig(
        symbol="BTCUSDT",
        regime_window=60,
        activation_threshold=1.0,
        breakout_window=5,
        mean_reversion_window=5,
        mean_reversion_z=1.0,
    )
    engine = AutoTradeEngine(adapter, lambda *_: None, cfg)
    engine.apply_params({"fast": 2, "slow": 4})

    base_price = 100.0
    base_time = 1_700_000_000.0
    current_time = {"value": base_time}

    def fake_time() -> float:
        return current_time["value"]

    monkeypatch.setattr("bot_core.trading.auto_trade.time.time", fake_time)
    monkeypatch.setattr("bot_core.events.emitter.time.time", fake_time)

    for idx in range(80):
        close = base_price + idx * 0.4
        bar = {
            "open_time": float(idx),
            "close": close,
            "high": close * 1.002,
            "low": close * 0.998,
            "volume": 1200.0 + idx * 5.0,
        }
        current_time["value"] = base_time + idx * 1.0
        adapter.publish(EventType.MARKET_TICK, {"symbol": "BTCUSDT", "bar": bar})

    regime_updates = [
        payload
        for payload in statuses
        if payload["status"] == "regime_update" and "trend_strength" in payload["detail"]
    ]
    assert regime_updates, "Expected regime_update status to be emitted"

    detail = regime_updates[-1]["detail"]
    assert detail["regime"] in {regime.value for regime in MarketRegime}
    assert 0.0 <= detail["risk_score"] <= 1.0
    for key in ("trend_strength", "volatility", "volume_trend", "return_skew"):
        assert key in detail


def test_auto_trade_engine_uses_regime_workflow_decision(monkeypatch) -> None:
    adapter = _make_sync_adapter()
    orders: list[tuple[str, float]] = []
    signal_payloads: list[dict] = []
    statuses: list[dict] = []

    def _collect_signals(evt_or_batch):
        batch = evt_or_batch if isinstance(evt_or_batch, list) else [evt_or_batch]
        for evt in batch:
            signal_payloads.append(evt.payload)

    def _collect_status(evt_or_batch):
        batch = evt_or_batch if isinstance(evt_or_batch, list) else [evt_or_batch]
        for evt in batch:
            statuses.append(evt.payload)

    adapter.subscribe(EventType.SIGNAL, _collect_signals)
    adapter.subscribe(EventType.AUTOTRADE_STATUS, _collect_status)

    catalog = StrategyCatalog(plugins=(_ConstantTrendStrategy, _ConstantMeanStrategy))
    base_params = TradingParameters()
    decision_params = replace(
        base_params,
        ema_fast_period=4,
        ema_slow_period=9,
        ensemble_weights={"trend_following": 0.2, "mean_reversion": 0.8},
        day_trading_momentum_window=6,
        day_trading_volatility_window=10,
    )
    assessment = MarketRegimeAssessment(
        regime=MarketRegime.MEAN_REVERSION,
        confidence=0.72,
        risk_score=0.33,
        metrics={},
        symbol="BTCUSDT",
    )
    strategy_metadata = MappingProxyType(
        {
            "trend_following": MappingProxyType(
                {
                    "license_tier": "standard",
                    "risk_classes": ("directional",),
                    "required_data": ("ohlcv",),
                    "capability": "trend_d1",
                    "tags": ("trend",),
                }
            ),
            "mean_reversion": MappingProxyType(
                {
                    "license_tier": "professional",
                    "risk_classes": ("statistical",),
                    "required_data": ("ohlcv", "spread_history"),
                    "capability": "mean_reversion",
                    "tags": ("mean_reversion",),
                }
            ),
        }
    )
    decision = RegimeSwitchDecision(
        regime=assessment.regime,
        assessment=assessment,
        summary=None,
        weights={"trend_following": 0.2, "mean_reversion": 0.8},
        parameters=decision_params,
        timestamp=pd.Timestamp.utcnow(),
        strategy_metadata=strategy_metadata,
        license_tiers=("standard", "professional"),
        risk_classes=("directional", "statistical"),
        required_data=("ohlcv", "spread_history"),
        capabilities=("trend_d1", "mean_reversion"),
        tags=("trend", "mean_reversion"),
    )
    activation = _activation_from_decision(decision)
    workflow = _WorkflowStub(activation, catalog)

    cfg = AutoTradeConfig(
        symbol="BTCUSDT",
        qty=0.3,
        activation_threshold=0.2,
        regime_window=12,
        breakout_window=4,
        mean_reversion_window=4,
    )
    engine = AutoTradeEngine(
        adapter,
        lambda side, qty: orders.append((side, qty)),
        cfg,
        strategy_catalog=catalog,
        regime_workflow=workflow,
    )
    engine.apply_params({"fast": 3, "slow": 8})
    expected_params = engine._build_base_trading_parameters()

    base_time = 1_700_200_000.0
    current_time = {"value": base_time}

    def fake_time() -> float:
        return current_time["value"]

    monkeypatch.setattr("bot_core.trading.auto_trade.time.time", fake_time)
    monkeypatch.setattr("bot_core.events.emitter.time.time", fake_time)

    for idx in range(25):
        price = 150.0 + idx * 0.4
        bar = {
            "open_time": float(idx),
            "close": price,
            "high": price * 1.001,
            "low": price * 0.999,
            "volume": 1000.0 + idx * 3,
        }
        current_time["value"] = base_time + idx
        adapter.publish(EventType.MARKET_TICK, {"symbol": "BTCUSDT", "bar": bar})

    assert workflow.calls, "Expected regime workflow to be invoked"
    _, available_data, call_symbol = workflow.calls[-1]
    assert call_symbol == cfg.symbol
    assert "ohlcv" in available_data
    assert orders, "Expected workflow-driven decision to result in an order"
    assert signal_payloads, "Expected workflow-driven signal payloads"
    latest_signal = signal_payloads[-1]
    assert latest_signal["weights"] == decision.weights
    params_payload = latest_signal["strategy_parameters"]
    assert params_payload["ema_fast_period"] == expected_params.ema_fast_period
    assert params_payload["ema_slow_period"] == expected_params.ema_slow_period
    assert params_payload["ensemble_weights"] == decision_params.ensemble_weights
    assert params_payload["day_trading_momentum_window"] == expected_params.day_trading_momentum_window
    assert params_payload["day_trading_volatility_window"] == expected_params.day_trading_volatility_window
    metadata_block = latest_signal["metadata"]
    assert metadata_block["license_tiers"] == ["standard", "professional"]
    assert "activation" in metadata_block
    activation_meta = metadata_block["activation"]
    assert activation_meta["preset_name"] == "autotrade-stub"
    assert activation_meta["used_fallback"] is False
    if "regime_summary" in metadata_block:
        history_block = metadata_block["regime_summary"].get("history", [])
        assert isinstance(history_block, list)
        if history_block:
            assert isinstance(history_block[0], dict)
            assert set(history_block[0]) >= {"regime", "risk_score"}
    assert engine.last_regime_decision is not None
    assert engine.last_regime_decision.weights == decision.weights
    expected_decision_params = replace(
        expected_params,
        ensemble_weights=decision_params.ensemble_weights,
    )
    assert engine.last_regime_decision.parameters == expected_decision_params
    assert engine.last_regime_activation is not None

    entry_statuses = [st for st in statuses if st.get("status") in {"entry_long", "entry_short"}]
    assert entry_statuses, "Expected entry status to include workflow metadata"
    last_entry = entry_statuses[-1]
    assert last_entry["detail"]["regime"]["regime"] == assessment.regime.value
    assert "summary" in last_entry["detail"]
    json.dumps(last_entry["detail"]["summary"], sort_keys=True)
    assert last_entry["detail"]["metadata"]["capabilities"] == ["trend_d1", "mean_reversion"]
    assert last_entry["detail"]["activation"]["preset_name"] == "autotrade-stub"


class _DummySummary:
    def __init__(self, level: RiskLevel, score: float) -> None:
        self.risk_level = level
        self.risk_score = score


class _DummyHistory:
    def __init__(self, summary: _DummySummary | None) -> None:
        self._summary = summary

    def summarise(self) -> _DummySummary | None:  # pragma: no cover - stub
        return self._summary

    def thresholds_snapshot(self) -> dict:
        return {}

    def reload_thresholds(self, *args, **kwargs) -> None:
        return None

    def update(self, *args, **kwargs) -> None:
        return None


def test_auto_risk_freeze_sync_state(monkeypatch) -> None:
    adapter = _make_sync_adapter()
    statuses: list[dict] = []
    journal = InMemoryTradingDecisionJournal()

    def _collect(evt_or_batch):
        batch = evt_or_batch if isinstance(evt_or_batch, list) else [evt_or_batch]
        for evt in batch:
            statuses.append(evt.payload)

    adapter.subscribe(EventType.AUTOTRADE_STATUS, _collect)

    cfg = AutoTradeConfig(
        symbol="BTCUSDT",
        risk_freeze_seconds=30,
        activation_threshold=1.0,
        auto_risk_freeze=True,
        auto_risk_freeze_level=RiskLevel.WATCH,
        auto_risk_freeze_score=0.3,
    )

    engine = AutoTradeEngine(
        adapter,
        lambda *_: None,
        cfg,
        decision_journal=journal,
        decision_journal_context={
            "environment": "paper",
            "portfolio": "autotrader",
            "risk_profile": "trend",
            "primary_exchange": "binance",
            "strategy": "trend_following",
        },
    )

    base_time = 1_700_000_000.0
    current_time = {"value": base_time}

    def fake_time() -> float:
        return current_time["value"]

    monkeypatch.setattr("bot_core.trading.auto_trade.time.time", fake_time)
    monkeypatch.setattr("bot_core.events.emitter.time.time", fake_time)

    history = _DummyHistory(_DummySummary(RiskLevel.CRITICAL, 0.9))
    engine._regime_history = history  # type: ignore[assignment]

    engine._sync_freeze_state()
    assert engine._auto_risk_frozen is True
    assert engine._risk_frozen_until == pytest.approx(base_time + cfg.risk_freeze_seconds)
    assert statuses and statuses[-1]["status"] == "auto_risk_freeze"
    first_detail = statuses[-1]["detail"]
    assert first_detail["reason"] == "risk_level_and_score_threshold"
    assert first_detail["risk_level"] == RiskLevel.CRITICAL.value
    assert first_detail["risk_score"] == pytest.approx(0.9)
    assert first_detail["triggered_at"] == pytest.approx(base_time)
    assert first_detail["last_extension_at"] == pytest.approx(base_time)
    assert first_detail["released_at"] is None
    assert first_detail["frozen_for"] == pytest.approx(cfg.risk_freeze_seconds)
    assert first_detail["until"] == pytest.approx(engine._risk_frozen_until)
    assert first_detail["primary_exchange"] == "binance"
    assert first_detail["strategy"] == "trend_following"

    history._summary = _DummySummary(RiskLevel.CRITICAL, 0.95)
    current_time["value"] = base_time + 10

    engine._sync_freeze_state()

    assert engine._auto_risk_frozen is True
    assert statuses[-1]["status"] == "auto_risk_freeze_extend"
    extend_detail = statuses[-1]["detail"]
    assert extend_detail["reason"] == "risk_score_increase"
    assert extend_detail["extended_from"] == pytest.approx(first_detail["until"])
    assert extend_detail["until"] == pytest.approx(engine._risk_frozen_until)
    assert extend_detail["triggered_at"] == pytest.approx(first_detail["triggered_at"])
    assert extend_detail["last_extension_at"] == pytest.approx(current_time["value"])
    assert extend_detail["primary_exchange"] == "binance"
    assert extend_detail["strategy"] == "trend_following"

    history._summary = _DummySummary(RiskLevel.CALM, 0.1)
    current_time["value"] = engine._risk_frozen_until + 5

    engine._sync_freeze_state()

    assert engine._auto_risk_frozen is False
    assert engine._risk_frozen_until == 0.0
    assert statuses[-1]["status"] == "auto_risk_unfreeze"
    release_detail = statuses[-1]["detail"]
    assert release_detail["reason"] == "risk_recovered"
    assert release_detail["released_at"] == pytest.approx(current_time["value"])
    assert release_detail["triggered_at"] == pytest.approx(first_detail["triggered_at"])
    assert release_detail["frozen_for"] == pytest.approx(
        release_detail["released_at"] - release_detail["triggered_at"]
    )
    assert release_detail["primary_exchange"] == "binance"
    assert release_detail["strategy"] == "trend_following"

    exported = list(journal.export())
    assert [event["event"] for event in exported][-3:] == [
        "auto_risk_freeze",
        "auto_risk_freeze_extend",
        "auto_risk_unfreeze",
    ]
    freeze_event = exported[-3]
    assert freeze_event["mode"] == "auto"
    assert freeze_event["risk_level"] == RiskLevel.CRITICAL.value
    assert freeze_event["primary_exchange"] == "binance"
    assert freeze_event["strategy"] == "trend_following"
    extend_event = exported[-2]
    assert extend_event["reason"] == "risk_score_increase"
    assert extend_event["mode"] == "auto"
    assert extend_event["primary_exchange"] == "binance"
    assert extend_event["strategy"] == "trend_following"
    unfreeze_event = exported[-1]
    assert unfreeze_event["mode"] == "auto"
    assert float(unfreeze_event["frozen_for"]) == pytest.approx(
        release_detail["frozen_for"]
    )
    assert unfreeze_event["primary_exchange"] == "binance"
    assert unfreeze_event["strategy"] == "trend_following"


def test_manual_risk_freeze_telemetry(monkeypatch) -> None:
    adapter = _make_sync_adapter()
    statuses: list[dict] = []
    journal = InMemoryTradingDecisionJournal()

    def _collect(evt_or_batch):
        batch = evt_or_batch if isinstance(evt_or_batch, list) else [evt_or_batch]
        for evt in batch:
            statuses.append(evt.payload)

    adapter.subscribe(EventType.AUTOTRADE_STATUS, _collect)

    cfg = AutoTradeConfig(symbol="BTCUSDT", risk_freeze_seconds=120)
    engine = AutoTradeEngine(
        adapter,
        lambda *_: None,
        cfg,
        decision_journal=journal,
        decision_journal_context={
            "environment": "paper",
            "portfolio": "autotrader",
            "risk_profile": "trend",
            "primary_exchange": "binance",
            "strategy": "trend_following",
        },
    )

    base_time = 1_701_000_000.0
    current_time = {"value": base_time}

    def fake_time() -> float:
        return current_time["value"]

    monkeypatch.setattr("bot_core.trading.auto_trade.time.time", fake_time)
    monkeypatch.setattr("bot_core.events.emitter.time.time", fake_time)

    engine.freeze_risk(duration=45, reason="manual_override")

    assert statuses and statuses[-1]["status"] == "risk_freeze"
    freeze_detail = statuses[-1]["detail"]
    assert freeze_detail["reason"] == "manual_override"
    assert freeze_detail["source_reason"] == "manual"
    assert freeze_detail["triggered_at"] == pytest.approx(base_time)
    assert freeze_detail["last_extension_at"] == pytest.approx(base_time)
    assert freeze_detail["released_at"] is None
    assert freeze_detail["frozen_for"] == pytest.approx(45.0)
    assert freeze_detail["primary_exchange"] == "binance"
    assert freeze_detail["strategy"] == "trend_following"

    current_time["value"] += 10
    engine.freeze_risk(duration=90, reason="manual_override")

    assert statuses[-1]["status"] == "risk_freeze_extend"
    extend_detail = statuses[-1]["detail"]
    assert extend_detail["extended_from"] == pytest.approx(freeze_detail["until"])
    assert extend_detail["triggered_at"] == pytest.approx(freeze_detail["triggered_at"])
    assert extend_detail["last_extension_at"] == pytest.approx(current_time["value"])
    assert extend_detail["frozen_for"] == pytest.approx(
        extend_detail["until"] - extend_detail["triggered_at"]
    )
    assert extend_detail["primary_exchange"] == "binance"
    assert extend_detail["strategy"] == "trend_following"

    current_time["value"] += 20
    engine.unfreeze_risk(reason="operator_clear")

    assert statuses[-1]["status"] == "risk_unfreeze"
    unfreeze_detail = statuses[-1]["detail"]
    assert unfreeze_detail["reason"] == "manual_override"
    assert unfreeze_detail["source_reason"] == "operator_clear"
    assert unfreeze_detail["released_at"] == pytest.approx(current_time["value"])
    assert unfreeze_detail["triggered_at"] == pytest.approx(freeze_detail["triggered_at"])
    assert unfreeze_detail["frozen_for"] == pytest.approx(
        unfreeze_detail["released_at"] - unfreeze_detail["triggered_at"]
    )
    assert unfreeze_detail["primary_exchange"] == "binance"
    assert unfreeze_detail["strategy"] == "trend_following"

    exported = list(journal.export())
    assert [event["event"] for event in exported][-3:] == [
        "risk_freeze",
        "risk_freeze_extend",
        "risk_unfreeze",
    ]
    freeze_event = exported[-3]
    assert freeze_event["mode"] == "manual"
    assert freeze_event["risk_profile"] == "trend"
    assert float(freeze_event["frozen_for"]) == pytest.approx(45.0)
    assert freeze_event["primary_exchange"] == "binance"
    assert freeze_event["strategy"] == "trend_following"
    extend_event = exported[-2]
    assert extend_event["mode"] == "manual"
    assert extend_event["source_reason"] == "manual"
    assert extend_event["primary_exchange"] == "binance"
    assert extend_event["strategy"] == "trend_following"
    unfreeze_event = exported[-1]
    assert unfreeze_event["mode"] == "manual"
    assert unfreeze_event["primary_exchange"] == "binance"
    assert unfreeze_event["strategy"] == "trend_following"
    assert unfreeze_event["source_reason"] == "operator_clear"
    assert unfreeze_event["risk_profile"] == "trend"


def test_auto_trade_snapshot_exposes_read_only_state(monkeypatch) -> None:
    adapter = _make_sync_adapter()
    orders: list[tuple[str, float]] = []

    catalog = StrategyCatalog(plugins=(_ConstantTrendStrategy, _ConstantMeanStrategy))
    base_params = TradingParameters()
    decision_params = replace(
        base_params,
        ema_fast_period=5,
        ema_slow_period=11,
        ensemble_weights={"trend_following": 0.3, "mean_reversion": 0.7},
        day_trading_momentum_window=6,
        day_trading_volatility_window=9,
    )
    assessment = MarketRegimeAssessment(
        regime=MarketRegime.TREND,
        confidence=0.61,
        risk_score=0.42,
        metrics={},
        symbol="BTCUSDT",
    )
    strategy_metadata = MappingProxyType(
        {
            "trend_following": MappingProxyType(
                {
                    "license_tier": "standard",
                    "risk_classes": ("directional",),
                    "required_data": ("ohlcv",),
                    "capability": "trend_d1",
                    "tags": ("trend",),
                }
            ),
            "mean_reversion": MappingProxyType(
                {
                    "license_tier": "professional",
                    "risk_classes": ("statistical",),
                    "required_data": ("ohlcv", "spread_history"),
                    "capability": "mean_reversion",
                    "tags": ("mean_reversion",),
                }
            ),
        }
    )
    decision = RegimeSwitchDecision(
        regime=assessment.regime,
        assessment=assessment,
        summary=None,
        weights=dict(decision_params.ensemble_weights),
        parameters=decision_params,
        timestamp=pd.Timestamp.utcnow(),
        strategy_metadata=strategy_metadata,
        license_tiers=("standard", "professional"),
        risk_classes=("directional", "statistical"),
        required_data=("ohlcv", "spread_history"),
        capabilities=("trend_d1", "mean_reversion"),
        tags=("trend", "mean_reversion"),
    )
    activation = _activation_from_decision(decision)
    workflow = _WorkflowStub(activation, catalog)

    cfg = AutoTradeConfig(
        symbol="BTCUSDT",
        qty=0.4,
        activation_threshold=0.1,
        regime_window=10,
        breakout_window=4,
        mean_reversion_window=4,
    )
    engine = AutoTradeEngine(
        adapter,
        lambda side, qty: orders.append((side, qty)),
        cfg,
        strategy_catalog=catalog,
        regime_workflow=workflow,
    )
    engine.apply_params({"fast": 4, "slow": 9})
    expected_params = engine._build_base_trading_parameters()

    base_time = 1_700_400_000.0
    current_time = {"value": base_time}

    def fake_time() -> float:
        return current_time["value"]

    monkeypatch.setattr("bot_core.trading.auto_trade.time.time", fake_time)
    monkeypatch.setattr("bot_core.events.emitter.time.time", fake_time)

    for idx in range(24):
        price = 200.0 + idx * 0.3
        bar = {
            "open_time": float(idx),
            "close": price,
            "high": price * 1.001,
            "low": price * 0.999,
            "volume": 1800.0 + idx,
        }
        current_time["value"] = base_time + idx
        adapter.publish(EventType.MARKET_TICK, {"symbol": "BTCUSDT", "bar": bar})

    adapter.publish(EventType.RISK_ALERT, {"symbol": "BTCUSDT", "kind": "stress"})

    engine._auto_risk_frozen = True
    engine._auto_risk_frozen_until = base_time + 600
    engine._auto_risk_state.risk_level = RiskLevel.CRITICAL
    engine._auto_risk_state.risk_score = 0.87
    engine._auto_risk_state.triggered_at = base_time
    engine._auto_risk_state.last_extension_at = base_time + 30
    current_time["value"] = base_time + 60

    snapshot = engine.snapshot()

    assert isinstance(snapshot, AutoTradeSnapshot)
    assert snapshot.symbol == cfg.symbol
    assert snapshot.enabled is True
    expected_snapshot_params = replace(
        expected_params,
        ensemble_weights=decision_params.ensemble_weights,
    )
    assert snapshot.trading_parameters == expected_snapshot_params
    assert snapshot.strategy_weights == expected_snapshot_params.ensemble_weights
    assert isinstance(snapshot.risk, RiskFreezeSnapshot)
    assert snapshot.risk.manual_active is True
    assert snapshot.risk.manual_reason == "stress"
    assert snapshot.risk.auto_active is True
    assert snapshot.risk.auto_risk_level is RiskLevel.CRITICAL
    assert snapshot.ai_inference is None
    assert snapshot.regime_decision is not None
    assert snapshot.regime_decision.weights == decision.weights
    assert snapshot.regime_decision.parameters == expected_snapshot_params
    assert snapshot.regime_activation is not None
    assert snapshot.regime_activation["preset_name"] == "autotrade-stub"
    assert snapshot.regime_thresholds == workflow.history.thresholds_snapshot()
    overrides = snapshot.regime_parameter_overrides
    assert MarketRegime.TREND.value in overrides
    assert overrides[MarketRegime.TREND.value]["day_trading_momentum_window"] == cfg.breakout_window
    assert {entry["name"] for entry in snapshot.strategy_catalog} == {
        "trend_following",
        "mean_reversion",
    }

    snapshot.strategy_weights["trend_following"] = 0.0
    refreshed = engine.snapshot()
    assert refreshed.strategy_weights == expected_snapshot_params.ensemble_weights
    assert refreshed.risk.combined_until >= snapshot.risk.combined_until
    assert refreshed.ai_inference is None


def test_auto_trade_engine_inspect_regime_presets_reports_availability() -> None:
    adapter = _make_sync_adapter()
    catalog = StrategyCatalog(plugins=(_ConstantTrendStrategy,))
    assessment = MarketRegimeAssessment(
        regime=MarketRegime.TREND,
        confidence=0.7,
        risk_score=0.2,
        metrics={},
        symbol="BTCUSDT",
    )
    base_params = TradingParameters()
    strategy_metadata = MappingProxyType(
        {
            "trend_following": MappingProxyType(
                {
                    "license_tier": "standard",
                    "risk_classes": ("directional",),
                    "required_data": ("ohlcv",),
                    "capability": "trend_d1",
                    "tags": ("trend",),
                }
            )
        }
    )
    decision = RegimeSwitchDecision(
        regime=assessment.regime,
        assessment=assessment,
        summary=None,
        weights={"trend_following": 1.0},
        parameters=base_params,
        timestamp=pd.Timestamp.utcnow(),
        strategy_metadata=strategy_metadata,
        license_tiers=("standard",),
        risk_classes=("directional",),
        required_data=("ohlcv",),
        capabilities=("trend_d1",),
        tags=("trend",),
    )
    activation = _activation_from_decision(decision)
    workflow = _WorkflowStub(activation, catalog)
    availability = PresetAvailability(
        regime=MarketRegime.TREND,
        version=activation.version,
        ready=False,
        blocked_reason="missing_data",
        missing_data=("spread_history",),
        license_issues=("pro_required",),
        schedule_blocked=False,
    )
    workflow.set_availability((availability,))

    cfg = AutoTradeConfig(symbol="BTCUSDT", qty=0.1, regime_window=6)
    engine = AutoTradeEngine(
        adapter,
        lambda *_: None,
        cfg,
        strategy_catalog=catalog,
        regime_workflow=workflow,
    )

    reports = engine.inspect_regime_presets(available_data={"ohlcv", "technical_indicators"})

    assert len(reports) == 1
    report = reports[0]
    assert report["regime"] == MarketRegime.TREND.value
    assert report["ready"] is False
    assert report["missing_data"] == ["spread_history"]
    assert report["license_issues"] == ["pro_required"]
    assert report["preset_hash"] == activation.version.hash
    assert report["preset_signature"]["alg"] == "HMAC-SHA256"
    assert report["license_tiers"] == ["standard"]
    assert report["preset_name"] == "autotrade-stub"


def test_auto_trade_engine_activation_history_records_and_frame() -> None:
    adapter = _make_sync_adapter()
    catalog = StrategyCatalog(plugins=(_ConstantTrendStrategy,))
    assessment = MarketRegimeAssessment(
        regime=MarketRegime.TREND,
        confidence=0.65,
        risk_score=0.18,
        metrics={},
        symbol="BTCUSDT",
    )
    base_params = TradingParameters()
    strategy_metadata = MappingProxyType(
        {
            "trend_following": MappingProxyType(
                {
                    "license_tier": "standard",
                    "risk_classes": ("directional",),
                    "required_data": ("ohlcv",),
                    "capability": "trend_d1",
                    "tags": ("trend",),
                }
            )
        }
    )
    decision = RegimeSwitchDecision(
        regime=assessment.regime,
        assessment=assessment,
        summary=None,
        weights={"trend_following": 1.0},
        parameters=base_params,
        timestamp=pd.Timestamp.utcnow(),
        strategy_metadata=strategy_metadata,
        license_tiers=("standard",),
        risk_classes=("directional",),
        required_data=("ohlcv",),
        capabilities=("trend_d1",),
        tags=("trend",),
    )
    activation = _activation_from_decision(decision)
    workflow = _WorkflowStub(activation, catalog)

    cfg = AutoTradeConfig(symbol="BTCUSDT", qty=0.2, regime_window=6)
    engine = AutoTradeEngine(
        adapter,
        lambda *_: None,
        cfg,
        strategy_catalog=catalog,
        regime_workflow=workflow,
    )

    records = engine.regime_activation_history_records()
    assert len(records) == 1
    first_record = records[0]
    assert first_record["preset_name"] == "autotrade-stub"
    assert first_record["used_fallback"] is False

    frame = engine.regime_activation_history_frame()
    assert not frame.empty
    assert frame.iloc[0]["preset_hash"] == activation.version.hash

    sample = pd.DataFrame(
        {
            "open": [1.0, 1.1, 1.2],
            "high": [1.1, 1.2, 1.3],
            "low": [0.9, 1.0, 1.1],
            "close": [1.05, 1.15, 1.25],
            "volume": [1000, 1100, 1200],
        }
    )
    workflow.activate(sample, available_data=("ohlcv",))
    workflow.activation_history_frame = None  # type: ignore[assignment]

    tail_frame = engine.regime_activation_history_frame(limit=1)
    assert len(tail_frame) == 1
    assert tail_frame.iloc[0]["preset_name"] == "autotrade-stub"
    assert tail_frame.iloc[0]["regime"] == MarketRegime.TREND.value


def test_auto_trade_engine_summarizes_preset_availability() -> None:
    adapter = _make_sync_adapter()
    catalog = StrategyCatalog(plugins=(_ConstantTrendStrategy, _ConstantMeanStrategy))
    assessment = MarketRegimeAssessment(
        regime=MarketRegime.TREND,
        confidence=0.67,
        risk_score=0.22,
        metrics={},
        symbol="BTCUSDT",
    )
    base_params = TradingParameters()
    strategy_metadata = MappingProxyType(
        {
            "trend_following": MappingProxyType(
                {
                    "license_tier": "standard",
                    "risk_classes": ("directional",),
                    "required_data": ("ohlcv",),
                    "capability": "trend_d1",
                    "tags": ("trend",),
                }
            ),
            "mean_reversion": MappingProxyType(
                {
                    "license_tier": "professional",
                    "risk_classes": ("statistical",),
                    "required_data": ("ohlcv", "spread_history"),
                    "capability": "mean_reversion",
                    "tags": ("mean_reversion",),
                }
            ),
        }
    )
    decision = RegimeSwitchDecision(
        regime=assessment.regime,
        assessment=assessment,
        summary=None,
        weights={"trend_following": 0.6, "mean_reversion": 0.4},
        parameters=base_params,
        timestamp=pd.Timestamp.utcnow(),
        strategy_metadata=strategy_metadata,
        license_tiers=("standard", "professional"),
        risk_classes=("directional", "statistical"),
        required_data=("ohlcv", "spread_history"),
        capabilities=("trend_d1", "mean_reversion"),
        tags=("trend", "mean_reversion"),
    )
    activation = _activation_from_decision(decision)
    workflow = _WorkflowStub(activation, catalog)
    secondary_version = replace(
        activation.version,
        hash="mean-hash",
        issued_at=activation.version.issued_at + timedelta(minutes=5),
        metadata=MappingProxyType(
            {
                **dict(activation.version.metadata),
                "name": "autotrade-mean",
                "preset_metadata": {"ensemble_weights": {"mean_reversion": 1.0}},
            }
        ),
    )
    primary_availability = PresetAvailability(
        regime=MarketRegime.TREND,
        version=activation.version,
        ready=True,
        blocked_reason=None,
        missing_data=(),
        license_issues=(),
        schedule_blocked=False,
    )
    secondary_availability = PresetAvailability(
        regime=MarketRegime.MEAN_REVERSION,
        version=secondary_version,
        ready=False,
        blocked_reason="license_unavailable",
        missing_data=("order_book", "spread_history"),
        license_issues=("pro_tier_required",),
        schedule_blocked=True,
    )
    workflow.set_availability((primary_availability, secondary_availability))

    cfg = AutoTradeConfig(symbol="BTCUSDT", qty=0.1, regime_window=6)
    engine = AutoTradeEngine(
        adapter,
        lambda *_: None,
        cfg,
        strategy_catalog=catalog,
        regime_workflow=workflow,
    )

    summary = engine.summarize_regime_presets(available_data=("ohlcv", "spread_history"))

    assert summary["total_presets"] == 2
    assert summary["ready_presets"] == 1
    assert summary["blocked_presets"] == 1
    assert summary["schedule_blocked_presets"] == 1
    assert summary["missing_data_counts"]["order_book"] == 1
    assert summary["license_issue_counts"]["pro_tier_required"] == 1
    assert summary["blocked_reason_counts"]["license_unavailable"] == 1
    trend_stats = summary["regimes"][MarketRegime.TREND.value]
    assert trend_stats["ready_presets"] == 1
    mean_stats = summary["regimes"][MarketRegime.MEAN_REVERSION.value]
    assert mean_stats["blocked_presets"] == 1
    assert set(mean_stats["missing_data"]) == {"order_book", "spread_history"}
    assert mean_stats["license_issue_counts"]["pro_tier_required"] == 1


def test_auto_trade_engine_summarizes_activation_history() -> None:
    adapter = _make_sync_adapter()
    catalog = StrategyCatalog(plugins=(_ConstantTrendStrategy, _ConstantMeanStrategy))
    assessment = MarketRegimeAssessment(
        regime=MarketRegime.TREND,
        confidence=0.71,
        risk_score=0.28,
        metrics={},
        symbol="BTCUSDT",
    )
    base_params = TradingParameters()
    strategy_metadata = MappingProxyType(
        {
            "trend_following": MappingProxyType(
                {
                    "license_tier": "standard",
                    "risk_classes": ("directional",),
                    "required_data": ("ohlcv",),
                    "capability": "trend_d1",
                    "tags": ("trend",),
                }
            ),
            "mean_reversion": MappingProxyType(
                {
                    "license_tier": "professional",
                    "risk_classes": ("statistical",),
                    "required_data": ("ohlcv", "spread_history"),
                    "capability": "mean_reversion",
                    "tags": ("mean_reversion",),
                }
            ),
        }
    )
    decision = RegimeSwitchDecision(
        regime=assessment.regime,
        assessment=assessment,
        summary=None,
        weights={"trend_following": 0.5, "mean_reversion": 0.5},
        parameters=base_params,
        timestamp=pd.Timestamp.utcnow(),
        strategy_metadata=strategy_metadata,
        license_tiers=("standard", "professional"),
        risk_classes=("directional", "statistical"),
        required_data=("ohlcv", "spread_history"),
        capabilities=("trend_d1", "mean_reversion"),
        tags=("trend", "mean_reversion"),
    )
    activation = _activation_from_decision(decision)
    workflow = _WorkflowStub(activation, catalog)

    fallback_activation = replace(
        activation,
        regime=MarketRegime.MEAN_REVERSION,
        preset_regime=MarketRegime.MEAN_REVERSION,
        activated_at=activation.activated_at + timedelta(minutes=10),
        version=replace(
            activation.version,
            hash="mean-hash",
            issued_at=activation.version.issued_at + timedelta(minutes=10),
        ),
        used_fallback=True,
        missing_data=("spread_history",),
        blocked_reason="data_gap",
        license_issues=("pro_tier_required",),
        recommendation="backfill_spread",
    )
    daily_activation = replace(
        activation,
        regime=MarketRegime.DAILY,
        preset_regime=MarketRegime.DAILY,
        activated_at=activation.activated_at + timedelta(minutes=20),
        version=replace(
            activation.version,
            hash="arb-hash",
            issued_at=activation.version.issued_at + timedelta(minutes=20),
        ),
        missing_data=(),
        blocked_reason=None,
        license_issues=("compliance_hold",),
        recommendation="escalate_license",
    )
    workflow._history_entries = [activation, fallback_activation, daily_activation]
    workflow.last_activation = daily_activation

    cfg = AutoTradeConfig(symbol="BTCUSDT", qty=0.1, regime_window=6)
    engine = AutoTradeEngine(
        adapter,
        lambda *_: None,
        cfg,
        strategy_catalog=catalog,
        regime_workflow=workflow,
    )

    summary = engine.summarize_regime_activation_history()

    assert summary["total_activations"] == 3
    assert summary["fallback_activations"] == 1
    assert summary["license_issue_activations"] == 2
    assert summary["missing_data_counts"]["spread_history"] == 1
    assert summary["license_issue_counts"]["compliance_hold"] == 1
    assert summary["blocked_reason_counts"]["data_gap"] == 1
    assert summary["first_activation_at"] == activation.activated_at.isoformat()
    assert summary["last_activation"]["preset_hash"] == "arb-hash"
    trend_stats = summary["regimes"][MarketRegime.TREND.value]
    assert trend_stats["activations"] == 1
    mean_stats = summary["regimes"][MarketRegime.MEAN_REVERSION.value]
    assert mean_stats["fallback_activations"] == 1
    assert mean_stats["license_issue_counts"]["pro_tier_required"] == 1
    daily_stats = summary["regimes"][MarketRegime.DAILY.value]
    assert daily_stats["license_issue_activations"] == 1
    assert daily_stats["last_activation_at"] == daily_activation.activated_at.isoformat()


def test_auto_trade_engine_uses_ai_inference(monkeypatch) -> None:
    adapter = _make_sync_adapter()
    signals: list[float] = []
    signal_payloads: list[dict] = []

    def _collect_signals(evt_or_batch):
        batch = evt_or_batch if isinstance(evt_or_batch, list) else [evt_or_batch]
        for evt in batch:
            signal_payloads.append(evt.payload)
            signals.append(evt.payload["direction"])

    adapter.subscribe(EventType.SIGNAL, _collect_signals)

    journal = InMemoryTradingDecisionJournal()
    cfg = AutoTradeConfig(
        symbol="BTCUSDT",
        qty=0.25,
        regime_window=6,
        activation_threshold=0.0,
        breakout_window=3,
        mean_reversion_window=4,
        mean_reversion_z=0.5,
    )
    inference = _InferenceStub(
        ModelScore(expected_return_bps=120.0, success_probability=0.8)
    )
    engine = AutoTradeEngine(
        adapter,
        lambda *_: None,
        cfg,
        decision_inference=inference,
        decision_journal=journal,
        decision_journal_context={
            "environment": "paper",
            "portfolio": "autotrader",
            "risk_profile": "trend",
            "primary_exchange": "binance",
            "strategy": "trend_following",
        },
    )
    engine.apply_params({"fast": 2, "slow": 5})

    base_time = 1_700_400_000.0
    current_time = {"value": base_time}

    def fake_time() -> float:
        return current_time["value"]

    monkeypatch.setattr("bot_core.trading.auto_trade.time.time", fake_time)
    monkeypatch.setattr("bot_core.events.emitter.time.time", fake_time)

    closes = [10, 9, 8, 7, 6, 7, 8, 9, 10, 9, 8, 7, 6]
    for px in closes:
        adapter.push_market_tick("BTCUSDT", price=px)

    assert inference.calls, "expected inference to be invoked"
    assert signal_payloads, "expected at least one signal payload"
    latest_payload = signal_payloads[-1]

    def _compute_base_signal(payload: dict) -> float:
        ai_meta_payload = payload["metadata"]["ai_inference"]
        scaling = float(ai_meta_payload["weight_scaling"])
        if scaling == 0.0:
            return 0.0
        scaled_weights = payload["weights"]
        base_weights_from_payload = {
            name: value / scaling for name, value in scaled_weights.items()
        }
        base_abs = sum(abs(value) for value in base_weights_from_payload.values())
        if base_abs == 0.0:
            return 0.0
        signals_payload = payload["signals"]
        base_numerator = sum(
            base_weights_from_payload.get(name, 0.0) * signals_payload.get(name, 0.0)
            for name in base_weights_from_payload
        )
        return base_numerator / base_abs if base_abs else 0.0

    ai_meta = latest_payload["metadata"]["ai_inference"]
    assert ai_meta["expected_return_bps"] == pytest.approx(120.0)
    assert ai_meta["weight_scaling"] > 1.0
    scored_at_meta = ai_meta.get("scored_at")
    assert isinstance(scored_at_meta, str)
    parsed_meta_scored_at = datetime.fromisoformat(scored_at_meta)
    assert parsed_meta_scored_at.tzinfo == timezone.utc
    regime_key = latest_payload["regime"]
    base_weights = cfg.strategy_weights[regime_key]
    expected_trend = base_weights["trend_following"] * ai_meta["weight_scaling"]
    assert latest_payload["weights"]["trend_following"] == pytest.approx(expected_trend)
    base_signal = _compute_base_signal(latest_payload)
    assert ai_meta["signal_before_adjustment"] == pytest.approx(base_signal)
    assert ai_meta["signal_after_clamp"] == pytest.approx(latest_payload["direction"])
    assert ai_meta["signal_after_adjustment"] * base_signal >= 0
    assert latest_payload["direction"] * base_signal >= 0
    assert abs(ai_meta["signal_after_adjustment"]) > abs(base_signal)
    assert abs(latest_payload["direction"]) > abs(base_signal)

    snapshot = engine.snapshot()
    assert snapshot.ai_inference is not None
    scored_at = snapshot.ai_inference.get("scored_at")
    assert isinstance(scored_at, str)
    parsed_scored_at = datetime.fromisoformat(scored_at)
    assert parsed_scored_at.tzinfo == timezone.utc

    inference._score = ModelScore(expected_return_bps=-150.0, success_probability=0.8)
    for px in closes:
        adapter.push_market_tick("BTCUSDT", price=px)

    negative_payload = signal_payloads[-1]
    negative_meta = negative_payload["metadata"]["ai_inference"]
    assert negative_meta["weight_scaling"] < 1.0
    negative_scored_at = negative_meta.get("scored_at")
    assert isinstance(negative_scored_at, str)
    parsed_negative_scored_at = datetime.fromisoformat(negative_scored_at)
    assert parsed_negative_scored_at.tzinfo == timezone.utc
    negative_base_signal = _compute_base_signal(negative_payload)
    assert negative_meta["signal_before_adjustment"] == pytest.approx(negative_base_signal)
    assert negative_meta["signal_after_clamp"] == pytest.approx(negative_payload["direction"])
    assert negative_meta["signal_after_adjustment"] * negative_base_signal >= 0
    assert negative_payload["direction"] * negative_base_signal >= 0
    assert abs(negative_meta["signal_after_adjustment"]) < abs(negative_base_signal)
    assert abs(negative_payload["direction"]) < abs(negative_base_signal)
    exported = list(journal.export())
    assert len(exported) >= 2, "expected inference journal events"
    positive_event = next(
        event
        for event in reversed(exported)
        if float(event.get("expected_return_bps", 0.0)) > 0.0
    )
    assert positive_event["event"] == "ai_inference"
    assert positive_event["environment"] == "paper"
    assert positive_event["primary_exchange"] == "binance"
    assert positive_event["strategy"] == "trend_following"
    assert float(positive_event["expected_return_bps"]) == pytest.approx(120.0)
    assert float(positive_event["signal_before_adjustment"]) == pytest.approx(base_signal)
    assert float(positive_event["signal_after_adjustment"]) == pytest.approx(
        ai_meta["signal_after_adjustment"]
    )
    assert float(positive_event["signal_after_clamp"]) == pytest.approx(
        ai_meta["signal_after_clamp"]
    )
    assert "scored_at" in positive_event
    positive_event_scored_at = datetime.fromisoformat(positive_event["scored_at"])
    assert positive_event_scored_at.tzinfo == timezone.utc
    negative_event = next(
        event
        for event in reversed(exported)
        if float(event.get("expected_return_bps", 0.0)) < 0.0
    )
    assert negative_event["event"] == "ai_inference"
    assert negative_event["environment"] == "paper"
    assert negative_event["primary_exchange"] == "binance"
    assert negative_event["strategy"] == "trend_following"
    assert float(negative_event["expected_return_bps"]) == pytest.approx(-150.0)
    assert float(negative_event["signal_before_adjustment"]) == pytest.approx(
        negative_base_signal
    )
    assert float(negative_event["signal_after_adjustment"]) == pytest.approx(
        negative_meta["signal_after_adjustment"]
    )
    assert float(negative_event["signal_after_clamp"]) == pytest.approx(
        negative_meta["signal_after_clamp"]
    )
    assert "scored_at" in negative_event
    negative_event_scored_at = datetime.fromisoformat(negative_event["scored_at"])
    assert negative_event_scored_at.tzinfo == timezone.utc
    assert any(key.startswith("price_") for key in inference.calls[-1])
    assert inference.contexts[-1]["regime"] == regime_key<|MERGE_RESOLUTION|>--- conflicted
+++ resolved
@@ -397,210 +397,6 @@
     assert effective["signal_after_adjustment"] == pytest.approx(0.8)
     assert effective["signal_after_clamp"] == pytest.approx(0.2)
 
-<<<<<<< HEAD
-
-def test_auto_trade_engine_rejects_unknown_global_signal_metric() -> None:
-    adapter = _make_sync_adapter()
-    cfg = AutoTradeConfig(
-        symbol="BTCUSDT",
-        qty=0.1,
-        primary_exchange="binance",
-        strategy="trend_following",
-        signal_thresholds={"signal_after_magic": 0.5},
-    )
-
-    with pytest.raises(ValueError, match="Unsupported global signal threshold metric"):
-        AutoTradeEngine(
-            adapter,
-            lambda *args, **kwargs: None,
-            cfg,
-            strategy_catalog=StrategyCatalog(plugins=(_ConstantTrendStrategy,)),
-        )
-
-
-def test_auto_trade_engine_rejects_unknown_strategy_signal_metric() -> None:
-    adapter = _make_sync_adapter()
-    cfg = AutoTradeConfig(
-        symbol="BTCUSDT",
-        qty=0.1,
-        primary_exchange="binance",
-        strategy="trend_following",
-        strategy_signal_thresholds={
-            "binance": {"trend_following": {"signal_after_magic": 0.6}}
-        },
-    )
-
-    with pytest.raises(ValueError, match="Unsupported signal threshold metric for"):
-        AutoTradeEngine(
-            adapter,
-            lambda *args, **kwargs: None,
-            cfg,
-            strategy_catalog=StrategyCatalog(plugins=(_ConstantTrendStrategy,)),
-        )
-
-
-def test_auto_trade_engine_can_revert_signal_threshold_overrides() -> None:
-    adapter = _make_sync_adapter()
-    orders: list[tuple[str, float]] = []
-    cfg = AutoTradeConfig(
-        symbol="BTCUSDT",
-        qty=0.05,
-        regime_window=6,
-        activation_threshold=0.25,
-        primary_exchange="binance",
-        strategy="trend_following",
-    )
-    engine = AutoTradeEngine(
-        adapter,
-        lambda side, qty: orders.append((side, qty)),
-        cfg,
-        strategy_catalog=StrategyCatalog(plugins=(_ConstantTrendStrategy,)),
-    )
-
-    assert cfg.signal_thresholds is None
-    assert cfg.strategy_signal_thresholds is None
-
-    base_snapshot = engine.signal_threshold_snapshot()
-    assert base_snapshot["global"] == {}
-    assert base_snapshot["per_strategy"] == {}
-    assert base_snapshot["effective"]["signal_after_clamp"] == pytest.approx(0.25)
-
-    engine.apply_signal_threshold_overrides(
-        signal_thresholds={"signal_after_clamp": 0.9, "signal_after_adjustment": 0.8},
-        strategy_signal_thresholds={
-            "binance": {"trend_following": {"signal_after_adjustment": 0.85}}
-        },
-    )
-
-    override_snapshot = engine.signal_threshold_snapshot()
-    assert override_snapshot["global"]["signal_after_clamp"] == pytest.approx(0.9)
-    assert override_snapshot["effective"]["signal_after_clamp"] == pytest.approx(0.9)
-    assert override_snapshot["per_strategy"]["binance"]["trend_following"][
-        "signal_after_adjustment"
-    ] == pytest.approx(0.85)
-    assert engine._activation_threshold == pytest.approx(0.9)
-    assert engine.cfg.activation_threshold == pytest.approx(0.25)
-
-    engine.apply_signal_threshold_overrides(
-        signal_thresholds=None,
-        strategy_signal_thresholds=None,
-    )
-
-    reverted_snapshot = engine.signal_threshold_snapshot()
-    assert reverted_snapshot["global"] == {}
-    assert reverted_snapshot["per_strategy"] == {}
-    assert reverted_snapshot["effective"]["signal_after_clamp"] == pytest.approx(0.25)
-    assert engine._signal_threshold_after_adjustment is None
-    assert engine._activation_threshold == pytest.approx(0.25)
-    assert engine.cfg.activation_threshold == pytest.approx(0.25)
-    assert engine._base_activation_threshold == pytest.approx(0.25)
-    assert cfg.signal_thresholds is None
-    assert cfg.strategy_signal_thresholds is None
-
-
-def test_auto_trade_engine_merges_partial_signal_threshold_overrides() -> None:
-    adapter = _make_sync_adapter()
-    orders: list[tuple[str, float]] = []
-    cfg = AutoTradeConfig(
-        symbol="BTCUSDT",
-        qty=0.05,
-        regime_window=6,
-        activation_threshold=0.3,
-        primary_exchange="binance",
-        strategy="trend_following",
-        signal_thresholds={
-            "signal_after_adjustment": 0.55,
-            "signal_after_clamp": 0.4,
-        },
-        strategy_signal_thresholds={
-            "binance": {
-                "trend_following": {
-                    "signal_after_adjustment": 0.6,
-                    "signal_after_clamp": 0.32,
-                }
-            },
-            "coinbase": {"trend_following": {"signal_after_adjustment": 0.58}},
-        },
-    )
-    engine = AutoTradeEngine(
-        adapter,
-        lambda side, qty: orders.append((side, qty)),
-        cfg,
-        strategy_catalog=StrategyCatalog(plugins=(_ConstantTrendStrategy,)),
-    )
-
-    base_snapshot = engine.signal_threshold_snapshot()
-    assert base_snapshot["global"]["signal_after_adjustment"] == pytest.approx(0.55)
-    assert base_snapshot["global"]["signal_after_clamp"] == pytest.approx(0.4)
-    assert base_snapshot["per_strategy"]["binance"]["trend_following"][
-        "signal_after_clamp"
-    ] == pytest.approx(0.32)
-    assert base_snapshot["per_strategy"]["coinbase"]["trend_following"][
-        "signal_after_adjustment"
-    ] == pytest.approx(0.58)
-
-    engine.apply_signal_threshold_overrides(
-        signal_thresholds={"signal_after_adjustment": 0.8},
-    )
-
-    override_snapshot = engine.signal_threshold_snapshot()
-    assert override_snapshot["global"]["signal_after_adjustment"] == pytest.approx(0.8)
-    assert override_snapshot["global"]["signal_after_clamp"] == pytest.approx(0.4)
-    assert override_snapshot["per_strategy"]["binance"]["trend_following"][
-        "signal_after_clamp"
-    ] == pytest.approx(0.32)
-    assert override_snapshot["per_strategy"]["binance"]["trend_following"][
-        "signal_after_adjustment"
-    ] == pytest.approx(0.6)
-    assert override_snapshot["per_strategy"]["coinbase"]["trend_following"][
-        "signal_after_adjustment"
-    ] == pytest.approx(0.58)
-
-    engine.apply_signal_threshold_overrides(
-        strategy_signal_thresholds={
-            "binance": {
-                "trend_following": {"signal_after_adjustment": 0.72},
-                "scalping": None,
-            },
-            "coinbase": None,
-        },
-    )
-
-    merged_snapshot = engine.signal_threshold_snapshot()
-    assert merged_snapshot["global"]["signal_after_adjustment"] == pytest.approx(0.8)
-    assert merged_snapshot["global"]["signal_after_clamp"] == pytest.approx(0.4)
-    assert merged_snapshot["per_strategy"]["binance"]["trend_following"][
-        "signal_after_adjustment"
-    ] == pytest.approx(0.72)
-    assert merged_snapshot["per_strategy"]["binance"]["trend_following"].get(
-        "signal_after_clamp"
-    ) == pytest.approx(0.32)
-    assert "coinbase" not in merged_snapshot["per_strategy"]
-
-    engine.apply_signal_threshold_overrides(
-        strategy_signal_thresholds={
-            "binance": {"trend_following": {"signal_after_clamp": None}}
-        }
-    )
-
-    removal_snapshot = engine.signal_threshold_snapshot()
-    assert (
-        "signal_after_clamp"
-        not in removal_snapshot["per_strategy"]["binance"]["trend_following"]
-    )
-
-    engine.apply_signal_threshold_overrides(strategy_signal_thresholds=None)
-    reverted_snapshot = engine.signal_threshold_snapshot()
-    assert reverted_snapshot["global"]["signal_after_adjustment"] == pytest.approx(0.8)
-    assert reverted_snapshot["per_strategy"]["binance"]["trend_following"][
-        "signal_after_clamp"
-    ] == pytest.approx(0.32)
-    assert reverted_snapshot["per_strategy"]["coinbase"]["trend_following"][
-        "signal_after_adjustment"
-    ] == pytest.approx(0.58)
-
-=======
->>>>>>> 7899a759
 def test_auto_trade_engine_normalizes_routing_context() -> None:
     adapter = _make_sync_adapter()
     cfg = AutoTradeConfig(
