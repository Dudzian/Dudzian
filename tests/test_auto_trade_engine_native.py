from __future__ import annotations

import pytest

from dataclasses import replace
<<<<<<< HEAD
from typing import Any
=======
>>>>>>> 243ef410

import pandas as pd

from bot_core.ai.regime import (
    MarketRegime,
    MarketRegimeAssessment,
    MarketRegimeClassifier,
    RegimeHistory,
    RiskLevel,
)
from bot_core.events import EmitterAdapter, Event, EventType
<<<<<<< HEAD
from bot_core.trading.auto_trade import (
    AutoTradeConfig,
    AutoTradeEngine,
    AutoTradeSnapshot,
    RiskFreezeSnapshot,
)
=======
from bot_core.trading.auto_trade import AutoTradeConfig, AutoTradeEngine
>>>>>>> 243ef410
from bot_core.trading.engine import TradingParameters
from bot_core.trading.regime_workflow import RegimeSwitchDecision
from bot_core.trading.strategies import StrategyCatalog, StrategyPlugin


def _make_sync_adapter() -> EmitterAdapter:
    adapter = EmitterAdapter()
    bus = adapter.bus
    bus.stop()
    bus._closed = False  # type: ignore[attr-defined]
    bus._async_mode = False  # type: ignore[attr-defined]

    def _publish_sync(event_type, payload=None):
        evt = Event(type=bus._key(event_type), payload=payload)  # type: ignore[attr-defined]
        bus._dispatch(evt)  # type: ignore[attr-defined]

    bus.publish = _publish_sync  # type: ignore[assignment]
    bus.emit = _publish_sync  # type: ignore[assignment]
    bus.emit_event = _publish_sync  # type: ignore[assignment]
    bus.post = _publish_sync  # type: ignore[assignment]
    return adapter


def _collect_status_payloads(adapter: EmitterAdapter) -> list[dict]:
    payloads: list[dict] = []

    def _collect(evt_or_batch):
        batch = evt_or_batch if isinstance(evt_or_batch, list) else [evt_or_batch]
        for evt in batch:
            payloads.append(evt.payload)

    adapter.subscribe(EventType.AUTOTRADE_STATUS, _collect)
    return payloads


def test_auto_trade_engine_generates_orders_and_signals(monkeypatch) -> None:
    adapter = _make_sync_adapter()
    orders: list[tuple[str, float]] = []
    signals: list[float] = []
    signal_payloads: list[dict] = []
    statuses: list[str] = []

    def _collect_signals(evt_or_batch):
        batch = evt_or_batch if isinstance(evt_or_batch, list) else [evt_or_batch]
        for evt in batch:
            signals.append(float(evt.payload["direction"]))
            signal_payloads.append(evt.payload)

    adapter.subscribe(EventType.SIGNAL, _collect_signals)

    adapter.subscribe(
        EventType.AUTOTRADE_STATUS,
        lambda evt: statuses.extend([ev.payload["status"] for ev in (evt if isinstance(evt, list) else [evt])]),
    )

    cfg = AutoTradeConfig(
        symbol="BTCUSDT",
        qty=0.5,
        regime_window=6,
        activation_threshold=0.0,
        breakout_window=3,
        mean_reversion_window=4,
        mean_reversion_z=0.5,
    )
    engine = AutoTradeEngine(adapter, lambda side, qty: orders.append((side, qty)), cfg)
    engine.apply_params({"fast": 2, "slow": 5})

    base_time = 1_700_000_000.0
    current_time = {"value": base_time}

    def fake_time() -> float:
        return current_time["value"]

    monkeypatch.setattr("bot_core.trading.auto_trade.time.time", fake_time)
    monkeypatch.setattr("bot_core.events.emitter.time.time", fake_time)

    closes = [10, 9, 8, 7, 6, 7, 8, 9, 10, 9, 8, 7, 6]
    for px in closes:
        adapter.push_market_tick("BTCUSDT", price=px)

    assert orders, "Expected autotrader to submit at least one order"
    assert any(abs(sig) > 0 for sig in signals)
    assert "params_applied" in statuses
    assert signal_payloads, "Expected at least one signal payload"
    signal_detail = signal_payloads[-1]["signals"]
    assert {"trend_following", "day_trading", "mean_reversion", "arbitrage"} <= set(signal_detail)
    assert signal_detail["daily_breakout"] == signal_detail["day_trading"]


class _ConstantTrendStrategy(StrategyPlugin):
    name = "trend_following"
    description = "Stały sygnał dodatni do testów."

    def generate(self, indicators, params, *, market_data=None):  # type: ignore[override]
        series = indicators.ema_fast.copy()
        series[:] = 0.75
        return series


class _ConstantMeanStrategy(StrategyPlugin):
    name = "mean_reversion"
    description = "Stały sygnał średni do testów."

    def generate(self, indicators, params, *, market_data=None):  # type: ignore[override]
        series = indicators.ema_fast.copy()
        series[:] = 0.4
        return series


class _WorkflowStub:
    def __init__(self, decision: RegimeSwitchDecision, catalog: StrategyCatalog) -> None:
        classifier = MarketRegimeClassifier()
        self.classifier = classifier
        self.history = RegimeHistory(thresholds_loader=classifier.thresholds_loader)
        self.history.reload_thresholds(thresholds=classifier.thresholds_snapshot())
        self.catalog = catalog
        self._decision = decision
        self.last_decision = decision
<<<<<<< HEAD
        self.calls: list[dict[str, Any]] = []
=======
        self.calls: list[tuple[pd.DataFrame, TradingParameters, str | None]] = []
>>>>>>> 243ef410

    def decide(
        self,
        market_data: pd.DataFrame,
        base_parameters: TradingParameters,
        *,
        symbol: str | None = None,
        parameter_overrides=None,
    ) -> RegimeSwitchDecision:
<<<<<<< HEAD
        self.calls.append(
            {
                "market_data": market_data.copy(),
                "base_parameters": base_parameters,
                "symbol": symbol,
                "parameter_overrides": parameter_overrides,
            }
        )
=======
        self.calls.append((market_data.copy(), base_parameters, symbol))
>>>>>>> 243ef410
        self.history.update(self._decision.assessment)
        return self._decision


def test_auto_trade_engine_uses_strategy_catalog(monkeypatch) -> None:
    adapter = _make_sync_adapter()
    orders: list[tuple[str, float]] = []
    signal_payloads: list[dict] = []

    def _collect(evt_or_batch):
        batch = evt_or_batch if isinstance(evt_or_batch, list) else [evt_or_batch]
        for evt in batch:
            signal_payloads.append(evt.payload)

    adapter.subscribe(EventType.SIGNAL, _collect)

    catalog = StrategyCatalog(plugins=(_ConstantTrendStrategy,))
    cfg = AutoTradeConfig(
        symbol="BTCUSDT",
        qty=0.2,
        activation_threshold=0.5,
        regime_window=12,
        strategy_weights={
            MarketRegime.TREND.value: {"trend_following": 1.0},
        },
        breakout_window=3,
        mean_reversion_window=3,
    )
    engine = AutoTradeEngine(
        adapter,
        lambda side, qty: orders.append((side, qty)),
        cfg,
        strategy_catalog=catalog,
    )
    engine.apply_params({"fast": 2, "slow": 4})

    base_time = 1_700_100_000.0
    current_time = {"value": base_time}

    def fake_time() -> float:
        return current_time["value"]

    monkeypatch.setattr("bot_core.trading.auto_trade.time.time", fake_time)
    monkeypatch.setattr("bot_core.events.emitter.time.time", fake_time)

    for idx in range(30):
        price = 100.0 + idx * 0.2
        bar = {
            "open_time": float(idx),
            "close": price,
            "high": price * 1.001,
            "low": price * 0.999,
            "volume": 1500.0 + idx * 2,
        }
        current_time["value"] = base_time + idx * 1.0
        adapter.publish(EventType.MARKET_TICK, {"symbol": "BTCUSDT", "bar": bar})

    assert orders, "Expected at least one order from plugin driven signal"
    assert any(side == "buy" for side, _ in orders)
    assert signal_payloads, "Expected signal payloads"
    last_signals = signal_payloads[-1]["signals"]
    assert last_signals["trend_following"] == 0.75
    assert last_signals["daily_breakout"] == last_signals["day_trading"]
<<<<<<< HEAD


def test_manual_risk_freeze_controls(monkeypatch) -> None:
    adapter = _make_sync_adapter()
    statuses = _collect_status_payloads(adapter)
    engine = AutoTradeEngine(adapter, lambda *args, **kwargs: None, AutoTradeConfig())

    base_time = 1_700_400_000.0
    now_ref = {"value": base_time}

    def fake_time() -> float:
        return now_ref["value"]

    monkeypatch.setattr("bot_core.trading.auto_trade.time.time", fake_time)
    monkeypatch.setattr("bot_core.events.emitter.time.time", fake_time)

    engine.freeze_risk(duration=30, reason="ui_hold")
    freeze_event = next(p for p in statuses if p["status"] == "risk_freeze")
    assert freeze_event["detail"]["reason"] == "ui_hold"
    assert freeze_event["detail"]["source"] == "manual"
    assert freeze_event["detail"]["until"] == pytest.approx(base_time + 30)

    snapshot = engine.snapshot()
    assert snapshot.risk.manual_active
    assert snapshot.risk.manual_reason == "ui_hold"
    assert snapshot.risk.manual_until == pytest.approx(base_time + 30)
    assert snapshot.risk.combined_until == pytest.approx(base_time + 30)

    now_ref["value"] = base_time + 10
    engine.freeze_risk(duration=45, reason="ui_extend")
    extend_event = next(p for p in statuses if p["status"] == "risk_freeze_extend")
    assert extend_event["detail"]["extended_from"] == pytest.approx(freeze_event["detail"]["until"])
    assert extend_event["detail"]["until"] == pytest.approx(now_ref["value"] + 45)
    assert extend_event["detail"]["previous_reason"] == "ui_hold"
    assert extend_event["detail"]["source"] == "manual"

    snapshot = engine.snapshot()
    assert snapshot.risk.manual_reason == "ui_extend"
    assert snapshot.risk.manual_until == pytest.approx(now_ref["value"] + 45)

    now_ref["value"] += 5
    engine.unfreeze_risk()
    unfreeze_event = next(p for p in statuses if p["status"] == "risk_unfreeze")
    assert unfreeze_event["detail"]["reason"] == "ui_extend"
    assert unfreeze_event["detail"]["source"] == "manual"
    assert unfreeze_event["detail"]["released_at"] == pytest.approx(now_ref["value"])

    snapshot = engine.snapshot()
    assert not snapshot.risk.manual_active
    assert snapshot.risk.manual_until is None
    assert snapshot.risk.combined_until == pytest.approx(snapshot.risk.auto_until or 0.0)


def test_manual_risk_freeze_invalid_duration(monkeypatch) -> None:
    adapter = _make_sync_adapter()
    engine = AutoTradeEngine(adapter, lambda *args, **kwargs: None, AutoTradeConfig())

    monkeypatch.setattr("bot_core.trading.auto_trade.time.time", lambda: 1_700_500_000.0)
    with pytest.raises(ValueError):
        engine.freeze_risk(duration=0)
    with pytest.raises(ValueError):
        engine.freeze_risk(duration=-5)


def test_configure_strategy_weights_updates_workflow() -> None:
    adapter = _make_sync_adapter()
    engine = AutoTradeEngine(adapter, lambda *args: None)

    engine.configure_strategy_weights(
        {
            MarketRegime.TREND: {"trend_following": 3.0, "arbitrage": 1.0},
            "mean_reversion": {"mean_reversion": 2.0, "arbitrage": 2.0},
        },
        replace=True,
    )

    workflow = engine._regime_workflow
    assert workflow is not None
    trend_weights = workflow.default_strategy_weights[MarketRegime.TREND]
    assert trend_weights == {"trend_following": 3.0, "arbitrage": 1.0}
    mean_weights = workflow.default_strategy_weights[MarketRegime.MEAN_REVERSION]
    assert mean_weights == {"mean_reversion": 2.0, "arbitrage": 2.0}

    snapshot = engine.snapshot()
    assert snapshot.strategy_weights["trend_following"] == pytest.approx(0.75)
    assert snapshot.strategy_weights["arbitrage"] == pytest.approx(0.25)
    assert engine.cfg.strategy_weights["trend"]["trend_following"] == pytest.approx(3.0)


def test_configure_strategy_weights_merges_without_replace() -> None:
    adapter = _make_sync_adapter()
    engine = AutoTradeEngine(adapter, lambda *args: None)

    base_trend = engine._strategy_weights.weights_for(MarketRegime.TREND, normalize=False)
    assert base_trend["arbitrage"] == pytest.approx(0.15)

    engine.configure_strategy_weights({"trend": {"arbitrage": 0.45}})

    trend_weights = engine._strategy_weights.weights_for(MarketRegime.TREND, normalize=False)
    assert trend_weights["arbitrage"] == pytest.approx(0.45)
    assert "day_trading" in trend_weights


def test_configure_parameter_overrides_updates_workflow() -> None:
    adapter = _make_sync_adapter()
    engine = AutoTradeEngine(adapter, lambda *args: None)

    engine.configure_parameter_overrides(
        {
            MarketRegime.TREND: {"signal_threshold": 0.21},
            "daily": {"day_trading_momentum_window": 12},
        }
    )

    workflow = engine._regime_workflow
    assert workflow is not None
    overrides = workflow.default_parameter_overrides
    assert overrides[MarketRegime.TREND]["signal_threshold"] == pytest.approx(0.21)
    assert overrides[MarketRegime.DAILY]["day_trading_momentum_window"] == 12
    assert engine.cfg.regime_parameter_overrides["trend"]["signal_threshold"] == pytest.approx(0.21)

    snapshot = engine.snapshot()
    assert (
        snapshot.regime_parameter_overrides[MarketRegime.TREND.value]["signal_threshold"]
        == pytest.approx(0.21)
    )


def test_configure_parameter_overrides_replace() -> None:
    adapter = _make_sync_adapter()
    engine = AutoTradeEngine(adapter, lambda *args: None)

    engine.configure_parameter_overrides(
        {MarketRegime.MEAN_REVERSION: {"rsi_oversold": 47, "rsi_overbought": 53}},
        replace=True,
    )

    overrides = engine._parameter_overrides[MarketRegime.MEAN_REVERSION]
    assert overrides == {"rsi_oversold": 47, "rsi_overbought": 53}
    workflow = engine._regime_workflow
    assert workflow is not None
    assert (
        workflow.default_parameter_overrides[MarketRegime.MEAN_REVERSION]
        == {"rsi_oversold": 47, "rsi_overbought": 53}
    )


def test_parameter_overrides_applied_without_workflow(monkeypatch) -> None:
    adapter = _make_sync_adapter()
    engine = AutoTradeEngine(adapter, lambda *args: None)

    engine.configure_parameter_overrides(
        {MarketRegime.TREND: {"signal_threshold": 0.44}},
        replace=True,
    )
    engine._regime_workflow = None
    engine._last_regime_decision = None

    assessment = MarketRegimeAssessment(
        regime=MarketRegime.TREND,
        confidence=0.5,
        risk_score=0.2,
        metrics={},
        symbol="BTCUSDT",
    )

    monkeypatch.setattr(engine, "_classify_regime", lambda frame: assessment)

    frame = pd.DataFrame({"close": [100.0, 100.5, 101.0]})
    base_params = engine._build_base_trading_parameters()
    _, _, _, params = engine._evaluate_regime_decision(frame, base_params)

    assert params.signal_threshold == pytest.approx(0.44)
=======
>>>>>>> 243ef410


def test_auto_trade_engine_emits_regime_update_with_metrics(monkeypatch) -> None:
    adapter = _make_sync_adapter()
    statuses: list[dict] = []

    def _collect(evt_or_batch):
        batch = evt_or_batch if isinstance(evt_or_batch, list) else [evt_or_batch]
        for evt in batch:
            statuses.append(evt.payload)

    adapter.subscribe(EventType.AUTOTRADE_STATUS, _collect)

    cfg = AutoTradeConfig(
        symbol="BTCUSDT",
        regime_window=60,
        activation_threshold=1.0,
        breakout_window=5,
        mean_reversion_window=5,
        mean_reversion_z=1.0,
    )
    engine = AutoTradeEngine(adapter, lambda *_: None, cfg)
    engine.apply_params({"fast": 2, "slow": 4})

    base_price = 100.0
    base_time = 1_700_000_000.0
    current_time = {"value": base_time}

    def fake_time() -> float:
        return current_time["value"]

    monkeypatch.setattr("bot_core.trading.auto_trade.time.time", fake_time)
    monkeypatch.setattr("bot_core.events.emitter.time.time", fake_time)

    for idx in range(80):
        close = base_price + idx * 0.4
        bar = {
            "open_time": float(idx),
            "close": close,
            "high": close * 1.002,
            "low": close * 0.998,
            "volume": 1200.0 + idx * 5.0,
        }
        current_time["value"] = base_time + idx * 1.0
        adapter.publish(EventType.MARKET_TICK, {"symbol": "BTCUSDT", "bar": bar})

    regime_updates = [
        payload
        for payload in statuses
        if payload["status"] == "regime_update" and "trend_strength" in payload["detail"]
    ]
    assert regime_updates, "Expected regime_update status to be emitted"

    detail = regime_updates[-1]["detail"]
    assert detail["regime"] in {regime.value for regime in MarketRegime}
    assert 0.0 <= detail["risk_score"] <= 1.0
    for key in ("trend_strength", "volatility", "volume_trend", "return_skew"):
        assert key in detail


def test_auto_trade_engine_uses_regime_workflow_decision(monkeypatch) -> None:
    adapter = _make_sync_adapter()
    orders: list[tuple[str, float]] = []
    signal_payloads: list[dict] = []
    statuses: list[dict] = []

    def _collect_signals(evt_or_batch):
        batch = evt_or_batch if isinstance(evt_or_batch, list) else [evt_or_batch]
        for evt in batch:
            signal_payloads.append(evt.payload)

    def _collect_status(evt_or_batch):
        batch = evt_or_batch if isinstance(evt_or_batch, list) else [evt_or_batch]
        for evt in batch:
            statuses.append(evt.payload)

    adapter.subscribe(EventType.SIGNAL, _collect_signals)
    adapter.subscribe(EventType.AUTOTRADE_STATUS, _collect_status)

    catalog = StrategyCatalog(plugins=(_ConstantTrendStrategy, _ConstantMeanStrategy))
    base_params = TradingParameters()
    decision_params = replace(
        base_params,
        ema_fast_period=4,
        ema_slow_period=9,
        ensemble_weights={"trend_following": 0.2, "mean_reversion": 0.8},
        day_trading_momentum_window=6,
        day_trading_volatility_window=10,
    )
    assessment = MarketRegimeAssessment(
        regime=MarketRegime.MEAN_REVERSION,
        confidence=0.72,
        risk_score=0.33,
        metrics={},
        symbol="BTCUSDT",
    )
    decision = RegimeSwitchDecision(
        regime=assessment.regime,
        assessment=assessment,
        summary=None,
        weights={"trend_following": 0.2, "mean_reversion": 0.8},
        parameters=decision_params,
        timestamp=pd.Timestamp.utcnow(),
    )
    workflow = _WorkflowStub(decision, catalog)

    cfg = AutoTradeConfig(
        symbol="BTCUSDT",
        qty=0.3,
        activation_threshold=0.2,
        regime_window=12,
        breakout_window=4,
        mean_reversion_window=4,
    )
    engine = AutoTradeEngine(
        adapter,
        lambda side, qty: orders.append((side, qty)),
        cfg,
        strategy_catalog=catalog,
        regime_workflow=workflow,
    )
    engine.apply_params({"fast": 3, "slow": 8})

    base_time = 1_700_200_000.0
    current_time = {"value": base_time}

    def fake_time() -> float:
        return current_time["value"]

    monkeypatch.setattr("bot_core.trading.auto_trade.time.time", fake_time)
    monkeypatch.setattr("bot_core.events.emitter.time.time", fake_time)

    for idx in range(25):
        price = 150.0 + idx * 0.4
        bar = {
            "open_time": float(idx),
            "close": price,
            "high": price * 1.001,
            "low": price * 0.999,
            "volume": 1000.0 + idx * 3,
        }
        current_time["value"] = base_time + idx
        adapter.publish(EventType.MARKET_TICK, {"symbol": "BTCUSDT", "bar": bar})

    assert workflow.calls, "Expected regime workflow to be invoked"
<<<<<<< HEAD
    last_call = workflow.calls[-1]
    call_params = last_call["base_parameters"]
    assert last_call["parameter_overrides"] == engine._parameter_overrides
=======
    call_params = workflow.calls[-1][1]
>>>>>>> 243ef410
    assert call_params.ema_fast_period == 3
    assert call_params.ema_slow_period == 8
    assert orders, "Expected workflow-driven decision to result in an order"
    assert signal_payloads, "Expected workflow-driven signal payloads"
    latest_signal = signal_payloads[-1]
    assert latest_signal["weights"] == decision.weights
    params_payload = latest_signal["strategy_parameters"]
    assert params_payload["ema_fast_period"] == decision_params.ema_fast_period
    assert params_payload["ema_slow_period"] == decision_params.ema_slow_period
    assert params_payload["ensemble_weights"] == decision_params.ensemble_weights
    assert engine.last_regime_decision is decision

    entry_statuses = [st for st in statuses if st.get("status") in {"entry_long", "entry_short"}]
    assert entry_statuses, "Expected entry status to include workflow metadata"
    last_entry = entry_statuses[-1]
    assert last_entry["detail"]["regime"]["regime"] == assessment.regime.value
    assert "summary" in last_entry["detail"]


class _DummySummary:
    def __init__(self, level: RiskLevel, score: float) -> None:
        self.risk_level = level
        self.risk_score = score


class _DummyHistory:
    def __init__(self, summary: _DummySummary | None) -> None:
        self._summary = summary

    def summarise(self) -> _DummySummary | None:  # pragma: no cover - stub
        return self._summary

    def thresholds_snapshot(self) -> dict:
        return {}

    def reload_thresholds(self, *args, **kwargs) -> None:
        return None

    def update(self, *args, **kwargs) -> None:
        return None


def test_auto_risk_freeze_sync_state(monkeypatch) -> None:
    adapter = _make_sync_adapter()
    statuses: list[dict] = []

    def _collect(evt_or_batch):
        batch = evt_or_batch if isinstance(evt_or_batch, list) else [evt_or_batch]
        for evt in batch:
            statuses.append(evt.payload)

    adapter.subscribe(EventType.AUTOTRADE_STATUS, _collect)

    cfg = AutoTradeConfig(
        symbol="BTCUSDT",
        risk_freeze_seconds=30,
        activation_threshold=1.0,
        auto_risk_freeze=True,
        auto_risk_freeze_level=RiskLevel.WATCH,
        auto_risk_freeze_score=0.3,
    )

    engine = AutoTradeEngine(adapter, lambda *_: None, cfg)

    base_time = 1_700_000_000.0
    current_time = {"value": base_time}

    def fake_time() -> float:
        return current_time["value"]

    monkeypatch.setattr("bot_core.trading.auto_trade.time.time", fake_time)
    monkeypatch.setattr("bot_core.events.emitter.time.time", fake_time)

    history = _DummyHistory(_DummySummary(RiskLevel.CRITICAL, 0.9))
    engine._regime_history = history  # type: ignore[assignment]

    engine._sync_freeze_state()
    assert engine._auto_risk_frozen is True
    assert engine._risk_frozen_until == pytest.approx(base_time + cfg.risk_freeze_seconds)
    assert statuses and statuses[-1]["status"] == "auto_risk_freeze"
    first_detail = statuses[-1]["detail"]
    assert first_detail["until"] == pytest.approx(engine._risk_frozen_until)

    history._summary = _DummySummary(RiskLevel.CRITICAL, 0.95)
    current_time["value"] = base_time + 10

    engine._sync_freeze_state()

    assert engine._auto_risk_frozen is True
    assert statuses[-1]["status"] == "auto_risk_freeze_extend"
    extend_detail = statuses[-1]["detail"]
    assert extend_detail["extended_from"] == pytest.approx(first_detail["until"])
    assert extend_detail["until"] == pytest.approx(engine._risk_frozen_until)

    history._summary = _DummySummary(RiskLevel.CALM, 0.1)
    current_time["value"] = engine._risk_frozen_until + 5

    engine._sync_freeze_state()

    assert engine._auto_risk_frozen is False
    assert engine._risk_frozen_until == 0.0
    assert statuses[-1]["status"] == "auto_risk_unfreeze"


def test_auto_trade_snapshot_exposes_read_only_state(monkeypatch) -> None:
    adapter = _make_sync_adapter()
    orders: list[tuple[str, float]] = []

    catalog = StrategyCatalog(plugins=(_ConstantTrendStrategy, _ConstantMeanStrategy))
    base_params = TradingParameters()
    decision_params = replace(
        base_params,
        ema_fast_period=5,
        ema_slow_period=11,
        ensemble_weights={"trend_following": 0.3, "mean_reversion": 0.7},
        day_trading_momentum_window=6,
        day_trading_volatility_window=9,
    )
    assessment = MarketRegimeAssessment(
        regime=MarketRegime.TREND,
        confidence=0.61,
        risk_score=0.42,
        metrics={},
        symbol="BTCUSDT",
    )
    decision = RegimeSwitchDecision(
        regime=assessment.regime,
        assessment=assessment,
        summary=None,
        weights=dict(decision_params.ensemble_weights),
        parameters=decision_params,
        timestamp=pd.Timestamp.utcnow(),
    )
    workflow = _WorkflowStub(decision, catalog)

    cfg = AutoTradeConfig(
        symbol="BTCUSDT",
        qty=0.4,
        activation_threshold=0.1,
        regime_window=10,
        breakout_window=4,
        mean_reversion_window=4,
    )
    engine = AutoTradeEngine(
        adapter,
        lambda side, qty: orders.append((side, qty)),
        cfg,
        strategy_catalog=catalog,
        regime_workflow=workflow,
    )
    engine.apply_params({"fast": 4, "slow": 9})

    base_time = 1_700_400_000.0
    current_time = {"value": base_time}

    def fake_time() -> float:
        return current_time["value"]

    monkeypatch.setattr("bot_core.trading.auto_trade.time.time", fake_time)
    monkeypatch.setattr("bot_core.events.emitter.time.time", fake_time)

    for idx in range(24):
        price = 200.0 + idx * 0.3
        bar = {
            "open_time": float(idx),
            "close": price,
            "high": price * 1.001,
            "low": price * 0.999,
            "volume": 1800.0 + idx,
        }
        current_time["value"] = base_time + idx
        adapter.publish(EventType.MARKET_TICK, {"symbol": "BTCUSDT", "bar": bar})

    adapter.publish(EventType.RISK_ALERT, {"symbol": "BTCUSDT", "kind": "stress"})

    engine._auto_risk_frozen = True
    engine._auto_risk_frozen_until = base_time + 600
    engine._auto_risk_state.risk_level = RiskLevel.CRITICAL
    engine._auto_risk_state.risk_score = 0.87
    engine._auto_risk_state.triggered_at = base_time
    engine._auto_risk_state.last_extension_at = base_time + 30
    current_time["value"] = base_time + 60

    snapshot = engine.snapshot()

    assert isinstance(snapshot, AutoTradeSnapshot)
    assert snapshot.symbol == cfg.symbol
    assert snapshot.enabled is True
    assert snapshot.trading_parameters == decision_params
    assert snapshot.strategy_weights == decision_params.ensemble_weights
    assert isinstance(snapshot.risk, RiskFreezeSnapshot)
    assert snapshot.risk.manual_active is True
    assert snapshot.risk.manual_reason == "stress"
    assert snapshot.risk.auto_active is True
    assert snapshot.risk.auto_risk_level is RiskLevel.CRITICAL
    assert snapshot.regime_decision == decision
    assert snapshot.regime_thresholds == workflow.history.thresholds_snapshot()
    overrides = snapshot.regime_parameter_overrides
    assert MarketRegime.TREND.value in overrides
    assert overrides[MarketRegime.TREND.value]["day_trading_momentum_window"] == cfg.breakout_window
    assert {entry["name"] for entry in snapshot.strategy_catalog} == {
        "trend_following",
        "mean_reversion",
    }

    snapshot.strategy_weights["trend_following"] = 0.0
    refreshed = engine.snapshot()
    assert refreshed.strategy_weights == decision_params.ensemble_weights
    assert refreshed.risk.combined_until >= snapshot.risk.combined_until<|MERGE_RESOLUTION|>--- conflicted
+++ resolved
@@ -3,10 +3,6 @@
 import pytest
 
 from dataclasses import replace
-<<<<<<< HEAD
-from typing import Any
-=======
->>>>>>> 243ef410
 
 import pandas as pd
 
@@ -18,16 +14,7 @@
     RiskLevel,
 )
 from bot_core.events import EmitterAdapter, Event, EventType
-<<<<<<< HEAD
-from bot_core.trading.auto_trade import (
-    AutoTradeConfig,
-    AutoTradeEngine,
-    AutoTradeSnapshot,
-    RiskFreezeSnapshot,
-)
-=======
 from bot_core.trading.auto_trade import AutoTradeConfig, AutoTradeEngine
->>>>>>> 243ef410
 from bot_core.trading.engine import TradingParameters
 from bot_core.trading.regime_workflow import RegimeSwitchDecision
 from bot_core.trading.strategies import StrategyCatalog, StrategyPlugin
@@ -146,11 +133,7 @@
         self.catalog = catalog
         self._decision = decision
         self.last_decision = decision
-<<<<<<< HEAD
-        self.calls: list[dict[str, Any]] = []
-=======
         self.calls: list[tuple[pd.DataFrame, TradingParameters, str | None]] = []
->>>>>>> 243ef410
 
     def decide(
         self,
@@ -160,18 +143,7 @@
         symbol: str | None = None,
         parameter_overrides=None,
     ) -> RegimeSwitchDecision:
-<<<<<<< HEAD
-        self.calls.append(
-            {
-                "market_data": market_data.copy(),
-                "base_parameters": base_parameters,
-                "symbol": symbol,
-                "parameter_overrides": parameter_overrides,
-            }
-        )
-=======
         self.calls.append((market_data.copy(), base_parameters, symbol))
->>>>>>> 243ef410
         self.history.update(self._decision.assessment)
         return self._decision
 
@@ -235,182 +207,6 @@
     last_signals = signal_payloads[-1]["signals"]
     assert last_signals["trend_following"] == 0.75
     assert last_signals["daily_breakout"] == last_signals["day_trading"]
-<<<<<<< HEAD
-
-
-def test_manual_risk_freeze_controls(monkeypatch) -> None:
-    adapter = _make_sync_adapter()
-    statuses = _collect_status_payloads(adapter)
-    engine = AutoTradeEngine(adapter, lambda *args, **kwargs: None, AutoTradeConfig())
-
-    base_time = 1_700_400_000.0
-    now_ref = {"value": base_time}
-
-    def fake_time() -> float:
-        return now_ref["value"]
-
-    monkeypatch.setattr("bot_core.trading.auto_trade.time.time", fake_time)
-    monkeypatch.setattr("bot_core.events.emitter.time.time", fake_time)
-
-    engine.freeze_risk(duration=30, reason="ui_hold")
-    freeze_event = next(p for p in statuses if p["status"] == "risk_freeze")
-    assert freeze_event["detail"]["reason"] == "ui_hold"
-    assert freeze_event["detail"]["source"] == "manual"
-    assert freeze_event["detail"]["until"] == pytest.approx(base_time + 30)
-
-    snapshot = engine.snapshot()
-    assert snapshot.risk.manual_active
-    assert snapshot.risk.manual_reason == "ui_hold"
-    assert snapshot.risk.manual_until == pytest.approx(base_time + 30)
-    assert snapshot.risk.combined_until == pytest.approx(base_time + 30)
-
-    now_ref["value"] = base_time + 10
-    engine.freeze_risk(duration=45, reason="ui_extend")
-    extend_event = next(p for p in statuses if p["status"] == "risk_freeze_extend")
-    assert extend_event["detail"]["extended_from"] == pytest.approx(freeze_event["detail"]["until"])
-    assert extend_event["detail"]["until"] == pytest.approx(now_ref["value"] + 45)
-    assert extend_event["detail"]["previous_reason"] == "ui_hold"
-    assert extend_event["detail"]["source"] == "manual"
-
-    snapshot = engine.snapshot()
-    assert snapshot.risk.manual_reason == "ui_extend"
-    assert snapshot.risk.manual_until == pytest.approx(now_ref["value"] + 45)
-
-    now_ref["value"] += 5
-    engine.unfreeze_risk()
-    unfreeze_event = next(p for p in statuses if p["status"] == "risk_unfreeze")
-    assert unfreeze_event["detail"]["reason"] == "ui_extend"
-    assert unfreeze_event["detail"]["source"] == "manual"
-    assert unfreeze_event["detail"]["released_at"] == pytest.approx(now_ref["value"])
-
-    snapshot = engine.snapshot()
-    assert not snapshot.risk.manual_active
-    assert snapshot.risk.manual_until is None
-    assert snapshot.risk.combined_until == pytest.approx(snapshot.risk.auto_until or 0.0)
-
-
-def test_manual_risk_freeze_invalid_duration(monkeypatch) -> None:
-    adapter = _make_sync_adapter()
-    engine = AutoTradeEngine(adapter, lambda *args, **kwargs: None, AutoTradeConfig())
-
-    monkeypatch.setattr("bot_core.trading.auto_trade.time.time", lambda: 1_700_500_000.0)
-    with pytest.raises(ValueError):
-        engine.freeze_risk(duration=0)
-    with pytest.raises(ValueError):
-        engine.freeze_risk(duration=-5)
-
-
-def test_configure_strategy_weights_updates_workflow() -> None:
-    adapter = _make_sync_adapter()
-    engine = AutoTradeEngine(adapter, lambda *args: None)
-
-    engine.configure_strategy_weights(
-        {
-            MarketRegime.TREND: {"trend_following": 3.0, "arbitrage": 1.0},
-            "mean_reversion": {"mean_reversion": 2.0, "arbitrage": 2.0},
-        },
-        replace=True,
-    )
-
-    workflow = engine._regime_workflow
-    assert workflow is not None
-    trend_weights = workflow.default_strategy_weights[MarketRegime.TREND]
-    assert trend_weights == {"trend_following": 3.0, "arbitrage": 1.0}
-    mean_weights = workflow.default_strategy_weights[MarketRegime.MEAN_REVERSION]
-    assert mean_weights == {"mean_reversion": 2.0, "arbitrage": 2.0}
-
-    snapshot = engine.snapshot()
-    assert snapshot.strategy_weights["trend_following"] == pytest.approx(0.75)
-    assert snapshot.strategy_weights["arbitrage"] == pytest.approx(0.25)
-    assert engine.cfg.strategy_weights["trend"]["trend_following"] == pytest.approx(3.0)
-
-
-def test_configure_strategy_weights_merges_without_replace() -> None:
-    adapter = _make_sync_adapter()
-    engine = AutoTradeEngine(adapter, lambda *args: None)
-
-    base_trend = engine._strategy_weights.weights_for(MarketRegime.TREND, normalize=False)
-    assert base_trend["arbitrage"] == pytest.approx(0.15)
-
-    engine.configure_strategy_weights({"trend": {"arbitrage": 0.45}})
-
-    trend_weights = engine._strategy_weights.weights_for(MarketRegime.TREND, normalize=False)
-    assert trend_weights["arbitrage"] == pytest.approx(0.45)
-    assert "day_trading" in trend_weights
-
-
-def test_configure_parameter_overrides_updates_workflow() -> None:
-    adapter = _make_sync_adapter()
-    engine = AutoTradeEngine(adapter, lambda *args: None)
-
-    engine.configure_parameter_overrides(
-        {
-            MarketRegime.TREND: {"signal_threshold": 0.21},
-            "daily": {"day_trading_momentum_window": 12},
-        }
-    )
-
-    workflow = engine._regime_workflow
-    assert workflow is not None
-    overrides = workflow.default_parameter_overrides
-    assert overrides[MarketRegime.TREND]["signal_threshold"] == pytest.approx(0.21)
-    assert overrides[MarketRegime.DAILY]["day_trading_momentum_window"] == 12
-    assert engine.cfg.regime_parameter_overrides["trend"]["signal_threshold"] == pytest.approx(0.21)
-
-    snapshot = engine.snapshot()
-    assert (
-        snapshot.regime_parameter_overrides[MarketRegime.TREND.value]["signal_threshold"]
-        == pytest.approx(0.21)
-    )
-
-
-def test_configure_parameter_overrides_replace() -> None:
-    adapter = _make_sync_adapter()
-    engine = AutoTradeEngine(adapter, lambda *args: None)
-
-    engine.configure_parameter_overrides(
-        {MarketRegime.MEAN_REVERSION: {"rsi_oversold": 47, "rsi_overbought": 53}},
-        replace=True,
-    )
-
-    overrides = engine._parameter_overrides[MarketRegime.MEAN_REVERSION]
-    assert overrides == {"rsi_oversold": 47, "rsi_overbought": 53}
-    workflow = engine._regime_workflow
-    assert workflow is not None
-    assert (
-        workflow.default_parameter_overrides[MarketRegime.MEAN_REVERSION]
-        == {"rsi_oversold": 47, "rsi_overbought": 53}
-    )
-
-
-def test_parameter_overrides_applied_without_workflow(monkeypatch) -> None:
-    adapter = _make_sync_adapter()
-    engine = AutoTradeEngine(adapter, lambda *args: None)
-
-    engine.configure_parameter_overrides(
-        {MarketRegime.TREND: {"signal_threshold": 0.44}},
-        replace=True,
-    )
-    engine._regime_workflow = None
-    engine._last_regime_decision = None
-
-    assessment = MarketRegimeAssessment(
-        regime=MarketRegime.TREND,
-        confidence=0.5,
-        risk_score=0.2,
-        metrics={},
-        symbol="BTCUSDT",
-    )
-
-    monkeypatch.setattr(engine, "_classify_regime", lambda frame: assessment)
-
-    frame = pd.DataFrame({"close": [100.0, 100.5, 101.0]})
-    base_params = engine._build_base_trading_parameters()
-    _, _, _, params = engine._evaluate_regime_decision(frame, base_params)
-
-    assert params.signal_threshold == pytest.approx(0.44)
-=======
->>>>>>> 243ef410
 
 
 def test_auto_trade_engine_emits_regime_update_with_metrics(monkeypatch) -> None:
@@ -556,13 +352,7 @@
         adapter.publish(EventType.MARKET_TICK, {"symbol": "BTCUSDT", "bar": bar})
 
     assert workflow.calls, "Expected regime workflow to be invoked"
-<<<<<<< HEAD
-    last_call = workflow.calls[-1]
-    call_params = last_call["base_parameters"]
-    assert last_call["parameter_overrides"] == engine._parameter_overrides
-=======
     call_params = workflow.calls[-1][1]
->>>>>>> 243ef410
     assert call_params.ema_fast_period == 3
     assert call_params.ema_slow_period == 8
     assert orders, "Expected workflow-driven decision to result in an order"
