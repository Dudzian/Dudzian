from __future__ import annotations

import time
from copy import deepcopy

<<<<<<< HEAD
import pandas as pd

from bot_core.ai.regime import (
    MarketRegime,
    MarketRegimeAssessment,
    RegimeHistory,
    RiskLevel,
)
=======
from bot_core.ai.regime import MarketRegime
>>>>>>> de0937aa
from bot_core.events import EmitterAdapter, EventType
from bot_core.trading.auto_trade import AutoTradeConfig, AutoTradeEngine


def test_auto_trade_engine_generates_orders_and_signals() -> None:
    adapter = EmitterAdapter()
    orders: list[tuple[str, float]] = []
    signals: list[float] = []
    statuses: list[str] = []

    def _collect_signals(evt_or_batch):
        batch = evt_or_batch if isinstance(evt_or_batch, list) else [evt_or_batch]
        for evt in batch:
            signals.append(float(evt.payload["direction"]))

    adapter.subscribe(EventType.SIGNAL, _collect_signals)

    adapter.subscribe(
        EventType.AUTOTRADE_STATUS,
        lambda evt: statuses.extend([ev.payload["status"] for ev in (evt if isinstance(evt, list) else [evt])]),
    )

    cfg = AutoTradeConfig(
        symbol="BTCUSDT",
        qty=0.5,
        regime_window=6,
        activation_threshold=0.0,
        breakout_window=3,
        mean_reversion_window=4,
        mean_reversion_z=0.5,
    )
    engine = AutoTradeEngine(adapter, lambda side, qty: orders.append((side, qty)), cfg)
    engine.apply_params({"fast": 2, "slow": 5})

    closes = [10, 9, 8, 7, 6, 7, 8, 9, 10, 9, 8, 7, 6]
    for px in closes:
        adapter.push_market_tick("BTCUSDT", price=px)
    time.sleep(0.2)

    assert orders == [("buy", 0.5), ("sell", 0.5)]
    assert any(sig > 0 for sig in signals)
    assert any(sig < 0 for sig in signals)
    assert "params_applied" in statuses


def test_auto_trade_engine_emits_regime_update_with_metrics() -> None:
    adapter = EmitterAdapter()
    statuses: list[dict] = []

    def _collect(evt_or_batch):
        batch = evt_or_batch if isinstance(evt_or_batch, list) else [evt_or_batch]
        for evt in batch:
            statuses.append(evt.payload)

    adapter.subscribe(EventType.AUTOTRADE_STATUS, _collect)

    cfg = AutoTradeConfig(
        symbol="BTCUSDT",
        regime_window=60,
        activation_threshold=1.0,
        breakout_window=5,
        mean_reversion_window=5,
        mean_reversion_z=1.0,
    )
    engine = AutoTradeEngine(adapter, lambda *_: None, cfg)
    engine.apply_params({"fast": 2, "slow": 4})

    base_price = 100.0
    for idx in range(80):
        close = base_price + idx * 0.4
        bar = {
            "open_time": float(idx),
            "close": close,
            "high": close * 1.002,
            "low": close * 0.998,
            "volume": 1200.0 + idx * 5.0,
        }
        adapter.publish(EventType.MARKET_TICK, {"symbol": "BTCUSDT", "bar": bar})

    time.sleep(0.4)

    regime_updates = [
        payload
        for payload in statuses
        if payload["status"] == "regime_update" and "trend_strength" in payload["detail"]
    ]
    assert regime_updates, "Expected regime_update status to be emitted"

    detail = regime_updates[-1]["detail"]
    assert detail["regime"] in {regime.value for regime in MarketRegime}
    assert 0.0 <= detail["risk_score"] <= 1.0
    for key in ("trend_strength", "volatility", "volume_trend", "return_skew"):
<<<<<<< HEAD
        assert key in detail
    summary = detail.get("summary")
    assert summary is not None
    assert summary["risk_level"] in {level.value for level in RiskLevel}
    assert "history" in summary and summary["history"]
    thresholds = detail.get("thresholds")
    assert thresholds is not None
    assert "market_regime" in thresholds
    assert "risk_level" in thresholds["market_regime"]


def test_auto_trade_engine_emits_on_risk_level_change() -> None:
    adapter = EmitterAdapter()
    statuses: list[dict] = []

    def _collect(evt_or_batch):
        batch = evt_or_batch if isinstance(evt_or_batch, list) else [evt_or_batch]
        for evt in batch:
            statuses.append(evt.payload)

    adapter.subscribe(EventType.AUTOTRADE_STATUS, _collect)

    cfg = AutoTradeConfig(symbol="BTCUSDT", regime_window=20)
    engine = AutoTradeEngine(adapter, lambda *_: None, cfg)

    thresholds = {
        "market_regime": {
            "metrics": {},
            "risk_score": {},
            "risk_level": {
                "scales": {},
                "critical": {"risk_score": 0.8},
                "elevated": {"risk_score": 0.6},
                "watch": {"confidence_volatility": 0.2, "risk_score": 0.4},
                "balanced": {"risk_score": 0.45},
                "calm": {"risk_score": 0.25},
            },
        }
    }

    def _assessment(
        risk_score: float,
        *,
        drawdown: float,
        volatility: float,
        volume_trend: float,
        volatility_ratio: float,
    ) -> MarketRegimeAssessment:
        return MarketRegimeAssessment(
            regime=MarketRegime.TREND,
            confidence=0.6,
            risk_score=risk_score,
            metrics={
                "trend_strength": 0.02,
                "volatility": volatility,
                "momentum": 0.01,
                "autocorr": -0.05,
                "intraday_vol": volatility,
                "drawdown": drawdown,
                "volatility_ratio": volatility_ratio,
                "volume_trend": volume_trend,
                "return_skew": 0.0,
                "return_kurtosis": 0.0,
                "volume_imbalance": 0.0,
            },
            symbol="BTCUSDT",
        )

    assessments = [
        _assessment(0.15, drawdown=0.05, volatility=0.01, volume_trend=0.05, volatility_ratio=1.0),
        _assessment(0.95, drawdown=0.35, volatility=0.05, volume_trend=-0.35, volatility_ratio=1.65),
    ]

    class _ClassifierStub:
        def __init__(self) -> None:
            self._queue = list(assessments)
            self._thresholds = deepcopy(thresholds)

        @property
        def thresholds_loader(self):
            return lambda: deepcopy(self._thresholds)

        def thresholds_snapshot(self):
            return deepcopy(self._thresholds)

        def assess(
            self,
            market_data: pd.DataFrame,
            *,
            price_col: str = "close",
            symbol: str | None = None,
        ) -> MarketRegimeAssessment:
            assert self._queue, "No more assessments configured"
            return self._queue.pop(0)

    stub = _ClassifierStub()
    engine._regime_classifier = stub  # type: ignore[attr-defined]
    engine._regime_history = RegimeHistory(thresholds_loader=stub.thresholds_loader)
    engine._regime_history.decay = 0.1
    engine._regime_history.reload_thresholds(thresholds=stub.thresholds_snapshot())
    engine._last_regime = None
    engine._last_summary = None

    frame = pd.DataFrame(
        {
            "close": [100.0 + idx for idx in range(4)],
            "high": [101.0 + idx for idx in range(4)],
            "low": [99.0 + idx for idx in range(4)],
            "volume": [1000.0 + idx * 10 for idx in range(4)],
        }
    )

    engine._classify_regime(frame)
    time.sleep(0.05)
    engine._classify_regime(frame)
    time.sleep(0.1)

    regime_updates = [payload for payload in statuses if payload["status"] == "regime_update"]
    assert len(regime_updates) == 2
    first_detail = regime_updates[0]["detail"]
    second_detail = regime_updates[1]["detail"]
    assert first_detail["summary"]["risk_level"] == RiskLevel.CALM.value
    assert second_detail["summary"]["risk_level"] == RiskLevel.CRITICAL.value


def test_auto_trade_engine_exposes_regime_state_accessors() -> None:
    adapter = EmitterAdapter()
    cfg = AutoTradeConfig(symbol="ETHUSDT", regime_window=10)
    engine = AutoTradeEngine(adapter, lambda *_: None, cfg)

    thresholds = {
        "market_regime": {
            "metrics": {},
            "risk_score": {"volatility_weight": 0.5},
            "risk_level": {
                "scales": {"skewness_bias": 1.0, "kurtosis_excess": 2.0, "volume_imbalance": 0.5},
                "critical": {"risk_score": 0.8},
                "elevated": {"risk_score": 0.6},
                "watch": {"risk_score": 0.4},
                "balanced": {"risk_score": 0.25},
                "calm": {"risk_score": 0.1},
            },
        }
    }

    metrics = {
        "trend_strength": 0.03,
        "volatility": 0.02,
        "momentum": 0.015,
        "autocorr": -0.1,
        "intraday_vol": 0.018,
        "drawdown": 0.05,
        "volatility_ratio": 1.05,
        "volume_trend": 0.12,
        "return_skew": 0.01,
        "return_kurtosis": 0.2,
        "volume_imbalance": 0.05,
    }

    assessment = MarketRegimeAssessment(
        regime=MarketRegime.TREND,
        confidence=0.7,
        risk_score=0.35,
        metrics=metrics,
        symbol="ETHUSDT",
    )

    class _ClassifierStub:
        def __init__(self) -> None:
            self._issued = False

        @property
        def thresholds_loader(self):
            return lambda: deepcopy(thresholds)

        def thresholds_snapshot(self):
            return deepcopy(thresholds)

        def assess(self, *_args, **_kwargs):
            if self._issued:
                raise AssertionError("Assessment already issued")
            self._issued = True
            return assessment

    stub = _ClassifierStub()
    engine._regime_classifier = stub  # type: ignore[attr-defined]
    engine._regime_history = RegimeHistory(thresholds_loader=stub.thresholds_loader)
    engine._regime_history.reload_thresholds(thresholds=stub.thresholds_snapshot())

    frame = pd.DataFrame(
        {
            "close": [100.0 + idx for idx in range(6)],
            "high": [101.0 + idx for idx in range(6)],
            "low": [99.0 + idx for idx in range(6)],
            "volume": [1000.0 + idx * 10 for idx in range(6)],
        }
    )

    engine._classify_regime(frame)

    assessment_copy = engine.get_last_regime_assessment()
    assert assessment_copy is not None
    assert assessment_copy is not engine._last_regime
    assessment_copy.metrics = dict(assessment_copy.metrics)
    assessment_copy.metrics["volatility"] = 999.0
    assert engine._last_regime is not None
    assert engine._last_regime.metrics["volatility"] == metrics["volatility"]

    summary_one = engine.get_regime_summary()
    assert summary_one is not None
    summary_one.history[0].risk_score = 0.0
    assert engine._last_summary is not None
    summary_two = engine.get_regime_summary()
    assert summary_two is not None
    assert summary_two.history[0].risk_score == engine._last_summary.history[0].risk_score
    assert summary_two is not summary_one

    thresholds_copy = engine.get_regime_thresholds()
    thresholds_copy["market_regime"]["risk_level"]["critical"]["risk_score"] = 0.1
    fresh_thresholds = engine.get_regime_thresholds()
    assert (
        fresh_thresholds["market_regime"]["risk_level"]["critical"]["risk_score"]
        == thresholds["market_regime"]["risk_level"]["critical"]["risk_score"]
    )

    empty_engine = AutoTradeEngine(adapter, lambda *_: None, AutoTradeConfig(symbol="LTCUSDT"))
    assert empty_engine.get_last_regime_assessment() is None
    assert empty_engine.get_regime_summary() is None
=======
        assert key in detail
>>>>>>> de0937aa
<|MERGE_RESOLUTION|>--- conflicted
+++ resolved
@@ -3,18 +3,7 @@
 import time
 from copy import deepcopy
 
-<<<<<<< HEAD
-import pandas as pd
-
-from bot_core.ai.regime import (
-    MarketRegime,
-    MarketRegimeAssessment,
-    RegimeHistory,
-    RiskLevel,
-)
-=======
 from bot_core.ai.regime import MarketRegime
->>>>>>> de0937aa
 from bot_core.events import EmitterAdapter, EventType
 from bot_core.trading.auto_trade import AutoTradeConfig, AutoTradeEngine
 
@@ -107,235 +96,4 @@
     assert detail["regime"] in {regime.value for regime in MarketRegime}
     assert 0.0 <= detail["risk_score"] <= 1.0
     for key in ("trend_strength", "volatility", "volume_trend", "return_skew"):
-<<<<<<< HEAD
-        assert key in detail
-    summary = detail.get("summary")
-    assert summary is not None
-    assert summary["risk_level"] in {level.value for level in RiskLevel}
-    assert "history" in summary and summary["history"]
-    thresholds = detail.get("thresholds")
-    assert thresholds is not None
-    assert "market_regime" in thresholds
-    assert "risk_level" in thresholds["market_regime"]
-
-
-def test_auto_trade_engine_emits_on_risk_level_change() -> None:
-    adapter = EmitterAdapter()
-    statuses: list[dict] = []
-
-    def _collect(evt_or_batch):
-        batch = evt_or_batch if isinstance(evt_or_batch, list) else [evt_or_batch]
-        for evt in batch:
-            statuses.append(evt.payload)
-
-    adapter.subscribe(EventType.AUTOTRADE_STATUS, _collect)
-
-    cfg = AutoTradeConfig(symbol="BTCUSDT", regime_window=20)
-    engine = AutoTradeEngine(adapter, lambda *_: None, cfg)
-
-    thresholds = {
-        "market_regime": {
-            "metrics": {},
-            "risk_score": {},
-            "risk_level": {
-                "scales": {},
-                "critical": {"risk_score": 0.8},
-                "elevated": {"risk_score": 0.6},
-                "watch": {"confidence_volatility": 0.2, "risk_score": 0.4},
-                "balanced": {"risk_score": 0.45},
-                "calm": {"risk_score": 0.25},
-            },
-        }
-    }
-
-    def _assessment(
-        risk_score: float,
-        *,
-        drawdown: float,
-        volatility: float,
-        volume_trend: float,
-        volatility_ratio: float,
-    ) -> MarketRegimeAssessment:
-        return MarketRegimeAssessment(
-            regime=MarketRegime.TREND,
-            confidence=0.6,
-            risk_score=risk_score,
-            metrics={
-                "trend_strength": 0.02,
-                "volatility": volatility,
-                "momentum": 0.01,
-                "autocorr": -0.05,
-                "intraday_vol": volatility,
-                "drawdown": drawdown,
-                "volatility_ratio": volatility_ratio,
-                "volume_trend": volume_trend,
-                "return_skew": 0.0,
-                "return_kurtosis": 0.0,
-                "volume_imbalance": 0.0,
-            },
-            symbol="BTCUSDT",
-        )
-
-    assessments = [
-        _assessment(0.15, drawdown=0.05, volatility=0.01, volume_trend=0.05, volatility_ratio=1.0),
-        _assessment(0.95, drawdown=0.35, volatility=0.05, volume_trend=-0.35, volatility_ratio=1.65),
-    ]
-
-    class _ClassifierStub:
-        def __init__(self) -> None:
-            self._queue = list(assessments)
-            self._thresholds = deepcopy(thresholds)
-
-        @property
-        def thresholds_loader(self):
-            return lambda: deepcopy(self._thresholds)
-
-        def thresholds_snapshot(self):
-            return deepcopy(self._thresholds)
-
-        def assess(
-            self,
-            market_data: pd.DataFrame,
-            *,
-            price_col: str = "close",
-            symbol: str | None = None,
-        ) -> MarketRegimeAssessment:
-            assert self._queue, "No more assessments configured"
-            return self._queue.pop(0)
-
-    stub = _ClassifierStub()
-    engine._regime_classifier = stub  # type: ignore[attr-defined]
-    engine._regime_history = RegimeHistory(thresholds_loader=stub.thresholds_loader)
-    engine._regime_history.decay = 0.1
-    engine._regime_history.reload_thresholds(thresholds=stub.thresholds_snapshot())
-    engine._last_regime = None
-    engine._last_summary = None
-
-    frame = pd.DataFrame(
-        {
-            "close": [100.0 + idx for idx in range(4)],
-            "high": [101.0 + idx for idx in range(4)],
-            "low": [99.0 + idx for idx in range(4)],
-            "volume": [1000.0 + idx * 10 for idx in range(4)],
-        }
-    )
-
-    engine._classify_regime(frame)
-    time.sleep(0.05)
-    engine._classify_regime(frame)
-    time.sleep(0.1)
-
-    regime_updates = [payload for payload in statuses if payload["status"] == "regime_update"]
-    assert len(regime_updates) == 2
-    first_detail = regime_updates[0]["detail"]
-    second_detail = regime_updates[1]["detail"]
-    assert first_detail["summary"]["risk_level"] == RiskLevel.CALM.value
-    assert second_detail["summary"]["risk_level"] == RiskLevel.CRITICAL.value
-
-
-def test_auto_trade_engine_exposes_regime_state_accessors() -> None:
-    adapter = EmitterAdapter()
-    cfg = AutoTradeConfig(symbol="ETHUSDT", regime_window=10)
-    engine = AutoTradeEngine(adapter, lambda *_: None, cfg)
-
-    thresholds = {
-        "market_regime": {
-            "metrics": {},
-            "risk_score": {"volatility_weight": 0.5},
-            "risk_level": {
-                "scales": {"skewness_bias": 1.0, "kurtosis_excess": 2.0, "volume_imbalance": 0.5},
-                "critical": {"risk_score": 0.8},
-                "elevated": {"risk_score": 0.6},
-                "watch": {"risk_score": 0.4},
-                "balanced": {"risk_score": 0.25},
-                "calm": {"risk_score": 0.1},
-            },
-        }
-    }
-
-    metrics = {
-        "trend_strength": 0.03,
-        "volatility": 0.02,
-        "momentum": 0.015,
-        "autocorr": -0.1,
-        "intraday_vol": 0.018,
-        "drawdown": 0.05,
-        "volatility_ratio": 1.05,
-        "volume_trend": 0.12,
-        "return_skew": 0.01,
-        "return_kurtosis": 0.2,
-        "volume_imbalance": 0.05,
-    }
-
-    assessment = MarketRegimeAssessment(
-        regime=MarketRegime.TREND,
-        confidence=0.7,
-        risk_score=0.35,
-        metrics=metrics,
-        symbol="ETHUSDT",
-    )
-
-    class _ClassifierStub:
-        def __init__(self) -> None:
-            self._issued = False
-
-        @property
-        def thresholds_loader(self):
-            return lambda: deepcopy(thresholds)
-
-        def thresholds_snapshot(self):
-            return deepcopy(thresholds)
-
-        def assess(self, *_args, **_kwargs):
-            if self._issued:
-                raise AssertionError("Assessment already issued")
-            self._issued = True
-            return assessment
-
-    stub = _ClassifierStub()
-    engine._regime_classifier = stub  # type: ignore[attr-defined]
-    engine._regime_history = RegimeHistory(thresholds_loader=stub.thresholds_loader)
-    engine._regime_history.reload_thresholds(thresholds=stub.thresholds_snapshot())
-
-    frame = pd.DataFrame(
-        {
-            "close": [100.0 + idx for idx in range(6)],
-            "high": [101.0 + idx for idx in range(6)],
-            "low": [99.0 + idx for idx in range(6)],
-            "volume": [1000.0 + idx * 10 for idx in range(6)],
-        }
-    )
-
-    engine._classify_regime(frame)
-
-    assessment_copy = engine.get_last_regime_assessment()
-    assert assessment_copy is not None
-    assert assessment_copy is not engine._last_regime
-    assessment_copy.metrics = dict(assessment_copy.metrics)
-    assessment_copy.metrics["volatility"] = 999.0
-    assert engine._last_regime is not None
-    assert engine._last_regime.metrics["volatility"] == metrics["volatility"]
-
-    summary_one = engine.get_regime_summary()
-    assert summary_one is not None
-    summary_one.history[0].risk_score = 0.0
-    assert engine._last_summary is not None
-    summary_two = engine.get_regime_summary()
-    assert summary_two is not None
-    assert summary_two.history[0].risk_score == engine._last_summary.history[0].risk_score
-    assert summary_two is not summary_one
-
-    thresholds_copy = engine.get_regime_thresholds()
-    thresholds_copy["market_regime"]["risk_level"]["critical"]["risk_score"] = 0.1
-    fresh_thresholds = engine.get_regime_thresholds()
-    assert (
-        fresh_thresholds["market_regime"]["risk_level"]["critical"]["risk_score"]
-        == thresholds["market_regime"]["risk_level"]["critical"]["risk_score"]
-    )
-
-    empty_engine = AutoTradeEngine(adapter, lambda *_: None, AutoTradeConfig(symbol="LTCUSDT"))
-    assert empty_engine.get_last_regime_assessment() is None
-    assert empty_engine.get_regime_summary() is None
-=======
-        assert key in detail
->>>>>>> de0937aa
+        assert key in detail