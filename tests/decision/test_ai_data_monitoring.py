--- conflicted
+++ resolved
@@ -22,12 +22,6 @@
     ensure_compliance_sign_offs,
     export_drift_alert_report,
     export_data_quality_report,
-<<<<<<< HEAD
-    filter_audit_reports_by_tags,
-    filter_audit_reports_by_sign_off_status,
-    filter_audit_reports_by_status,
-=======
->>>>>>> c4a43f99
     filter_audit_reports_since,
     load_recent_data_quality_reports,
     load_recent_drift_reports,
@@ -567,106 +561,6 @@
         filter_audit_reports_since((), since=datetime(2024, 1, 1))
 
 
-<<<<<<< HEAD
-def test_filter_audit_reports_by_tags_filters_include_and_exclude() -> None:
-    reports = (
-        {"tags": ["pipeline", "nightly"], "category": "keep"},
-        {"tags": ["Legacy"], "category": "drop-exclude"},
-        {"tags": [], "category": "no-tags"},
-        {"category": "missing"},
-    )
-
-    filtered_include = filter_audit_reports_by_tags(reports, include=("pipeline",))
-    assert len(filtered_include) == 1
-    assert filtered_include[0]["category"] == "keep"
-
-    filtered_exclude = filter_audit_reports_by_tags(reports, exclude=("legacy",))
-    categories = {entry["category"] for entry in filtered_exclude}
-    assert "drop-exclude" not in categories
-    assert categories == {"keep", "no-tags", "missing"}
-
-    filtered_both = filter_audit_reports_by_tags(
-        reports, include=("pipeline",), exclude=("nightly",)
-    )
-    assert filtered_both == ()
-
-
-def test_normalize_report_status_handles_inputs() -> None:
-    assert normalize_report_status(" Alert ") == "alert"
-    assert normalize_report_status("ok") == "ok"
-    assert normalize_report_status(" ") is None
-    assert normalize_report_status(None) is None
-
-
-def test_filter_audit_reports_by_status_filters_values() -> None:
-    reports = (
-        {"status": "Alert", "category": "keep-include"},
-        {"status": "ok", "category": "drop-exclude"},
-        {"category": "no-status"},
-    )
-
-    filtered_include = filter_audit_reports_by_status(reports, include=("alert",))
-    assert len(filtered_include) == 1
-    assert filtered_include[0]["category"] == "keep-include"
-
-    filtered_exclude = filter_audit_reports_by_status(reports, exclude=("ok",))
-    categories = {entry.get("category") for entry in filtered_exclude}
-    assert "drop-exclude" not in categories
-    assert "keep-include" in categories
-
-    filtered_both = filter_audit_reports_by_status(
-        reports, include=("alert",), exclude=("alert",)
-    )
-    assert filtered_both == ()
-
-
-def test_filter_audit_reports_by_sign_off_status_supports_include_and_roles() -> None:
-    reports = (
-        {
-            "category": "keep",
-            "sign_off": {
-                "risk": {"status": "Pending"},
-                "compliance": {"status": "approved"},
-            },
-        },
-        {
-            "category": "drop-include",
-            "sign_off": {
-                "risk": {"status": "waived"},
-                "compliance": {"status": "approved"},
-            },
-        },
-        {
-            "category": "keep-role",
-            "sign_off": {
-                "risk": {"status": "approved"},
-                "compliance": {"status": "Investigating"},
-            },
-        },
-    )
-
-    filtered_include = filter_audit_reports_by_sign_off_status(
-        reports, include=("pending",)
-    )
-    assert len(filtered_include) == 1
-    assert filtered_include[0]["category"] == "keep"
-
-    filtered_exclude = filter_audit_reports_by_sign_off_status(
-        reports, exclude=("waived",)
-    )
-    categories = {entry["category"] for entry in filtered_exclude}
-    assert "drop-include" not in categories
-    assert categories == {"keep", "keep-role"}
-
-    filtered_roles = filter_audit_reports_by_sign_off_status(
-        reports, include=("investigating",), roles=("compliance",)
-    )
-    assert len(filtered_roles) == 1
-    assert filtered_roles[0]["category"] == "keep-role"
-
-
-=======
->>>>>>> c4a43f99
 def test_ensure_compliance_sign_offs_detects_pending(caplog: pytest.LogCaptureFixture) -> None:
     caplog.set_level(logging.WARNING, logger="bot_core.ai.data_monitoring")
     reports = (
