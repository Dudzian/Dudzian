from __future__ import annotations

import json
import logging
import math
from datetime import datetime, timezone
from pathlib import Path
from typing import Mapping, Sequence

import pytest

from bot_core.ai import (
    AIManager,
    DecisionModelInference,
    ComplianceSignOffError,
    DataQualityException,
    InferenceDataCompletenessWatcher,
    InferenceFeatureBoundsValidator,
    ModelArtifact,
    ModelRepository,
    collect_pending_compliance_sign_offs,
    ensure_compliance_sign_offs,
    export_drift_alert_report,
    export_data_quality_report,
    load_recent_data_quality_reports,
    load_recent_drift_reports,
    score_with_data_monitoring,
    summarize_data_quality_reports,
    summarize_drift_reports,
    update_sign_off,
)


def _read_json(path: Path) -> dict:
    with path.open("r", encoding="utf-8") as handle:
        return json.load(handle)


def _read_latest_category_report(root: Path, category: str) -> dict:
    candidates = sorted(root.glob(f"*_{category}.json"))
    if not candidates:
        pytest.fail(f"no reports found for category {category}")
    return _read_json(candidates[-1])


def _make_artifact(
    *,
    feature_names: tuple[str, ...] = ("alpha", "beta"),
    model_state: dict | None = None,
    metrics: dict | None = None,
    trained_at: datetime | None = None,
    data_quality: dict | None = None,
    drift_monitor: dict | None = None,
    feature_stats: dict | None = None,
    metadata_feature_scalers: dict | None = None,
    feature_scaler_summary: dict | None = None,
    metadata_extra: dict | None = None,
    decision_journal_entry_id: str | None = None,
    target_scale: float = 1.0,
    training_rows: int = 10,
    validation_rows: int = 5,
    test_rows: int = 5,
) -> ModelArtifact:
    feature_names = tuple(feature_names)
    metadata_scalers = metadata_feature_scalers or {
        name: {"mean": 0.0, "stdev": 1.0} for name in feature_names
    }
    stats = feature_stats or {
        name: {"mean": 0.0, "stdev": 1.0, "min": -1.0, "max": 1.0}
        for name in feature_names
    }
    scaler_summary = feature_scaler_summary or {
        name: (0.0, 1.0) for name in feature_names
    }
    metadata = {
        "feature_names": list(feature_names),
        "feature_scalers": metadata_scalers,
        "feature_stats": stats,
    }
    if data_quality is None:
        metadata["data_quality"] = {"enforce": True}
    else:
        metadata["data_quality"] = data_quality
    if drift_monitor is not None:
        metadata["drift_monitor"] = drift_monitor
    if metadata_extra:
        metadata.update(metadata_extra)
    model_defaults = {
        "learning_rate": 0.1,
        "n_estimators": 0,
        "initial_prediction": 0.0,
        "feature_names": list(feature_names),
        "feature_scalers": metadata_scalers,
        "stumps": [],
    }

    return ModelArtifact(
        feature_names=feature_names,
        model_state=model_state or model_defaults,
        trained_at=trained_at or datetime.now(timezone.utc),
        metrics=metrics or {"mae": 0.0},
        metadata=metadata,
        target_scale=target_scale,
        training_rows=training_rows,
        validation_rows=validation_rows,
        test_rows=test_rows,
        feature_scalers=scaler_summary,
        decision_journal_entry_id=decision_journal_entry_id,
        backend="builtin",
    )


def test_data_completeness_watcher_detects_missing(tmp_path: Path, monkeypatch: pytest.MonkeyPatch) -> None:
    monkeypatch.setenv("AI_DECISION_AUDIT_ROOT", str(tmp_path / "audit"))
    watcher = InferenceDataCompletenessWatcher()
    watcher.configure(["alpha", "beta"])

    report = watcher.observe({"alpha": 1.0, "beta": None}, context={"pipeline": "unit"})

    assert report["status"] == "alert"
    assert report["missing_features"] == ["beta"]
    exported = Path(report["report_path"])
    assert exported.exists()
    payload = _read_json(exported)
    assert "sign_off" in payload
    assert sorted(payload["missing_features"]) == ["beta"]


def test_feature_bounds_validator_detects_outliers(tmp_path: Path, monkeypatch: pytest.MonkeyPatch) -> None:
    monkeypatch.setenv("AI_DECISION_AUDIT_ROOT", str(tmp_path / "audit"))
    validator = InferenceFeatureBoundsValidator()
    validator.configure({"ratio": {"min": 0.0, "max": 1.0}})

    report = validator.observe({"ratio": 10.0}, context={"pipeline": "unit"})

    assert report["status"] == "alert"
    assert report["violations"]
    violation = report["violations"][0]
    assert violation["feature"] == "ratio"
    exported = Path(report["report_path"])
    assert exported.exists()
    payload = _read_json(exported)
    assert payload["status"] == "alert"
    assert payload["violations"][0]["reason"] == "out_of_bounds"


def test_inference_monitoring_exports_reports(tmp_path: Path, monkeypatch: pytest.MonkeyPatch) -> None:
    audit_root = tmp_path / "audit"
    monkeypatch.setenv("AI_DECISION_AUDIT_ROOT", str(audit_root))
    repository = ModelRepository(tmp_path / "repo")
    artifact = _make_artifact(
        drift_monitor={
            "threshold": 0.5,
            "window": 1,
            "min_observations": 1,
            "cooldown": 1,
        }
    )
    model_path = repository.save(artifact, "test_model.json")

    inference = DecisionModelInference(repository)
    inference.model_label = "unit-model"
    inference.load_weights(model_path)

    with pytest.raises(DataQualityException) as excinfo:
        score_with_data_monitoring(
            inference,
            {"alpha": None, "beta": 10.0},
            context={"run": "unit"},
        )

    reports = excinfo.value.reports
    assert "completeness" in reports
    assert reports["completeness"]["status"] == "alert"
    assert reports["completeness"]["policy"]["enforce"] is True
    assert "bounds" in reports
    assert reports["bounds"]["status"] == "alert"
    assert reports["bounds"]["policy"]["enforce"] is True
    assert inference.last_data_quality_report == reports

    data_quality_dir = audit_root / "data_quality"
    drift_dir = audit_root / "drift"
    quality_reports = list(data_quality_dir.glob("*.json"))
    drift_reports = list(drift_dir.glob("*.json"))
    assert quality_reports, "no data quality reports were generated"
    assert drift_reports, "no drift reports were generated"

    sample_quality = _read_json(quality_reports[-1])
    assert sample_quality["sign_off"]["risk"]["status"] == "pending"
    assert sample_quality["policy"]["enforce"] is True
    sample_drift = _read_json(drift_reports[-1])
    assert sample_drift["drift_score"] >= sample_drift["threshold"]
    assert "sign_off" in sample_drift


def test_score_with_data_monitoring_passes_when_data_ok(
    tmp_path: Path, monkeypatch: pytest.MonkeyPatch
) -> None:
    audit_root = tmp_path / "audit"
    monkeypatch.setenv("AI_DECISION_AUDIT_ROOT", str(audit_root))
    repository = ModelRepository(tmp_path / "repo")
    artifact = _make_artifact(data_quality={"enforce": True})
    model_path = repository.save(artifact, "test_model_ok.json")

    inference = DecisionModelInference(repository)
    inference.model_label = "unit-model"
    inference.load_weights(model_path)

    score, report = score_with_data_monitoring(
        inference,
        {"alpha": 0.1, "beta": -0.2},
        context={"run": "unit-ok"},
    )

    assert math.isfinite(score.expected_return_bps)
    assert 0.0 <= score.success_probability <= 1.0
    assert report
    assert report["completeness"]["status"] == "ok"
    assert report["completeness"]["policy"]["enforce"] is True
    assert report["bounds"]["status"] == "ok"
    assert report["bounds"]["policy"]["enforce"] is True
    assert inference.last_data_quality_report == report

    quality_dir = audit_root / "data_quality"
    latest_completeness = _read_latest_category_report(quality_dir, "completeness")
    latest_bounds = _read_latest_category_report(quality_dir, "bounds")
    assert latest_completeness["policy"]["enforce"] is True
    assert latest_bounds["policy"]["enforce"] is True


def test_score_with_data_monitoring_respects_category_policy(
    tmp_path: Path, monkeypatch: pytest.MonkeyPatch
) -> None:
    audit_root = tmp_path / "audit"
    monkeypatch.setenv("AI_DECISION_AUDIT_ROOT", str(audit_root))
    repository = ModelRepository(tmp_path / "repo")
    artifact = _make_artifact(
        feature_names=("alpha",),
        data_quality={
            "enforce": True,
            "categories": {
                "bounds": {"enforce": False},
            },
        },
    )
    model_path = repository.save(artifact, "policy_model.json")

    inference = DecisionModelInference(repository)
    inference.model_label = "policy-model"
    inference.load_weights(model_path)

    score, report = score_with_data_monitoring(
        inference,
        {"alpha": 5.0},
        context={"run": "policy"},
    )

    assert isinstance(score.expected_return_bps, float)
    assert report["bounds"]["status"] == "alert"
    assert report["bounds"]["policy"]["enforce"] is False
    assert inference.last_data_quality_report["bounds"]["policy"]["enforce"] is False

    quality_dir = audit_root / "data_quality"
    latest_bounds = _read_latest_category_report(quality_dir, "bounds")
    assert latest_bounds["policy"]["enforce"] is False


def test_update_sign_off_updates_exported_report(
    tmp_path: Path, monkeypatch: pytest.MonkeyPatch
) -> None:
    audit_root = tmp_path / "audit"
    monkeypatch.setenv("AI_DECISION_AUDIT_ROOT", str(audit_root))
    repository = ModelRepository(tmp_path / "repo")
    artifact = _make_artifact(feature_names=("alpha",))
    model_path = repository.save(artifact, "signoff_model.json")

    inference = DecisionModelInference(repository)
    inference.model_label = "signoff-model"
    inference.load_weights(model_path)

    score_with_data_monitoring(
        inference,
        {"alpha": 0.3},
        context={"run": "signoff"},
    )

    report = inference.last_data_quality_report
    assert report is not None
    completeness = report["completeness"]

    updated = update_sign_off(
        completeness,
        role="risk",
        status="approved",
        signed_by="Risk Officer",
        notes="Dane zweryfikowane",
    )

    assert updated["sign_off"]["risk"]["status"] == "approved"
    assert updated["sign_off"]["risk"]["signed_by"] == "Risk Officer"
    assert updated["sign_off"]["risk"]["notes"] == "Dane zweryfikowane"
    assert isinstance(updated["sign_off"]["risk"].get("timestamp"), str)

    payload = _read_json(Path(updated["report_path"]))
    assert payload["sign_off"]["risk"]["status"] == "approved"
    assert payload["sign_off"]["risk"]["signed_by"] == "Risk Officer"
    assert payload["sign_off"]["risk"]["notes"] == "Dane zweryfikowane"


def test_load_recent_reports_filters_and_limits(
    tmp_path: Path, monkeypatch: pytest.MonkeyPatch
) -> None:
    audit_root = tmp_path / "audit"
    monkeypatch.setenv("AI_DECISION_AUDIT_ROOT", str(audit_root))
    repository = ModelRepository(tmp_path / "repo")
    artifact = _make_artifact(
        drift_monitor={
            "threshold": 0.5,
            "window": 1,
            "min_observations": 1,
            "cooldown": 1,
        }
    )
    model_path = repository.save(artifact, "history_model.json")

    inference = DecisionModelInference(repository)
    inference.model_label = "history-model"
    inference.load_weights(model_path)

    score_with_data_monitoring(
        inference,
        {"alpha": 0.0, "beta": 0.0},
        context={"run": "baseline"},
    )

    with pytest.raises(DataQualityException):
        score_with_data_monitoring(
            inference,
            {"alpha": None, "beta": 10.0},
            context={"run": "alert"},
        )

    reports_all = load_recent_data_quality_reports(limit=5)
    assert reports_all
    assert Path(reports_all[0]["report_path"]).exists()
    assert reports_all[0]["context"]["run"] == "alert"
    assert any(report["status"] == "alert" for report in reports_all)

    completeness_reports = load_recent_data_quality_reports(
        category="completeness", limit=5
    )
    assert completeness_reports
    assert completeness_reports[0]["context"]["run"] == "alert"
    assert all(
        report.get("category") == "completeness" for report in completeness_reports
    )

    with pytest.raises(ValueError):
        load_recent_data_quality_reports(limit=0)

    drift_reports = load_recent_drift_reports(limit=5)
    assert drift_reports
    assert Path(drift_reports[0]["report_path"]).exists()


def test_update_sign_off_validates_inputs() -> None:
    with pytest.raises(ValueError):
        update_sign_off({}, role="finance", status="approved")
    with pytest.raises(ValueError):
        update_sign_off({}, role="risk", status="done")


def test_summarize_data_quality_reports_flags_pending_sign_off(
    tmp_path: Path, monkeypatch: pytest.MonkeyPatch
) -> None:
    audit_root = tmp_path / "audit"
    monkeypatch.setenv("AI_DECISION_AUDIT_ROOT", str(audit_root))
    repository = ModelRepository(tmp_path / "repo")
    artifact = _make_artifact()
    model_path = repository.save(artifact, "summary_model.json")

    inference = DecisionModelInference(repository)
    inference.model_label = "summary-model"
    inference.load_weights(model_path)

    score_with_data_monitoring(
        inference,
        {"alpha": 0.0, "beta": 0.0},
        context={"run": "healthy"},
    )

    with pytest.raises(DataQualityException):
        score_with_data_monitoring(
            inference,
            {"alpha": None, "beta": 10.0},
            context={"run": "breach"},
        )

    reports = load_recent_data_quality_reports(limit=10)
    summary = summarize_data_quality_reports(reports)

    assert summary["total"] >= 4
    assert summary["alerts"] >= 2
    assert summary["enforced_alerts"] >= 2
    by_category = summary["by_category"]
    assert "completeness" in by_category
    assert by_category["completeness"]["alerts"] >= 1
    assert by_category["completeness"]["latest_status"] == "alert"
    pending_risk = summary["pending_sign_off"]["risk"]
    pending_compliance = summary["pending_sign_off"]["compliance"]
    assert pending_risk
    assert pending_compliance
    assert any(item["category"] == "completeness" for item in pending_risk)
    assert all(item["status"] != "approved" for item in pending_compliance)


def test_summarize_data_quality_reports_preserves_additional_roles() -> None:
    reports = (
        {
            "category": "completeness",
            "status": "alert",
            "policy": {"enforce": True},
            "sign_off": {
                "risk": {"status": "approved"},
                "compliance": {"status": "approved"},
                "aml": {"status": "pending"},
            },
            "timestamp": "2024-01-01T00:00:00Z",
        },
    )

    summary = summarize_data_quality_reports(reports)

    pending = summary["pending_sign_off"]
    assert pending["risk"] == ()
    assert "aml" in pending
    aml_pending = pending["aml"]
    assert aml_pending
    assert aml_pending[0]["status"] == "pending"
    assert aml_pending[0]["category"] == "completeness"


def test_summarize_drift_reports_marks_threshold_excess(
    tmp_path: Path, monkeypatch: pytest.MonkeyPatch
) -> None:
    audit_root = tmp_path / "audit"
    monkeypatch.setenv("AI_DECISION_AUDIT_ROOT", str(audit_root))

    export_drift_alert_report(
        {
            "model_name": "baseline",
            "drift_score": 0.4,
            "threshold": 0.5,
            "window": 5,
            "backend": "unit",
        }
    )
    export_drift_alert_report(
        {
            "model_name": "baseline",
            "drift_score": 0.8,
            "threshold": 0.5,
            "window": 5,
            "backend": "unit",
        }
    )

    reports = load_recent_drift_reports(limit=5)
    summary = summarize_drift_reports(reports)

    assert summary["total"] == 2
    assert summary["exceeds_threshold"] == 1
    assert summary["latest_report_path"]
    assert summary["latest_exceeding_report_path"]
    pending_risk = summary["pending_sign_off"]["risk"]
    assert pending_risk
    assert pending_risk[0]["status"] == "pending"


def test_ensure_compliance_sign_offs_detects_pending(caplog: pytest.LogCaptureFixture) -> None:
    caplog.set_level(logging.WARNING, logger="bot_core.ai.data_monitoring")
    reports = (
        {
            "category": "completeness",
            "status": "alert",
            "policy": {"enforce": True},
            "sign_off": {
                "risk": {"status": "pending"},
                "compliance": {"status": "approved"},
            },
        },
    )

    with pytest.raises(ComplianceSignOffError) as excinfo:
        ensure_compliance_sign_offs(data_quality_reports=reports)
    assert excinfo.value.pending["risk"]
    assert not excinfo.value.pending["compliance"]
    assert "awaiting risk sign-off" in caplog.text
<<<<<<< HEAD


def test_ensure_compliance_sign_offs_loads_reports_when_missing(
    tmp_path: Path, monkeypatch: pytest.MonkeyPatch
) -> None:
    audit_root = tmp_path / "audit"
    monkeypatch.setenv("AI_DECISION_AUDIT_ROOT", str(audit_root))

    watcher = InferenceDataCompletenessWatcher()
    watcher.configure(["alpha"])
    dq_report = watcher.observe({"alpha": None}, context={"scenario": "auto"})
    update_sign_off(dq_report, role="compliance", status="approved", signed_by="comp")

    drift_path = export_drift_alert_report(
        {
            "model_name": "unit-model",
            "drift_score": 1.5,
            "threshold": 0.5,
            "window": 20,
            "category": "latency",
        },
        category="latency",
    )
    drift_report = _read_json(drift_path)
    drift_report["report_path"] = str(drift_path)
    update_sign_off(drift_report, role="compliance", status="approved")

    with pytest.raises(ComplianceSignOffError) as excinfo:
        ensure_compliance_sign_offs(
            audit_root=audit_root,
            limit=3,
            roles=("risk",),
        )

    pending_risk = excinfo.value.pending["risk"]
    assert pending_risk
    categories = {entry.get("category") for entry in pending_risk}
    assert {"completeness", "latency"}.issubset(categories)
=======
>>>>>>> ee628002


def test_ensure_compliance_sign_offs_accepts_approved(
    tmp_path: Path, monkeypatch: pytest.MonkeyPatch
) -> None:
    monkeypatch.setenv("AI_DECISION_AUDIT_ROOT", str(tmp_path / "audit"))
    report_path = export_data_quality_report(
        {
            "category": "completeness",
            "status": "alert",
            "policy": {"enforce": True},
            "sign_off": {
                "risk": {"status": "approved", "signed_by": "risk-user"},
                "compliance": {"status": "approved", "signed_by": "comp-user"},
            },
        },
        category="completeness",
    )
    report = _read_json(report_path)
    report["report_path"] = str(report_path)

    result = ensure_compliance_sign_offs(data_quality_reports=(report,))
    assert dict(result) == {"risk": (), "compliance": ()}


def test_ensure_compliance_sign_offs_respects_custom_roles(
    caplog: pytest.LogCaptureFixture,
) -> None:
    caplog.set_level(logging.WARNING, logger="bot_core.ai.data_monitoring")
    reports = (
        {
            "category": "completeness",
            "status": "alert",
            "policy": {"enforce": True},
            "sign_off": {
                "risk": {"status": "approved"},
                "compliance": {"status": "pending"},
            },
        },
    )

    result = ensure_compliance_sign_offs(
        data_quality_reports=reports,
        roles=("risk",),
    )

    assert dict(result) == {"risk": ()}
    assert "Missing" not in caplog.text


def test_ensure_compliance_sign_offs_validates_roles() -> None:
    with pytest.raises(ValueError):
        ensure_compliance_sign_offs(roles=("unknown",))


def test_ensure_compliance_sign_offs_warns_on_empty_roles(
    caplog: pytest.LogCaptureFixture,
) -> None:
    caplog.set_level(logging.WARNING, logger="bot_core.ai.data_monitoring")

    with pytest.raises(ValueError):
        ensure_compliance_sign_offs(roles=())

    assert "No supported compliance sign-off roles configured" in caplog.text


def test_summarize_reports_mark_missing_sign_offs() -> None:
    reports = (
        {
            "category": "bounds",
            "status": "alert",
            "policy": {"enforce": True},
        },
    )

    dq_summary = summarize_data_quality_reports(reports)
    for role in ("risk", "compliance"):
        pending = dq_summary["pending_sign_off"][role]
        assert pending
        assert pending[0]["status"] == "pending"


def test_summarize_reports_require_sign_off_raises() -> None:
    reports = (
        {
            "category": "completeness",
            "status": "alert",
            "policy": {"enforce": True},
            "sign_off": {"risk": {"status": "pending"}},
        },
    )

    with pytest.raises(ComplianceSignOffError) as excinfo:
        summarize_data_quality_reports(reports, require_sign_off=True)
    assert excinfo.value.pending["risk"]
    assert excinfo.value.pending["compliance"]


def test_summarize_drift_reports_require_sign_off_raises() -> None:
    reports = (
        {
            "category": "drift_alert",
            "drift_score": 1.0,
            "threshold": 0.5,
            "sign_off": {"risk": {"status": "investigating"}},
        },
    )

    with pytest.raises(ComplianceSignOffError) as excinfo:
        summarize_drift_reports(reports, require_sign_off=True)
    assert excinfo.value.pending["risk"]


def test_summarize_reports_supports_custom_roles() -> None:
    reports = (
        {
            "category": "bounds",
            "status": "alert",
            "policy": {"enforce": True},
            "sign_off": {"risk": {"status": "pending"}},
        },
    )

    summary = summarize_data_quality_reports(reports, roles=("risk",))
    assert tuple(summary["pending_sign_off"].keys()) == ("risk",)
    assert summary["pending_sign_off"]["risk"]


def test_ai_manager_validates_custom_sign_off_roles(tmp_path: Path) -> None:
    manager = AIManager(model_dir=tmp_path / "cache")

    with pytest.raises(ValueError):
        manager.set_compliance_sign_off_roles(("unknown",))


def test_ai_manager_passes_configured_sign_off_roles(monkeypatch: pytest.MonkeyPatch, tmp_path: Path) -> None:
    captured_roles: list[Sequence[str] | None] = []

    def _fake_ensure(**kwargs):
        roles = kwargs.get("roles")
        captured_roles.append(roles)
        if roles is None:
            roles = ("risk", "compliance")
        return {role: () for role in roles}

    monkeypatch.setattr("bot_core.ai.manager.ensure_compliance_sign_offs", _fake_ensure)

    manager = AIManager(model_dir=tmp_path / "cache")
    manager.set_compliance_sign_off_requirement(True)
    manager.set_compliance_sign_off_roles(("risk",))
    manager._ensure_compliance_activation_gate()
    assert captured_roles[-1] == ("risk",)

    manager.set_compliance_sign_off_roles(None)
    manager._ensure_compliance_activation_gate()
    assert captured_roles[-1] is None


<<<<<<< HEAD
def test_ai_manager_normalizes_sign_off_roles(monkeypatch: pytest.MonkeyPatch, tmp_path: Path) -> None:
    observed: list[Sequence[str] | None] = []

    def _fake_normalize(roles: Sequence[str] | None) -> tuple[str, ...]:
        observed.append(tuple(roles or ()))
        return ("risk",)

    monkeypatch.setattr(
        "bot_core.ai.manager.normalize_compliance_sign_off_roles",
        _fake_normalize,
    )

    manager = AIManager(model_dir=tmp_path / "cache")
    manager.set_compliance_sign_off_roles(["risk", "risk"])

    assert observed == [("risk", "risk")]
    assert manager._compliance_sign_off_roles == ("risk",)


=======
>>>>>>> ee628002
def test_ai_manager_skips_sign_off_gate_when_not_required(
    monkeypatch: pytest.MonkeyPatch, tmp_path: Path
) -> None:
    calls: list[Sequence[str] | None] = []

    def _record_call(**kwargs):
        roles = kwargs.get("roles")
        calls.append(roles)
        effective_roles = roles or ("risk", "compliance")
        return {role: () for role in effective_roles}

    monkeypatch.setattr("bot_core.ai.manager.ensure_compliance_sign_offs", _record_call)

    manager = AIManager(model_dir=tmp_path / "cache")
    manager.set_compliance_sign_off_roles(("risk",))

<<<<<<< HEAD
    assert calls == []

    # Domyślnie bramka jest wyłączona, więc helper nie powinien zostać wywołany ponownie.
    manager._ensure_compliance_activation_gate()
    assert calls == []
=======
    assert calls == [("risk",)]

    # Domyślnie bramka jest wyłączona, więc helper nie powinien zostać wywołany ponownie.
    manager._ensure_compliance_activation_gate()
    assert calls == [("risk",)]
>>>>>>> ee628002

    manager.set_compliance_sign_off_requirement(True)
    manager._ensure_compliance_activation_gate()

    assert calls[-1] == ("risk",)
<<<<<<< HEAD
    assert len(calls) == 1


def test_collect_pending_compliance_sign_offs_filters_roles(
    tmp_path: Path, monkeypatch: pytest.MonkeyPatch
) -> None:
    audit_root = tmp_path / "audit"
    monkeypatch.setenv("AI_DECISION_AUDIT_ROOT", str(audit_root))

    watcher = InferenceDataCompletenessWatcher()
    watcher.configure(["alpha"])
    dq_report = watcher.observe({"alpha": None}, context={"scenario": "unit"})
    update_sign_off(dq_report, role="compliance", status="approved", signed_by="comp")

    drift_path = export_drift_alert_report(
        {
            "model_name": "unit-model",
            "drift_score": 1.2,
            "threshold": 0.5,
            "window": 5,
            "category": "volume",
        },
        category="volume",
    )
    drift_report = _read_json(drift_path)
    drift_report["report_path"] = str(drift_path)
    update_sign_off(drift_report, role="compliance", status="approved")

    pending = collect_pending_compliance_sign_offs(
        audit_root=audit_root,
        limit=5,
        roles=("risk",),
    )

    assert set(pending.keys()) == {"risk"}
    assert pending["risk"], "expected pending risk entries"
    categories = {entry.get("category") for entry in pending["risk"]}
    assert {"completeness", "volume"}.issubset(categories)


def test_ai_manager_get_pending_compliance_sign_offs(tmp_path: Path, monkeypatch: pytest.MonkeyPatch) -> None:
    audit_root = tmp_path / "audit"
    monkeypatch.setenv("AI_DECISION_AUDIT_ROOT", str(audit_root))

    manager = AIManager(model_dir=tmp_path / "cache")
    manager.set_audit_root(audit_root)
    manager.set_compliance_sign_off_roles(("risk",))

    watcher = InferenceDataCompletenessWatcher()
    watcher.configure(["alpha"])
    watcher.observe({"alpha": None}, context={"source": "manager"})

    pending = manager.get_pending_compliance_sign_offs()
    assert set(pending.keys()) == {"risk"}
    assert pending["risk"]

    with pytest.raises(ValueError):
        manager.get_pending_compliance_sign_offs(0)
=======
    assert len(calls) == 2
>>>>>>> ee628002
<|MERGE_RESOLUTION|>--- conflicted
+++ resolved
@@ -496,47 +496,6 @@
     assert excinfo.value.pending["risk"]
     assert not excinfo.value.pending["compliance"]
     assert "awaiting risk sign-off" in caplog.text
-<<<<<<< HEAD
-
-
-def test_ensure_compliance_sign_offs_loads_reports_when_missing(
-    tmp_path: Path, monkeypatch: pytest.MonkeyPatch
-) -> None:
-    audit_root = tmp_path / "audit"
-    monkeypatch.setenv("AI_DECISION_AUDIT_ROOT", str(audit_root))
-
-    watcher = InferenceDataCompletenessWatcher()
-    watcher.configure(["alpha"])
-    dq_report = watcher.observe({"alpha": None}, context={"scenario": "auto"})
-    update_sign_off(dq_report, role="compliance", status="approved", signed_by="comp")
-
-    drift_path = export_drift_alert_report(
-        {
-            "model_name": "unit-model",
-            "drift_score": 1.5,
-            "threshold": 0.5,
-            "window": 20,
-            "category": "latency",
-        },
-        category="latency",
-    )
-    drift_report = _read_json(drift_path)
-    drift_report["report_path"] = str(drift_path)
-    update_sign_off(drift_report, role="compliance", status="approved")
-
-    with pytest.raises(ComplianceSignOffError) as excinfo:
-        ensure_compliance_sign_offs(
-            audit_root=audit_root,
-            limit=3,
-            roles=("risk",),
-        )
-
-    pending_risk = excinfo.value.pending["risk"]
-    assert pending_risk
-    categories = {entry.get("category") for entry in pending_risk}
-    assert {"completeness", "latency"}.issubset(categories)
-=======
->>>>>>> ee628002
 
 
 def test_ensure_compliance_sign_offs_accepts_approved(
@@ -695,28 +654,6 @@
     assert captured_roles[-1] is None
 
 
-<<<<<<< HEAD
-def test_ai_manager_normalizes_sign_off_roles(monkeypatch: pytest.MonkeyPatch, tmp_path: Path) -> None:
-    observed: list[Sequence[str] | None] = []
-
-    def _fake_normalize(roles: Sequence[str] | None) -> tuple[str, ...]:
-        observed.append(tuple(roles or ()))
-        return ("risk",)
-
-    monkeypatch.setattr(
-        "bot_core.ai.manager.normalize_compliance_sign_off_roles",
-        _fake_normalize,
-    )
-
-    manager = AIManager(model_dir=tmp_path / "cache")
-    manager.set_compliance_sign_off_roles(["risk", "risk"])
-
-    assert observed == [("risk", "risk")]
-    assert manager._compliance_sign_off_roles == ("risk",)
-
-
-=======
->>>>>>> ee628002
 def test_ai_manager_skips_sign_off_gate_when_not_required(
     monkeypatch: pytest.MonkeyPatch, tmp_path: Path
 ) -> None:
@@ -733,83 +670,14 @@
     manager = AIManager(model_dir=tmp_path / "cache")
     manager.set_compliance_sign_off_roles(("risk",))
 
-<<<<<<< HEAD
-    assert calls == []
-
-    # Domyślnie bramka jest wyłączona, więc helper nie powinien zostać wywołany ponownie.
-    manager._ensure_compliance_activation_gate()
-    assert calls == []
-=======
     assert calls == [("risk",)]
 
     # Domyślnie bramka jest wyłączona, więc helper nie powinien zostać wywołany ponownie.
     manager._ensure_compliance_activation_gate()
     assert calls == [("risk",)]
->>>>>>> ee628002
 
     manager.set_compliance_sign_off_requirement(True)
     manager._ensure_compliance_activation_gate()
 
     assert calls[-1] == ("risk",)
-<<<<<<< HEAD
-    assert len(calls) == 1
-
-
-def test_collect_pending_compliance_sign_offs_filters_roles(
-    tmp_path: Path, monkeypatch: pytest.MonkeyPatch
-) -> None:
-    audit_root = tmp_path / "audit"
-    monkeypatch.setenv("AI_DECISION_AUDIT_ROOT", str(audit_root))
-
-    watcher = InferenceDataCompletenessWatcher()
-    watcher.configure(["alpha"])
-    dq_report = watcher.observe({"alpha": None}, context={"scenario": "unit"})
-    update_sign_off(dq_report, role="compliance", status="approved", signed_by="comp")
-
-    drift_path = export_drift_alert_report(
-        {
-            "model_name": "unit-model",
-            "drift_score": 1.2,
-            "threshold": 0.5,
-            "window": 5,
-            "category": "volume",
-        },
-        category="volume",
-    )
-    drift_report = _read_json(drift_path)
-    drift_report["report_path"] = str(drift_path)
-    update_sign_off(drift_report, role="compliance", status="approved")
-
-    pending = collect_pending_compliance_sign_offs(
-        audit_root=audit_root,
-        limit=5,
-        roles=("risk",),
-    )
-
-    assert set(pending.keys()) == {"risk"}
-    assert pending["risk"], "expected pending risk entries"
-    categories = {entry.get("category") for entry in pending["risk"]}
-    assert {"completeness", "volume"}.issubset(categories)
-
-
-def test_ai_manager_get_pending_compliance_sign_offs(tmp_path: Path, monkeypatch: pytest.MonkeyPatch) -> None:
-    audit_root = tmp_path / "audit"
-    monkeypatch.setenv("AI_DECISION_AUDIT_ROOT", str(audit_root))
-
-    manager = AIManager(model_dir=tmp_path / "cache")
-    manager.set_audit_root(audit_root)
-    manager.set_compliance_sign_off_roles(("risk",))
-
-    watcher = InferenceDataCompletenessWatcher()
-    watcher.configure(["alpha"])
-    watcher.observe({"alpha": None}, context={"source": "manager"})
-
-    pending = manager.get_pending_compliance_sign_offs()
-    assert set(pending.keys()) == {"risk"}
-    assert pending["risk"]
-
-    with pytest.raises(ValueError):
-        manager.get_pending_compliance_sign_offs(0)
-=======
-    assert len(calls) == 2
->>>>>>> ee628002
+    assert len(calls) == 2