--- conflicted
+++ resolved
@@ -2,7 +2,6 @@
 
 import pytest
 
-<<<<<<< HEAD
 from bot_core.decision.summary import DecisionSummaryAggregator
 
 
@@ -11,7 +10,6 @@
 ) -> dict[str, object]:
     aggregator = DecisionSummaryAggregator(evaluations, history_limit=history_limit)
     return dict(aggregator.build_summary())
-=======
 from bot_core.decision.summary import (
     DecisionEngineSummary,
     summarize_evaluation_payloads,
@@ -34,7 +32,6 @@
     sys.modules["bot_core.decision"] = decision_stub
 
 from bot_core.decision.summary import summarize_evaluation_payloads
->>>>>>> 2ee794e8
 
 
 if TYPE_CHECKING:
@@ -108,9 +105,7 @@
         },
     ]
 
-<<<<<<< HEAD
     summary = _build_summary(evaluations, history_limit=5)
-=======
     summary_model = summarize_evaluation_payloads(evaluations, history_limit=5)
     assert isinstance(summary_model, DecisionEngineSummary)
     summary = summary_model.model_dump()
@@ -119,7 +114,6 @@
     evaluations = _build_full_evaluations()
 
     summary = _summarize(evaluations, history_limit=5)
->>>>>>> 2ee794e8
 
     assert summary["total"] == 2
     assert summary["accepted"] == 1
@@ -680,14 +674,11 @@
         },
     ]
 
-<<<<<<< HEAD
     summary = _build_summary(evaluations, history_limit=2)
-=======
     summary_model = summarize_evaluation_payloads(evaluations, history_limit=2)
     assert isinstance(summary_model, DecisionEngineSummary)
     summary = summary_model.model_dump()
     summary = _summarize(evaluations, history_limit=2)
->>>>>>> 2ee794e8
 
     assert summary["total"] == 2
     assert summary["accepted"] == 1
@@ -720,14 +711,11 @@
         {"accepted": True},
     ]
 
-<<<<<<< HEAD
     summary = _build_summary(evaluations)
-=======
     summary_model = summarize_evaluation_payloads(evaluations)
     assert isinstance(summary_model, DecisionEngineSummary)
     summary = summary_model.model_dump()
     summary = _summarize(evaluations)
->>>>>>> 2ee794e8
 
     assert summary["longest_acceptance_streak"] == 2
     assert summary["longest_rejection_streak"] == 3
