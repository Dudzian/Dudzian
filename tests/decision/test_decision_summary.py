--- conflicted
+++ resolved
@@ -106,10 +106,8 @@
         },
     ]
 
-<<<<<<< HEAD
     summary = summarize_evaluation_payloads(evaluations, history_limit=5)
     DecisionEngineSummary.model_validate({"type": "decision_engine_summary", **summary})
-=======
     summary = _build_summary(evaluations, history_limit=5)
     summary_model = summarize_evaluation_payloads(evaluations, history_limit=5)
     assert isinstance(summary_model, DecisionEngineSummary)
@@ -119,7 +117,6 @@
     evaluations = _build_full_evaluations()
 
     summary = _summarize(evaluations, history_limit=5)
->>>>>>> 8b1a1eb7
 
     assert summary["total"] == 2
     assert summary["accepted"] == 1
@@ -680,16 +677,13 @@
         },
     ]
 
-<<<<<<< HEAD
     summary = summarize_evaluation_payloads(evaluations, history_limit=2)
     DecisionEngineSummary.model_validate({"type": "decision_engine_summary", **summary})
-=======
     summary = _build_summary(evaluations, history_limit=2)
     summary_model = summarize_evaluation_payloads(evaluations, history_limit=2)
     assert isinstance(summary_model, DecisionEngineSummary)
     summary = summary_model.model_dump()
     summary = _summarize(evaluations, history_limit=2)
->>>>>>> 8b1a1eb7
 
     assert summary["total"] == 2
     assert summary["accepted"] == 1
