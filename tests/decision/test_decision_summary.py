from __future__ import annotations

import pytest

<<<<<<< HEAD
from bot_core.decision.summary import (
    DecisionEngineSummary,
    summarize_evaluation_payloads,
)
=======
import sys
import types
from pathlib import Path
from typing import TYPE_CHECKING


_REPO_ROOT = Path(__file__).resolve().parents[2]
if "bot_core" not in sys.modules:
    bot_core_stub = types.ModuleType("bot_core")
    bot_core_stub.__path__ = [str(_REPO_ROOT / "bot_core")]
    sys.modules["bot_core"] = bot_core_stub

if "bot_core.decision" not in sys.modules:
    decision_stub = types.ModuleType("bot_core.decision")
    decision_stub.__path__ = [str(_REPO_ROOT / "bot_core" / "decision")]
    sys.modules["bot_core.decision"] = decision_stub

from bot_core.decision.summary import summarize_evaluation_payloads
>>>>>>> d31d7d1d


if TYPE_CHECKING:
    from bot_core.decision.models import DecisionEngineSummary


def _summarize(*args, **kwargs) -> dict[str, object]:
    return summarize_evaluation_payloads(*args, **kwargs).model_dump(
        exclude_none=True
    )


def _build_full_evaluations() -> list[dict[str, object]]:
    return [
        {
            "accepted": True,
            "cost_bps": 1.0,
            "net_edge_bps": 5.0,
            "risk_flags": ("latency",),
            "model_name": "gbm_v1",
            "model_expected_return_bps": 8.5,
            "model_success_probability": 0.72,
            "latency_ms": 42.0,
            "thresholds": {
                "min_probability": 0.6,
                "max_cost_bps": 12.0,
                "min_net_edge_bps": 4.0,
                "max_latency_ms": 60.0,
                "max_trade_notional": 2_000.0,
            },
            "candidate": {
                "symbol": "BTC/USDT",
                "action": "BUY",
                "strategy": "daily",
                "expected_probability": 0.7,
                "expected_return_bps": 10.0,
                "notional": 1_500,
                "latency_ms": 42.0,
                "metadata": {"generated_at": "2024-04-01T00:00:00Z"},
            },
        },
        {
            "accepted": False,
            "reasons": ("too_costly",),
            "risk_flags": ("volatility", "latency"),
            "stress_failures": ["liquidity"],
            "model_name": "gbm_v2",
            "thresholds": {
                "min_probability": 0.6,
                "max_cost_bps": 2.0,
                "min_net_edge_bps": 1.5,
                "max_latency_ms": 52.0,
                "max_trade_notional": 750.0,
            },
            "cost_bps": 2.5,
            "net_edge_bps": 1.0,
            "model_expected_return_bps": 4.5,
            "model_success_probability": 0.41,
            "latency_ms": 55.0,
            "candidate": {
                "symbol": "ETH/USDT",
                "action": "SELL",
                "strategy": "intraday",
                "expected_probability": 0.55,
                "expected_return_bps": 4.0,
                "notional": 800,
                "latency_ms": 55.0,
                "metadata": {"generated_at": "2024-05-01T00:00:00Z"},
            },
            "model_selection": {"selected": "gbm_v2", "score": 0.62},
        },
    ]

<<<<<<< HEAD
    summary_model = summarize_evaluation_payloads(evaluations, history_limit=5)
    assert isinstance(summary_model, DecisionEngineSummary)
    summary = summary_model.model_dump()
=======

def test_summarize_evaluation_payloads_counts_and_latest_fields() -> None:
    evaluations = _build_full_evaluations()

    summary = _summarize(evaluations, history_limit=5)
>>>>>>> d31d7d1d

    assert summary["total"] == 2
    assert summary["accepted"] == 1
    assert summary["rejected"] == 1
    assert summary["history_window"] == 2
    assert summary["rejection_reasons"] == {"too_costly": 1}
    assert summary["unique_rejection_reasons"] == 1
    assert summary["risk_flag_counts"] == {"latency": 2, "volatility": 1}
    assert summary["risk_flags_with_accepts"] == 1
    assert summary["risk_flag_breakdown"] == {
        "latency": {
            "total": 2,
            "accepted": 1,
            "rejected": 1,
            "acceptance_rate": pytest.approx(0.5),
        },
        "volatility": {
            "total": 1,
            "accepted": 0,
            "rejected": 1,
            "acceptance_rate": pytest.approx(0.0),
        },
    }
    assert summary["unique_risk_flags"] == 2
    assert summary["stress_failure_counts"] == {"liquidity": 1}
    assert summary["stress_failures_with_accepts"] == 0
    assert summary["stress_failure_breakdown"] == {
        "liquidity": {
            "total": 1,
            "accepted": 0,
            "rejected": 1,
            "acceptance_rate": pytest.approx(0.0),
        }
    }
    assert summary["unique_stress_failures"] == 1
    assert summary["model_usage"] == {"gbm_v1": 1, "gbm_v2": 1}
    assert summary["unique_models"] == 2
    assert summary["models_with_accepts"] == 1
    model_breakdown = summary["model_breakdown"]
    assert model_breakdown["gbm_v1"]["total"] == 1
    assert model_breakdown["gbm_v1"]["accepted"] == 1
    assert model_breakdown["gbm_v1"]["rejected"] == 0
    assert model_breakdown["gbm_v1"]["acceptance_rate"] == pytest.approx(1.0)
    gbm_v1_metrics = model_breakdown["gbm_v1"]["metrics"]
    assert gbm_v1_metrics["net_edge_bps"]["total_sum"] == pytest.approx(5.0)
    assert gbm_v1_metrics["net_edge_bps"]["accepted_sum"] == pytest.approx(5.0)
    assert gbm_v1_metrics["net_edge_bps"]["rejected_sum"] == pytest.approx(0.0)
    assert gbm_v1_metrics["expected_value_minus_cost_bps"]["accepted_sum"] == pytest.approx(6.0)
    assert gbm_v1_metrics["expected_value_bps"]["total_sum"] == pytest.approx(7.0)
    assert gbm_v1_metrics["cost_bps"]["accepted_sum"] == pytest.approx(1.0)
    assert gbm_v1_metrics["notional"]["total_sum"] == pytest.approx(1500)
    assert gbm_v1_metrics["latency_ms"]["total_avg"] == pytest.approx(42.0)

    assert model_breakdown["gbm_v2"]["total"] == 1
    assert model_breakdown["gbm_v2"]["accepted"] == 0
    assert model_breakdown["gbm_v2"]["rejected"] == 1
    assert model_breakdown["gbm_v2"]["acceptance_rate"] == pytest.approx(0.0)
    gbm_v2_metrics = model_breakdown["gbm_v2"]["metrics"]
    assert gbm_v2_metrics["net_edge_bps"]["rejected_sum"] == pytest.approx(1.0)
    assert gbm_v2_metrics["expected_value_minus_cost_bps"]["rejected_sum"] == pytest.approx(-0.3)
    assert gbm_v2_metrics["expected_value_bps"]["total_sum"] == pytest.approx(2.2)
    assert gbm_v2_metrics["cost_bps"]["total_sum"] == pytest.approx(2.5)
    assert gbm_v2_metrics["notional"]["rejected_sum"] == pytest.approx(800)
    assert gbm_v2_metrics["latency_ms"]["rejected_avg"] == pytest.approx(55.0)
    assert summary["longest_acceptance_streak"] == 1
    assert summary["longest_rejection_streak"] == 1
    assert summary["current_acceptance_streak"] == 0
    assert summary["current_rejection_streak"] == 1
    assert summary["action_usage"] == {"BUY": 1, "SELL": 1}
    assert summary["unique_actions"] == 2
    assert summary["actions_with_accepts"] == 1
    action_breakdown = summary["action_breakdown"]
    assert action_breakdown["BUY"]["accepted"] == 1
    assert action_breakdown["BUY"]["metrics"]["expected_value_minus_cost_bps"]["accepted_sum"] == pytest.approx(6.0)
    assert action_breakdown["SELL"]["rejected"] == 1
    assert action_breakdown["SELL"]["metrics"]["net_edge_bps"]["rejected_sum"] == pytest.approx(1.0)
    assert summary["strategy_usage"] == {"daily": 1, "intraday": 1}
    assert summary["unique_strategies"] == 2
    assert summary["strategies_with_accepts"] == 1
    strategy_breakdown = summary["strategy_breakdown"]
    assert strategy_breakdown["daily"]["metrics"]["expected_value_bps"]["accepted_sum"] == pytest.approx(7.0)
    assert strategy_breakdown["intraday"]["metrics"]["cost_bps"]["rejected_sum"] == pytest.approx(2.5)
    assert summary["symbol_usage"] == {"BTC/USDT": 1, "ETH/USDT": 1}
    assert summary["unique_symbols"] == 2
    assert summary["symbols_with_accepts"] == 1
    symbol_breakdown = summary["symbol_breakdown"]
    assert symbol_breakdown["BTC/USDT"]["metrics"]["notional"]["accepted_sum"] == pytest.approx(1500)
    assert symbol_breakdown["ETH/USDT"]["metrics"]["expected_value_minus_cost_bps"]["rejected_sum"] == pytest.approx(-0.3)
    assert summary["history_start_generated_at"] == "2024-04-01T00:00:00Z"
    assert summary["latest_model"] == "gbm_v2"
    assert summary["latest_status"] == "rejected"
    assert summary["latest_risk_flags"] == ["volatility", "latency"]
    assert summary["latest_stress_failures"] == ["liquidity"]
    assert summary["latest_model_selection"] == {"selected": "gbm_v2", "score": 0.62}
    assert summary["latest_candidate"]["symbol"] == "ETH/USDT"
    assert summary["latest_candidate"]["expected_value_bps"] == pytest.approx(2.2)
    assert summary["latest_generated_at"] == "2024-05-01T00:00:00Z"
    assert summary["latest_expected_value_bps"] == pytest.approx(2.2)
    assert summary["latest_expected_value_minus_cost_bps"] == pytest.approx(-0.3)
    assert summary["latest_net_edge_bps"] == pytest.approx(1.0)
    assert summary["latest_cost_bps"] == pytest.approx(2.5)
    assert summary["latest_latency_ms"] == pytest.approx(55.0)
    assert summary["latest_expected_probability"] == pytest.approx(0.55)
    assert summary["latest_expected_return_bps"] == pytest.approx(4.0)
    assert summary["latest_notional"] == pytest.approx(800.0)
    assert summary["latest_probability_threshold_margin"] == pytest.approx(-0.05)
    assert summary["latest_cost_threshold_margin"] == pytest.approx(-0.5)
    assert summary["latest_net_edge_threshold_margin"] == pytest.approx(-0.5)
    assert summary["latest_latency_threshold_margin"] == pytest.approx(-3.0)
    assert summary["latest_notional_threshold_margin"] == pytest.approx(-50.0)
    assert summary["latest_model_expected_value_bps"] == pytest.approx(1.845)
    assert summary["latest_model_expected_value_minus_cost_bps"] == pytest.approx(
        -0.655
    )
    assert summary["latest_model_expected_return_bps"] == pytest.approx(4.5)
    assert summary["latest_model_success_probability"] == pytest.approx(0.41)
    assert summary["avg_expected_probability"] == pytest.approx(0.625)
    assert summary["avg_cost_bps"] == pytest.approx(1.75)
    assert summary["avg_net_edge_bps"] == pytest.approx(3.0)
    assert summary["sum_cost_bps"] == pytest.approx(3.5)
    assert summary["sum_net_edge_bps"] == pytest.approx(6.0)
    assert summary["avg_latency_ms"] == pytest.approx(48.5)
    assert summary["sum_latency_ms"] == pytest.approx(97.0)
    assert summary["avg_model_success_probability"] == pytest.approx(0.565)
    assert summary["avg_model_expected_return_bps"] == pytest.approx(6.5)
    assert summary["avg_expected_value_bps"] == pytest.approx(4.6)
    assert summary["sum_expected_return_bps"] == pytest.approx(14.0)
    assert summary["sum_expected_value_bps"] == pytest.approx(9.2)
    assert summary["avg_expected_value_minus_cost_bps"] == pytest.approx(2.85)
    assert summary["sum_expected_value_minus_cost_bps"] == pytest.approx(5.7)
    assert summary["probability_threshold_margin_count"] == 2
    assert summary["avg_probability_threshold_margin"] == pytest.approx(0.025)
    assert summary["sum_probability_threshold_margin"] == pytest.approx(0.05)
    assert summary["median_probability_threshold_margin"] == pytest.approx(0.025)
    assert summary["p10_probability_threshold_margin"] == pytest.approx(-0.035)
    assert summary["p90_probability_threshold_margin"] == pytest.approx(0.085)
    assert summary["min_probability_threshold_margin"] == pytest.approx(-0.05)
    assert summary["max_probability_threshold_margin"] == pytest.approx(0.1)
    assert summary["std_probability_threshold_margin"] == pytest.approx(0.075)
    assert summary["probability_threshold_breaches"] == 1
    assert summary["probability_threshold_breach_rate"] == pytest.approx(0.5)
    assert summary["accepted_probability_threshold_margin_count"] == 1
    assert summary["accepted_avg_probability_threshold_margin"] == pytest.approx(0.1)
    assert summary["accepted_sum_probability_threshold_margin"] == pytest.approx(0.1)
    assert summary["accepted_probability_threshold_breaches"] == 0
    assert summary["accepted_probability_threshold_breach_rate"] == pytest.approx(0.0)
    assert summary["accepted_min_probability_threshold_margin"] == pytest.approx(0.1)
    assert summary["accepted_max_probability_threshold_margin"] == pytest.approx(0.1)
    assert summary["accepted_median_probability_threshold_margin"] == pytest.approx(0.1)
    assert summary["accepted_p10_probability_threshold_margin"] == pytest.approx(0.1)
    assert summary["accepted_p90_probability_threshold_margin"] == pytest.approx(0.1)
    assert summary["accepted_std_probability_threshold_margin"] == pytest.approx(0.0)
    assert summary["rejected_probability_threshold_margin_count"] == 1
    assert summary["rejected_avg_probability_threshold_margin"] == pytest.approx(-0.05)
    assert summary["rejected_sum_probability_threshold_margin"] == pytest.approx(-0.05)
    assert summary["rejected_probability_threshold_breaches"] == 1
    assert summary["rejected_probability_threshold_breach_rate"] == pytest.approx(1.0)
    assert summary["rejected_min_probability_threshold_margin"] == pytest.approx(-0.05)
    assert summary["rejected_max_probability_threshold_margin"] == pytest.approx(-0.05)
    assert summary["rejected_median_probability_threshold_margin"] == pytest.approx(-0.05)
    assert summary["rejected_p10_probability_threshold_margin"] == pytest.approx(-0.05)
    assert summary["rejected_p90_probability_threshold_margin"] == pytest.approx(-0.05)
    assert summary["rejected_std_probability_threshold_margin"] == pytest.approx(0.0)
    assert summary["cost_threshold_margin_count"] == 2
    assert summary["avg_cost_threshold_margin"] == pytest.approx(5.25)
    assert summary["sum_cost_threshold_margin"] == pytest.approx(10.5)
    assert summary["median_cost_threshold_margin"] == pytest.approx(5.25)
    assert summary["p10_cost_threshold_margin"] == pytest.approx(0.65)
    assert summary["p90_cost_threshold_margin"] == pytest.approx(9.85)
    assert summary["min_cost_threshold_margin"] == pytest.approx(-0.5)
    assert summary["max_cost_threshold_margin"] == pytest.approx(11.0)
    assert summary["std_cost_threshold_margin"] == pytest.approx(5.75)
    assert summary["cost_threshold_breaches"] == 1
    assert summary["cost_threshold_breach_rate"] == pytest.approx(0.5)
    assert summary["accepted_cost_threshold_margin_count"] == 1
    assert summary["accepted_avg_cost_threshold_margin"] == pytest.approx(11.0)
    assert summary["accepted_sum_cost_threshold_margin"] == pytest.approx(11.0)
    assert summary["accepted_cost_threshold_breaches"] == 0
    assert summary["accepted_cost_threshold_breach_rate"] == pytest.approx(0.0)
    assert summary["accepted_min_cost_threshold_margin"] == pytest.approx(11.0)
    assert summary["accepted_max_cost_threshold_margin"] == pytest.approx(11.0)
    assert summary["accepted_median_cost_threshold_margin"] == pytest.approx(11.0)
    assert summary["accepted_p10_cost_threshold_margin"] == pytest.approx(11.0)
    assert summary["accepted_p90_cost_threshold_margin"] == pytest.approx(11.0)
    assert summary["accepted_std_cost_threshold_margin"] == pytest.approx(0.0)
    assert summary["rejected_cost_threshold_margin_count"] == 1
    assert summary["rejected_avg_cost_threshold_margin"] == pytest.approx(-0.5)
    assert summary["rejected_sum_cost_threshold_margin"] == pytest.approx(-0.5)
    assert summary["rejected_cost_threshold_breaches"] == 1
    assert summary["rejected_cost_threshold_breach_rate"] == pytest.approx(1.0)
    assert summary["rejected_min_cost_threshold_margin"] == pytest.approx(-0.5)
    assert summary["rejected_max_cost_threshold_margin"] == pytest.approx(-0.5)
    assert summary["rejected_median_cost_threshold_margin"] == pytest.approx(-0.5)
    assert summary["rejected_p10_cost_threshold_margin"] == pytest.approx(-0.5)
    assert summary["rejected_p90_cost_threshold_margin"] == pytest.approx(-0.5)
    assert summary["rejected_std_cost_threshold_margin"] == pytest.approx(0.0)
    assert summary["net_edge_threshold_margin_count"] == 2
    assert summary["avg_net_edge_threshold_margin"] == pytest.approx(0.25)
    assert summary["sum_net_edge_threshold_margin"] == pytest.approx(0.5)
    assert summary["median_net_edge_threshold_margin"] == pytest.approx(0.25)
    assert summary["p10_net_edge_threshold_margin"] == pytest.approx(-0.35)
    assert summary["p90_net_edge_threshold_margin"] == pytest.approx(0.85)
    assert summary["min_net_edge_threshold_margin"] == pytest.approx(-0.5)
    assert summary["max_net_edge_threshold_margin"] == pytest.approx(1.0)
    assert summary["std_net_edge_threshold_margin"] == pytest.approx(0.75)
    assert summary["net_edge_threshold_breaches"] == 1
    assert summary["net_edge_threshold_breach_rate"] == pytest.approx(0.5)
    assert summary["accepted_net_edge_threshold_margin_count"] == 1
    assert summary["accepted_avg_net_edge_threshold_margin"] == pytest.approx(1.0)
    assert summary["accepted_sum_net_edge_threshold_margin"] == pytest.approx(1.0)
    assert summary["accepted_net_edge_threshold_breaches"] == 0
    assert summary["accepted_net_edge_threshold_breach_rate"] == pytest.approx(0.0)
    assert summary["accepted_min_net_edge_threshold_margin"] == pytest.approx(1.0)
    assert summary["accepted_max_net_edge_threshold_margin"] == pytest.approx(1.0)
    assert summary["accepted_median_net_edge_threshold_margin"] == pytest.approx(1.0)
    assert summary["accepted_p10_net_edge_threshold_margin"] == pytest.approx(1.0)
    assert summary["accepted_p90_net_edge_threshold_margin"] == pytest.approx(1.0)
    assert summary["accepted_std_net_edge_threshold_margin"] == pytest.approx(0.0)
    assert summary["rejected_net_edge_threshold_margin_count"] == 1
    assert summary["rejected_avg_net_edge_threshold_margin"] == pytest.approx(-0.5)
    assert summary["rejected_sum_net_edge_threshold_margin"] == pytest.approx(-0.5)
    assert summary["rejected_net_edge_threshold_breaches"] == 1
    assert summary["rejected_net_edge_threshold_breach_rate"] == pytest.approx(1.0)
    assert summary["rejected_min_net_edge_threshold_margin"] == pytest.approx(-0.5)
    assert summary["rejected_max_net_edge_threshold_margin"] == pytest.approx(-0.5)
    assert summary["rejected_median_net_edge_threshold_margin"] == pytest.approx(-0.5)
    assert summary["rejected_p10_net_edge_threshold_margin"] == pytest.approx(-0.5)
    assert summary["rejected_p90_net_edge_threshold_margin"] == pytest.approx(-0.5)
    assert summary["rejected_std_net_edge_threshold_margin"] == pytest.approx(0.0)
    assert summary["latency_threshold_margin_count"] == 2
    assert summary["avg_latency_threshold_margin"] == pytest.approx(7.5)
    assert summary["sum_latency_threshold_margin"] == pytest.approx(15.0)
    assert summary["median_latency_threshold_margin"] == pytest.approx(7.5)
    assert summary["p10_latency_threshold_margin"] == pytest.approx(-0.9)
    assert summary["p90_latency_threshold_margin"] == pytest.approx(15.9)
    assert summary["min_latency_threshold_margin"] == pytest.approx(-3.0)
    assert summary["max_latency_threshold_margin"] == pytest.approx(18.0)
    assert summary["std_latency_threshold_margin"] == pytest.approx(10.5)
    assert summary["latency_threshold_breaches"] == 1
    assert summary["latency_threshold_breach_rate"] == pytest.approx(0.5)
    assert summary["accepted_latency_threshold_margin_count"] == 1
    assert summary["accepted_avg_latency_threshold_margin"] == pytest.approx(18.0)
    assert summary["accepted_sum_latency_threshold_margin"] == pytest.approx(18.0)
    assert summary["accepted_latency_threshold_breaches"] == 0
    assert summary["accepted_latency_threshold_breach_rate"] == pytest.approx(0.0)
    assert summary["accepted_min_latency_threshold_margin"] == pytest.approx(18.0)
    assert summary["accepted_max_latency_threshold_margin"] == pytest.approx(18.0)
    assert summary["accepted_median_latency_threshold_margin"] == pytest.approx(18.0)
    assert summary["accepted_p10_latency_threshold_margin"] == pytest.approx(18.0)
    assert summary["accepted_p90_latency_threshold_margin"] == pytest.approx(18.0)
    assert summary["accepted_std_latency_threshold_margin"] == pytest.approx(0.0)
    assert summary["rejected_latency_threshold_margin_count"] == 1
    assert summary["rejected_avg_latency_threshold_margin"] == pytest.approx(-3.0)
    assert summary["rejected_sum_latency_threshold_margin"] == pytest.approx(-3.0)
    assert summary["rejected_latency_threshold_breaches"] == 1
    assert summary["rejected_latency_threshold_breach_rate"] == pytest.approx(1.0)
    assert summary["rejected_min_latency_threshold_margin"] == pytest.approx(-3.0)
    assert summary["rejected_max_latency_threshold_margin"] == pytest.approx(-3.0)
    assert summary["rejected_median_latency_threshold_margin"] == pytest.approx(-3.0)
    assert summary["rejected_p10_latency_threshold_margin"] == pytest.approx(-3.0)
    assert summary["rejected_p90_latency_threshold_margin"] == pytest.approx(-3.0)
    assert summary["rejected_std_latency_threshold_margin"] == pytest.approx(0.0)
    assert summary["notional_threshold_margin_count"] == 2
    assert summary["avg_notional_threshold_margin"] == pytest.approx(225.0)
    assert summary["sum_notional_threshold_margin"] == pytest.approx(450.0)
    assert summary["median_notional_threshold_margin"] == pytest.approx(225.0)
    assert summary["p10_notional_threshold_margin"] == pytest.approx(5.0)
    assert summary["p90_notional_threshold_margin"] == pytest.approx(445.0)
    assert summary["min_notional_threshold_margin"] == pytest.approx(-50.0)
    assert summary["max_notional_threshold_margin"] == pytest.approx(500.0)
    assert summary["std_notional_threshold_margin"] == pytest.approx(275.0)
    assert summary["notional_threshold_breaches"] == 1
    assert summary["notional_threshold_breach_rate"] == pytest.approx(0.5)
    assert summary["accepted_notional_threshold_margin_count"] == 1
    assert summary["accepted_avg_notional_threshold_margin"] == pytest.approx(500.0)
    assert summary["accepted_sum_notional_threshold_margin"] == pytest.approx(500.0)
    assert summary["accepted_notional_threshold_breaches"] == 0
    assert summary["accepted_notional_threshold_breach_rate"] == pytest.approx(0.0)
    assert summary["accepted_min_notional_threshold_margin"] == pytest.approx(500.0)
    assert summary["accepted_max_notional_threshold_margin"] == pytest.approx(500.0)
    assert summary["accepted_median_notional_threshold_margin"] == pytest.approx(500.0)
    assert summary["accepted_p10_notional_threshold_margin"] == pytest.approx(500.0)
    assert summary["accepted_p90_notional_threshold_margin"] == pytest.approx(500.0)
    assert summary["accepted_std_notional_threshold_margin"] == pytest.approx(0.0)
    assert summary["rejected_notional_threshold_margin_count"] == 1
    assert summary["rejected_avg_notional_threshold_margin"] == pytest.approx(-50.0)
    assert summary["rejected_sum_notional_threshold_margin"] == pytest.approx(-50.0)
    assert summary["rejected_notional_threshold_breaches"] == 1
    assert summary["rejected_notional_threshold_breach_rate"] == pytest.approx(1.0)
    assert summary["rejected_min_notional_threshold_margin"] == pytest.approx(-50.0)
    assert summary["rejected_max_notional_threshold_margin"] == pytest.approx(-50.0)
    assert summary["rejected_median_notional_threshold_margin"] == pytest.approx(-50.0)
    assert summary["rejected_p10_notional_threshold_margin"] == pytest.approx(-50.0)
    assert summary["rejected_p90_notional_threshold_margin"] == pytest.approx(-50.0)
    assert summary["rejected_std_notional_threshold_margin"] == pytest.approx(0.0)
    assert summary["avg_model_expected_value_bps"] == pytest.approx(3.9825)
    assert summary["sum_model_expected_return_bps"] == pytest.approx(13.0)
    assert summary["sum_model_expected_value_bps"] == pytest.approx(7.965)
    assert summary["avg_model_expected_value_minus_cost_bps"] == pytest.approx(
        2.2325
    )
    assert summary["sum_model_expected_value_minus_cost_bps"] == pytest.approx(
        4.465
    )
    assert summary["sum_notional"] == pytest.approx(2_300.0)
    assert summary["accepted_avg_net_edge_bps"] == pytest.approx(5.0)
    assert summary["accepted_median_net_edge_bps"] == pytest.approx(5.0)
    assert summary["accepted_p90_net_edge_bps"] == pytest.approx(5.0)
    assert summary["accepted_p10_net_edge_bps"] == pytest.approx(5.0)
    assert summary["accepted_min_net_edge_bps"] == pytest.approx(5.0)
    assert summary["accepted_max_net_edge_bps"] == pytest.approx(5.0)
    assert summary["accepted_std_net_edge_bps"] == pytest.approx(0.0)
    assert summary["accepted_sum_net_edge_bps"] == pytest.approx(5.0)
    assert summary["accepted_net_edge_bps_count"] == 1
    assert summary["rejected_avg_net_edge_bps"] == pytest.approx(1.0)
    assert summary["rejected_median_net_edge_bps"] == pytest.approx(1.0)
    assert summary["rejected_p90_net_edge_bps"] == pytest.approx(1.0)
    assert summary["rejected_p10_net_edge_bps"] == pytest.approx(1.0)
    assert summary["rejected_min_net_edge_bps"] == pytest.approx(1.0)
    assert summary["rejected_max_net_edge_bps"] == pytest.approx(1.0)
    assert summary["rejected_std_net_edge_bps"] == pytest.approx(0.0)
    assert summary["rejected_sum_net_edge_bps"] == pytest.approx(1.0)
    assert summary["rejected_net_edge_bps_count"] == 1
    assert summary["accepted_avg_cost_bps"] == pytest.approx(1.0)
    assert summary["accepted_median_cost_bps"] == pytest.approx(1.0)
    assert summary["accepted_p90_cost_bps"] == pytest.approx(1.0)
    assert summary["accepted_p10_cost_bps"] == pytest.approx(1.0)
    assert summary["accepted_min_cost_bps"] == pytest.approx(1.0)
    assert summary["accepted_max_cost_bps"] == pytest.approx(1.0)
    assert summary["accepted_std_cost_bps"] == pytest.approx(0.0)
    assert summary["accepted_sum_cost_bps"] == pytest.approx(1.0)
    assert summary["accepted_cost_bps_count"] == 1
    assert summary["rejected_avg_cost_bps"] == pytest.approx(2.5)
    assert summary["rejected_median_cost_bps"] == pytest.approx(2.5)
    assert summary["rejected_p90_cost_bps"] == pytest.approx(2.5)
    assert summary["rejected_p10_cost_bps"] == pytest.approx(2.5)
    assert summary["rejected_min_cost_bps"] == pytest.approx(2.5)
    assert summary["rejected_max_cost_bps"] == pytest.approx(2.5)
    assert summary["rejected_std_cost_bps"] == pytest.approx(0.0)
    assert summary["rejected_sum_cost_bps"] == pytest.approx(2.5)
    assert summary["rejected_cost_bps_count"] == 1
    assert summary["accepted_avg_expected_probability"] == pytest.approx(0.7)
    assert summary["accepted_median_expected_probability"] == pytest.approx(0.7)
    assert summary["accepted_std_expected_probability"] == pytest.approx(0.0)
    assert summary["accepted_expected_probability_count"] == 1
    assert summary["rejected_avg_expected_probability"] == pytest.approx(0.55)
    assert summary["rejected_median_expected_probability"] == pytest.approx(0.55)
    assert summary["rejected_std_expected_probability"] == pytest.approx(0.0)
    assert summary["rejected_expected_probability_count"] == 1
    assert summary["accepted_avg_expected_return_bps"] == pytest.approx(10.0)
    assert summary["accepted_median_expected_return_bps"] == pytest.approx(10.0)
    assert summary["accepted_p90_expected_return_bps"] == pytest.approx(10.0)
    assert summary["accepted_std_expected_return_bps"] == pytest.approx(0.0)
    assert summary["accepted_sum_expected_return_bps"] == pytest.approx(10.0)
    assert summary["accepted_expected_return_bps_count"] == 1
    assert summary["rejected_avg_expected_return_bps"] == pytest.approx(4.0)
    assert summary["rejected_median_expected_return_bps"] == pytest.approx(4.0)
    assert summary["rejected_p90_expected_return_bps"] == pytest.approx(4.0)
    assert summary["rejected_std_expected_return_bps"] == pytest.approx(0.0)
    assert summary["rejected_sum_expected_return_bps"] == pytest.approx(4.0)
    assert summary["rejected_expected_return_bps_count"] == 1
    assert summary["accepted_avg_expected_value_bps"] == pytest.approx(7.0)
    assert summary["accepted_median_expected_value_bps"] == pytest.approx(7.0)
    assert summary["accepted_p90_expected_value_bps"] == pytest.approx(7.0)
    assert summary["accepted_std_expected_value_bps"] == pytest.approx(0.0)
    assert summary["accepted_sum_expected_value_bps"] == pytest.approx(7.0)
    assert summary["accepted_expected_value_bps_count"] == 1
    assert summary["rejected_avg_expected_value_bps"] == pytest.approx(2.2)
    assert summary["rejected_median_expected_value_bps"] == pytest.approx(2.2)
    assert summary["rejected_p90_expected_value_bps"] == pytest.approx(2.2)
    assert summary["rejected_std_expected_value_bps"] == pytest.approx(0.0)
    assert summary["rejected_sum_expected_value_bps"] == pytest.approx(2.2)
    assert summary["rejected_expected_value_bps_count"] == 1
    assert summary["accepted_avg_expected_value_minus_cost_bps"] == pytest.approx(6.0)
    assert summary["accepted_median_expected_value_minus_cost_bps"] == pytest.approx(6.0)
    assert summary["accepted_p90_expected_value_minus_cost_bps"] == pytest.approx(6.0)
    assert summary["accepted_std_expected_value_minus_cost_bps"] == pytest.approx(0.0)
    assert summary["accepted_sum_expected_value_minus_cost_bps"] == pytest.approx(6.0)
    assert summary["accepted_expected_value_minus_cost_bps_count"] == 1
    assert summary["rejected_avg_expected_value_minus_cost_bps"] == pytest.approx(-0.3)
    assert summary["rejected_median_expected_value_minus_cost_bps"] == pytest.approx(-0.3)
    assert summary["rejected_p90_expected_value_minus_cost_bps"] == pytest.approx(-0.3)
    assert summary["rejected_std_expected_value_minus_cost_bps"] == pytest.approx(0.0)
    assert summary["rejected_sum_expected_value_minus_cost_bps"] == pytest.approx(-0.3)
    assert summary["rejected_expected_value_minus_cost_bps_count"] == 1
    assert summary["accepted_avg_notional"] == pytest.approx(1_500.0)
    assert summary["accepted_median_notional"] == pytest.approx(1_500.0)
    assert summary["accepted_p90_notional"] == pytest.approx(1_500.0)
    assert summary["accepted_std_notional"] == pytest.approx(0.0)
    assert summary["accepted_sum_notional"] == pytest.approx(1_500.0)
    assert summary["accepted_notional_count"] == 1
    assert summary["rejected_avg_notional"] == pytest.approx(800.0)
    assert summary["rejected_median_notional"] == pytest.approx(800.0)
    assert summary["rejected_p90_notional"] == pytest.approx(800.0)
    assert summary["rejected_std_notional"] == pytest.approx(0.0)
    assert summary["rejected_sum_notional"] == pytest.approx(800.0)
    assert summary["rejected_notional_count"] == 1
    assert summary["accepted_avg_latency_ms"] == pytest.approx(42.0)
    assert summary["accepted_median_latency_ms"] == pytest.approx(42.0)
    assert summary["accepted_p90_latency_ms"] == pytest.approx(42.0)
    assert summary["accepted_p95_latency_ms"] == pytest.approx(42.0)
    assert summary["accepted_std_latency_ms"] == pytest.approx(0.0)
    assert summary["accepted_sum_latency_ms"] == pytest.approx(42.0)
    assert summary["accepted_latency_ms_count"] == 1
    assert summary["rejected_avg_latency_ms"] == pytest.approx(55.0)
    assert summary["rejected_median_latency_ms"] == pytest.approx(55.0)
    assert summary["rejected_p90_latency_ms"] == pytest.approx(55.0)
    assert summary["rejected_p95_latency_ms"] == pytest.approx(55.0)
    assert summary["rejected_std_latency_ms"] == pytest.approx(0.0)
    assert summary["rejected_sum_latency_ms"] == pytest.approx(55.0)
    assert summary["rejected_latency_ms_count"] == 1
    assert summary["accepted_avg_model_success_probability"] == pytest.approx(0.72)
    assert summary["accepted_median_model_success_probability"] == pytest.approx(0.72)
    assert summary["accepted_std_model_success_probability"] == pytest.approx(0.0)
    assert summary["accepted_model_success_probability_count"] == 1
    assert summary["rejected_avg_model_success_probability"] == pytest.approx(0.41)
    assert summary["rejected_median_model_success_probability"] == pytest.approx(0.41)
    assert summary["rejected_std_model_success_probability"] == pytest.approx(0.0)
    assert summary["rejected_model_success_probability_count"] == 1
    assert summary["accepted_avg_model_expected_return_bps"] == pytest.approx(8.5)
    assert summary["accepted_median_model_expected_return_bps"] == pytest.approx(8.5)
    assert summary["accepted_p90_model_expected_return_bps"] == pytest.approx(8.5)
    assert summary["accepted_std_model_expected_return_bps"] == pytest.approx(0.0)
    assert summary["accepted_sum_model_expected_return_bps"] == pytest.approx(8.5)
    assert summary["accepted_model_expected_return_bps_count"] == 1
    assert summary["rejected_avg_model_expected_return_bps"] == pytest.approx(4.5)
    assert summary["rejected_median_model_expected_return_bps"] == pytest.approx(4.5)
    assert summary["rejected_p90_model_expected_return_bps"] == pytest.approx(4.5)
    assert summary["rejected_std_model_expected_return_bps"] == pytest.approx(0.0)
    assert summary["rejected_sum_model_expected_return_bps"] == pytest.approx(4.5)
    assert summary["rejected_model_expected_return_bps_count"] == 1
    assert summary["accepted_avg_model_expected_value_bps"] == pytest.approx(6.12)
    assert summary["accepted_median_model_expected_value_bps"] == pytest.approx(6.12)
    assert summary["accepted_p90_model_expected_value_bps"] == pytest.approx(6.12)
    assert summary["accepted_std_model_expected_value_bps"] == pytest.approx(0.0)
    assert summary["accepted_sum_model_expected_value_bps"] == pytest.approx(6.12)
    assert summary["accepted_model_expected_value_bps_count"] == 1
    assert summary["rejected_avg_model_expected_value_bps"] == pytest.approx(1.845)
    assert summary["rejected_median_model_expected_value_bps"] == pytest.approx(1.845)
    assert summary["rejected_p90_model_expected_value_bps"] == pytest.approx(1.845)
    assert summary["rejected_std_model_expected_value_bps"] == pytest.approx(0.0)
    assert summary["rejected_sum_model_expected_value_bps"] == pytest.approx(1.845)
    assert summary["rejected_model_expected_value_bps_count"] == 1
    assert summary["accepted_avg_model_expected_value_minus_cost_bps"] == pytest.approx(
        5.12
    )
    assert summary["accepted_median_model_expected_value_minus_cost_bps"] == pytest.approx(
        5.12
    )
    assert summary["accepted_p90_model_expected_value_minus_cost_bps"] == pytest.approx(
        5.12
    )
    assert summary["accepted_std_model_expected_value_minus_cost_bps"] == pytest.approx(0.0)
    assert summary["accepted_sum_model_expected_value_minus_cost_bps"] == pytest.approx(
        5.12
    )
    assert summary["accepted_model_expected_value_minus_cost_bps_count"] == 1
    assert summary["rejected_avg_model_expected_value_minus_cost_bps"] == pytest.approx(
        -0.655
    )
    assert summary["rejected_median_model_expected_value_minus_cost_bps"] == pytest.approx(
        -0.655
    )
    assert summary["rejected_p90_model_expected_value_minus_cost_bps"] == pytest.approx(
        -0.655
    )
    assert summary["rejected_std_model_expected_value_minus_cost_bps"] == pytest.approx(0.0)
    assert summary["rejected_sum_model_expected_value_minus_cost_bps"] == pytest.approx(
        -0.655
    )
    assert summary["rejected_model_expected_value_minus_cost_bps_count"] == 1
    assert summary["median_net_edge_bps"] == pytest.approx(3.0)
    assert summary["p90_net_edge_bps"] == pytest.approx(4.6)
    assert summary["p95_net_edge_bps"] == pytest.approx(4.8)
    assert summary["min_net_edge_bps"] == pytest.approx(1.0)
    assert summary["max_net_edge_bps"] == pytest.approx(5.0)
    assert summary["median_cost_bps"] == pytest.approx(1.75)
    assert summary["p90_cost_bps"] == pytest.approx(2.35)
    assert summary["min_cost_bps"] == pytest.approx(1.0)
    assert summary["max_cost_bps"] == pytest.approx(2.5)
    assert summary["median_latency_ms"] == pytest.approx(48.5)
    assert summary["p90_latency_ms"] == pytest.approx(53.7)
    assert summary["p95_latency_ms"] == pytest.approx(54.35)
    assert summary["min_latency_ms"] == pytest.approx(42.0)
    assert summary["max_latency_ms"] == pytest.approx(55.0)
    assert summary["median_expected_probability"] == pytest.approx(0.625)
    assert summary["median_expected_return_bps"] == pytest.approx(7.0)
    assert summary["min_expected_return_bps"] == pytest.approx(4.0)
    assert summary["max_expected_return_bps"] == pytest.approx(10.0)
    assert summary["median_expected_value_bps"] == pytest.approx(4.6)
    assert summary["min_expected_value_bps"] == pytest.approx(2.2)
    assert summary["max_expected_value_bps"] == pytest.approx(7.0)
    assert summary["median_expected_value_minus_cost_bps"] == pytest.approx(2.85)
    assert summary["min_expected_value_minus_cost_bps"] == pytest.approx(-0.3)
    assert summary["max_expected_value_minus_cost_bps"] == pytest.approx(6.0)
    assert summary["median_notional"] == pytest.approx(1_150.0)
    assert summary["min_notional"] == pytest.approx(800.0)
    assert summary["max_notional"] == pytest.approx(1_500.0)
    assert summary["median_model_success_probability"] == pytest.approx(0.565)
    assert summary["median_model_expected_return_bps"] == pytest.approx(6.5)
    assert summary["min_model_expected_return_bps"] == pytest.approx(4.5)
    assert summary["max_model_expected_return_bps"] == pytest.approx(8.5)
    assert summary["median_model_expected_value_bps"] == pytest.approx(3.9825)
    assert summary["min_model_expected_value_bps"] == pytest.approx(1.845)
    assert summary["max_model_expected_value_bps"] == pytest.approx(6.12)
    assert summary["median_model_expected_value_minus_cost_bps"] == pytest.approx(
        2.2325
    )
    assert summary["min_model_expected_value_minus_cost_bps"] == pytest.approx(-0.655)
    assert summary["max_model_expected_value_minus_cost_bps"] == pytest.approx(5.12)
    assert summary["std_net_edge_bps"] == pytest.approx(2.0)
    assert summary["std_cost_bps"] == pytest.approx(0.75)
    assert summary["std_latency_ms"] == pytest.approx(6.5)
    assert summary["std_expected_probability"] == pytest.approx(0.075)
    assert summary["std_expected_return_bps"] == pytest.approx(3.0)
    assert summary["std_expected_value_bps"] == pytest.approx(2.4)
    assert summary["std_expected_value_minus_cost_bps"] == pytest.approx(3.15)
    assert summary["std_notional"] == pytest.approx(350.0)
    assert summary["std_model_success_probability"] == pytest.approx(0.155)
    assert summary["std_model_expected_return_bps"] == pytest.approx(2.0)
    assert summary["std_model_expected_value_bps"] == pytest.approx(2.1375)
    assert summary["std_model_expected_value_minus_cost_bps"] == pytest.approx(2.8875)
    assert summary["full_total"] == 2


def test_summarize_evaluation_payloads_respects_history_limit() -> None:
    evaluations = [
        {
            "accepted": True,
            "model_name": "gbm_v1",
            "net_edge_bps": 2.0,
            "candidate": {
                "expected_probability": 0.6,
                "expected_return_bps": 6.0,
                "metadata": {"generated_at": "2024-04-01T00:00:00Z"},
            },
        },
        {
            "accepted": False,
            "reasons": ("too_costly",),
            "model_name": "gbm_v2",
            "net_edge_bps": 1.0,
            "candidate": {
                "expected_probability": 0.55,
                "expected_return_bps": 5.0,
                "metadata": {"generated_at": "2024-04-02T00:00:00Z"},
            },
        },
        {
            "accepted": True,
            "model_name": "gbm_v3",
            "net_edge_bps": 3.0,
            "candidate": {
                "expected_probability": 0.7,
                "expected_return_bps": 9.0,
                "metadata": {"generated_at": "2024-04-03T00:00:00Z"},
            },
        },
    ]

<<<<<<< HEAD
    summary_model = summarize_evaluation_payloads(evaluations, history_limit=2)
    assert isinstance(summary_model, DecisionEngineSummary)
    summary = summary_model.model_dump()
=======
    summary = _summarize(evaluations, history_limit=2)
>>>>>>> d31d7d1d

    assert summary["total"] == 2
    assert summary["accepted"] == 1
    assert summary["rejected"] == 1
    assert summary["history_limit"] == 2
    assert summary["history_window"] == 2
    assert summary["rejection_reasons"] == {"too_costly": 1}
    assert summary["history_start_generated_at"] == "2024-04-02T00:00:00Z"
    assert summary["latest_generated_at"] == "2024-04-03T00:00:00Z"
    assert summary["latest_model"] == "gbm_v3"
    assert summary["median_expected_probability"] == pytest.approx(0.625)
    assert summary["median_expected_return_bps"] == pytest.approx(7.0)
    assert summary["full_total"] == 3
    assert summary["full_accepted"] == 2
    assert summary["full_rejected"] == 1
    assert summary["full_acceptance_rate"] == pytest.approx(2 / 3)
    assert summary["longest_acceptance_streak"] == 1
    assert summary["longest_rejection_streak"] == 1
    assert summary["current_acceptance_streak"] == 1
    assert summary["current_rejection_streak"] == 0


def test_summarize_evaluation_payloads_tracks_longest_streaks() -> None:
    evaluations = [
        {"accepted": True},
        {"accepted": True},
        {"accepted": False},
        {"accepted": False},
        {"accepted": False},
        {"accepted": True},
    ]

<<<<<<< HEAD
    summary_model = summarize_evaluation_payloads(evaluations)
    assert isinstance(summary_model, DecisionEngineSummary)
    summary = summary_model.model_dump()
=======
    summary = _summarize(evaluations)
>>>>>>> d31d7d1d

    assert summary["longest_acceptance_streak"] == 2
    assert summary["longest_rejection_streak"] == 3
    assert summary["current_acceptance_streak"] == 1
    assert summary["current_rejection_streak"] == 0


def test_decision_engine_summary_model_validates_full_payload() -> None:
    summary_model = summarize_evaluation_payloads(
        _build_full_evaluations(), history_limit=5
    )

    summary_type = summary_model.__class__
    assert summary_type.__name__ == "DecisionEngineSummary"
    assert summary_model.total == 2
    assert summary_model.accepted == 1
    assert summary_model.model_breakdown is not None
    gbm_v1 = summary_model.model_breakdown["gbm_v1"]
    assert gbm_v1.metrics is not None
    assert gbm_v1.metrics["net_edge_bps"].accepted_sum == pytest.approx(5.0)


def test_decision_engine_summary_model_validates_minimal_payload() -> None:
    empty_summary = summarize_evaluation_payloads([], history_limit=3)
    summary_type = empty_summary.__class__
    assert summary_type.__name__ == "DecisionEngineSummary"
    assert empty_summary.total == 0
    assert empty_summary.accepted == 0
    assert empty_summary.model_dump()["rejection_reasons"] == {}

    single_summary = summarize_evaluation_payloads(
        [{"accepted": True, "model_name": "gbm_v1"}], history_limit=1
    )
    assert isinstance(single_summary, summary_type)
    assert single_summary.total == 1
    assert single_summary.accepted == 1
    assert single_summary.rejected == 0

    clone = summary_type.model_validate(single_summary.model_dump())
    assert clone.accepted == 1<|MERGE_RESOLUTION|>--- conflicted
+++ resolved
@@ -2,12 +2,10 @@
 
 import pytest
 
-<<<<<<< HEAD
 from bot_core.decision.summary import (
     DecisionEngineSummary,
     summarize_evaluation_payloads,
 )
-=======
 import sys
 import types
 from pathlib import Path
@@ -26,7 +24,6 @@
     sys.modules["bot_core.decision"] = decision_stub
 
 from bot_core.decision.summary import summarize_evaluation_payloads
->>>>>>> d31d7d1d
 
 
 if TYPE_CHECKING:
@@ -100,17 +97,14 @@
         },
     ]
 
-<<<<<<< HEAD
     summary_model = summarize_evaluation_payloads(evaluations, history_limit=5)
     assert isinstance(summary_model, DecisionEngineSummary)
     summary = summary_model.model_dump()
-=======
 
 def test_summarize_evaluation_payloads_counts_and_latest_fields() -> None:
     evaluations = _build_full_evaluations()
 
     summary = _summarize(evaluations, history_limit=5)
->>>>>>> d31d7d1d
 
     assert summary["total"] == 2
     assert summary["accepted"] == 1
@@ -671,13 +665,10 @@
         },
     ]
 
-<<<<<<< HEAD
     summary_model = summarize_evaluation_payloads(evaluations, history_limit=2)
     assert isinstance(summary_model, DecisionEngineSummary)
     summary = summary_model.model_dump()
-=======
     summary = _summarize(evaluations, history_limit=2)
->>>>>>> d31d7d1d
 
     assert summary["total"] == 2
     assert summary["accepted"] == 1
@@ -710,13 +701,10 @@
         {"accepted": True},
     ]
 
-<<<<<<< HEAD
     summary_model = summarize_evaluation_payloads(evaluations)
     assert isinstance(summary_model, DecisionEngineSummary)
     summary = summary_model.model_dump()
-=======
     summary = _summarize(evaluations)
->>>>>>> d31d7d1d
 
     assert summary["longest_acceptance_streak"] == 2
     assert summary["longest_rejection_streak"] == 3
