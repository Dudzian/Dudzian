--- conflicted
+++ resolved
@@ -693,11 +693,7 @@
     assert "dataset_split" in artifact.metadata
     assert "validation_mae" in artifact.metrics
     assert "train_mae" in artifact.metrics
-<<<<<<< HEAD
-    assert "test_mae" not in artifact.metrics
-=======
     assert "expected_pnl" in artifact.metrics
->>>>>>> 5f692514
     assert artifact.metrics["mae"] == pytest.approx(artifact.metrics["train_mae"])
     assert "calibration" in artifact.metadata
     calibration = artifact.metadata["calibration"]  # type: ignore[index]
