<<<<<<< HEAD
"""Legacy compatibility shim delegating to :mod:`KryptoLowca.exchange_manager`."""
from __future__ import annotations

from archive.legacy_bot._compat import proxy_globals

proxy_globals(globals(), "KryptoLowca.exchange_manager", "managers/exchange_manager.py")
=======
"""Legacy wrapper mirroring :mod:`bot_core.exchanges.manager`."""

from __future__ import annotations

from typing import Any

from bot_core.exchanges import manager as _impl
from bot_core.exchanges.manager import *  # noqa: F401,F403 - public API passthrough

__all__ = list(getattr(_impl, "__all__", ()))
__doc__ = __doc__ + ("\n\n" + (_impl.__doc__ or ""))


def __getattr__(name: str) -> Any:  # pragma: no cover
    return getattr(_impl, name)


def __dir__() -> list[str]:  # pragma: no cover
    return sorted(set(__all__) | set(dir(_impl)))
>>>>>>> 6be11123
<|MERGE_RESOLUTION|>--- conflicted
+++ resolved
@@ -1,11 +1,3 @@
-<<<<<<< HEAD
-"""Legacy compatibility shim delegating to :mod:`KryptoLowca.exchange_manager`."""
-from __future__ import annotations
-
-from archive.legacy_bot._compat import proxy_globals
-
-proxy_globals(globals(), "KryptoLowca.exchange_manager", "managers/exchange_manager.py")
-=======
 """Legacy wrapper mirroring :mod:`bot_core.exchanges.manager`."""
 
 from __future__ import annotations
@@ -24,5 +16,4 @@
 
 
 def __dir__() -> list[str]:  # pragma: no cover
-    return sorted(set(__all__) | set(dir(_impl)))
->>>>>>> 6be11123
+    return sorted(set(__all__) | set(dir(_impl)))