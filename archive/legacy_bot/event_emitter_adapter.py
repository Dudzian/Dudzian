<<<<<<< HEAD
"""Legacy compatibility shim delegating to :mod:`KryptoLowca.event_emitter_adapter`."""
from __future__ import annotations

from archive.legacy_bot._compat import proxy_globals

proxy_globals(globals(), "KryptoLowca.event_emitter_adapter", "event_emitter_adapter.py")
=======
"""Compatibility bridge to the canonical event emitter implementation."""

from __future__ import annotations

from typing import Any

from bot_core.events import emitter as _impl
from bot_core.events.emitter import *  # noqa: F401,F403 - legacy re-export

__all__ = list(getattr(_impl, "__all__", ()))
__doc__ = __doc__ + ("\n\n" + (_impl.__doc__ or ""))


def __getattr__(name: str) -> Any:  # pragma: no cover - delegation helper
    return getattr(_impl, name)


def __dir__() -> list[str]:  # pragma: no cover - cosmetic helper for REPLs
    return sorted(set(__all__) | set(dir(_impl)))
>>>>>>> 6be11123
<|MERGE_RESOLUTION|>--- conflicted
+++ resolved
@@ -1,11 +1,3 @@
-<<<<<<< HEAD
-"""Legacy compatibility shim delegating to :mod:`KryptoLowca.event_emitter_adapter`."""
-from __future__ import annotations
-
-from archive.legacy_bot._compat import proxy_globals
-
-proxy_globals(globals(), "KryptoLowca.event_emitter_adapter", "event_emitter_adapter.py")
-=======
 """Compatibility bridge to the canonical event emitter implementation."""
 
 from __future__ import annotations
@@ -24,5 +16,4 @@
 
 
 def __dir__() -> list[str]:  # pragma: no cover - cosmetic helper for REPLs
-    return sorted(set(__all__) | set(dir(_impl)))
->>>>>>> 6be11123
+    return sorted(set(__all__) | set(dir(_impl)))