--- conflicted
+++ resolved
@@ -26,16 +26,8 @@
         run: |
           python -m pip install --upgrade pip
           pip install -r KryptoLowca/requirements.txt
-<<<<<<< HEAD
-          pip install pytest pytest-cov pre-commit grpcio-tools
-
-      - name: Generate trading stubs
-        run: python scripts/generate_trading_stubs.py --skip-cpp
-
-=======
           pip install pytest pytest-cov pre-commit
 
->>>>>>> e92f01af
       - name: Pre-commit (ruff + mypy)
         run: pre-commit run --all-files --show-diff-on-failure
 
