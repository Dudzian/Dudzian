"""Strategy plugin implementations using :class:`TradingParameters`."""
from __future__ import annotations

from abc import ABC, abstractmethod
from types import MappingProxyType
from typing import (
    TYPE_CHECKING,
    Callable,
    Dict,
    Iterable,
    Mapping,
    MutableMapping,
    Optional,
    Tuple,
    Type,
    TypeVar,
    Union,
)

import numpy as np
import pandas as pd

if TYPE_CHECKING:  # pragma: no cover - hints only
    from bot_core.trading.engine import TechnicalIndicators, TradingParameters

from bot_core.strategies.catalog import DEFAULT_STRATEGY_CATALOG

_BUILTIN_PLUGIN_REGISTRY: MutableMapping[str, Type["StrategyPlugin"]] = {}
_REGISTERED_ENGINE_KEYS: set[str] = set()

TStrategy = TypeVar("TStrategy", bound="StrategyPlugin")


def _normalize_text(value: str | None) -> str | None:
    if value is None:
        return None
    text = str(value).strip()
    return text or None


def _normalize_sequence(values: Iterable[str] | None) -> Tuple[str, ...]:
    if not values:
        return ()
    seen: Dict[str, None] = {}
    result: list[str] = []
    for raw in values:
        text = _normalize_text(str(raw))
        if text is None or text in seen:
            continue
        seen[text] = None
        result.append(text)
    return tuple(result)


class StrategyPlugin(ABC):
    """Base class for reusable trading strategy plugins."""

    #: Unique identifier used in ``TradingParameters.ensemble_weights``.
    name: str = "base"

    #: Optional description for UI/help contexts.
    description: str = ""

    #: Optional metadata describing licensing and risk constraints.
    license_tier: str | None = None
    risk_classes: Tuple[str, ...] = ()
    required_data: Tuple[str, ...] = ()
    capability: str | None = None
    tags: Tuple[str, ...] = ()
    engine_key: str | None = None
    extra_tags: Tuple[str, ...] = ()

    def __init_subclass__(cls, **kwargs: object) -> None:
        super().__init_subclass__(**kwargs)
        engine_key = _normalize_text(getattr(cls, "engine_key", None))
        if engine_key is None:
            return

        cls.engine_key = engine_key

        try:
            spec = DEFAULT_STRATEGY_CATALOG.get(engine_key)
        except KeyError as exc:  # pragma: no cover - sanity guard
            raise ValueError(
                "Strategy plugin '%s' declares engine_key='%s' which is not registered "
                "in DEFAULT_STRATEGY_CATALOG" % (cls.__name__, engine_key)
            ) from exc

        cls.license_tier = spec.license_tier
        cls.risk_classes = tuple(spec.risk_classes)
        cls.required_data = tuple(spec.required_data)
        cls.capability = spec.capability

        base_tags = _normalize_sequence(spec.default_tags)
        extra_tags = _normalize_sequence(getattr(cls, "extra_tags", ()))
        override_tags = _normalize_sequence(getattr(cls, "tags", ()))

        if override_tags:
            tags = tuple(dict.fromkeys((*base_tags, *override_tags)))
        elif extra_tags:
            tags = tuple(dict.fromkeys((*base_tags, *extra_tags)))
        else:
            tags = base_tags

        cls.tags = tags

        if engine_key in _REGISTERED_ENGINE_KEYS:
            existing = _BUILTIN_PLUGIN_REGISTRY.get(engine_key)
            existing_name = existing.__name__ if existing else "<external>"
            raise ValueError(
                "Zduplikowano plugin dla engine_key='%s' (zarejestrowany: %s, nowy: %s)"
                % (engine_key, existing_name, cls.__name__)
            )
        _REGISTERED_ENGINE_KEYS.add(engine_key)

        if cls.__module__ == __name__:
            _BUILTIN_PLUGIN_REGISTRY[engine_key] = cls

    def __repr__(self) -> str:  # pragma: no cover - debugging helper
        return f"{self.__class__.__name__}(name={self.name!r})"

    @abstractmethod
    def generate(
        self,
        indicators: "TechnicalIndicators",
        params: "TradingParameters",
        *,
        market_data: Optional[pd.DataFrame] = None,
    ) -> pd.Series:
        """Return a signal series in the ``[-1, 1]`` range."""

    def ensure_index(self, series: pd.Series, reference: pd.Index) -> pd.Series:
        """Return ``series`` reindexed to ``reference``.

        Plugins may create derived series using rolling operations which can
        shorten the index. This helper ensures we always return signals aligned
        with the indicator index.
        """

        if series.index.equals(reference):
            return series
        return series.reindex(reference, method="nearest", tolerance=None).fillna(0.0)

    def metadata(self) -> Mapping[str, object]:
        """Return normalized metadata describing the strategy plugin."""

        payload: Dict[str, object] = {}
        license_tier = _normalize_text(self.license_tier)
        if license_tier:
            payload["license_tier"] = license_tier
        risk_classes = _normalize_sequence(self.risk_classes)
        if risk_classes:
            payload["risk_classes"] = risk_classes
        required_data = _normalize_sequence(self.required_data)
        if required_data:
            payload["required_data"] = required_data
        capability = _normalize_text(self.capability)
        if capability:
            payload["capability"] = capability
        tags = _normalize_sequence(self.tags)
        if tags:
            payload["tags"] = tags
        engine_key = _normalize_text(getattr(type(self), "engine_key", None))
        if engine_key:
            payload["engine"] = engine_key
        payload["description"] = str(self.description or "")
        return MappingProxyType(payload)


class StrategyCatalog:
    """Registry of available strategy plugins."""

    def __init__(
        self, plugins: Optional[Iterable[Union[StrategyPlugin, Type[TStrategy]]]] = None
    ) -> None:
        self._registry: Dict[str, Callable[[], StrategyPlugin]] = {}
        if plugins:
            for plugin in plugins:
                self.register(plugin)

    def register(self, plugin: Union[StrategyPlugin, Type[TStrategy]]) -> None:
        """Register ``plugin`` in the catalog."""

        if isinstance(plugin, type):
            name = getattr(plugin, "name", "")

            def factory(cls: Type[TStrategy] = plugin) -> StrategyPlugin:
                return cls()

            instance_factory = factory
        else:
            name = getattr(plugin, "name", "")

            def factory(instance: StrategyPlugin = plugin) -> StrategyPlugin:
                return instance

            instance_factory = factory

        if not name:
            raise ValueError("Strategy plugin must define a non-empty 'name'")
        key = str(name)
        if key in self._registry:
            raise ValueError(f"Strategy plugin '{key}' is already registered")
        self._registry[key] = instance_factory

    def create(self, name: str) -> StrategyPlugin | None:
        factory = self._registry.get(name)
        if factory is None:
            return None
        return factory()

    def available(self) -> Tuple[str, ...]:
        return tuple(sorted(self._registry))

    def __contains__(self, name: str) -> bool:  # pragma: no cover - trivial
        return name in self._registry

    def describe(self) -> Tuple[Mapping[str, object], ...]:
        """Zwraca pełny opis metadanych strategii dla warstw klienckich."""

        summary: list[Mapping[str, object]] = []
        for name in self.available():
            plugin = self.create(name)
            if plugin is None:
                continue
            metadata = dict(plugin.metadata())
            metadata.setdefault("name", name)
            summary.append(metadata)
        return tuple(summary)

    def metadata_for(self, name: str) -> Mapping[str, object]:
        """Return normalized metadata for strategy ``name``."""

        plugin = self.create(name)
        if plugin is None:
            return MappingProxyType({})
        metadata = dict(plugin.metadata())
        metadata.setdefault("name", name)
        return MappingProxyType(metadata)

    @classmethod
    def default(cls) -> "StrategyCatalog":
        """Return catalog populated with built-in strategies."""

        return cls(
            plugins=(
                TrendFollowingStrategy,
                DayTradingStrategy,
                MeanReversionStrategy,
                ArbitrageStrategy,
                GridTradingStrategy,
                VolatilityTargetStrategy,
                ScalpingStrategy,
                OptionsIncomeStrategy,
                StatisticalArbitrageStrategy,
<<<<<<< HEAD
            )
=======
            ),
>>>>>>> 33385480
        )


class TrendFollowingStrategy(StrategyPlugin):
    """Classic trend-following ensemble built on moving averages."""

    engine_key = "daily_trend_momentum"
    name = "trend_following"
    description = "EMA and SMA crossovers highlighting persistent direction."

    def generate(
        self,
        indicators: "TechnicalIndicators",
        params: "TradingParameters",
        *,
        market_data: Optional[pd.DataFrame] = None,
    ) -> pd.Series:
        ema_diff = indicators.ema_fast - indicators.ema_slow
        ema_signal = pd.Series(np.where(ema_diff > 0, 1.0, -1.0), index=indicators.ema_fast.index)

        price_vs_sma = indicators.ema_fast - indicators.sma_trend
        trend_signal = pd.Series(np.where(price_vs_sma > 0, 1.0, -1.0), index=indicators.ema_fast.index)

        combined = ema_signal * 0.6 + trend_signal * 0.4
        return combined.clip(-1.0, 1.0)


class DayTradingStrategy(StrategyPlugin):
    """Intraday momentum strategy focusing on short-lived swings."""

    engine_key = "day_trading"
    name = "day_trading"
    description = "Short momentum bursts with volatility-aware scaling."

    def generate(
        self,
        indicators: "TechnicalIndicators",
        params: "TradingParameters",
        *,
        market_data: Optional[pd.DataFrame] = None,
    ) -> pd.Series:
        fast_returns = indicators.ema_fast.pct_change(fill_method=None).fillna(0.0)
        momentum_window = max(1, int(params.day_trading_momentum_window))
        momentum_score = fast_returns.rolling(window=momentum_window, min_periods=1).mean()

        volatility = (indicators.atr / (indicators.ema_fast.abs() + 1e-12)).clip(lower=0.0)
        volatility_window = max(1, int(params.day_trading_volatility_window))
        volatility_score = volatility.rolling(window=volatility_window, min_periods=1).mean().replace(0.0, np.nan)
        median_vol = float(volatility_score.median(skipna=True))
        if not np.isfinite(median_vol) or median_vol <= 0:
            median_vol = 1.0
        baseline = volatility_score.fillna(median_vol)

        raw_signal = momentum_score / baseline
        scaled = pd.Series(np.tanh(raw_signal * 2.5), index=indicators.ema_fast.index)

        band_mid = getattr(indicators, "bollinger_middle", indicators.ema_fast)
        intraday_bias = (indicators.ema_fast - band_mid) / (band_mid.abs() + 1e-12)
        bias_adjustment = intraday_bias.clip(-1.0, 1.0) * 0.2

        return (scaled + bias_adjustment).clip(-1.0, 1.0)


class MeanReversionStrategy(StrategyPlugin):
    """RSI/Bollinger-based contrarian strategy."""

    engine_key = "mean_reversion"
    name = "mean_reversion"
    description = "Fade extremes using RSI and Bollinger Bands confirmation."

    def generate(
        self,
        indicators: "TechnicalIndicators",
        params: "TradingParameters",
        *,
        market_data: Optional[pd.DataFrame] = None,
    ) -> pd.Series:
        rsi_signal = pd.Series(0.0, index=indicators.rsi.index)
        rsi_signal[indicators.rsi < params.rsi_oversold] = 1.0
        rsi_signal[indicators.rsi > params.rsi_overbought] = -1.0

        bb_signal = pd.Series(0.0, index=indicators.ema_fast.index)
        bb_signal[indicators.ema_fast < indicators.bollinger_lower] = 1.0
        bb_signal[indicators.ema_fast > indicators.bollinger_upper] = -1.0

        combined = (rsi_signal * 0.6 + bb_signal * 0.4).clip(-1.0, 1.0)
        return combined


class ArbitrageStrategy(StrategyPlugin):
    """Light-weight spread arbitrage approximation using a synthetic benchmark."""

    engine_key = "cross_exchange_arbitrage"
    name = "arbitrage"
    description = "Exploit deviations from the Bollinger mid-band as proxy spreads."

    def generate(
        self,
        indicators: "TechnicalIndicators",
        params: "TradingParameters",
        *,
        market_data: Optional[pd.DataFrame] = None,
    ) -> pd.Series:
        reference = getattr(indicators, "bollinger_middle", indicators.ema_fast)
        spread = (indicators.ema_fast - reference) / (reference.abs() + 1e-12)
        confirmation_window = max(1, int(params.arbitrage_confirmation_window))
        confirmed = spread.rolling(window=confirmation_window, min_periods=1).mean()

        threshold = float(params.arbitrage_spread_threshold)
        signal = pd.Series(0.0, index=spread.index)
        signal[confirmed > threshold] = -1.0
        signal[confirmed < -threshold] = 1.0

        dampening = np.tanh(np.abs(confirmed) / (threshold * 3.0))
        return (signal * dampening).clip(-1.0, 1.0)


class GridTradingStrategy(StrategyPlugin):
    """Market-making grid reacting to deviations around a slow anchor."""

    name = "grid_trading"
    description = "Neutral grid around SMA with ATR-aware band sizing."
    license_tier = "professional"
    risk_classes = ("market_making",)
    required_data = ("order_book", "ohlcv")
    capability = "grid_trading"
    tags = ("grid", "market_making")

    def generate(
        self,
        indicators: "TechnicalIndicators",
        params: "TradingParameters",
        *,
        market_data: Optional[pd.DataFrame] = None,
    ) -> pd.Series:
        anchor = indicators.sma_trend
        price = indicators.ema_fast
        atr = indicators.atr.replace(0.0, np.nan)
        deviation = ((price - anchor) / atr).fillna(0.0)

        grid_signal = pd.Series(0.0, index=price.index)
        grid_signal[deviation > 0.75] = -1.0
        grid_signal[deviation < -0.75] = 1.0

        soft_bias = deviation.clip(-2.0, 2.0) / 2.0
        combined = (grid_signal * 0.6 + soft_bias * 0.4).clip(-1.0, 1.0)
        return combined


class VolatilityTargetStrategy(StrategyPlugin):
    """Adjust exposure to steer realised volatility toward target."""

    name = "volatility_target"
    description = "Dynamically scales exposure to hit target volatility."
    license_tier = "enterprise"
    risk_classes = ("risk_control", "volatility")
    required_data = ("ohlcv", "realized_volatility")
    capability = "volatility_target"
    tags = ("volatility", "risk")

    def generate(
        self,
        indicators: "TechnicalIndicators",
        params: "TradingParameters",
        *,
        market_data: Optional[pd.DataFrame] = None,
    ) -> pd.Series:
        price = indicators.ema_fast
        atr = indicators.atr.replace(0.0, np.nan)
        realized_vol = (atr / (price.abs() + 1e-12)).rolling(window=5, min_periods=1).mean()
        target = max(1e-4, float(params.volatility_target))
        vol_gap = (target - realized_vol).fillna(0.0) / target

        trend_bias = (price - indicators.ema_slow) / (atr * 2.0)
        trend_bias = trend_bias.replace([np.inf, -np.inf], 0.0).fillna(0.0).clip(-1.0, 1.0)

        adjustment = pd.Series(np.tanh(vol_gap * 2.5), index=price.index)
        combined = (adjustment * 0.7 + trend_bias * 0.3).clip(-1.0, 1.0)
        return combined


class ScalpingStrategy(StrategyPlugin):
    """Fast mean-reversion around short momentum for low-latency trading."""

    name = "scalping"
    description = "MACD micro-divergence with stochastic confirmation."
    license_tier = "professional"
    risk_classes = ("intraday", "scalping")
    required_data = ("ohlcv", "order_book")
    capability = "scalping"
    tags = ("intraday", "scalping")

    def generate(
        self,
        indicators: "TechnicalIndicators",
        params: "TradingParameters",
        *,
        market_data: Optional[pd.DataFrame] = None,
    ) -> pd.Series:
        macd_diff = indicators.macd - indicators.macd_signal
        atr = indicators.atr.replace(0.0, np.nan)
        momentum = (macd_diff / (atr / 2.0 + 1e-12)).clip(-4.0, 4.0)
        stochastic_bias = (indicators.stochastic_k - 50.0) / 50.0

        signal = (np.tanh(momentum) * 0.65 + stochastic_bias * 0.35).clip(-1.0, 1.0)
        return pd.Series(signal, index=indicators.macd.index)


class OptionsIncomeStrategy(StrategyPlugin):
    """Simplified theta harvesting profile informed by volatility spreads."""

    name = "options_income"
    description = "Harvests premium when implied volatility outruns realised."
    license_tier = "enterprise"
    risk_classes = ("derivatives", "income")
    required_data = ("options_chain", "greeks", "ohlcv")
    capability = "options_income"
    tags = ("options", "income")

    def generate(
        self,
        indicators: "TechnicalIndicators",
        params: "TradingParameters",
        *,
        market_data: Optional[pd.DataFrame] = None,
    ) -> pd.Series:
        index = indicators.ema_fast.index
        atr = indicators.atr.replace(0.0, np.nan)
        realized = (atr / (indicators.ema_fast.abs() + 1e-12)).rolling(window=10, min_periods=1).mean()

        implied: Optional[pd.Series]
        implied = None
        if market_data is not None:
            if "implied_volatility" in market_data:
                implied = market_data["implied_volatility"].reindex(index).interpolate(limit_direction="both")
            elif "iv" in market_data:
                implied = market_data["iv"].reindex(index).interpolate(limit_direction="both")
        if implied is None:
            implied = realized * 1.1

        vol_spread = (implied - realized).fillna(0.0)
        theta_bias = np.tanh(vol_spread / (realized.replace(0.0, np.nan).fillna(1e-4)))

        trend_anchor = (indicators.ema_fast - indicators.sma_trend) / (atr + 1e-12)
        delta_neutraliser = trend_anchor.clip(-1.0, 1.0) * 0.3

        signal = (theta_bias * 0.7 - delta_neutraliser).clip(-1.0, 1.0)
        return pd.Series(signal, index=index)


class StatisticalArbitrageStrategy(StrategyPlugin):
    """Pairs-style mean reversion using MACD and Bollinger spreads."""

    name = "statistical_arbitrage"
    description = "Pairs spreads using MACD z-score and Bollinger confirmation."
    license_tier = "professional"
    risk_classes = ("statistical", "mean_reversion")
    required_data = ("ohlcv", "spread_history")
    capability = "stat_arbitrage"
    tags = ("stat_arbitrage", "pairs_trading")

    def generate(
        self,
        indicators: "TechnicalIndicators",
        params: "TradingParameters",
        *,
        market_data: Optional[pd.DataFrame] = None,
    ) -> pd.Series:
        macd_z = indicators.macd - indicators.macd_signal
        atr = indicators.atr.replace(0.0, np.nan)
        macd_norm = (macd_z / (atr + 1e-12)).clip(-5.0, 5.0)

        mid = indicators.bollinger_middle
        spread = (indicators.ema_fast - mid) / (
            (indicators.bollinger_upper - mid).replace(0.0, np.nan)
        )
        spread = spread.replace([np.inf, -np.inf], 0.0).fillna(0.0)

        signal = (-np.tanh(macd_norm) * 0.6 - spread * 0.4).clip(-1.0, 1.0)
        return pd.Series(signal, index=indicators.macd.index)
<|MERGE_RESOLUTION|>--- conflicted
+++ resolved
@@ -253,11 +253,7 @@
                 ScalpingStrategy,
                 OptionsIncomeStrategy,
                 StatisticalArbitrageStrategy,
-<<<<<<< HEAD
-            )
-=======
             ),
->>>>>>> 33385480
         )
 
 
