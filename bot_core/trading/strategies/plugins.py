"""Strategy plugin implementations using :class:`TradingParameters`."""
from __future__ import annotations

from abc import ABC, abstractmethod
from types import MappingProxyType
from typing import (
    TYPE_CHECKING,
    Callable,
    Dict,
    Iterable,
    Mapping,
    MutableMapping,
    Optional,
    Tuple,
    Type,
    TypeVar,
    Union,
)

import numpy as np
import pandas as pd

if TYPE_CHECKING:  # pragma: no cover - hints only
    from bot_core.trading.engine import TechnicalIndicators, TradingParameters

from bot_core.strategies.catalog import DEFAULT_STRATEGY_CATALOG

_BUILTIN_PLUGIN_REGISTRY: MutableMapping[str, Type["StrategyPlugin"]] = {}
_REGISTERED_ENGINE_KEYS: set[str] = set()

TStrategy = TypeVar("TStrategy", bound="StrategyPlugin")


def _normalize_text(value: str | None) -> str | None:
    if value is None:
        return None
    text = str(value).strip()
    return text or None


def _normalize_sequence(values: Iterable[str] | None) -> Tuple[str, ...]:
    if not values:
        return ()
    seen: Dict[str, None] = {}
    result: list[str] = []
    for raw in values:
        text = _normalize_text(str(raw))
        if text is None or text in seen:
            continue
        seen[text] = None
        result.append(text)
    return tuple(result)


class StrategyPlugin(ABC):
    """Base class for reusable trading strategy plugins."""

    #: Unique identifier used in ``TradingParameters.ensemble_weights``.
    name: str = "base"

    #: Optional description for UI/help contexts.
    description: str = ""

    #: Optional metadata describing licensing and risk constraints.
    license_tier: str | None = None
    risk_classes: Tuple[str, ...] = ()
    required_data: Tuple[str, ...] = ()
    capability: str | None = None
    tags: Tuple[str, ...] = ()
    engine_key: str | None = None
    extra_tags: Tuple[str, ...] = ()

    def __init_subclass__(cls, **kwargs: object) -> None:
<<<<<<< HEAD
        allow_engine_override = bool(kwargs.pop("allow_engine_override", False))
=======
>>>>>>> e45c4ea1
        super().__init_subclass__(**kwargs)
        engine_key = _normalize_text(getattr(cls, "engine_key", None))
        if engine_key is None:
            return

        cls.engine_key = engine_key

        try:
            spec = DEFAULT_STRATEGY_CATALOG.get(engine_key)
        except KeyError as exc:  # pragma: no cover - sanity guard
            raise ValueError(
                "Strategy plugin '%s' declares engine_key='%s' which is not registered "
                "in DEFAULT_STRATEGY_CATALOG" % (cls.__name__, engine_key)
            ) from exc

        cls.license_tier = spec.license_tier
        cls.risk_classes = tuple(spec.risk_classes)
        cls.required_data = tuple(spec.required_data)
        cls.capability = spec.capability

        base_tags = _normalize_sequence(spec.default_tags)
        extra_tags = _normalize_sequence(getattr(cls, "extra_tags", ()))
        override_tags = _normalize_sequence(getattr(cls, "tags", ()))

        if override_tags:
            tags = tuple(dict.fromkeys((*base_tags, *override_tags)))
        elif extra_tags:
            tags = tuple(dict.fromkeys((*base_tags, *extra_tags)))
        else:
            tags = base_tags

        cls.tags = tags

<<<<<<< HEAD
        if engine_key in _REGISTERED_ENGINE_KEYS and not allow_engine_override:
=======
        if engine_key in _REGISTERED_ENGINE_KEYS:
>>>>>>> e45c4ea1
            existing = _BUILTIN_PLUGIN_REGISTRY.get(engine_key)
            existing_name = existing.__name__ if existing else "<external>"
            raise ValueError(
                "Zduplikowano plugin dla engine_key='%s' (zarejestrowany: %s, nowy: %s)"
                % (engine_key, existing_name, cls.__name__)
            )
<<<<<<< HEAD

        if engine_key not in _REGISTERED_ENGINE_KEYS:
            _REGISTERED_ENGINE_KEYS.add(engine_key)
=======
        _REGISTERED_ENGINE_KEYS.add(engine_key)
>>>>>>> e45c4ea1

        if cls.__module__ == __name__:
            _BUILTIN_PLUGIN_REGISTRY[engine_key] = cls

    def __repr__(self) -> str:  # pragma: no cover - debugging helper
        return f"{self.__class__.__name__}(name={self.name!r})"

    @abstractmethod
    def generate(
        self,
        indicators: "TechnicalIndicators",
        params: "TradingParameters",
        *,
        market_data: Optional[pd.DataFrame] = None,
    ) -> pd.Series:
        """Return a signal series in the ``[-1, 1]`` range."""

    def ensure_index(self, series: pd.Series, reference: pd.Index) -> pd.Series:
        """Return ``series`` reindexed to ``reference``.

        Plugins may create derived series using rolling operations which can
        shorten the index. This helper ensures we always return signals aligned
        with the indicator index.
        """

        if series.index.equals(reference):
            return series
        return series.reindex(reference, method="nearest", tolerance=None).fillna(0.0)

    def metadata(self) -> Mapping[str, object]:
        """Return normalized metadata describing the strategy plugin."""

        payload: Dict[str, object] = {}
        license_tier = _normalize_text(self.license_tier)
        if license_tier:
            payload["license_tier"] = license_tier
        risk_classes = _normalize_sequence(self.risk_classes)
        if risk_classes:
            payload["risk_classes"] = risk_classes
        required_data = _normalize_sequence(self.required_data)
        if required_data:
            payload["required_data"] = required_data
        capability = _normalize_text(self.capability)
        if capability:
            payload["capability"] = capability
        tags = _normalize_sequence(self.tags)
        if tags:
            payload["tags"] = tags
        engine_key = _normalize_text(getattr(type(self), "engine_key", None))
        if engine_key:
            payload["engine"] = engine_key
        payload["description"] = str(self.description or "")
        return MappingProxyType(payload)


class StrategyCatalog:
    """Registry of available strategy plugins."""

    def __init__(
        self, plugins: Optional[Iterable[Union[StrategyPlugin, Type[TStrategy]]]] = None
    ) -> None:
        self._registry: Dict[str, Callable[[], StrategyPlugin]] = {}
        if plugins:
            for plugin in plugins:
                self.register(plugin)

    def register(self, plugin: Union[StrategyPlugin, Type[TStrategy]]) -> None:
        """Register ``plugin`` in the catalog."""

        if isinstance(plugin, type):
            name = getattr(plugin, "name", "")

            def factory(cls: Type[TStrategy] = plugin) -> StrategyPlugin:
                return cls()

            instance_factory = factory
        else:
            name = getattr(plugin, "name", "")

            def factory(instance: StrategyPlugin = plugin) -> StrategyPlugin:
                return instance

            instance_factory = factory

        if not name:
            raise ValueError("Strategy plugin must define a non-empty 'name'")
        key = str(name)
        if key in self._registry:
            raise ValueError(f"Strategy plugin '{key}' is already registered")
        self._registry[key] = instance_factory

    def create(self, name: str) -> StrategyPlugin | None:
        factory = self._registry.get(name)
        if factory is None:
            return None
        return factory()

    def available(self) -> Tuple[str, ...]:
        return tuple(sorted(self._registry))

    def __contains__(self, name: str) -> bool:  # pragma: no cover - trivial
        return name in self._registry

    def describe(self) -> Tuple[Mapping[str, object], ...]:
        """Zwraca pełny opis metadanych strategii dla warstw klienckich."""

        summary: list[Mapping[str, object]] = []
        for name in self.available():
            plugin = self.create(name)
            if plugin is None:
                continue
            metadata = dict(plugin.metadata())
            metadata.setdefault("name", name)
            summary.append(metadata)
        return tuple(summary)

    def metadata_for(self, name: str) -> Mapping[str, object]:
        """Return normalized metadata for strategy ``name``."""

        plugin = self.create(name)
        if plugin is None:
            return MappingProxyType({})
        metadata = dict(plugin.metadata())
        metadata.setdefault("name", name)
        return MappingProxyType(metadata)

    @classmethod
    def default(cls) -> "StrategyCatalog":
        """Return catalog populated with built-in strategies."""

<<<<<<< HEAD
        plugins_by_engine = _builtin_plugins_by_engine()
        ordered_plugins: list[Type[StrategyPlugin]] = []
        missing_engines: list[str] = []

        for engine_meta in DEFAULT_STRATEGY_CATALOG.describe_engines():
            engine_key = _normalize_text(engine_meta.get("engine"))
            if engine_key is None:
                continue
            plugin_cls = plugins_by_engine.get(engine_key)
            if plugin_cls is None:
                missing_engines.append(engine_key)
                continue
            if plugin_cls not in ordered_plugins:
                ordered_plugins.append(plugin_cls)

        if missing_engines:
            missing = ", ".join(sorted(set(missing_engines)))
            raise RuntimeError(
                "Brak implementacji pluginów tradingowych dla silników: "
                f"{missing}. Dodaj klasy w bot_core.trading.strategies.plugins."
=======
        return cls(
            plugins=(
                TrendFollowingStrategy,
                DayTradingStrategy,
                MeanReversionStrategy,
                ArbitrageStrategy,
                GridTradingStrategy,
                VolatilityTargetStrategy,
                ScalpingStrategy,
                OptionsIncomeStrategy,
                StatisticalArbitrageStrategy,
>>>>>>> e45c4ea1
            )

        return cls(plugins=tuple(ordered_plugins))


class TrendFollowingStrategy(StrategyPlugin):
    """Classic trend-following ensemble built on moving averages."""

    engine_key = "daily_trend_momentum"
    name = "trend_following"
    description = "EMA and SMA crossovers highlighting persistent direction."

    def generate(
        self,
        indicators: "TechnicalIndicators",
        params: "TradingParameters",
        *,
        market_data: Optional[pd.DataFrame] = None,
    ) -> pd.Series:
        ema_diff = indicators.ema_fast - indicators.ema_slow
        ema_signal = pd.Series(np.where(ema_diff > 0, 1.0, -1.0), index=indicators.ema_fast.index)

        price_vs_sma = indicators.ema_fast - indicators.sma_trend
        trend_signal = pd.Series(np.where(price_vs_sma > 0, 1.0, -1.0), index=indicators.ema_fast.index)

        combined = ema_signal * 0.6 + trend_signal * 0.4
        return combined.clip(-1.0, 1.0)


class DayTradingStrategy(StrategyPlugin):
    """Intraday momentum strategy focusing on short-lived swings."""

    engine_key = "day_trading"
    name = "day_trading"
    description = "Short momentum bursts with volatility-aware scaling."

    def generate(
        self,
        indicators: "TechnicalIndicators",
        params: "TradingParameters",
        *,
        market_data: Optional[pd.DataFrame] = None,
    ) -> pd.Series:
        fast_returns = indicators.ema_fast.pct_change(fill_method=None).fillna(0.0)
        momentum_window = max(1, int(params.day_trading_momentum_window))
        momentum_score = fast_returns.rolling(window=momentum_window, min_periods=1).mean()

        volatility = (indicators.atr / (indicators.ema_fast.abs() + 1e-12)).clip(lower=0.0)
        volatility_window = max(1, int(params.day_trading_volatility_window))
        volatility_score = volatility.rolling(window=volatility_window, min_periods=1).mean().replace(0.0, np.nan)
        median_vol = float(volatility_score.median(skipna=True))
        if not np.isfinite(median_vol) or median_vol <= 0:
            median_vol = 1.0
        baseline = volatility_score.fillna(median_vol)

        raw_signal = momentum_score / baseline
        scaled = pd.Series(np.tanh(raw_signal * 2.5), index=indicators.ema_fast.index)

        band_mid = getattr(indicators, "bollinger_middle", indicators.ema_fast)
        intraday_bias = (indicators.ema_fast - band_mid) / (band_mid.abs() + 1e-12)
        bias_adjustment = intraday_bias.clip(-1.0, 1.0) * 0.2

        return (scaled + bias_adjustment).clip(-1.0, 1.0)


class MeanReversionStrategy(StrategyPlugin):
    """RSI/Bollinger-based contrarian strategy."""

    engine_key = "mean_reversion"
    name = "mean_reversion"
    description = "Fade extremes using RSI and Bollinger Bands confirmation."

    def generate(
        self,
        indicators: "TechnicalIndicators",
        params: "TradingParameters",
        *,
        market_data: Optional[pd.DataFrame] = None,
    ) -> pd.Series:
        rsi_signal = pd.Series(0.0, index=indicators.rsi.index)
        rsi_signal[indicators.rsi < params.rsi_oversold] = 1.0
        rsi_signal[indicators.rsi > params.rsi_overbought] = -1.0

        bb_signal = pd.Series(0.0, index=indicators.ema_fast.index)
        bb_signal[indicators.ema_fast < indicators.bollinger_lower] = 1.0
        bb_signal[indicators.ema_fast > indicators.bollinger_upper] = -1.0

        combined = (rsi_signal * 0.6 + bb_signal * 0.4).clip(-1.0, 1.0)
        return combined


class ArbitrageStrategy(StrategyPlugin):
    """Light-weight spread arbitrage approximation using a synthetic benchmark."""

    engine_key = "cross_exchange_arbitrage"
    name = "arbitrage"
    description = "Exploit deviations from the Bollinger mid-band as proxy spreads."

    def generate(
        self,
        indicators: "TechnicalIndicators",
        params: "TradingParameters",
        *,
        market_data: Optional[pd.DataFrame] = None,
    ) -> pd.Series:
        reference = getattr(indicators, "bollinger_middle", indicators.ema_fast)
        spread = (indicators.ema_fast - reference) / (reference.abs() + 1e-12)
        confirmation_window = max(1, int(params.arbitrage_confirmation_window))
        confirmed = spread.rolling(window=confirmation_window, min_periods=1).mean()

        threshold = float(params.arbitrage_spread_threshold)
        signal = pd.Series(0.0, index=spread.index)
        signal[confirmed > threshold] = -1.0
        signal[confirmed < -threshold] = 1.0

        dampening = np.tanh(np.abs(confirmed) / (threshold * 3.0))
        return (signal * dampening).clip(-1.0, 1.0)


class GridTradingStrategy(StrategyPlugin):
    """Market-making grid reacting to deviations around a slow anchor."""

<<<<<<< HEAD
    engine_key = "grid_trading"
    name = "grid_trading"
    description = "Neutral grid around SMA with ATR-aware band sizing."
=======
    name = "grid_trading"
    description = "Neutral grid around SMA with ATR-aware band sizing."
    license_tier = "professional"
    risk_classes = ("market_making",)
    required_data = ("order_book", "ohlcv")
    capability = "grid_trading"
    tags = ("grid", "market_making")
>>>>>>> e45c4ea1

    def generate(
        self,
        indicators: "TechnicalIndicators",
        params: "TradingParameters",
        *,
        market_data: Optional[pd.DataFrame] = None,
    ) -> pd.Series:
        anchor = indicators.sma_trend
        price = indicators.ema_fast
        atr = indicators.atr.replace(0.0, np.nan)
        deviation = ((price - anchor) / atr).fillna(0.0)

        grid_signal = pd.Series(0.0, index=price.index)
        grid_signal[deviation > 0.75] = -1.0
        grid_signal[deviation < -0.75] = 1.0

        soft_bias = deviation.clip(-2.0, 2.0) / 2.0
        combined = (grid_signal * 0.6 + soft_bias * 0.4).clip(-1.0, 1.0)
        return combined


class VolatilityTargetStrategy(StrategyPlugin):
    """Adjust exposure to steer realised volatility toward target."""

<<<<<<< HEAD
    engine_key = "volatility_target"
    name = "volatility_target"
    description = "Dynamically scales exposure to hit target volatility."
=======
    name = "volatility_target"
    description = "Dynamically scales exposure to hit target volatility."
    license_tier = "enterprise"
    risk_classes = ("risk_control", "volatility")
    required_data = ("ohlcv", "realized_volatility")
    capability = "volatility_target"
    tags = ("volatility", "risk")
>>>>>>> e45c4ea1

    def generate(
        self,
        indicators: "TechnicalIndicators",
        params: "TradingParameters",
        *,
        market_data: Optional[pd.DataFrame] = None,
    ) -> pd.Series:
        price = indicators.ema_fast
        atr = indicators.atr.replace(0.0, np.nan)
        realized_vol = (atr / (price.abs() + 1e-12)).rolling(window=5, min_periods=1).mean()
        target = max(1e-4, float(params.volatility_target))
        vol_gap = (target - realized_vol).fillna(0.0) / target

        trend_bias = (price - indicators.ema_slow) / (atr * 2.0)
        trend_bias = trend_bias.replace([np.inf, -np.inf], 0.0).fillna(0.0).clip(-1.0, 1.0)

        adjustment = pd.Series(np.tanh(vol_gap * 2.5), index=price.index)
        combined = (adjustment * 0.7 + trend_bias * 0.3).clip(-1.0, 1.0)
        return combined


class ScalpingStrategy(StrategyPlugin):
    """Fast mean-reversion around short momentum for low-latency trading."""

<<<<<<< HEAD
    engine_key = "scalping"
    name = "scalping"
    description = "MACD micro-divergence with stochastic confirmation."
=======
    name = "scalping"
    description = "MACD micro-divergence with stochastic confirmation."
    license_tier = "professional"
    risk_classes = ("intraday", "scalping")
    required_data = ("ohlcv", "order_book")
    capability = "scalping"
    tags = ("intraday", "scalping")
>>>>>>> e45c4ea1

    def generate(
        self,
        indicators: "TechnicalIndicators",
        params: "TradingParameters",
        *,
        market_data: Optional[pd.DataFrame] = None,
    ) -> pd.Series:
        macd_diff = indicators.macd - indicators.macd_signal
        atr = indicators.atr.replace(0.0, np.nan)
        momentum = (macd_diff / (atr / 2.0 + 1e-12)).clip(-4.0, 4.0)
        stochastic_bias = (indicators.stochastic_k - 50.0) / 50.0

        signal = (np.tanh(momentum) * 0.65 + stochastic_bias * 0.35).clip(-1.0, 1.0)
        return pd.Series(signal, index=indicators.macd.index)


class OptionsIncomeStrategy(StrategyPlugin):
    """Simplified theta harvesting profile informed by volatility spreads."""

<<<<<<< HEAD
    engine_key = "options_income"
    name = "options_income"
    description = "Harvests premium when implied volatility outruns realised."
=======
    name = "options_income"
    description = "Harvests premium when implied volatility outruns realised."
    license_tier = "enterprise"
    risk_classes = ("derivatives", "income")
    required_data = ("options_chain", "greeks", "ohlcv")
    capability = "options_income"
    tags = ("options", "income")
>>>>>>> e45c4ea1

    def generate(
        self,
        indicators: "TechnicalIndicators",
        params: "TradingParameters",
        *,
        market_data: Optional[pd.DataFrame] = None,
    ) -> pd.Series:
        index = indicators.ema_fast.index
        atr = indicators.atr.replace(0.0, np.nan)
        realized = (atr / (indicators.ema_fast.abs() + 1e-12)).rolling(window=10, min_periods=1).mean()

        implied: Optional[pd.Series]
        implied = None
        if market_data is not None:
            if "implied_volatility" in market_data:
                implied = market_data["implied_volatility"].reindex(index).interpolate(limit_direction="both")
            elif "iv" in market_data:
                implied = market_data["iv"].reindex(index).interpolate(limit_direction="both")
        if implied is None:
            implied = realized * 1.1

        vol_spread = (implied - realized).fillna(0.0)
        theta_bias = np.tanh(vol_spread / (realized.replace(0.0, np.nan).fillna(1e-4)))

        trend_anchor = (indicators.ema_fast - indicators.sma_trend) / (atr + 1e-12)
        delta_neutraliser = trend_anchor.clip(-1.0, 1.0) * 0.3

        signal = (theta_bias * 0.7 - delta_neutraliser).clip(-1.0, 1.0)
        return pd.Series(signal, index=index)


class StatisticalArbitrageStrategy(StrategyPlugin):
    """Pairs-style mean reversion using MACD and Bollinger spreads."""

<<<<<<< HEAD
    engine_key = "statistical_arbitrage"
    name = "statistical_arbitrage"
    description = "Pairs spreads using MACD z-score and Bollinger confirmation."
=======
    name = "statistical_arbitrage"
    description = "Pairs spreads using MACD z-score and Bollinger confirmation."
    license_tier = "professional"
    risk_classes = ("statistical", "mean_reversion")
    required_data = ("ohlcv", "spread_history")
    capability = "stat_arbitrage"
    tags = ("stat_arbitrage", "pairs_trading")
>>>>>>> e45c4ea1

    def generate(
        self,
        indicators: "TechnicalIndicators",
        params: "TradingParameters",
        *,
        market_data: Optional[pd.DataFrame] = None,
    ) -> pd.Series:
        macd_z = indicators.macd - indicators.macd_signal
        atr = indicators.atr.replace(0.0, np.nan)
        macd_norm = (macd_z / (atr + 1e-12)).clip(-5.0, 5.0)

        mid = indicators.bollinger_middle
        spread = (indicators.ema_fast - mid) / (
            (indicators.bollinger_upper - mid).replace(0.0, np.nan)
        )
        spread = spread.replace([np.inf, -np.inf], 0.0).fillna(0.0)

        signal = (-np.tanh(macd_norm) * 0.6 - spread * 0.4).clip(-1.0, 1.0)
        return pd.Series(signal, index=indicators.macd.index)
<<<<<<< HEAD


def _builtin_plugins_by_engine() -> Dict[str, Type[StrategyPlugin]]:
    """Mapuje klucze silników na wbudowane klasy pluginów."""

    return dict(_BUILTIN_PLUGIN_REGISTRY)
=======
>>>>>>> e45c4ea1
<|MERGE_RESOLUTION|>--- conflicted
+++ resolved
@@ -71,10 +71,6 @@
     extra_tags: Tuple[str, ...] = ()
 
     def __init_subclass__(cls, **kwargs: object) -> None:
-<<<<<<< HEAD
-        allow_engine_override = bool(kwargs.pop("allow_engine_override", False))
-=======
->>>>>>> e45c4ea1
         super().__init_subclass__(**kwargs)
         engine_key = _normalize_text(getattr(cls, "engine_key", None))
         if engine_key is None:
@@ -108,24 +104,14 @@
 
         cls.tags = tags
 
-<<<<<<< HEAD
-        if engine_key in _REGISTERED_ENGINE_KEYS and not allow_engine_override:
-=======
         if engine_key in _REGISTERED_ENGINE_KEYS:
->>>>>>> e45c4ea1
             existing = _BUILTIN_PLUGIN_REGISTRY.get(engine_key)
             existing_name = existing.__name__ if existing else "<external>"
             raise ValueError(
                 "Zduplikowano plugin dla engine_key='%s' (zarejestrowany: %s, nowy: %s)"
                 % (engine_key, existing_name, cls.__name__)
             )
-<<<<<<< HEAD
-
-        if engine_key not in _REGISTERED_ENGINE_KEYS:
-            _REGISTERED_ENGINE_KEYS.add(engine_key)
-=======
         _REGISTERED_ENGINE_KEYS.add(engine_key)
->>>>>>> e45c4ea1
 
         if cls.__module__ == __name__:
             _BUILTIN_PLUGIN_REGISTRY[engine_key] = cls
@@ -256,28 +242,6 @@
     def default(cls) -> "StrategyCatalog":
         """Return catalog populated with built-in strategies."""
 
-<<<<<<< HEAD
-        plugins_by_engine = _builtin_plugins_by_engine()
-        ordered_plugins: list[Type[StrategyPlugin]] = []
-        missing_engines: list[str] = []
-
-        for engine_meta in DEFAULT_STRATEGY_CATALOG.describe_engines():
-            engine_key = _normalize_text(engine_meta.get("engine"))
-            if engine_key is None:
-                continue
-            plugin_cls = plugins_by_engine.get(engine_key)
-            if plugin_cls is None:
-                missing_engines.append(engine_key)
-                continue
-            if plugin_cls not in ordered_plugins:
-                ordered_plugins.append(plugin_cls)
-
-        if missing_engines:
-            missing = ", ".join(sorted(set(missing_engines)))
-            raise RuntimeError(
-                "Brak implementacji pluginów tradingowych dla silników: "
-                f"{missing}. Dodaj klasy w bot_core.trading.strategies.plugins."
-=======
         return cls(
             plugins=(
                 TrendFollowingStrategy,
@@ -289,7 +253,6 @@
                 ScalpingStrategy,
                 OptionsIncomeStrategy,
                 StatisticalArbitrageStrategy,
->>>>>>> e45c4ea1
             )
 
         return cls(plugins=tuple(ordered_plugins))
@@ -412,11 +375,6 @@
 class GridTradingStrategy(StrategyPlugin):
     """Market-making grid reacting to deviations around a slow anchor."""
 
-<<<<<<< HEAD
-    engine_key = "grid_trading"
-    name = "grid_trading"
-    description = "Neutral grid around SMA with ATR-aware band sizing."
-=======
     name = "grid_trading"
     description = "Neutral grid around SMA with ATR-aware band sizing."
     license_tier = "professional"
@@ -424,7 +382,6 @@
     required_data = ("order_book", "ohlcv")
     capability = "grid_trading"
     tags = ("grid", "market_making")
->>>>>>> e45c4ea1
 
     def generate(
         self,
@@ -450,11 +407,6 @@
 class VolatilityTargetStrategy(StrategyPlugin):
     """Adjust exposure to steer realised volatility toward target."""
 
-<<<<<<< HEAD
-    engine_key = "volatility_target"
-    name = "volatility_target"
-    description = "Dynamically scales exposure to hit target volatility."
-=======
     name = "volatility_target"
     description = "Dynamically scales exposure to hit target volatility."
     license_tier = "enterprise"
@@ -462,7 +414,6 @@
     required_data = ("ohlcv", "realized_volatility")
     capability = "volatility_target"
     tags = ("volatility", "risk")
->>>>>>> e45c4ea1
 
     def generate(
         self,
@@ -488,11 +439,6 @@
 class ScalpingStrategy(StrategyPlugin):
     """Fast mean-reversion around short momentum for low-latency trading."""
 
-<<<<<<< HEAD
-    engine_key = "scalping"
-    name = "scalping"
-    description = "MACD micro-divergence with stochastic confirmation."
-=======
     name = "scalping"
     description = "MACD micro-divergence with stochastic confirmation."
     license_tier = "professional"
@@ -500,7 +446,6 @@
     required_data = ("ohlcv", "order_book")
     capability = "scalping"
     tags = ("intraday", "scalping")
->>>>>>> e45c4ea1
 
     def generate(
         self,
@@ -521,11 +466,6 @@
 class OptionsIncomeStrategy(StrategyPlugin):
     """Simplified theta harvesting profile informed by volatility spreads."""
 
-<<<<<<< HEAD
-    engine_key = "options_income"
-    name = "options_income"
-    description = "Harvests premium when implied volatility outruns realised."
-=======
     name = "options_income"
     description = "Harvests premium when implied volatility outruns realised."
     license_tier = "enterprise"
@@ -533,7 +473,6 @@
     required_data = ("options_chain", "greeks", "ohlcv")
     capability = "options_income"
     tags = ("options", "income")
->>>>>>> e45c4ea1
 
     def generate(
         self,
@@ -569,11 +508,6 @@
 class StatisticalArbitrageStrategy(StrategyPlugin):
     """Pairs-style mean reversion using MACD and Bollinger spreads."""
 
-<<<<<<< HEAD
-    engine_key = "statistical_arbitrage"
-    name = "statistical_arbitrage"
-    description = "Pairs spreads using MACD z-score and Bollinger confirmation."
-=======
     name = "statistical_arbitrage"
     description = "Pairs spreads using MACD z-score and Bollinger confirmation."
     license_tier = "professional"
@@ -581,7 +515,6 @@
     required_data = ("ohlcv", "spread_history")
     capability = "stat_arbitrage"
     tags = ("stat_arbitrage", "pairs_trading")
->>>>>>> e45c4ea1
 
     def generate(
         self,
@@ -602,12 +535,3 @@
 
         signal = (-np.tanh(macd_norm) * 0.6 - spread * 0.4).clip(-1.0, 1.0)
         return pd.Series(signal, index=indicators.macd.index)
-<<<<<<< HEAD
-
-
-def _builtin_plugins_by_engine() -> Dict[str, Type[StrategyPlugin]]:
-    """Mapuje klucze silników na wbudowane klasy pluginów."""
-
-    return dict(_BUILTIN_PLUGIN_REGISTRY)
-=======
->>>>>>> e45c4ea1
