"""Workflow orchestrating regime-aware strategy selection."""
from __future__ import annotations

import logging
from dataclasses import dataclass, field, replace
from types import MappingProxyType
from collections.abc import Iterable
from typing import Dict, Mapping, MutableMapping

import pandas as pd

from bot_core.ai.regime import (
    MarketRegime,
    MarketRegimeAssessment,
    MarketRegimeClassifier,
    RegimeHistory,
    RegimeSummary,
)
from bot_core.trading.engine import TradingParameters
from bot_core.trading.strategies import StrategyCatalog
from bot_core.trading.strategy_aliasing import (
    StrategyAliasResolver,
<<<<<<< HEAD
    canonical_alias_map,
    normalise_suffixes,
    strategy_key_aliases,
    strategy_name_candidates,
)


class _AliasConfigSentinel:
    __slots__ = ()


_ALIAS_UNSET = _AliasConfigSentinel()
=======
    strategy_key_aliases,
    strategy_name_candidates,
)
>>>>>>> 4f2ee0e8


@dataclass(frozen=True)
class RegimeSwitchDecision:
    """Result of a workflow evaluation for a single timestep."""

    regime: MarketRegime
    assessment: MarketRegimeAssessment
    summary: RegimeSummary | None
    weights: Dict[str, float]
    parameters: TradingParameters
    timestamp: pd.Timestamp
    strategy_metadata: Mapping[str, Mapping[str, object]] = field(
        default_factory=lambda: MappingProxyType({})
    )
    license_tiers: tuple[str, ...] = ()
    risk_classes: tuple[str, ...] = ()
    required_data: tuple[str, ...] = ()
    capabilities: tuple[str, ...] = ()
    tags: tuple[str, ...] = ()

    @property
    def metadata_summary(self) -> Mapping[str, tuple[str, ...]]:
        return MappingProxyType(
            {
                "license_tiers": self.license_tiers,
                "risk_classes": self.risk_classes,
                "required_data": self.required_data,
                "capabilities": self.capabilities,
                "tags": self.tags,
            }
        )


@dataclass(frozen=True)
class RegimeSwitchActivation(RegimeSwitchDecision):
    """Decision enriched with metadata about fallback execution."""

    used_fallback: bool = False
    missing_data: tuple[str, ...] = ()
    blocked_reason: str | None = None


class RegimeSwitchWorkflow:
    """High-level controller combining classifier outputs with strategy plugins."""

    _STRATEGY_SUFFIXES: tuple[str, ...] = ("_probing",)
    _STRATEGY_ALIAS_MAP: Mapping[str, str] = MappingProxyType(
        {
            "intraday_breakout": "day_trading",
        }
    )
    _ALIAS_RESOLVER: StrategyAliasResolver | None = None

    @classmethod
    def _alias_resolver(cls) -> StrategyAliasResolver:
        resolver = cls._ALIAS_RESOLVER
        if (
            resolver is None
            or resolver.base_alias_map is not cls._STRATEGY_ALIAS_MAP
            or resolver.base_suffixes != cls._STRATEGY_SUFFIXES
        ):
            resolver = StrategyAliasResolver(
                cls._STRATEGY_ALIAS_MAP,
                cls._STRATEGY_SUFFIXES,
            )
            cls._ALIAS_RESOLVER = resolver
        return resolver

<<<<<<< HEAD
    def _alias_resolver_instance(self) -> StrategyAliasResolver:
        override = getattr(self, "_alias_resolver_override", None)
        if override is not None:
            return override
        return type(self)._alias_resolver()

    def configure_strategy_aliases(
        self,
        alias_map: Mapping[str, str] | None | _AliasConfigSentinel = _ALIAS_UNSET,
        *,
        suffixes: Iterable[str] | None | _AliasConfigSentinel = _ALIAS_UNSET,
    ) -> None:
        """Update alias overrides used during metadata collection."""

        current_map = canonical_alias_map(self._strategy_alias_map_override)
        if alias_map is _ALIAS_UNSET:
            target_map = current_map
            alias_override: Mapping[str, str] | None = self._strategy_alias_map_override
        else:
            target_map = canonical_alias_map(alias_map)
            alias_override = target_map or None

        current_suffixes = (
            tuple(self._strategy_alias_suffix_override)
            if self._strategy_alias_suffix_override is not None
            else ()
        )
        if suffixes is _ALIAS_UNSET:
            target_suffixes = current_suffixes
            suffix_override: Iterable[str] | None = self._strategy_alias_suffix_override
        elif suffixes is None:
            target_suffixes = ()
            suffix_override = None
        else:
            target_suffixes = normalise_suffixes(suffixes)
            suffix_override = target_suffixes

        if target_map == current_map and target_suffixes == current_suffixes:
            return

        base_resolver = type(self)._alias_resolver()
        override_resolver = base_resolver.extend(
            alias_map=alias_override,
            suffixes=suffix_override,
        )
        self._alias_resolver_override = (
            None if override_resolver is base_resolver else override_resolver
        )
        self._strategy_alias_map_override = alias_override
        self._strategy_alias_suffix_override = (
            tuple(suffix_override) if suffix_override is not None else None
        )
        self._strategy_metadata_cache.clear()

=======
>>>>>>> 4f2ee0e8
    def __init__(
        self,
        *,
        classifier: MarketRegimeClassifier | None = None,
        history: RegimeHistory | None = None,
        catalog: StrategyCatalog | None = None,
        confidence_threshold: float = 0.55,
        persistence_threshold: float = 0.35,
        min_switch_cooldown: int = 5,
        default_weights: Mapping[
            MarketRegime | str, Mapping[str, float]
        ] | None = None,
        default_parameter_overrides: Mapping[
            MarketRegime | str, Mapping[str, float | int]
        ] | None = None,
        strategy_alias_map: Mapping[str, str] | None = None,
        strategy_alias_suffixes: Iterable[str] | None = None,
        logger: logging.Logger | None = None,
    ) -> None:
        if confidence_threshold <= 0 or confidence_threshold > 1:
            raise ValueError("confidence_threshold must be in the (0, 1] interval")
        if persistence_threshold <= 0 or persistence_threshold > 1:
            raise ValueError("persistence_threshold must be in the (0, 1] interval")
        if min_switch_cooldown < 0:
            raise ValueError("min_switch_cooldown must be non-negative")

        self._logger = logger or logging.getLogger(__name__)
        self._classifier = classifier or MarketRegimeClassifier()
        self._history = history or RegimeHistory(
            thresholds_loader=self._classifier.thresholds_loader
        )
        self._history.reload_thresholds(
            thresholds=self._classifier.thresholds_snapshot()
        )
        self._catalog = catalog or StrategyCatalog.default()
        self._confidence_threshold = float(confidence_threshold)
        self._persistence_threshold = float(persistence_threshold)
        self._min_switch_cooldown = int(min_switch_cooldown)
        self._last_decision: RegimeSwitchDecision | None = None
        self._last_switch_step: int | None = None
        self._step_counter: int = 0
        self._strategy_metadata_cache: Dict[
            str, tuple[Mapping[str, object], str | None] | None
        ] = {}
<<<<<<< HEAD

        base_resolver = type(self)._alias_resolver()
        alias_override = canonical_alias_map(strategy_alias_map)
        suffix_override = (
            normalise_suffixes(strategy_alias_suffixes)
            if strategy_alias_suffixes is not None
            else None
        )
        override_resolver = base_resolver.extend(
            alias_map=alias_override,
            suffixes=suffix_override,
        )
        self._alias_resolver_override: StrategyAliasResolver | None = (
            None if override_resolver is base_resolver else override_resolver
        )
        self._strategy_alias_map_override: Mapping[str, str] | None = (
            alias_override or None
        )
        self._strategy_alias_suffix_override: tuple[str, ...] | None = (
            tuple(suffix_override) if suffix_override is not None else None
        )
=======
>>>>>>> 4f2ee0e8

        self._default_strategy_weights = self._build_default_weights(default_weights)
        self._parameter_overrides = self._build_parameter_overrides(
            default_parameter_overrides
        )

    @property
    def classifier(self) -> MarketRegimeClassifier:
        """Expose the classifier used by the workflow."""

        return self._classifier

    @property
    def history(self) -> RegimeHistory:
        """Expose the shared regime history buffer."""

        return self._history

    @property
    def catalog(self) -> StrategyCatalog:
        """Expose the strategy catalog consulted by the workflow."""

        return self._catalog

    def decide(
        self,
        market_data: pd.DataFrame,
        base_parameters: TradingParameters,
        *,
        symbol: str | None = None,
        parameter_overrides: Mapping[MarketRegime, Mapping[str, float | int]] | None = None,
    ) -> RegimeSwitchDecision:
        """Evaluate the current regime and return updated parameters."""

        if market_data is None or market_data.empty:
            raise ValueError("market_data must contain OHLCV history")

        self._step_counter += 1

        assessment = self._classifier.assess(market_data, symbol=symbol)
        self._history.update(assessment)
        summary = self._history.summarise()
        timestamp = pd.Timestamp(market_data.index[-1])

        previous_decision = self._last_decision
        candidate_regime = self._select_regime(assessment, summary)
        if self._should_defer_switch(candidate_regime, summary):
            if previous_decision is not None:
                candidate_regime = previous_decision.regime

        weights = self._resolve_weights(candidate_regime, assessment)
        metadata = self._collect_strategy_metadata(weights)
        overrides = self._prepare_overrides(candidate_regime, parameter_overrides)
        overrides["ensemble_weights"] = weights
        tuned_params = replace(base_parameters, **overrides)

        decision = RegimeSwitchDecision(
            regime=candidate_regime,
            assessment=assessment,
            summary=summary,
            weights=weights,
            parameters=tuned_params,
            timestamp=timestamp,
            strategy_metadata=metadata["strategies"],
            license_tiers=metadata["license_tiers"],
            risk_classes=metadata["risk_classes"],
            required_data=metadata["required_data"],
            capabilities=metadata["capabilities"],
            tags=metadata["tags"],
        )

        if previous_decision is None or previous_decision.regime != decision.regime:
            self._last_switch_step = self._step_counter
        self._last_decision = decision
        self._logger.debug(
            "Regime workflow decision: %s (confidence=%.2f, risk=%.2f)",
            candidate_regime.value,
            assessment.confidence,
            assessment.risk_score,
        )
        return decision

    def activate(
        self,
        market_data: pd.DataFrame,
        *,
        available_data: Iterable[str] = (),
        symbol: str | None = None,
        base_parameters: TradingParameters | None = None,
        parameter_overrides: Mapping[MarketRegime, Mapping[str, float | int]] | None = None,
    ) -> RegimeSwitchActivation:
        """Evaluate the current regime and annotate the result with missing data info."""

        parameters = base_parameters or TradingParameters()
        decision = self.decide(
            market_data,
            parameters,
            symbol=symbol,
            parameter_overrides=parameter_overrides,
        )
        available = {
            str(item).strip().lower()
            for item in available_data
            if str(item).strip()
        }
        missing = self._compute_missing_data(decision.required_data, available)
        blocked_reason = "missing_data" if missing else None
        return RegimeSwitchActivation(
            regime=decision.regime,
            assessment=decision.assessment,
            summary=decision.summary,
            weights=decision.weights,
            parameters=decision.parameters,
            timestamp=decision.timestamp,
            strategy_metadata=decision.strategy_metadata,
            license_tiers=decision.license_tiers,
            risk_classes=decision.risk_classes,
            required_data=decision.required_data,
            capabilities=decision.capabilities,
            tags=decision.tags,
            used_fallback=bool(missing),
            missing_data=missing,
            blocked_reason=blocked_reason,
        )

    def _select_regime(
        self,
        assessment: MarketRegimeAssessment,
        summary: RegimeSummary | None,
    ) -> MarketRegime:
        if summary and summary.confidence >= self._confidence_threshold:
            return summary.regime
        if (
            self._last_decision is not None
            and assessment.confidence < self._confidence_threshold
        ):
            return self._last_decision.regime
        return assessment.regime

    def _should_defer_switch(
        self,
        regime: MarketRegime,
        summary: RegimeSummary | None,
    ) -> bool:
        if self._last_decision is None:
            return False
        if regime == self._last_decision.regime:
            return False
        if summary and summary.regime == regime:
            if summary.regime_persistence < self._persistence_threshold:
                return True
        if self._min_switch_cooldown > 0 and self._last_switch_step is not None:
            if (self._step_counter - self._last_switch_step) <= self._min_switch_cooldown:
                return True
        return False

    def _resolve_weights(
        self,
        regime: MarketRegime,
        assessment: MarketRegimeAssessment,
    ) -> Dict[str, float]:
        available = set(self._catalog.available())
        default = dict(self._default_strategy_weights.get(regime, {}))
        weights = {name: weight for name, weight in default.items() if name in available}
        if not weights:
            if not available:
                raise RuntimeError("No strategy plugins registered")
            weights = {name: 1.0 for name in available}

        risk = float(assessment.risk_score)
        if risk > 0.6:
            weights["arbitrage"] = weights.get("arbitrage", 0.0) + 0.1
            weights["trend_following"] = max(weights.get("trend_following", 0.0) - 0.1, 0.0)

        total = sum(weights.values()) or 1.0
        return {name: float(value) / total for name, value in weights.items()}

    def _collect_strategy_metadata(
        self, weights: Mapping[str, float]
    ) -> Mapping[str, tuple[str, ...] | Mapping[str, Mapping[str, object]]]:
        strategies: Dict[str, Mapping[str, object]] = {}
        license_tiers: list[str] = []
        risk_classes: list[str] = []
        required_data: list[str] = []
        capabilities: list[str] = []
        tags: list[str] = []

        cache = self._strategy_metadata_cache
        sentinel = object()

        def _store_metadata_entry(
            metadata: Mapping[str, object],
            resolved: str | None,
            *aliases: str,
        ) -> Mapping[str, object]:
            payload = MappingProxyType(dict(metadata))
            entry = (payload, resolved)
            for alias in aliases:
                if not alias:
                    continue
                for variant in strategy_key_aliases(alias):
                    cache[variant] = entry
            return payload

        def _store_missing_entry(*aliases: str) -> None:
            for alias in aliases:
                if not alias:
                    continue
                for variant in strategy_key_aliases(alias):
                    cache[variant] = None

        def _append_unique(bucket: list[str], values: Iterable[str]) -> None:
            seen = set(bucket)
            for value in values:
                text = str(value).strip()
                if not text or text in seen:
                    continue
                seen.add(text)
                bucket.append(text)

<<<<<<< HEAD
        resolver = self._alias_resolver_instance()

        for name in sorted(weights):
            lookup_sequence = (
                strategy_name_candidates(
                    name,
                    resolver.alias_map,
                    resolver.suffixes,
                    normalised=True,
                )
                or (name,)
            )
=======
        resolver = type(self)._alias_resolver()

        for name in sorted(weights):
            lookup_sequence = strategy_name_candidates(
                name,
                resolver.alias_map,
                resolver.suffixes,
                normalised=True,
            ) or (name,)
>>>>>>> 4f2ee0e8
            metadata_proxy: Mapping[str, object] | None = None
            resolved_name: str | None = None
            for candidate in lookup_sequence:
                cached = cache.get(candidate, sentinel)
                if cached is not sentinel:
                    if cached is None:
                        continue
                    metadata_proxy, cached_resolved = cached
                    resolved_name = cached_resolved or candidate
                    metadata_proxy = _store_metadata_entry(
                        metadata_proxy,
                        resolved_name,
                        candidate,
                        name,
                    )
                    break
                try:
                    metadata = self._catalog.metadata_for(candidate)
                except Exception as exc:  # pragma: no cover - defensywne logowanie
                    self._logger.debug(
                        "Nie udało się pobrać metadanych strategii %s: %s",
                        candidate,
                        exc,
                        exc_info=True,
                    )
                    _store_missing_entry(candidate)
                    continue
                if metadata:
                    resolved_name = candidate
                    metadata_proxy = _store_metadata_entry(
                        metadata,
                        resolved_name,
                        candidate,
                        name,
                    )
                    break
                _store_missing_entry(candidate)
            if not metadata_proxy:
                continue
            payload = dict(metadata_proxy)
            payload.setdefault("name", name)
            if resolved_name and resolved_name != name:
                payload.setdefault("catalog_name", resolved_name)
                aliases = [
                    alias
                    for alias in lookup_sequence
                    if alias not in {resolved_name, name}
                ]
                if aliases:
                    payload.setdefault("aliases", tuple(aliases))
            metadata_payload = MappingProxyType(payload)
            strategies[name] = metadata_payload
            license_value = metadata_payload.get("license_tier")
            if isinstance(license_value, str):
                _append_unique(license_tiers, (license_value,))
            risk_value = metadata_payload.get("risk_classes")
            if isinstance(risk_value, Iterable):
                _append_unique(risk_classes, risk_value)
            required_value = metadata_payload.get("required_data")
            if isinstance(required_value, Iterable):
                _append_unique(required_data, required_value)
            capability_value = metadata_payload.get("capability")
            if isinstance(capability_value, str):
                _append_unique(capabilities, (capability_value,))
            tags_value = metadata_payload.get("tags")
            if isinstance(tags_value, Iterable):
                _append_unique(tags, tags_value)

        return {
            "strategies": MappingProxyType(
                {name: MappingProxyType(dict(payload)) for name, payload in strategies.items()}
            ),
            "license_tiers": tuple(license_tiers),
            "risk_classes": tuple(risk_classes),
            "required_data": tuple(required_data),
            "capabilities": tuple(capabilities),
            "tags": tuple(tags),
        }

    def _prepare_overrides(
        self,
        regime: MarketRegime,
        parameter_overrides: Mapping[MarketRegime, Mapping[str, float | int]] | None,
    ) -> MutableMapping[str, float | int | Dict[str, float]]:
        overrides: MutableMapping[str, float | int | Dict[str, float]] = {}
        base = self._parameter_overrides.get(regime)
        if base:
            overrides.update({str(key): value for key, value in base.items()})
        if parameter_overrides and regime in parameter_overrides:
            overrides.update({str(k): v for k, v in parameter_overrides[regime].items()})
        return overrides

    def _compute_missing_data(
        self, required_data: Iterable[str], available: set[str]
    ) -> tuple[str, ...]:
        missing = []
        for item in required_data:
            text = str(item).strip()
            if not text:
                continue
            if text.lower() not in available:
                missing.append(text)
        return tuple(dict.fromkeys(missing))

    @property
    def last_decision(self) -> RegimeSwitchDecision | None:
        return self._last_decision

    @property
    def default_strategy_weights(self) -> Mapping[MarketRegime, Mapping[str, float]]:
        """Udostępnia skopiowaną konfigurację wag strategii per reżim."""

        return {
            regime: dict(weights)
            for regime, weights in self._default_strategy_weights.items()
        }

    @property
    def default_parameter_overrides(
        self,
    ) -> Mapping[MarketRegime, Mapping[str, float | int]]:
        """Udostępnia domyślne nadpisania parametrów wykorzystywane przy strojeniu."""

        return {
            regime: dict(values)
            for regime, values in self._parameter_overrides.items()
        }

    def _build_default_weights(
        self,
        custom: Mapping[MarketRegime | str, Mapping[str, float]] | None,
    ) -> Dict[MarketRegime, Dict[str, float]]:
        base: Dict[MarketRegime, Dict[str, float]] = {
            MarketRegime.TREND: {
                "trend_following": 0.35,
                "day_trading": 0.15,
                "mean_reversion": 0.1,
                "arbitrage": 0.1,
                "volatility_target": 0.2,
                "grid_trading": 0.05,
                "options_income": 0.05,
            },
            MarketRegime.DAILY: {
                "day_trading": 0.4,
                "scalping": 0.2,
                "trend_following": 0.1,
                "volatility_target": 0.1,
                "grid_trading": 0.1,
                "arbitrage": 0.05,
                "statistical_arbitrage": 0.05,
            },
            MarketRegime.MEAN_REVERSION: {
                "mean_reversion": 0.35,
                "statistical_arbitrage": 0.25,
                "arbitrage": 0.15,
                "grid_trading": 0.1,
                "options_income": 0.1,
                "scalping": 0.05,
            },
        }
        if not custom:
            return {regime: dict(weights) for regime, weights in base.items()}
        normalised = self._normalise_regime_mapping(custom)
        merged = {regime: dict(weights) for regime, weights in base.items()}
        merged.update(normalised)
        return merged

    def _build_parameter_overrides(
        self,
        custom: Mapping[MarketRegime | str, Mapping[str, float | int]] | None,
    ) -> Dict[MarketRegime, Dict[str, float | int]]:
        base: Dict[MarketRegime, Dict[str, float | int]] = {
            MarketRegime.TREND: {
                "signal_threshold": 0.08,
                "stop_loss_atr_mult": 2.7,
                "take_profit_atr_mult": 3.5,
            },
            MarketRegime.DAILY: {
                "signal_threshold": 0.14,
                "day_trading_momentum_window": 4,
                "day_trading_volatility_window": 10,
            },
            MarketRegime.MEAN_REVERSION: {
                "signal_threshold": 0.06,
                "rsi_oversold": 35.0,
                "rsi_overbought": 65.0,
            },
        }
        if not custom:
            return {regime: dict(values) for regime, values in base.items()}
        normalised = self._normalise_regime_mapping(custom)
        merged = {regime: dict(values) for regime, values in base.items()}
        merged.update(normalised)
        return merged

    def _normalise_regime_mapping(
        self,
        mapping: Mapping[MarketRegime | str, Mapping[str, float | int]],
    ) -> Dict[MarketRegime, Dict[str, float | int]]:
        normalised: Dict[MarketRegime, Dict[str, float | int]] = {}
        for regime_key, payload in mapping.items():
            regime = self._resolve_regime(regime_key)
            cleaned: Dict[str, float | int] = {}
            for key, value in payload.items():
                cleaned_value: float | int | None
                if isinstance(value, bool):
                    # Pomijamy wartości bool, aby uniknąć przypadkowej konwersji do 0/1.
                    cleaned_value = None
                elif isinstance(value, int):
                    cleaned_value = int(value)
                elif isinstance(value, float):
                    cleaned_value = float(value)
                else:
                    try:
                        cleaned_value = float(value)
                    except (TypeError, ValueError):
                        cleaned_value = None
                if cleaned_value is not None:
                    cleaned[str(key)] = cleaned_value
            if cleaned:
                normalised[regime] = cleaned
        return normalised

    @staticmethod
    def _resolve_regime(regime: MarketRegime | str) -> MarketRegime:
        if isinstance(regime, MarketRegime):
            return regime
        try:
            return MarketRegime(str(regime).lower())
        except ValueError as exc:  # pragma: no cover - walidacja wejścia
            raise ValueError(f"Unknown regime key: {regime!r}") from exc
<|MERGE_RESOLUTION|>--- conflicted
+++ resolved
@@ -20,24 +20,9 @@
 from bot_core.trading.strategies import StrategyCatalog
 from bot_core.trading.strategy_aliasing import (
     StrategyAliasResolver,
-<<<<<<< HEAD
-    canonical_alias_map,
-    normalise_suffixes,
     strategy_key_aliases,
     strategy_name_candidates,
 )
-
-
-class _AliasConfigSentinel:
-    __slots__ = ()
-
-
-_ALIAS_UNSET = _AliasConfigSentinel()
-=======
-    strategy_key_aliases,
-    strategy_name_candidates,
-)
->>>>>>> 4f2ee0e8
 
 
 @dataclass(frozen=True)
@@ -107,63 +92,6 @@
             cls._ALIAS_RESOLVER = resolver
         return resolver
 
-<<<<<<< HEAD
-    def _alias_resolver_instance(self) -> StrategyAliasResolver:
-        override = getattr(self, "_alias_resolver_override", None)
-        if override is not None:
-            return override
-        return type(self)._alias_resolver()
-
-    def configure_strategy_aliases(
-        self,
-        alias_map: Mapping[str, str] | None | _AliasConfigSentinel = _ALIAS_UNSET,
-        *,
-        suffixes: Iterable[str] | None | _AliasConfigSentinel = _ALIAS_UNSET,
-    ) -> None:
-        """Update alias overrides used during metadata collection."""
-
-        current_map = canonical_alias_map(self._strategy_alias_map_override)
-        if alias_map is _ALIAS_UNSET:
-            target_map = current_map
-            alias_override: Mapping[str, str] | None = self._strategy_alias_map_override
-        else:
-            target_map = canonical_alias_map(alias_map)
-            alias_override = target_map or None
-
-        current_suffixes = (
-            tuple(self._strategy_alias_suffix_override)
-            if self._strategy_alias_suffix_override is not None
-            else ()
-        )
-        if suffixes is _ALIAS_UNSET:
-            target_suffixes = current_suffixes
-            suffix_override: Iterable[str] | None = self._strategy_alias_suffix_override
-        elif suffixes is None:
-            target_suffixes = ()
-            suffix_override = None
-        else:
-            target_suffixes = normalise_suffixes(suffixes)
-            suffix_override = target_suffixes
-
-        if target_map == current_map and target_suffixes == current_suffixes:
-            return
-
-        base_resolver = type(self)._alias_resolver()
-        override_resolver = base_resolver.extend(
-            alias_map=alias_override,
-            suffixes=suffix_override,
-        )
-        self._alias_resolver_override = (
-            None if override_resolver is base_resolver else override_resolver
-        )
-        self._strategy_alias_map_override = alias_override
-        self._strategy_alias_suffix_override = (
-            tuple(suffix_override) if suffix_override is not None else None
-        )
-        self._strategy_metadata_cache.clear()
-
-=======
->>>>>>> 4f2ee0e8
     def __init__(
         self,
         *,
@@ -208,30 +136,6 @@
         self._strategy_metadata_cache: Dict[
             str, tuple[Mapping[str, object], str | None] | None
         ] = {}
-<<<<<<< HEAD
-
-        base_resolver = type(self)._alias_resolver()
-        alias_override = canonical_alias_map(strategy_alias_map)
-        suffix_override = (
-            normalise_suffixes(strategy_alias_suffixes)
-            if strategy_alias_suffixes is not None
-            else None
-        )
-        override_resolver = base_resolver.extend(
-            alias_map=alias_override,
-            suffixes=suffix_override,
-        )
-        self._alias_resolver_override: StrategyAliasResolver | None = (
-            None if override_resolver is base_resolver else override_resolver
-        )
-        self._strategy_alias_map_override: Mapping[str, str] | None = (
-            alias_override or None
-        )
-        self._strategy_alias_suffix_override: tuple[str, ...] | None = (
-            tuple(suffix_override) if suffix_override is not None else None
-        )
-=======
->>>>>>> 4f2ee0e8
 
         self._default_strategy_weights = self._build_default_weights(default_weights)
         self._parameter_overrides = self._build_parameter_overrides(
@@ -452,20 +356,6 @@
                 seen.add(text)
                 bucket.append(text)
 
-<<<<<<< HEAD
-        resolver = self._alias_resolver_instance()
-
-        for name in sorted(weights):
-            lookup_sequence = (
-                strategy_name_candidates(
-                    name,
-                    resolver.alias_map,
-                    resolver.suffixes,
-                    normalised=True,
-                )
-                or (name,)
-            )
-=======
         resolver = type(self)._alias_resolver()
 
         for name in sorted(weights):
@@ -475,7 +365,6 @@
                 resolver.suffixes,
                 normalised=True,
             ) or (name,)
->>>>>>> 4f2ee0e8
             metadata_proxy: Mapping[str, object] | None = None
             resolved_name: str | None = None
             for candidate in lookup_sequence:
