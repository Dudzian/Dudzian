"""Rozszerzony silnik autotradingu wspierający wiele strategii i reżimy."""
from __future__ import annotations

import datetime as dt
import json
import logging
import math
import time
from collections import Counter, deque
from collections.abc import Iterable
from copy import deepcopy
from dataclasses import asdict, dataclass, is_dataclass, replace
from types import MappingProxyType
from typing import Any, Deque, Dict, Iterable as TypingIterable, List, Mapping, Optional, Sequence

import numpy as np
import pandas as pd

from bot_core.ai import DecisionModelInference, ModelScore
from bot_core.ai.regime import (
    MarketRegime,
    MarketRegimeAssessment,
    MarketRegimeClassifier,
    RegimeHistory,
    RegimeStrategyWeights,
    RegimeSummary,
    RiskLevel,
)
from bot_core.backtest.ma import simulate_trades_ma  # noqa: F401 - zachowaj kompatybilność API
from bot_core.events import DebounceRule, Event, EventBus, EventType, EmitterAdapter
from bot_core.trading.engine import (
    EngineConfig,
    TechnicalIndicators,
    TechnicalIndicatorsService,
    TradingParameters,
)
from bot_core.trading.signal_thresholds import SUPPORTED_SIGNAL_THRESHOLD_METRICS
from bot_core.trading.regime_workflow import RegimeSwitchDecision
from bot_core.trading.strategies import StrategyCatalog
from bot_core.trading.strategy_aliasing import (
    StrategyAliasResolver,
    canonical_alias_map,
    normalise_suffixes,
    strategy_key_aliases,
    strategy_name_candidates,
)
from bot_core.strategies import StrategyPresetWizard
from bot_core.strategies.regime_workflow import (
    PresetAvailability,
    RegimePresetActivation,
    StrategyRegimeWorkflow,
)
from bot_core.runtime.journal import TradingDecisionEvent, TradingDecisionJournal

class _AliasConfigSentinel:
    __slots__ = ()


_ALIAS_UNSET = _AliasConfigSentinel()


<<<<<<< HEAD
class _ThresholdRemovalSentinel:
    __slots__ = ()


_THRESHOLD_REMOVE = _ThresholdRemovalSentinel()
 

class _ThresholdOverrideUnsetSentinel:
    __slots__ = ()


_THRESHOLD_OVERRIDE_UNSET = _ThresholdOverrideUnsetSentinel()

_THRESHOLD_REMOVE_STRINGS = {
    "",
    "none",
    "null",
    "unset",
    "delete",
    "remove",
}

=======
>>>>>>> 7899a759
def _canonical_identifier(value: str | None) -> str | None:
    if value is None:
        return None
    text = str(value).strip()
    if not text:
        return None
    return text.casefold()


def _canonical_metric_name(name: str) -> str:
    return str(name).strip().casefold()


<<<<<<< HEAD
_SUPPORTED_SIGNAL_THRESHOLD_METRICS = frozenset(
    _canonical_metric_name(name) for name in SUPPORTED_SIGNAL_THRESHOLD_METRICS
)


def _is_threshold_removal_marker(value: object) -> bool:
    if value is _THRESHOLD_REMOVE:
        return True
    if value is None:
        return True
    if isinstance(value, str):
        marker = value.strip().casefold()
        return marker in _THRESHOLD_REMOVE_STRINGS
    return False


=======
>>>>>>> 7899a759
@dataclass
class _AutoRiskFreezeState:
    risk_level: RiskLevel | None = None
    risk_score: float | None = None
    triggered_at: float = 0.0
    last_extension_at: float = 0.0
    reason: str | None = None
    released_at: float = 0.0


@dataclass
class _ManualRiskFreezeState:
    reason: str | None = None
    triggered_at: float | None = None
    last_extension_at: float | None = None
    source_reason: str | None = None
    released_at: float | None = None
@dataclass
class AutoTradeConfig:
    """Podstawowa konfiguracja silnika autotradingu.

    Pola ``primary_exchange`` oraz ``strategy`` są propagowane do dziennika decyzji
    oraz zdarzeń telemetrycznych. Należy je uzupełnić (lub zapewnić w
    ``decision_journal_context``) jeśli downstream wymaga routingu po tych
    identyfikatorach.
    """

    symbol: str = "BTCUSDT"
    qty: float = 0.01
    emit_signals: bool = True
    use_close_only: bool = True
    default_params: Dict[str, int] | None = None
    risk_freeze_seconds: int = 300
    strategy_weights: Mapping[str, Mapping[str, float]] | None = None
    trading_parameters: TradingParameters | Mapping[str, Any] | None = None
    regime_window: int = 60
    activation_threshold: float = 0.2
    breakout_window: int = 24
    mean_reversion_window: int = 20
    mean_reversion_z: float = 1.25
    arbitrage_window: int = 20
    arbitrage_threshold: float = 0.003
    arbitrage_confirmation_window: int = 4
    regime_history_maxlen: int = 5
    regime_history_decay: float = 0.65
    auto_risk_freeze: bool = True
    auto_risk_freeze_level: RiskLevel | str = RiskLevel.CRITICAL
    auto_risk_freeze_score: float = 0.8
    regime_parameter_overrides: Mapping[str, Mapping[str, float | int]] | None = None
    strategy_alias_map: Mapping[str, str] | None = None
    strategy_alias_suffixes: Iterable[str] | None = None
    primary_exchange: str | None = None
    strategy: str | None = None
    signal_thresholds: Mapping[str, float] | None = None
    strategy_signal_thresholds: Mapping[str, Mapping[str, float]] | None = None

    def __post_init__(self) -> None:
        if self.default_params is None:
            self.default_params = {"fast": 10, "slow": 50}
        if self.strategy_weights is None:
            defaults = RegimeStrategyWeights.default()
            self.strategy_weights = {
                regime.value: dict(weights)
                for regime, weights in defaults.weights.items()
            }
        params = self.trading_parameters
        if params is None:
            self.trading_parameters = TradingParameters()
        elif isinstance(params, Mapping):
            self.trading_parameters = TradingParameters(**{str(k): v for k, v in params.items()})
        elif not isinstance(params, TradingParameters):
            raise TypeError(
                "trading_parameters must be TradingParameters, mapping or None"
            )
        self.breakout_window = int(self.breakout_window)
        if self.breakout_window < 2:
            raise ValueError("breakout_window must be at least 2")
        self.mean_reversion_window = int(self.mean_reversion_window)
        if self.mean_reversion_window < 3:
            raise ValueError("mean_reversion_window must be at least 3")
        self.mean_reversion_z = float(self.mean_reversion_z)
        self.regime_history_maxlen = int(self.regime_history_maxlen)
        self.regime_history_decay = float(self.regime_history_decay)
        if self.regime_history_maxlen < 1:
            raise ValueError("regime_history_maxlen must be at least 1")
        if not (0.0 < self.regime_history_decay <= 1.0):
            raise ValueError("regime_history_decay must be in the (0, 1] range")
        self.auto_risk_freeze = bool(self.auto_risk_freeze)
        self.arbitrage_window = int(self.arbitrage_window)
        if self.arbitrage_window < 2:
            raise ValueError("arbitrage_window must be at least 2")
        self.arbitrage_confirmation_window = int(self.arbitrage_confirmation_window)
        if self.arbitrage_confirmation_window < 1:
            raise ValueError("arbitrage_confirmation_window must be at least 1")
        self.arbitrage_threshold = float(self.arbitrage_threshold)
        if self.arbitrage_threshold <= 0:
            raise ValueError("arbitrage_threshold must be positive")
        level = self.auto_risk_freeze_level
        if isinstance(level, str):
            try:
                level = RiskLevel(level.lower())
            except ValueError as exc:  # pragma: no cover - walidacja wejścia
                raise ValueError("auto_risk_freeze_level must be a valid RiskLevel") from exc
        elif not isinstance(level, RiskLevel):
            raise TypeError("auto_risk_freeze_level must be RiskLevel or string")
        self.auto_risk_freeze_level = level
        self.auto_risk_freeze_score = float(self.auto_risk_freeze_score)
        if not (0.0 <= self.auto_risk_freeze_score <= 1.0):
            raise ValueError("auto_risk_freeze_score must be in the [0, 1] range")
        if self.regime_parameter_overrides is None:
            self.regime_parameter_overrides = {}
        else:
            cleaned: Dict[str, Dict[str, float | int]] = {}
            for regime_key, payload in self.regime_parameter_overrides.items():
                normalised: Dict[str, float | int] = {}
                for key, value in payload.items():
                    if isinstance(value, bool):
                        continue
                    if isinstance(value, int):
                        normalised[str(key)] = int(value)
                        continue
                    if isinstance(value, float):
                        normalised[str(key)] = float(value)
                        continue
                    try:
                        coerced = float(value)
                    except (TypeError, ValueError):
                        continue
                    normalised[str(key)] = coerced
                if normalised:
                    cleaned[str(regime_key)] = normalised
            self.regime_parameter_overrides = cleaned
        alias_map = canonical_alias_map(self.strategy_alias_map)
        self.strategy_alias_map = alias_map or None
        if self.strategy_alias_suffixes is None:
            self.strategy_alias_suffixes = None
        else:
            normalised_suffixes = normalise_suffixes(self.strategy_alias_suffixes)
            self.strategy_alias_suffixes = normalised_suffixes or None
        if self.primary_exchange is not None:
            self.primary_exchange = str(self.primary_exchange).strip() or None
        if self.strategy is not None:
            self.strategy = str(self.strategy).strip() or None
        if self.signal_thresholds:
            cleaned_signal_thresholds: dict[str, float] = {}
            for key, value in dict(self.signal_thresholds).items():
                try:
                    numeric = float(value)
                except (TypeError, ValueError):
                    continue
                if not math.isfinite(numeric):
                    continue
                cleaned_signal_thresholds[_canonical_metric_name(str(key))] = numeric
            self.signal_thresholds = (
                MappingProxyType(cleaned_signal_thresholds)
                if cleaned_signal_thresholds
                else None
            )
        else:
            self.signal_thresholds = None
        if self.strategy_signal_thresholds:
            cleaned_exchanges: dict[str, Mapping[str, float]] = {}
            for exchange_key, strategies in dict(self.strategy_signal_thresholds).items():
                exchange_norm = _canonical_identifier(str(exchange_key))
                if not exchange_norm:
                    continue
                cleaned_strategies: dict[str, Mapping[str, float]] = {}
                for strategy_key, metric_map in dict(strategies).items():
                    strategy_norm = _canonical_identifier(str(strategy_key))
                    if not strategy_norm:
                        continue
                    cleaned_metrics: dict[str, float] = {}
                    for metric_name, value in dict(metric_map).items():
                        try:
                            numeric = float(value)
                        except (TypeError, ValueError):
                            continue
                        if not math.isfinite(numeric):
                            continue
                        cleaned_metrics[_canonical_metric_name(str(metric_name))] = numeric
                    if cleaned_metrics:
                        cleaned_strategies[strategy_norm] = MappingProxyType(cleaned_metrics)
                if cleaned_strategies:
                    cleaned_exchanges[exchange_norm] = MappingProxyType(cleaned_strategies)
            self.strategy_signal_thresholds = (
                MappingProxyType(cleaned_exchanges) if cleaned_exchanges else None
            )
        else:
            self.strategy_signal_thresholds = None


class AutoTradeEngine:
    """Prosty kontroler autotradingu reagujący na ticki z EventBusa."""

    _RISK_LEVEL_ORDER = {
        RiskLevel.CALM: 0,
        RiskLevel.BALANCED: 1,
        RiskLevel.WATCH: 2,
        RiskLevel.ELEVATED: 3,
        RiskLevel.CRITICAL: 4,
    }

    _STRATEGY_SUFFIXES: tuple[str, ...] = ("_probing",)
    _STRATEGY_ALIAS_MAP: Mapping[str, str] = MappingProxyType({
        "intraday_breakout": "day_trading",
    })
    _ALIAS_RESOLVER: StrategyAliasResolver | None = None

    _PRESET_ENGINE_MAPPING = {
        "trend_following": "daily_trend_momentum",
        "day_trading": "day_trading",
        "mean_reversion": "mean_reversion",
        "arbitrage": "cross_exchange_arbitrage",
        "grid_trading": "grid_trading",
        "options_income": "options_income",
        "scalping": "scalping",
        "statistical_arbitrage": "statistical_arbitrage",
        "volatility_target": "volatility_target",
    }

    _EVENT_CONTEXT_KEYS: tuple[str, ...] = (
        "schedule",
        "strategy",
        "schedule_run_id",
        "strategy_instance_id",
        "status",
        "primary_exchange",
        "secondary_exchange",
        "base_asset",
        "quote_asset",
        "instrument_type",
        "data_feed",
        "risk_budget_bucket",
    )

    _ROUTING_DETAIL_KEYS: tuple[str, ...] = (
        "primary_exchange",
        "strategy",
    )

    @classmethod
    def _alias_resolver(cls) -> StrategyAliasResolver:
        resolver = cls._ALIAS_RESOLVER
        if (
            resolver is None
            or resolver.base_alias_map is not cls._STRATEGY_ALIAS_MAP
            or resolver.base_suffixes != cls._STRATEGY_SUFFIXES
        ):
            resolver = StrategyAliasResolver(
                cls._STRATEGY_ALIAS_MAP,
                cls._STRATEGY_SUFFIXES,
            )
            cls._ALIAS_RESOLVER = resolver
        return resolver

    def __init__(
        self,
        adapter: EmitterAdapter,
        broker_submit_market,
        cfg: Optional[AutoTradeConfig] = None,
        *,
        regime_classifier: MarketRegimeClassifier | None = None,
        regime_history: RegimeHistory | None = None,
        strategy_catalog: StrategyCatalog | None = None,
        regime_workflow: StrategyRegimeWorkflow | None = None,
        indicator_service: TechnicalIndicatorsService | None = None,
        indicator_config: EngineConfig | None = None,
        decision_inference: DecisionModelInference | None = None,
        decision_journal: TradingDecisionJournal | None = None,
        decision_journal_context: Mapping[str, Any] | None = None,
    ) -> None:
        self.adapter = adapter
        self.bus: EventBus = adapter.bus
        self.cfg = cfg or AutoTradeConfig()
        self._logger = logging.getLogger(__name__)
        base_resolver = type(self)._alias_resolver()
        override_resolver = base_resolver
        if self.cfg.strategy_alias_map or self.cfg.strategy_alias_suffixes:
            override_resolver = base_resolver.derive(
                alias_map=self.cfg.strategy_alias_map,
                suffixes=self.cfg.strategy_alias_suffixes,
            )
        self._alias_resolver_override: StrategyAliasResolver | None = (
            None if override_resolver is base_resolver else override_resolver
        )
        self._closes: List[float] = []
        self._bars: Deque[Mapping[str, float]] = deque(maxlen=max(self.cfg.regime_window * 3, 200))
        self._params = dict(self.cfg.default_params)
        self._last_signal: Optional[int] = None
        self._enabled: bool = True
        self._risk_frozen_until: float = 0.0
        self._manual_risk_frozen_until: float = 0.0
        self._auto_risk_frozen_until: float = 0.0
        self._auto_risk_frozen: bool = False
        self._auto_risk_state = _AutoRiskFreezeState()
        self._manual_risk_state: _ManualRiskFreezeState | None = None
        self._submit_market = broker_submit_market
        self._regime_classifier = regime_classifier or MarketRegimeClassifier()
        self._regime_history = RegimeHistory(
            thresholds_loader=self._regime_classifier.thresholds_loader
        )
        self._regime_history.reload_thresholds(
            thresholds=self._regime_classifier.thresholds_snapshot()
        )
        self._global_signal_thresholds: Dict[str, float] = {}
        self._strategy_signal_thresholds: Dict[str, Dict[str, Dict[str, float]]] = {}
        self._signal_threshold_after_adjustment: float | None = None
<<<<<<< HEAD
        self._base_activation_threshold = float(abs(self.cfg.activation_threshold))
        self.cfg.activation_threshold = self._base_activation_threshold
        self._activation_threshold = self._base_activation_threshold
        self._configure_signal_thresholds(
            signal_thresholds=self.cfg.signal_thresholds,
            strategy_signal_thresholds=self.cfg.strategy_signal_thresholds,
            update_config=True,
        )
        self._base_signal_thresholds: Dict[str, float] = dict(self._global_signal_thresholds)
        self._base_strategy_signal_thresholds: Dict[
            str, Dict[str, Dict[str, float]]
        ] = {
            exchange: {strategy: dict(metrics) for strategy, metrics in strategy_map.items()}
            for exchange, strategy_map in self._strategy_signal_thresholds.items()
        }
=======
        self._activation_threshold = float(self.cfg.activation_threshold)
        self._configure_signal_thresholds(
            signal_thresholds=self.cfg.signal_thresholds,
            strategy_signal_thresholds=self.cfg.strategy_signal_thresholds,
        )
>>>>>>> 7899a759
        normalized_weights = self._normalize_strategy_config(self.cfg.strategy_weights)
        self._strategy_weights = RegimeStrategyWeights(
            weights={
                regime: dict(weights)
                for regime, weights in normalized_weights.items()
            }
        )
        catalog = strategy_catalog or StrategyCatalog.default()
        self._strategy_catalog = catalog
        self._engine_key_cache: Dict[str, str | None] = {}
        base_override = {
            "day_trading_momentum_window": int(max(1, self.cfg.breakout_window)),
            "day_trading_volatility_window": int(
                max(1, math.ceil(self.cfg.breakout_window * 1.5))
            ),
            "arbitrage_confirmation_window": int(self.cfg.arbitrage_confirmation_window),
            "arbitrage_spread_threshold": float(self.cfg.arbitrage_threshold),
        }
        workflow_parameter_overrides = {
            regime: dict(base_override) for regime in MarketRegime
        }
        self._workflow_parameter_overrides = {
            regime: dict(values) for regime, values in workflow_parameter_overrides.items()
        }
        self._workflow_signing_key = f"autotrade:{self.cfg.symbol}".encode("utf-8")
        self._workflow_owned = False
        self._regime_workflow: StrategyRegimeWorkflow | None = self._initialize_strategy_workflow(
            regime_workflow
        )
        self._sync_workflow_state()
        if indicator_service is None:
            indicator_cfg = indicator_config or EngineConfig(cache_indicators=False)
            self._indicator_service = TechnicalIndicatorsService(self._logger, indicator_cfg)
        else:
            self._indicator_service = indicator_service
        self._base_trading_params: TradingParameters = self.cfg.trading_parameters
        self._last_trading_parameters: TradingParameters | None = None
        self._last_regime: MarketRegimeAssessment | None = None
        self._last_summary: RegimeSummary | None = None
        self._last_regime_decision: RegimeSwitchDecision | None = None
        self._last_regime_activation: RegimePresetActivation | None = None
        self._regime_activation_history: list[RegimePresetActivation] = []
        self._preset_availability: tuple[PresetAvailability, ...] = ()
        self._decision_inference = decision_inference
        self._decision_journal = decision_journal
        if decision_journal_context is None:
            self._decision_journal_context: Dict[str, Any] = {}
        elif not isinstance(decision_journal_context, Mapping):
            raise TypeError(
                "decision_journal_context must be a mapping or None"
            )
        else:
            self._decision_journal_context = {
                str(key): value for key, value in decision_journal_context.items()
            }
        for key in self._ROUTING_DETAIL_KEYS:
            context_value = self._decision_journal_context.get(key)
            normalised: str | None = None
            if context_value is not None:
                candidate = str(context_value).strip()
                if candidate:
                    normalised = candidate
            if normalised is None:
                cfg_value = getattr(self.cfg, key, None)
                if cfg_value is not None:
                    candidate = str(cfg_value).strip()
                    if candidate:
                        normalised = candidate
            if normalised is not None:
                self._decision_journal_context[key] = normalised
            elif key in self._decision_journal_context:
                del self._decision_journal_context[key]
        self._last_inference_score: ModelScore | None = None
        self._last_inference_metadata: Dict[str, object] | None = None
        self._last_inference_scored_at: dt.datetime | None = None

        batch_rule = DebounceRule(window=0.1, max_batch=1)
        self.bus.subscribe(EventType.MARKET_TICK, self._on_ticks_batch, rule=batch_rule)
        self.bus.subscribe(EventType.WFO_STATUS, self._on_wfo_status_batch, rule=batch_rule)
        self.bus.subscribe(EventType.RISK_ALERT, self._on_risk_alert_batch, rule=batch_rule)

    def _routing_snapshot(self) -> dict[str, str]:
        snapshot: dict[str, str] = {}
        for key in self._ROUTING_DETAIL_KEYS:
            value = self._decision_journal_context.get(key)
            candidate: str | None = None
            if value is not None:
                candidate = str(value).strip()
            if not candidate:
                cfg_value = getattr(self.cfg, key, None)
                if cfg_value is not None:
                    cfg_candidate = str(cfg_value).strip()
                    if cfg_candidate:
                        candidate = cfg_candidate
            if not candidate:
                candidate = "unknown"
            snapshot[str(key)] = candidate
        return snapshot

    def _augment_status_detail(
        self, detail: Mapping[str, Any] | None
    ) -> Dict[str, Any]:
        payload = {str(key): value for key, value in (detail or {}).items()}
        routing_snapshot = self._routing_snapshot()
        for key, value in routing_snapshot.items():
            payload.setdefault(key, value)
        return payload

    def enable(self) -> None:
        self._enabled = True
        self._manual_risk_frozen_until = 0.0
        self._auto_risk_frozen_until = 0.0
        self._auto_risk_frozen = False
        self._auto_risk_state = _AutoRiskFreezeState()
        self._manual_risk_state = None
        self._recompute_risk_freeze_until()
        detail = self._augment_status_detail({"symbol": self.cfg.symbol})
        self.adapter.push_autotrade_status("enabled", detail=detail)  # type: ignore[attr-defined]

    def disable(self, reason: str = "") -> None:
        self._enabled = False
        detail = self._augment_status_detail(
            {"symbol": self.cfg.symbol, "reason": reason}
        )
        self.adapter.push_autotrade_status(  # type: ignore[attr-defined]
            "disabled",
            detail=detail,
            level="WARN",
        )

    def apply_params(self, params: Dict[str, int]) -> None:
        self._params = dict(params)
        detail = self._augment_status_detail(
            {"symbol": self.cfg.symbol, "params": self._params}
        )
        self.adapter.push_autotrade_status(  # type: ignore[attr-defined]
            "params_applied",
            detail=detail,
        )

    def freeze_risk(
        self,
        duration: float | int | None = None,
        *,
        reason: str | None = "manual",
    ) -> None:
        """Zainicjuj ręczne zamrożenie ryzyka na określony czas."""

        seconds = float(duration if duration is not None else self.cfg.risk_freeze_seconds)
        if seconds <= 0:
            raise ValueError("duration must be positive")
        now = time.time()
        expiry = now + seconds
        self._apply_manual_risk_freeze(
            reason=str(reason or "manual"),
            expiry=expiry,
            now=now,
            source="manual",
        )
        self._recompute_risk_freeze_until()

    def unfreeze_risk(self, *, reason: str | None = None) -> None:
        """Odblokuj ręczne zamrożenie ryzyka, jeżeli jest aktywne."""

        now = time.time()
        released = self._clear_manual_risk_freeze(now=now, source=reason or "manual")
        if released:
            self._recompute_risk_freeze_until()

    def _apply_manual_risk_freeze(
        self,
        *,
        reason: str,
        expiry: float,
        now: float,
        source: str,
    ) -> None:
        previous_until = self._manual_risk_frozen_until if self._manual_risk_state else 0.0
        state = self._manual_risk_state or _ManualRiskFreezeState()
        state.reason = reason
        state.source_reason = source
        if not state.triggered_at:
            state.triggered_at = now
        state.last_extension_at = now
        state.released_at = None
        self._manual_risk_state = state
        self._manual_risk_frozen_until = float(expiry)
        detail: Dict[str, Any] = {
            "symbol": self.cfg.symbol,
            "reason": reason,
            "source_reason": source,
            "triggered_at": state.triggered_at,
            "last_extension_at": state.last_extension_at,
            "released_at": None,
            "frozen_for": max(0.0, float(expiry) - float(state.triggered_at or now)),
            "until": float(expiry),
        }
        event = "risk_freeze"
        if previous_until and previous_until > now:
            if float(expiry) > previous_until + 1e-6:
                detail["extended_from"] = previous_until
                event = "risk_freeze_extend"
            else:
                detail["previous_until"] = previous_until
        detail = self._augment_status_detail(detail)
        self.adapter.push_autotrade_status(  # type: ignore[attr-defined]
            event,
            detail=detail,
            level="WARN",
        )
        self._record_risk_decision_event(
            event=event,
            mode="manual",
            detail=dict(detail),
        )

    def _clear_manual_risk_freeze(self, *, now: float, source: str) -> bool:
        state_before = self._manual_risk_state
        if not state_before:
            return False
        active = bool(self._manual_risk_frozen_until and self._manual_risk_frozen_until > now)
        self._manual_risk_state = None
        self._manual_risk_frozen_until = 0.0
        if active:
            state = state_before
            released_at = now
            state.released_at = released_at
            frozen_for = max(0.0, released_at - float(state.triggered_at or released_at))
            detail = {
                "symbol": self.cfg.symbol,
                "reason": state.reason,
                "source_reason": source,
                "triggered_at": state.triggered_at,
                "last_extension_at": state.last_extension_at,
                "released_at": released_at,
                "frozen_for": frozen_for,
            }
            detail = self._augment_status_detail(detail)
            self.adapter.push_autotrade_status(  # type: ignore[attr-defined]
                "risk_unfreeze",
                detail=detail,
            )
            self._record_risk_decision_event(
                event="risk_unfreeze",
                mode="manual",
                detail=dict(detail),
            )
        return active

    def _auto_risk_freeze_reason(
        self,
        *,
        level_triggered: bool,
        score_triggered: bool,
        summary: RegimeSummary | None,
    ) -> str:
        if self._auto_risk_frozen:
            previous = self._auto_risk_state
            prev_level = previous.risk_level
            prev_score = previous.risk_score if previous.risk_score is not None else 0.0
            if summary is not None and prev_level is not None:
                prev_rank = self._RISK_LEVEL_ORDER.get(prev_level, -1)
                current_rank = self._RISK_LEVEL_ORDER.get(summary.risk_level, -1)
                if current_rank > prev_rank >= 0:
                    return "risk_level_escalated"
            if summary is not None and previous.risk_score is not None:
                if float(summary.risk_score) > float(prev_score) + 1e-6:
                    return "risk_score_increase"
            return "expiry_near"
        if level_triggered and score_triggered:
            return "risk_level_and_score_threshold"
        if level_triggered:
            return "risk_level_threshold"
        return "risk_score_threshold"

    def _auto_risk_recovery_reason(
        self,
        *,
        summary: RegimeSummary | None,
        target_rank: int,
    ) -> str:
        if summary is None:
            return "risk_recovered"
        level_rank = self._RISK_LEVEL_ORDER.get(summary.risk_level, -1)
        score_below = summary.risk_score < self.cfg.auto_risk_freeze_score
        level_below = level_rank < target_rank or target_rank < 0
        if score_below and level_below:
            return "risk_recovered"
        if level_below:
            return "risk_level_recovered"
        if score_below:
            return "risk_score_recovered"
        return "risk_recovered"

    def _emit_auto_risk_freeze(
        self,
        *,
        now: float,
        summary: RegimeSummary | None,
        expiry: float,
        reason: str,
        level: RiskLevel | None,
        score: float | None,
        previous_until: float,
        event: str,
    ) -> None:
        state = self._auto_risk_state
        if event == "auto_risk_freeze":
            state.triggered_at = now
        elif not state.triggered_at:
            state.triggered_at = now
        state.last_extension_at = now
        state.risk_level = level
        state.risk_score = None if score is None else float(score)
        state.reason = reason
        state.released_at = 0.0
        self._auto_risk_state = state
        frozen_until = float(expiry)
        if previous_until and previous_until > frozen_until:
            frozen_until = previous_until
        self._auto_risk_frozen = True
        self._auto_risk_frozen_until = frozen_until
        detail: Dict[str, Any] = {
            "symbol": self.cfg.symbol,
            "reason": reason,
            "risk_level": level.value if isinstance(level, RiskLevel) else None,
            "risk_score": None if score is None else float(score),
            "triggered_at": state.triggered_at,
            "last_extension_at": state.last_extension_at,
            "released_at": None,
            "frozen_for": max(0.0, frozen_until - float(state.triggered_at)),
            "until": frozen_until,
        }
        if event == "auto_risk_freeze_extend" and previous_until:
            detail["extended_from"] = previous_until
        detail = self._augment_status_detail(detail)
        self.adapter.push_autotrade_status(  # type: ignore[attr-defined]
            event,
            detail=detail,
            level="WARN",
        )
        self._record_risk_decision_event(
            event=event,
            mode="auto",
            detail=dict(detail),
            summary=summary,
        )

    def _emit_auto_risk_unfreeze(
        self,
        *,
        now: float,
        reason: str,
        summary: RegimeSummary | None,
    ) -> None:
        state = self._auto_risk_state
        level = summary.risk_level if summary is not None else state.risk_level
        score = summary.risk_score if summary is not None else state.risk_score
        triggered_at = state.triggered_at or now
        last_extension_at = state.last_extension_at or triggered_at
        released_at = now
        state.released_at = released_at
        detail = {
            "symbol": self.cfg.symbol,
            "reason": reason,
            "risk_level": level.value if isinstance(level, RiskLevel) else None,
            "risk_score": None if score is None else float(score),
            "triggered_at": triggered_at,
            "last_extension_at": last_extension_at,
            "released_at": released_at,
            "frozen_for": max(0.0, released_at - triggered_at),
        }
        detail = self._augment_status_detail(detail)
        self.adapter.push_autotrade_status(  # type: ignore[attr-defined]
            "auto_risk_unfreeze",
            detail=detail,
        )
        self._record_risk_decision_event(
            event="auto_risk_unfreeze",
            mode="auto",
            detail=dict(detail),
            summary=summary,
        )
        self._auto_risk_state = _AutoRiskFreezeState()
        self._auto_risk_frozen = False
        self._auto_risk_frozen_until = 0.0

    @staticmethod
    def _normalize_strategy_config(
        raw: Mapping[str, Mapping[str, float]] | None
    ) -> Dict[MarketRegime, Dict[str, float]]:
        if raw is None:
            defaults = RegimeStrategyWeights.default()
            return {regime: dict(weights) for regime, weights in defaults.weights.items()}
        normalized: Dict[MarketRegime, Dict[str, float]] = {}
        for regime_name, weights in raw.items():
            try:
                regime = MarketRegime(regime_name)
            except ValueError:
                if isinstance(regime_name, str):
                    try:
                        regime = MarketRegime(regime_name.lower())
                    except ValueError:
                        regime = MarketRegime.TREND
                else:
                    regime = MarketRegime.TREND
            normalized[regime] = {str(name): float(value) for name, value in weights.items()}
        return normalized

    def _configure_signal_thresholds(
        self,
        *,
        signal_thresholds: Mapping[str, float] | None,
        strategy_signal_thresholds: Mapping[str, Mapping[str, float]] | None,
<<<<<<< HEAD
        update_config: bool,
=======
>>>>>>> 7899a759
    ) -> None:
        global_thresholds: Dict[str, float] = {}
        if signal_thresholds:
            for metric_name, value in signal_thresholds.items():
                try:
                    numeric = float(value)
                except (TypeError, ValueError):
                    continue
                if not math.isfinite(numeric):
                    continue
<<<<<<< HEAD
                metric_key = _canonical_metric_name(str(metric_name))
                if metric_key not in _SUPPORTED_SIGNAL_THRESHOLD_METRICS:
                    raise ValueError(
                        "Unsupported global signal threshold metric: %s"
                        % metric_name
                    )
                global_thresholds[metric_key] = numeric
=======
                global_thresholds[_canonical_metric_name(str(metric_name))] = numeric
>>>>>>> 7899a759
        strategy_thresholds: Dict[str, Dict[str, Dict[str, float]]] = {}
        if strategy_signal_thresholds:
            for exchange_key, strategy_map in strategy_signal_thresholds.items():
                exchange_norm = _canonical_identifier(str(exchange_key))
                if not exchange_norm:
                    continue
                strategy_payload: Dict[str, Dict[str, float]] = {}
                for strategy_key, metric_map in strategy_map.items():
                    strategy_norm = _canonical_identifier(str(strategy_key))
                    if not strategy_norm:
                        continue
                    metrics_payload: Dict[str, float] = {}
                    for metric_name, value in metric_map.items():
                        try:
                            numeric = float(value)
                        except (TypeError, ValueError):
                            continue
                        if not math.isfinite(numeric):
                            continue
<<<<<<< HEAD
                        metric_key = _canonical_metric_name(str(metric_name))
                        if metric_key not in _SUPPORTED_SIGNAL_THRESHOLD_METRICS:
                            raise ValueError(
                                "Unsupported signal threshold metric for %s/%s: %s"
                                % (exchange_key, strategy_key, metric_name)
                            )
                        metrics_payload[metric_key] = numeric
=======
                        metrics_payload[_canonical_metric_name(str(metric_name))] = numeric
>>>>>>> 7899a759
                    if metrics_payload:
                        strategy_payload[strategy_norm] = metrics_payload
                if strategy_payload:
                    strategy_thresholds[exchange_norm] = strategy_payload

        self._global_signal_thresholds = global_thresholds
        self._strategy_signal_thresholds = strategy_thresholds

<<<<<<< HEAD
        if update_config:
            if global_thresholds:
                self.cfg.signal_thresholds = MappingProxyType(dict(global_thresholds))
            else:
                self.cfg.signal_thresholds = None

            if strategy_thresholds:
                nested_proxy = {
                    exchange: MappingProxyType(
                        {
                            strategy: MappingProxyType(dict(metrics))
                            for strategy, metrics in strategy_map.items()
                        }
                    )
                    for exchange, strategy_map in strategy_thresholds.items()
                }
                self.cfg.strategy_signal_thresholds = MappingProxyType(nested_proxy)
            else:
                self.cfg.strategy_signal_thresholds = None
=======
        if global_thresholds:
            self.cfg.signal_thresholds = MappingProxyType(dict(global_thresholds))
        else:
            self.cfg.signal_thresholds = None

        if strategy_thresholds:
            nested_proxy = {
                exchange: MappingProxyType(
                    {
                        strategy: MappingProxyType(dict(metrics))
                        for strategy, metrics in strategy_map.items()
                    }
                )
                for exchange, strategy_map in strategy_thresholds.items()
            }
            self.cfg.strategy_signal_thresholds = MappingProxyType(nested_proxy)
        else:
            self.cfg.strategy_signal_thresholds = None
>>>>>>> 7899a759

        self._signal_threshold_after_adjustment = self._resolve_signal_threshold(
            "signal_after_adjustment"
        )
        activation_override = self._resolve_signal_threshold("signal_after_clamp")
        if activation_override is not None:
<<<<<<< HEAD
            normalized_override = float(abs(activation_override))
            if update_config:
                self.cfg.activation_threshold = normalized_override
            self._activation_threshold = normalized_override
        else:
            self._activation_threshold = self._base_activation_threshold
            self.cfg.activation_threshold = self._base_activation_threshold
=======
            self.cfg.activation_threshold = float(abs(activation_override))
        self._activation_threshold = float(abs(self.cfg.activation_threshold))
>>>>>>> 7899a759

    def _resolve_signal_threshold(self, metric: str) -> float | None:
        metric_key = _canonical_metric_name(metric)
        exchange_key = _canonical_identifier(self.cfg.primary_exchange)
        strategy_key = _canonical_identifier(self.cfg.strategy)
        if exchange_key and strategy_key:
            strategy_map = self._strategy_signal_thresholds.get(exchange_key)
            if strategy_map:
                metrics_map = strategy_map.get(strategy_key)
                if metrics_map:
                    value = metrics_map.get(metric_key)
                    if value is not None:
                        return float(value)
        value = self._global_signal_thresholds.get(metric_key)
        if value is not None:
            return float(value)
        return None

    def apply_signal_threshold_overrides(
        self,
        *,
<<<<<<< HEAD
        signal_thresholds: Mapping[str, float] | None | _ThresholdOverrideUnsetSentinel = _THRESHOLD_OVERRIDE_UNSET,
        strategy_signal_thresholds: Mapping[str, Mapping[str, float]]
        | None
        | _ThresholdOverrideUnsetSentinel = _THRESHOLD_OVERRIDE_UNSET,
    ) -> None:
        if signal_thresholds is _THRESHOLD_OVERRIDE_UNSET:
            merged_global = {
                metric: float(value)
                for metric, value in self._global_signal_thresholds.items()
            }
        elif signal_thresholds is None:
            merged_global: Dict[str, float] = {
                metric: float(value)
                for metric, value in self._base_signal_thresholds.items()
            }
        else:
            merged_global = {
                metric: float(value)
                for metric, value in self._global_signal_thresholds.items()
            }
            for metric_name, raw_value in signal_thresholds.items():
                metric_key = _canonical_metric_name(str(metric_name))
                if not metric_key:
                    continue
                if _is_threshold_removal_marker(raw_value):
                    merged_global.pop(metric_key, None)
                    continue
                try:
                    numeric = float(raw_value)
                except (TypeError, ValueError):
                    continue
                if not math.isfinite(numeric):
                    continue
                merged_global[metric_key] = numeric

        if strategy_signal_thresholds is _THRESHOLD_OVERRIDE_UNSET:
            merged_strategy = {
                exchange: {strategy: dict(metrics) for strategy, metrics in strategy_map.items()}
                for exchange, strategy_map in self._strategy_signal_thresholds.items()
            }
        elif strategy_signal_thresholds is None:
            merged_strategy: Dict[str, Dict[str, Dict[str, float]]] = {
                exchange: {strategy: dict(metrics) for strategy, metrics in strategy_map.items()}
                for exchange, strategy_map in self._base_strategy_signal_thresholds.items()
            }
        else:
            merged_strategy = {
                exchange: {strategy: dict(metrics) for strategy, metrics in strategy_map.items()}
                for exchange, strategy_map in self._strategy_signal_thresholds.items()
            }
            for exchange_key, strategy_map in strategy_signal_thresholds.items():
                exchange_norm = _canonical_identifier(str(exchange_key))
                if not exchange_norm:
                    continue
                if _is_threshold_removal_marker(strategy_map):
                    merged_strategy.pop(exchange_norm, None)
                    continue
                if not isinstance(strategy_map, Mapping):
                    continue
                current_strategies = merged_strategy.setdefault(exchange_norm, {})
                for strategy_key, metric_map in strategy_map.items():
                    strategy_norm = _canonical_identifier(str(strategy_key))
                    if not strategy_norm:
                        continue
                    if _is_threshold_removal_marker(metric_map):
                        current_strategies.pop(strategy_norm, None)
                        continue
                    if not isinstance(metric_map, Mapping):
                        continue
                    metrics_payload = dict(current_strategies.get(strategy_norm, {}))
                    for metric_name, raw_value in metric_map.items():
                        metric_key = _canonical_metric_name(str(metric_name))
                        if not metric_key:
                            continue
                        if _is_threshold_removal_marker(raw_value):
                            metrics_payload.pop(metric_key, None)
                            continue
                        try:
                            numeric = float(raw_value)
                        except (TypeError, ValueError):
                            continue
                        if not math.isfinite(numeric):
                            continue
                        metrics_payload[metric_key] = numeric
                    if metrics_payload:
                        current_strategies[strategy_norm] = metrics_payload
                    else:
                        current_strategies.pop(strategy_norm, None)
                if not current_strategies:
                    merged_strategy.pop(exchange_norm, None)

        self._configure_signal_thresholds(
            signal_thresholds=merged_global,
            strategy_signal_thresholds=merged_strategy,
            update_config=False,
=======
        signal_thresholds: Mapping[str, float] | None = None,
        strategy_signal_thresholds: Mapping[str, Mapping[str, float]] | None = None,
    ) -> None:
        self._configure_signal_thresholds(
            signal_thresholds=signal_thresholds or self.cfg.signal_thresholds,
            strategy_signal_thresholds=(
                strategy_signal_thresholds or self.cfg.strategy_signal_thresholds
            ),
>>>>>>> 7899a759
        )

    def signal_threshold_snapshot(self) -> Mapping[str, object]:
        strategy_snapshot: Dict[str, Dict[str, Dict[str, float]]] = {
            exchange: {strategy: dict(metrics) for strategy, metrics in strategies.items()}
            for exchange, strategies in self._strategy_signal_thresholds.items()
        }
        effective: Dict[str, float] = {"signal_after_clamp": self._activation_threshold}
        if self._signal_threshold_after_adjustment is not None:
            effective["signal_after_adjustment"] = self._signal_threshold_after_adjustment
        payload: dict[str, object] = {
            "global": dict(self._global_signal_thresholds),
            "per_strategy": strategy_snapshot,
            "effective": effective,
        }
        return MappingProxyType(payload)

    def _initialize_strategy_workflow(
        self, workflow: StrategyRegimeWorkflow | None
    ) -> StrategyRegimeWorkflow | None:
        if workflow is None:
            self._workflow_owned = True
            workflow = StrategyRegimeWorkflow(
                wizard=StrategyPresetWizard(),
                classifier=self._regime_classifier,
                history=self._regime_history,
                logger=self._logger,
            )
        if workflow is not None and self._workflow_owned:
            try:
                self._register_strategy_presets(workflow)
            except Exception as exc:  # pragma: no cover - defensywne logowanie
                self._logger.debug(
                    "Nie udało się zarejestrować presetów workflow: %s", exc, exc_info=True
                )
        return workflow

    def _register_strategy_presets(self, workflow: StrategyRegimeWorkflow) -> None:
        signing_key = getattr(self, "_workflow_signing_key", b"autotrade")
        for regime, weights in self._strategy_weights.weights.items():
            entries, normalized = self._build_preset_entries(weights)
            if not entries:
                continue
            metadata = {
                "ensemble_weights": normalized,
                "parameter_overrides": dict(
                    self._workflow_parameter_overrides.get(regime, {})
                ),
            }
            try:
                workflow.register_preset(
                    regime,
                    name=f"autotrade-{regime.value}",
                    entries=entries,
                    signing_key=signing_key,
                    metadata=metadata,
                )
            except Exception as exc:  # pragma: no cover - defensywne logowanie
                self._logger.debug(
                    "Rejestracja presetu dla reżimu %s nie powiodła się: %s",
                    regime,
                    exc,
                    exc_info=True,
                )
        fallback_entries, fallback_weights = self._build_preset_entries({"day_trading": 1.0})
        if fallback_entries:
            try:
                workflow.register_emergency_preset(
                    name="autotrade-emergency",
                    entries=fallback_entries,
                    signing_key=signing_key,
                    metadata={"ensemble_weights": fallback_weights},
                )
            except Exception as exc:  # pragma: no cover - defensywne logowanie
                self._logger.debug(
                    "Rejestracja presetu awaryjnego nie powiodła się: %s", exc, exc_info=True
                )

    def _build_preset_entries(
        self, weights: Mapping[str, float]
    ) -> tuple[List[Mapping[str, object]], Dict[str, float]]:
        entries: List[Mapping[str, object]] = []
        missing: list[str] = []
        invalid: list[str] = []
        zeroed: list[str] = []
        prepared: list[tuple[str, float]] = []
        for name, weight in weights.items():
            key = str(name)
            try:
                value = float(weight)
            except (TypeError, ValueError):
                invalid.append(key)
                continue
            if not math.isfinite(value):
                invalid.append(key)
                continue
            if value <= 0.0:
                zeroed.append(key)
                continue
            prepared.append((key, value))

        if not prepared:
            if invalid:
                self._logger.warning(
                    "Pominięto strategie z nieprawidłowymi wagami: %s",
                    ", ".join(sorted(set(invalid))),
                )
            if zeroed:
                self._logger.info(
                    "Pominięto strategie z zerowymi wagami: %s",
                    ", ".join(sorted(set(zeroed))),
                )
            return entries, {}

        total = sum(weight for _, weight in prepared)
        if total <= 0.0:
            self._logger.warning(
                "Nie można zbudować presetu: suma wag (%s) jest niepoprawna",
                total,
            )
            return entries, {}

        normalized: Dict[str, float] = {}
        for key, value in prepared:
            normalized[key] = value / total

        sorted_weights = sorted(
            normalized.items(),
            key=lambda item: (-item[1], item[0]),
        )

        for name, weight in sorted_weights:
            engine = self._PRESET_ENGINE_MAPPING.get(name)
            if engine is None:
                missing.append(name)
                continue
            entry: Dict[str, object] = {
                "engine": engine,
                "name": name,
                "parameters": {},
                "tags": ["auto_trade", name],
                "metadata": {
                    "ensemble_weight": weight,
                    "strategy": name,
                },
            }
            entries.append(entry)
        if invalid:
            self._logger.warning(
                "Pominięto strategie z nieprawidłowymi wagami: %s",
                ", ".join(sorted(set(invalid))),
            )
        if zeroed:
            self._logger.info(
                "Pominięto strategie z zerowymi wagami: %s",
                ", ".join(sorted(set(zeroed))),
            )
        if missing:
            self._logger.warning(
                "Pominięto strategie bez zmapowanego silnika: %s", ", ".join(sorted(set(missing)))
            )
        return entries, normalized

    def _refresh_workflow_presets(self) -> None:
        workflow = getattr(self, "_regime_workflow", None)
        if workflow is None or not self._workflow_owned:
            return
        try:
            self._register_strategy_presets(workflow)
        except Exception as exc:  # pragma: no cover - defensywne logowanie
            self._logger.debug(
                "Aktualizacja presetów workflow nie powiodła się: %s", exc, exc_info=True
            )

    def _infer_available_data(self, frame: pd.DataFrame) -> set[str]:
        available: set[str] = {"ohlcv"}
        if not frame.empty:
            available.add("technical_indicators")
            available.add("spread_history")
            available.add("order_book")
            available.add("latency_monitoring")
        return available

    def _activation_weights(
        self, activation: RegimePresetActivation
    ) -> Dict[str, float]:
        metadata = activation.version.metadata
        preset_meta = metadata.get("preset_metadata") if isinstance(metadata, Mapping) else None
        weights: Dict[str, float] = {}
        candidates: Mapping[str, float] | None = None
        if isinstance(preset_meta, Mapping):
            raw = preset_meta.get("ensemble_weights")
            if isinstance(raw, Mapping):
                candidates = raw  # type: ignore[assignment]
        if candidates is None and isinstance(activation.preset, Mapping):
            preset_payload = activation.preset.get("metadata")
            if isinstance(preset_payload, Mapping):
                raw = preset_payload.get("ensemble_weights")
                if isinstance(raw, Mapping):
                    candidates = raw  # type: ignore[assignment]
        if candidates is not None:
            for name, value in candidates.items():
                try:
                    weights[str(name)] = float(value)
                except (TypeError, ValueError):
                    continue
        if not weights:
            fallback = self._strategy_weights.weights_for(activation.regime)
            weights = {str(name): float(value) for name, value in fallback.items()}
        total = sum(abs(value) for value in weights.values())
        if total > 0:
            weights = {name: float(value) / total for name, value in weights.items()}
        return weights

    def _build_activation_payload(
        self, activation: RegimePresetActivation
    ) -> Mapping[str, object]:
        version_meta: Dict[str, object] = {}
        for key, value in activation.version.metadata.items():
            if isinstance(value, Mapping):
                version_meta[key] = {str(k): v for k, v in value.items()}
            elif isinstance(value, tuple):
                version_meta[key] = [str(item) for item in value]
            else:
                version_meta[key] = value
        payload: Dict[str, object] = {
            "regime": activation.regime.value,
            "activated_at": activation.activated_at.isoformat(),
            "preset_regime": activation.preset_regime.value
            if isinstance(activation.preset_regime, MarketRegime)
            else None,
            "used_fallback": bool(activation.used_fallback),
            "blocked_reason": activation.blocked_reason,
            "missing_data": list(activation.missing_data),
            "license_issues": list(activation.license_issues),
            "recommendation": activation.recommendation,
            "decision_candidates": len(activation.decision_candidates),
            "version": {
                "hash": activation.version.hash,
                "issued_at": activation.version.issued_at.isoformat(),
                "signature": {str(k): str(v) for k, v in activation.version.signature.items()},
                "metadata": version_meta,
            },
        }
        if isinstance(activation.preset, Mapping):
            preset_name = activation.preset.get("name")
            if preset_name:
                payload["preset_name"] = str(preset_name)
            preset_meta = activation.preset.get("metadata")
            if isinstance(preset_meta, Mapping):
                payload["preset_metadata"] = {
                    str(k): v for k, v in preset_meta.items()
                }
        return MappingProxyType(payload)

    def _build_activation_metadata(
        self,
        activation: RegimePresetActivation,
        weights: Mapping[str, float],
    ) -> tuple[Mapping[str, Mapping[str, object]], Mapping[str, tuple[str, ...]]]:
        catalog_metadata = self._collect_strategy_metadata(weights)
        per_strategy: Dict[str, Dict[str, object]] = {
            name: dict(payload) for name, payload in catalog_metadata["strategies"].items()
        }
        for entry in activation.preset.get("strategies", []) if isinstance(activation.preset, Mapping) else []:
            if not isinstance(entry, Mapping):
                continue
            name = str(entry.get("name") or entry.get("engine") or "").strip()
            if not name:
                continue
            payload = per_strategy.setdefault(name, {})
            payload.setdefault("engine", entry.get("engine"))
            if entry.get("license_tier"):
                payload["license_tier"] = entry.get("license_tier")
            if entry.get("risk_classes"):
                payload["risk_classes"] = tuple(entry.get("risk_classes", ()))
            if entry.get("required_data"):
                payload["required_data"] = tuple(entry.get("required_data", ()))
            if entry.get("capability"):
                payload["capability"] = entry.get("capability")
            if entry.get("tags"):
                payload["tags"] = tuple(entry.get("tags", ()))
            metadata_payload = entry.get("metadata")
            if isinstance(metadata_payload, Mapping):
                combined = dict(payload.get("preset_metadata", {}))
                combined.update({str(k): v for k, v in metadata_payload.items()})
                payload["preset_metadata"] = combined
            payload["preset_weight"] = weights.get(name)
        summary = dict(catalog_metadata["summary"])
        version_meta = activation.version.metadata
        for key in ("license_tiers", "risk_classes", "required_data", "capabilities", "tags"):
            value = version_meta.get(key)
            if isinstance(value, (tuple, list)) and value:
                summary[key] = tuple(str(item) for item in value)
        return (
            {
                name: MappingProxyType(dict(payload))
                for name, payload in per_strategy.items()
            },
            MappingProxyType({key: tuple(values) for key, values in summary.items()}),
        )

    def _sync_workflow_state(self) -> None:
        """Synchronise shared components with an injected workflow."""

        workflow = getattr(self, "_regime_workflow", None)
        if workflow is None:
            return
        classifier = getattr(workflow, "classifier", None)
        if not isinstance(classifier, MarketRegimeClassifier):
            classifier = getattr(workflow, "_classifier", None)
        if isinstance(classifier, MarketRegimeClassifier):
            self._regime_classifier = classifier
        history = getattr(workflow, "history", None)
        if not isinstance(history, RegimeHistory):
            history = getattr(workflow, "_history", None)
        if isinstance(history, RegimeHistory):
            self._regime_history = history
        catalog = getattr(workflow, "catalog", None)
        if isinstance(catalog, StrategyCatalog) and catalog is not self._strategy_catalog:
            self._update_strategy_catalog(catalog)
        last_activation = getattr(workflow, "last_activation", None)
        if isinstance(last_activation, RegimePresetActivation):
            self._last_regime_activation = last_activation
        else:
            self._last_regime_activation = None
        self._last_regime_decision = getattr(workflow, "last_decision", None)

    def _build_base_trading_parameters(self) -> TradingParameters:
        base = self._base_trading_params
        fast = int(self._params.get("fast", base.ema_fast_period))
        slow = int(self._params.get("slow", base.ema_slow_period))
        if slow <= fast:
            slow = fast + 1
        overrides = {
            "ema_fast_period": fast,
            "ema_slow_period": slow,
            "day_trading_momentum_window": int(max(1, self.cfg.breakout_window)),
            "day_trading_volatility_window": int(
                max(1, math.ceil(self.cfg.breakout_window * 1.5))
            ),
            "arbitrage_confirmation_window": int(self.cfg.arbitrage_confirmation_window),
            "arbitrage_spread_threshold": float(self.cfg.arbitrage_threshold),
        }
        return replace(base, **overrides)

    def _compose_trading_parameters(self, weights: Mapping[str, float]) -> TradingParameters:
        base = self._build_base_trading_parameters()
        total = sum(float(v) for v in weights.values()) or 1.0
        normalized = {
            str(name): float(value) / total for name, value in weights.items()
        }
        return replace(base, ensemble_weights=normalized)

    def _collect_strategy_metadata(
        self, weights: Mapping[str, float]
    ) -> Mapping[str, Mapping[str, object] | Mapping[str, tuple[str, ...]]]:
        strategies: Dict[str, Mapping[str, object]] = {}
        license_tiers: list[str] = []
        risk_classes: list[str] = []
        required_data: list[str] = []
        capabilities: list[str] = []
        tags: list[str] = []

        cache = getattr(self, "_strategy_metadata_cache", None)
        if cache is None:
            cache = {}
            self._strategy_metadata_cache = cache

        sentinel = object()

        def _store_metadata_entry(
            metadata: Mapping[str, object],
            resolved: str | None,
            *aliases: str,
        ) -> Mapping[str, object]:
            payload = MappingProxyType(dict(metadata))
            entry = (payload, resolved)
            for alias in aliases:
                if not alias:
                    continue
                for variant in strategy_key_aliases(alias):
                    cache[variant] = entry
            return payload

        def _store_missing_entry(*aliases: str) -> None:
            for alias in aliases:
                if not alias:
                    continue
                for variant in strategy_key_aliases(alias):
                    cache[variant] = None

        def _append_unique(bucket: list[str], values: Iterable[str]) -> None:
            seen = set(bucket)
            for value in values:
                text = str(value).strip()
                if not text or text in seen:
                    continue
                seen.add(text)
                bucket.append(text)

        catalog = getattr(self, "_strategy_catalog", None)
        if catalog is None:
            return {
                "strategies": MappingProxyType({}),
                "summary": MappingProxyType(
                    {
                        "license_tiers": tuple(),
                        "risk_classes": tuple(),
                        "required_data": tuple(),
                        "capabilities": tuple(),
                        "tags": tuple(),
                    }
                ),
            }

        resolver = type(self)._alias_resolver()

        for name in sorted(weights):
            lookup_sequence = strategy_name_candidates(
                name,
                resolver.alias_map,
                resolver.suffixes,
                normalised=True,
            ) or (name,)
            metadata_proxy: Mapping[str, object] | None = None
            resolved_name: str | None = None
            for candidate in lookup_sequence:
                cached = cache.get(candidate, sentinel)
                if cached is not sentinel:
                    if cached is None:
                        continue
                    metadata_proxy, cached_resolved = cached
                    resolved_name = cached_resolved or candidate
                    metadata_proxy = _store_metadata_entry(
                        metadata_proxy,
                        resolved_name,
                        candidate,
                        name,
                    )
                    break
                try:
                    metadata = catalog.metadata_for(candidate)
                except Exception as exc:  # pragma: no cover - defensywne logowanie
                    self._logger.debug(
                        "Nie udało się pobrać metadanych strategii %s: %s",
                        candidate,
                        exc,
                        exc_info=True,
                    )
                    _store_missing_entry(candidate)
                    continue
                if metadata:
                    resolved_name = candidate
                    metadata_proxy = _store_metadata_entry(
                        metadata,
                        resolved_name,
                        candidate,
                        name,
                    )
                    break
                _store_missing_entry(candidate)
            if not metadata_proxy:
                continue
            payload = dict(metadata_proxy)
            payload.setdefault("name", name)
            if resolved_name and resolved_name != name:
                payload.setdefault("catalog_name", resolved_name)
                aliases = [
                    alias
                    for alias in lookup_sequence
                    if alias not in {resolved_name, name}
                ]
                if aliases:
                    payload.setdefault("aliases", tuple(aliases))
            metadata_payload = MappingProxyType(payload)
            strategies[name] = metadata_payload
            license_value = metadata_payload.get("license_tier")
            if isinstance(license_value, str):
                _append_unique(license_tiers, (license_value,))
            risk_value = metadata_payload.get("risk_classes")
            if isinstance(risk_value, Iterable):
                _append_unique(risk_classes, risk_value)
            required_value = metadata_payload.get("required_data")
            if isinstance(required_value, Iterable):
                _append_unique(required_data, required_value)
            capability_value = metadata_payload.get("capability")
            if isinstance(capability_value, str):
                _append_unique(capabilities, (capability_value,))
            tags_value = metadata_payload.get("tags")
            if isinstance(tags_value, Iterable):
                _append_unique(tags, tags_value)

        return {
            "strategies": MappingProxyType(
                {name: MappingProxyType(dict(payload)) for name, payload in strategies.items()}
            ),
            "summary": MappingProxyType(
                {
                    "license_tiers": tuple(license_tiers),
                    "risk_classes": tuple(risk_classes),
                    "required_data": tuple(required_data),
                    "capabilities": tuple(capabilities),
                    "tags": tuple(tags),
                }
            ),
        }

    def _normalize_preset_availability(self, report: Any) -> PresetAvailability:
        if isinstance(report, PresetAvailability):
            return report
        regime = getattr(report, "regime", None)
        version = getattr(report, "version", None)
        if version is None:
            raise ValueError("Preset availability report missing version metadata")
        ready = bool(getattr(report, "ready", False))
        blocked_reason = getattr(report, "blocked_reason", None)
        missing_data = tuple(getattr(report, "missing_data", ()))
        license_issues = tuple(getattr(report, "license_issues", ()))
        schedule_blocked = bool(getattr(report, "schedule_blocked", False))
        return PresetAvailability(
            regime=regime,
            version=version,
            ready=ready,
            blocked_reason=blocked_reason,
            missing_data=missing_data,
            license_issues=license_issues,
            schedule_blocked=schedule_blocked,
        )

    def _serialize_preset_availability(
        self, report: PresetAvailability
    ) -> dict[str, Any]:
        metadata = dict(getattr(report.version, "metadata", {}))
        regime_key = (
            report.regime.value if isinstance(report.regime, MarketRegime) else report.regime
        )
        license_tiers = list(metadata.get("license_tiers", ()))
        risk_classes = list(metadata.get("risk_classes", ()))
        required_data = list(metadata.get("required_data", ()))
        capabilities = list(metadata.get("capabilities", ()))
        tags = list(metadata.get("tags", ()))
        preset_metadata = metadata.get("preset_metadata")
        if isinstance(preset_metadata, tuple):
            preset_metadata = dict(preset_metadata)
        elif not isinstance(preset_metadata, Mapping):
            preset_metadata = {}
        return {
            "regime": regime_key,
            "ready": bool(report.ready),
            "blocked_reason": report.blocked_reason,
            "missing_data": list(report.missing_data),
            "license_issues": list(report.license_issues),
            "schedule_blocked": bool(report.schedule_blocked),
            "preset_hash": report.version.hash,
            "preset_signature": dict(report.version.signature),
            "preset_name": metadata.get("name"),
            "license_tiers": license_tiers,
            "risk_classes": risk_classes,
            "required_data": required_data,
            "capabilities": capabilities,
            "tags": tags,
            "preset_metadata": preset_metadata,
        }

    def _handle_regime_status(
        self,
        assessment: MarketRegimeAssessment,
        summary: RegimeSummary | None,
        metadata_summary: Mapping[str, tuple[str, ...]] | None = None,
        activation_payload: Mapping[str, object] | None = None,
    ) -> None:
        previous_assessment = self._last_regime
        previous_summary = self._last_summary
        should_emit = previous_assessment is None or (
            previous_assessment.regime != assessment.regime
        )
        if not should_emit and summary is not None and previous_summary is not None:
            if summary.risk_level != previous_summary.risk_level:
                should_emit = True
            else:
                risk_delta = abs(summary.risk_score - previous_summary.risk_score)
                if risk_delta >= 0.1:
                    should_emit = True
        if should_emit:
            detail = assessment.to_dict()
            if summary is not None:
                detail["summary"] = summary.to_dict()
                detail["thresholds"] = self._regime_history.thresholds_snapshot()
            if metadata_summary:
                detail["metadata"] = {
                    key: list(values)
                    for key, values in metadata_summary.items()
                    if values
                }
            if activation_payload:
                detail["activation"] = {
                    key: value
                    for key, value in activation_payload.items()
                }
            detail = self._augment_status_detail(detail)
            self.adapter.push_autotrade_status(  # type: ignore[attr-defined]
                "regime_update",
                detail=detail,
            )
        self._last_regime = assessment
        if summary is not None:
            self._last_summary = summary

    def inspect_regime_presets(
        self,
        available_data: Iterable[str] = (),
        *,
        now: dt.datetime | None = None,
    ) -> list[dict[str, Any]]:
        workflow = getattr(self, "_regime_workflow", None)
        reports: tuple[Any, ...] = ()
        if workflow is not None:
            inspector = getattr(workflow, "inspect_presets", None)
            if callable(inspector):
                try:
                    reports = inspector(available_data, now=now)
                except TypeError:
                    reports = inspector(available_data)
            else:
                getter = getattr(workflow, "get_availability", None)
                if callable(getter):
                    reports = getter()
                else:
                    reports = getattr(workflow, "_preset_availability", ())

        normalized = tuple(
            self._normalize_preset_availability(report) for report in reports
        )
        self._preset_availability = normalized
        return [self._serialize_preset_availability(report) for report in normalized]

    def summarize_regime_presets(
        self,
        available_data: Iterable[str] = (),
        *,
        now: dt.datetime | None = None,
    ) -> dict[str, Any]:
        reports = self.inspect_regime_presets(available_data, now=now)
        availability = self._preset_availability
        total = len(availability)
        summary: dict[str, Any] = {
            "total_presets": total,
            "ready_presets": 0,
            "blocked_presets": 0,
            "schedule_blocked_presets": 0,
            "missing_data_counts": {},
            "license_issue_counts": {},
            "blocked_reason_counts": {},
            "regimes": {},
            "reports": reports,
        }
        if not availability:
            summary["missing_data_counts"] = {}
            summary["license_issue_counts"] = {}
            summary["blocked_reason_counts"] = {}
            return summary

        missing_counter: Counter[str] = Counter()
        license_counter: Counter[str] = Counter()
        blocked_counter: Counter[str] = Counter()
        regime_stats: dict[str, dict[str, Any]] = {}

        for report in availability:
            if report.ready:
                summary["ready_presets"] += 1
            else:
                summary["blocked_presets"] += 1
            if report.schedule_blocked:
                summary["schedule_blocked_presets"] += 1

            for item in report.missing_data:
                missing_counter[str(item)] += 1
            for issue in report.license_issues:
                license_counter[str(issue)] += 1
            if report.blocked_reason:
                blocked_counter[str(report.blocked_reason)] += 1

            regime_key = (
                report.regime.value if isinstance(report.regime, MarketRegime) else report.regime
            )
            stats = regime_stats.setdefault(
                str(regime_key),
                {
                    "total_presets": 0,
                    "ready_presets": 0,
                    "blocked_presets": 0,
                    "schedule_blocked_presets": 0,
                    "missing_data": set(),
                    "license_issue_counts": Counter[str](),
                    "blocked_reason_counts": Counter[str](),
                },
            )
            stats["total_presets"] += 1
            if report.ready:
                stats["ready_presets"] += 1
            else:
                stats["blocked_presets"] += 1
            if report.schedule_blocked:
                stats["schedule_blocked_presets"] += 1
            stats["missing_data"].update(str(item) for item in report.missing_data)
            stats["license_issue_counts"].update(str(issue) for issue in report.license_issues)
            if report.blocked_reason:
                stats["blocked_reason_counts"].update([str(report.blocked_reason)])

        summary["missing_data_counts"] = dict(missing_counter)
        summary["license_issue_counts"] = dict(license_counter)
        summary["blocked_reason_counts"] = dict(blocked_counter)
        summary["regimes"] = {
            key: {
                "total_presets": value["total_presets"],
                "ready_presets": value["ready_presets"],
                "blocked_presets": value["blocked_presets"],
                "schedule_blocked_presets": value["schedule_blocked_presets"],
                "missing_data": sorted(value["missing_data"]),
                "license_issue_counts": dict(value["license_issue_counts"]),
                "blocked_reason_counts": dict(value["blocked_reason_counts"]),
            }
            for key, value in regime_stats.items()
        }
        return summary

    def _gather_regime_activation_history(self) -> list[RegimePresetActivation]:
        entries: list[RegimePresetActivation] = []
        workflow = getattr(self, "_regime_workflow", None)
        if workflow is not None:
            history_method = getattr(workflow, "activation_history", None)
            if callable(history_method):
                try:
                    entries.extend(history_method())
                except Exception:
                    pass
            manual_entries = getattr(workflow, "_history_entries", None)
            if manual_entries:
                entries.extend(list(manual_entries))
            last_activation = getattr(workflow, "last_activation", None)
            if last_activation is not None:
                entries.append(last_activation)
        entries.extend(self._regime_activation_history)
        deduped: list[RegimePresetActivation] = []
        seen: set[tuple[Any, Any, Any]] = set()
        for entry in entries:
            if entry is None:
                continue
            activated_at = getattr(entry, "activated_at", None)
            version_hash = getattr(entry.version, "hash", None)
            regime = getattr(entry, "regime", None)
            key = (activated_at, version_hash, regime)
            if key in seen:
                continue
            seen.add(key)
            deduped.append(entry)
        deduped.sort(key=lambda activation: activation.activated_at)
        return deduped

    @staticmethod
    def _normalize_history_export_limit(limit: Any) -> int | None:
        if limit is None:
            return None
        if isinstance(limit, bool):
            raise TypeError("limit must be an integer or None")
        try:
            normalized = int(limit)
        except (TypeError, ValueError) as exc:  # pragma: no cover - defensive conversion
            raise TypeError("limit must be an integer or None") from exc
        if normalized < 0:
            return None
        return normalized

    @staticmethod
    def _serialize_payload(value: Any) -> Any:
        if value is None:
            return None
        if hasattr(value, "to_dict") and callable(value.to_dict):
            try:
                return value.to_dict()
            except Exception:  # pragma: no cover - fall through to generic handling
                pass
        if is_dataclass(value):
            return asdict(value)
        if isinstance(value, Mapping):
            return dict(value)
        return value

    def _serialize_regime_activation(
        self,
        activation: RegimePresetActivation,
        *,
        include_metadata: bool,
        include_decision: bool,
        include_summary: bool,
        include_preset: bool,
        coerce_timestamps: bool,
        tz: dt.tzinfo | None,
    ) -> dict[str, Any]:
        regime_key = (
            activation.regime.value
            if isinstance(activation.regime, MarketRegime)
            else activation.regime
        )
        preset_regime_key = (
            activation.preset_regime.value
            if isinstance(activation.preset_regime, MarketRegime)
            else activation.preset_regime
        )
        metadata = dict(getattr(activation.version, "metadata", {}))
        record: dict[str, Any] = {
            "regime": regime_key,
            "preset_regime": preset_regime_key,
            "preset_hash": activation.version.hash,
            "preset_signature": dict(activation.version.signature),
            "preset_name": metadata.get("name"),
            "used_fallback": bool(activation.used_fallback),
            "missing_data": list(activation.missing_data),
            "blocked_reason": activation.blocked_reason,
            "license_issues": list(activation.license_issues),
            "recommendation": activation.recommendation,
        }
        activated_at = activation.activated_at
        if coerce_timestamps:
            target_tz = tz or timezone.utc
            if activated_at.tzinfo is None:
                activated_at = activated_at.replace(tzinfo=target_tz)
            else:
                activated_at = activated_at.astimezone(target_tz)
            record["activated_at"] = activated_at
        else:
            record["activated_at"] = activated_at.isoformat()

        if include_metadata:
            record["license_tiers"] = list(metadata.get("license_tiers", ()))
            record["risk_classes"] = list(metadata.get("risk_classes", ()))
            record["required_data"] = list(metadata.get("required_data", ()))
            record["capabilities"] = list(metadata.get("capabilities", ()))
            record["tags"] = list(metadata.get("tags", ()))
        if include_summary and activation.summary is not None:
            record["summary"] = self._serialize_payload(activation.summary)
        if include_decision:
            record["assessment"] = self._serialize_payload(activation.assessment)
            record["decision_candidates"] = [
                self._serialize_payload(candidate)
                for candidate in activation.decision_candidates
            ]
        if include_preset:
            record["preset"] = self._serialize_payload(activation.preset)
        return record

    def regime_activation_history_records(
        self,
        *,
        limit: int | None = None,
        reverse: bool = False,
        include_metadata: bool = True,
        include_decision: bool = True,
        include_summary: bool = True,
        include_preset: bool = True,
        coerce_timestamps: bool = False,
        tz: dt.tzinfo | None = dt.timezone.utc,
    ) -> list[dict[str, Any]]:
        history = self._gather_regime_activation_history()
        normalized_limit = self._normalize_history_export_limit(limit)
        if normalized_limit is not None and normalized_limit >= 0:
            if normalized_limit == 0:
                history = []
            elif len(history) > normalized_limit:
                history = history[-normalized_limit:]
        if reverse:
            history = list(reversed(history))
        return [
            self._serialize_regime_activation(
                activation,
                include_metadata=include_metadata,
                include_decision=include_decision,
                include_summary=include_summary,
                include_preset=include_preset,
                coerce_timestamps=coerce_timestamps,
                tz=tz,
            )
            for activation in history
        ]

    def regime_activation_history_frame(
        self,
        *,
        limit: int | None = None,
        reverse: bool = False,
        include_metadata: bool = True,
        include_decision: bool = True,
        include_summary: bool = True,
        include_preset: bool = False,
        coerce_timestamps: bool = True,
        tz: dt.tzinfo | None = dt.timezone.utc,
    ) -> pd.DataFrame:
        workflow = getattr(self, "_regime_workflow", None)
        if workflow is not None:
            frame_method = getattr(workflow, "activation_history_frame", None)
            if callable(frame_method):
                try:
                    frame = frame_method(limit=limit)
                except TypeError:
                    frame = frame_method()
                except Exception:
                    frame = None
                else:
                    if isinstance(frame, pd.DataFrame):
                        return frame.copy()
        records = self.regime_activation_history_records(
            limit=limit,
            reverse=reverse,
            include_metadata=include_metadata,
            include_decision=include_decision,
            include_summary=include_summary,
            include_preset=include_preset,
            coerce_timestamps=coerce_timestamps,
            tz=tz,
        )
        if not records:
            return pd.DataFrame()
        return pd.DataFrame.from_records(records)

    def summarize_regime_activation_history(self) -> dict[str, Any]:
        history = self._gather_regime_activation_history()
        if not history:
            return {
                "total_activations": 0,
                "fallback_activations": 0,
                "license_issue_activations": 0,
                "missing_data_counts": {},
                "license_issue_counts": {},
                "blocked_reason_counts": {},
                "first_activation_at": None,
                "last_activation": None,
                "regimes": {},
            }

        missing_counter: Counter[str] = Counter()
        license_counter: Counter[str] = Counter()
        blocked_counter: Counter[str] = Counter()
        regime_summary: dict[str, dict[str, Any]] = {}

        for activation in history:
            for item in activation.missing_data:
                missing_counter[str(item)] += 1
            for issue in activation.license_issues:
                license_counter[str(issue)] += 1
            if activation.blocked_reason:
                blocked_counter[str(activation.blocked_reason)] += 1

            regime_key = (
                activation.regime.value
                if isinstance(activation.regime, MarketRegime)
                else activation.regime
            )
            stats = regime_summary.setdefault(
                str(regime_key),
                {
                    "activations": 0,
                    "fallback_activations": 0,
                    "license_issue_activations": 0,
                    "missing_data": Counter[str](),
                    "license_issue_counts": Counter[str](),
                    "blocked_reason_counts": Counter[str](),
                    "last_activation_at": None,
                },
            )
            stats["activations"] += 1
            if activation.used_fallback:
                stats["fallback_activations"] += 1
            if activation.license_issues:
                stats["license_issue_activations"] += 1
            stats["missing_data"].update(str(item) for item in activation.missing_data)
            stats["license_issue_counts"].update(str(issue) for issue in activation.license_issues)
            if activation.blocked_reason:
                stats["blocked_reason_counts"].update([str(activation.blocked_reason)])
            stats["last_activation_at"] = activation.activated_at.isoformat()

        summary: dict[str, Any] = {
            "total_activations": len(history),
            "fallback_activations": sum(1 for entry in history if entry.used_fallback),
            "license_issue_activations": sum(
                1 for entry in history if entry.license_issues
            ),
            "missing_data_counts": dict(missing_counter),
            "license_issue_counts": dict(license_counter),
            "blocked_reason_counts": dict(blocked_counter),
            "first_activation_at": history[0].activated_at.isoformat(),
            "last_activation": self._serialize_regime_activation(
                history[-1],
                include_metadata=True,
                include_decision=True,
                include_summary=True,
                include_preset=False,
                coerce_timestamps=False,
                tz=None,
            ),
            "regimes": {
                key: {
                    "activations": value["activations"],
                    "fallback_activations": value["fallback_activations"],
                    "license_issue_activations": value["license_issue_activations"],
                    "missing_data": dict(value["missing_data"]),
                    "license_issue_counts": dict(value["license_issue_counts"]),
                    "blocked_reason_counts": dict(value["blocked_reason_counts"]),
                    "last_activation_at": value["last_activation_at"],
                }
                for key, value in regime_summary.items()
            },
        }
        return summary

    def _evaluate_regime_decision(
        self,
        indicator_frame: pd.DataFrame,
        base_parameters: TradingParameters,
    ) -> tuple[
        MarketRegimeAssessment,
        RegimeSummary | None,
        Dict[str, float],
        TradingParameters,
        Mapping[str, Mapping[str, object]],
        Mapping[str, tuple[str, ...]],
        Mapping[str, object] | None,
    ]:
        workflow = getattr(self, "_regime_workflow", None)
        if workflow is not None:
            activate = getattr(workflow, "activate", None)
            if callable(activate):
                try:
                    activation = activate(
                        indicator_frame,
                        available_data=self._infer_available_data(indicator_frame),
                        symbol=self.cfg.symbol,
                    )
                except Exception as exc:  # pragma: no cover - defensywne logowanie
                    self._logger.debug("Błąd workflow reżimu: %s", exc, exc_info=True)
                else:
                    self._last_regime_activation = activation
                    self._regime_activation_history.append(activation)
                    weights = self._activation_weights(activation)
                    normalized_weights = {
                        str(name): float(value) for name, value in weights.items()
                    }
                    parameters = self._compose_trading_parameters(normalized_weights)
                    strategy_metadata, metadata_summary = self._build_activation_metadata(
                        activation, normalized_weights
                    )
                    activation_payload = self._build_activation_payload(activation)
                    timestamp = pd.Timestamp(activation.activated_at)
                    if timestamp.tzinfo is not None:
                        timestamp = timestamp.tz_convert(None)
                    decision = RegimeSwitchDecision(
                        regime=activation.regime,
                        assessment=activation.assessment,
                        summary=activation.summary,
                        weights=normalized_weights,
                        parameters=parameters,
                        timestamp=timestamp,
                        strategy_metadata=strategy_metadata,
                        license_tiers=tuple(metadata_summary.get("license_tiers", ())),
                        risk_classes=tuple(metadata_summary.get("risk_classes", ())),
                        required_data=tuple(metadata_summary.get("required_data", ())),
                        capabilities=tuple(metadata_summary.get("capabilities", ())),
                        tags=tuple(metadata_summary.get("tags", ())),
                    )
                    self._last_regime_decision = decision
                    self._handle_regime_status(
                        decision.assessment,
                        decision.summary,
                        metadata_summary,
                        activation_payload,
                    )
                    return (
                        decision.assessment,
                        decision.summary,
                        normalized_weights,
                        parameters,
                        strategy_metadata,
                        metadata_summary,
                        activation_payload,
                    )
        assessment = self._classify_regime(indicator_frame)
        summary = self._regime_history.summarise()
        weights = {
            str(name): float(value)
            for name, value in self._strategy_weights.weights_for(assessment.regime).items()
        }
        parameters = self._compose_trading_parameters(weights)
        normalized = {
            str(name): float(value) for name, value in parameters.ensemble_weights.items()
        }
        metadata = self._collect_strategy_metadata(normalized)
        return (
            assessment,
            summary,
            normalized,
            parameters,
            metadata["strategies"],
            metadata["summary"],
            None,
        )

    def _prepare_indicator_frame(self, frame: pd.DataFrame) -> pd.DataFrame:
        if frame.empty:
            return frame
        data = frame.copy()
        if "timestamp" in data.columns:
            ts = pd.to_datetime(data["timestamp"], unit="s", errors="coerce")
            if ts.notna().all():
                data = data.drop(columns=["timestamp"]).set_index(ts)
            else:
                data = data.drop(columns=["timestamp"], errors="ignore")
                data.index = pd.RangeIndex(len(data))
        elif "open_time" in data.columns:
            ts = pd.to_datetime(data["open_time"], unit="s", errors="coerce")
            if ts.notna().all():
                data = data.drop(columns=["open_time"]).set_index(ts)
            else:
                data.index = pd.RangeIndex(len(data))
        else:
            data.index = pd.RangeIndex(len(data))
        data = data.sort_index()
        for column in ("open", "high", "low", "close", "volume"):
            if column not in data.columns:
                if column == "open":
                    data[column] = data.get("close", 0.0)
                else:
                    data[column] = 0.0
            series = pd.to_numeric(data[column], errors="coerce")
            if column == "open":
                series = series.ffill().bfill()
                if "close" in data.columns:
                    series = series.fillna(pd.to_numeric(data["close"], errors="coerce"))
            else:
                series = series.fillna(0.0)
            data[column] = series.astype(float)
        data = data.loc[~data.index.duplicated(keep="last")]
        return data[["open", "high", "low", "close", "volume"]]

    def _generate_plugin_signals(
        self,
        indicators: TechnicalIndicators,
        params: TradingParameters,
        data: pd.DataFrame,
        weights: Mapping[str, float],
    ) -> Dict[str, float]:
        candidate_names = set(self._strategy_catalog.available()) | set(weights)
        signals: Dict[str, float] = {}
        for name in sorted(candidate_names):
            plugin = self._strategy_catalog.create(name)
            if plugin is None:
                continue
            try:
                series = plugin.generate(indicators, params, market_data=data)
            except Exception as exc:  # pragma: no cover - defensywne logowanie
                self._logger.debug(
                    "Strategia plugin '%s' zgłosiła wyjątek: %s", name, exc, exc_info=True
                )
                continue
            if series.empty:
                continue
            value = float(series.iloc[-1])
            if not np.isfinite(value):
                continue
            signals[name] = float(np.clip(value, -1.0, 1.0))
        return signals

    @staticmethod
    def _stringify_metadata(metadata: Mapping[str, Any]) -> Dict[str, str]:
        payload: Dict[str, str] = {}
        for key, value in metadata.items():
            if value is None:
                continue
            key_str = str(key)
            if isinstance(value, bool):
                payload[key_str] = "true" if value else "false"
            elif isinstance(value, (int, np.integer)):
                payload[key_str] = str(int(value))
            elif isinstance(value, (float, np.floating)):
                formatted = f"{float(value):.10f}".rstrip("0").rstrip(".")
                payload[key_str] = formatted if formatted else "0"
            elif isinstance(value, (dt.datetime, pd.Timestamp)):
                timestamp = value
                if isinstance(timestamp, pd.Timestamp):
                    timestamp = timestamp.to_pydatetime()
                payload[key_str] = timestamp.astimezone(dt.timezone.utc).isoformat()
            elif isinstance(value, Mapping):
                try:
                    payload[key_str] = json.dumps(value, ensure_ascii=False, sort_keys=True)
                except TypeError:
                    payload[key_str] = str(value)
            elif isinstance(value, (list, tuple, set)):
                try:
                    payload[key_str] = json.dumps(list(value), ensure_ascii=False)
                except TypeError:
                    payload[key_str] = ",".join(str(item) for item in value)
            else:
                payload[key_str] = str(value)
        return payload

    def _build_inference_features(
        self,
        frame: pd.DataFrame | None,
        indicators: TechnicalIndicators | None = None,
    ) -> Dict[str, float]:
        features: Dict[str, float] = {}
        if frame is not None and not frame.empty:
            last_row = frame.iloc[-1]
            for column in ("open", "high", "low", "close", "volume"):
                if column not in last_row.index:
                    continue
                try:
                    value = float(last_row[column])
                except (TypeError, ValueError):
                    continue
                if np.isfinite(value):
                    features[f"price_{column}"] = value
        if indicators is not None:
            for name in (
                "rsi",
                "ema_fast",
                "ema_slow",
                "sma_trend",
                "atr",
                "bollinger_upper",
                "bollinger_lower",
                "bollinger_middle",
                "macd",
                "macd_signal",
                "stochastic_k",
                "stochastic_d",
            ):
                series = getattr(indicators, name, None)
                if not isinstance(series, pd.Series) or series.empty:
                    continue
                try:
                    value = float(series.iloc[-1])
                except (TypeError, ValueError):
                    continue
                if np.isfinite(value):
                    features[f"indicator_{name}"] = value
        return features

    def _apply_inference_adjustment(
        self,
        weights: Mapping[str, float],
        score: ModelScore,
    ) -> tuple[Dict[str, float], Dict[str, float]]:
        base_weights = {str(name): float(value) for name, value in weights.items()}
        normalized_signal = math.tanh(float(score.expected_return_bps) / 100.0)
        influence = float(score.success_probability)
        scaling = max(0.0, 1.0 + normalized_signal * influence)
        adjusted = {
            name: float(value) * scaling
            for name, value in base_weights.items()
        }
        base_abs = sum(abs(value) for value in base_weights.values())
        adjusted_abs = sum(abs(value) for value in adjusted.values())
        metadata: Dict[str, float] = {
            "normalized_signal": normalized_signal,
            "scaling_factor": scaling,
            "base_abs_weight": base_abs,
            "adjusted_abs_weight": adjusted_abs,
        }
        return adjusted, metadata

    def _record_ai_inference_event(
        self,
        score: ModelScore,
        *,
        features: Mapping[str, float],
        weights_before: Mapping[str, float],
        weights_after: Mapping[str, float],
        assessment: MarketRegimeAssessment,
        adjustment_metadata: Mapping[str, float],
        scored_at: dt.datetime | None = None,
    ) -> None:
        if self._decision_journal is None:
            return
        try:
            event_ts = dt.datetime.now(dt.timezone.utc)
            context = dict(self._decision_journal_context)
            environment = str(context.get("environment", "auto-trade"))
            portfolio = str(context.get("portfolio", "autotrader"))
            risk_profile = str(context.get("risk_profile", assessment.regime.value))
            routing_snapshot = self._routing_snapshot()
            metadata_payload: Dict[str, Any] = {
                "symbol": self.cfg.symbol,
                "regime": assessment.regime.value,
                "expected_return_bps": float(score.expected_return_bps),
                "success_probability": float(score.success_probability),
                "feature_count": len(features),
                "weights_before": {
                    str(name): float(value) for name, value in weights_before.items()
                },
                "weights_after": {
                    str(name): float(value) for name, value in weights_after.items()
                },
            }
            metadata_payload.update({str(k): v for k, v in adjustment_metadata.items()})
            for key, value in routing_snapshot.items():
                metadata_payload.setdefault(key, value)
            scored_at_iso = self._isoformat(scored_at or self._last_inference_scored_at)
            if scored_at_iso is not None:
                metadata_payload["scored_at"] = scored_at_iso
            sample = {
                str(name): float(value)
                for name, value in sorted(features.items())[:8]
            }
            if sample:
                metadata_payload["feature_sample"] = sample
            event_kwargs: Dict[str, Any] = {
                "event_type": "ai_inference",
                "timestamp": event_ts,
                "environment": environment,
                "portfolio": portfolio,
                "risk_profile": risk_profile,
                "symbol": self.cfg.symbol,
                "metadata": self._stringify_metadata(metadata_payload),
            }
            for key in self._EVENT_CONTEXT_KEYS:
                value = context.get(key)
                if value is None:
                    value = routing_snapshot.get(key)
                if value is not None:
                    event_kwargs[key] = str(value)
            event = TradingDecisionEvent(**event_kwargs)
        except Exception:  # pragma: no cover - log defensively, do not break trading
            self._logger.debug(
                "Nie udało się zbudować zdarzenia decision journalu dla inference",
                exc_info=True,
            )
            return
        try:
            self._decision_journal.record(event)
        except Exception:  # pragma: no cover - avoid breaking execution on IO issues
            self._logger.debug(
                "Nie udało się zapisać zdarzenia decision journalu dla inference",
                exc_info=True,
            )

    def _record_risk_decision_event(
        self,
        *,
        event: str,
        mode: str,
        detail: Mapping[str, Any],
        summary: RegimeSummary | None = None,
    ) -> None:
        if self._decision_journal is None:
            return
        try:
            event_ts = dt.datetime.now(dt.timezone.utc)
            context = dict(self._decision_journal_context)
            environment = str(context.get("environment", "auto-trade"))
            portfolio = str(context.get("portfolio", "autotrader"))
            summary_regime = None
            if summary is not None:
                summary_regime = getattr(summary, "regime", None)
            if isinstance(summary_regime, MarketRegime):
                inferred_profile = summary_regime.value
            elif isinstance(summary_regime, str):
                inferred_profile = summary_regime
            else:
                inferred_profile = "autotrade"
            risk_profile = str(context.get("risk_profile", inferred_profile))
            routing_snapshot = self._routing_snapshot()
            metadata_payload: Dict[str, Any] = {
                "symbol": self.cfg.symbol,
                "mode": mode,
                "event": event,
            }
            metadata_payload.update({str(k): v for k, v in detail.items()})
            for key, value in routing_snapshot.items():
                metadata_payload.setdefault(key, value)
            if summary is not None:
                level = getattr(summary, "risk_level", None)
                if isinstance(level, RiskLevel):
                    metadata_payload.setdefault("risk_level", level.value)
                elif level is not None:
                    metadata_payload.setdefault("risk_level", level)
                score = getattr(summary, "risk_score", None)
                if score is not None:
                    metadata_payload.setdefault("risk_score", score)
            event_kwargs: Dict[str, Any] = {
                "event_type": event,
                "timestamp": event_ts,
                "environment": environment,
                "portfolio": portfolio,
                "risk_profile": risk_profile,
                "symbol": self.cfg.symbol,
                "status": event,
                "metadata": self._stringify_metadata(metadata_payload),
            }
            for key in self._EVENT_CONTEXT_KEYS:
                value = context.get(key)
                if value is None:
                    value = routing_snapshot.get(key)
                if value is not None:
                    event_kwargs[key] = str(value)
            event_obj = TradingDecisionEvent(**event_kwargs)
        except Exception:  # pragma: no cover - log defensively, do not break trading
            self._logger.debug(
                "Nie udało się zbudować zdarzenia decision journalu dla risk control",
                exc_info=True,
            )
            return
        try:
            self._decision_journal.record(event_obj)
        except Exception:  # pragma: no cover - avoid breaking execution on IO issues
            self._logger.debug(
                "Nie udało się zapisać zdarzenia decision journalu dla risk control",
                exc_info=True,
            )

    def _legacy_signal_bundle(self, closes: List[float], frame: pd.DataFrame) -> Dict[str, float]:
        trend_signal = float(self._trend_following_signal(closes))
        day_signal = float(self._day_trading_signal(frame))
        mean_signal = float(self._mean_reversion_signal(closes))
        arbitrage_signal = float(self._arbitrage_signal(frame))
        return {
            "trend_following": trend_signal,
            "day_trading": day_signal,
            "mean_reversion": mean_signal,
            "arbitrage": arbitrage_signal,
            "daily_breakout": day_signal,
        }

    def _install_regime_components(
        self,
        classifier: MarketRegimeClassifier,
        history: RegimeHistory | None = None,
    ) -> None:
        """Powiąż klasyfikator oraz historię, zapewniając spójną konfigurację progów."""

        loader = getattr(classifier, "thresholds_loader", None)
        if loader is None or not callable(loader):  # pragma: no cover - defensywne strażniki
            raise TypeError("classifier must expose a callable thresholds_loader")
        snapshot_getter = getattr(classifier, "thresholds_snapshot", None)
        if snapshot_getter is None or not callable(snapshot_getter):  # pragma: no cover - strażnik
            raise TypeError("classifier must provide thresholds_snapshot()")

        self._regime_classifier = classifier
        supplied_history = history
        if supplied_history is None:
            existing_history = getattr(self, "_regime_history", None)
            if isinstance(existing_history, RegimeHistory):
                history = existing_history
                history.reconfigure(
                    maxlen=self.cfg.regime_history_maxlen,
                    decay=self.cfg.regime_history_decay,
                    keep_history=True,
                )
                history.reload_thresholds(loader=loader)
            else:
                history = RegimeHistory(
                    thresholds_loader=loader,
                    maxlen=self.cfg.regime_history_maxlen,
                    decay=self.cfg.regime_history_decay,
                )
        else:
            history = supplied_history
            history.reload_thresholds(loader=loader)
        thresholds = snapshot_getter()
        history.reload_thresholds(thresholds=thresholds)
        self._regime_history = history

    def set_regime_components(
        self,
        *,
        classifier: MarketRegimeClassifier,
        history: RegimeHistory | None = None,
        reset_state: bool = True,
    ) -> None:
        """Zastąp aktywny klasyfikator i historię autotradera."""

        target_history = history or getattr(self, "_regime_history", None)
        self._install_regime_components(classifier, target_history)
        if reset_state:
            self._last_regime = None
            self._last_summary = None
            self._regime_history.clear()
            self._auto_risk_frozen = False
            self._auto_risk_frozen_until = 0.0
            self._auto_risk_state = _AutoRiskFreezeState()
            self._recompute_risk_freeze_until()

    def configure_regime_history(
        self,
        *,
        maxlen: int | None = None,
        decay: float | None = None,
        reset: bool = False,
    ) -> None:
        """Zmień parametry wygładzania historii reżimu."""

        update_maxlen = maxlen is not None
        update_decay = decay is not None
        if maxlen is None and decay is None:
            if not reset:
                return
            maxlen = self._regime_history.maxlen
            decay = self._regime_history.decay
        keep_history = not reset
        self._regime_history.reconfigure(
            maxlen=maxlen,
            decay=decay,
            keep_history=keep_history,
        )
        if update_maxlen and maxlen is not None:
            self.cfg.regime_history_maxlen = int(maxlen)
        if update_decay and decay is not None:
            self.cfg.regime_history_decay = float(decay)
        if reset:
            self._last_regime = None
            self._last_summary = None

    def configure_strategy_weights(
        self,
        overrides: Mapping[MarketRegime | str, Mapping[str, float]],
        *,
        replace: bool = False,
    ) -> None:
        """Zaktualizuj domyślne wagi strategii używane przez silnik i workflow."""

        if not overrides:
            return
        normalised = self._normalize_strategy_config(overrides)
        if not normalised:
            return

        current = {
            regime: dict(weights)
            for regime, weights in self._strategy_weights.weights.items()
        }
        for regime, payload in normalised.items():
            if replace:
                current[regime] = {str(name): float(value) for name, value in payload.items()}
            else:
                regime_weights = dict(current.get(regime, {}))
                regime_weights.update({str(name): float(value) for name, value in payload.items()})
                current[regime] = regime_weights

        self._strategy_weights = RegimeStrategyWeights(weights=current)
        self.cfg.strategy_weights = {
            regime.value: dict(weights) for regime, weights in current.items()
        }

        workflow = getattr(self, "_regime_workflow", None)
        update = getattr(workflow, "update_default_weights", None)
        if callable(update):
            update(normalised, replace=replace)
        else:
            self._refresh_workflow_presets()

    def configure_parameter_overrides(
        self,
        overrides: Mapping[MarketRegime | str, Mapping[str, float | int]],
        *,
        replace: bool = False,
    ) -> None:
        """Zmień domyślne nadpisania parametrów używane przez silnik i workflow."""

        if not overrides:
            return
        normalised = self._normalize_parameter_config(overrides)
        if not normalised:
            return

        current = {
            regime: dict(values)
            for regime, values in self._parameter_overrides.items()
        }
        for regime, payload in normalised.items():
            if replace:
                current[regime] = {str(name): value for name, value in payload.items()}
            else:
                regime_overrides = dict(current.get(regime, {}))
                regime_overrides.update({str(name): value for name, value in payload.items()})
                current[regime] = regime_overrides

        self._parameter_overrides = current
        self.cfg.regime_parameter_overrides = {
            regime.value: dict(values) for regime, values in current.items()
        }

        workflow = getattr(self, "_regime_workflow", None)
        update = getattr(workflow, "update_parameter_overrides", None)
        if callable(update):
            update(current, replace=replace)
        else:
            self._refresh_workflow_presets()

    def _on_wfo_status_batch(self, events: List[Event]) -> None:
        for ev in events:
            st = ev.payload.get("status") if ev.payload else None
            if st is None and ev.payload:
                st = ev.payload.get("state") or ev.payload.get("kind")
            if st == "applied":
                payload = ev.payload or {}
                params = payload.get("params") or payload.get("detail", {}).get("params")
                if params:
                    self.apply_params(params)
                self.enable()

    def _on_risk_alert_batch(self, events: List[Event]) -> None:
        for ev in events:
            now = time.time()
            payload = ev.payload or {}
            if payload.get("symbol") != self.cfg.symbol:
                continue
            expiry = now + self.cfg.risk_freeze_seconds
            reason_code = str(payload.get("kind") or "risk_alert")
            source = str(payload.get("source") or reason_code)
            self._apply_manual_risk_freeze(
                reason=reason_code,
                expiry=float(expiry),
                now=now,
                source=source,
            )
            self._recompute_risk_freeze_until()

    def _on_ticks_batch(self, events: List[Event]) -> None:
        for ev in events:
            payload = ev.payload or {}
            if payload.get("symbol") != self.cfg.symbol:
                continue
            bar = payload.get("bar") or {}
            px = float(bar.get("close", payload.get("price", 0.0)))
            high = float(bar.get("high", px))
            low = float(bar.get("low", px))
            volume = float(bar.get("volume", bar.get("quoteVolume", 0.0) or 0.0))
            timestamp = float(bar.get("open_time") or payload.get("timestamp") or time.time())
            self._closes.append(px)
            self._bars.append(
                {
                    "timestamp": timestamp,
                    "close": px,
                    "high": high,
                    "low": low,
                    "volume": volume,
                }
            )
            self._maybe_trade()

    def _maybe_trade(self) -> None:
        self._sync_freeze_state()
        closes = self._closes
        if len(closes) < max(self._params.get("fast", 10), self._params.get("slow", 50)) + 2:
            return
        if not self._enabled:
            return
        if time.time() < self._risk_frozen_until:
            return
        if len(self._bars) < self.cfg.regime_window:
            return
        frame = pd.DataFrame(list(self._bars)[-self.cfg.regime_window :])
        indicator_frame = self._prepare_indicator_frame(frame)
        data_for_regime = indicator_frame if not indicator_frame.empty else frame
        base_parameters = self._build_base_trading_parameters()
        (
            assessment,
            summary,
            weights,
            parameters,
            strategy_metadata,
            metadata_summary,
            activation_payload,
        ) = self._evaluate_regime_decision(data_for_regime, base_parameters)
        self._last_trading_parameters = parameters
        summary_payload: dict[str, object] | None = None
        if summary is not None:
            summary_payload = summary.to_dict()
        inference_features = self._build_inference_features(indicator_frame)
        plugin_signals: Dict[str, float] = {}
        indicators: TechnicalIndicators | None = None
        if not indicator_frame.empty:
            try:
                indicators = self._indicator_service.calculate_indicators(indicator_frame, parameters)
            except Exception as exc:  # pragma: no cover - defensywna degradacja
                self._logger.debug("Błąd wyliczania wskaźników: %s", exc, exc_info=True)
            else:
                plugin_signals = self._generate_plugin_signals(
                    indicators,
                    parameters,
                    indicator_frame,
                    weights,
                )
                inference_features = self._build_inference_features(indicator_frame, indicators)
        fallback_signals = self._legacy_signal_bundle(closes, frame)
        signals = dict(fallback_signals)
        if plugin_signals:
            signals.update(plugin_signals)
        signals["daily_breakout"] = signals.get("day_trading", fallback_signals["day_trading"])
        base_weights = dict(weights)
        base_abs_weight = sum(abs(value) for value in base_weights.values())
        base_signal_numerator = sum(
            base_weights.get(name, 0.0) * signals.get(name, 0.0)
            for name in base_weights
        )
        base_signal_value = (
            base_signal_numerator / base_abs_weight if base_abs_weight else 0.0
        )
        ai_metadata: dict[str, object] | None = None
        self._last_inference_score = None
        self._last_inference_metadata = None
        self._last_inference_scored_at = None
        adjustment_metadata: Dict[str, float] | None = None
        denominator_override: float | None = None
        ai_score: ModelScore | None = None
        weights_before_adjustment: Dict[str, float] | None = None
        adjusted_signal_value: float | None = None
        inference_service = self._decision_inference
        if (
            inference_service is not None
            and getattr(inference_service, "is_ready", True)
            and inference_features
        ):
            try:
                ai_score = inference_service.score(
                    inference_features,
                    context={"symbol": self.cfg.symbol, "regime": assessment.regime.value},
                )
            except Exception as exc:  # pragma: no cover - inference should never break trading
                self._logger.debug(
                    "DecisionModelInference score failed: %s", exc, exc_info=True
                )
            else:
                self._last_inference_scored_at = dt.datetime.now(dt.timezone.utc)
                scored_at_iso = self._isoformat(self._last_inference_scored_at)
                weights_before_adjustment = dict(weights)
                weights, adjustment_metadata = self._apply_inference_adjustment(weights, ai_score)
                adjustment_metadata = dict(adjustment_metadata)
                parameters = self._compose_trading_parameters(weights)
                self._last_trading_parameters = parameters
                denominator_override = base_abs_weight if base_abs_weight > 0 else None
                adjusted_numerator = sum(
                    weights.get(name, 0.0) * signals.get(name, 0.0)
                    for name in weights
                )
                denominator_for_adjusted = denominator_override
                if denominator_for_adjusted is None:
                    denominator_for_adjusted = sum(abs(value) for value in weights.values())
                adjusted_signal_value = (
                    adjusted_numerator / denominator_for_adjusted
                    if denominator_for_adjusted
                    else 0.0
                )
                adjustment_metadata["signal_before_adjustment"] = base_signal_value
                adjustment_metadata["signal_after_adjustment"] = adjusted_signal_value
                ai_metadata = {
                    "expected_return_bps": float(ai_score.expected_return_bps),
                    "success_probability": float(ai_score.success_probability),
                    "weight_scaling": adjustment_metadata.get("scaling_factor", 1.0),
                    "normalized_signal": adjustment_metadata.get("normalized_signal", 0.0),
                    "feature_count": len(inference_features),
                    "base_abs_weight": adjustment_metadata.get("base_abs_weight"),
                    "adjusted_abs_weight": adjustment_metadata.get("adjusted_abs_weight"),
                    "signal_before_adjustment": base_signal_value,
                    "signal_after_adjustment": adjusted_signal_value,
                }
                if scored_at_iso is not None:
                    ai_metadata["scored_at"] = scored_at_iso
                self._last_inference_score = ai_score
        numerator = 0.0
        for name, weight in weights.items():
            signal_value = signals.get(name, 0.0)
            numerator += weight * signal_value
        if denominator_override is not None:
            denominator = denominator_override
        else:
            denominator = sum(abs(weight) for weight in weights.values())
        combined_unclamped = numerator / denominator if denominator else 0.0
        raw_combined_unclamped = combined_unclamped
        adjustment_threshold_triggered = False
        if self._signal_threshold_after_adjustment is not None:
            reference_value = (
                adjusted_signal_value
                if adjusted_signal_value is not None
                else combined_unclamped
            )
            if abs(reference_value) < self._signal_threshold_after_adjustment:
                combined_unclamped = 0.0
                adjustment_threshold_triggered = abs(reference_value) > 0.0
                if adjusted_signal_value is not None:
                    adjusted_signal_value = 0.0
                    if adjustment_metadata is not None:
                        adjustment_metadata["signal_after_adjustment"] = 0.0
        combined = max(-1.0, min(1.0, combined_unclamped))
        if ai_metadata is not None:
            ai_metadata.setdefault("signal_before_adjustment", base_signal_value)
            ai_metadata.setdefault(
                "signal_after_adjustment",
                adjusted_signal_value if adjusted_signal_value is not None else combined_unclamped,
            )
            ai_metadata["signal_after_clamp"] = combined
            ai_metadata["signal_after_clamp_threshold"] = self._activation_threshold
            if self._signal_threshold_after_adjustment is not None:
                ai_metadata["signal_after_adjustment_threshold"] = (
                    self._signal_threshold_after_adjustment
                )
            if adjustment_metadata is not None:
                adjustment_metadata["signal_after_clamp"] = combined
            if (
                ai_score is not None
                and adjustment_metadata is not None
                and weights_before_adjustment is not None
            ):
                self._record_ai_inference_event(
                    ai_score,
                    features=inference_features,
                    weights_before=weights_before_adjustment,
                    weights_after=weights,
                    assessment=assessment,
                    adjustment_metadata=adjustment_metadata,
                    scored_at=self._last_inference_scored_at,
                )
                self._last_inference_metadata = dict(ai_metadata)
        clamp_threshold_triggered = (
            0.0 < abs(raw_combined_unclamped) < self._activation_threshold
        )
        metadata_payload: dict[str, object] | None = None
        metadata_container: dict[str, object] = {}
        if strategy_metadata:
            metadata_container["per_strategy"] = {
                name: dict(payload)
                for name, payload in strategy_metadata.items()
            }
            metadata_container["license_tiers"] = list(
                metadata_summary.get("license_tiers", ())
            )
            metadata_container["risk_classes"] = list(
                metadata_summary.get("risk_classes", ())
            )
            metadata_container["required_data"] = list(
                metadata_summary.get("required_data", ())
            )
            metadata_container["capabilities"] = list(
                metadata_summary.get("capabilities", ())
            )
            metadata_container["tags"] = list(metadata_summary.get("tags", ()))
        if activation_payload:
            metadata_container["activation"] = {
                key: value for key, value in activation_payload.items()
            }
        if ai_metadata is not None:
            metadata_container["ai_inference"] = dict(ai_metadata)
        if summary_payload is not None:
            metadata_container["regime_summary"] = summary_payload
        signal_thresholds_metadata: dict[str, object] = {
            "signal_after_clamp": self._activation_threshold
        }
        if self._signal_threshold_after_adjustment is not None:
            signal_thresholds_metadata["signal_after_adjustment"] = (
                self._signal_threshold_after_adjustment
            )
            if adjustment_threshold_triggered:
                signal_thresholds_metadata["signal_after_adjustment_triggered"] = True
        if clamp_threshold_triggered:
            signal_thresholds_metadata["signal_after_clamp_triggered"] = True
        if signal_thresholds_metadata:
            metadata_container.setdefault("signal_thresholds", signal_thresholds_metadata)
        if metadata_container:
            metadata_payload = metadata_container

        if self.cfg.emit_signals:
            payload = {
                "symbol": self.cfg.symbol,
                "direction": combined,
                "params": dict(self._params),
                "regime": assessment.regime.value,
                "weights": weights,
                "signals": signals,
                "strategy_parameters": {
                    "ema_fast_period": parameters.ema_fast_period,
                    "ema_slow_period": parameters.ema_slow_period,
                    "ensemble_weights": parameters.ensemble_weights,
                    "day_trading_momentum_window": parameters.day_trading_momentum_window,
                    "day_trading_volatility_window": parameters.day_trading_volatility_window,
                    "arbitrage_confirmation_window": parameters.arbitrage_confirmation_window,
                    "arbitrage_spread_threshold": parameters.arbitrage_spread_threshold,
                },
            }
            if metadata_payload:
                payload["metadata"] = metadata_payload
            payload.update(self._routing_snapshot())
            self.adapter.publish(EventType.SIGNAL, payload)
        direction = 0
        activation_threshold = self._activation_threshold
        if combined > activation_threshold:
            direction = +1
        elif combined < -activation_threshold:
            direction = -1
        if self._last_signal is None:
            self._last_signal = 0
        if direction > 0 and self._last_signal <= 0:
            self._submit_market("buy", self.cfg.qty)
            self._last_signal = +1
            detail = {
                "symbol": self.cfg.symbol,
                "qty": self.cfg.qty,
                "regime": assessment.to_dict(),
                "summary": summary_payload,
            }
            if metadata_payload:
                detail["metadata"] = metadata_payload
            if activation_payload:
                detail["activation"] = {
                    key: value for key, value in activation_payload.items()
                }
            detail = self._augment_status_detail(detail)
            self.adapter.push_autotrade_status(  # type: ignore[attr-defined]
                "entry_long",
                detail=detail,
            )
        elif direction < 0 and self._last_signal >= 0:
            self._submit_market("sell", self.cfg.qty)
            self._last_signal = -1
            detail = {
                "symbol": self.cfg.symbol,
                "qty": self.cfg.qty,
                "regime": assessment.to_dict(),
                "summary": summary_payload,
            }
            if metadata_payload:
                detail["metadata"] = metadata_payload
            if activation_payload:
                detail["activation"] = {
                    key: value for key, value in activation_payload.items()
                }
            detail = self._augment_status_detail(detail)
            self.adapter.push_autotrade_status(  # type: ignore[attr-defined]
                "entry_short",
                detail=detail,
            )

    @property
    def last_regime_decision(self) -> RegimeSwitchDecision | None:
        """Return the most recent decision produced by the regime workflow."""

        return self._last_regime_decision

    @property
    def last_regime_activation(self) -> RegimePresetActivation | None:
        """Return the raw preset activation reported by the workflow, if any."""

        return self._last_regime_activation

    @staticmethod
    def _sma_tail(xs: List[float], n: int) -> Optional[float]:
        if len(xs) < n:
            return None
        return sum(xs[-n:]) / n

    def _last_cross_signal(self, xs: List[float], fast: int, slow: int) -> Optional[int]:
        if fast >= slow or len(xs) < slow + 2:
            return None
        f_prev = self._sma_tail(xs[:-1], fast)
        s_prev = self._sma_tail(xs[:-1], slow)
        f_now = self._sma_tail(xs, fast)
        s_now = self._sma_tail(xs, slow)
        if None in (f_prev, s_prev, f_now, s_now):
            return None
        cross_up = f_now > s_now and f_prev <= s_prev
        cross_dn = f_now < s_now and f_prev >= s_prev
        if cross_up:
            return +1
        if cross_dn:
            return -1
        return 0

    def _trend_following_signal(self, closes: List[float]) -> int:
        fast = int(self._params.get("fast", 10))
        slow = int(self._params.get("slow", 50))
        signal = self._last_cross_signal(closes, fast, slow)
        return 0 if signal is None else signal

    def _day_trading_signal(self, frame: pd.DataFrame) -> int:
        window = max(2, int(self.cfg.breakout_window))
        if frame.empty or len(frame) < window:
            return 0
        recent = frame.tail(window)
        high = float(recent["high"].max())
        low = float(recent["low"].min())
        last_close = float(frame["close"].iloc[-1])
        if last_close >= high * 0.999:
            return +1
        if last_close <= low * 1.001:
            return -1
        return 0

    def _daily_breakout_signal(self, frame: pd.DataFrame) -> int:
        """Alias zachowujący kompatybilność z wcześniejszym API."""

        return self._day_trading_signal(frame)

    def _mean_reversion_signal(self, closes: List[float]) -> float:
        window = max(3, int(self.cfg.mean_reversion_window))
        if len(closes) < window:
            return 0.0
        subset = np.asarray(closes[-window:], dtype=float)
        mean = float(subset.mean())
        std = float(subset.std())
        if std == 0.0:
            return 0.0
        zscore = (subset[-1] - mean) / std
        if zscore > self.cfg.mean_reversion_z:
            return -1.0
        if zscore < -self.cfg.mean_reversion_z:
            return +1.0
        return 0.0

    def _arbitrage_signal(self, frame: pd.DataFrame) -> float:
        if frame.empty:
            return 0.0
        closes = frame["close"].astype(float)
        window = max(2, int(self.cfg.arbitrage_window))
        reference = closes.rolling(window=window, min_periods=1).mean()
        spread = (closes - reference) / (reference.abs() + 1e-9)
        confirm = max(1, int(self.cfg.arbitrage_confirmation_window))
        confirmed = spread.rolling(window=confirm, min_periods=1).mean().iloc[-1]
        threshold = float(self.cfg.arbitrage_threshold)
        if confirmed > threshold:
            return -1.0
        if confirmed < -threshold:
            return +1.0
        if threshold <= 0:
            return 0.0
        latest = float(spread.iloc[-1])
        return float(np.tanh(latest / threshold))

    def _classify_regime(self, frame: pd.DataFrame) -> MarketRegimeAssessment:
        if frame.empty:
            if self._last_regime is None:
                metrics: Dict[str, float] = {}
                self._last_regime = MarketRegimeAssessment(
                    regime=MarketRegime.TREND,
                    confidence=0.0,
                    risk_score=0.0,
                    metrics=metrics,
                    symbol=self.cfg.symbol,
                )
            return self._last_regime
        try:
            assessment = self._regime_classifier.assess(frame, symbol=self.cfg.symbol)
        except ValueError:
            if self._last_regime is not None:
                return self._last_regime
            assessment = MarketRegimeAssessment(
                regime=MarketRegime.TREND,
                confidence=0.0,
                risk_score=0.0,
                metrics={},
                symbol=self.cfg.symbol,
            )
        self._regime_history.reload_thresholds(
            thresholds=self._regime_classifier.thresholds_snapshot()
        )
        self._regime_history.update(assessment)
        summary = self._regime_history.summarise()
        self._handle_regime_status(assessment, summary)
        return assessment

    def _sync_freeze_state(self) -> None:
        now = time.time()

        if self._manual_risk_frozen_until and now >= self._manual_risk_frozen_until:
            self._clear_manual_risk_freeze(now=now, source="expiry")

        summary = self._regime_history.summarise()
        auto_until = self._auto_risk_frozen_until if self._auto_risk_frozen else 0.0
        target_rank = self._RISK_LEVEL_ORDER.get(self.cfg.auto_risk_freeze_level, 99)
        level_triggered = False
        score_triggered = False
        triggered = False
        if summary is not None:
            level_rank = self._RISK_LEVEL_ORDER.get(summary.risk_level, -1)
            level_triggered = level_rank >= target_rank >= 0
            score_triggered = summary.risk_score >= self.cfg.auto_risk_freeze_score
            triggered = level_triggered or score_triggered

        if self._auto_risk_frozen and self.cfg.auto_risk_freeze:
            if not triggered:
                reason = self._auto_risk_recovery_reason(summary=summary, target_rank=target_rank)
                self._emit_auto_risk_unfreeze(now=now, reason=reason, summary=summary)
                auto_until = 0.0
            elif auto_until and now >= auto_until:
                # Allow extension logic below to refresh the expiry without unfreezing first
                pass

        if self.cfg.auto_risk_freeze and triggered:
            new_expiry = now + float(self.cfg.risk_freeze_seconds)
            previous_until = self._auto_risk_frozen_until if self._auto_risk_frozen else 0.0
            reason = self._auto_risk_freeze_reason(
                level_triggered=level_triggered,
                score_triggered=score_triggered,
                summary=summary,
            )
            event = "auto_risk_freeze_extend" if self._auto_risk_frozen else "auto_risk_freeze"
            if event == "auto_risk_freeze_extend" and previous_until and new_expiry <= previous_until + 1e-6:
                new_expiry = previous_until
            self._emit_auto_risk_freeze(
                now=now,
                summary=summary,
                expiry=new_expiry,
                reason=reason,
                level=summary.risk_level if summary else self._auto_risk_state.risk_level,
                score=summary.risk_score if summary is not None else self._auto_risk_state.risk_score,
                previous_until=previous_until,
                event=event,
            )
            auto_until = self._auto_risk_frozen_until
        elif auto_until and now >= auto_until:
            self._emit_auto_risk_unfreeze(now=now, reason="expired", summary=summary)

        self._recompute_risk_freeze_until()

    def _recompute_risk_freeze_until(self) -> None:
        now = time.time()
        manual_until = self._manual_risk_frozen_until
        if manual_until and now >= manual_until:
            manual_until = 0.0
            self._manual_risk_frozen_until = 0.0
            self._manual_risk_state = None
        auto_until = self._auto_risk_frozen_until if self._auto_risk_frozen else 0.0
        if auto_until and now >= auto_until:
            auto_until = 0.0
            self._auto_risk_frozen_until = 0.0
            self._auto_risk_frozen = False
            self._auto_risk_state = _AutoRiskFreezeState()
        self._risk_frozen_until = float(max(manual_until, auto_until, 0.0))

    def get_last_regime_assessment(self) -> MarketRegimeAssessment | None:
        """Zwróć ostatnią ocenę reżimu (bez możliwości modyfikacji stanu)."""

        if self._last_regime is None:
            return None
        return deepcopy(self._last_regime)

    def get_regime_summary(self) -> RegimeSummary | None:
        """Zwróć wygładzoną historię reżimu jako kopię defensywną."""

        summary = self._regime_history.summarise()
        if summary is None:
            return None
        return deepcopy(summary)

    def get_regime_thresholds(self) -> Mapping[str, Any]:
        """Udostępnij aktualnie aktywne progi klasyfikatora."""

        return self._regime_history.thresholds_snapshot()

    def _build_risk_snapshot(self) -> "RiskFreezeSnapshot":
        now = time.time()
        manual_active = bool(
            self._manual_risk_state
            and self._manual_risk_frozen_until
            and self._manual_risk_frozen_until > now
        )
        manual_reason = (
            getattr(self._manual_risk_state, "reason", None) if manual_active else None
        )
        manual_until = (
            float(self._manual_risk_frozen_until) if manual_active else None
        )
        auto_active = bool(self._auto_risk_frozen and self._auto_risk_frozen_until > now)
        auto_until = float(self._auto_risk_frozen_until) if auto_active else None
        auto_level = self._auto_risk_state.risk_level if auto_active else None
        auto_score = self._auto_risk_state.risk_score if auto_active else None
        combined_until = float(self._risk_frozen_until)
        return RiskFreezeSnapshot(
            manual_active=manual_active,
            manual_reason=manual_reason,
            manual_until=manual_until,
            auto_active=auto_active,
            auto_until=auto_until,
            auto_risk_level=auto_level,
            auto_risk_score=auto_score,
            combined_until=combined_until,
        )

    def snapshot(self) -> "AutoTradeSnapshot":
        """Zbuduj migawkę stanu autotradera do celów monitoringu/UI."""

        params = self._last_trading_parameters or self._build_base_trading_parameters()
        weights = dict(params.ensemble_weights)
        metadata = self._collect_strategy_metadata(weights)
        catalog_entries = tuple(dict(entry) for entry in self._strategy_catalog.describe())
        metadata_payload = {
            "per_strategy": {
                name: dict(payload) for name, payload in metadata["strategies"].items()
            },
            "license_tiers": metadata["summary"]["license_tiers"],
            "risk_classes": metadata["summary"]["risk_classes"],
            "required_data": metadata["summary"]["required_data"],
            "capabilities": metadata["summary"]["capabilities"],
            "tags": metadata["summary"]["tags"],
        }
        ai_payload: Mapping[str, object] | None = None
        if self._last_inference_metadata or self._last_inference_score:
            inference_payload: Dict[str, object] = {}
            if self._last_inference_metadata:
                inference_payload.update(
                    {str(key): value for key, value in self._last_inference_metadata.items()}
                )
            if self._last_inference_score is not None:
                inference_payload.setdefault(
                    "expected_return_bps", float(self._last_inference_score.expected_return_bps)
                )
                inference_payload.setdefault(
                    "success_probability", float(self._last_inference_score.success_probability)
                )
            if self._last_inference_scored_at is not None:
                inference_payload["scored_at"] = self._isoformat(
                    self._last_inference_scored_at
                )
            if inference_payload:
                ai_payload = MappingProxyType(dict(inference_payload))
        workflow = getattr(self, "_regime_workflow", None)
        overrides_obj = None
        if workflow is not None:
            overrides_obj = getattr(workflow, "default_parameter_overrides", None)
            if callable(overrides_obj):
                overrides_obj = overrides_obj()
        overrides = overrides_obj or self._workflow_parameter_overrides
        overrides_payload: dict[str, Mapping[str, float | int]] = {
            regime.value if isinstance(regime, MarketRegime) else str(regime): dict(values)
            for regime, values in (overrides or {}).items()
        }
        activation_payload = None
        if self._last_regime_activation is not None:
            activation_payload = self._build_activation_payload(self._last_regime_activation)
        return AutoTradeSnapshot(
            symbol=self.cfg.symbol,
            enabled=bool(self._enabled),
            trading_parameters=params,
            strategy_weights=dict(weights),
            regime_decision=self._last_regime_decision,
            regime_thresholds=MappingProxyType(dict(self._regime_history.thresholds_snapshot())),
            regime_parameter_overrides=MappingProxyType(overrides_payload),
            strategy_catalog=catalog_entries,
            metadata=MappingProxyType(metadata_payload),
            regime_activation=activation_payload,
            risk=self._build_risk_snapshot(),
            ai_inference=ai_payload,
        )

    @staticmethod
    def _isoformat(moment: dt.datetime | None) -> str | None:
        if isinstance(moment, dt.datetime):
            try:
                return moment.astimezone(dt.timezone.utc).isoformat()
            except ValueError:
                return moment.isoformat()
        return None

    @staticmethod
    def _normalize_regime_value(regime: MarketRegime | str | None) -> str:
        if isinstance(regime, MarketRegime):
            return regime.value
        if regime is None:
            return "unknown"
        return str(regime)

@dataclass(frozen=True)
class RiskFreezeSnapshot:
    manual_active: bool
    manual_reason: str | None
    manual_until: float | None
    auto_active: bool
    auto_until: float | None
    auto_risk_level: RiskLevel | None
    auto_risk_score: float | None
    combined_until: float


@dataclass(frozen=True)
class AutoTradeSnapshot:
    symbol: str
    enabled: bool
    trading_parameters: TradingParameters
    strategy_weights: Mapping[str, float]
    regime_decision: RegimeSwitchDecision | None
    regime_thresholds: Mapping[str, Any]
    regime_parameter_overrides: Mapping[str, Mapping[str, float | int]]
    strategy_catalog: tuple[Mapping[str, object], ...]
    metadata: Mapping[str, object]
    regime_activation: Mapping[str, object] | None
    risk: RiskFreezeSnapshot
    ai_inference: Mapping[str, object] | None


__all__ = [
    "AutoTradeConfig",
    "AutoTradeEngine",
    "PresetAvailability",
    "AutoTradeSnapshot",
    "RiskFreezeSnapshot",
]<|MERGE_RESOLUTION|>--- conflicted
+++ resolved
@@ -59,31 +59,6 @@
 _ALIAS_UNSET = _AliasConfigSentinel()
 
 
-<<<<<<< HEAD
-class _ThresholdRemovalSentinel:
-    __slots__ = ()
-
-
-_THRESHOLD_REMOVE = _ThresholdRemovalSentinel()
- 
-
-class _ThresholdOverrideUnsetSentinel:
-    __slots__ = ()
-
-
-_THRESHOLD_OVERRIDE_UNSET = _ThresholdOverrideUnsetSentinel()
-
-_THRESHOLD_REMOVE_STRINGS = {
-    "",
-    "none",
-    "null",
-    "unset",
-    "delete",
-    "remove",
-}
-
-=======
->>>>>>> 7899a759
 def _canonical_identifier(value: str | None) -> str | None:
     if value is None:
         return None
@@ -97,25 +72,6 @@
     return str(name).strip().casefold()
 
 
-<<<<<<< HEAD
-_SUPPORTED_SIGNAL_THRESHOLD_METRICS = frozenset(
-    _canonical_metric_name(name) for name in SUPPORTED_SIGNAL_THRESHOLD_METRICS
-)
-
-
-def _is_threshold_removal_marker(value: object) -> bool:
-    if value is _THRESHOLD_REMOVE:
-        return True
-    if value is None:
-        return True
-    if isinstance(value, str):
-        marker = value.strip().casefold()
-        return marker in _THRESHOLD_REMOVE_STRINGS
-    return False
-
-
-=======
->>>>>>> 7899a759
 @dataclass
 class _AutoRiskFreezeState:
     risk_level: RiskLevel | None = None
@@ -423,29 +379,11 @@
         self._global_signal_thresholds: Dict[str, float] = {}
         self._strategy_signal_thresholds: Dict[str, Dict[str, Dict[str, float]]] = {}
         self._signal_threshold_after_adjustment: float | None = None
-<<<<<<< HEAD
-        self._base_activation_threshold = float(abs(self.cfg.activation_threshold))
-        self.cfg.activation_threshold = self._base_activation_threshold
-        self._activation_threshold = self._base_activation_threshold
-        self._configure_signal_thresholds(
-            signal_thresholds=self.cfg.signal_thresholds,
-            strategy_signal_thresholds=self.cfg.strategy_signal_thresholds,
-            update_config=True,
-        )
-        self._base_signal_thresholds: Dict[str, float] = dict(self._global_signal_thresholds)
-        self._base_strategy_signal_thresholds: Dict[
-            str, Dict[str, Dict[str, float]]
-        ] = {
-            exchange: {strategy: dict(metrics) for strategy, metrics in strategy_map.items()}
-            for exchange, strategy_map in self._strategy_signal_thresholds.items()
-        }
-=======
         self._activation_threshold = float(self.cfg.activation_threshold)
         self._configure_signal_thresholds(
             signal_thresholds=self.cfg.signal_thresholds,
             strategy_signal_thresholds=self.cfg.strategy_signal_thresholds,
         )
->>>>>>> 7899a759
         normalized_weights = self._normalize_strategy_config(self.cfg.strategy_weights)
         self._strategy_weights = RegimeStrategyWeights(
             weights={
@@ -860,10 +798,6 @@
         *,
         signal_thresholds: Mapping[str, float] | None,
         strategy_signal_thresholds: Mapping[str, Mapping[str, float]] | None,
-<<<<<<< HEAD
-        update_config: bool,
-=======
->>>>>>> 7899a759
     ) -> None:
         global_thresholds: Dict[str, float] = {}
         if signal_thresholds:
@@ -874,17 +808,7 @@
                     continue
                 if not math.isfinite(numeric):
                     continue
-<<<<<<< HEAD
-                metric_key = _canonical_metric_name(str(metric_name))
-                if metric_key not in _SUPPORTED_SIGNAL_THRESHOLD_METRICS:
-                    raise ValueError(
-                        "Unsupported global signal threshold metric: %s"
-                        % metric_name
-                    )
-                global_thresholds[metric_key] = numeric
-=======
                 global_thresholds[_canonical_metric_name(str(metric_name))] = numeric
->>>>>>> 7899a759
         strategy_thresholds: Dict[str, Dict[str, Dict[str, float]]] = {}
         if strategy_signal_thresholds:
             for exchange_key, strategy_map in strategy_signal_thresholds.items():
@@ -904,17 +828,7 @@
                             continue
                         if not math.isfinite(numeric):
                             continue
-<<<<<<< HEAD
-                        metric_key = _canonical_metric_name(str(metric_name))
-                        if metric_key not in _SUPPORTED_SIGNAL_THRESHOLD_METRICS:
-                            raise ValueError(
-                                "Unsupported signal threshold metric for %s/%s: %s"
-                                % (exchange_key, strategy_key, metric_name)
-                            )
-                        metrics_payload[metric_key] = numeric
-=======
                         metrics_payload[_canonical_metric_name(str(metric_name))] = numeric
->>>>>>> 7899a759
                     if metrics_payload:
                         strategy_payload[strategy_norm] = metrics_payload
                 if strategy_payload:
@@ -923,27 +837,6 @@
         self._global_signal_thresholds = global_thresholds
         self._strategy_signal_thresholds = strategy_thresholds
 
-<<<<<<< HEAD
-        if update_config:
-            if global_thresholds:
-                self.cfg.signal_thresholds = MappingProxyType(dict(global_thresholds))
-            else:
-                self.cfg.signal_thresholds = None
-
-            if strategy_thresholds:
-                nested_proxy = {
-                    exchange: MappingProxyType(
-                        {
-                            strategy: MappingProxyType(dict(metrics))
-                            for strategy, metrics in strategy_map.items()
-                        }
-                    )
-                    for exchange, strategy_map in strategy_thresholds.items()
-                }
-                self.cfg.strategy_signal_thresholds = MappingProxyType(nested_proxy)
-            else:
-                self.cfg.strategy_signal_thresholds = None
-=======
         if global_thresholds:
             self.cfg.signal_thresholds = MappingProxyType(dict(global_thresholds))
         else:
@@ -962,25 +855,14 @@
             self.cfg.strategy_signal_thresholds = MappingProxyType(nested_proxy)
         else:
             self.cfg.strategy_signal_thresholds = None
->>>>>>> 7899a759
 
         self._signal_threshold_after_adjustment = self._resolve_signal_threshold(
             "signal_after_adjustment"
         )
         activation_override = self._resolve_signal_threshold("signal_after_clamp")
         if activation_override is not None:
-<<<<<<< HEAD
-            normalized_override = float(abs(activation_override))
-            if update_config:
-                self.cfg.activation_threshold = normalized_override
-            self._activation_threshold = normalized_override
-        else:
-            self._activation_threshold = self._base_activation_threshold
-            self.cfg.activation_threshold = self._base_activation_threshold
-=======
             self.cfg.activation_threshold = float(abs(activation_override))
         self._activation_threshold = float(abs(self.cfg.activation_threshold))
->>>>>>> 7899a759
 
     def _resolve_signal_threshold(self, metric: str) -> float | None:
         metric_key = _canonical_metric_name(metric)
@@ -1002,103 +884,6 @@
     def apply_signal_threshold_overrides(
         self,
         *,
-<<<<<<< HEAD
-        signal_thresholds: Mapping[str, float] | None | _ThresholdOverrideUnsetSentinel = _THRESHOLD_OVERRIDE_UNSET,
-        strategy_signal_thresholds: Mapping[str, Mapping[str, float]]
-        | None
-        | _ThresholdOverrideUnsetSentinel = _THRESHOLD_OVERRIDE_UNSET,
-    ) -> None:
-        if signal_thresholds is _THRESHOLD_OVERRIDE_UNSET:
-            merged_global = {
-                metric: float(value)
-                for metric, value in self._global_signal_thresholds.items()
-            }
-        elif signal_thresholds is None:
-            merged_global: Dict[str, float] = {
-                metric: float(value)
-                for metric, value in self._base_signal_thresholds.items()
-            }
-        else:
-            merged_global = {
-                metric: float(value)
-                for metric, value in self._global_signal_thresholds.items()
-            }
-            for metric_name, raw_value in signal_thresholds.items():
-                metric_key = _canonical_metric_name(str(metric_name))
-                if not metric_key:
-                    continue
-                if _is_threshold_removal_marker(raw_value):
-                    merged_global.pop(metric_key, None)
-                    continue
-                try:
-                    numeric = float(raw_value)
-                except (TypeError, ValueError):
-                    continue
-                if not math.isfinite(numeric):
-                    continue
-                merged_global[metric_key] = numeric
-
-        if strategy_signal_thresholds is _THRESHOLD_OVERRIDE_UNSET:
-            merged_strategy = {
-                exchange: {strategy: dict(metrics) for strategy, metrics in strategy_map.items()}
-                for exchange, strategy_map in self._strategy_signal_thresholds.items()
-            }
-        elif strategy_signal_thresholds is None:
-            merged_strategy: Dict[str, Dict[str, Dict[str, float]]] = {
-                exchange: {strategy: dict(metrics) for strategy, metrics in strategy_map.items()}
-                for exchange, strategy_map in self._base_strategy_signal_thresholds.items()
-            }
-        else:
-            merged_strategy = {
-                exchange: {strategy: dict(metrics) for strategy, metrics in strategy_map.items()}
-                for exchange, strategy_map in self._strategy_signal_thresholds.items()
-            }
-            for exchange_key, strategy_map in strategy_signal_thresholds.items():
-                exchange_norm = _canonical_identifier(str(exchange_key))
-                if not exchange_norm:
-                    continue
-                if _is_threshold_removal_marker(strategy_map):
-                    merged_strategy.pop(exchange_norm, None)
-                    continue
-                if not isinstance(strategy_map, Mapping):
-                    continue
-                current_strategies = merged_strategy.setdefault(exchange_norm, {})
-                for strategy_key, metric_map in strategy_map.items():
-                    strategy_norm = _canonical_identifier(str(strategy_key))
-                    if not strategy_norm:
-                        continue
-                    if _is_threshold_removal_marker(metric_map):
-                        current_strategies.pop(strategy_norm, None)
-                        continue
-                    if not isinstance(metric_map, Mapping):
-                        continue
-                    metrics_payload = dict(current_strategies.get(strategy_norm, {}))
-                    for metric_name, raw_value in metric_map.items():
-                        metric_key = _canonical_metric_name(str(metric_name))
-                        if not metric_key:
-                            continue
-                        if _is_threshold_removal_marker(raw_value):
-                            metrics_payload.pop(metric_key, None)
-                            continue
-                        try:
-                            numeric = float(raw_value)
-                        except (TypeError, ValueError):
-                            continue
-                        if not math.isfinite(numeric):
-                            continue
-                        metrics_payload[metric_key] = numeric
-                    if metrics_payload:
-                        current_strategies[strategy_norm] = metrics_payload
-                    else:
-                        current_strategies.pop(strategy_norm, None)
-                if not current_strategies:
-                    merged_strategy.pop(exchange_norm, None)
-
-        self._configure_signal_thresholds(
-            signal_thresholds=merged_global,
-            strategy_signal_thresholds=merged_strategy,
-            update_config=False,
-=======
         signal_thresholds: Mapping[str, float] | None = None,
         strategy_signal_thresholds: Mapping[str, Mapping[str, float]] | None = None,
     ) -> None:
@@ -1107,7 +892,6 @@
             strategy_signal_thresholds=(
                 strategy_signal_thresholds or self.cfg.strategy_signal_thresholds
             ),
->>>>>>> 7899a759
         )
 
     def signal_threshold_snapshot(self) -> Mapping[str, object]:
