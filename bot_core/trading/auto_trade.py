--- conflicted
+++ resolved
@@ -551,20 +551,6 @@
             )
             return entries, {}
 
-<<<<<<< HEAD
-        normalized_all: Dict[str, float] = {}
-        for key, value in prepared:
-            normalized_all[key] = value / total
-
-        sorted_weights = sorted(
-            normalized_all.items(),
-            key=lambda item: (-item[1], item[0]),
-        )
-
-        applied_weights: Dict[str, float] = {}
-        for name, weight in sorted_weights:
-            engine = self._resolve_engine_key(name)
-=======
         normalized: Dict[str, float] = {}
         for key, value in prepared:
             normalized[key] = value / total
@@ -576,7 +562,6 @@
 
         for name, weight in sorted_weights:
             engine = self._PRESET_ENGINE_MAPPING.get(name)
->>>>>>> dd20e40b
             if engine is None:
                 missing.append(name)
                 continue
@@ -591,21 +576,6 @@
                 },
             }
             entries.append(entry)
-<<<<<<< HEAD
-            applied_weights[name] = weight
-        if applied_weights:
-            applied_total = sum(applied_weights.values())
-            if not math.isclose(applied_total, 1.0):
-                applied_weights = {
-                    name: weight / applied_total for name, weight in applied_weights.items()
-                }
-            for entry in entries:
-                name = str(entry.get("name"))
-                entry_weight = applied_weights.get(name, 0.0)
-                entry["metadata"]["ensemble_weight"] = entry_weight
-        normalized = applied_weights if applied_weights else {}
-=======
->>>>>>> dd20e40b
         if invalid:
             self._logger.warning(
                 "Pominięto strategie z nieprawidłowymi wagami: %s",
@@ -621,110 +591,6 @@
                 "Pominięto strategie bez zmapowanego silnika: %s", ", ".join(sorted(set(missing)))
             )
         return entries, normalized
-<<<<<<< HEAD
-
-    def _resolve_engine_key(self, strategy_name: str) -> str | None:
-        """Return engine key for ``strategy_name`` using mapping, catalog and cache."""
-
-        raw_name = str(strategy_name)
-        cache = getattr(self, "_engine_key_cache", None)
-        if cache is None:
-            cache = {}
-            self._engine_key_cache = cache
-
-        cached = cache.get(raw_name)
-        if cached is not None or raw_name in cache:
-            return cached
-
-        engine = self._PRESET_ENGINE_MAPPING.get(raw_name)
-        if engine:
-            cache[raw_name] = engine
-            return engine
-
-        catalog = getattr(self, "_strategy_catalog", None)
-        if catalog is None:
-            cache[raw_name] = None
-            return None
-
-        def _store(engine_key: str, *aliases: str) -> str:
-            cache[raw_name] = engine_key
-            for alias in aliases:
-                if alias:
-                    cache.setdefault(alias, engine_key)
-            return engine_key
-
-        normalized_candidates = []
-        for candidate in (
-            raw_name,
-            raw_name.lower(),
-            raw_name.replace(" ", "_").lower(),
-            raw_name.replace("-", "_").lower(),
-        ):
-            if candidate not in normalized_candidates:
-                normalized_candidates.append(candidate)
-
-        for candidate in normalized_candidates:
-            mapped = self._PRESET_ENGINE_MAPPING.get(candidate)
-            if mapped:
-                return _store(mapped, candidate)
-
-            try:
-                metadata = catalog.metadata_for(candidate)
-            except Exception as exc:  # pragma: no cover - defensywne logowanie
-                self._logger.debug(
-                    "Nie udało się pobrać metadanych strategii %s: %s",
-                    candidate,
-                    exc,
-                    exc_info=True,
-                )
-                metadata = MappingProxyType({})
-
-            if isinstance(metadata, Mapping):
-                engine_key = metadata.get("engine")
-            else:  # pragma: no cover - utrzymanie kompatybilności
-                engine_key = None
-
-            if engine_key:
-                return _store(str(engine_key), candidate)
-
-            create_plugin = getattr(catalog, "create", None)
-            if not callable(create_plugin):
-                continue
-            try:
-                plugin_instance = create_plugin(candidate)
-            except Exception as exc:  # pragma: no cover - defensywne logowanie
-                self._logger.debug(
-                    "Nie udało się utworzyć strategii %s: %s",
-                    candidate,
-                    exc,
-                    exc_info=True,
-                )
-                plugin_instance = None
-
-            if plugin_instance is None:
-                continue
-
-            engine_attr = getattr(plugin_instance, "engine_key", None)
-            if engine_attr:
-                plugin_name = getattr(plugin_instance, "name", None)
-                aliases = [candidate]
-                if plugin_name:
-                    aliases.append(str(plugin_name))
-                return _store(str(engine_attr), *aliases)
-
-            plugin_name = getattr(plugin_instance, "name", None)
-            if plugin_name:
-                plugin_key = str(plugin_name)
-                mapped_plugin = self._PRESET_ENGINE_MAPPING.get(plugin_key)
-                if mapped_plugin:
-                    return _store(mapped_plugin, candidate, plugin_key)
-                if plugin_key == candidate:
-                    return _store(plugin_key, candidate)
-
-        cache[raw_name] = None
-        return None
-=======
->>>>>>> dd20e40b
 
     def _refresh_workflow_presets(self) -> None:
         workflow = getattr(self, "_regime_workflow", None)
