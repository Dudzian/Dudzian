--- conflicted
+++ resolved
@@ -2,10 +2,6 @@
 from __future__ import annotations
 
 import datetime as dt
-<<<<<<< HEAD
-import hashlib
-=======
->>>>>>> 05b6e49b
 import json
 import logging
 import math
@@ -379,10 +375,6 @@
             }
         self._last_inference_score: ModelScore | None = None
         self._last_inference_metadata: Dict[str, object] | None = None
-<<<<<<< HEAD
-        self._last_inference_scored_at: dt.datetime | None = None
-=======
->>>>>>> 05b6e49b
 
         batch_rule = DebounceRule(window=0.1, max_batch=1)
         self.bus.subscribe(EventType.MARKET_TICK, self._on_ticks_batch, rule=batch_rule)
@@ -1833,46 +1825,6 @@
         return signals
 
     @staticmethod
-<<<<<<< HEAD
-    def _json_safe_value(value: Any) -> Any:
-        if isinstance(value, Mapping):
-            return {
-                str(key): AutoTradeEngine._json_safe_value(val)
-                for key, val in value.items()
-                if val is not None
-            }
-        if isinstance(value, (list, tuple, set)):
-            return [AutoTradeEngine._json_safe_value(item) for item in value]
-        if isinstance(value, (dt.datetime, pd.Timestamp)):
-            timestamp = value
-            if isinstance(timestamp, pd.Timestamp):
-                timestamp = timestamp.to_pydatetime()
-            return timestamp.astimezone(dt.timezone.utc).isoformat()
-        if isinstance(value, (np.integer, int)):
-            return int(value)
-        if isinstance(value, (np.floating, float)):
-            return float(value)
-        if isinstance(value, (np.bool_, bool)):
-            return bool(value)
-        if isinstance(value, bytes):
-            try:
-                return value.decode("utf-8")
-            except Exception:
-                return value.decode("utf-8", errors="replace")
-        return value
-
-    @classmethod
-    def _normalize_data_quality_report(
-        cls, report: Mapping[str, Any]
-    ) -> Dict[str, Any]:
-        normalized: Dict[str, Any] = {}
-        for key, value in report.items():
-            normalized[str(key)] = cls._json_safe_value(value)
-        return normalized
-
-    @staticmethod
-=======
->>>>>>> 05b6e49b
     def _stringify_metadata(metadata: Mapping[str, Any]) -> Dict[str, str]:
         payload: Dict[str, str] = {}
         for key, value in metadata.items():
@@ -1980,24 +1932,11 @@
         weights_after: Mapping[str, float],
         assessment: MarketRegimeAssessment,
         adjustment_metadata: Mapping[str, float],
-<<<<<<< HEAD
-        data_quality: Mapping[str, Any] | None = None,
-        data_quality_status: Mapping[str, str] | None = None,
-        data_quality_reports: Sequence[str] | None = None,
-        data_quality_alerts: int | None = None,
-        model_label: str | None = None,
-        timestamp: dt.datetime | None = None,
-=======
->>>>>>> 05b6e49b
     ) -> None:
         if self._decision_journal is None:
             return
         try:
-<<<<<<< HEAD
-            event_ts = timestamp or dt.datetime.now(dt.timezone.utc)
-=======
             event_ts = dt.datetime.now(dt.timezone.utc)
->>>>>>> 05b6e49b
             context = dict(self._decision_journal_context)
             environment = str(context.get("environment", "auto-trade"))
             portfolio = str(context.get("portfolio", "autotrader"))
@@ -2016,55 +1955,12 @@
                 },
             }
             metadata_payload.update({str(k): v for k, v in adjustment_metadata.items()})
-<<<<<<< HEAD
-            if model_label:
-                metadata_payload["model_label"] = str(model_label)
-            feature_snapshot = {
-                str(name): float(value)
-                for name, value in sorted(features.items())
-            }
-            if feature_snapshot:
-                metadata_payload["feature_snapshot_version"] = 1
-                metadata_payload["feature_snapshot"] = feature_snapshot
-                feature_json = json.dumps(
-                    feature_snapshot,
-                    ensure_ascii=False,
-                    sort_keys=True,
-                    separators=(",", ":"),
-                ).encode("utf-8")
-                metadata_payload["feature_snapshot_bytes"] = len(feature_json)
-                metadata_payload["feature_snapshot_checksum"] = hashlib.sha256(
-                    feature_json
-                ).hexdigest()
-                sample = {
-                    str(name): float(value)
-                    for name, value in list(feature_snapshot.items())[:8]
-                }
-                if sample:
-                    metadata_payload["feature_sample"] = sample
-            if data_quality:
-                normalized_dq = self._normalize_data_quality_report(data_quality)
-                if normalized_dq:
-                    metadata_payload["data_quality"] = normalized_dq
-            if data_quality_status:
-                metadata_payload["data_quality_status"] = {
-                    str(name): str(status)
-                    for name, status in data_quality_status.items()
-                }
-            if data_quality_alerts is not None:
-                metadata_payload["data_quality_alerts"] = int(data_quality_alerts)
-            if data_quality_reports:
-                metadata_payload["data_quality_reports"] = [
-                    str(path) for path in data_quality_reports if path
-                ]
-=======
             sample = {
                 str(name): float(value)
                 for name, value in sorted(features.items())[:8]
             }
             if sample:
                 metadata_payload["feature_sample"] = sample
->>>>>>> 05b6e49b
             event_kwargs: Dict[str, Any] = {
                 "event_type": "ai_inference",
                 "timestamp": event_ts,
@@ -2444,19 +2340,6 @@
             signals.update(plugin_signals)
         signals["daily_breakout"] = signals.get("day_trading", fallback_signals["day_trading"])
         base_weights = dict(weights)
-<<<<<<< HEAD
-        ai_metadata: dict[str, object] | None = None
-        self._last_inference_score = None
-        self._last_inference_metadata = None
-        self._last_inference_scored_at = None
-        adjustment_metadata: Dict[str, float] | None = None
-        inference_service = self._decision_inference
-        data_quality_payload: Mapping[str, Any] | None = None
-        data_quality_status: Dict[str, str] | None = None
-        data_quality_reports: list[str] = []
-        data_quality_alerts: int | None = None
-        model_label: str | None = None
-=======
         base_abs_weight = sum(abs(value) for value in base_weights.values())
         base_signal_numerator = sum(
             base_weights.get(name, 0.0) * signals.get(name, 0.0)
@@ -2474,60 +2357,12 @@
         weights_before_adjustment: Dict[str, float] | None = None
         adjusted_signal_value: float | None = None
         inference_service = self._decision_inference
->>>>>>> 05b6e49b
         if (
             inference_service is not None
             and getattr(inference_service, "is_ready", True)
             and inference_features
         ):
             try:
-<<<<<<< HEAD
-                if hasattr(inference_service, "monitor_features"):
-                    try:
-                        dq_raw = inference_service.monitor_features(
-                            inference_features,
-                            context={
-                                "symbol": self.cfg.symbol,
-                                "regime": assessment.regime.value,
-                            },
-                        )
-                    except Exception as exc:  # pragma: no cover - monitoring nie może blokować tradingu
-                        self._logger.debug(
-                            "DecisionModelInference monitor_features failed: %s",
-                            exc,
-                            exc_info=True,
-                        )
-                    else:
-                        if isinstance(dq_raw, Mapping):
-                            data_quality_payload = self._normalize_data_quality_report(
-                                dq_raw
-                            )
-                            if data_quality_payload:
-                                data_quality_status = {
-                                    str(name): str(
-                                        (payload or {}).get("status", "unknown")
-                                    )
-                                    for name, payload in data_quality_payload.items()
-                                    if isinstance(payload, Mapping)
-                                }
-                                if data_quality_status:
-                                    alerts = sum(
-                                        1
-                                        for status in data_quality_status.values()
-                                        if str(status).lower() == "alert"
-                                    )
-                                    data_quality_alerts = alerts
-                                for payload in data_quality_payload.values():
-                                    if isinstance(payload, Mapping):
-                                        report_path = payload.get("report_path")
-                                        if report_path:
-                                            data_quality_reports.append(str(report_path))
-                                if data_quality_reports:
-                                    data_quality_reports = sorted(
-                                        dict.fromkeys(data_quality_reports)
-                                    )
-=======
->>>>>>> 05b6e49b
                 ai_score = inference_service.score(
                     inference_features,
                     context={"symbol": self.cfg.symbol, "regime": assessment.regime.value},
@@ -2537,13 +2372,6 @@
                     "DecisionModelInference score failed: %s", exc, exc_info=True
                 )
             else:
-<<<<<<< HEAD
-                scored_at = dt.datetime.now(dt.timezone.utc)
-                weights, adjustment_metadata = self._apply_inference_adjustment(weights, ai_score)
-                parameters = self._compose_trading_parameters(weights)
-                self._last_trading_parameters = parameters
-                model_label = getattr(inference_service, "model_label", None)
-=======
                 weights_before_adjustment = dict(weights)
                 weights, adjustment_metadata = self._apply_inference_adjustment(weights, ai_score)
                 adjustment_metadata = dict(adjustment_metadata)
@@ -2564,7 +2392,6 @@
                 )
                 adjustment_metadata["signal_before_adjustment"] = base_signal_value
                 adjustment_metadata["signal_after_adjustment"] = adjusted_signal_value
->>>>>>> 05b6e49b
                 ai_metadata = {
                     "expected_return_bps": float(ai_score.expected_return_bps),
                     "success_probability": float(ai_score.success_probability),
@@ -2573,41 +2400,10 @@
                     "feature_count": len(inference_features),
                     "base_abs_weight": adjustment_metadata.get("base_abs_weight"),
                     "adjusted_abs_weight": adjustment_metadata.get("adjusted_abs_weight"),
-<<<<<<< HEAD
-                }
-                if model_label:
-                    ai_metadata["model_label"] = str(model_label)
-                if data_quality_payload:
-                    ai_metadata["data_quality"] = data_quality_payload
-                if data_quality_status:
-                    ai_metadata["data_quality_status"] = data_quality_status
-                if data_quality_alerts is not None:
-                    ai_metadata["data_quality_alerts"] = data_quality_alerts
-                if data_quality_reports:
-                    ai_metadata["data_quality_reports"] = list(data_quality_reports)
-                self._record_ai_inference_event(
-                    ai_score,
-                    features=inference_features,
-                    weights_before=base_weights,
-                    weights_after=weights,
-                    assessment=assessment,
-                    adjustment_metadata=adjustment_metadata or {},
-                    data_quality=data_quality_payload,
-                    data_quality_status=data_quality_status,
-                    data_quality_reports=data_quality_reports,
-                    data_quality_alerts=data_quality_alerts,
-                    model_label=model_label,
-                    timestamp=scored_at,
-                )
-                self._last_inference_score = ai_score
-                self._last_inference_metadata = dict(ai_metadata)
-                self._last_inference_scored_at = scored_at
-=======
                     "signal_before_adjustment": base_signal_value,
                     "signal_after_adjustment": adjusted_signal_value,
                 }
                 self._last_inference_score = ai_score
->>>>>>> 05b6e49b
         numerator = 0.0
         for name, weight in weights.items():
             signal_value = signals.get(name, 0.0)
