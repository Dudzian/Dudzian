--- conflicted
+++ resolved
@@ -38,11 +38,6 @@
 from bot_core.trading.strategies import StrategyCatalog
 from bot_core.trading.strategy_aliasing import (
     StrategyAliasResolver,
-<<<<<<< HEAD
-    canonical_alias_map,
-    normalise_suffixes,
-=======
->>>>>>> 4f2ee0e8
     strategy_key_aliases,
     strategy_name_candidates,
 )
@@ -363,85 +358,6 @@
             cls._ALIAS_RESOLVER = resolver
         return resolver
 
-<<<<<<< HEAD
-    def _alias_resolver_instance(self) -> StrategyAliasResolver:
-        """Return resolver including instance-level overrides."""
-
-        override = getattr(self, "_alias_resolver_override", None)
-        if override is not None:
-            return override
-        return type(self)._alias_resolver()
-
-    def configure_strategy_aliases(
-        self,
-        alias_map: Mapping[str, str] | None | _AliasConfigSentinel = _ALIAS_UNSET,
-        *,
-        suffixes: Iterable[str] | None | _AliasConfigSentinel = _ALIAS_UNSET,
-    ) -> None:
-        """Update alias overrides and rebuild internal caches if necessary."""
-
-        current_map = canonical_alias_map(self.cfg.strategy_alias_map)
-        if alias_map is _ALIAS_UNSET:
-            target_map = current_map
-            alias_override: Mapping[str, str] | None = self.cfg.strategy_alias_map
-        else:
-            target_map = canonical_alias_map(alias_map)
-            alias_override = target_map or None
-
-        current_suffixes = (
-            tuple(self.cfg.strategy_alias_suffixes)
-            if self.cfg.strategy_alias_suffixes is not None
-            else ()
-        )
-        if suffixes is _ALIAS_UNSET:
-            target_suffixes = current_suffixes
-            suffix_override: Iterable[str] | None = self.cfg.strategy_alias_suffixes
-        elif suffixes is None:
-            target_suffixes = ()
-            suffix_override = None
-        else:
-            target_suffixes = normalise_suffixes(suffixes)
-            suffix_override = target_suffixes
-
-        if target_map == current_map and target_suffixes == current_suffixes:
-            return
-
-        self.cfg.strategy_alias_map = target_map or None
-        if suffix_override is None:
-            self.cfg.strategy_alias_suffixes = None
-        else:
-            self.cfg.strategy_alias_suffixes = tuple(suffix_override)
-
-        base_resolver = type(self)._alias_resolver()
-        override_resolver = base_resolver.extend(
-            alias_map=self.cfg.strategy_alias_map,
-            suffixes=self.cfg.strategy_alias_suffixes,
-        )
-        self._alias_resolver_override = (
-            None if override_resolver is base_resolver else override_resolver
-        )
-
-        self._engine_key_cache = self._build_engine_cache()
-        self._strategy_metadata_cache = {}
-
-        workflow = getattr(self, "_regime_workflow", None)
-        if workflow is not None and hasattr(workflow, "configure_strategy_aliases"):
-            try:
-                workflow.configure_strategy_aliases(
-                    alias_map=self.cfg.strategy_alias_map,
-                    suffixes=self.cfg.strategy_alias_suffixes,
-                )
-            except Exception as exc:  # pragma: no cover - defensywne logowanie
-                self._logger.debug(
-                    "Aktualizacja aliasów workflow nie powiodła się: %s",
-                    exc,
-                    exc_info=True,
-                )
-
-        self._refresh_workflow_presets()
-
-=======
->>>>>>> 4f2ee0e8
     def __init__(
         self,
         adapter: EmitterAdapter,
@@ -497,16 +413,8 @@
             }
         )
         catalog = strategy_catalog or StrategyCatalog.default()
-<<<<<<< HEAD
-        self._engine_key_cache: Dict[str, str | None] = {}
-        self._strategy_metadata_cache: Dict[
-            str, tuple[Mapping[str, object], str | None] | None
-        ] = {}
-        self._update_strategy_catalog(catalog)
-=======
         self._strategy_catalog = catalog
         self._engine_key_cache: Dict[str, str | None] = {}
->>>>>>> 4f2ee0e8
         base_override = {
             "day_trading_momentum_window": int(max(1, self.cfg.breakout_window)),
             "day_trading_volatility_window": int(
@@ -955,20 +863,6 @@
             )
             return entries, {}
 
-<<<<<<< HEAD
-        normalized_all: Dict[str, float] = {}
-        for key, value in prepared:
-            normalized_all[key] = value / total
-
-        sorted_weights = sorted(
-            normalized_all.items(),
-            key=lambda item: (-item[1], item[0]),
-        )
-
-        applied_weights: Dict[str, float] = {}
-        for name, weight in sorted_weights:
-            engine = self._resolve_engine_key(name)
-=======
         normalized: Dict[str, float] = {}
         for key, value in prepared:
             normalized[key] = value / total
@@ -980,7 +874,6 @@
 
         for name, weight in sorted_weights:
             engine = self._PRESET_ENGINE_MAPPING.get(name)
->>>>>>> 4f2ee0e8
             if engine is None:
                 missing.append(name)
                 continue
@@ -995,21 +888,6 @@
                 },
             }
             entries.append(entry)
-<<<<<<< HEAD
-            applied_weights[name] = weight
-        if applied_weights:
-            applied_total = sum(applied_weights.values())
-            if not math.isclose(applied_total, 1.0):
-                applied_weights = {
-                    name: weight / applied_total for name, weight in applied_weights.items()
-                }
-            for entry in entries:
-                name = str(entry.get("name"))
-                entry_weight = applied_weights.get(name, 0.0)
-                entry["metadata"]["ensemble_weight"] = entry_weight
-        normalized = applied_weights if applied_weights else {}
-=======
->>>>>>> 4f2ee0e8
         if invalid:
             self._logger.warning(
                 "Pominięto strategie z nieprawidłowymi wagami: %s",
@@ -1025,164 +903,6 @@
                 "Pominięto strategie bez zmapowanego silnika: %s", ", ".join(sorted(set(missing)))
             )
         return entries, normalized
-<<<<<<< HEAD
-
-    def _build_engine_cache(self) -> Dict[str, str | None]:
-        cache: Dict[str, str | None] = {}
-
-        resolver = self._alias_resolver_instance()
-        suffixes = resolver.suffixes
-
-        def _seed(name: str, engine_key: str) -> None:
-            for alias in strategy_key_aliases(name):
-                cache.setdefault(alias, engine_key)
-
-        for name, engine_key in self._PRESET_ENGINE_MAPPING.items():
-            if not engine_key:
-                continue
-            canonical = str(engine_key)
-            _seed(name, canonical)
-            _seed(canonical, canonical)
-            for suffix in suffixes:
-                _seed(f"{name}{suffix}", canonical)
-                _seed(f"{canonical}{suffix}", canonical)
-
-        for alias_name, target in resolver.alias_map.items():
-            mapped_engine = self._PRESET_ENGINE_MAPPING.get(target, target)
-            if not mapped_engine:
-                continue
-            canonical = str(mapped_engine)
-            _seed(alias_name, canonical)
-            for suffix in suffixes:
-                _seed(f"{alias_name}{suffix}", canonical)
-        return cache
-
-    def _update_strategy_catalog(self, catalog: StrategyCatalog) -> None:
-        """Replace strategy catalog and reset engine cache."""
-
-        self._strategy_catalog = catalog
-        self._engine_key_cache = self._build_engine_cache()
-        self._strategy_metadata_cache = {}
-
-    def _resolve_engine_key(self, strategy_name: str) -> str | None:
-        """Return engine key for ``strategy_name`` using mapping, catalog and cache."""
-
-        raw_name = str(strategy_name)
-        cache = getattr(self, "_engine_key_cache", None)
-        if cache is None:
-            cache = self._build_engine_cache()
-            self._engine_key_cache = cache
-
-        def _store(engine_key: str, *aliases: str) -> str:
-            canonical = str(engine_key)
-            for alias in (raw_name, canonical, *aliases):
-                if not alias:
-                    continue
-                for variant in strategy_key_aliases(alias):
-                    cache.setdefault(variant, canonical)
-            return canonical
-
-        if raw_name in cache:
-            cached_value = cache[raw_name]
-            if cached_value is not None:
-                return _store(cached_value)
-
-        candidates: list[str] = []
-        seen: set[str] = set()
-
-        def _append(value: str) -> None:
-            if not value:
-                return
-            if value in seen:
-                return
-            seen.add(value)
-            candidates.append(value)
-
-        resolver = self._alias_resolver_instance()
-        for candidate in strategy_name_candidates(
-            raw_name,
-            resolver.alias_map,
-            resolver.suffixes,
-            normalised=True,
-        ):
-            _append(candidate)
-        _append(raw_name)
-
-        for item in list(candidates):
-            for variant in strategy_key_aliases(item):
-                _append(variant)
-
-        for candidate in candidates:
-            cached_value = cache.get(candidate)
-            if cached_value is not None:
-                return _store(cached_value, candidate)
-            if candidate in cache:
-                continue
-            mapped = self._PRESET_ENGINE_MAPPING.get(candidate)
-            if mapped:
-                return _store(mapped, candidate)
-
-        catalog = getattr(self, "_strategy_catalog", None)
-        if catalog is None:
-            cache[raw_name] = None
-            return None
-
-        for candidate in candidates:
-            if candidate in cache and cache[candidate] is None:
-                continue
-            try:
-                metadata = catalog.metadata_for(candidate)
-            except Exception as exc:  # pragma: no cover - defensywne logowanie
-                self._logger.debug(
-                    "Nie udało się pobrać metadanych strategii %s: %s",
-                    candidate,
-                    exc,
-                    exc_info=True,
-                )
-                metadata = MappingProxyType({})
-
-            engine_key = metadata.get("engine") if isinstance(metadata, Mapping) else None
-            if engine_key:
-                return _store(str(engine_key), candidate)
-
-            create_plugin = getattr(catalog, "create", None)
-            if not callable(create_plugin):
-                continue
-            try:
-                plugin_instance = create_plugin(candidate)
-            except Exception as exc:  # pragma: no cover - defensywne logowanie
-                self._logger.debug(
-                    "Nie udało się utworzyć strategii %s: %s",
-                    candidate,
-                    exc,
-                    exc_info=True,
-                )
-                plugin_instance = None
-
-            if plugin_instance is None:
-                continue
-
-            engine_attr = getattr(plugin_instance, "engine_key", None)
-            if engine_attr:
-                plugin_name = getattr(plugin_instance, "name", None)
-                aliases = [candidate]
-                if plugin_name:
-                    aliases.append(str(plugin_name))
-                return _store(str(engine_attr), *aliases)
-
-            plugin_name = getattr(plugin_instance, "name", None)
-            if plugin_name:
-                plugin_key = str(plugin_name)
-                mapped_plugin = self._PRESET_ENGINE_MAPPING.get(plugin_key)
-                if mapped_plugin:
-                    return _store(mapped_plugin, candidate, plugin_key)
-                if plugin_key == candidate:
-                    return _store(plugin_key, candidate)
-
-        cache[raw_name] = None
-        return None
-=======
->>>>>>> 4f2ee0e8
 
     def _refresh_workflow_presets(self) -> None:
         workflow = getattr(self, "_regime_workflow", None)
@@ -1437,11 +1157,7 @@
                 ),
             }
 
-<<<<<<< HEAD
-        resolver = self._alias_resolver_instance()
-=======
         resolver = type(self)._alias_resolver()
->>>>>>> 4f2ee0e8
 
         for name in sorted(weights):
             lookup_sequence = strategy_name_candidates(
