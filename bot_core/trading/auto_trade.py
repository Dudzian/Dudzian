--- conflicted
+++ resolved
@@ -34,16 +34,6 @@
 
 
 @dataclass
-<<<<<<< HEAD
-class _ManualRiskFreezeState:
-    reason: str | None = None
-    triggered_at: float = 0.0
-    last_extension_at: float = 0.0
-
-
-@dataclass
-=======
->>>>>>> 11ea65f9
 class AutoTradeConfig:
     symbol: str = "BTCUSDT"
     qty: float = 0.01
@@ -125,10 +115,6 @@
         self._manual_risk_frozen_until: float = 0.0
         self._auto_risk_frozen_until: float = 0.0
         self._auto_risk_frozen: bool = False
-<<<<<<< HEAD
-        self._manual_risk_state = _ManualRiskFreezeState()
-=======
->>>>>>> 11ea65f9
         self._auto_risk_state = _AutoRiskFreezeState()
         self._submit_market = broker_submit_market
         self._regime_classifier = MarketRegimeClassifier()
@@ -157,10 +143,6 @@
         self._manual_risk_frozen_until = 0.0
         self._auto_risk_frozen_until = 0.0
         self._auto_risk_frozen = False
-<<<<<<< HEAD
-        self._manual_risk_state = _ManualRiskFreezeState()
-=======
->>>>>>> 11ea65f9
         self._auto_risk_state = _AutoRiskFreezeState()
         self._recompute_risk_freeze_until()
         self.adapter.push_autotrade_status("enabled", detail={"symbol": self.cfg.symbol})  # type: ignore[attr-defined]
@@ -555,87 +537,10 @@
             self._last_summary = summary
         return assessment
 
-<<<<<<< HEAD
-    def _manual_risk_unfreeze(
-        self,
-        *,
-        reason: str,
-        now: float,
-    ) -> None:
-        state = self._manual_risk_state
-        triggered_at = state.triggered_at if state and state.triggered_at else None
-        last_extension_at = state.last_extension_at if state and state.last_extension_at else triggered_at
-        detail: Dict[str, Any] = {
-            "symbol": self.cfg.symbol,
-            "reason": reason,
-            "triggered_at": triggered_at,
-            "released_at": now,
-            "frozen_for": (now - triggered_at) if triggered_at is not None else None,
-            "last_extension_at": last_extension_at,
-        }
-        if state and state.reason:
-            detail["source_reason"] = state.reason
-
-        self._manual_risk_frozen_until = 0.0
-        self._manual_risk_state = _ManualRiskFreezeState()
-        self.adapter.push_autotrade_status(  # type: ignore[attr-defined]
-            "risk_unfreeze",
-            detail=detail,
-        )
-
-    def _auto_risk_unfreeze(
-        self,
-        *,
-        reason: str,
-        now: float,
-        summary: RegimeSummary | None = None,
-        score_value: float | None = None,
-    ) -> None:
-        state = self._auto_risk_state
-        triggered_at = state.triggered_at or now
-        last_extension_at = state.last_extension_at or triggered_at
-        detail: Dict[str, Any] = {
-            "symbol": self.cfg.symbol,
-            "reason": reason,
-            "triggered_at": triggered_at,
-            "released_at": now,
-            "frozen_for": max(0.0, now - triggered_at),
-            "risk_level": None,
-            "risk_score": None,
-            "last_extension_at": last_extension_at,
-        }
-        level_source = summary.risk_level if summary else state.risk_level
-        score_source: float | None
-        if summary is not None:
-            score_source = score_value
-        else:
-            score_source = state.risk_score
-        if level_source is not None:
-            detail["risk_level"] = level_source.value
-        if score_source is not None:
-            detail["risk_score"] = float(score_source)
-
-        self._auto_risk_frozen = False
-        self._auto_risk_frozen_until = 0.0
-        self._auto_risk_state = _AutoRiskFreezeState()
-        self.adapter.push_autotrade_status(  # type: ignore[attr-defined]
-            "auto_risk_unfreeze",
-            detail=detail,
-        )
-
-=======
->>>>>>> 11ea65f9
     def _sync_freeze_state(self) -> None:
         now = time.time()
 
         if self._manual_risk_frozen_until and now >= self._manual_risk_frozen_until:
-<<<<<<< HEAD
-            self._manual_risk_unfreeze(reason="expired", now=now)
-
-        auto_until = self._auto_risk_frozen_until if self._auto_risk_frozen else 0.0
-        if auto_until and now >= auto_until:
-            self._auto_risk_unfreeze(reason="expired", now=now)
-=======
             self._manual_risk_frozen_until = 0.0
 
         auto_until = self._auto_risk_frozen_until if self._auto_risk_frozen else 0.0
@@ -646,59 +551,14 @@
                 "auto_risk_unfreeze",
                 detail={"symbol": self.cfg.symbol},
             )
->>>>>>> 11ea65f9
 
         if self.cfg.auto_risk_freeze:
             summary = self._regime_history.summarise()
             triggered = False
-<<<<<<< HEAD
-            level_rank = -1
-            score_value: float | None = None
-            trigger_reason: str | None = None
-=======
->>>>>>> 11ea65f9
             if summary is not None:
                 level_rank = self._RISK_LEVEL_ORDER.get(summary.risk_level, -1)
                 target_rank = self._RISK_LEVEL_ORDER.get(self.cfg.auto_risk_freeze_level, 99)
                 level_triggered = level_rank >= target_rank >= 0
-<<<<<<< HEAD
-                score_value = float(summary.risk_score)
-                score_triggered = score_value >= self.cfg.auto_risk_freeze_score
-                triggered = level_triggered or score_triggered
-                if level_triggered and score_triggered:
-                    trigger_reason = "risk_level_and_score_threshold"
-                elif level_triggered:
-                    trigger_reason = "risk_level_threshold"
-                elif score_triggered:
-                    trigger_reason = "risk_score_threshold"
-            if triggered:
-                previous_until = self._auto_risk_frozen_until if self._auto_risk_frozen else 0.0
-                new_expiry = now + float(self.cfg.risk_freeze_seconds)
-                effective_expiry = max(previous_until, new_expiry)
-                risk_level_value = summary.risk_level.value if summary else None
-                if not self._auto_risk_frozen:
-                    new_state = _AutoRiskFreezeState(
-                        risk_level=summary.risk_level if summary else None,
-                        risk_score=score_value,
-                        triggered_at=now,
-                        last_extension_at=now,
-                    )
-                    self._auto_risk_state = new_state
-                    self._auto_risk_frozen = True
-                    self._auto_risk_frozen_until = effective_expiry
-                    detail = {
-                        "symbol": self.cfg.symbol,
-                        "risk_level": risk_level_value,
-                        "risk_score": score_value,
-                        "until": effective_expiry,
-                        "triggered_at": new_state.triggered_at,
-                        "last_extension_at": new_state.last_extension_at,
-                        "released_at": None,
-                        "frozen_for": None,
-                    }
-                    if trigger_reason:
-                        detail["reason"] = trigger_reason
-=======
                 score_triggered = summary.risk_score >= self.cfg.auto_risk_freeze_score
                 triggered = level_triggered or score_triggered
             if triggered:
@@ -711,91 +571,12 @@
                     "until": new_expiry,
                 }
                 if not self._auto_risk_frozen:
->>>>>>> 11ea65f9
                     self.adapter.push_autotrade_status(  # type: ignore[attr-defined]
                         "auto_risk_freeze",
                         detail=detail,
                         level="WARN",
                     )
                 else:
-<<<<<<< HEAD
-                    state = self._auto_risk_state
-                    detail = {
-                        "symbol": self.cfg.symbol,
-                        "risk_level": risk_level_value,
-                        "risk_score": score_value,
-                        "until": effective_expiry,
-                        "triggered_at": state.triggered_at or now,
-                        "last_extension_at": state.last_extension_at
-                        or (state.triggered_at or now),
-                        "released_at": None,
-                        "frozen_for": None,
-                    }
-                    if trigger_reason:
-                        detail["reason"] = trigger_reason
-                    extend_reason = None
-                    previous_level_rank = self._RISK_LEVEL_ORDER.get(state.risk_level, -1)
-                    if summary is not None:
-                        if level_rank > previous_level_rank:
-                            extend_reason = "risk_level_escalated"
-                        elif level_rank == previous_level_rank and score_value is not None:
-                            prev_score = state.risk_score if state.risk_score is not None else -math.inf
-                            if score_value >= prev_score + 0.05:
-                                extend_reason = "risk_score_increase"
-                    time_remaining = max(previous_until - now, 0.0)
-                    if extend_reason is None and time_remaining <= float(self.cfg.risk_freeze_seconds) * 0.25:
-                        extend_reason = "expiry_near"
-                    should_extend = effective_expiry > previous_until + 1e-6
-                    if should_extend:
-                        new_state = _AutoRiskFreezeState(
-                            risk_level=summary.risk_level if summary else None,
-                            risk_score=score_value,
-                            triggered_at=state.triggered_at or now,
-                            last_extension_at=now,
-                        )
-                        self._auto_risk_state = new_state
-                        self._auto_risk_frozen_until = effective_expiry
-                        if extend_reason:
-                            extend_detail = dict(detail)
-                            extend_detail["extended_from"] = previous_until
-                            extend_detail["until"] = effective_expiry
-                            extend_detail["reason"] = extend_reason
-                            extend_detail["triggered_at"] = new_state.triggered_at
-                            extend_detail["last_extension_at"] = new_state.last_extension_at
-                            self.adapter.push_autotrade_status(  # type: ignore[attr-defined]
-                                "auto_risk_freeze_extend",
-                                detail=extend_detail,
-                                level="WARN",
-                            )
-                    else:
-                        self._auto_risk_state = _AutoRiskFreezeState(
-                            risk_level=summary.risk_level if summary else None,
-                            risk_score=score_value,
-                            triggered_at=state.triggered_at or now,
-                            last_extension_at=state.last_extension_at
-                            or (state.triggered_at or now),
-                        )
-            elif self._auto_risk_frozen:
-                recovery_reason = None
-                target_rank = self._RISK_LEVEL_ORDER.get(self.cfg.auto_risk_freeze_level, 99)
-                below_level = level_rank >= 0 and target_rank >= 0 and level_rank < target_rank
-                score_margin = max(0.02, min(0.1, float(self.cfg.auto_risk_freeze_score) * 0.2))
-                score_cutoff = max(float(self.cfg.auto_risk_freeze_score) - score_margin, 0.0)
-                below_score = score_value is not None and score_value <= score_cutoff
-                if below_level and below_score:
-                    recovery_reason = "risk_recovered"
-                elif below_level:
-                    recovery_reason = "risk_level_recovered"
-                elif below_score:
-                    recovery_reason = "risk_score_recovered"
-                if recovery_reason:
-                    self._auto_risk_unfreeze(
-                        reason=recovery_reason,
-                        now=now,
-                        summary=summary,
-                        score_value=score_value,
-                    )
-=======
                     if new_expiry > previous_until + 1e-6:
                         extend_detail = dict(detail)
                         extend_detail["extended_from"] = previous_until
@@ -807,24 +588,11 @@
                         )
                 self._auto_risk_frozen = True
                 self._auto_risk_frozen_until = max(previous_until, new_expiry)
->>>>>>> 11ea65f9
 
         self._recompute_risk_freeze_until()
 
     def _recompute_risk_freeze_until(self) -> None:
         now = time.time()
-<<<<<<< HEAD
-        manual_until = (
-            self._manual_risk_frozen_until
-            if self._manual_risk_frozen_until and now < self._manual_risk_frozen_until
-            else 0.0
-        )
-        auto_until = (
-            self._auto_risk_frozen_until
-            if self._auto_risk_frozen and now < self._auto_risk_frozen_until
-            else 0.0
-        )
-=======
         manual_until = self._manual_risk_frozen_until
         if manual_until and now >= manual_until:
             manual_until = 0.0
@@ -834,7 +602,6 @@
             auto_until = 0.0
             self._auto_risk_frozen_until = 0.0
             self._auto_risk_frozen = False
->>>>>>> 11ea65f9
         self._risk_frozen_until = float(max(manual_until, auto_until, 0.0))
 
     def get_last_regime_assessment(self) -> MarketRegimeAssessment | None:
