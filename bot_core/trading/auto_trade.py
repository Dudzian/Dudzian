"""Rozszerzony silnik autotradingu wspierający wiele strategii i reżimy."""
from __future__ import annotations

import time
from collections import deque
from copy import deepcopy
from dataclasses import dataclass, field
from typing import Any, Deque, Dict, Iterable, List, Mapping, Optional

import numpy as np
import pandas as pd

from bot_core.ai.regime import (
    MarketRegime,
    MarketRegimeAssessment,
    MarketRegimeClassifier,
    RegimeHistory,
    RegimeStrategyWeights,
    RegimeSummary,
<<<<<<< HEAD
    RiskLevel,
=======
>>>>>>> 89455c10
)
from bot_core.backtest.ma import simulate_trades_ma  # noqa: F401 - zachowaj kompatybilność API
from bot_core.events import DebounceRule, Event, EventBus, EventType, EmitterAdapter


@dataclass
class AutoTradeConfig:
    symbol: str = "BTCUSDT"
    qty: float = 0.01
    emit_signals: bool = True
    use_close_only: bool = True
    default_params: Dict[str, int] | None = None
    risk_freeze_seconds: int = 300
    strategy_weights: Mapping[str, Mapping[str, float]] | None = None
    regime_window: int = 60
    activation_threshold: float = 0.2
    breakout_window: int = 24
    mean_reversion_window: int = 20
    mean_reversion_z: float = 1.25
    regime_history_maxlen: int = 5
    regime_history_decay: float = 0.65
    auto_risk_freeze: bool = True
    auto_risk_freeze_level: RiskLevel | str = RiskLevel.CRITICAL
    auto_risk_freeze_score: float = 0.8

    def __post_init__(self) -> None:
        if self.default_params is None:
            self.default_params = {"fast": 10, "slow": 50}
        if self.strategy_weights is None:
            defaults = RegimeStrategyWeights.default()
            self.strategy_weights = {
                regime.value: dict(weights)
                for regime, weights in defaults.weights.items()
            }
        self.regime_history_maxlen = int(self.regime_history_maxlen)
        self.regime_history_decay = float(self.regime_history_decay)
        if self.regime_history_maxlen < 1:
            raise ValueError("regime_history_maxlen must be at least 1")
        if not (0.0 < self.regime_history_decay <= 1.0):
            raise ValueError("regime_history_decay must be in the (0, 1] range")
        self.auto_risk_freeze = bool(self.auto_risk_freeze)
        level = self.auto_risk_freeze_level
        if isinstance(level, str):
            try:
                level = RiskLevel(level.lower())
            except ValueError as exc:  # pragma: no cover - walidacja wejścia
                raise ValueError("auto_risk_freeze_level must be a valid RiskLevel") from exc
        elif not isinstance(level, RiskLevel):
            raise TypeError("auto_risk_freeze_level must be RiskLevel or string")
        self.auto_risk_freeze_level = level
        self.auto_risk_freeze_score = float(self.auto_risk_freeze_score)
        if not (0.0 <= self.auto_risk_freeze_score <= 1.0):
            raise ValueError("auto_risk_freeze_score must be in the [0, 1] range")


class AutoTradeEngine:
    """Prosty kontroler autotradingu reagujący na ticki z EventBusa."""

    _RISK_LEVEL_ORDER = {
        RiskLevel.CALM: 0,
        RiskLevel.BALANCED: 1,
        RiskLevel.WATCH: 2,
        RiskLevel.ELEVATED: 3,
        RiskLevel.CRITICAL: 4,
    }

    def __init__(
        self,
        adapter: EmitterAdapter,
        broker_submit_market,
        cfg: Optional[AutoTradeConfig] = None,
        *,
        regime_classifier: MarketRegimeClassifier | None = None,
        regime_history: RegimeHistory | None = None,
    ) -> None:
        self.adapter = adapter
        self.bus: EventBus = adapter.bus
        self.cfg = cfg or AutoTradeConfig()
        self._closes: List[float] = []
        self._bars: Deque[Mapping[str, float]] = deque(maxlen=max(self.cfg.regime_window * 3, 200))
        self._params = dict(self.cfg.default_params)
        self._last_signal: Optional[int] = None
        self._enabled: bool = True
        self._risk_frozen_until: float = 0.0
        self._manual_risk_frozen_until: float = 0.0
        self._auto_risk_frozen_until: float = 0.0
        self._auto_risk_frozen: bool = False
        self._submit_market = broker_submit_market
<<<<<<< HEAD
=======
        self._regime_classifier = MarketRegimeClassifier()
        self._regime_history = RegimeHistory(
            thresholds_loader=self._regime_classifier.thresholds_loader
        )
        self._regime_history.reload_thresholds(
            thresholds=self._regime_classifier.thresholds_snapshot()
        )
>>>>>>> 89455c10
        self._strategy_weights = RegimeStrategyWeights(
            weights={
                MarketRegime(regime): dict(weights)
                for regime, weights in self._normalize_strategy_config(self.cfg.strategy_weights).items()
            }
        )
        self._last_regime: MarketRegimeAssessment | None = None
        self._last_summary: RegimeSummary | None = None
<<<<<<< HEAD
        self._install_regime_components(
            regime_classifier or MarketRegimeClassifier(),
            regime_history,
        )
=======
>>>>>>> 89455c10

        batch_rule = DebounceRule(window=0.1, max_batch=1)
        self.bus.subscribe(EventType.MARKET_TICK, self._on_ticks_batch, rule=batch_rule)
        self.bus.subscribe(EventType.WFO_STATUS, self._on_wfo_status_batch, rule=batch_rule)
        self.bus.subscribe(EventType.RISK_ALERT, self._on_risk_alert_batch, rule=batch_rule)

    def enable(self) -> None:
        self._enabled = True
        self._manual_risk_frozen_until = 0.0
        self._auto_risk_frozen_until = 0.0
        self._auto_risk_frozen = False
        self._recompute_risk_freeze_until()
        self.adapter.push_autotrade_status("enabled", detail={"symbol": self.cfg.symbol})  # type: ignore[attr-defined]

    def disable(self, reason: str = "") -> None:
        self._enabled = False
        self.adapter.push_autotrade_status(  # type: ignore[attr-defined]
            "disabled",
            detail={"symbol": self.cfg.symbol, "reason": reason},
            level="WARN",
        )

    def apply_params(self, params: Dict[str, int]) -> None:
        self._params = dict(params)
        self.adapter.push_autotrade_status(  # type: ignore[attr-defined]
            "params_applied",
            detail={"symbol": self.cfg.symbol, "params": self._params},
        )

    @staticmethod
    def _normalize_strategy_config(
        raw: Mapping[str, Mapping[str, float]] | None
    ) -> Dict[MarketRegime, Dict[str, float]]:
        if raw is None:
            defaults = RegimeStrategyWeights.default()
            return {regime: dict(weights) for regime, weights in defaults.weights.items()}
        normalized: Dict[MarketRegime, Dict[str, float]] = {}
        for regime_name, weights in raw.items():
            try:
                regime = MarketRegime(regime_name)
            except ValueError:
                if isinstance(regime_name, str):
                    try:
                        regime = MarketRegime(regime_name.lower())
                    except ValueError:
                        regime = MarketRegime.TREND
                else:
                    regime = MarketRegime.TREND
            normalized[regime] = {str(name): float(value) for name, value in weights.items()}
        return normalized

    def _install_regime_components(
        self,
        classifier: MarketRegimeClassifier,
        history: RegimeHistory | None = None,
    ) -> None:
        """Powiąż klasyfikator oraz historię, zapewniając spójną konfigurację progów."""

        loader = getattr(classifier, "thresholds_loader", None)
        if loader is None or not callable(loader):  # pragma: no cover - defensywne strażniki
            raise TypeError("classifier must expose a callable thresholds_loader")
        snapshot_getter = getattr(classifier, "thresholds_snapshot", None)
        if snapshot_getter is None or not callable(snapshot_getter):  # pragma: no cover - strażnik
            raise TypeError("classifier must provide thresholds_snapshot()")

        self._regime_classifier = classifier
        supplied_history = history
        if supplied_history is None:
            existing_history = getattr(self, "_regime_history", None)
            if isinstance(existing_history, RegimeHistory):
                history = existing_history
                history.reconfigure(
                    maxlen=self.cfg.regime_history_maxlen,
                    decay=self.cfg.regime_history_decay,
                    keep_history=True,
                )
                history.reload_thresholds(loader=loader)
            else:
                history = RegimeHistory(
                    thresholds_loader=loader,
                    maxlen=self.cfg.regime_history_maxlen,
                    decay=self.cfg.regime_history_decay,
                )
        else:
            history = supplied_history
            history.reload_thresholds(loader=loader)
        thresholds = snapshot_getter()
        history.reload_thresholds(thresholds=thresholds)
        self._regime_history = history

    def set_regime_components(
        self,
        *,
        classifier: MarketRegimeClassifier,
        history: RegimeHistory | None = None,
        reset_state: bool = True,
    ) -> None:
        """Zastąp aktywny klasyfikator i historię autotradera."""

        target_history = history or getattr(self, "_regime_history", None)
        self._install_regime_components(classifier, target_history)
        if reset_state:
            self._last_regime = None
            self._last_summary = None
            self._regime_history.clear()
            self._auto_risk_frozen = False
            self._auto_risk_frozen_until = 0.0
            self._recompute_risk_freeze_until()

    def configure_regime_history(
        self,
        *,
        maxlen: int | None = None,
        decay: float | None = None,
        reset: bool = False,
    ) -> None:
        """Zmień parametry wygładzania historii reżimu."""

        update_maxlen = maxlen is not None
        update_decay = decay is not None
        if maxlen is None and decay is None:
            if not reset:
                return
            maxlen = self._regime_history.maxlen
            decay = self._regime_history.decay
        keep_history = not reset
        self._regime_history.reconfigure(
            maxlen=maxlen,
            decay=decay,
            keep_history=keep_history,
        )
        if update_maxlen and maxlen is not None:
            self.cfg.regime_history_maxlen = int(maxlen)
        if update_decay and decay is not None:
            self.cfg.regime_history_decay = float(decay)
        if reset:
            self._last_regime = None
            self._last_summary = None

    def _on_wfo_status_batch(self, events: List[Event]) -> None:
        for ev in events:
            st = ev.payload.get("status") if ev.payload else None
            if st is None and ev.payload:
                st = ev.payload.get("state") or ev.payload.get("kind")
            if st == "applied":
                payload = ev.payload or {}
                params = payload.get("params") or payload.get("detail", {}).get("params")
                if params:
                    self.apply_params(params)
                self.enable()

    def _on_risk_alert_batch(self, events: List[Event]) -> None:
        now = time.time()
        for ev in events:
            payload = ev.payload or {}
            if payload.get("symbol") != self.cfg.symbol:
                continue
            expiry = now + self.cfg.risk_freeze_seconds
            if expiry > self._manual_risk_frozen_until:
                self._manual_risk_frozen_until = expiry
            self._recompute_risk_freeze_until()
            self.adapter.push_autotrade_status(  # type: ignore[attr-defined]
                "risk_freeze",
                detail={
                    "symbol": self.cfg.symbol,
                    "until": self._risk_frozen_until,
                    "reason": payload.get("kind", "risk_alert"),
                },
                level="WARN",
            )

    def _on_ticks_batch(self, events: List[Event]) -> None:
        for ev in events:
            payload = ev.payload or {}
            if payload.get("symbol") != self.cfg.symbol:
                continue
            bar = payload.get("bar") or {}
            px = float(bar.get("close", payload.get("price", 0.0)))
            high = float(bar.get("high", px))
            low = float(bar.get("low", px))
            volume = float(bar.get("volume", bar.get("quoteVolume", 0.0) or 0.0))
            timestamp = float(bar.get("open_time") or payload.get("timestamp") or time.time())
            self._closes.append(px)
            self._bars.append(
                {
                    "timestamp": timestamp,
                    "close": px,
                    "high": high,
                    "low": low,
                    "volume": volume,
                }
            )
            self._maybe_trade()

    def _maybe_trade(self) -> None:
        closes = self._closes
        if len(closes) < max(self._params.get("fast", 10), self._params.get("slow", 50)) + 2:
            return
        if not self._enabled:
            return
        if time.time() < self._risk_frozen_until:
            return
        if len(self._bars) < self.cfg.regime_window:
            return
        frame = pd.DataFrame(list(self._bars)[-self.cfg.regime_window :])
        regime = self._classify_regime(frame)
        weights = self._strategy_weights.weights_for(regime.regime)
        signals = {
            "trend_following": float(self._trend_following_signal(closes)),
            "daily_breakout": float(self._daily_breakout_signal(frame)),
            "mean_reversion": float(self._mean_reversion_signal(closes)),
        }
        numerator = sum(weights.get(name, 0.0) * signals[name] for name in signals)
        denominator = sum(abs(weights.get(name, 0.0)) for name in signals)
        combined = numerator / denominator if denominator else 0.0
        if self.cfg.emit_signals:
            self.adapter.publish(
                EventType.SIGNAL,
                {
                    "symbol": self.cfg.symbol,
                    "direction": combined,
                    "params": dict(self._params),
                    "regime": regime.regime.value,
                    "weights": weights,
                    "signals": signals,
                },
            )
        direction = 0
        if combined > self.cfg.activation_threshold:
            direction = +1
        elif combined < -self.cfg.activation_threshold:
            direction = -1
        if self._last_signal is None:
            self._last_signal = 0
        if direction > 0 and self._last_signal <= 0:
            self._submit_market("buy", self.cfg.qty)
            self._last_signal = +1
            self.adapter.push_autotrade_status(  # type: ignore[attr-defined]
                "entry_long",
                detail={"symbol": self.cfg.symbol, "qty": self.cfg.qty, "regime": regime.to_dict()},
            )
        elif direction < 0 and self._last_signal >= 0:
            self._submit_market("sell", self.cfg.qty)
            self._last_signal = -1
            self.adapter.push_autotrade_status(  # type: ignore[attr-defined]
                "entry_short",
                detail={"symbol": self.cfg.symbol, "qty": self.cfg.qty, "regime": regime.to_dict()},
            )

    @staticmethod
    def _sma_tail(xs: List[float], n: int) -> Optional[float]:
        if len(xs) < n:
            return None
        return sum(xs[-n:]) / n

    def _last_cross_signal(self, xs: List[float], fast: int, slow: int) -> Optional[int]:
        if fast >= slow or len(xs) < slow + 2:
            return None
        f_prev = self._sma_tail(xs[:-1], fast)
        s_prev = self._sma_tail(xs[:-1], slow)
        f_now = self._sma_tail(xs, fast)
        s_now = self._sma_tail(xs, slow)
        if None in (f_prev, s_prev, f_now, s_now):
            return None
        cross_up = f_now > s_now and f_prev <= s_prev
        cross_dn = f_now < s_now and f_prev >= s_prev
        if cross_up:
            return +1
        if cross_dn:
            return -1
        return 0

    def _trend_following_signal(self, closes: List[float]) -> int:
        fast = int(self._params.get("fast", 10))
        slow = int(self._params.get("slow", 50))
        signal = self._last_cross_signal(closes, fast, slow)
        return 0 if signal is None else signal

    def _daily_breakout_signal(self, frame: pd.DataFrame) -> int:
        window = max(2, int(self.cfg.breakout_window))
        if frame.empty or len(frame) < window:
            return 0
        recent = frame.tail(window)
        high = float(recent["high"].max())
        low = float(recent["low"].min())
        last_close = float(frame["close"].iloc[-1])
        if last_close >= high * 0.999:
            return +1
        if last_close <= low * 1.001:
            return -1
        return 0

    def _mean_reversion_signal(self, closes: List[float]) -> int:
        window = max(3, int(self.cfg.mean_reversion_window))
        if len(closes) < window:
            return 0
        subset = np.asarray(closes[-window:], dtype=float)
        mean = float(subset.mean())
        std = float(subset.std())
        if std == 0.0:
            return 0
        zscore = (subset[-1] - mean) / std
        if zscore > self.cfg.mean_reversion_z:
            return -1
        if zscore < -self.cfg.mean_reversion_z:
            return +1
        return 0

    def _classify_regime(self, frame: pd.DataFrame) -> MarketRegimeAssessment:
        if frame.empty:
            if self._last_regime is None:
                metrics: Dict[str, float] = {}
                self._last_regime = MarketRegimeAssessment(
                    regime=MarketRegime.TREND,
                    confidence=0.0,
                    risk_score=0.0,
                    metrics=metrics,
                    symbol=self.cfg.symbol,
                )
            return self._last_regime
        try:
            assessment = self._regime_classifier.assess(frame, symbol=self.cfg.symbol)
        except ValueError:
            if self._last_regime is not None:
                return self._last_regime
            assessment = MarketRegimeAssessment(
                regime=MarketRegime.TREND,
                confidence=0.0,
                risk_score=0.0,
                metrics={},
                symbol=self.cfg.symbol,
            )
        self._regime_history.reload_thresholds(
            thresholds=self._regime_classifier.thresholds_snapshot()
        )
        self._regime_history.update(assessment)
        summary = self._regime_history.summarise()
<<<<<<< HEAD
        if summary is not None:
            self._handle_auto_risk_freeze(summary)
=======
>>>>>>> 89455c10
        should_emit = self._last_regime is None or (
            self._last_regime.regime != assessment.regime
        )
        if not should_emit and summary is not None and self._last_summary is not None:
            if summary.risk_level != self._last_summary.risk_level:
                should_emit = True
            else:
                risk_delta = abs(summary.risk_score - self._last_summary.risk_score)
                if risk_delta >= 0.1:
                    should_emit = True
        if should_emit:
            detail = assessment.to_dict()
            if summary is not None:
                detail["summary"] = summary.to_dict()
                detail["thresholds"] = self._regime_history.thresholds_snapshot()
            self.adapter.push_autotrade_status(  # type: ignore[attr-defined]
                "regime_update",
                detail=detail,
            )
        self._last_regime = assessment
        if summary is not None:
            self._last_summary = summary
        return assessment

    def get_last_regime_assessment(self) -> MarketRegimeAssessment | None:
        """Zwróć ostatnią ocenę reżimu (bez możliwości modyfikacji stanu)."""

        if self._last_regime is None:
            return None
        return deepcopy(self._last_regime)

    def get_regime_summary(self) -> RegimeSummary | None:
        """Zwróć wygładzoną historię reżimu jako kopię defensywną."""

        summary = self._regime_history.summarise()
        if summary is None:
            return None
        return deepcopy(summary)

    def get_regime_thresholds(self) -> Mapping[str, Any]:
        """Udostępnij aktualnie aktywne progi klasyfikatora."""

        return self._regime_history.thresholds_snapshot()

<<<<<<< HEAD
    def _recompute_risk_freeze_until(self) -> None:
        self._risk_frozen_until = max(self._manual_risk_frozen_until, self._auto_risk_frozen_until)

    def _should_auto_freeze(self, summary: RegimeSummary) -> bool:
        if not self.cfg.auto_risk_freeze:
            return False
        level_threshold = self.cfg.auto_risk_freeze_level
        summary_level = summary.risk_level
        if not isinstance(level_threshold, RiskLevel):  # pragma: no cover - sanity
            level_threshold = RiskLevel(level_threshold)
        level_check = (
            self._RISK_LEVEL_ORDER[summary_level]
            >= self._RISK_LEVEL_ORDER[level_threshold]
        )
        score_check = summary.risk_score >= self.cfg.auto_risk_freeze_score
        return level_check or score_check

    def _handle_auto_risk_freeze(self, summary: RegimeSummary) -> None:
        if not self.cfg.auto_risk_freeze:
            if self._auto_risk_frozen:
                self._auto_risk_frozen = False
                self._auto_risk_frozen_until = 0.0
                self._recompute_risk_freeze_until()
            return

        now = time.time()
        should_freeze = self._should_auto_freeze(summary)
        if should_freeze:
            expiry = now + self.cfg.risk_freeze_seconds
            previous_auto_until = self._auto_risk_frozen_until
            if expiry > previous_auto_until:
                self._auto_risk_frozen_until = expiry
                self._recompute_risk_freeze_until()
            if not self._auto_risk_frozen or expiry > previous_auto_until + 1e-9:
                self.adapter.push_autotrade_status(  # type: ignore[attr-defined]
                    "risk_freeze",
                    detail={
                        "symbol": self.cfg.symbol,
                        "until": self._risk_frozen_until,
                        "reason": "auto_risk_freeze",
                        "risk_level": summary.risk_level.value,
                        "risk_score": summary.risk_score,
                    },
                    level="WARN",
                )
            self._auto_risk_frozen = True
            return

        if self._auto_risk_frozen:
            self._auto_risk_frozen = False
            self._auto_risk_frozen_until = 0.0
            self._recompute_risk_freeze_until()
            self.adapter.push_autotrade_status(  # type: ignore[attr-defined]
                "risk_freeze_release",
                detail={
                    "symbol": self.cfg.symbol,
                    "reason": "auto_risk_release",
                    "risk_level": summary.risk_level.value,
                    "risk_score": summary.risk_score,
                    "until": self._risk_frozen_until,
                },
                level="INFO",
            )

=======
>>>>>>> 89455c10

__all__ = ["AutoTradeConfig", "AutoTradeEngine"]<|MERGE_RESOLUTION|>--- conflicted
+++ resolved
@@ -17,10 +17,6 @@
     RegimeHistory,
     RegimeStrategyWeights,
     RegimeSummary,
-<<<<<<< HEAD
-    RiskLevel,
-=======
->>>>>>> 89455c10
 )
 from bot_core.backtest.ma import simulate_trades_ma  # noqa: F401 - zachowaj kompatybilność API
 from bot_core.events import DebounceRule, Event, EventBus, EventType, EmitterAdapter
@@ -109,8 +105,6 @@
         self._auto_risk_frozen_until: float = 0.0
         self._auto_risk_frozen: bool = False
         self._submit_market = broker_submit_market
-<<<<<<< HEAD
-=======
         self._regime_classifier = MarketRegimeClassifier()
         self._regime_history = RegimeHistory(
             thresholds_loader=self._regime_classifier.thresholds_loader
@@ -118,7 +112,6 @@
         self._regime_history.reload_thresholds(
             thresholds=self._regime_classifier.thresholds_snapshot()
         )
->>>>>>> 89455c10
         self._strategy_weights = RegimeStrategyWeights(
             weights={
                 MarketRegime(regime): dict(weights)
@@ -127,13 +120,6 @@
         )
         self._last_regime: MarketRegimeAssessment | None = None
         self._last_summary: RegimeSummary | None = None
-<<<<<<< HEAD
-        self._install_regime_components(
-            regime_classifier or MarketRegimeClassifier(),
-            regime_history,
-        )
-=======
->>>>>>> 89455c10
 
         batch_rule = DebounceRule(window=0.1, max_batch=1)
         self.bus.subscribe(EventType.MARKET_TICK, self._on_ticks_batch, rule=batch_rule)
@@ -471,11 +457,6 @@
         )
         self._regime_history.update(assessment)
         summary = self._regime_history.summarise()
-<<<<<<< HEAD
-        if summary is not None:
-            self._handle_auto_risk_freeze(summary)
-=======
->>>>>>> 89455c10
         should_emit = self._last_regime is None or (
             self._last_regime.regime != assessment.regime
         )
@@ -520,72 +501,5 @@
 
         return self._regime_history.thresholds_snapshot()
 
-<<<<<<< HEAD
-    def _recompute_risk_freeze_until(self) -> None:
-        self._risk_frozen_until = max(self._manual_risk_frozen_until, self._auto_risk_frozen_until)
-
-    def _should_auto_freeze(self, summary: RegimeSummary) -> bool:
-        if not self.cfg.auto_risk_freeze:
-            return False
-        level_threshold = self.cfg.auto_risk_freeze_level
-        summary_level = summary.risk_level
-        if not isinstance(level_threshold, RiskLevel):  # pragma: no cover - sanity
-            level_threshold = RiskLevel(level_threshold)
-        level_check = (
-            self._RISK_LEVEL_ORDER[summary_level]
-            >= self._RISK_LEVEL_ORDER[level_threshold]
-        )
-        score_check = summary.risk_score >= self.cfg.auto_risk_freeze_score
-        return level_check or score_check
-
-    def _handle_auto_risk_freeze(self, summary: RegimeSummary) -> None:
-        if not self.cfg.auto_risk_freeze:
-            if self._auto_risk_frozen:
-                self._auto_risk_frozen = False
-                self._auto_risk_frozen_until = 0.0
-                self._recompute_risk_freeze_until()
-            return
-
-        now = time.time()
-        should_freeze = self._should_auto_freeze(summary)
-        if should_freeze:
-            expiry = now + self.cfg.risk_freeze_seconds
-            previous_auto_until = self._auto_risk_frozen_until
-            if expiry > previous_auto_until:
-                self._auto_risk_frozen_until = expiry
-                self._recompute_risk_freeze_until()
-            if not self._auto_risk_frozen or expiry > previous_auto_until + 1e-9:
-                self.adapter.push_autotrade_status(  # type: ignore[attr-defined]
-                    "risk_freeze",
-                    detail={
-                        "symbol": self.cfg.symbol,
-                        "until": self._risk_frozen_until,
-                        "reason": "auto_risk_freeze",
-                        "risk_level": summary.risk_level.value,
-                        "risk_score": summary.risk_score,
-                    },
-                    level="WARN",
-                )
-            self._auto_risk_frozen = True
-            return
-
-        if self._auto_risk_frozen:
-            self._auto_risk_frozen = False
-            self._auto_risk_frozen_until = 0.0
-            self._recompute_risk_freeze_until()
-            self.adapter.push_autotrade_status(  # type: ignore[attr-defined]
-                "risk_freeze_release",
-                detail={
-                    "symbol": self.cfg.symbol,
-                    "reason": "auto_risk_release",
-                    "risk_level": summary.risk_level.value,
-                    "risk_score": summary.risk_score,
-                    "until": self._risk_frozen_until,
-                },
-                level="INFO",
-            )
-
-=======
->>>>>>> 89455c10
 
 __all__ = ["AutoTradeConfig", "AutoTradeEngine"]