--- conflicted
+++ resolved
@@ -241,12 +241,6 @@
         self._regime_workflow: StrategyRegimeWorkflow | None = self._initialize_strategy_workflow(
             regime_workflow
         )
-<<<<<<< HEAD
-        self._last_trading_parameters: TradingParameters | None = None
-        self._last_regime: MarketRegimeAssessment | None = None
-        self._last_summary: RegimeSummary | None = None
-=======
->>>>>>> c7e9b024
         self._last_regime_decision: RegimeSwitchDecision | None = None
         self._last_regime_activation: RegimePresetActivation | None = None
         self._sync_workflow_state()
@@ -256,12 +250,9 @@
         else:
             self._indicator_service = indicator_service
         self._base_trading_params: TradingParameters = self.cfg.trading_parameters
-<<<<<<< HEAD
-=======
         self._last_trading_parameters: TradingParameters | None = None
         self._last_regime: MarketRegimeAssessment | None = None
         self._last_summary: RegimeSummary | None = None
->>>>>>> c7e9b024
 
         batch_rule = DebounceRule(window=0.1, max_batch=1)
         self.bus.subscribe(EventType.MARKET_TICK, self._on_ticks_batch, rule=batch_rule)
