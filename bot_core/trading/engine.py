--- conflicted
+++ resolved
@@ -1594,9 +1594,6 @@
                     continue
                 yield combo
 
-<<<<<<< HEAD
-        def evaluate_objective_value(result: BacktestResult, context: str) -> Optional[float]:
-=======
         for combination in parameter_combinations():
             if max_iterations is not None and iterations >= max_iterations:
                 break
@@ -1623,7 +1620,6 @@
 
             iterations += 1
 
->>>>>>> 209d5482
             try:
                 if callable(objective):
                     score = objective(result)
@@ -1631,30 +1627,6 @@
                     score = getattr(result, objective)
             except AttributeError:
                 self._logger.warning(
-<<<<<<< HEAD
-                    "Optimization result missing objective '%s' for %s",
-                    objective,
-                    context,
-                )
-                return None
-            except Exception as error:
-                self._logger.warning(
-                    "Failed to evaluate objective '%s' for %s: %s",
-                    objective_label,
-                    context,
-                    error,
-                )
-                return None
-
-            if not isinstance(score, (int, float, np.floating)):
-                self._logger.warning(
-                    "Objective '%s' produced non-numeric score %s for %s",
-                    objective_label,
-                    score,
-                    context,
-                )
-                return None
-=======
                     "Optimization result missing objective '%s' for params %s",
                     objective,
                     combination,
@@ -1677,77 +1649,21 @@
                     combination,
                 )
                 continue
->>>>>>> 209d5482
 
             score_value = float(score)
 
             if np.isnan(score_value):
                 self._logger.warning(
-<<<<<<< HEAD
-                    "Objective '%s' produced NaN score for %s",
-                    objective_label,
-                    context,
-                )
-                return None
-
-            return score_value
-
-        for combination in parameter_combinations():
-            if max_iterations is not None and iterations >= max_iterations:
-                break
-            try:
-                params = replace(base_params, **combination)
-            except Exception as error:
-                self._logger.warning(
-                    "Optimization failed before strategy execution for params %s: %s",
-                    combination,
-                    error,
-                )
-                continue
-
-            try:
-                result = self.run_strategy(data, params)
-            except Exception as error:
-                iterations += 1
-                self._logger.warning(
-                    "Optimization failed during strategy execution for params %s: %s",
-                    combination,
-                    error,
-                )
-                continue
-
-            iterations += 1
-
-            score_value = evaluate_objective_value(
-                result, f"params {combination}"
-            )
-
-            if score_value is None:
-                continue
-
-=======
                     "Objective '%s' produced NaN score for params %s",
                     objective_label,
                     combination,
                 )
                 continue
 
->>>>>>> 209d5482
             if score_value > best_score:
                 best_score = score_value
                 best_params = params
                 self._logger.info(f"New best {objective_label}: {score_value:.4f}")
-<<<<<<< HEAD
-                self._last_optimization_summary = OptimizationSummary(
-                    params=params,
-                    score=score_value,
-                    iterations=iterations,
-                    objective=objective_label,
-                    result=result,
-                    fallback_used=False,
-                )
-=======
->>>>>>> 209d5482
 
         if best_params is None:
             self._logger.warning(
@@ -1756,50 +1672,6 @@
             )
             best_params = base_params
 
-<<<<<<< HEAD
-            fallback_result: Optional[BacktestResult] = None
-            fallback_score = best_score
-
-            try:
-                baseline_result = self.run_strategy(data, base_params)
-            except Exception as error:
-                self._logger.error(
-                    "Baseline strategy run failed after optimization produced no valid score: %s",
-                    error,
-                )
-            else:
-                fallback_result = baseline_result
-                baseline_score = evaluate_objective_value(
-                    baseline_result, "baseline parameters"
-                )
-                if baseline_score is not None:
-                    best_score = baseline_score
-                    fallback_score = baseline_score
-                    self._logger.info(
-                        "Baseline parameters produce %s of %.4f",
-                        objective_label,
-                        baseline_score,
-                    )
-                self._last_optimization_summary = OptimizationSummary(
-                    params=best_params,
-                    score=fallback_score,
-                    iterations=iterations,
-                    objective=objective_label,
-                    result=baseline_result,
-                    fallback_used=True,
-                )
-
-            if fallback_result is None:
-                self._last_optimization_summary = None
-
-        if self._last_optimization_summary is not None:
-            self._last_optimization_summary = replace(
-                self._last_optimization_summary,
-                iterations=iterations,
-            )
-
-=======
->>>>>>> 209d5482
         self._logger.info(f"Optimization completed after {iterations} iterations")
         return best_params, best_score
 
