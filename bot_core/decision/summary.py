--- conflicted
+++ resolved
@@ -5,8 +5,6 @@
 from collections import Counter
 from dataclasses import dataclass, field
 from typing import Iterable, Mapping, MutableMapping, Sequence
-<<<<<<< HEAD
-=======
 
 from bot_core.decision.models import DecisionEngineSummary
 
@@ -46,7 +44,6 @@
         candidate_generated = candidate.get("generated_at")
         if candidate_generated is not None:
             return str(candidate_generated)
->>>>>>> d31d7d1d
 
 from .schema import DecisionEngineSummary
 from .utils import coerce_float
@@ -407,14 +404,12 @@
     return normalized
 
 
-<<<<<<< HEAD
 def _extract_candidate_metadata(candidate: Mapping[str, object]) -> Mapping[str, object] | None:
     metadata = candidate.get("metadata")
     if isinstance(metadata, Mapping):
         return {str(key): metadata[key] for key in metadata}
     return None
 
-=======
 def summarize_evaluation_payloads(
     evaluations: Sequence[Mapping[str, object]],
     *,
@@ -469,7 +464,6 @@
         )
     if total == 0:
         return DecisionEngineSummary.model_validate(summary)
->>>>>>> d31d7d1d
 
 def _extract_generated_at(payload: Mapping[str, object]) -> str | None:
     candidate = payload.get("candidate")
@@ -494,8 +488,6 @@
         return str(raw)
     return None
 
-<<<<<<< HEAD
-=======
     current_acceptance_streak = 0
     current_rejection_streak = 0
     costs: list[float] = []
@@ -505,7 +497,6 @@
     model_probabilities: list[float] = []
     model_returns: list[float] = []
     latencies: list[float] = []
->>>>>>> d31d7d1d
 
 def _resolve_history_limit(history_limit: int | None, default: int) -> int:
     if history_limit is None:
@@ -854,7 +845,6 @@
                 )
                 observed_metrics["expected_probability"] = candidate_probability
 
-<<<<<<< HEAD
             candidate_return = coerce_float(candidate.get("expected_return_bps"))
             if candidate_return is not None:
                 self._metrics["expected_return_bps"].add(
@@ -867,7 +857,6 @@
                     expected_value, accepted=is_accepted
                 )
                 observed_metrics["expected_value_bps"] = expected_value
-=======
         candidate = payload.get("candidate")
         if isinstance(candidate, Mapping):
             probability = _coerce_float(candidate.get("expected_probability"))
@@ -894,7 +883,6 @@
                     accepted_expected_values.append(candidate_expected_value)
                 else:
                     rejected_expected_values.append(candidate_expected_value)
->>>>>>> d31d7d1d
                 if cost is not None:
                     expected_minus_cost = expected_value - cost
                     self._metrics["expected_value_minus_cost_bps"].add(
@@ -909,7 +897,6 @@
                 self._metrics["notional"].add(
                     candidate_notional, accepted=is_accepted
                 )
-<<<<<<< HEAD
                 observed_metrics["notional"] = candidate_notional
 
             candidate_latency = coerce_float(candidate.get("latency_ms"))
@@ -934,7 +921,6 @@
             self._action_metrics,
             is_accepted,
             observed_metrics,
-=======
                 if margin < 0:
                     threshold_breach_counts[base_key] = (
                         threshold_breach_counts.get(base_key, 0) + 1
@@ -1016,7 +1002,6 @@
         total_model_expected_value = sum(model_expected_values)
         summary["avg_model_expected_value_bps"] = (
             total_model_expected_value / len(model_expected_values)
->>>>>>> d31d7d1d
         )
         self._register_dimension(
             strategy_key,
@@ -1110,7 +1095,6 @@
     if latest_net_edge is not None:
         summary["latest_net_edge_bps"] = latest_net_edge
 
-<<<<<<< HEAD
     latest_cost = coerce_float(payload.get("cost_bps"))
     if latest_cost is not None:
         summary["latest_cost_bps"] = latest_cost
@@ -1118,7 +1102,6 @@
     latest_model_return = coerce_float(payload.get("model_expected_return_bps"))
     if latest_model_return is not None:
         summary["latest_model_expected_return_bps"] = latest_model_return
-=======
     latest_payload = windowed[-1]
     if latencies:
         summary["avg_latency_ms"] = sum(latencies) / len(latencies)
@@ -1126,7 +1109,6 @@
         latest_model = latest_payload.get("model_name")
         if latest_model:
             summary["latest_model"] = str(latest_model)
->>>>>>> d31d7d1d
 
     latest_model_probability = coerce_float(payload.get("model_success_probability"))
     if latest_model_probability is not None:
@@ -1292,11 +1274,8 @@
         summary_payload["full_rejected"] = 0
         summary_payload["full_acceptance_rate"] = 0.0
 
-<<<<<<< HEAD
     return DecisionEngineSummary.model_validate(summary_payload)
-=======
     return DecisionEngineSummary.model_validate(summary)
->>>>>>> d31d7d1d
 
 
 __all__ = ["DecisionEngineSummary", "summarize_evaluation_payloads"]