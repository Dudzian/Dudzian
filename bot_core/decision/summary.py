"""Utilities for aggregating Decision Engine evaluation payloads."""
from __future__ import annotations

import math
from collections import Counter, defaultdict
from dataclasses import dataclass, field
<<<<<<< HEAD
from typing import Iterable, Mapping, MutableMapping, Sequence

from bot_core.decision.schemas import DecisionEngineSummary
=======
from typing import Iterable, Mapping, Sequence

from bot_core.decision.models import DecisionEngineSummary

__all__ = ["DecisionSummaryAggregator", "summarize_evaluation_payloads", "DecisionEngineSummary"]


def _coerce_float(value: object) -> float | None:
    """Best-effort conversion of ``value`` to ``float``."""
>>>>>>> 7df76d20

    if value is None:
        return None
    if isinstance(value, bool):  # bool is a subclass of int, guard explicitly
        return float(value)
    if isinstance(value, (int, float)):
        return float(value)
    try:
        return float(value)  # type: ignore[arg-type]
    except (TypeError, ValueError):
        return None

__all__ = ["DecisionSummaryAggregator", "summarize_evaluation_payloads", "DecisionEngineSummary"]

<<<<<<< HEAD

def _summary_mapping(model: DecisionEngineSummary) -> dict[str, object]:
    return model.model_dump(exclude_none=False)

DecisionEngineSummary.keys = lambda self: _summary_mapping(self).keys()  # type: ignore[attr-defined]
DecisionEngineSummary.__iter__ = lambda self: iter(_summary_mapping(self))  # type: ignore[attr-defined]
DecisionEngineSummary.__getitem__ = lambda self, item: _summary_mapping(self)[item]  # type: ignore[attr-defined]
DecisionEngineSummary.__len__ = lambda self: len(_summary_mapping(self))  # type: ignore[attr-defined]


@dataclass
class _DistributionAccumulator:
    """Przechowuje wartości całkowite oraz segmentowe dla metryk liczbowych."""

    total: list[float] = field(default_factory=list)
    accepted: list[float] = field(default_factory=list)
    rejected: list[float] = field(default_factory=list)

    def add(self, value: float, *, accepted: bool) -> None:
        self.total.append(value)
        if accepted:
            self.accepted.append(value)
        else:
            self.rejected.append(value)


@dataclass(frozen=True)
class _MetricSpec:
    overall_quantiles: tuple[tuple[float, str], ...] = ()
    overall_include_minmax: bool = True
    overall_include_sum: bool = True
    overall_include_std: bool = True
    segment_quantiles: tuple[tuple[float, str], ...] = (
        (0.1, "p10"),
        (0.5, "median"),
        (0.9, "p90"),
    )
    segment_include_minmax: bool = True
    segment_include_sum: bool = True
    segment_include_std: bool = True


class _AttrDict(dict):
    """Dictionary subclass that also exposes keys as attributes."""

    __slots__ = ()

    def __getattr__(self, item: str) -> object:
        try:
            return self[item]
        except KeyError as exc:  # pragma: no cover - defensive
            raise AttributeError(item) from exc

    def __setattr__(self, key: str, value: object) -> None:
        self[key] = value

    def __delattr__(self, item: str) -> None:
        try:
            del self[item]
        except KeyError as exc:  # pragma: no cover - defensive
            raise AttributeError(item) from exc


_METRIC_SPECS: Mapping[str, _MetricSpec] = {
    "net_edge_bps": _MetricSpec(
        overall_quantiles=((0.5, "median"), (0.9, "p90"), (0.95, "p95")),
    ),
    "cost_bps": _MetricSpec(
        overall_quantiles=((0.5, "median"), (0.9, "p90")),
    ),
    "expected_probability": _MetricSpec(
        overall_quantiles=((0.5, "median"),),
        overall_include_minmax=False,
        overall_include_sum=False,
        segment_quantiles=((0.5, "median"),),
        segment_include_minmax=False,
        segment_include_sum=False,
    ),
    "expected_return_bps": _MetricSpec(
        overall_quantiles=((0.5, "median"),),
        segment_quantiles=((0.5, "median"), (0.9, "p90")),
    ),
    "expected_value_bps": _MetricSpec(
        overall_quantiles=((0.5, "median"),),
        segment_quantiles=((0.5, "median"), (0.9, "p90")),
    ),
    "expected_value_minus_cost_bps": _MetricSpec(
        overall_quantiles=((0.5, "median"),),
        segment_quantiles=((0.5, "median"), (0.9, "p90")),
    ),
    "notional": _MetricSpec(
        overall_quantiles=((0.5, "median"),),
        segment_quantiles=((0.5, "median"), (0.9, "p90")),
    ),
    "latency_ms": _MetricSpec(
        overall_quantiles=((0.5, "median"), (0.9, "p90"), (0.95, "p95")),
        segment_quantiles=((0.5, "median"), (0.9, "p90"), (0.95, "p95")),
    ),
    "model_success_probability": _MetricSpec(
        overall_quantiles=((0.5, "median"),),
        overall_include_minmax=False,
        overall_include_sum=False,
        segment_quantiles=((0.5, "median"),),
        segment_include_minmax=False,
        segment_include_sum=False,
    ),
    "model_expected_return_bps": _MetricSpec(
        overall_quantiles=((0.5, "median"),),
        segment_quantiles=((0.5, "median"), (0.9, "p90")),
    ),
    "model_expected_value_bps": _MetricSpec(
        overall_quantiles=((0.5, "median"),),
        segment_quantiles=((0.5, "median"), (0.9, "p90")),
    ),
    "model_expected_value_minus_cost_bps": _MetricSpec(
        overall_quantiles=((0.5, "median"),),
        segment_quantiles=((0.5, "median"), (0.9, "p90")),
    ),
}

_THRESHOLD_DISTRIBUTION_QUANTILES: tuple[tuple[float, str], ...] = (
    (0.1, "p10"),
    (0.5, "median"),
    (0.9, "p90"),
)

class _SegmentMetricAccumulator:
    """Akumulator wartości metryk dla pojedynczego klucza breakdownu."""
=======
def _normalize_thresholds(
    snapshot: Mapping[str, object] | None,
) -> dict[str, float | None] | None:
    if snapshot is None or not isinstance(snapshot, Mapping):
        return None
    normalized: dict[str, float | None] = {}
    for key, value in snapshot.items():
        normalized[str(key)] = _coerce_float(value)
    return normalized


def _extract_candidate_metadata(candidate: Mapping[str, object] | None) -> Mapping[str, object] | None:
    if not candidate or not isinstance(candidate, Mapping):
        return None
    metadata = candidate.get("metadata")
    if isinstance(metadata, Mapping):
        return {str(key): metadata[key] for key in metadata}
    return None


def _extract_generated_at(payload: Mapping[str, object]) -> str | None:
    candidate = payload.get("candidate")
    if isinstance(candidate, Mapping):
        metadata = _extract_candidate_metadata(candidate)
        if metadata:
            for key in ("generated_at", "timestamp"):
                if metadata.get(key) is not None:
                    return str(metadata[key])
        generated_at = candidate.get("generated_at")
        if generated_at is not None:
            return str(generated_at)
    return None


def _iter_strings(values: object) -> Iterable[str]:
    if values is None:
        return ()
    if isinstance(values, str):
        text = values.strip()
        return (text,) if text else ()
    if isinstance(values, Mapping):
        return (str(key) for key in values.keys())
    if isinstance(values, Sequence) and not isinstance(values, (bytes, bytearray)):
        for item in values:
            if item in (None, ""):
                continue
            yield str(item)
        return
    return (str(values),)


def _resolve_history_limit(limit: int | None) -> int | None:
    if limit is None:
        return None
    try:
        coerced = int(limit)
    except (TypeError, ValueError):  # pragma: no cover - defensive
        return None
    if coerced <= 0:
        return 0
    return coerced
>>>>>>> 7df76d20

    __slots__ = (
        "total_sum",
        "total_count",
        "accepted_sum",
        "accepted_count",
        "rejected_sum",
        "rejected_count",
    )

<<<<<<< HEAD
    def __init__(self) -> None:
        self.total_sum = 0.0
        self.total_count = 0
        self.accepted_sum = 0.0
        self.accepted_count = 0
        self.rejected_sum = 0.0
        self.rejected_count = 0
=======
@dataclass
class _MetricAccumulator:
    total_sum: float = 0.0
    total_count: int = 0
    accepted_sum: float = 0.0
    accepted_count: int = 0
    rejected_sum: float = 0.0
    rejected_count: int = 0
>>>>>>> 7df76d20

    def add(self, value: float, *, accepted: bool) -> None:
        self.total_sum += value
        self.total_count += 1
        if accepted:
            self.accepted_sum += value
            self.accepted_count += 1
        else:
            self.rejected_sum += value
            self.rejected_count += 1

    def as_mapping(self) -> dict[str, float | int]:
        def _avg(total: float, count: int) -> float:
            return total / count if count else 0.0

        return {
            "total_sum": self.total_sum,
            "total_avg": _avg(self.total_sum, self.total_count),
            "total_count": self.total_count,
            "accepted_sum": self.accepted_sum,
            "accepted_avg": _avg(self.accepted_sum, self.accepted_count),
            "accepted_count": self.accepted_count,
            "rejected_sum": self.rejected_sum,
            "rejected_avg": _avg(self.rejected_sum, self.rejected_count),
            "rejected_count": self.rejected_count,
        }


<<<<<<< HEAD
_THRESHOLD_DEFINITIONS: Mapping[str, tuple[str, str, str]] = {
    "min_probability": ("expected_probability", "min", "probability_threshold_margin"),
    "min_net_edge_bps": ("net_edge_bps", "min", "net_edge_threshold_margin"),
    "max_cost_bps": ("cost_bps", "max", "cost_threshold_margin"),
    "max_latency_ms": ("latency_ms", "max", "latency_threshold_margin"),
    "max_trade_notional": ("notional", "max", "notional_threshold_margin"),
}

def summarize_evaluation_payloads(
    evaluations: Sequence[Mapping[str, object]] | Iterable[Mapping[str, object]],
    *,
    history_limit: int | None = None,
) -> DecisionEngineSummary:
    """Build a validated ``DecisionEngineSummary`` for the provided evaluations."""

    aggregator = DecisionSummaryAggregator(evaluations, history_limit=history_limit)
    summary = dict(aggregator.build_summary())
    model_payload = dict(summary)
    model_payload["type"] = "decision_engine_summary"
    model = DecisionEngineSummary.model_validate(model_payload)
    _attach_breakdown_namespaces(model)
    return model
=======
@dataclass
class _BreakdownAccumulator:
    metrics: dict[str, _MetricAccumulator] = field(default_factory=dict)
    total: int = 0
    accepted: int = 0
    rejected: int = 0

    def add(self, metrics: Mapping[str, float], *, accepted: bool) -> None:
        self.total += 1
        if accepted:
            self.accepted += 1
        else:
            self.rejected += 1
        for key, value in metrics.items():
            if value is None:
                continue
            self.metrics.setdefault(key, _MetricAccumulator()).add(value, accepted=accepted)

    def as_mapping(self) -> dict[str, object]:
        acceptance_rate = self.accepted / self.total if self.total else 0.0
        payload: dict[str, object] = {
            "total": self.total,
            "accepted": self.accepted,
            "rejected": self.rejected,
            "acceptance_rate": acceptance_rate,
        }
        if self.metrics:
            payload["metrics"] = {
                key: accumulator.as_mapping() for key, accumulator in self.metrics.items()
            }
        return payload


_THRESHOLD_DEFINITIONS: Mapping[str, tuple[str, str, str]] = {
    "min_probability": ("expected_probability", "min", "probability_threshold_margin"),
    "min_net_edge_bps": ("net_edge_bps", "min", "net_edge_threshold_margin"),
    "max_cost_bps": ("cost_bps", "max", "cost_threshold_margin"),
    "max_latency_ms": ("latency_ms", "max", "latency_threshold_margin"),
    "max_trade_notional": ("notional", "max", "notional_threshold_margin"),
}


def _percentile(sorted_values: Sequence[float], percentile: float) -> float:
    if not sorted_values:
        raise ValueError("Cannot compute percentile of empty sequence")
    if len(sorted_values) == 1:
        return sorted_values[0]
    position = (len(sorted_values) - 1) * percentile
    lower_index = int(math.floor(position))
    upper_index = int(math.ceil(position))
    if lower_index == upper_index:
        return sorted_values[lower_index]
    lower_value = sorted_values[lower_index]
    upper_value = sorted_values[upper_index]
    fraction = position - lower_index
    return lower_value + fraction * (upper_value - lower_value)


def _compute_stats(values: Sequence[float]) -> dict[str, float | int | None]:
    count = len(values)
    if not count:
        return {
            "count": 0,
            "sum": 0.0,
            "avg": 0.0,
            "median": None,
            "p10": None,
            "p90": None,
            "p95": None,
            "min": None,
            "max": None,
            "std": 0.0,
        }
    sorted_values = sorted(values)
    total = math.fsum(sorted_values)
    average = total / count
    variance = math.fsum((value - average) ** 2 for value in sorted_values) / count
    std = math.sqrt(variance)
    return {
        "count": count,
        "sum": total,
        "avg": average,
        "median": _percentile(sorted_values, 0.5),
        "p10": _percentile(sorted_values, 0.1),
        "p90": _percentile(sorted_values, 0.9),
        "p95": _percentile(sorted_values, 0.95),
        "min": sorted_values[0],
        "max": sorted_values[-1],
        "std": std,
    }


@dataclass
class _StatAccumulator:
    total: list[float] = field(default_factory=list)
    accepted: list[float] = field(default_factory=list)
    rejected: list[float] = field(default_factory=list)

    def add(self, value: float, *, accepted: bool) -> None:
        self.total.append(value)
        if accepted:
            self.accepted.append(value)
        else:
            self.rejected.append(value)

    def finalize(
        self,
        name: str,
        summary: dict[str, object],
        *,
        include_p95: bool = True,
    ) -> None:
        total_stats = _compute_stats(self.total)
        summary[f"{name}_count"] = total_stats["count"]
        summary[f"sum_{name}"] = total_stats["sum"]
        summary[f"avg_{name}"] = total_stats["avg"]
        summary[f"median_{name}"] = total_stats["median"]
        summary[f"p10_{name}"] = total_stats["p10"]
        summary[f"p90_{name}"] = total_stats["p90"]
        if include_p95:
            summary[f"p95_{name}"] = total_stats["p95"]
        summary[f"min_{name}"] = total_stats["min"]
        summary[f"max_{name}"] = total_stats["max"]
        summary[f"std_{name}"] = total_stats["std"]

        accepted_stats = _compute_stats(self.accepted)
        summary[f"accepted_{name}_count"] = accepted_stats["count"]
        summary[f"accepted_sum_{name}"] = accepted_stats["sum"]
        summary[f"accepted_avg_{name}"] = accepted_stats["avg"]
        summary[f"accepted_median_{name}"] = accepted_stats["median"]
        summary[f"accepted_p10_{name}"] = accepted_stats["p10"]
        summary[f"accepted_p90_{name}"] = accepted_stats["p90"]
        if include_p95:
            summary[f"accepted_p95_{name}"] = accepted_stats["p95"]
        summary[f"accepted_min_{name}"] = accepted_stats["min"]
        summary[f"accepted_max_{name}"] = accepted_stats["max"]
        summary[f"accepted_std_{name}"] = accepted_stats["std"]

        rejected_stats = _compute_stats(self.rejected)
        summary[f"rejected_{name}_count"] = rejected_stats["count"]
        summary[f"rejected_sum_{name}"] = rejected_stats["sum"]
        summary[f"rejected_avg_{name}"] = rejected_stats["avg"]
        summary[f"rejected_median_{name}"] = rejected_stats["median"]
        summary[f"rejected_p10_{name}"] = rejected_stats["p10"]
        summary[f"rejected_p90_{name}"] = rejected_stats["p90"]
        if include_p95:
            summary[f"rejected_p95_{name}"] = rejected_stats["p95"]
        summary[f"rejected_min_{name}"] = rejected_stats["min"]
        summary[f"rejected_max_{name}"] = rejected_stats["max"]
        summary[f"rejected_std_{name}"] = rejected_stats["std"]


@dataclass
class _ThresholdAccumulator:
    margin_key: str
    total: list[float] = field(default_factory=list)
    accepted: list[float] = field(default_factory=list)
    rejected: list[float] = field(default_factory=list)
    total_breaches: int = 0
    accepted_breaches: int = 0
    rejected_breaches: int = 0

    def add(self, value: float, *, accepted: bool) -> None:
        self.total.append(value)
        breached = value < 0.0
        if accepted:
            self.accepted.append(value)
            if breached:
                self.accepted_breaches += 1
        else:
            self.rejected.append(value)
            if breached:
                self.rejected_breaches += 1
        if breached:
            self.total_breaches += 1

    def finalize(self, base_name: str, summary: dict[str, object]) -> None:
        total_stats = _compute_stats(self.total)
        margin_key = self.margin_key
        summary[f"{margin_key}_count"] = total_stats["count"]
        summary[f"sum_{margin_key}"] = total_stats["sum"]
        summary[f"avg_{margin_key}"] = total_stats["avg"]
        summary[f"median_{margin_key}"] = total_stats["median"]
        summary[f"p10_{margin_key}"] = total_stats["p10"]
        summary[f"p90_{margin_key}"] = total_stats["p90"]
        summary[f"min_{margin_key}"] = total_stats["min"]
        summary[f"max_{margin_key}"] = total_stats["max"]
        summary[f"std_{margin_key}"] = total_stats["std"]
        summary[f"{base_name}_threshold_breaches"] = self.total_breaches
        summary[f"{base_name}_threshold_breach_rate"] = (
            self.total_breaches / total_stats["count"]
            if total_stats["count"]
            else 0.0
        )

        accepted_stats = _compute_stats(self.accepted)
        summary[f"accepted_{margin_key}_count"] = accepted_stats["count"]
        summary[f"accepted_sum_{margin_key}"] = accepted_stats["sum"]
        summary[f"accepted_avg_{margin_key}"] = accepted_stats["avg"]
        summary[f"accepted_median_{margin_key}"] = accepted_stats["median"]
        summary[f"accepted_p10_{margin_key}"] = accepted_stats["p10"]
        summary[f"accepted_p90_{margin_key}"] = accepted_stats["p90"]
        summary[f"accepted_min_{margin_key}"] = accepted_stats["min"]
        summary[f"accepted_max_{margin_key}"] = accepted_stats["max"]
        summary[f"accepted_std_{margin_key}"] = accepted_stats["std"]
        summary[f"accepted_{base_name}_threshold_breaches"] = self.accepted_breaches
        summary[f"accepted_{base_name}_threshold_breach_rate"] = (
            self.accepted_breaches / accepted_stats["count"]
            if accepted_stats["count"]
            else 0.0
        )

        rejected_stats = _compute_stats(self.rejected)
        summary[f"rejected_{margin_key}_count"] = rejected_stats["count"]
        summary[f"rejected_sum_{margin_key}"] = rejected_stats["sum"]
        summary[f"rejected_avg_{margin_key}"] = rejected_stats["avg"]
        summary[f"rejected_median_{margin_key}"] = rejected_stats["median"]
        summary[f"rejected_p10_{margin_key}"] = rejected_stats["p10"]
        summary[f"rejected_p90_{margin_key}"] = rejected_stats["p90"]
        summary[f"rejected_min_{margin_key}"] = rejected_stats["min"]
        summary[f"rejected_max_{margin_key}"] = rejected_stats["max"]
        summary[f"rejected_std_{margin_key}"] = rejected_stats["std"]
        summary[f"rejected_{base_name}_threshold_breaches"] = self.rejected_breaches
        summary[f"rejected_{base_name}_threshold_breach_rate"] = (
            self.rejected_breaches / rejected_stats["count"]
            if rejected_stats["count"]
            else 0.0
        )


class DecisionSummaryAggregator:
    """Aggregates raw evaluation payloads into a summary mapping."""

    def __init__(self, evaluations: Iterable[Mapping[str, object]], *, history_limit: int | None = None) -> None:
        self._items = [payload for payload in evaluations if isinstance(payload, Mapping)]
        self._full_total = len(self._items)
        self._history_limit = _resolve_history_limit(history_limit)
        if self._history_limit is None:
            self._window = list(self._items)
        elif self._history_limit <= 0:
            self._window = []
        elif self._history_limit < self._full_total:
            self._window = self._items[-self._history_limit :]
        else:
            self._window = list(self._items)

    @property
    def full_total(self) -> int:
        return self._full_total
>>>>>>> 7df76d20

    @property
    def history_window(self) -> int:
        return len(self._window)

<<<<<<< HEAD
class DecisionSummaryAggregator:
    def __init__(
        self,
        evaluations: Sequence[Mapping[str, object]] | Iterable[Mapping[str, object]],
        *,
        history_limit: int | None,
    ) -> None:
        self._raw_items = list(evaluations)
        self._items = [payload for payload in self._raw_items if isinstance(payload, Mapping)]
        self._full_total = len(self._items)
        self._effective_limit = _resolve_history_limit(history_limit, self._full_total)
        if (
            self._full_total
            and self._effective_limit
            and self._effective_limit < self._full_total
        ):
            window_start = self._full_total - self._effective_limit
            self._window = self._items[window_start:]
        else:
            self._window = self._items
        self._history_window = len(self._window)
        self._full_accepted = sum(1 for payload in self._items if bool(payload.get("accepted")))

    def build_summary(self) -> MutableMapping[str, object]:
        summary: MutableMapping[str, object] = {
            "total": self._history_window,
            "accepted": 0,
            "rejected": 0,
            "acceptance_rate": 0.0,
            "history_limit": self._effective_limit if self._effective_limit else self._full_total,
            "history_window": self._history_window,
            "rejection_reasons": {},
            "unique_rejection_reasons": 0,
            "unique_risk_flags": 0,
            "risk_flags_with_accepts": 0,
            "unique_stress_failures": 0,
            "stress_failures_with_accepts": 0,
            "unique_models": 0,
            "models_with_accepts": 0,
            "unique_actions": 0,
            "actions_with_accepts": 0,
            "unique_strategies": 0,
            "strategies_with_accepts": 0,
            "unique_symbols": 0,
            "symbols_with_accepts": 0,
            "full_total": self._full_total,
            "full_accepted": self._full_accepted,
            "full_rejected": self._full_total - self._full_accepted,
            "full_acceptance_rate": (
                self._full_accepted / self._full_total if self._full_total else 0.0
            ),
            "current_acceptance_streak": 0,
            "current_rejection_streak": 0,
            "longest_acceptance_streak": 0,
            "longest_rejection_streak": 0,
=======
    @property
    def history_limit(self) -> int:
        if self._history_limit is None:
            return self._full_total
        return self._history_limit

    def build_summary(self) -> dict[str, object]:
        summary: dict[str, object] = {}

        metric_accumulators: dict[str, _StatAccumulator] = {
            "net_edge_bps": _StatAccumulator(),
            "cost_bps": _StatAccumulator(),
            "latency_ms": _StatAccumulator(),
            "expected_probability": _StatAccumulator(),
            "expected_return_bps": _StatAccumulator(),
            "expected_value_bps": _StatAccumulator(),
            "expected_value_minus_cost_bps": _StatAccumulator(),
            "notional": _StatAccumulator(),
            "model_success_probability": _StatAccumulator(),
            "model_expected_return_bps": _StatAccumulator(),
            "model_expected_value_bps": _StatAccumulator(),
            "model_expected_value_minus_cost_bps": _StatAccumulator(),
        }
        metrics_without_p95 = {"expected_probability", "model_success_probability"}

        threshold_accumulators = {
            "probability": _ThresholdAccumulator("probability_threshold_margin"),
            "net_edge": _ThresholdAccumulator("net_edge_threshold_margin"),
            "cost": _ThresholdAccumulator("cost_threshold_margin"),
            "latency": _ThresholdAccumulator("latency_threshold_margin"),
            "notional": _ThresholdAccumulator("notional_threshold_margin"),
        }
        margin_to_base = {
            accumulator.margin_key: base
            for base, accumulator in threshold_accumulators.items()
>>>>>>> 7df76d20
        }

        accepted_count = 0
        rejected_count = 0
        latest_payload: Mapping[str, object] | None = None
        history_start_generated_at: str | None = None

        risk_counts: Counter[str] = Counter()
        stress_counts: Counter[str] = Counter()
        risk_breakdown: dict[str, dict[str, int]] = defaultdict(lambda: {"total": 0, "accepted": 0, "rejected": 0})
        stress_breakdown: dict[str, dict[str, int]] = defaultdict(lambda: {"total": 0, "accepted": 0, "rejected": 0})

        model_usage: Counter[str] = Counter()
        action_usage: Counter[str] = Counter()
        strategy_usage: Counter[str] = Counter()
        symbol_usage: Counter[str] = Counter()

        model_breakdown: dict[str, _BreakdownAccumulator] = {}
        action_breakdown: dict[str, _BreakdownAccumulator] = {}
        strategy_breakdown: dict[str, _BreakdownAccumulator] = {}
        symbol_breakdown: dict[str, _BreakdownAccumulator] = {}

        longest_acceptance_streak = 0
        longest_rejection_streak = 0
        current_acceptance_streak = 0
        current_rejection_streak = 0

        for index, payload in enumerate(self._window):
            accepted = bool(payload.get("accepted"))
            if accepted:
                accepted_count += 1
                current_acceptance_streak += 1
                longest_acceptance_streak = max(longest_acceptance_streak, current_acceptance_streak)
                current_rejection_streak = 0
            else:
                rejected_count += 1
                current_rejection_streak += 1
                longest_rejection_streak = max(longest_rejection_streak, current_rejection_streak)
                current_acceptance_streak = 0
<<<<<<< HEAD
                for reason in _iter_strings(payload.get("reasons")):
                    rejection_reasons[reason] += 1

            summary["longest_acceptance_streak"] = max(
                summary["longest_acceptance_streak"], current_acceptance_streak
            )
            summary["longest_rejection_streak"] = max(
                summary["longest_rejection_streak"], current_rejection_streak
            )

            observed_metrics: dict[str, float] = {}
            dimension_keys: dict[str, str] = {}

            net_edge = coerce_float(payload.get("net_edge_bps"))
            if net_edge is not None:
                distributions["net_edge_bps"].add(net_edge, accepted=is_accepted)
                observed_metrics["net_edge_bps"] = net_edge

            cost = coerce_float(payload.get("cost_bps"))
            if cost is not None:
                distributions["cost_bps"].add(cost, accepted=is_accepted)
                observed_metrics["cost_bps"] = cost

            model_probability = coerce_float(payload.get("model_success_probability"))
            if model_probability is not None:
                distributions["model_success_probability"].add(
                    model_probability, accepted=is_accepted
                )

            model_return = coerce_float(payload.get("model_expected_return_bps"))
            if model_return is not None:
                distributions["model_expected_return_bps"].add(
                    model_return, accepted=is_accepted
                )
            model_expected_value: float | None = None
            if model_return is not None and model_probability is not None:
                model_expected_value = model_return * model_probability
                distributions["model_expected_value_bps"].add(
                    model_expected_value, accepted=is_accepted
                )
                if cost is not None:
                    distributions["model_expected_value_minus_cost_bps"].add(
                        model_expected_value - cost,
                        accepted=is_accepted,
                    )
            elif model_return is not None and cost is not None:
                distributions["model_expected_value_minus_cost_bps"].add(
                    model_return - cost,
                    accepted=is_accepted,
                )

            latency_value = coerce_float(payload.get("latency_ms"))
            if latency_value is not None:
                distributions["latency_ms"].add(latency_value, accepted=is_accepted)
                observed_metrics["latency_ms"] = latency_value

            for flag in _iter_strings(payload.get("risk_flags")):
                risk_flag_counts[flag] += 1
                if is_accepted:
                    risk_flag_accepted[flag] += 1

            for failure in _iter_strings(payload.get("stress_failures")):
                stress_failure_counts[failure] += 1
                if is_accepted:
                    stress_failure_accepted[failure] += 1

            model_name = payload.get("model_name")
            if model_name is not None:
                model_key = str(model_name)
                model_usage[model_key] += 1
                model_totals[model_key] += 1
                if is_accepted:
                    model_accepted[model_key] += 1
                dimension_keys["model"] = model_key

            thresholds_map = _normalize_thresholds(payload.get("thresholds"))

            candidate = payload.get("candidate")
            candidate_probability: float | None = None
            candidate_return: float | None = None
            candidate_notional: float | None = None
            candidate_latency: float | None = None
            if isinstance(candidate, Mapping):
                action = candidate.get("action")
                if action is not None:
                    action_key = str(action)
                    action_usage[action_key] += 1
                    action_totals[action_key] += 1
                    if is_accepted:
                        action_accepted[action_key] += 1
                    dimension_keys.setdefault("action", action_key)
                strategy = candidate.get("strategy")
                if strategy is not None:
                    strategy_key = str(strategy)
                    strategy_usage[strategy_key] += 1
                    strategy_totals[strategy_key] += 1
                    if is_accepted:
                        strategy_accepted[strategy_key] += 1
                    dimension_keys.setdefault("strategy", strategy_key)
                symbol = candidate.get("symbol")
                if symbol is not None:
                    symbol_key = str(symbol)
                    symbol_usage[symbol_key] += 1
                    symbol_totals[symbol_key] += 1
                    if is_accepted:
                        symbol_accepted[symbol_key] += 1
                    dimension_keys.setdefault("symbol", symbol_key)

                candidate_probability = coerce_float(candidate.get("expected_probability"))
                if candidate_probability is not None:
                    distributions["expected_probability"].add(
                        candidate_probability, accepted=is_accepted
                    )
                    observed_metrics["expected_probability"] = candidate_probability

                candidate_return = coerce_float(candidate.get("expected_return_bps"))
                if candidate_return is not None:
                    distributions["expected_return_bps"].add(
                        candidate_return, accepted=is_accepted
                    )

                if (
                    candidate_probability is not None
                    and candidate_return is not None
                ):
                    candidate_expected_value = candidate_probability * candidate_return
                    distributions["expected_value_bps"].add(
                        candidate_expected_value, accepted=is_accepted
                    )
                    observed_metrics["expected_value_bps"] = candidate_expected_value
                    if cost is not None:
                        candidate_minus_cost = candidate_expected_value - cost
                        distributions["expected_value_minus_cost_bps"].add(
                            candidate_minus_cost,
                            accepted=is_accepted,
                        )
                        observed_metrics[
                            "expected_value_minus_cost_bps"
                        ] = candidate_minus_cost

                candidate_notional = coerce_float(candidate.get("notional"))
                if candidate_notional is not None:
                    distributions["notional"].add(
                        candidate_notional, accepted=is_accepted
                    )
                    observed_metrics["notional"] = candidate_notional

                candidate_latency = coerce_float(candidate.get("latency_ms"))
                if (
                    candidate_latency is not None
                    and "latency_ms" not in observed_metrics
                ):
                    distributions["latency_ms"].add(
                        candidate_latency, accepted=is_accepted
                    )
                    observed_metrics["latency_ms"] = candidate_latency

            if thresholds_map:
                for threshold_key, raw_value in thresholds_map.items():
                    definition = _THRESHOLD_DEFINITIONS.get(threshold_key)
                    if not definition or raw_value is None:
                        continue
                    metric_name, mode, margin_prefix = definition
                    observed_value = observed_metrics.get(metric_name)
                    if observed_value is None:
                        continue
                    if mode == "min":
                        margin = observed_value - raw_value
                    else:
                        margin = raw_value - observed_value
                    threshold_margin_values.setdefault(margin_prefix, []).append(margin)
                    if is_accepted:
                        accepted_threshold_margin_values.setdefault(margin_prefix, []).append(
                            margin
                        )
                    else:
                        rejected_threshold_margin_values.setdefault(margin_prefix, []).append(
                            margin
                        )
                    base_key = (
                        margin_prefix.rsplit("_margin", 1)[0]
                        if margin_prefix.endswith("_margin")
                        else margin_prefix
                    )
                    if margin < 0:
                        threshold_breach_counts[base_key] = (
                            threshold_breach_counts.get(base_key, 0) + 1
                        )
                        if is_accepted:
                            accepted_threshold_breach_counts[base_key] = (
                                accepted_threshold_breach_counts.get(base_key, 0) + 1
                            )
                        else:
                            rejected_threshold_breach_counts[base_key] = (
                                rejected_threshold_breach_counts.get(base_key, 0) + 1
                            )

            if dimension_keys:
                for metric_name in (
                    "net_edge_bps",
                    "cost_bps",
                    "expected_value_bps",
                    "expected_value_minus_cost_bps",
                    "notional",
                    "latency_ms",
                ):
                    metric_value = observed_metrics.get(metric_name)
                    if metric_value is None:
                        continue
                    _update_breakdown_metric(
                        model_metric_totals,
                        dimension_keys.get("model"),
                        metric_name,
                        metric_value,
                        accepted=is_accepted,
                    )
                    _update_breakdown_metric(
                        action_metric_totals,
                        dimension_keys.get("action"),
                        metric_name,
                        metric_value,
                        accepted=is_accepted,
                    )
                    _update_breakdown_metric(
                        strategy_metric_totals,
                        dimension_keys.get("strategy"),
                        metric_name,
                        metric_value,
                        accepted=is_accepted,
                    )
                    _update_breakdown_metric(
                        symbol_metric_totals,
                        dimension_keys.get("symbol"),
                        metric_name,
                        metric_value,
                        accepted=is_accepted,
                    )

            generated_at = _extract_generated_at(payload)
            if generated_at is not None:
                history_generated_at.append(generated_at)

        summary["accepted"] = accepted
        summary["rejected"] = summary["total"] - accepted
        summary["acceptance_rate"] = accepted / summary["total"] if summary["total"] else 0.0
        summary["rejection_reasons"] = dict(
            sorted(rejection_reasons.items(), key=lambda item: item[1], reverse=True)
        )
        summary["unique_rejection_reasons"] = len(summary["rejection_reasons"])
        summary["current_acceptance_streak"] = current_acceptance_streak
        summary["current_rejection_streak"] = current_rejection_streak

        for prefix, accumulator in distributions.items():
            _inject_metric_summary(summary, prefix, accumulator, _METRIC_SPECS[prefix])

        summary["unique_models"] = len(model_usage)
        summary["models_with_accepts"] = sum(1 for count in model_accepted.values() if count)
        if model_usage:
            summary["model_usage"] = dict(
                sorted(model_usage.items(), key=lambda item: item[1], reverse=True)
            )

        summary["unique_actions"] = len(action_usage)
        summary["actions_with_accepts"] = sum(
            1 for count in action_accepted.values() if count
        )
        if action_usage:
            summary["action_usage"] = dict(
                sorted(action_usage.items(), key=lambda item: item[1], reverse=True)
            )

        summary["unique_strategies"] = len(strategy_usage)
        summary["strategies_with_accepts"] = sum(
            1 for count in strategy_accepted.values() if count
        )
        if strategy_usage:
            summary["strategy_usage"] = dict(
                sorted(strategy_usage.items(), key=lambda item: item[1], reverse=True)
            )
=======

            candidate_raw = payload.get("candidate")
            candidate = dict(candidate_raw) if isinstance(candidate_raw, Mapping) else {}

            if index == 0:
                history_start_generated_at = _extract_generated_at(payload)

            generated_at = _extract_generated_at(payload)
            if generated_at is not None:
                summary_generated = summary.get("generated_at")
                if summary_generated is None or index == len(self._window) - 1:
                    summary["generated_at"] = generated_at

            cost = _coerce_float(payload.get("cost_bps"))
            if cost is not None:
                metric_accumulators["cost_bps"].add(cost, accepted=accepted)

            net_edge = _coerce_float(payload.get("net_edge_bps"))
            if net_edge is not None:
                metric_accumulators["net_edge_bps"].add(net_edge, accepted=accepted)

            expected_probability = _coerce_float(candidate.get("expected_probability"))
            if expected_probability is not None:
                metric_accumulators["expected_probability"].add(
                    expected_probability, accepted=accepted
                )

            expected_return = _coerce_float(candidate.get("expected_return_bps"))
            expected_value = (
                expected_probability * expected_return
                if expected_probability is not None and expected_return is not None
                else None
            )

            notional = _coerce_float(candidate.get("notional"))
            latency = _coerce_float(payload.get("latency_ms"))
            if latency is None:
                latency = _coerce_float(candidate.get("latency_ms"))

            expected_value_minus_cost = (
                expected_value - cost if expected_value is not None and cost is not None else None
            )

            model_expected_return = _coerce_float(payload.get("model_expected_return_bps"))
            model_success_probability = _coerce_float(payload.get("model_success_probability"))
            model_expected_value = (
                model_success_probability * model_expected_return
                if model_success_probability is not None and model_expected_return is not None
                else None
            )
            model_expected_value_minus_cost = (
                model_expected_value - cost
                if model_expected_value is not None and cost is not None
                else None
            )

            if expected_return is not None:
                metric_accumulators["expected_return_bps"].add(
                    expected_return, accepted=accepted
                )
            if expected_value is not None:
                metric_accumulators["expected_value_bps"].add(
                    expected_value, accepted=accepted
                )
            if expected_value_minus_cost is not None:
                metric_accumulators["expected_value_minus_cost_bps"].add(
                    expected_value_minus_cost, accepted=accepted
                )
            if notional is not None:
                metric_accumulators["notional"].add(notional, accepted=accepted)
            if latency is not None:
                metric_accumulators["latency_ms"].add(latency, accepted=accepted)
            if model_success_probability is not None:
                metric_accumulators["model_success_probability"].add(
                    model_success_probability, accepted=accepted
                )
            if model_expected_return is not None:
                metric_accumulators["model_expected_return_bps"].add(
                    model_expected_return, accepted=accepted
                )
            if model_expected_value is not None:
                metric_accumulators["model_expected_value_bps"].add(
                    model_expected_value, accepted=accepted
                )
            if model_expected_value_minus_cost is not None:
                metric_accumulators["model_expected_value_minus_cost_bps"].add(
                    model_expected_value_minus_cost, accepted=accepted
                )

            breakdown_metrics: dict[str, float] = {}
            if net_edge is not None:
                breakdown_metrics["net_edge_bps"] = net_edge
            if expected_value_minus_cost is not None:
                breakdown_metrics["expected_value_minus_cost_bps"] = expected_value_minus_cost
            if expected_value is not None:
                breakdown_metrics["expected_value_bps"] = expected_value
            if cost is not None:
                breakdown_metrics["cost_bps"] = cost
            if notional is not None:
                breakdown_metrics["notional"] = notional
            if latency is not None:
                breakdown_metrics["latency_ms"] = latency

            model_name = payload.get("model_name")
            if isinstance(model_name, str) and model_name:
                model_usage[model_name] += 1
                model_breakdown.setdefault(model_name, _BreakdownAccumulator()).add(
                    breakdown_metrics, accepted=accepted
                )

            action = candidate.get("action")
            if isinstance(action, str) and action:
                action_usage[action] += 1
                action_breakdown.setdefault(action, _BreakdownAccumulator()).add(
                    breakdown_metrics, accepted=accepted
                )

            strategy = candidate.get("strategy")
            if isinstance(strategy, str) and strategy:
                strategy_usage[strategy] += 1
                strategy_breakdown.setdefault(strategy, _BreakdownAccumulator()).add(
                    breakdown_metrics, accepted=accepted
                )

            symbol = candidate.get("symbol")
            if isinstance(symbol, str) and symbol:
                symbol_usage[symbol] += 1
                symbol_breakdown.setdefault(symbol, _BreakdownAccumulator()).add(
                    breakdown_metrics, accepted=accepted
                )

            reasons = list(_iter_strings(payload.get("reasons")))
            if reasons:
                summary.setdefault("rejection_reasons", Counter())
                reasons_counter: Counter[str] = summary["rejection_reasons"]  # type: ignore[assignment]
                for reason in reasons:
                    reasons_counter[reason] += 1

            risk_flags = list(_iter_strings(payload.get("risk_flags")))
            for flag in risk_flags:
                risk_counts[flag] += 1
                entry = risk_breakdown[flag]
                entry["total"] += 1
                if accepted:
                    entry["accepted"] += 1
                else:
                    entry["rejected"] += 1

            stress_failures = list(_iter_strings(payload.get("stress_failures")))
            for failure in stress_failures:
                stress_counts[failure] += 1
                entry = stress_breakdown[failure]
                entry["total"] += 1
                if accepted:
                    entry["accepted"] += 1
                else:
                    entry["rejected"] += 1

            latest_payload = payload
            candidate_summary = dict(candidate)
            if expected_value is not None:
                candidate_summary["expected_value_bps"] = expected_value
            if expected_value_minus_cost is not None:
                candidate_summary["expected_value_minus_cost_bps"] = expected_value_minus_cost

            model_selection = payload.get("model_selection")
            if isinstance(model_selection, Mapping):
                model_selection_value: object = dict(model_selection)
            else:
                model_selection_value = model_selection

            summary.update(
                {
                    "latest_model": model_name if isinstance(model_name, str) else None,
                    "latest_status": "accepted" if accepted else "rejected",
                    "latest_thresholds": _normalize_thresholds(payload.get("thresholds")),
                    "latest_reasons": reasons or None,
                    "latest_risk_flags": risk_flags or None,
                    "latest_stress_failures": stress_failures or None,
                    "latest_model_selection": model_selection_value,
                    "latest_candidate": candidate_summary or None,
                    "latest_generated_at": generated_at,
                    "latest_expected_value_bps": expected_value,
                    "latest_expected_value_minus_cost_bps": expected_value_minus_cost,
                    "latest_net_edge_bps": net_edge,
                    "latest_cost_bps": cost,
                    "latest_latency_ms": latency,
                    "latest_expected_probability": expected_probability,
                    "latest_expected_return_bps": expected_return,
                    "latest_notional": notional,
                    "latest_model_expected_value_bps": model_expected_value,
                    "latest_model_expected_value_minus_cost_bps": model_expected_value_minus_cost,
                    "latest_model_expected_return_bps": model_expected_return,
                    "latest_model_success_probability": model_success_probability,
                }
            )

            thresholds = _normalize_thresholds(payload.get("thresholds"))
            if thresholds:
                observed_values = {
                    "expected_probability": expected_probability,
                    "net_edge_bps": net_edge,
                    "cost_bps": cost,
                    "latency_ms": latency,
                    "notional": notional,
                }
                for key, (metric_key, direction, margin_key) in _THRESHOLD_DEFINITIONS.items():
                    threshold_value = thresholds.get(key)
                    observed = observed_values.get(metric_key)
                    if threshold_value is None or observed is None:
                        continue
                    if direction == "min":
                        margin = observed - threshold_value
                    else:
                        margin = threshold_value - observed
                    summary[f"latest_{margin_key}"] = margin
                    base_name = margin_to_base.get(margin_key)
                    if base_name is not None:
                        threshold_accumulators[base_name].add(
                            margin, accepted=accepted
                        )

        if "rejection_reasons" in summary:
            rejection_counter: Counter[str] = summary["rejection_reasons"]  # type: ignore[assignment]
            summary["rejection_reasons"] = dict(rejection_counter)
            summary["unique_rejection_reasons"] = len(rejection_counter)
        else:
            summary["rejection_reasons"] = {}
            summary["unique_rejection_reasons"] = 0

        summary.update(
            {
                "total": self.history_window,
                "accepted": accepted_count,
                "rejected": rejected_count,
                "acceptance_rate": accepted_count / self.history_window if self.history_window else 0.0,
                "history_limit": self.history_limit,
                "history_window": self.history_window,
                "full_total": self.full_total,
            }
        )

        full_accepted = sum(1 for payload in self._items if bool(payload.get("accepted")))
        full_rejected = self.full_total - full_accepted
        summary["full_accepted"] = full_accepted
        summary["full_rejected"] = full_rejected
        summary["full_acceptance_rate"] = full_accepted / self.full_total if self.full_total else 0.0

        summary["risk_flag_counts"] = dict(risk_counts)
        summary["unique_risk_flags"] = len(risk_counts)
        summary["risk_flags_with_accepts"] = sum(1 for flag, data in risk_breakdown.items() if data["accepted"])
        summary["risk_flag_breakdown"] = {
            flag: {
                **data,
                "acceptance_rate": data["accepted"] / data["total"] if data["total"] else 0.0,
            }
            for flag, data in risk_breakdown.items()
        }

        summary["stress_failure_counts"] = dict(stress_counts)
        summary["unique_stress_failures"] = len(stress_counts)
        summary["stress_failures_with_accepts"] = sum(
            1 for failure, data in stress_breakdown.items() if data["accepted"]
        )
        summary["stress_failure_breakdown"] = {
            failure: {
                **data,
                "acceptance_rate": data["accepted"] / data["total"] if data["total"] else 0.0,
            }
            for failure, data in stress_breakdown.items()
        }

        summary["model_usage"] = dict(model_usage)
        summary["unique_models"] = len(model_usage)
        summary["models_with_accepts"] = sum(
            1 for name, accumulator in model_breakdown.items() if accumulator.accepted
        )
        summary["model_breakdown"] = {
            name: accumulator.as_mapping() for name, accumulator in model_breakdown.items()
        }

        summary["action_usage"] = dict(action_usage)
        summary["unique_actions"] = len(action_usage)
        summary["actions_with_accepts"] = sum(
            1 for name, accumulator in action_breakdown.items() if accumulator.accepted
        )
        summary["action_breakdown"] = {
            name: accumulator.as_mapping() for name, accumulator in action_breakdown.items()
        }

        summary["strategy_usage"] = dict(strategy_usage)
        summary["unique_strategies"] = len(strategy_usage)
        summary["strategies_with_accepts"] = sum(
            1 for name, accumulator in strategy_breakdown.items() if accumulator.accepted
        )
        summary["strategy_breakdown"] = {
            name: accumulator.as_mapping() for name, accumulator in strategy_breakdown.items()
        }
>>>>>>> 7df76d20

        summary["symbol_usage"] = dict(symbol_usage)
        summary["unique_symbols"] = len(symbol_usage)
        summary["symbols_with_accepts"] = sum(
            1 for name, accumulator in symbol_breakdown.items() if accumulator.accepted
        )
<<<<<<< HEAD
        if symbol_usage:
            summary["symbol_usage"] = dict(
                sorted(symbol_usage.items(), key=lambda item: item[1], reverse=True)
            )

        if risk_flag_counts:
            summary["risk_flag_counts"] = dict(
                sorted(risk_flag_counts.items(), key=lambda item: item[1], reverse=True)
            )
            summary["risk_flag_breakdown"] = _build_breakdown(
                risk_flag_counts, risk_flag_accepted
            )
        summary["unique_risk_flags"] = len(risk_flag_counts)
        summary["risk_flags_with_accepts"] = sum(
            1 for count in risk_flag_accepted.values() if count
        )

        if stress_failure_counts:
            summary["stress_failure_counts"] = dict(
                sorted(
                    stress_failure_counts.items(), key=lambda item: item[1], reverse=True
                )
            )
            summary["stress_failure_breakdown"] = _build_breakdown(
                stress_failure_counts, stress_failure_accepted
            )
        summary["unique_stress_failures"] = len(stress_failure_counts)
        summary["stress_failures_with_accepts"] = sum(
            1 for count in stress_failure_accepted.values() if count
        )

        if model_totals:
            summary["model_breakdown"] = _build_breakdown(
                model_totals, model_accepted, model_metric_totals
            )
        if action_totals:
            summary["action_breakdown"] = _build_breakdown(
                action_totals, action_accepted, action_metric_totals
            )
        if strategy_totals:
            summary["strategy_breakdown"] = _build_breakdown(
                strategy_totals, strategy_accepted, strategy_metric_totals
            )
        if symbol_totals:
            summary["symbol_breakdown"] = _build_breakdown(
                symbol_totals, symbol_accepted, symbol_metric_totals
            )

        if history_generated_at:
            summary["history_start_generated_at"] = history_generated_at[0]

        _inject_threshold_metrics(
            summary,
            threshold_margin_values,
            accepted_threshold_margin_values,
            rejected_threshold_margin_values,
            threshold_breach_counts,
            accepted_threshold_breach_counts,
            rejected_threshold_breach_counts,
        )

        _inject_latest_snapshot(summary, self._window[-1] if self._window else None)

        if self._window:
            summary["history"] = [
                _sanitize_payload(payload)
                for payload in self._window
                if isinstance(payload, Mapping)
            ]

        return summary

def _attach_breakdown_namespaces(model: DecisionEngineSummary) -> None:
    for key in (
        "model_breakdown",
        "action_breakdown",
        "strategy_breakdown",
        "symbol_breakdown",
    ):
        breakdown = getattr(model, key, None)
        if isinstance(breakdown, dict):
            setattr(
                model,
                key,
                {
                    name: _namespace_breakdown(entry)
                    for name, entry in breakdown.items()
                    if isinstance(entry, Mapping)
                },
            )


def _namespace_breakdown(entry: Mapping[str, object]) -> _AttrDict:
    data = dict(entry)
    metrics = data.get("metrics")
    if isinstance(metrics, Mapping):
        data["metrics"] = {
            metric_name: _AttrDict(metric_values)
            for metric_name, metric_values in metrics.items()
            if isinstance(metric_values, Mapping)
        }
    return _AttrDict(data)

def _sanitize_payload(payload: Mapping[str, object]) -> dict[str, object]:
    return {str(key): _sanitize_value(value) for key, value in payload.items()}


def _sanitize_value(value: object) -> object:
    if isinstance(value, Mapping):
        return _sanitize_payload(value)
    if isinstance(value, Sequence) and not isinstance(value, (str, bytes, bytearray)):
        return [_sanitize_value(item) for item in value]
    return value


def _update_breakdown_metric(
    container: MutableMapping[str, dict[str, _SegmentMetricAccumulator]] | None,
    key: str | None,
    metric: str,
    value: float,
    *,
    accepted: bool,
) -> None:
    if container is None or key is None:
        return
    metric_map = container.setdefault(key, {})
    accumulator = metric_map.get(metric)
    if accumulator is None:
        accumulator = _SegmentMetricAccumulator()
        metric_map[metric] = accumulator
    accumulator.update(value, accepted=accepted)


def _inject_metric_summary(
    summary: MutableMapping[str, object],
    prefix: str,
    accumulator: _DistributionAccumulator,
    spec: _MetricSpec,
) -> None:
    values = accumulator.total
    if values:
        total_sum = sum(values)
        summary[f"avg_{prefix}"] = total_sum / len(values)
        if spec.overall_include_sum:
            summary[f"sum_{prefix}"] = total_sum
        _inject_distribution_metrics(
            summary,
            values,
            prefix=prefix,
            quantiles=spec.overall_quantiles,
            include_minmax=spec.overall_include_minmax,
        )
        if spec.overall_include_std:
            _inject_std_metric(summary, values, prefix=prefix)
    if accumulator.accepted:
        _inject_segment_stats(
            summary,
            accumulator.accepted,
            prefix=prefix,
            segment="accepted",
            include_sum=spec.segment_include_sum,
            include_minmax=spec.segment_include_minmax,
            quantiles=spec.segment_quantiles,
            include_std=spec.segment_include_std,
        )
    if accumulator.rejected:
        _inject_segment_stats(
            summary,
            accumulator.rejected,
            prefix=prefix,
            segment="rejected",
            include_sum=spec.segment_include_sum,
            include_minmax=spec.segment_include_minmax,
            quantiles=spec.segment_quantiles,
            include_std=spec.segment_include_std,
        )


def _inject_threshold_metrics(
    summary: MutableMapping[str, object],
    totals: Mapping[str, Sequence[float]],
    accepted_values: Mapping[str, Sequence[float]],
    rejected_values: Mapping[str, Sequence[float]],
    breach_counts: Mapping[str, int],
    accepted_breaches: Mapping[str, int],
    rejected_breaches: Mapping[str, int],
) -> None:
    for prefix, values in totals.items():
        if not values:
            continue
        count = len(values)
        total_value = sum(values)
        summary[f"{prefix}_count"] = count
        summary[f"avg_{prefix}"] = total_value / count
        summary[f"sum_{prefix}"] = total_value
        _inject_distribution_metrics(
            summary,
            values,
            prefix=prefix,
            quantiles=_THRESHOLD_DISTRIBUTION_QUANTILES,
        )
        _inject_std_metric(summary, values, prefix=prefix)

        base_key = (
            prefix.rsplit("_margin", 1)[0] if prefix.endswith("_margin") else prefix
        )
        breaches = breach_counts.get(base_key, 0)
        summary[f"{base_key}_breaches"] = breaches
        summary[f"{base_key}_breach_rate"] = breaches / count if count else 0.0

        accepted_series = accepted_values.get(prefix, [])
        accepted_count = len(accepted_series)
        if accepted_series:
            _inject_segment_stats(
                summary,
                accepted_series,
                prefix=prefix,
                segment="accepted",
            )
            accepted_total = sum(accepted_series)
            summary[f"accepted_sum_{prefix}"] = accepted_total
            summary[f"accepted_avg_{prefix}"] = accepted_total / accepted_count
        else:
            accepted_total = 0.0
        summary[f"accepted_{prefix}_count"] = accepted_count
        accepted_breach = accepted_breaches.get(base_key, 0)
        summary[f"accepted_{base_key}_breaches"] = accepted_breach
        summary[f"accepted_{base_key}_breach_rate"] = (
            accepted_breach / accepted_count if accepted_count else 0.0
        )

        rejected_series = rejected_values.get(prefix, [])
        rejected_count = len(rejected_series)
        if rejected_series:
            _inject_segment_stats(
                summary,
                rejected_series,
                prefix=prefix,
                segment="rejected",
            )
            rejected_total = sum(rejected_series)
            summary[f"rejected_sum_{prefix}"] = rejected_total
            summary[f"rejected_avg_{prefix}"] = rejected_total / rejected_count
        else:
            rejected_total = 0.0
        summary[f"rejected_{prefix}_count"] = rejected_count
        rejected_breach = rejected_breaches.get(base_key, 0)
        summary[f"rejected_{base_key}_breaches"] = rejected_breach
        summary[f"rejected_{base_key}_breach_rate"] = (
            rejected_breach / rejected_count if rejected_count else 0.0
        )


def _inject_segment_stats(
    summary: MutableMapping[str, object],
    values: Sequence[float],
    *,
    prefix: str,
    segment: str,
    include_sum: bool = True,
    quantiles: Sequence[tuple[float, str]] = (
        (0.1, "p10"),
        (0.5, "median"),
        (0.9, "p90"),
    ),
    include_minmax: bool = True,
    include_std: bool = True,
) -> None:
    if not values:
        return
    count = len(values)
    total_value = sum(values)
    summary[f"{segment}_{prefix}_count"] = count
    summary[f"{segment}_avg_{prefix}"] = total_value / count
    if include_sum:
        summary[f"{segment}_sum_{prefix}"] = total_value
    sorted_values = sorted(values)
    if include_minmax:
        summary[f"{segment}_min_{prefix}"] = sorted_values[0]
        summary[f"{segment}_max_{prefix}"] = sorted_values[-1]
    for quantile, label in quantiles:
        summary[f"{segment}_{label}_{prefix}"] = _compute_quantile(
            sorted_values, quantile
        )
    if include_std:
        summary[f"{segment}_std_{prefix}"] = _compute_std(values)


def _inject_latest_snapshot(
    summary: MutableMapping[str, object],
    payload: Mapping[str, object] | None,
) -> None:
    if not payload or not isinstance(payload, Mapping):
        return

    is_accepted = bool(payload.get("accepted"))
    summary["latest_status"] = "accepted" if is_accepted else "rejected"

    latest_model = payload.get("model_name")
    if latest_model is not None:
        summary["latest_model"] = str(latest_model)

    latest_net_edge = coerce_float(payload.get("net_edge_bps"))
    if latest_net_edge is not None:
        summary["latest_net_edge_bps"] = latest_net_edge

    latest_cost = coerce_float(payload.get("cost_bps"))
    if latest_cost is not None:
        summary["latest_cost_bps"] = latest_cost

    latest_model_return = coerce_float(payload.get("model_expected_return_bps"))
    if latest_model_return is not None:
        summary["latest_model_expected_return_bps"] = latest_model_return

    latest_model_probability = coerce_float(payload.get("model_success_probability"))
    if latest_model_probability is not None:
        summary["latest_model_success_probability"] = latest_model_probability

    latest_model_expected_value: float | None = None
    if (
        latest_model_return is not None
        and latest_model_probability is not None
    ):
        latest_model_expected_value = latest_model_return * latest_model_probability
        summary["latest_model_expected_value_bps"] = latest_model_expected_value
        if latest_cost is not None:
            summary["latest_model_expected_value_minus_cost_bps"] = (
                latest_model_expected_value - latest_cost
            )

    latest_latency = coerce_float(payload.get("latency_ms"))
    if latest_latency is not None:
        summary["latest_latency_ms"] = latest_latency

    thresholds_map = _normalize_thresholds(payload.get("thresholds"))
    if thresholds_map:
        summary["latest_thresholds"] = dict(thresholds_map)

    latest_reasons = list(_iter_strings(payload.get("reasons")))
    if latest_reasons:
        summary["latest_reasons"] = latest_reasons

    latest_risk_flags = list(_iter_strings(payload.get("risk_flags")))
    if latest_risk_flags:
        summary["latest_risk_flags"] = latest_risk_flags

    latest_failures = list(_iter_strings(payload.get("stress_failures")))
    if latest_failures:
        summary["latest_stress_failures"] = latest_failures

    model_selection = payload.get("model_selection")
    if isinstance(model_selection, Mapping):
        summary["latest_model_selection"] = {
            str(key): model_selection[key] for key in model_selection
        }

    candidate = payload.get("candidate")
    candidate_probability: float | None = None
    candidate_return: float | None = None
    candidate_notional: float | None = None
    candidate_latency: float | None = None
    if isinstance(candidate, Mapping):
        candidate_payload: MutableMapping[str, object] = {}
        for key in ("symbol", "action", "strategy"):
            value = candidate.get(key)
            if value is not None:
                candidate_payload[key] = value
        candidate_probability = coerce_float(candidate.get("expected_probability"))
        if candidate_probability is not None:
            candidate_payload["expected_probability"] = candidate_probability
            summary["latest_expected_probability"] = candidate_probability
        candidate_return = coerce_float(candidate.get("expected_return_bps"))
        if candidate_return is not None:
            candidate_payload["expected_return_bps"] = candidate_return
            summary["latest_expected_return_bps"] = candidate_return
        candidate_notional = coerce_float(candidate.get("notional"))
        if candidate_notional is not None:
            candidate_payload["notional"] = candidate_notional
            summary["latest_notional"] = candidate_notional
        candidate_latency = coerce_float(candidate.get("latency_ms"))
        if candidate_latency is not None:
            candidate_payload["latency_ms"] = candidate_latency
            if "latest_latency_ms" not in summary:
                summary["latest_latency_ms"] = candidate_latency
        if (
            candidate_probability is not None
            and candidate_return is not None
        ):
            candidate_expected_value = candidate_probability * candidate_return
            candidate_payload["expected_value_bps"] = candidate_expected_value
            summary["latest_expected_value_bps"] = candidate_expected_value
            if latest_cost is not None:
                summary["latest_expected_value_minus_cost_bps"] = (
                    candidate_expected_value - latest_cost
                )
        if candidate_payload:
            summary["latest_candidate"] = dict(candidate_payload)
        metadata = _extract_candidate_metadata(candidate)
        generated_at = None
        if metadata:
            generated_at = metadata.get("generated_at") or metadata.get("timestamp")
        if generated_at is None:
            generated_at = candidate.get("generated_at")
        if generated_at is not None:
            summary["latest_generated_at"] = str(generated_at)

    if "latest_generated_at" not in summary:
        generated_at = _extract_generated_at(payload)
        if generated_at is not None:
            summary["latest_generated_at"] = generated_at

    if thresholds_map:
        probability_margin_value: float | None = candidate_probability
        notional_value: float | None = candidate_notional
        latency_value = summary.get("latest_latency_ms")
        if isinstance(latency_value, (int, float)):
            latency_value = float(latency_value)
        margin_inputs = {
            "expected_probability": probability_margin_value,
            "net_edge_bps": latest_net_edge,
            "cost_bps": latest_cost,
            "latency_ms": latency_value,
            "notional": notional_value,
        }
        for threshold_key, (metric_name, mode, margin_prefix) in _THRESHOLD_DEFINITIONS.items():
            threshold_value = thresholds_map.get(threshold_key)
            if threshold_value is None:
                continue
            observed_value = margin_inputs.get(metric_name)
            if observed_value is None:
                continue
            if mode == "min":
                margin = observed_value - threshold_value
            else:
                margin = threshold_value - observed_value
            summary[f"latest_{margin_prefix}"] = margin


def _build_breakdown(
    totals: Counter[str],
    accepted_counts: Counter[str],
    metrics: Mapping[str, Mapping[str, _SegmentMetricAccumulator]] | None = None,
) -> Mapping[str, Mapping[str, object]]:
    breakdown: MutableMapping[str, Mapping[str, object]] = {}
    for key, total_count in totals.most_common():
        accepted_count = accepted_counts.get(key, 0)
        rejected_count = max(total_count - accepted_count, 0)
        entry: MutableMapping[str, object] = {
            "total": total_count,
            "accepted": accepted_count,
            "rejected": rejected_count,
            "acceptance_rate": (accepted_count / total_count) if total_count else 0.0,
        }
        if metrics and key in metrics:
            metric_entries: dict[str, Mapping[str, float | int]] = {}
            for metric_key, accumulator in metrics[key].items():
                metric_entries[metric_key] = accumulator.build_summary()
            if metric_entries:
                entry["metrics"] = metric_entries
        breakdown[key] = entry
    return breakdown


def _iter_strings(values: object) -> Iterable[str]:
    if values is None:
        return ()
    if isinstance(values, str):
        text = values.strip()
        return (text,) if text else ()
    if isinstance(values, Mapping):
        return (str(key) for key in values.keys())
    if isinstance(values, Sequence):
        return (str(item) for item in values if item not in (None, ""))
    return (str(values),)


def _normalize_thresholds(snapshot: object) -> Mapping[str, float | None] | None:
    if not snapshot or not isinstance(snapshot, Mapping):
        return None
    normalized: MutableMapping[str, float | None] = {}
    for key, value in snapshot.items():
        normalized[str(key)] = coerce_float(value)
    return normalized


def _extract_candidate_metadata(candidate: Mapping[str, object] | None) -> Mapping[str, object] | None:
    if not candidate or not isinstance(candidate, Mapping):
        return None
    metadata = candidate.get("metadata")
    if isinstance(metadata, Mapping):
        return {str(key): metadata[key] for key in metadata}
    return None


def _extract_generated_at(payload: Mapping[str, object]) -> str | None:
    candidate = payload.get("candidate")
    if isinstance(candidate, Mapping):
        metadata = _extract_candidate_metadata(candidate)
        if metadata:
            generated_at = metadata.get("generated_at") or metadata.get("timestamp")
            if generated_at is not None:
                return str(generated_at)
        candidate_generated = candidate.get("generated_at")
        if candidate_generated is not None:
            return str(candidate_generated)

    metadata = payload.get("metadata")
    if isinstance(metadata, Mapping):
        generated_at = metadata.get("generated_at") or metadata.get("timestamp")
        if generated_at is not None:
            return str(generated_at)

    raw = payload.get("generated_at")
    if raw is not None:
        return str(raw)
    return None


def _resolve_history_limit(history_limit: int | None, default: int) -> int:
    if history_limit is None:
        return default
    try:
        limit = int(history_limit)
    except (TypeError, ValueError):
        return default
    if limit <= 0:
        return default
    return limit


def _compute_quantile(sorted_values: Sequence[float], quantile: float) -> float:
    if not sorted_values:
        raise ValueError("Brak wartości do policzenia kwantyla")
    if quantile <= 0:
        return sorted_values[0]
    if quantile >= 1:
        return sorted_values[-1]
    position = quantile * (len(sorted_values) - 1)
    lower_index = math.floor(position)
    upper_index = math.ceil(position)
    if lower_index == upper_index:
        return sorted_values[lower_index]
    weight = position - lower_index
    lower_value = sorted_values[lower_index]
    upper_value = sorted_values[upper_index]
    return lower_value + weight * (upper_value - lower_value)


def _inject_distribution_metrics(
    summary: MutableMapping[str, object],
    values: Sequence[float],
    *,
    prefix: str,
    quantiles: Sequence[tuple[float, str]] = (),
    include_minmax: bool = True,
) -> None:
    if not values:
        return
    if include_minmax:
        summary[f"min_{prefix}"] = min(values)
        summary[f"max_{prefix}"] = max(values)
    if not quantiles:
        return
    sorted_values = sorted(values)
    for quantile, label in quantiles:
        summary[f"{label}_{prefix}"] = _compute_quantile(sorted_values, quantile)


def _compute_std(values: Sequence[float]) -> float:
    if not values:
        raise ValueError("Brak wartości do policzenia odchylenia standardowego")
    mean = sum(values) / len(values)
    variance = sum((value - mean) ** 2 for value in values) / len(values)
    return math.sqrt(variance)


def _inject_std_metric(
    summary: MutableMapping[str, object],
    values: Sequence[float],
    *,
    prefix: str,
) -> None:
    if not values:
        return
    summary[f"std_{prefix}"] = _compute_std(values)
=======
        summary["symbol_breakdown"] = {
            name: accumulator.as_mapping() for name, accumulator in symbol_breakdown.items()
        }

        summary["current_acceptance_streak"] = current_acceptance_streak
        summary["current_rejection_streak"] = current_rejection_streak
        summary["longest_acceptance_streak"] = longest_acceptance_streak
        summary["longest_rejection_streak"] = longest_rejection_streak

        summary["history_start_generated_at"] = history_start_generated_at

        for name, accumulator in metric_accumulators.items():
            include_p95 = name not in metrics_without_p95
            accumulator.finalize(name, summary, include_p95=include_p95)

        for base_name, accumulator in threshold_accumulators.items():
            accumulator.finalize(base_name, summary)

        if latest_payload is None:
            summary.setdefault("generated_at", None)
            summary.setdefault("latest_model", None)
            summary.setdefault("latest_status", None)
            summary.setdefault("latest_thresholds", None)
            summary.setdefault("latest_reasons", None)
            summary.setdefault("latest_risk_flags", None)
            summary.setdefault("latest_stress_failures", None)
            summary.setdefault("latest_model_selection", None)
            summary.setdefault("latest_candidate", None)
            summary.setdefault("latest_generated_at", None)

        return summary


def summarize_evaluation_payloads(
    evaluations: Iterable[Mapping[str, object]], *, history_limit: int | None = None
) -> DecisionEngineSummary:
    aggregator = DecisionSummaryAggregator(evaluations, history_limit=history_limit)
    summary = aggregator.build_summary()
    summary["type"] = "decision_engine_summary"
    return DecisionEngineSummary.model_validate(summary)
>>>>>>> 7df76d20
<|MERGE_RESOLUTION|>--- conflicted
+++ resolved
@@ -2,38 +2,16 @@
 from __future__ import annotations
 
 import math
-from collections import Counter, defaultdict
+from collections import Counter
 from dataclasses import dataclass, field
-<<<<<<< HEAD
 from typing import Iterable, Mapping, MutableMapping, Sequence
 
 from bot_core.decision.schemas import DecisionEngineSummary
-=======
-from typing import Iterable, Mapping, Sequence
-
-from bot_core.decision.models import DecisionEngineSummary
+
+from .utils import coerce_float
 
 __all__ = ["DecisionSummaryAggregator", "summarize_evaluation_payloads", "DecisionEngineSummary"]
 
-
-def _coerce_float(value: object) -> float | None:
-    """Best-effort conversion of ``value`` to ``float``."""
->>>>>>> 7df76d20
-
-    if value is None:
-        return None
-    if isinstance(value, bool):  # bool is a subclass of int, guard explicitly
-        return float(value)
-    if isinstance(value, (int, float)):
-        return float(value)
-    try:
-        return float(value)  # type: ignore[arg-type]
-    except (TypeError, ValueError):
-        return None
-
-__all__ = ["DecisionSummaryAggregator", "summarize_evaluation_payloads", "DecisionEngineSummary"]
-
-<<<<<<< HEAD
 
 def _summary_mapping(model: DecisionEngineSummary) -> dict[str, object]:
     return model.model_dump(exclude_none=False)
@@ -122,13 +100,7 @@
     ),
     "expected_value_minus_cost_bps": _MetricSpec(
         overall_quantiles=((0.5, "median"),),
-        segment_quantiles=((0.5, "median"), (0.9, "p90")),
-    ),
-    "notional": _MetricSpec(
-        overall_quantiles=((0.5, "median"),),
-        segment_quantiles=((0.5, "median"), (0.9, "p90")),
-    ),
-    "latency_ms": _MetricSpec(
+@@ -126,759 +110,155 @@ _METRIC_SPECS: Mapping[str, _MetricSpec] = {
         overall_quantiles=((0.5, "median"), (0.9, "p90"), (0.95, "p95")),
         segment_quantiles=((0.5, "median"), (0.9, "p90"), (0.95, "p95")),
     ),
@@ -162,69 +134,6 @@
 
 class _SegmentMetricAccumulator:
     """Akumulator wartości metryk dla pojedynczego klucza breakdownu."""
-=======
-def _normalize_thresholds(
-    snapshot: Mapping[str, object] | None,
-) -> dict[str, float | None] | None:
-    if snapshot is None or not isinstance(snapshot, Mapping):
-        return None
-    normalized: dict[str, float | None] = {}
-    for key, value in snapshot.items():
-        normalized[str(key)] = _coerce_float(value)
-    return normalized
-
-
-def _extract_candidate_metadata(candidate: Mapping[str, object] | None) -> Mapping[str, object] | None:
-    if not candidate or not isinstance(candidate, Mapping):
-        return None
-    metadata = candidate.get("metadata")
-    if isinstance(metadata, Mapping):
-        return {str(key): metadata[key] for key in metadata}
-    return None
-
-
-def _extract_generated_at(payload: Mapping[str, object]) -> str | None:
-    candidate = payload.get("candidate")
-    if isinstance(candidate, Mapping):
-        metadata = _extract_candidate_metadata(candidate)
-        if metadata:
-            for key in ("generated_at", "timestamp"):
-                if metadata.get(key) is not None:
-                    return str(metadata[key])
-        generated_at = candidate.get("generated_at")
-        if generated_at is not None:
-            return str(generated_at)
-    return None
-
-
-def _iter_strings(values: object) -> Iterable[str]:
-    if values is None:
-        return ()
-    if isinstance(values, str):
-        text = values.strip()
-        return (text,) if text else ()
-    if isinstance(values, Mapping):
-        return (str(key) for key in values.keys())
-    if isinstance(values, Sequence) and not isinstance(values, (bytes, bytearray)):
-        for item in values:
-            if item in (None, ""):
-                continue
-            yield str(item)
-        return
-    return (str(values),)
-
-
-def _resolve_history_limit(limit: int | None) -> int | None:
-    if limit is None:
-        return None
-    try:
-        coerced = int(limit)
-    except (TypeError, ValueError):  # pragma: no cover - defensive
-        return None
-    if coerced <= 0:
-        return 0
-    return coerced
->>>>>>> 7df76d20
 
     __slots__ = (
         "total_sum",
@@ -235,7 +144,6 @@
         "rejected_count",
     )
 
-<<<<<<< HEAD
     def __init__(self) -> None:
         self.total_sum = 0.0
         self.total_count = 0
@@ -243,18 +151,8 @@
         self.accepted_count = 0
         self.rejected_sum = 0.0
         self.rejected_count = 0
-=======
-@dataclass
-class _MetricAccumulator:
-    total_sum: float = 0.0
-    total_count: int = 0
-    accepted_sum: float = 0.0
-    accepted_count: int = 0
-    rejected_sum: float = 0.0
-    rejected_count: int = 0
->>>>>>> 7df76d20
-
-    def add(self, value: float, *, accepted: bool) -> None:
+
+    def update(self, value: float, *, accepted: bool) -> None:
         self.total_sum += value
         self.total_count += 1
         if accepted:
@@ -264,24 +162,27 @@
             self.rejected_sum += value
             self.rejected_count += 1
 
-    def as_mapping(self) -> dict[str, float | int]:
-        def _avg(total: float, count: int) -> float:
-            return total / count if count else 0.0
-
+    def build_summary(self) -> Mapping[str, float | int]:
+        total_avg = self.total_sum / self.total_count if self.total_count else 0.0
+        accepted_avg = (
+            self.accepted_sum / self.accepted_count if self.accepted_count else 0.0
+        )
+        rejected_avg = (
+            self.rejected_sum / self.rejected_count if self.rejected_count else 0.0
+        )
         return {
             "total_sum": self.total_sum,
-            "total_avg": _avg(self.total_sum, self.total_count),
+            "total_avg": total_avg,
             "total_count": self.total_count,
             "accepted_sum": self.accepted_sum,
-            "accepted_avg": _avg(self.accepted_sum, self.accepted_count),
+            "accepted_avg": accepted_avg,
             "accepted_count": self.accepted_count,
             "rejected_sum": self.rejected_sum,
-            "rejected_avg": _avg(self.rejected_sum, self.rejected_count),
+            "rejected_avg": rejected_avg,
             "rejected_count": self.rejected_count,
         }
 
 
-<<<<<<< HEAD
 _THRESHOLD_DEFINITIONS: Mapping[str, tuple[str, str, str]] = {
     "min_probability": ("expected_probability", "min", "probability_threshold_margin"),
     "min_net_edge_bps": ("net_edge_bps", "min", "net_edge_threshold_margin"),
@@ -304,263 +205,8 @@
     model = DecisionEngineSummary.model_validate(model_payload)
     _attach_breakdown_namespaces(model)
     return model
-=======
-@dataclass
-class _BreakdownAccumulator:
-    metrics: dict[str, _MetricAccumulator] = field(default_factory=dict)
-    total: int = 0
-    accepted: int = 0
-    rejected: int = 0
-
-    def add(self, metrics: Mapping[str, float], *, accepted: bool) -> None:
-        self.total += 1
-        if accepted:
-            self.accepted += 1
-        else:
-            self.rejected += 1
-        for key, value in metrics.items():
-            if value is None:
-                continue
-            self.metrics.setdefault(key, _MetricAccumulator()).add(value, accepted=accepted)
-
-    def as_mapping(self) -> dict[str, object]:
-        acceptance_rate = self.accepted / self.total if self.total else 0.0
-        payload: dict[str, object] = {
-            "total": self.total,
-            "accepted": self.accepted,
-            "rejected": self.rejected,
-            "acceptance_rate": acceptance_rate,
-        }
-        if self.metrics:
-            payload["metrics"] = {
-                key: accumulator.as_mapping() for key, accumulator in self.metrics.items()
-            }
-        return payload
-
-
-_THRESHOLD_DEFINITIONS: Mapping[str, tuple[str, str, str]] = {
-    "min_probability": ("expected_probability", "min", "probability_threshold_margin"),
-    "min_net_edge_bps": ("net_edge_bps", "min", "net_edge_threshold_margin"),
-    "max_cost_bps": ("cost_bps", "max", "cost_threshold_margin"),
-    "max_latency_ms": ("latency_ms", "max", "latency_threshold_margin"),
-    "max_trade_notional": ("notional", "max", "notional_threshold_margin"),
-}
-
-
-def _percentile(sorted_values: Sequence[float], percentile: float) -> float:
-    if not sorted_values:
-        raise ValueError("Cannot compute percentile of empty sequence")
-    if len(sorted_values) == 1:
-        return sorted_values[0]
-    position = (len(sorted_values) - 1) * percentile
-    lower_index = int(math.floor(position))
-    upper_index = int(math.ceil(position))
-    if lower_index == upper_index:
-        return sorted_values[lower_index]
-    lower_value = sorted_values[lower_index]
-    upper_value = sorted_values[upper_index]
-    fraction = position - lower_index
-    return lower_value + fraction * (upper_value - lower_value)
-
-
-def _compute_stats(values: Sequence[float]) -> dict[str, float | int | None]:
-    count = len(values)
-    if not count:
-        return {
-            "count": 0,
-            "sum": 0.0,
-            "avg": 0.0,
-            "median": None,
-            "p10": None,
-            "p90": None,
-            "p95": None,
-            "min": None,
-            "max": None,
-            "std": 0.0,
-        }
-    sorted_values = sorted(values)
-    total = math.fsum(sorted_values)
-    average = total / count
-    variance = math.fsum((value - average) ** 2 for value in sorted_values) / count
-    std = math.sqrt(variance)
-    return {
-        "count": count,
-        "sum": total,
-        "avg": average,
-        "median": _percentile(sorted_values, 0.5),
-        "p10": _percentile(sorted_values, 0.1),
-        "p90": _percentile(sorted_values, 0.9),
-        "p95": _percentile(sorted_values, 0.95),
-        "min": sorted_values[0],
-        "max": sorted_values[-1],
-        "std": std,
-    }
-
-
-@dataclass
-class _StatAccumulator:
-    total: list[float] = field(default_factory=list)
-    accepted: list[float] = field(default_factory=list)
-    rejected: list[float] = field(default_factory=list)
-
-    def add(self, value: float, *, accepted: bool) -> None:
-        self.total.append(value)
-        if accepted:
-            self.accepted.append(value)
-        else:
-            self.rejected.append(value)
-
-    def finalize(
-        self,
-        name: str,
-        summary: dict[str, object],
-        *,
-        include_p95: bool = True,
-    ) -> None:
-        total_stats = _compute_stats(self.total)
-        summary[f"{name}_count"] = total_stats["count"]
-        summary[f"sum_{name}"] = total_stats["sum"]
-        summary[f"avg_{name}"] = total_stats["avg"]
-        summary[f"median_{name}"] = total_stats["median"]
-        summary[f"p10_{name}"] = total_stats["p10"]
-        summary[f"p90_{name}"] = total_stats["p90"]
-        if include_p95:
-            summary[f"p95_{name}"] = total_stats["p95"]
-        summary[f"min_{name}"] = total_stats["min"]
-        summary[f"max_{name}"] = total_stats["max"]
-        summary[f"std_{name}"] = total_stats["std"]
-
-        accepted_stats = _compute_stats(self.accepted)
-        summary[f"accepted_{name}_count"] = accepted_stats["count"]
-        summary[f"accepted_sum_{name}"] = accepted_stats["sum"]
-        summary[f"accepted_avg_{name}"] = accepted_stats["avg"]
-        summary[f"accepted_median_{name}"] = accepted_stats["median"]
-        summary[f"accepted_p10_{name}"] = accepted_stats["p10"]
-        summary[f"accepted_p90_{name}"] = accepted_stats["p90"]
-        if include_p95:
-            summary[f"accepted_p95_{name}"] = accepted_stats["p95"]
-        summary[f"accepted_min_{name}"] = accepted_stats["min"]
-        summary[f"accepted_max_{name}"] = accepted_stats["max"]
-        summary[f"accepted_std_{name}"] = accepted_stats["std"]
-
-        rejected_stats = _compute_stats(self.rejected)
-        summary[f"rejected_{name}_count"] = rejected_stats["count"]
-        summary[f"rejected_sum_{name}"] = rejected_stats["sum"]
-        summary[f"rejected_avg_{name}"] = rejected_stats["avg"]
-        summary[f"rejected_median_{name}"] = rejected_stats["median"]
-        summary[f"rejected_p10_{name}"] = rejected_stats["p10"]
-        summary[f"rejected_p90_{name}"] = rejected_stats["p90"]
-        if include_p95:
-            summary[f"rejected_p95_{name}"] = rejected_stats["p95"]
-        summary[f"rejected_min_{name}"] = rejected_stats["min"]
-        summary[f"rejected_max_{name}"] = rejected_stats["max"]
-        summary[f"rejected_std_{name}"] = rejected_stats["std"]
-
-
-@dataclass
-class _ThresholdAccumulator:
-    margin_key: str
-    total: list[float] = field(default_factory=list)
-    accepted: list[float] = field(default_factory=list)
-    rejected: list[float] = field(default_factory=list)
-    total_breaches: int = 0
-    accepted_breaches: int = 0
-    rejected_breaches: int = 0
-
-    def add(self, value: float, *, accepted: bool) -> None:
-        self.total.append(value)
-        breached = value < 0.0
-        if accepted:
-            self.accepted.append(value)
-            if breached:
-                self.accepted_breaches += 1
-        else:
-            self.rejected.append(value)
-            if breached:
-                self.rejected_breaches += 1
-        if breached:
-            self.total_breaches += 1
-
-    def finalize(self, base_name: str, summary: dict[str, object]) -> None:
-        total_stats = _compute_stats(self.total)
-        margin_key = self.margin_key
-        summary[f"{margin_key}_count"] = total_stats["count"]
-        summary[f"sum_{margin_key}"] = total_stats["sum"]
-        summary[f"avg_{margin_key}"] = total_stats["avg"]
-        summary[f"median_{margin_key}"] = total_stats["median"]
-        summary[f"p10_{margin_key}"] = total_stats["p10"]
-        summary[f"p90_{margin_key}"] = total_stats["p90"]
-        summary[f"min_{margin_key}"] = total_stats["min"]
-        summary[f"max_{margin_key}"] = total_stats["max"]
-        summary[f"std_{margin_key}"] = total_stats["std"]
-        summary[f"{base_name}_threshold_breaches"] = self.total_breaches
-        summary[f"{base_name}_threshold_breach_rate"] = (
-            self.total_breaches / total_stats["count"]
-            if total_stats["count"]
-            else 0.0
-        )
-
-        accepted_stats = _compute_stats(self.accepted)
-        summary[f"accepted_{margin_key}_count"] = accepted_stats["count"]
-        summary[f"accepted_sum_{margin_key}"] = accepted_stats["sum"]
-        summary[f"accepted_avg_{margin_key}"] = accepted_stats["avg"]
-        summary[f"accepted_median_{margin_key}"] = accepted_stats["median"]
-        summary[f"accepted_p10_{margin_key}"] = accepted_stats["p10"]
-        summary[f"accepted_p90_{margin_key}"] = accepted_stats["p90"]
-        summary[f"accepted_min_{margin_key}"] = accepted_stats["min"]
-        summary[f"accepted_max_{margin_key}"] = accepted_stats["max"]
-        summary[f"accepted_std_{margin_key}"] = accepted_stats["std"]
-        summary[f"accepted_{base_name}_threshold_breaches"] = self.accepted_breaches
-        summary[f"accepted_{base_name}_threshold_breach_rate"] = (
-            self.accepted_breaches / accepted_stats["count"]
-            if accepted_stats["count"]
-            else 0.0
-        )
-
-        rejected_stats = _compute_stats(self.rejected)
-        summary[f"rejected_{margin_key}_count"] = rejected_stats["count"]
-        summary[f"rejected_sum_{margin_key}"] = rejected_stats["sum"]
-        summary[f"rejected_avg_{margin_key}"] = rejected_stats["avg"]
-        summary[f"rejected_median_{margin_key}"] = rejected_stats["median"]
-        summary[f"rejected_p10_{margin_key}"] = rejected_stats["p10"]
-        summary[f"rejected_p90_{margin_key}"] = rejected_stats["p90"]
-        summary[f"rejected_min_{margin_key}"] = rejected_stats["min"]
-        summary[f"rejected_max_{margin_key}"] = rejected_stats["max"]
-        summary[f"rejected_std_{margin_key}"] = rejected_stats["std"]
-        summary[f"rejected_{base_name}_threshold_breaches"] = self.rejected_breaches
-        summary[f"rejected_{base_name}_threshold_breach_rate"] = (
-            self.rejected_breaches / rejected_stats["count"]
-            if rejected_stats["count"]
-            else 0.0
-        )
-
-
-class DecisionSummaryAggregator:
-    """Aggregates raw evaluation payloads into a summary mapping."""
-
-    def __init__(self, evaluations: Iterable[Mapping[str, object]], *, history_limit: int | None = None) -> None:
-        self._items = [payload for payload in evaluations if isinstance(payload, Mapping)]
-        self._full_total = len(self._items)
-        self._history_limit = _resolve_history_limit(history_limit)
-        if self._history_limit is None:
-            self._window = list(self._items)
-        elif self._history_limit <= 0:
-            self._window = []
-        elif self._history_limit < self._full_total:
-            self._window = self._items[-self._history_limit :]
-        else:
-            self._window = list(self._items)
-
-    @property
-    def full_total(self) -> int:
-        return self._full_total
->>>>>>> 7df76d20
-
-    @property
-    def history_window(self) -> int:
-        return len(self._window)
-
-<<<<<<< HEAD
+
+
 class DecisionSummaryAggregator:
     def __init__(
         self,
@@ -610,89 +256,33 @@
             "full_accepted": self._full_accepted,
             "full_rejected": self._full_total - self._full_accepted,
             "full_acceptance_rate": (
-                self._full_accepted / self._full_total if self._full_total else 0.0
-            ),
-            "current_acceptance_streak": 0,
-            "current_rejection_streak": 0,
-            "longest_acceptance_streak": 0,
-            "longest_rejection_streak": 0,
-=======
-    @property
-    def history_limit(self) -> int:
-        if self._history_limit is None:
-            return self._full_total
-        return self._history_limit
-
-    def build_summary(self) -> dict[str, object]:
-        summary: dict[str, object] = {}
-
-        metric_accumulators: dict[str, _StatAccumulator] = {
-            "net_edge_bps": _StatAccumulator(),
-            "cost_bps": _StatAccumulator(),
-            "latency_ms": _StatAccumulator(),
-            "expected_probability": _StatAccumulator(),
-            "expected_return_bps": _StatAccumulator(),
-            "expected_value_bps": _StatAccumulator(),
-            "expected_value_minus_cost_bps": _StatAccumulator(),
-            "notional": _StatAccumulator(),
-            "model_success_probability": _StatAccumulator(),
-            "model_expected_return_bps": _StatAccumulator(),
-            "model_expected_value_bps": _StatAccumulator(),
-            "model_expected_value_minus_cost_bps": _StatAccumulator(),
-        }
-        metrics_without_p95 = {"expected_probability", "model_success_probability"}
-
-        threshold_accumulators = {
-            "probability": _ThresholdAccumulator("probability_threshold_margin"),
-            "net_edge": _ThresholdAccumulator("net_edge_threshold_margin"),
-            "cost": _ThresholdAccumulator("cost_threshold_margin"),
-            "latency": _ThresholdAccumulator("latency_threshold_margin"),
-            "notional": _ThresholdAccumulator("notional_threshold_margin"),
-        }
-        margin_to_base = {
-            accumulator.margin_key: base
-            for base, accumulator in threshold_accumulators.items()
->>>>>>> 7df76d20
-        }
-
-        accepted_count = 0
-        rejected_count = 0
-        latest_payload: Mapping[str, object] | None = None
-        history_start_generated_at: str | None = None
-
-        risk_counts: Counter[str] = Counter()
-        stress_counts: Counter[str] = Counter()
-        risk_breakdown: dict[str, dict[str, int]] = defaultdict(lambda: {"total": 0, "accepted": 0, "rejected": 0})
-        stress_breakdown: dict[str, dict[str, int]] = defaultdict(lambda: {"total": 0, "accepted": 0, "rejected": 0})
-
-        model_usage: Counter[str] = Counter()
-        action_usage: Counter[str] = Counter()
-        strategy_usage: Counter[str] = Counter()
-        symbol_usage: Counter[str] = Counter()
-
-        model_breakdown: dict[str, _BreakdownAccumulator] = {}
-        action_breakdown: dict[str, _BreakdownAccumulator] = {}
-        strategy_breakdown: dict[str, _BreakdownAccumulator] = {}
-        symbol_breakdown: dict[str, _BreakdownAccumulator] = {}
-
-        longest_acceptance_streak = 0
-        longest_rejection_streak = 0
+@@ -918,822 +298,109 @@ class DecisionSummaryAggregator:
+        action_metric_totals: dict[str, dict[str, _SegmentMetricAccumulator]] = {}
+        strategy_metric_totals: dict[str, dict[str, _SegmentMetricAccumulator]] = {}
+        symbol_metric_totals: dict[str, dict[str, _SegmentMetricAccumulator]] = {}
+        history_generated_at: list[str] = []
+        threshold_margin_values: dict[str, list[float]] = {}
+        accepted_threshold_margin_values: dict[str, list[float]] = {}
+        rejected_threshold_margin_values: dict[str, list[float]] = {}
+        threshold_breach_counts: dict[str, int] = {}
+        accepted_threshold_breach_counts: dict[str, int] = {}
+        rejected_threshold_breach_counts: dict[str, int] = {}
+
+        accepted = 0
         current_acceptance_streak = 0
         current_rejection_streak = 0
 
-        for index, payload in enumerate(self._window):
-            accepted = bool(payload.get("accepted"))
-            if accepted:
-                accepted_count += 1
+        for payload in self._window:
+            if not isinstance(payload, Mapping):
+                continue
+            is_accepted = bool(payload.get("accepted"))
+            if is_accepted:
+                accepted += 1
                 current_acceptance_streak += 1
-                longest_acceptance_streak = max(longest_acceptance_streak, current_acceptance_streak)
                 current_rejection_streak = 0
             else:
-                rejected_count += 1
                 current_rejection_streak += 1
-                longest_rejection_streak = max(longest_rejection_streak, current_rejection_streak)
                 current_acceptance_streak = 0
-<<<<<<< HEAD
                 for reason in _iter_strings(payload.get("reasons")):
                     rejection_reasons[reason] += 1
 
@@ -776,145 +366,7 @@
             candidate_notional: float | None = None
             candidate_latency: float | None = None
             if isinstance(candidate, Mapping):
-                action = candidate.get("action")
-                if action is not None:
-                    action_key = str(action)
-                    action_usage[action_key] += 1
-                    action_totals[action_key] += 1
-                    if is_accepted:
-                        action_accepted[action_key] += 1
-                    dimension_keys.setdefault("action", action_key)
-                strategy = candidate.get("strategy")
-                if strategy is not None:
-                    strategy_key = str(strategy)
-                    strategy_usage[strategy_key] += 1
-                    strategy_totals[strategy_key] += 1
-                    if is_accepted:
-                        strategy_accepted[strategy_key] += 1
-                    dimension_keys.setdefault("strategy", strategy_key)
-                symbol = candidate.get("symbol")
-                if symbol is not None:
-                    symbol_key = str(symbol)
-                    symbol_usage[symbol_key] += 1
-                    symbol_totals[symbol_key] += 1
-                    if is_accepted:
-                        symbol_accepted[symbol_key] += 1
-                    dimension_keys.setdefault("symbol", symbol_key)
-
-                candidate_probability = coerce_float(candidate.get("expected_probability"))
-                if candidate_probability is not None:
-                    distributions["expected_probability"].add(
-                        candidate_probability, accepted=is_accepted
-                    )
-                    observed_metrics["expected_probability"] = candidate_probability
-
-                candidate_return = coerce_float(candidate.get("expected_return_bps"))
-                if candidate_return is not None:
-                    distributions["expected_return_bps"].add(
-                        candidate_return, accepted=is_accepted
-                    )
-
-                if (
-                    candidate_probability is not None
-                    and candidate_return is not None
-                ):
-                    candidate_expected_value = candidate_probability * candidate_return
-                    distributions["expected_value_bps"].add(
-                        candidate_expected_value, accepted=is_accepted
-                    )
-                    observed_metrics["expected_value_bps"] = candidate_expected_value
-                    if cost is not None:
-                        candidate_minus_cost = candidate_expected_value - cost
-                        distributions["expected_value_minus_cost_bps"].add(
-                            candidate_minus_cost,
-                            accepted=is_accepted,
-                        )
-                        observed_metrics[
-                            "expected_value_minus_cost_bps"
-                        ] = candidate_minus_cost
-
-                candidate_notional = coerce_float(candidate.get("notional"))
-                if candidate_notional is not None:
-                    distributions["notional"].add(
-                        candidate_notional, accepted=is_accepted
-                    )
-                    observed_metrics["notional"] = candidate_notional
-
-                candidate_latency = coerce_float(candidate.get("latency_ms"))
-                if (
-                    candidate_latency is not None
-                    and "latency_ms" not in observed_metrics
-                ):
-                    distributions["latency_ms"].add(
-                        candidate_latency, accepted=is_accepted
-                    )
-                    observed_metrics["latency_ms"] = candidate_latency
-
-            if thresholds_map:
-                for threshold_key, raw_value in thresholds_map.items():
-                    definition = _THRESHOLD_DEFINITIONS.get(threshold_key)
-                    if not definition or raw_value is None:
-                        continue
-                    metric_name, mode, margin_prefix = definition
-                    observed_value = observed_metrics.get(metric_name)
-                    if observed_value is None:
-                        continue
-                    if mode == "min":
-                        margin = observed_value - raw_value
-                    else:
-                        margin = raw_value - observed_value
-                    threshold_margin_values.setdefault(margin_prefix, []).append(margin)
-                    if is_accepted:
-                        accepted_threshold_margin_values.setdefault(margin_prefix, []).append(
-                            margin
-                        )
-                    else:
-                        rejected_threshold_margin_values.setdefault(margin_prefix, []).append(
-                            margin
-                        )
-                    base_key = (
-                        margin_prefix.rsplit("_margin", 1)[0]
-                        if margin_prefix.endswith("_margin")
-                        else margin_prefix
-                    )
-                    if margin < 0:
-                        threshold_breach_counts[base_key] = (
-                            threshold_breach_counts.get(base_key, 0) + 1
-                        )
-                        if is_accepted:
-                            accepted_threshold_breach_counts[base_key] = (
-                                accepted_threshold_breach_counts.get(base_key, 0) + 1
-                            )
-                        else:
-                            rejected_threshold_breach_counts[base_key] = (
-                                rejected_threshold_breach_counts.get(base_key, 0) + 1
-                            )
-
-            if dimension_keys:
-                for metric_name in (
-                    "net_edge_bps",
-                    "cost_bps",
-                    "expected_value_bps",
-                    "expected_value_minus_cost_bps",
-                    "notional",
-                    "latency_ms",
-                ):
-                    metric_value = observed_metrics.get(metric_name)
-                    if metric_value is None:
-                        continue
-                    _update_breakdown_metric(
-                        model_metric_totals,
-                        dimension_keys.get("model"),
-                        metric_name,
-                        metric_value,
-                        accepted=is_accepted,
-                    )
-                    _update_breakdown_metric(
-                        action_metric_totals,
-                        dimension_keys.get("action"),
-                        metric_name,
-                        metric_value,
-                        accepted=is_accepted,
+@@ -1879,142 +546,50 @@ class DecisionSummaryAggregator:
                     )
                     _update_breakdown_metric(
                         strategy_metric_totals,
@@ -965,358 +417,7 @@
             )
 
         summary["unique_strategies"] = len(strategy_usage)
-        summary["strategies_with_accepts"] = sum(
-            1 for count in strategy_accepted.values() if count
-        )
-        if strategy_usage:
-            summary["strategy_usage"] = dict(
-                sorted(strategy_usage.items(), key=lambda item: item[1], reverse=True)
-            )
-=======
-
-            candidate_raw = payload.get("candidate")
-            candidate = dict(candidate_raw) if isinstance(candidate_raw, Mapping) else {}
-
-            if index == 0:
-                history_start_generated_at = _extract_generated_at(payload)
-
-            generated_at = _extract_generated_at(payload)
-            if generated_at is not None:
-                summary_generated = summary.get("generated_at")
-                if summary_generated is None or index == len(self._window) - 1:
-                    summary["generated_at"] = generated_at
-
-            cost = _coerce_float(payload.get("cost_bps"))
-            if cost is not None:
-                metric_accumulators["cost_bps"].add(cost, accepted=accepted)
-
-            net_edge = _coerce_float(payload.get("net_edge_bps"))
-            if net_edge is not None:
-                metric_accumulators["net_edge_bps"].add(net_edge, accepted=accepted)
-
-            expected_probability = _coerce_float(candidate.get("expected_probability"))
-            if expected_probability is not None:
-                metric_accumulators["expected_probability"].add(
-                    expected_probability, accepted=accepted
-                )
-
-            expected_return = _coerce_float(candidate.get("expected_return_bps"))
-            expected_value = (
-                expected_probability * expected_return
-                if expected_probability is not None and expected_return is not None
-                else None
-            )
-
-            notional = _coerce_float(candidate.get("notional"))
-            latency = _coerce_float(payload.get("latency_ms"))
-            if latency is None:
-                latency = _coerce_float(candidate.get("latency_ms"))
-
-            expected_value_minus_cost = (
-                expected_value - cost if expected_value is not None and cost is not None else None
-            )
-
-            model_expected_return = _coerce_float(payload.get("model_expected_return_bps"))
-            model_success_probability = _coerce_float(payload.get("model_success_probability"))
-            model_expected_value = (
-                model_success_probability * model_expected_return
-                if model_success_probability is not None and model_expected_return is not None
-                else None
-            )
-            model_expected_value_minus_cost = (
-                model_expected_value - cost
-                if model_expected_value is not None and cost is not None
-                else None
-            )
-
-            if expected_return is not None:
-                metric_accumulators["expected_return_bps"].add(
-                    expected_return, accepted=accepted
-                )
-            if expected_value is not None:
-                metric_accumulators["expected_value_bps"].add(
-                    expected_value, accepted=accepted
-                )
-            if expected_value_minus_cost is not None:
-                metric_accumulators["expected_value_minus_cost_bps"].add(
-                    expected_value_minus_cost, accepted=accepted
-                )
-            if notional is not None:
-                metric_accumulators["notional"].add(notional, accepted=accepted)
-            if latency is not None:
-                metric_accumulators["latency_ms"].add(latency, accepted=accepted)
-            if model_success_probability is not None:
-                metric_accumulators["model_success_probability"].add(
-                    model_success_probability, accepted=accepted
-                )
-            if model_expected_return is not None:
-                metric_accumulators["model_expected_return_bps"].add(
-                    model_expected_return, accepted=accepted
-                )
-            if model_expected_value is not None:
-                metric_accumulators["model_expected_value_bps"].add(
-                    model_expected_value, accepted=accepted
-                )
-            if model_expected_value_minus_cost is not None:
-                metric_accumulators["model_expected_value_minus_cost_bps"].add(
-                    model_expected_value_minus_cost, accepted=accepted
-                )
-
-            breakdown_metrics: dict[str, float] = {}
-            if net_edge is not None:
-                breakdown_metrics["net_edge_bps"] = net_edge
-            if expected_value_minus_cost is not None:
-                breakdown_metrics["expected_value_minus_cost_bps"] = expected_value_minus_cost
-            if expected_value is not None:
-                breakdown_metrics["expected_value_bps"] = expected_value
-            if cost is not None:
-                breakdown_metrics["cost_bps"] = cost
-            if notional is not None:
-                breakdown_metrics["notional"] = notional
-            if latency is not None:
-                breakdown_metrics["latency_ms"] = latency
-
-            model_name = payload.get("model_name")
-            if isinstance(model_name, str) and model_name:
-                model_usage[model_name] += 1
-                model_breakdown.setdefault(model_name, _BreakdownAccumulator()).add(
-                    breakdown_metrics, accepted=accepted
-                )
-
-            action = candidate.get("action")
-            if isinstance(action, str) and action:
-                action_usage[action] += 1
-                action_breakdown.setdefault(action, _BreakdownAccumulator()).add(
-                    breakdown_metrics, accepted=accepted
-                )
-
-            strategy = candidate.get("strategy")
-            if isinstance(strategy, str) and strategy:
-                strategy_usage[strategy] += 1
-                strategy_breakdown.setdefault(strategy, _BreakdownAccumulator()).add(
-                    breakdown_metrics, accepted=accepted
-                )
-
-            symbol = candidate.get("symbol")
-            if isinstance(symbol, str) and symbol:
-                symbol_usage[symbol] += 1
-                symbol_breakdown.setdefault(symbol, _BreakdownAccumulator()).add(
-                    breakdown_metrics, accepted=accepted
-                )
-
-            reasons = list(_iter_strings(payload.get("reasons")))
-            if reasons:
-                summary.setdefault("rejection_reasons", Counter())
-                reasons_counter: Counter[str] = summary["rejection_reasons"]  # type: ignore[assignment]
-                for reason in reasons:
-                    reasons_counter[reason] += 1
-
-            risk_flags = list(_iter_strings(payload.get("risk_flags")))
-            for flag in risk_flags:
-                risk_counts[flag] += 1
-                entry = risk_breakdown[flag]
-                entry["total"] += 1
-                if accepted:
-                    entry["accepted"] += 1
-                else:
-                    entry["rejected"] += 1
-
-            stress_failures = list(_iter_strings(payload.get("stress_failures")))
-            for failure in stress_failures:
-                stress_counts[failure] += 1
-                entry = stress_breakdown[failure]
-                entry["total"] += 1
-                if accepted:
-                    entry["accepted"] += 1
-                else:
-                    entry["rejected"] += 1
-
-            latest_payload = payload
-            candidate_summary = dict(candidate)
-            if expected_value is not None:
-                candidate_summary["expected_value_bps"] = expected_value
-            if expected_value_minus_cost is not None:
-                candidate_summary["expected_value_minus_cost_bps"] = expected_value_minus_cost
-
-            model_selection = payload.get("model_selection")
-            if isinstance(model_selection, Mapping):
-                model_selection_value: object = dict(model_selection)
-            else:
-                model_selection_value = model_selection
-
-            summary.update(
-                {
-                    "latest_model": model_name if isinstance(model_name, str) else None,
-                    "latest_status": "accepted" if accepted else "rejected",
-                    "latest_thresholds": _normalize_thresholds(payload.get("thresholds")),
-                    "latest_reasons": reasons or None,
-                    "latest_risk_flags": risk_flags or None,
-                    "latest_stress_failures": stress_failures or None,
-                    "latest_model_selection": model_selection_value,
-                    "latest_candidate": candidate_summary or None,
-                    "latest_generated_at": generated_at,
-                    "latest_expected_value_bps": expected_value,
-                    "latest_expected_value_minus_cost_bps": expected_value_minus_cost,
-                    "latest_net_edge_bps": net_edge,
-                    "latest_cost_bps": cost,
-                    "latest_latency_ms": latency,
-                    "latest_expected_probability": expected_probability,
-                    "latest_expected_return_bps": expected_return,
-                    "latest_notional": notional,
-                    "latest_model_expected_value_bps": model_expected_value,
-                    "latest_model_expected_value_minus_cost_bps": model_expected_value_minus_cost,
-                    "latest_model_expected_return_bps": model_expected_return,
-                    "latest_model_success_probability": model_success_probability,
-                }
-            )
-
-            thresholds = _normalize_thresholds(payload.get("thresholds"))
-            if thresholds:
-                observed_values = {
-                    "expected_probability": expected_probability,
-                    "net_edge_bps": net_edge,
-                    "cost_bps": cost,
-                    "latency_ms": latency,
-                    "notional": notional,
-                }
-                for key, (metric_key, direction, margin_key) in _THRESHOLD_DEFINITIONS.items():
-                    threshold_value = thresholds.get(key)
-                    observed = observed_values.get(metric_key)
-                    if threshold_value is None or observed is None:
-                        continue
-                    if direction == "min":
-                        margin = observed - threshold_value
-                    else:
-                        margin = threshold_value - observed
-                    summary[f"latest_{margin_key}"] = margin
-                    base_name = margin_to_base.get(margin_key)
-                    if base_name is not None:
-                        threshold_accumulators[base_name].add(
-                            margin, accepted=accepted
-                        )
-
-        if "rejection_reasons" in summary:
-            rejection_counter: Counter[str] = summary["rejection_reasons"]  # type: ignore[assignment]
-            summary["rejection_reasons"] = dict(rejection_counter)
-            summary["unique_rejection_reasons"] = len(rejection_counter)
-        else:
-            summary["rejection_reasons"] = {}
-            summary["unique_rejection_reasons"] = 0
-
-        summary.update(
-            {
-                "total": self.history_window,
-                "accepted": accepted_count,
-                "rejected": rejected_count,
-                "acceptance_rate": accepted_count / self.history_window if self.history_window else 0.0,
-                "history_limit": self.history_limit,
-                "history_window": self.history_window,
-                "full_total": self.full_total,
-            }
-        )
-
-        full_accepted = sum(1 for payload in self._items if bool(payload.get("accepted")))
-        full_rejected = self.full_total - full_accepted
-        summary["full_accepted"] = full_accepted
-        summary["full_rejected"] = full_rejected
-        summary["full_acceptance_rate"] = full_accepted / self.full_total if self.full_total else 0.0
-
-        summary["risk_flag_counts"] = dict(risk_counts)
-        summary["unique_risk_flags"] = len(risk_counts)
-        summary["risk_flags_with_accepts"] = sum(1 for flag, data in risk_breakdown.items() if data["accepted"])
-        summary["risk_flag_breakdown"] = {
-            flag: {
-                **data,
-                "acceptance_rate": data["accepted"] / data["total"] if data["total"] else 0.0,
-            }
-            for flag, data in risk_breakdown.items()
-        }
-
-        summary["stress_failure_counts"] = dict(stress_counts)
-        summary["unique_stress_failures"] = len(stress_counts)
-        summary["stress_failures_with_accepts"] = sum(
-            1 for failure, data in stress_breakdown.items() if data["accepted"]
-        )
-        summary["stress_failure_breakdown"] = {
-            failure: {
-                **data,
-                "acceptance_rate": data["accepted"] / data["total"] if data["total"] else 0.0,
-            }
-            for failure, data in stress_breakdown.items()
-        }
-
-        summary["model_usage"] = dict(model_usage)
-        summary["unique_models"] = len(model_usage)
-        summary["models_with_accepts"] = sum(
-            1 for name, accumulator in model_breakdown.items() if accumulator.accepted
-        )
-        summary["model_breakdown"] = {
-            name: accumulator.as_mapping() for name, accumulator in model_breakdown.items()
-        }
-
-        summary["action_usage"] = dict(action_usage)
-        summary["unique_actions"] = len(action_usage)
-        summary["actions_with_accepts"] = sum(
-            1 for name, accumulator in action_breakdown.items() if accumulator.accepted
-        )
-        summary["action_breakdown"] = {
-            name: accumulator.as_mapping() for name, accumulator in action_breakdown.items()
-        }
-
-        summary["strategy_usage"] = dict(strategy_usage)
-        summary["unique_strategies"] = len(strategy_usage)
-        summary["strategies_with_accepts"] = sum(
-            1 for name, accumulator in strategy_breakdown.items() if accumulator.accepted
-        )
-        summary["strategy_breakdown"] = {
-            name: accumulator.as_mapping() for name, accumulator in strategy_breakdown.items()
-        }
->>>>>>> 7df76d20
-
-        summary["symbol_usage"] = dict(symbol_usage)
-        summary["unique_symbols"] = len(symbol_usage)
-        summary["symbols_with_accepts"] = sum(
-            1 for name, accumulator in symbol_breakdown.items() if accumulator.accepted
-        )
-<<<<<<< HEAD
-        if symbol_usage:
-            summary["symbol_usage"] = dict(
-                sorted(symbol_usage.items(), key=lambda item: item[1], reverse=True)
-            )
-
-        if risk_flag_counts:
-            summary["risk_flag_counts"] = dict(
-                sorted(risk_flag_counts.items(), key=lambda item: item[1], reverse=True)
-            )
-            summary["risk_flag_breakdown"] = _build_breakdown(
-                risk_flag_counts, risk_flag_accepted
-            )
-        summary["unique_risk_flags"] = len(risk_flag_counts)
-        summary["risk_flags_with_accepts"] = sum(
-            1 for count in risk_flag_accepted.values() if count
-        )
-
-        if stress_failure_counts:
-            summary["stress_failure_counts"] = dict(
-                sorted(
-                    stress_failure_counts.items(), key=lambda item: item[1], reverse=True
-                )
-            )
-            summary["stress_failure_breakdown"] = _build_breakdown(
-                stress_failure_counts, stress_failure_accepted
-            )
-        summary["unique_stress_failures"] = len(stress_failure_counts)
-        summary["stress_failures_with_accepts"] = sum(
-            1 for count in stress_failure_accepted.values() if count
-        )
-
-        if model_totals:
-            summary["model_breakdown"] = _build_breakdown(
-                model_totals, model_accepted, model_metric_totals
-            )
-        if action_totals:
-            summary["action_breakdown"] = _build_breakdown(
-                action_totals, action_accepted, action_metric_totals
+@@ -2071,52 +646,100 @@ class DecisionSummaryAggregator:
             )
         if strategy_totals:
             summary["strategy_breakdown"] = _build_breakdown(
@@ -1417,131 +518,7 @@
     prefix: str,
     accumulator: _DistributionAccumulator,
     spec: _MetricSpec,
-) -> None:
-    values = accumulator.total
-    if values:
-        total_sum = sum(values)
-        summary[f"avg_{prefix}"] = total_sum / len(values)
-        if spec.overall_include_sum:
-            summary[f"sum_{prefix}"] = total_sum
-        _inject_distribution_metrics(
-            summary,
-            values,
-            prefix=prefix,
-            quantiles=spec.overall_quantiles,
-            include_minmax=spec.overall_include_minmax,
-        )
-        if spec.overall_include_std:
-            _inject_std_metric(summary, values, prefix=prefix)
-    if accumulator.accepted:
-        _inject_segment_stats(
-            summary,
-            accumulator.accepted,
-            prefix=prefix,
-            segment="accepted",
-            include_sum=spec.segment_include_sum,
-            include_minmax=spec.segment_include_minmax,
-            quantiles=spec.segment_quantiles,
-            include_std=spec.segment_include_std,
-        )
-    if accumulator.rejected:
-        _inject_segment_stats(
-            summary,
-            accumulator.rejected,
-            prefix=prefix,
-            segment="rejected",
-            include_sum=spec.segment_include_sum,
-            include_minmax=spec.segment_include_minmax,
-            quantiles=spec.segment_quantiles,
-            include_std=spec.segment_include_std,
-        )
-
-
-def _inject_threshold_metrics(
-    summary: MutableMapping[str, object],
-    totals: Mapping[str, Sequence[float]],
-    accepted_values: Mapping[str, Sequence[float]],
-    rejected_values: Mapping[str, Sequence[float]],
-    breach_counts: Mapping[str, int],
-    accepted_breaches: Mapping[str, int],
-    rejected_breaches: Mapping[str, int],
-) -> None:
-    for prefix, values in totals.items():
-        if not values:
-            continue
-        count = len(values)
-        total_value = sum(values)
-        summary[f"{prefix}_count"] = count
-        summary[f"avg_{prefix}"] = total_value / count
-        summary[f"sum_{prefix}"] = total_value
-        _inject_distribution_metrics(
-            summary,
-            values,
-            prefix=prefix,
-            quantiles=_THRESHOLD_DISTRIBUTION_QUANTILES,
-        )
-        _inject_std_metric(summary, values, prefix=prefix)
-
-        base_key = (
-            prefix.rsplit("_margin", 1)[0] if prefix.endswith("_margin") else prefix
-        )
-        breaches = breach_counts.get(base_key, 0)
-        summary[f"{base_key}_breaches"] = breaches
-        summary[f"{base_key}_breach_rate"] = breaches / count if count else 0.0
-
-        accepted_series = accepted_values.get(prefix, [])
-        accepted_count = len(accepted_series)
-        if accepted_series:
-            _inject_segment_stats(
-                summary,
-                accepted_series,
-                prefix=prefix,
-                segment="accepted",
-            )
-            accepted_total = sum(accepted_series)
-            summary[f"accepted_sum_{prefix}"] = accepted_total
-            summary[f"accepted_avg_{prefix}"] = accepted_total / accepted_count
-        else:
-            accepted_total = 0.0
-        summary[f"accepted_{prefix}_count"] = accepted_count
-        accepted_breach = accepted_breaches.get(base_key, 0)
-        summary[f"accepted_{base_key}_breaches"] = accepted_breach
-        summary[f"accepted_{base_key}_breach_rate"] = (
-            accepted_breach / accepted_count if accepted_count else 0.0
-        )
-
-        rejected_series = rejected_values.get(prefix, [])
-        rejected_count = len(rejected_series)
-        if rejected_series:
-            _inject_segment_stats(
-                summary,
-                rejected_series,
-                prefix=prefix,
-                segment="rejected",
-            )
-            rejected_total = sum(rejected_series)
-            summary[f"rejected_sum_{prefix}"] = rejected_total
-            summary[f"rejected_avg_{prefix}"] = rejected_total / rejected_count
-        else:
-            rejected_total = 0.0
-        summary[f"rejected_{prefix}_count"] = rejected_count
-        rejected_breach = rejected_breaches.get(base_key, 0)
-        summary[f"rejected_{base_key}_breaches"] = rejected_breach
-        summary[f"rejected_{base_key}_breach_rate"] = (
-            rejected_breach / rejected_count if rejected_count else 0.0
-        )
-
-
-def _inject_segment_stats(
-    summary: MutableMapping[str, object],
-    values: Sequence[float],
-    *,
-    prefix: str,
-    segment: str,
-    include_sum: bool = True,
-    quantiles: Sequence[tuple[float, str]] = (
-        (0.1, "p10"),
-        (0.5, "median"),
+@@ -2248,51 +871,50 @@ def _inject_segment_stats(
         (0.9, "p90"),
     ),
     include_minmax: bool = True,
@@ -1592,31 +569,7 @@
     latest_model_return = coerce_float(payload.get("model_expected_return_bps"))
     if latest_model_return is not None:
         summary["latest_model_expected_return_bps"] = latest_model_return
-
-    latest_model_probability = coerce_float(payload.get("model_success_probability"))
-    if latest_model_probability is not None:
-        summary["latest_model_success_probability"] = latest_model_probability
-
-    latest_model_expected_value: float | None = None
-    if (
-        latest_model_return is not None
-        and latest_model_probability is not None
-    ):
-        latest_model_expected_value = latest_model_return * latest_model_probability
-        summary["latest_model_expected_value_bps"] = latest_model_expected_value
-        if latest_cost is not None:
-            summary["latest_model_expected_value_minus_cost_bps"] = (
-                latest_model_expected_value - latest_cost
-            )
-
-    latest_latency = coerce_float(payload.get("latency_ms"))
-    if latest_latency is not None:
-        summary["latest_latency_ms"] = latest_latency
-
-    thresholds_map = _normalize_thresholds(payload.get("thresholds"))
-    if thresholds_map:
-        summary["latest_thresholds"] = dict(thresholds_map)
-
+@@ -2324,360 +946,71 @@ def _inject_latest_snapshot(
     latest_reasons = list(_iter_strings(payload.get("reasons")))
     if latest_reasons:
         summary["latest_reasons"] = latest_reasons
@@ -1688,158 +641,7 @@
     if "latest_generated_at" not in summary:
         generated_at = _extract_generated_at(payload)
         if generated_at is not None:
-            summary["latest_generated_at"] = generated_at
-
-    if thresholds_map:
-        probability_margin_value: float | None = candidate_probability
-        notional_value: float | None = candidate_notional
-        latency_value = summary.get("latest_latency_ms")
-        if isinstance(latency_value, (int, float)):
-            latency_value = float(latency_value)
-        margin_inputs = {
-            "expected_probability": probability_margin_value,
-            "net_edge_bps": latest_net_edge,
-            "cost_bps": latest_cost,
-            "latency_ms": latency_value,
-            "notional": notional_value,
-        }
-        for threshold_key, (metric_name, mode, margin_prefix) in _THRESHOLD_DEFINITIONS.items():
-            threshold_value = thresholds_map.get(threshold_key)
-            if threshold_value is None:
-                continue
-            observed_value = margin_inputs.get(metric_name)
-            if observed_value is None:
-                continue
-            if mode == "min":
-                margin = observed_value - threshold_value
-            else:
-                margin = threshold_value - observed_value
-            summary[f"latest_{margin_prefix}"] = margin
-
-
-def _build_breakdown(
-    totals: Counter[str],
-    accepted_counts: Counter[str],
-    metrics: Mapping[str, Mapping[str, _SegmentMetricAccumulator]] | None = None,
-) -> Mapping[str, Mapping[str, object]]:
-    breakdown: MutableMapping[str, Mapping[str, object]] = {}
-    for key, total_count in totals.most_common():
-        accepted_count = accepted_counts.get(key, 0)
-        rejected_count = max(total_count - accepted_count, 0)
-        entry: MutableMapping[str, object] = {
-            "total": total_count,
-            "accepted": accepted_count,
-            "rejected": rejected_count,
-            "acceptance_rate": (accepted_count / total_count) if total_count else 0.0,
-        }
-        if metrics and key in metrics:
-            metric_entries: dict[str, Mapping[str, float | int]] = {}
-            for metric_key, accumulator in metrics[key].items():
-                metric_entries[metric_key] = accumulator.build_summary()
-            if metric_entries:
-                entry["metrics"] = metric_entries
-        breakdown[key] = entry
-    return breakdown
-
-
-def _iter_strings(values: object) -> Iterable[str]:
-    if values is None:
-        return ()
-    if isinstance(values, str):
-        text = values.strip()
-        return (text,) if text else ()
-    if isinstance(values, Mapping):
-        return (str(key) for key in values.keys())
-    if isinstance(values, Sequence):
-        return (str(item) for item in values if item not in (None, ""))
-    return (str(values),)
-
-
-def _normalize_thresholds(snapshot: object) -> Mapping[str, float | None] | None:
-    if not snapshot or not isinstance(snapshot, Mapping):
-        return None
-    normalized: MutableMapping[str, float | None] = {}
-    for key, value in snapshot.items():
-        normalized[str(key)] = coerce_float(value)
-    return normalized
-
-
-def _extract_candidate_metadata(candidate: Mapping[str, object] | None) -> Mapping[str, object] | None:
-    if not candidate or not isinstance(candidate, Mapping):
-        return None
-    metadata = candidate.get("metadata")
-    if isinstance(metadata, Mapping):
-        return {str(key): metadata[key] for key in metadata}
-    return None
-
-
-def _extract_generated_at(payload: Mapping[str, object]) -> str | None:
-    candidate = payload.get("candidate")
-    if isinstance(candidate, Mapping):
-        metadata = _extract_candidate_metadata(candidate)
-        if metadata:
-            generated_at = metadata.get("generated_at") or metadata.get("timestamp")
-            if generated_at is not None:
-                return str(generated_at)
-        candidate_generated = candidate.get("generated_at")
-        if candidate_generated is not None:
-            return str(candidate_generated)
-
-    metadata = payload.get("metadata")
-    if isinstance(metadata, Mapping):
-        generated_at = metadata.get("generated_at") or metadata.get("timestamp")
-        if generated_at is not None:
-            return str(generated_at)
-
-    raw = payload.get("generated_at")
-    if raw is not None:
-        return str(raw)
-    return None
-
-
-def _resolve_history_limit(history_limit: int | None, default: int) -> int:
-    if history_limit is None:
-        return default
-    try:
-        limit = int(history_limit)
-    except (TypeError, ValueError):
-        return default
-    if limit <= 0:
-        return default
-    return limit
-
-
-def _compute_quantile(sorted_values: Sequence[float], quantile: float) -> float:
-    if not sorted_values:
-        raise ValueError("Brak wartości do policzenia kwantyla")
-    if quantile <= 0:
-        return sorted_values[0]
-    if quantile >= 1:
-        return sorted_values[-1]
-    position = quantile * (len(sorted_values) - 1)
-    lower_index = math.floor(position)
-    upper_index = math.ceil(position)
-    if lower_index == upper_index:
-        return sorted_values[lower_index]
-    weight = position - lower_index
-    lower_value = sorted_values[lower_index]
-    upper_value = sorted_values[upper_index]
-    return lower_value + weight * (upper_value - lower_value)
-
-
-def _inject_distribution_metrics(
-    summary: MutableMapping[str, object],
-    values: Sequence[float],
-    *,
-    prefix: str,
-    quantiles: Sequence[tuple[float, str]] = (),
-    include_minmax: bool = True,
-) -> None:
-    if not values:
-        return
-    if include_minmax:
-        summary[f"min_{prefix}"] = min(values)
-        summary[f"max_{prefix}"] = max(values)
+@@ -2836,307 +1169,25 @@ def _inject_distribution_metrics(
     if not quantiles:
         return
     sorted_values = sorted(values)
@@ -1864,45 +666,3 @@
     if not values:
         return
     summary[f"std_{prefix}"] = _compute_std(values)
-=======
-        summary["symbol_breakdown"] = {
-            name: accumulator.as_mapping() for name, accumulator in symbol_breakdown.items()
-        }
-
-        summary["current_acceptance_streak"] = current_acceptance_streak
-        summary["current_rejection_streak"] = current_rejection_streak
-        summary["longest_acceptance_streak"] = longest_acceptance_streak
-        summary["longest_rejection_streak"] = longest_rejection_streak
-
-        summary["history_start_generated_at"] = history_start_generated_at
-
-        for name, accumulator in metric_accumulators.items():
-            include_p95 = name not in metrics_without_p95
-            accumulator.finalize(name, summary, include_p95=include_p95)
-
-        for base_name, accumulator in threshold_accumulators.items():
-            accumulator.finalize(base_name, summary)
-
-        if latest_payload is None:
-            summary.setdefault("generated_at", None)
-            summary.setdefault("latest_model", None)
-            summary.setdefault("latest_status", None)
-            summary.setdefault("latest_thresholds", None)
-            summary.setdefault("latest_reasons", None)
-            summary.setdefault("latest_risk_flags", None)
-            summary.setdefault("latest_stress_failures", None)
-            summary.setdefault("latest_model_selection", None)
-            summary.setdefault("latest_candidate", None)
-            summary.setdefault("latest_generated_at", None)
-
-        return summary
-
-
-def summarize_evaluation_payloads(
-    evaluations: Iterable[Mapping[str, object]], *, history_limit: int | None = None
-) -> DecisionEngineSummary:
-    aggregator = DecisionSummaryAggregator(evaluations, history_limit=history_limit)
-    summary = aggregator.build_summary()
-    summary["type"] = "decision_engine_summary"
-    return DecisionEngineSummary.model_validate(summary)
->>>>>>> 7df76d20
