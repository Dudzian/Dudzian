"""Narzędzia do agregacji i raportowania jakości decyzji AI."""
from __future__ import annotations

import math
from collections import Counter
from typing import Iterable, Mapping, MutableMapping, Sequence
<<<<<<< HEAD

from bot_core.decision.models import DecisionEngineSummary


def _coerce_float(value: object) -> float | None:
    """Próbuje rzutować dowolną wartość na float."""
=======
>>>>>>> a64682d6

from .utils import coerce_float


def _normalize_thresholds(snapshot: Mapping[str, object] | None) -> Mapping[str, float | None] | None:
    if not snapshot or not isinstance(snapshot, Mapping):
        return None
    normalized: MutableMapping[str, float | None] = {}
    for key, value in snapshot.items():
        normalized[str(key)] = coerce_float(value)
    return normalized


def _extract_candidate_metadata(candidate: Mapping[str, object] | None) -> Mapping[str, object] | None:
    if not candidate or not isinstance(candidate, Mapping):
        return None
    metadata = candidate.get("metadata")
    if isinstance(metadata, Mapping):
        return {str(key): metadata[key] for key in metadata}
    return None


def _extract_generated_at(payload: Mapping[str, object]) -> str | None:
    candidate = payload.get("candidate")
    if isinstance(candidate, Mapping):
        metadata = _extract_candidate_metadata(candidate)
        if metadata:
            generated_at = metadata.get("generated_at") or metadata.get("timestamp")
            if generated_at is not None:
                return str(generated_at)
        candidate_generated = candidate.get("generated_at")
        if candidate_generated is not None:
            return str(candidate_generated)

    metadata = payload.get("metadata")
    if isinstance(metadata, Mapping):
        generated_at = metadata.get("generated_at") or metadata.get("timestamp")
        if generated_at is not None:
            return str(generated_at)

    raw = payload.get("generated_at")
    if raw is not None:
        return str(raw)
    return None


def _resolve_history_limit(history_limit: int | None, default: int) -> int:
    if history_limit is None:
        return default
    try:
        limit = int(history_limit)
    except (TypeError, ValueError):  # pragma: no cover - defensywne parsowanie
        return default
    if limit <= 0:
        return default
    return limit


def _compute_quantile(sorted_values: Sequence[float], quantile: float) -> float:
    if not sorted_values:
        raise ValueError("Brak wartości do policzenia kwantyla")
    if quantile <= 0:
        return sorted_values[0]
    if quantile >= 1:
        return sorted_values[-1]
    position = quantile * (len(sorted_values) - 1)
    lower_index = math.floor(position)
    upper_index = math.ceil(position)
    if lower_index == upper_index:
        return sorted_values[lower_index]
    weight = position - lower_index
    lower_value = sorted_values[lower_index]
    upper_value = sorted_values[upper_index]
    return lower_value + weight * (upper_value - lower_value)


def _inject_distribution_metrics(
    summary: MutableMapping[str, object],
    values: Sequence[float],
    *,
    prefix: str,
    quantiles: Sequence[tuple[float, str]] = (),
    include_minmax: bool = True,
) -> None:
    if not values:
        return
    if include_minmax:
        summary[f"min_{prefix}"] = min(values)
        summary[f"max_{prefix}"] = max(values)
    if not quantiles:
        return
    sorted_values = sorted(values)
    for quantile, label in quantiles:
        summary[f"{label}_{prefix}"] = _compute_quantile(sorted_values, quantile)


def _compute_std(values: Sequence[float]) -> float:
    if not values:
        raise ValueError("Brak wartości do policzenia odchylenia standardowego")
    mean = sum(values) / len(values)
    variance = sum((value - mean) ** 2 for value in values) / len(values)
    return math.sqrt(variance)


def _inject_std_metric(
    summary: MutableMapping[str, object],
    values: Sequence[float],
    *,
    prefix: str,
) -> None:
    if not values:
        return
    summary[f"std_{prefix}"] = _compute_std(values)


class _SegmentMetricAccumulator:
    """Akumulator wartości metryk dla pojedynczego klucza breakdownu."""

    __slots__ = (
        "total_sum",
        "total_count",
        "accepted_sum",
        "accepted_count",
        "rejected_sum",
        "rejected_count",
    )

    def __init__(self) -> None:
        self.total_sum = 0.0
        self.total_count = 0
        self.accepted_sum = 0.0
        self.accepted_count = 0
        self.rejected_sum = 0.0
        self.rejected_count = 0

    def update(self, value: float, *, accepted: bool) -> None:
        self.total_sum += value
        self.total_count += 1
        if accepted:
            self.accepted_sum += value
            self.accepted_count += 1
        else:
            self.rejected_sum += value
            self.rejected_count += 1

    def build_summary(self) -> Mapping[str, float | int]:
        total_avg = self.total_sum / self.total_count if self.total_count else 0.0
        accepted_avg = (
            self.accepted_sum / self.accepted_count
            if self.accepted_count
            else 0.0
        )
        rejected_avg = (
            self.rejected_sum / self.rejected_count
            if self.rejected_count
            else 0.0
        )
        return {
            "total_sum": self.total_sum,
            "total_avg": total_avg,
            "total_count": self.total_count,
            "accepted_sum": self.accepted_sum,
            "accepted_avg": accepted_avg,
            "accepted_count": self.accepted_count,
            "rejected_sum": self.rejected_sum,
            "rejected_avg": rejected_avg,
            "rejected_count": self.rejected_count,
        }


def _inject_segmented_threshold_metrics(
    summary: MutableMapping[str, object],
    values: Sequence[float],
    *,
    prefix: str,
    segment: str,
    quantiles: Sequence[tuple[float, str]] = ((0.1, "p10"), (0.5, "median"), (0.9, "p90")),
) -> None:
    if not values:
        return
    summary[f"{segment}_min_{prefix}"] = min(values)
    summary[f"{segment}_max_{prefix}"] = max(values)
    if quantiles:
        sorted_values = sorted(values)
        for quantile, label in quantiles:
            summary[f"{segment}_{label}_{prefix}"] = _compute_quantile(
                sorted_values, quantile
            )
    summary[f"{segment}_std_{prefix}"] = _compute_std(values)


def _iter_strings(values: object) -> Iterable[str]:
    if values is None:
        return ()
    if isinstance(values, str):
        text = values.strip()
        return (text,) if text else ()
    if isinstance(values, Mapping):
        return (str(key) for key in values.keys())
    if isinstance(values, Sequence):
        return (str(item) for item in values if item not in (None, ""))
    return (str(values),)


_THRESHOLD_DEFINITIONS: Mapping[str, tuple[str, str, str]] = {
    "min_probability": ("expected_probability", "min", "probability_threshold_margin"),
    "min_net_edge_bps": ("net_edge_bps", "min", "net_edge_threshold_margin"),
    "max_cost_bps": ("cost_bps", "max", "cost_threshold_margin"),
    "max_latency_ms": ("latency_ms", "max", "latency_threshold_margin"),
    "max_trade_notional": ("notional", "max", "notional_threshold_margin"),
}


def summarize_evaluation_payloads(
    evaluations: Sequence[Mapping[str, object]],
    *,
    history_limit: int | None = None,
) -> DecisionEngineSummary:
    """Buduje zagregowane podsumowanie Decision Engine na podstawie ewaluacji."""

    items = list(evaluations)
    full_total = len(items)
    effective_limit = _resolve_history_limit(history_limit, full_total)
    if full_total and effective_limit and effective_limit < full_total:
        window_start = full_total - effective_limit
        windowed = items[window_start:]
    else:
        windowed = items
    total = len(windowed)
    summary: MutableMapping[str, object] = {
        "total": total,
        "accepted": 0,
        "rejected": 0,
        "acceptance_rate": 0.0,
        "history_limit": effective_limit if effective_limit else full_total,
        "history_window": total,
        "rejection_reasons": {},
        "unique_rejection_reasons": 0,
        "unique_risk_flags": 0,
        "risk_flags_with_accepts": 0,
        "unique_stress_failures": 0,
        "stress_failures_with_accepts": 0,
        "unique_models": 0,
        "models_with_accepts": 0,
        "unique_actions": 0,
        "actions_with_accepts": 0,
        "unique_strategies": 0,
        "strategies_with_accepts": 0,
        "unique_symbols": 0,
        "symbols_with_accepts": 0,
        "full_total": full_total,
        "current_acceptance_streak": 0,
        "current_rejection_streak": 0,
        "longest_acceptance_streak": 0,
        "longest_rejection_streak": 0,
    }
    if full_total and full_total != total:
        full_accepted = sum(
            1 for payload in items if isinstance(payload, Mapping) and bool(payload.get("accepted"))
        )
        summary["full_accepted"] = full_accepted
        summary["full_rejected"] = full_total - full_accepted
        summary["full_acceptance_rate"] = (
            full_accepted / full_total if full_total else 0.0
        )
    if total == 0:
        return DecisionEngineSummary.model_validate(summary)

    accepted = 0
    rejection_reasons: Counter[str] = Counter()
    net_edges: list[float] = []
    accepted_net_edges: list[float] = []
    rejected_net_edges: list[float] = []
    costs: list[float] = []
    accepted_costs: list[float] = []
    rejected_costs: list[float] = []
    probabilities: list[float] = []
    accepted_probabilities: list[float] = []
    rejected_probabilities: list[float] = []
    expected_returns: list[float] = []
    accepted_expected_returns: list[float] = []
    rejected_expected_returns: list[float] = []
    expected_values: list[float] = []
    accepted_expected_values: list[float] = []
    rejected_expected_values: list[float] = []
    expected_values_minus_costs: list[float] = []
    accepted_expected_values_minus_costs: list[float] = []
    rejected_expected_values_minus_costs: list[float] = []
    notionals: list[float] = []
    accepted_notionals: list[float] = []
    rejected_notionals: list[float] = []
    model_probabilities: list[float] = []
    accepted_model_probabilities: list[float] = []
    rejected_model_probabilities: list[float] = []
    model_returns: list[float] = []
    accepted_model_returns: list[float] = []
    rejected_model_returns: list[float] = []
    model_expected_values: list[float] = []
    accepted_model_expected_values: list[float] = []
    rejected_model_expected_values: list[float] = []
    model_expected_values_minus_costs: list[float] = []
    accepted_model_expected_values_minus_costs: list[float] = []
    rejected_model_expected_values_minus_costs: list[float] = []
    latencies: list[float] = []
    accepted_latencies: list[float] = []
    rejected_latencies: list[float] = []
    risk_flag_counts: Counter[str] = Counter()
    stress_failure_counts: Counter[str] = Counter()
    risk_flag_totals: Counter[str] = Counter()
    risk_flag_accepted: Counter[str] = Counter()
    stress_failure_totals: Counter[str] = Counter()
    stress_failure_accepted: Counter[str] = Counter()
    model_usage: Counter[str] = Counter()
    action_usage: Counter[str] = Counter()
    strategy_usage: Counter[str] = Counter()
    symbol_usage: Counter[str] = Counter()
    model_totals: Counter[str] = Counter()
    model_accepted: Counter[str] = Counter()
    action_totals: Counter[str] = Counter()
    action_accepted: Counter[str] = Counter()
    strategy_totals: Counter[str] = Counter()
    strategy_accepted: Counter[str] = Counter()
    symbol_totals: Counter[str] = Counter()
    symbol_accepted: Counter[str] = Counter()
    history_generated_at: list[str] = []
    threshold_margin_values: dict[str, list[float]] = {}
    accepted_threshold_margin_values: dict[str, list[float]] = {}
    rejected_threshold_margin_values: dict[str, list[float]] = {}
    threshold_breach_counts: dict[str, int] = {}
    accepted_threshold_breach_counts: dict[str, int] = {}
    rejected_threshold_breach_counts: dict[str, int] = {}

    model_metric_totals: dict[str, dict[str, _SegmentMetricAccumulator]] = {}
    action_metric_totals: dict[str, dict[str, _SegmentMetricAccumulator]] = {}
    strategy_metric_totals: dict[str, dict[str, _SegmentMetricAccumulator]] = {}
    symbol_metric_totals: dict[str, dict[str, _SegmentMetricAccumulator]] = {}

    breakdown_metric_keys = (
        "net_edge_bps",
        "cost_bps",
        "expected_value_bps",
        "expected_value_minus_cost_bps",
        "notional",
        "latency_ms",
    )

    def _update_breakdown_metric(
        container: dict[str, dict[str, _SegmentMetricAccumulator]],
        key: str,
        metric: str,
        value: float,
        *,
        accepted: bool,
    ) -> None:
        metric_map = container.setdefault(key, {})
        accumulator = metric_map.get(metric)
        if accumulator is None:
            accumulator = _SegmentMetricAccumulator()
            metric_map[metric] = accumulator
        accumulator.update(value, accepted=accepted)

    breakdown_containers = (
        ("model", model_metric_totals),
        ("action", action_metric_totals),
        ("strategy", strategy_metric_totals),
        ("symbol", symbol_metric_totals),
    )

    current_acceptance_streak = 0
    current_rejection_streak = 0
    costs: list[float] = []
    probabilities: list[float] = []
    expected_returns: list[float] = []
    notionals: list[float] = []
    model_probabilities: list[float] = []
    model_returns: list[float] = []
    latencies: list[float] = []

    for payload in windowed:
        if not isinstance(payload, Mapping):
            continue
        thresholds_map: Mapping[str, float | None] | None = None
        thresholds_payload = payload.get("thresholds")
        if isinstance(thresholds_payload, Mapping):
            thresholds_map = _normalize_thresholds(thresholds_payload)
        observed_metrics: dict[str, float] = {}
        dimension_keys: dict[str, str] = {}
        is_accepted = bool(payload.get("accepted"))
        if is_accepted:
            accepted += 1
            current_acceptance_streak += 1
            current_rejection_streak = 0
        else:
            for reason in _iter_strings(payload.get("reasons")):
                rejection_reasons[str(reason)] += 1
            current_rejection_streak += 1
            current_acceptance_streak = 0

        summary["longest_acceptance_streak"] = max(
            summary["longest_acceptance_streak"], current_acceptance_streak
        )
        summary["longest_rejection_streak"] = max(
            summary["longest_rejection_streak"], current_rejection_streak
        )

        net_edge = _coerce_float(payload.get("net_edge_bps"))
        if net_edge is not None:
            net_edges.append(net_edge)
            observed_metrics["net_edge_bps"] = net_edge
            if is_accepted:
                accepted_net_edges.append(net_edge)
            else:
                rejected_net_edges.append(net_edge)

        cost = _coerce_float(payload.get("cost_bps"))
        if cost is not None:
            costs.append(cost)
            observed_metrics["cost_bps"] = cost
            if is_accepted:
                accepted_costs.append(cost)
            else:
                rejected_costs.append(cost)

        model_prob = _coerce_float(payload.get("model_success_probability"))
        if model_prob is not None:
            model_probabilities.append(model_prob)
            if is_accepted:
                accepted_model_probabilities.append(model_prob)
            else:
                rejected_model_probabilities.append(model_prob)

        model_return = _coerce_float(payload.get("model_expected_return_bps"))
        if model_return is not None:
            model_returns.append(model_return)
            if is_accepted:
                accepted_model_returns.append(model_return)
            else:
                rejected_model_returns.append(model_return)
        if model_return is not None and model_prob is not None:
            model_expected_value = model_return * model_prob
            model_expected_values.append(model_expected_value)
            if is_accepted:
                accepted_model_expected_values.append(model_expected_value)
            else:
                rejected_model_expected_values.append(model_expected_value)
            if cost is not None:
                model_expected_values_minus_costs.append(
                    model_expected_value - cost
                )
                if is_accepted:
                    accepted_model_expected_values_minus_costs.append(
                        model_expected_value - cost
                    )
                else:
                    rejected_model_expected_values_minus_costs.append(
                        model_expected_value - cost
                    )

        latency = _coerce_float(payload.get("latency_ms"))
        latency_recorded = False
        if latency is not None:
            latencies.append(latency)
            latency_recorded = True
            observed_metrics.setdefault("latency_ms", latency)
            if is_accepted:
                accepted_latencies.append(latency)
            else:
                rejected_latencies.append(latency)

        for flag in _iter_strings(payload.get("risk_flags")):
            key = str(flag)
            risk_flag_counts[key] += 1
            risk_flag_totals[key] += 1
            if is_accepted:
                risk_flag_accepted[key] += 1

        for failure in _iter_strings(payload.get("stress_failures")):
            key = str(failure)
            stress_failure_counts[key] += 1
            stress_failure_totals[key] += 1
            if is_accepted:
                stress_failure_accepted[key] += 1

        model_name = payload.get("model_name")
        if model_name is not None:
            model_key = str(model_name)
            model_usage[model_key] += 1
            model_totals[model_key] += 1
            if is_accepted:
                model_accepted[model_key] += 1
            dimension_keys["model"] = model_key

        candidate = payload.get("candidate")
        if isinstance(candidate, Mapping):
            probability = _coerce_float(candidate.get("expected_probability"))
            if probability is not None:
                probabilities.append(probability)
                observed_metrics["expected_probability"] = probability
                if is_accepted:
                    accepted_probabilities.append(probability)
                else:
                    rejected_probabilities.append(probability)
            expected_return = _coerce_float(candidate.get("expected_return_bps"))
            candidate_expected_value = None
            if expected_return is not None:
                expected_returns.append(expected_return)
                if is_accepted:
                    accepted_expected_returns.append(expected_return)
                else:
                    rejected_expected_returns.append(expected_return)
            if expected_return is not None and probability is not None:
                candidate_expected_value = expected_return * probability
                expected_values.append(candidate_expected_value)
                observed_metrics["expected_value_bps"] = candidate_expected_value
                if is_accepted:
                    accepted_expected_values.append(candidate_expected_value)
                else:
                    rejected_expected_values.append(candidate_expected_value)
                if cost is not None:
                    expected_value_minus_cost = candidate_expected_value - cost
                    expected_values_minus_costs.append(
                        expected_value_minus_cost
                    )
                    observed_metrics[
                        "expected_value_minus_cost_bps"
                    ] = expected_value_minus_cost
                    if is_accepted:
                        accepted_expected_values_minus_costs.append(
                            expected_value_minus_cost
                        )
                    else:
                        rejected_expected_values_minus_costs.append(
                            expected_value_minus_cost
                        )
            notional = _coerce_float(candidate.get("notional"))
            if notional is not None:
                notionals.append(notional)
                observed_metrics["notional"] = notional
                if is_accepted:
                    accepted_notionals.append(notional)
                else:
                    rejected_notionals.append(notional)

            candidate_latency = _coerce_float(candidate.get("latency_ms"))
            if candidate_latency is not None and not latency_recorded:
                latencies.append(candidate_latency)
                observed_metrics.setdefault("latency_ms", candidate_latency)
                if is_accepted:
                    accepted_latencies.append(candidate_latency)
                else:
                    rejected_latencies.append(candidate_latency)

            action = candidate.get("action")
            if action is not None:
                action_key = str(action)
                action_usage[action_key] += 1
                action_totals[action_key] += 1
                if is_accepted:
                    action_accepted[action_key] += 1
                dimension_keys.setdefault("action", action_key)
            strategy = candidate.get("strategy")
            if strategy is not None:
                strategy_key = str(strategy)
                strategy_usage[strategy_key] += 1
                strategy_totals[strategy_key] += 1
                if is_accepted:
                    strategy_accepted[strategy_key] += 1
                dimension_keys.setdefault("strategy", strategy_key)
            symbol = candidate.get("symbol")
            if symbol is not None:
                symbol_key = str(symbol)
                symbol_usage[symbol_key] += 1
                symbol_totals[symbol_key] += 1
                if is_accepted:
                    symbol_accepted[symbol_key] += 1
                dimension_keys.setdefault("symbol", symbol_key)

        if dimension_keys:
            for metric_name in breakdown_metric_keys:
                metric_value = observed_metrics.get(metric_name)
                if metric_value is None:
                    continue
                for dimension, container in breakdown_containers:
                    key = dimension_keys.get(dimension)
                    if key is None:
                        continue
                    _update_breakdown_metric(
                        container,
                        key,
                        metric_name,
                        metric_value,
                        accepted=is_accepted,
                    )

        generated_at = _extract_generated_at(payload)
        if generated_at is not None:
            history_generated_at.append(generated_at)

        if thresholds_map:
            for threshold_key, raw_value in thresholds_map.items():
                definition = _THRESHOLD_DEFINITIONS.get(threshold_key)
                if not definition:
                    continue
                metric_name, mode, margin_prefix = definition
                threshold_value = _coerce_float(raw_value)
                if threshold_value is None:
                    continue
                observed_value = observed_metrics.get(metric_name)
                if observed_value is None:
                    continue
                if mode == "min":
                    margin = observed_value - threshold_value
                else:
                    margin = threshold_value - observed_value
                threshold_margin_values.setdefault(margin_prefix, []).append(margin)
                if is_accepted:
                    accepted_threshold_margin_values.setdefault(margin_prefix, []).append(margin)
                else:
                    rejected_threshold_margin_values.setdefault(margin_prefix, []).append(margin)
                base_key = (
                    margin_prefix.rsplit("_margin", 1)[0]
                    if margin_prefix.endswith("_margin")
                    else margin_prefix
                )
                if margin < 0:
                    threshold_breach_counts[base_key] = (
                        threshold_breach_counts.get(base_key, 0) + 1
                    )
                    if is_accepted:
                        accepted_threshold_breach_counts[base_key] = (
                            accepted_threshold_breach_counts.get(base_key, 0) + 1
                        )
                    else:
                        rejected_threshold_breach_counts[base_key] = (
                            rejected_threshold_breach_counts.get(base_key, 0) + 1
                        )
    summary["accepted"] = accepted
    summary["rejected"] = total - accepted
    summary["acceptance_rate"] = accepted / total if total else 0.0
    summary["rejection_reasons"] = dict(
        sorted(rejection_reasons.items(), key=lambda item: item[1], reverse=True)
    )
    summary["unique_rejection_reasons"] = len(summary["rejection_reasons"])
    summary["current_acceptance_streak"] = current_acceptance_streak
    summary["current_rejection_streak"] = current_rejection_streak

    if net_edges:
        total_net_edge = sum(net_edges)
        summary["avg_net_edge_bps"] = total_net_edge / len(net_edges)
        summary["sum_net_edge_bps"] = total_net_edge
    if costs:
        total_cost = sum(costs)
        summary["avg_cost_bps"] = total_cost / len(costs)
        summary["sum_cost_bps"] = total_cost
    if probabilities:
        summary["avg_expected_probability"] = sum(probabilities) / len(probabilities)
    if expected_returns:
        total_expected_return = sum(expected_returns)
        summary["avg_expected_return_bps"] = (
            total_expected_return / len(expected_returns)
        )
        summary["sum_expected_return_bps"] = total_expected_return
    if expected_values:
        total_expected_value = sum(expected_values)
        summary["avg_expected_value_bps"] = total_expected_value / len(
            expected_values
        )
        summary["sum_expected_value_bps"] = total_expected_value
    if expected_values_minus_costs:
        total_expected_value_minus_cost = sum(expected_values_minus_costs)
        summary["avg_expected_value_minus_cost_bps"] = (
            total_expected_value_minus_cost / len(expected_values_minus_costs)
        )
        summary["sum_expected_value_minus_cost_bps"] = (
            total_expected_value_minus_cost
        )
    if notionals:
        total_notional = sum(notionals)
        summary["avg_notional"] = total_notional / len(notionals)
        summary["sum_notional"] = total_notional

    if net_edges:
        summary["avg_net_edge_bps"] = sum(net_edges) / len(net_edges)
    if costs:
        summary["avg_cost_bps"] = sum(costs) / len(costs)
    if probabilities:
        summary["avg_expected_probability"] = sum(probabilities) / len(probabilities)
    if expected_returns:
        summary["avg_expected_return_bps"] = sum(expected_returns) / len(expected_returns)
    if notionals:
        summary["avg_notional"] = sum(notionals) / len(notionals)
    if model_probabilities:
        summary["avg_model_success_probability"] = sum(model_probabilities) / len(
            model_probabilities
        )
    if model_returns:
        total_model_expected_return = sum(model_returns)
        summary["avg_model_expected_return_bps"] = (
            total_model_expected_return / len(model_returns)
        )
        summary["sum_model_expected_return_bps"] = total_model_expected_return
    if model_expected_values:
        total_model_expected_value = sum(model_expected_values)
        summary["avg_model_expected_value_bps"] = (
            total_model_expected_value / len(model_expected_values)
        )
        summary["sum_model_expected_value_bps"] = total_model_expected_value
    if model_expected_values_minus_costs:
        total_model_expected_value_minus_cost = sum(
            model_expected_values_minus_costs
        )
        summary["avg_model_expected_value_minus_cost_bps"] = (
            total_model_expected_value_minus_cost
            / len(model_expected_values_minus_costs)
        )
        summary["sum_model_expected_value_minus_cost_bps"] = (
            total_model_expected_value_minus_cost
        )
    if latencies:
        total_latency = sum(latencies)
        summary["avg_latency_ms"] = total_latency / len(latencies)
        summary["sum_latency_ms"] = total_latency

    for prefix, values in threshold_margin_values.items():
        if not values:
            continue
        count = len(values)
        total_value = sum(values)
        summary[f"{prefix}_count"] = count
        summary[f"avg_{prefix}"] = total_value / count
        summary[f"sum_{prefix}"] = total_value
        _inject_distribution_metrics(
            summary,
            values,
            prefix=prefix,
            quantiles=((0.1, "p10"), (0.5, "median"), (0.9, "p90")),
        )
        _inject_std_metric(summary, values, prefix=prefix)
        base_key = (
            prefix.rsplit("_margin", 1)[0] if prefix.endswith("_margin") else prefix
        )
        breaches = threshold_breach_counts.get(base_key, 0)
        summary[f"{base_key}_breaches"] = breaches
        summary[f"{base_key}_breach_rate"] = breaches / count if count else 0.0
        accepted_values = accepted_threshold_margin_values.get(prefix, [])
        if accepted_values:
            accepted_total = sum(accepted_values)
            accepted_count = len(accepted_values)
            summary[f"accepted_avg_{prefix}"] = accepted_total / accepted_count
            summary[f"accepted_sum_{prefix}"] = accepted_total
            summary[f"accepted_{prefix}_count"] = accepted_count
            _inject_segmented_threshold_metrics(
                summary,
                accepted_values,
                prefix=prefix,
                segment="accepted",
            )
        else:
            accepted_count = 0
        rejected_values = rejected_threshold_margin_values.get(prefix, [])
        if rejected_values:
            rejected_total = sum(rejected_values)
            rejected_count = len(rejected_values)
            summary[f"rejected_avg_{prefix}"] = rejected_total / rejected_count
            summary[f"rejected_sum_{prefix}"] = rejected_total
            summary[f"rejected_{prefix}_count"] = rejected_count
            _inject_segmented_threshold_metrics(
                summary,
                rejected_values,
                prefix=prefix,
                segment="rejected",
            )
        else:
            rejected_count = 0
        accepted_breaches = accepted_threshold_breach_counts.get(base_key, 0)
        rejected_breaches = rejected_threshold_breach_counts.get(base_key, 0)
        summary[f"accepted_{base_key}_breaches"] = accepted_breaches
        summary[f"rejected_{base_key}_breaches"] = rejected_breaches
        summary[f"accepted_{base_key}_breach_rate"] = (
            accepted_breaches / accepted_count if accepted_count else 0.0
        )
        summary[f"rejected_{base_key}_breach_rate"] = (
            rejected_breaches / rejected_count if rejected_count else 0.0
        )

    _inject_distribution_metrics(
        summary,
        net_edges,
        prefix="net_edge_bps",
        quantiles=((0.5, "median"), (0.9, "p90"), (0.95, "p95")),
    )
    _inject_std_metric(summary, net_edges, prefix="net_edge_bps")
    _inject_distribution_metrics(
        summary,
        costs,
        prefix="cost_bps",
        quantiles=((0.5, "median"), (0.9, "p90")),
    )
    _inject_std_metric(summary, costs, prefix="cost_bps")
    _inject_distribution_metrics(
        summary,
        latencies,
        prefix="latency_ms",
        quantiles=((0.5, "median"), (0.9, "p90"), (0.95, "p95")),
    )
    _inject_std_metric(summary, latencies, prefix="latency_ms")
    _inject_distribution_metrics(
        summary,
        probabilities,
        prefix="expected_probability",
        quantiles=((0.5, "median"),),
        include_minmax=False,
    )
    _inject_std_metric(summary, probabilities, prefix="expected_probability")
    _inject_distribution_metrics(
        summary,
        expected_returns,
        prefix="expected_return_bps",
        quantiles=((0.5, "median"),),
    )
    _inject_std_metric(summary, expected_returns, prefix="expected_return_bps")
    _inject_distribution_metrics(
        summary,
        expected_values,
        prefix="expected_value_bps",
        quantiles=((0.5, "median"),),
    )
    _inject_std_metric(summary, expected_values, prefix="expected_value_bps")
    _inject_distribution_metrics(
        summary,
        expected_values_minus_costs,
        prefix="expected_value_minus_cost_bps",
        quantiles=((0.5, "median"),),
    )
    _inject_std_metric(
        summary,
        expected_values_minus_costs,
        prefix="expected_value_minus_cost_bps",
    )
    _inject_distribution_metrics(
        summary,
        notionals,
        prefix="notional",
        quantiles=((0.5, "median"),),
    )
    _inject_std_metric(summary, notionals, prefix="notional")
    _inject_distribution_metrics(
        summary,
        model_probabilities,
        prefix="model_success_probability",
        quantiles=((0.5, "median"),),
        include_minmax=False,
    )
    _inject_std_metric(
        summary,
        model_probabilities,
        prefix="model_success_probability",
    )
    _inject_distribution_metrics(
        summary,
        model_returns,
        prefix="model_expected_return_bps",
        quantiles=((0.5, "median"),),
    )
    _inject_std_metric(
        summary,
        model_returns,
        prefix="model_expected_return_bps",
    )
    _inject_distribution_metrics(
        summary,
        model_expected_values,
        prefix="model_expected_value_bps",
        quantiles=((0.5, "median"),),
    )
    _inject_std_metric(
        summary,
        model_expected_values,
        prefix="model_expected_value_bps",
    )
    _inject_distribution_metrics(
        summary,
        model_expected_values_minus_costs,
        prefix="model_expected_value_minus_cost_bps",
        quantiles=((0.5, "median"),),
    )
    _inject_std_metric(
        summary,
        model_expected_values_minus_costs,
        prefix="model_expected_value_minus_cost_bps",
    )

    def _inject_segment_stats(
        values: Sequence[float],
        *,
        prefix: str,
        segment: str,
        include_sum: bool = True,
        quantiles: Sequence[tuple[float, str]] = ((0.1, "p10"), (0.5, "median"), (0.9, "p90")),
        include_minmax: bool = True,
        include_std: bool = True,
    ) -> None:
        if not values:
            return
        total_value = sum(values)
        count = len(values)
        summary[f"{segment}_avg_{prefix}"] = total_value / count
        summary[f"{segment}_{prefix}_count"] = count
        if include_sum:
            summary[f"{segment}_sum_{prefix}"] = total_value
        sorted_values = sorted(values)
        if include_minmax:
            summary[f"{segment}_min_{prefix}"] = sorted_values[0]
            summary[f"{segment}_max_{prefix}"] = sorted_values[-1]
        if quantiles:
            for quantile, label in quantiles:
                summary[f"{segment}_{label}_{prefix}"] = _compute_quantile(
                    sorted_values, quantile
                )
        if include_std:
            summary[f"{segment}_std_{prefix}"] = _compute_std(values)

    _inject_segment_stats(accepted_net_edges, prefix="net_edge_bps", segment="accepted")
    _inject_segment_stats(rejected_net_edges, prefix="net_edge_bps", segment="rejected")
    _inject_segment_stats(accepted_costs, prefix="cost_bps", segment="accepted")
    _inject_segment_stats(rejected_costs, prefix="cost_bps", segment="rejected")
    _inject_segment_stats(
        accepted_probabilities,
        prefix="expected_probability",
        segment="accepted",
        include_sum=False,
        include_minmax=False,
        quantiles=((0.5, "median"),),
    )
    _inject_segment_stats(
        rejected_probabilities,
        prefix="expected_probability",
        segment="rejected",
        include_sum=False,
        include_minmax=False,
        quantiles=((0.5, "median"),),
    )
    _inject_segment_stats(
        accepted_expected_returns,
        prefix="expected_return_bps",
        segment="accepted",
        quantiles=((0.5, "median"), (0.9, "p90")),
    )
    _inject_segment_stats(
        rejected_expected_returns,
        prefix="expected_return_bps",
        segment="rejected",
        quantiles=((0.5, "median"), (0.9, "p90")),
    )
    _inject_segment_stats(
        accepted_expected_values,
        prefix="expected_value_bps",
        segment="accepted",
        quantiles=((0.5, "median"), (0.9, "p90")),
    )
    _inject_segment_stats(
        rejected_expected_values,
        prefix="expected_value_bps",
        segment="rejected",
        quantiles=((0.5, "median"), (0.9, "p90")),
    )
    _inject_segment_stats(
        accepted_expected_values_minus_costs,
        prefix="expected_value_minus_cost_bps",
        segment="accepted",
        quantiles=((0.5, "median"), (0.9, "p90")),
    )
    _inject_segment_stats(
        rejected_expected_values_minus_costs,
        prefix="expected_value_minus_cost_bps",
        segment="rejected",
        quantiles=((0.5, "median"), (0.9, "p90")),
    )
    _inject_segment_stats(
        accepted_notionals,
        prefix="notional",
        segment="accepted",
        quantiles=((0.5, "median"), (0.9, "p90")),
    )
    _inject_segment_stats(
        rejected_notionals,
        prefix="notional",
        segment="rejected",
        quantiles=((0.5, "median"), (0.9, "p90")),
    )
    _inject_segment_stats(
        accepted_latencies,
        prefix="latency_ms",
        segment="accepted",
        quantiles=((0.5, "median"), (0.9, "p90"), (0.95, "p95")),
    )
    _inject_segment_stats(
        rejected_latencies,
        prefix="latency_ms",
        segment="rejected",
        quantiles=((0.5, "median"), (0.9, "p90"), (0.95, "p95")),
    )
    _inject_segment_stats(
        accepted_model_probabilities,
        prefix="model_success_probability",
        segment="accepted",
        include_sum=False,
        include_minmax=False,
        quantiles=((0.5, "median"),),
    )
    _inject_segment_stats(
        rejected_model_probabilities,
        prefix="model_success_probability",
        segment="rejected",
        include_sum=False,
        include_minmax=False,
        quantiles=((0.5, "median"),),
    )
    _inject_segment_stats(
        accepted_model_returns,
        prefix="model_expected_return_bps",
        segment="accepted",
        quantiles=((0.5, "median"), (0.9, "p90")),
    )
    _inject_segment_stats(
        rejected_model_returns,
        prefix="model_expected_return_bps",
        segment="rejected",
        quantiles=((0.5, "median"), (0.9, "p90")),
    )
    _inject_segment_stats(
        accepted_model_expected_values,
        prefix="model_expected_value_bps",
        segment="accepted",
        quantiles=((0.5, "median"), (0.9, "p90")),
    )
    _inject_segment_stats(
        rejected_model_expected_values,
        prefix="model_expected_value_bps",
        segment="rejected",
        quantiles=((0.5, "median"), (0.9, "p90")),
    )
    _inject_segment_stats(
        accepted_model_expected_values_minus_costs,
        prefix="model_expected_value_minus_cost_bps",
        segment="accepted",
        quantiles=((0.5, "median"), (0.9, "p90")),
    )
    _inject_segment_stats(
        rejected_model_expected_values_minus_costs,
        prefix="model_expected_value_minus_cost_bps",
        segment="rejected",
        quantiles=((0.5, "median"), (0.9, "p90")),
    )

    summary["unique_models"] = len(model_usage)
    summary["models_with_accepts"] = sum(1 for count in model_accepted.values() if count)
    if model_usage:
        summary["model_usage"] = dict(
            sorted(model_usage.items(), key=lambda item: item[1], reverse=True)
        )

    summary["unique_actions"] = len(action_usage)
    summary["actions_with_accepts"] = sum(
        1 for count in action_accepted.values() if count
    )
    if action_usage:
        summary["action_usage"] = dict(
            sorted(action_usage.items(), key=lambda item: item[1], reverse=True)
        )

    summary["unique_strategies"] = len(strategy_usage)
    summary["strategies_with_accepts"] = sum(
        1 for count in strategy_accepted.values() if count
    )
    if strategy_usage:
        summary["strategy_usage"] = dict(
            sorted(strategy_usage.items(), key=lambda item: item[1], reverse=True)
        )

    summary["unique_symbols"] = len(symbol_usage)
    summary["symbols_with_accepts"] = sum(
        1 for count in symbol_accepted.values() if count
    )
    if symbol_usage:
        summary["symbol_usage"] = dict(
            sorted(symbol_usage.items(), key=lambda item: item[1], reverse=True)
        )

    def _build_breakdown(
        totals: Counter[str],
        accepted_counts: Counter[str],
        metrics: Mapping[str, Mapping[str, _SegmentMetricAccumulator]] | None = None,
    ) -> Mapping[str, Mapping[str, object]]:
        breakdown: MutableMapping[str, Mapping[str, object]] = {}
        for key, total_count in totals.most_common():
            accepted_count = accepted_counts.get(key, 0)
            rejected_count = max(total_count - accepted_count, 0)
            entry: dict[str, object] = {
                "total": total_count,
                "accepted": accepted_count,
                "rejected": rejected_count,
                "acceptance_rate": (accepted_count / total_count) if total_count else 0.0,
            }
            if metrics and key in metrics:
                metric_entries: dict[str, Mapping[str, float | int]] = {}
                for metric_key, accumulator in metrics[key].items():
                    metric_entries[metric_key] = accumulator.build_summary()
                if metric_entries:
                    entry["metrics"] = metric_entries
            breakdown[key] = entry
        return breakdown

    if risk_flag_totals:
        summary["risk_flag_breakdown"] = _build_breakdown(
            risk_flag_totals, risk_flag_accepted
        )
    summary["risk_flags_with_accepts"] = sum(
        1 for count in risk_flag_accepted.values() if count
    )
    summary["unique_risk_flags"] = len(risk_flag_counts)
    if risk_flag_counts:
        summary["risk_flag_counts"] = dict(
            sorted(risk_flag_counts.items(), key=lambda item: item[1], reverse=True)
        )

    if stress_failure_totals:
        summary["stress_failure_breakdown"] = _build_breakdown(
            stress_failure_totals, stress_failure_accepted
        )
    summary["stress_failures_with_accepts"] = sum(
        1 for count in stress_failure_accepted.values() if count
    )
    summary["unique_stress_failures"] = len(stress_failure_counts)
    if stress_failure_counts:
        summary["stress_failure_counts"] = dict(
            sorted(
                stress_failure_counts.items(), key=lambda item: item[1], reverse=True
            )
        )

    if model_totals:
        summary["model_breakdown"] = _build_breakdown(
            model_totals, model_accepted, model_metric_totals
        )
    if action_totals:
        summary["action_breakdown"] = _build_breakdown(
            action_totals, action_accepted, action_metric_totals
        )
    if strategy_totals:
        summary["strategy_breakdown"] = _build_breakdown(
            strategy_totals, strategy_accepted, strategy_metric_totals
        )
    if symbol_totals:
        summary["symbol_breakdown"] = _build_breakdown(
            symbol_totals, symbol_accepted, symbol_metric_totals
        )

    if history_generated_at:
        summary["history_start_generated_at"] = history_generated_at[0]

    latest_payload = windowed[-1]
    if latencies:
        summary["avg_latency_ms"] = sum(latencies) / len(latencies)
    if isinstance(latest_payload, Mapping):
        latest_model = latest_payload.get("model_name")
        if latest_model:
            summary["latest_model"] = str(latest_model)

        summary["latest_status"] = (
            "accepted" if bool(latest_payload.get("accepted")) else "rejected"
        )

        latest_net_edge = _coerce_float(latest_payload.get("net_edge_bps"))
        if latest_net_edge is not None:
            summary["latest_net_edge_bps"] = latest_net_edge

        latest_cost = _coerce_float(latest_payload.get("cost_bps"))
        latest_model_return = _coerce_float(
            latest_payload.get("model_expected_return_bps")
        )
        latest_model_probability = _coerce_float(
            latest_payload.get("model_success_probability")
        )
        if latest_cost is not None:
            summary["latest_cost_bps"] = latest_cost
        if latest_model_return is not None:
            summary["latest_model_expected_return_bps"] = latest_model_return
        if latest_model_probability is not None:
            summary["latest_model_success_probability"] = (
                latest_model_probability
            )
        if (
            latest_model_return is not None
            and latest_model_probability is not None
        ):
            latest_model_expected_value = (
                latest_model_return * latest_model_probability
            )
            summary["latest_model_expected_value_bps"] = (
                latest_model_expected_value
            )
            if latest_cost is not None:
                summary["latest_model_expected_value_minus_cost_bps"] = (
                    latest_model_expected_value - latest_cost
                )

        latest_latency = _coerce_float(latest_payload.get("latency_ms"))
        if latest_latency is not None:
            summary["latest_latency_ms"] = latest_latency

        thresholds_snapshot = latest_payload.get("thresholds")
        normalized = _normalize_thresholds(
            thresholds_snapshot if isinstance(thresholds_snapshot, Mapping) else None
        )
        latest_threshold_lookup: Mapping[str, float | None] | None = None
        if normalized:
            latest_threshold_lookup = dict(normalized)
            summary["latest_thresholds"] = dict(normalized)

        latest_reasons = list(_iter_strings(latest_payload.get("reasons")))
        if latest_reasons:
            summary["latest_reasons"] = latest_reasons

        latest_risk_flags = list(_iter_strings(latest_payload.get("risk_flags")))
        if latest_risk_flags:
            summary["latest_risk_flags"] = latest_risk_flags

        latest_failures = list(_iter_strings(latest_payload.get("stress_failures")))
        if latest_failures:
            summary["latest_stress_failures"] = latest_failures

        model_selection = latest_payload.get("model_selection")
        if isinstance(model_selection, Mapping):
            summary["latest_model_selection"] = {
                str(key): model_selection[key] for key in model_selection
            }

        candidate_probability_value: float | None = None
        candidate_notional_value: float | None = None
        if normalized:
            summary["latest_thresholds"] = dict(normalized)

        candidate = latest_payload.get("candidate")
        if isinstance(candidate, Mapping):
            candidate_payload: MutableMapping[str, object] = {}
            for key in ("symbol", "action", "strategy"):
                value = candidate.get(key)
                if value is not None:
                    candidate_payload[key] = value
            for key in ("expected_probability", "expected_return_bps"):
                value = candidate.get(key)
                if value is not None:
                    candidate_payload[key] = value
            candidate_probability = _coerce_float(candidate.get("expected_probability"))
            candidate_return = _coerce_float(candidate.get("expected_return_bps"))
            candidate_notional = _coerce_float(candidate.get("notional"))
            candidate_latency = _coerce_float(candidate.get("latency_ms"))
            candidate_probability_value = candidate_probability
            candidate_notional_value = candidate_notional
            if candidate_latency is not None and latest_latency is None:
                latest_latency = candidate_latency
            if (
                candidate_probability is not None
                and candidate_return is not None
            ):
                candidate_expected_value = (
                    candidate_return * candidate_probability
                )
                candidate_payload["expected_value_bps"] = (
                    candidate_expected_value
                )
                summary["latest_expected_value_bps"] = (
                    candidate_payload["expected_value_bps"]
                )
                if latest_cost is not None:
                    summary[
                        "latest_expected_value_minus_cost_bps"
                    ] = candidate_expected_value - latest_cost
            if candidate_payload:
                summary["latest_candidate"] = candidate_payload

            if candidate_probability is not None:
                summary["latest_expected_probability"] = candidate_probability
            if candidate_return is not None:
                summary["latest_expected_return_bps"] = candidate_return
            if candidate_notional is not None:
                summary["latest_notional"] = candidate_notional
            if candidate_latency is not None and "latest_latency_ms" not in summary:
                summary["latest_latency_ms"] = candidate_latency

            if candidate_payload:
                summary["latest_candidate"] = candidate_payload

            metadata = _extract_candidate_metadata(candidate)
            generated_at = None
            if metadata:
                generated_at = metadata.get("generated_at") or metadata.get("timestamp")
            if generated_at is None:
                generated_at = candidate.get("generated_at")
            if generated_at is not None:
                summary["latest_generated_at"] = generated_at
        if latest_threshold_lookup:
            min_probability = _coerce_float(
                latest_threshold_lookup.get("min_probability")
            )
            if (
                min_probability is not None
                and candidate_probability_value is not None
            ):
                summary["latest_probability_threshold_margin"] = (
                    candidate_probability_value - min_probability
                )
            max_cost_threshold = _coerce_float(
                latest_threshold_lookup.get("max_cost_bps")
            )
            if max_cost_threshold is not None and latest_cost is not None:
                summary["latest_cost_threshold_margin"] = (
                    max_cost_threshold - latest_cost
                )
            min_net_edge_threshold = _coerce_float(
                latest_threshold_lookup.get("min_net_edge_bps")
            )
            if (
                min_net_edge_threshold is not None
                and latest_net_edge is not None
            ):
                summary["latest_net_edge_threshold_margin"] = (
                    latest_net_edge - min_net_edge_threshold
                )
            max_latency_threshold = _coerce_float(
                latest_threshold_lookup.get("max_latency_ms")
            )
            if (
                max_latency_threshold is not None
                and latest_latency is not None
            ):
                summary["latest_latency_threshold_margin"] = (
                    max_latency_threshold - latest_latency
                )
            max_notional_threshold = _coerce_float(
                latest_threshold_lookup.get("max_trade_notional")
            )
            if (
                max_notional_threshold is not None
                and candidate_notional_value is not None
            ):
                summary["latest_notional_threshold_margin"] = (
                    max_notional_threshold - candidate_notional_value
                )
        elif "latest_generated_at" not in summary:
            generated_at = _extract_generated_at(latest_payload)
            if generated_at is not None:
                summary["latest_generated_at"] = generated_at

    return DecisionEngineSummary.model_validate(summary)


__all__ = [
    "summarize_evaluation_payloads",
]<|MERGE_RESOLUTION|>--- conflicted
+++ resolved
@@ -4,15 +4,12 @@
 import math
 from collections import Counter
 from typing import Iterable, Mapping, MutableMapping, Sequence
-<<<<<<< HEAD
 
 from bot_core.decision.models import DecisionEngineSummary
 
 
 def _coerce_float(value: object) -> float | None:
     """Próbuje rzutować dowolną wartość na float."""
-=======
->>>>>>> a64682d6
 
 from .utils import coerce_float
 
