--- conflicted
+++ resolved
@@ -1,1548 +1,2706 @@
-"""Utilities for aggregating Decision Engine evaluation payloads."""
-from __future__ import annotations
-
-from collections import Counter, defaultdict
-from dataclasses import dataclass, field
-<<<<<<< HEAD
-from typing import Iterable, Mapping, MutableMapping, Sequence
-
-from bot_core.decision.schemas import DecisionEngineSummary
-=======
-from typing import Iterable, Mapping, Sequence
-
-from bot_core.decision.schemas import DecisionEngineSummary
-
-__all__ = ["DecisionSummaryAggregator", "summarize_evaluation_payloads", "DecisionEngineSummary"]
-
-
-def _coerce_float(value: object) -> float | None:
-    """Best-effort conversion of ``value`` to ``float``."""
->>>>>>> a6828f03
-
-    if value is None:
-        return None
-    if isinstance(value, bool):  # bool is a subclass of int, guard explicitly
-        return float(value)
-    if isinstance(value, (int, float)):
-        return float(value)
-    try:
-        return float(value)  # type: ignore[arg-type]
-    except (TypeError, ValueError):
-        return None
-
-__all__ = ["DecisionSummaryAggregator", "summarize_evaluation_payloads", "DecisionEngineSummary"]
-
-<<<<<<< HEAD
-
-def _summary_mapping(model: DecisionEngineSummary) -> dict[str, object]:
-    return model.model_dump(exclude_none=False)
-
-
-DecisionEngineSummary.keys = lambda self: _summary_mapping(self).keys()  # type: ignore[attr-defined]
-DecisionEngineSummary.__iter__ = lambda self: iter(_summary_mapping(self))  # type: ignore[attr-defined]
-DecisionEngineSummary.__getitem__ = lambda self, item: _summary_mapping(self)[item]  # type: ignore[attr-defined]
-DecisionEngineSummary.__len__ = lambda self: len(_summary_mapping(self))  # type: ignore[attr-defined]
-
-
-@dataclass
-class _DistributionAccumulator:
-    """Przechowuje wartości całkowite oraz segmentowe dla metryk liczbowych."""
-
-    total: list[float] = field(default_factory=list)
-    accepted: list[float] = field(default_factory=list)
-    rejected: list[float] = field(default_factory=list)
-
-    def add(self, value: float, *, accepted: bool) -> None:
-        self.total.append(value)
-        if accepted:
-            self.accepted.append(value)
-        else:
-            self.rejected.append(value)
-
-
-@dataclass(frozen=True)
-class _MetricSpec:
-    overall_quantiles: tuple[tuple[float, str], ...] = ()
-    overall_include_minmax: bool = True
-    overall_include_sum: bool = True
-    overall_include_std: bool = True
-    segment_quantiles: tuple[tuple[float, str], ...] = (
-        (0.1, "p10"),
-        (0.5, "median"),
-        (0.9, "p90"),
-    )
-    segment_include_minmax: bool = True
-    segment_include_sum: bool = True
-    segment_include_std: bool = True
-
-
-class _AttrDict(dict):
-    """Dictionary subclass that also exposes keys as attributes."""
-
-    __slots__ = ()
-
-    def __getattr__(self, item: str) -> object:
-        try:
-            return self[item]
-        except KeyError as exc:  # pragma: no cover - defensive
-            raise AttributeError(item) from exc
-
-    def __setattr__(self, key: str, value: object) -> None:
-        self[key] = value
-
-    def __delattr__(self, item: str) -> None:
-        try:
-            del self[item]
-        except KeyError as exc:  # pragma: no cover - defensive
-            raise AttributeError(item) from exc
-
-
-_METRIC_SPECS: Mapping[str, _MetricSpec] = {
-    "net_edge_bps": _MetricSpec(
-        overall_quantiles=((0.5, "median"), (0.9, "p90"), (0.95, "p95")),
-    ),
-    "cost_bps": _MetricSpec(
-        overall_quantiles=((0.5, "median"), (0.9, "p90")),
-    ),
-    "expected_probability": _MetricSpec(
-        overall_quantiles=((0.5, "median"),),
-        overall_include_minmax=False,
-        overall_include_sum=False,
-        segment_quantiles=((0.5, "median"),),
-        segment_include_minmax=False,
-        segment_include_sum=False,
-    ),
-    "expected_return_bps": _MetricSpec(
-        overall_quantiles=((0.5, "median"),),
-        segment_quantiles=((0.5, "median"), (0.9, "p90")),
-    ),
-    "expected_value_bps": _MetricSpec(
-        overall_quantiles=((0.5, "median"),),
-        segment_quantiles=((0.5, "median"), (0.9, "p90")),
-    ),
-    "expected_value_minus_cost_bps": _MetricSpec(
-        overall_quantiles=((0.5, "median"),),
-        segment_quantiles=((0.5, "median"), (0.9, "p90")),
-    ),
-    "notional": _MetricSpec(
-        overall_quantiles=((0.5, "median"),),
-        segment_quantiles=((0.5, "median"), (0.9, "p90")),
-    ),
-    "latency_ms": _MetricSpec(
-        overall_quantiles=((0.5, "median"), (0.9, "p90"), (0.95, "p95")),
-        segment_quantiles=((0.5, "median"), (0.9, "p90"), (0.95, "p95")),
-    ),
-    "model_success_probability": _MetricSpec(
-        overall_quantiles=((0.5, "median"),),
-        overall_include_minmax=False,
-        overall_include_sum=False,
-        segment_quantiles=((0.5, "median"),),
-        segment_include_minmax=False,
-        segment_include_sum=False,
-    ),
-    "model_expected_return_bps": _MetricSpec(
-        overall_quantiles=((0.5, "median"),),
-        segment_quantiles=((0.5, "median"), (0.9, "p90")),
-    ),
-    "model_expected_value_bps": _MetricSpec(
-        overall_quantiles=((0.5, "median"),),
-        segment_quantiles=((0.5, "median"), (0.9, "p90")),
-    ),
-    "model_expected_value_minus_cost_bps": _MetricSpec(
-        overall_quantiles=((0.5, "median"),),
-        segment_quantiles=((0.5, "median"), (0.9, "p90")),
-    ),
-}
-
-
-_THRESHOLD_DISTRIBUTION_QUANTILES: tuple[tuple[float, str], ...] = (
-    (0.1, "p10"),
-    (0.5, "median"),
-    (0.9, "p90"),
-)
-
-
-class _SegmentMetricAccumulator:
-    """Akumulator wartości metryk dla pojedynczego klucza breakdownu."""
-=======
-def _normalize_thresholds(
-    snapshot: Mapping[str, object] | None,
-) -> dict[str, float | None] | None:
-    if snapshot is None or not isinstance(snapshot, Mapping):
-        return None
-    normalized: dict[str, float | None] = {}
-    for key, value in snapshot.items():
-        normalized[str(key)] = _coerce_float(value)
-    return normalized
-
-
-def _extract_candidate_metadata(candidate: Mapping[str, object] | None) -> Mapping[str, object] | None:
-    if not candidate or not isinstance(candidate, Mapping):
-        return None
-    metadata = candidate.get("metadata")
-    if isinstance(metadata, Mapping):
-        return {str(key): metadata[key] for key in metadata}
-    return None
-
-
-def _extract_generated_at(payload: Mapping[str, object]) -> str | None:
-    candidate = payload.get("candidate")
-    if isinstance(candidate, Mapping):
-        metadata = _extract_candidate_metadata(candidate)
-        if metadata:
-            for key in ("generated_at", "timestamp"):
-                if metadata.get(key) is not None:
-                    return str(metadata[key])
-        generated_at = candidate.get("generated_at")
-        if generated_at is not None:
-            return str(generated_at)
-    return None
-
-
-def _iter_strings(values: object) -> Iterable[str]:
-    if values is None:
-        return ()
-    if isinstance(values, str):
-        text = values.strip()
-        return (text,) if text else ()
-    if isinstance(values, Mapping):
-        return (str(key) for key in values.keys())
-    if isinstance(values, Sequence) and not isinstance(values, (bytes, bytearray)):
-        for item in values:
-            if item in (None, ""):
-                continue
-            yield str(item)
-        return
-    return (str(values),)
-
-
-def _resolve_history_limit(limit: int | None) -> int | None:
-    if limit is None:
-        return None
-    try:
-        coerced = int(limit)
-    except (TypeError, ValueError):  # pragma: no cover - defensive
-        return None
-    if coerced <= 0:
-        return 0
-    return coerced
->>>>>>> a6828f03
-
-    __slots__ = (
-        "total_sum",
-        "total_count",
-        "accepted_sum",
-        "accepted_count",
-        "rejected_sum",
-        "rejected_count",
-    )
-
-<<<<<<< HEAD
-    def __init__(self) -> None:
-        self.total_sum = 0.0
-        self.total_count = 0
-        self.accepted_sum = 0.0
-        self.accepted_count = 0
-        self.rejected_sum = 0.0
-        self.rejected_count = 0
-=======
-@dataclass
-class _MetricAccumulator:
-    total_sum: float = 0.0
-    total_count: int = 0
-    accepted_sum: float = 0.0
-    accepted_count: int = 0
-    rejected_sum: float = 0.0
-    rejected_count: int = 0
->>>>>>> a6828f03
-
-    def add(self, value: float, *, accepted: bool) -> None:
-        self.total_sum += value
-        self.total_count += 1
-        if accepted:
-            self.accepted_sum += value
-            self.accepted_count += 1
-        else:
-            self.rejected_sum += value
-            self.rejected_count += 1
-
-    def as_mapping(self) -> dict[str, float | int]:
-        def _avg(total: float, count: int) -> float:
-            return total / count if count else 0.0
-
-        return {
-            "total_sum": self.total_sum,
-            "total_avg": _avg(self.total_sum, self.total_count),
-            "total_count": self.total_count,
-            "accepted_sum": self.accepted_sum,
-            "accepted_avg": _avg(self.accepted_sum, self.accepted_count),
-            "accepted_count": self.accepted_count,
-            "rejected_sum": self.rejected_sum,
-            "rejected_avg": _avg(self.rejected_sum, self.rejected_count),
-            "rejected_count": self.rejected_count,
-        }
-
-
-<<<<<<< HEAD
-_THRESHOLD_DEFINITIONS: Mapping[str, tuple[str, str, str]] = {
-    "min_probability": ("expected_probability", "min", "probability_threshold_margin"),
-    "min_net_edge_bps": ("net_edge_bps", "min", "net_edge_threshold_margin"),
-    "max_cost_bps": ("cost_bps", "max", "cost_threshold_margin"),
-    "max_latency_ms": ("latency_ms", "max", "latency_threshold_margin"),
-    "max_trade_notional": ("notional", "max", "notional_threshold_margin"),
-}
-
-
-
-def summarize_evaluation_payloads(
-    evaluations: Sequence[Mapping[str, object]] | Iterable[Mapping[str, object]],
-    *,
-    history_limit: int | None = None,
-) -> DecisionEngineSummary:
-    """Build a validated ``DecisionEngineSummary`` for the provided evaluations."""
-
-    aggregator = DecisionSummaryAggregator(evaluations, history_limit=history_limit)
-    summary = dict(aggregator.build_summary())
-    model_payload = dict(summary)
-    model_payload["type"] = "decision_engine_summary"
-    model = DecisionEngineSummary.model_validate(model_payload)
-    _attach_breakdown_namespaces(model)
-    return model
-=======
-@dataclass
-class _BreakdownAccumulator:
-    metrics: dict[str, _MetricAccumulator] = field(default_factory=dict)
-    total: int = 0
-    accepted: int = 0
-    rejected: int = 0
-
-    def add(self, metrics: Mapping[str, float], *, accepted: bool) -> None:
-        self.total += 1
-        if accepted:
-            self.accepted += 1
-        else:
-            self.rejected += 1
-        for key, value in metrics.items():
-            if value is None:
-                continue
-            self.metrics.setdefault(key, _MetricAccumulator()).add(value, accepted=accepted)
-
-    def as_mapping(self) -> dict[str, object]:
-        acceptance_rate = self.accepted / self.total if self.total else 0.0
-        payload: dict[str, object] = {
-            "total": self.total,
-            "accepted": self.accepted,
-            "rejected": self.rejected,
-            "acceptance_rate": acceptance_rate,
-        }
-        if self.metrics:
-            payload["metrics"] = {
-                key: accumulator.as_mapping() for key, accumulator in self.metrics.items()
-            }
-        return payload
-
-
-_THRESHOLD_DEFINITIONS: Mapping[str, tuple[str, str, str]] = {
-    "min_probability": ("expected_probability", "min", "probability_threshold_margin"),
-    "min_net_edge_bps": ("net_edge_bps", "min", "net_edge_threshold_margin"),
-    "max_cost_bps": ("cost_bps", "max", "cost_threshold_margin"),
-    "max_latency_ms": ("latency_ms", "max", "latency_threshold_margin"),
-    "max_trade_notional": ("notional", "max", "notional_threshold_margin"),
-}
-
-
-class DecisionSummaryAggregator:
-    """Aggregates raw evaluation payloads into a summary mapping."""
-
-    def __init__(self, evaluations: Iterable[Mapping[str, object]], *, history_limit: int | None = None) -> None:
-        self._items = [payload for payload in evaluations if isinstance(payload, Mapping)]
-        self._full_total = len(self._items)
-        self._history_limit = _resolve_history_limit(history_limit)
-        if self._history_limit is None:
-            self._window = list(self._items)
-        elif self._history_limit <= 0:
-            self._window = []
-        elif self._history_limit < self._full_total:
-            self._window = self._items[-self._history_limit :]
-        else:
-            self._window = list(self._items)
-
-    @property
-    def full_total(self) -> int:
-        return self._full_total
-
-    @property
-    def history_window(self) -> int:
-        return len(self._window)
->>>>>>> a6828f03
-
-    @property
-    def history_limit(self) -> int:
-        if self._history_limit is None:
-            return self._full_total
-        return self._history_limit
-
-<<<<<<< HEAD
-class DecisionSummaryAggregator:
-    def __init__(
-        self,
-        evaluations: Sequence[Mapping[str, object]] | Iterable[Mapping[str, object]],
-        *,
-        history_limit: int | None,
-    ) -> None:
-        self._raw_items = list(evaluations)
-        self._items = [payload for payload in self._raw_items if isinstance(payload, Mapping)]
-        self._full_total = len(self._items)
-        self._effective_limit = _resolve_history_limit(history_limit, self._full_total)
-        if (
-            self._full_total
-            and self._effective_limit
-            and self._effective_limit < self._full_total
-        ):
-            window_start = self._full_total - self._effective_limit
-            self._window = self._items[window_start:]
-        else:
-            self._window = self._items
-        self._history_window = len(self._window)
-        self._full_accepted = sum(1 for payload in self._items if bool(payload.get("accepted")))
-
-    def build_summary(self) -> MutableMapping[str, object]:
-        summary: MutableMapping[str, object] = {
-            "total": self._history_window,
-            "accepted": 0,
-            "rejected": 0,
-            "acceptance_rate": 0.0,
-            "history_limit": self._effective_limit if self._effective_limit else self._full_total,
-            "history_window": self._history_window,
-            "rejection_reasons": {},
-            "unique_rejection_reasons": 0,
-            "unique_risk_flags": 0,
-            "risk_flags_with_accepts": 0,
-            "unique_stress_failures": 0,
-            "stress_failures_with_accepts": 0,
-            "unique_models": 0,
-            "models_with_accepts": 0,
-            "unique_actions": 0,
-            "actions_with_accepts": 0,
-            "unique_strategies": 0,
-            "strategies_with_accepts": 0,
-            "unique_symbols": 0,
-            "symbols_with_accepts": 0,
-            "full_total": self._full_total,
-            "full_accepted": self._full_accepted,
-            "full_rejected": self._full_total - self._full_accepted,
-            "full_acceptance_rate": (
-                self._full_accepted / self._full_total if self._full_total else 0.0
-            ),
-            "current_acceptance_streak": 0,
-            "current_rejection_streak": 0,
-            "longest_acceptance_streak": 0,
-            "longest_rejection_streak": 0,
-        }
-=======
-    def build_summary(self) -> dict[str, object]:
-        summary: dict[str, object] = {}
->>>>>>> a6828f03
-
-        accepted_count = 0
-        rejected_count = 0
-        latest_payload: Mapping[str, object] | None = None
-        history_start_generated_at: str | None = None
-
-        risk_counts: Counter[str] = Counter()
-        stress_counts: Counter[str] = Counter()
-        risk_breakdown: dict[str, dict[str, int]] = defaultdict(lambda: {"total": 0, "accepted": 0, "rejected": 0})
-        stress_breakdown: dict[str, dict[str, int]] = defaultdict(lambda: {"total": 0, "accepted": 0, "rejected": 0})
-
-        model_usage: Counter[str] = Counter()
-        action_usage: Counter[str] = Counter()
-        strategy_usage: Counter[str] = Counter()
-        symbol_usage: Counter[str] = Counter()
-
-        model_breakdown: dict[str, _BreakdownAccumulator] = {}
-        action_breakdown: dict[str, _BreakdownAccumulator] = {}
-        strategy_breakdown: dict[str, _BreakdownAccumulator] = {}
-        symbol_breakdown: dict[str, _BreakdownAccumulator] = {}
-
-        cost_sum = 0.0
-        cost_count = 0
-        net_edge_sum = 0.0
-        net_edge_count = 0
-        expected_probability_sum = 0.0
-        expected_probability_count = 0
-
-        longest_acceptance_streak = 0
-        longest_rejection_streak = 0
-        current_acceptance_streak = 0
-        current_rejection_streak = 0
-
-        for index, payload in enumerate(self._window):
-            accepted = bool(payload.get("accepted"))
-            if accepted:
-                accepted_count += 1
-                current_acceptance_streak += 1
-                longest_acceptance_streak = max(longest_acceptance_streak, current_acceptance_streak)
-                current_rejection_streak = 0
-            else:
-<<<<<<< HEAD
-                current_rejection_streak += 1
-                current_acceptance_streak = 0
-                for reason in _iter_strings(payload.get("reasons")):
-                    rejection_reasons[reason] += 1
-
-            summary["longest_acceptance_streak"] = max(
-                summary["longest_acceptance_streak"], current_acceptance_streak
-            )
-            summary["longest_rejection_streak"] = max(
-                summary["longest_rejection_streak"], current_rejection_streak
-            )
-
-            observed_metrics: dict[str, float] = {}
-            dimension_keys: dict[str, str] = {}
-
-            net_edge = coerce_float(payload.get("net_edge_bps"))
-            if net_edge is not None:
-                distributions["net_edge_bps"].add(net_edge, accepted=is_accepted)
-                observed_metrics["net_edge_bps"] = net_edge
-
-            cost = coerce_float(payload.get("cost_bps"))
-            if cost is not None:
-                distributions["cost_bps"].add(cost, accepted=is_accepted)
-                observed_metrics["cost_bps"] = cost
-
-            model_probability = coerce_float(payload.get("model_success_probability"))
-            if model_probability is not None:
-                distributions["model_success_probability"].add(
-                    model_probability, accepted=is_accepted
-                )
-
-            model_return = coerce_float(payload.get("model_expected_return_bps"))
-            if model_return is not None:
-                distributions["model_expected_return_bps"].add(
-                    model_return, accepted=is_accepted
-                )
-            model_expected_value: float | None = None
-            if model_return is not None and model_probability is not None:
-                model_expected_value = model_return * model_probability
-                distributions["model_expected_value_bps"].add(
-                    model_expected_value, accepted=is_accepted
-                )
-                if cost is not None:
-                    distributions["model_expected_value_minus_cost_bps"].add(
-                        model_expected_value - cost,
-                        accepted=is_accepted,
-                    )
-            elif model_return is not None and cost is not None:
-                distributions["model_expected_value_minus_cost_bps"].add(
-                    model_return - cost,
-                    accepted=is_accepted,
-                )
-
-            latency_value = coerce_float(payload.get("latency_ms"))
-            if latency_value is not None:
-                distributions["latency_ms"].add(latency_value, accepted=is_accepted)
-                observed_metrics["latency_ms"] = latency_value
-
-            for flag in _iter_strings(payload.get("risk_flags")):
-                risk_flag_counts[flag] += 1
-                if is_accepted:
-                    risk_flag_accepted[flag] += 1
-
-            for failure in _iter_strings(payload.get("stress_failures")):
-                stress_failure_counts[failure] += 1
-                if is_accepted:
-                    stress_failure_accepted[failure] += 1
-
-            model_name = payload.get("model_name")
-            if model_name is not None:
-                model_key = str(model_name)
-                model_usage[model_key] += 1
-                model_totals[model_key] += 1
-                if is_accepted:
-                    model_accepted[model_key] += 1
-                dimension_keys["model"] = model_key
-
-            thresholds_map = _normalize_thresholds(payload.get("thresholds"))
-
-            candidate = payload.get("candidate")
-            candidate_probability: float | None = None
-            candidate_return: float | None = None
-            candidate_notional: float | None = None
-            candidate_latency: float | None = None
-            if isinstance(candidate, Mapping):
-                action = candidate.get("action")
-                if action is not None:
-                    action_key = str(action)
-                    action_usage[action_key] += 1
-                    action_totals[action_key] += 1
-                    if is_accepted:
-                        action_accepted[action_key] += 1
-                    dimension_keys.setdefault("action", action_key)
-                strategy = candidate.get("strategy")
-                if strategy is not None:
-                    strategy_key = str(strategy)
-                    strategy_usage[strategy_key] += 1
-                    strategy_totals[strategy_key] += 1
-                    if is_accepted:
-                        strategy_accepted[strategy_key] += 1
-                    dimension_keys.setdefault("strategy", strategy_key)
-                symbol = candidate.get("symbol")
-                if symbol is not None:
-                    symbol_key = str(symbol)
-                    symbol_usage[symbol_key] += 1
-                    symbol_totals[symbol_key] += 1
-                    if is_accepted:
-                        symbol_accepted[symbol_key] += 1
-                    dimension_keys.setdefault("symbol", symbol_key)
-
-                candidate_probability = coerce_float(candidate.get("expected_probability"))
-                if candidate_probability is not None:
-                    distributions["expected_probability"].add(
-                        candidate_probability, accepted=is_accepted
-                    )
-                    observed_metrics["expected_probability"] = candidate_probability
-
-                candidate_return = coerce_float(candidate.get("expected_return_bps"))
-                if candidate_return is not None:
-                    distributions["expected_return_bps"].add(
-                        candidate_return, accepted=is_accepted
-                    )
-
-                if (
-                    candidate_probability is not None
-                    and candidate_return is not None
-                ):
-                    candidate_expected_value = candidate_probability * candidate_return
-                    distributions["expected_value_bps"].add(
-                        candidate_expected_value, accepted=is_accepted
-                    )
-                    observed_metrics["expected_value_bps"] = candidate_expected_value
-                    if cost is not None:
-                        candidate_minus_cost = candidate_expected_value - cost
-                        distributions["expected_value_minus_cost_bps"].add(
-                            candidate_minus_cost,
-                            accepted=is_accepted,
-                        )
-                        observed_metrics[
-                            "expected_value_minus_cost_bps"
-                        ] = candidate_minus_cost
-
-                candidate_notional = coerce_float(candidate.get("notional"))
-                if candidate_notional is not None:
-                    distributions["notional"].add(
-                        candidate_notional, accepted=is_accepted
-                    )
-                    observed_metrics["notional"] = candidate_notional
-
-                candidate_latency = coerce_float(candidate.get("latency_ms"))
-                if (
-                    candidate_latency is not None
-                    and "latency_ms" not in observed_metrics
-                ):
-                    distributions["latency_ms"].add(
-                        candidate_latency, accepted=is_accepted
-                    )
-                    observed_metrics["latency_ms"] = candidate_latency
-
-            if thresholds_map:
-                for threshold_key, raw_value in thresholds_map.items():
-                    definition = _THRESHOLD_DEFINITIONS.get(threshold_key)
-                    if not definition or raw_value is None:
-                        continue
-                    metric_name, mode, margin_prefix = definition
-                    observed_value = observed_metrics.get(metric_name)
-                    if observed_value is None:
-                        continue
-                    if mode == "min":
-                        margin = observed_value - raw_value
-                    else:
-                        margin = raw_value - observed_value
-                    threshold_margin_values.setdefault(margin_prefix, []).append(margin)
-                    if is_accepted:
-                        accepted_threshold_margin_values.setdefault(margin_prefix, []).append(
-                            margin
-                        )
-                    else:
-                        rejected_threshold_margin_values.setdefault(margin_prefix, []).append(
-                            margin
-                        )
-                    base_key = (
-                        margin_prefix.rsplit("_margin", 1)[0]
-                        if margin_prefix.endswith("_margin")
-                        else margin_prefix
-                    )
-                    if margin < 0:
-                        threshold_breach_counts[base_key] = (
-                            threshold_breach_counts.get(base_key, 0) + 1
-                        )
-                        if is_accepted:
-                            accepted_threshold_breach_counts[base_key] = (
-                                accepted_threshold_breach_counts.get(base_key, 0) + 1
-                            )
-                        else:
-                            rejected_threshold_breach_counts[base_key] = (
-                                rejected_threshold_breach_counts.get(base_key, 0) + 1
-                            )
-
-            if dimension_keys:
-                for metric_name in (
-                    "net_edge_bps",
-                    "cost_bps",
-                    "expected_value_bps",
-                    "expected_value_minus_cost_bps",
-                    "notional",
-                    "latency_ms",
-                ):
-                    metric_value = observed_metrics.get(metric_name)
-                    if metric_value is None:
-                        continue
-                    _update_breakdown_metric(
-                        model_metric_totals,
-                        dimension_keys.get("model"),
-                        metric_name,
-                        metric_value,
-                        accepted=is_accepted,
-                    )
-                    _update_breakdown_metric(
-                        action_metric_totals,
-                        dimension_keys.get("action"),
-                        metric_name,
-                        metric_value,
-                        accepted=is_accepted,
-                    )
-                    _update_breakdown_metric(
-                        strategy_metric_totals,
-                        dimension_keys.get("strategy"),
-                        metric_name,
-                        metric_value,
-                        accepted=is_accepted,
-                    )
-                    _update_breakdown_metric(
-                        symbol_metric_totals,
-                        dimension_keys.get("symbol"),
-                        metric_name,
-                        metric_value,
-                        accepted=is_accepted,
-                    )
-
-            generated_at = _extract_generated_at(payload)
-            if generated_at is not None:
-                history_generated_at.append(generated_at)
-
-        summary["accepted"] = accepted
-        summary["rejected"] = summary["total"] - accepted
-        summary["acceptance_rate"] = accepted / summary["total"] if summary["total"] else 0.0
-        summary["rejection_reasons"] = dict(
-            sorted(rejection_reasons.items(), key=lambda item: item[1], reverse=True)
-        )
-        summary["unique_rejection_reasons"] = len(summary["rejection_reasons"])
-        summary["current_acceptance_streak"] = current_acceptance_streak
-        summary["current_rejection_streak"] = current_rejection_streak
-
-        for prefix, accumulator in distributions.items():
-            _inject_metric_summary(summary, prefix, accumulator, _METRIC_SPECS[prefix])
-
-        summary["unique_models"] = len(model_usage)
-        summary["models_with_accepts"] = sum(1 for count in model_accepted.values() if count)
-        if model_usage:
-            summary["model_usage"] = dict(
-                sorted(model_usage.items(), key=lambda item: item[1], reverse=True)
-            )
-
-        summary["unique_actions"] = len(action_usage)
-        summary["actions_with_accepts"] = sum(
-            1 for count in action_accepted.values() if count
-        )
-        if action_usage:
-            summary["action_usage"] = dict(
-                sorted(action_usage.items(), key=lambda item: item[1], reverse=True)
-            )
-
-        summary["unique_strategies"] = len(strategy_usage)
-        summary["strategies_with_accepts"] = sum(
-            1 for count in strategy_accepted.values() if count
-        )
-        if strategy_usage:
-            summary["strategy_usage"] = dict(
-                sorted(strategy_usage.items(), key=lambda item: item[1], reverse=True)
-            )
-
-        summary["unique_symbols"] = len(symbol_usage)
-        summary["symbols_with_accepts"] = sum(
-            1 for count in symbol_accepted.values() if count
-        )
-        if symbol_usage:
-            summary["symbol_usage"] = dict(
-                sorted(symbol_usage.items(), key=lambda item: item[1], reverse=True)
-            )
-
-        if risk_flag_counts:
-            summary["risk_flag_counts"] = dict(
-                sorted(risk_flag_counts.items(), key=lambda item: item[1], reverse=True)
-            )
-            summary["risk_flag_breakdown"] = _build_breakdown(
-                risk_flag_counts, risk_flag_accepted
-            )
-        summary["unique_risk_flags"] = len(risk_flag_counts)
-        summary["risk_flags_with_accepts"] = sum(
-            1 for count in risk_flag_accepted.values() if count
-        )
-
-        if stress_failure_counts:
-            summary["stress_failure_counts"] = dict(
-                sorted(
-                    stress_failure_counts.items(), key=lambda item: item[1], reverse=True
-                )
-            )
-            summary["stress_failure_breakdown"] = _build_breakdown(
-                stress_failure_counts, stress_failure_accepted
-            )
-        summary["unique_stress_failures"] = len(stress_failure_counts)
-        summary["stress_failures_with_accepts"] = sum(
-            1 for count in stress_failure_accepted.values() if count
-        )
-
-        if model_totals:
-            summary["model_breakdown"] = _build_breakdown(
-                model_totals, model_accepted, model_metric_totals
-            )
-        if action_totals:
-            summary["action_breakdown"] = _build_breakdown(
-                action_totals, action_accepted, action_metric_totals
-            )
-        if strategy_totals:
-            summary["strategy_breakdown"] = _build_breakdown(
-                strategy_totals, strategy_accepted, strategy_metric_totals
-            )
-        if symbol_totals:
-            summary["symbol_breakdown"] = _build_breakdown(
-                symbol_totals, symbol_accepted, symbol_metric_totals
-            )
-
-        if history_generated_at:
-            summary["history_start_generated_at"] = history_generated_at[0]
-
-        _inject_threshold_metrics(
-            summary,
-            threshold_margin_values,
-            accepted_threshold_margin_values,
-            rejected_threshold_margin_values,
-            threshold_breach_counts,
-            accepted_threshold_breach_counts,
-            rejected_threshold_breach_counts,
-        )
-
-        _inject_latest_snapshot(summary, self._window[-1] if self._window else None)
-
-        return summary
-
-
-
-def _attach_breakdown_namespaces(model: DecisionEngineSummary) -> None:
-    for key in (
-        "model_breakdown",
-        "action_breakdown",
-        "strategy_breakdown",
-        "symbol_breakdown",
-    ):
-        breakdown = getattr(model, key, None)
-        if isinstance(breakdown, dict):
-            setattr(
-                model,
-                key,
-                {
-                    name: _namespace_breakdown(entry)
-                    for name, entry in breakdown.items()
-                    if isinstance(entry, Mapping)
-                },
-            )
-
-
-def _namespace_breakdown(entry: Mapping[str, object]) -> _AttrDict:
-    data = dict(entry)
-    metrics = data.get("metrics")
-    if isinstance(metrics, Mapping):
-        data["metrics"] = {
-            metric_name: _AttrDict(metric_values)
-            for metric_name, metric_values in metrics.items()
-            if isinstance(metric_values, Mapping)
-        }
-    return _AttrDict(data)
-
-
-
-def _update_breakdown_metric(
-    container: MutableMapping[str, dict[str, _SegmentMetricAccumulator]] | None,
-    key: str | None,
-    metric: str,
-    value: float,
-    *,
-    accepted: bool,
-) -> None:
-    if container is None or key is None:
-        return
-    metric_map = container.setdefault(key, {})
-    accumulator = metric_map.get(metric)
-    if accumulator is None:
-        accumulator = _SegmentMetricAccumulator()
-        metric_map[metric] = accumulator
-    accumulator.update(value, accepted=accepted)
-
-
-def _inject_metric_summary(
-    summary: MutableMapping[str, object],
-    prefix: str,
-    accumulator: _DistributionAccumulator,
-    spec: _MetricSpec,
-) -> None:
-    values = accumulator.total
-    if values:
-        total_sum = sum(values)
-        summary[f"avg_{prefix}"] = total_sum / len(values)
-        if spec.overall_include_sum:
-            summary[f"sum_{prefix}"] = total_sum
-        _inject_distribution_metrics(
-            summary,
-            values,
-            prefix=prefix,
-            quantiles=spec.overall_quantiles,
-            include_minmax=spec.overall_include_minmax,
-        )
-        if spec.overall_include_std:
-            _inject_std_metric(summary, values, prefix=prefix)
-    if accumulator.accepted:
-        _inject_segment_stats(
-            summary,
-            accumulator.accepted,
-            prefix=prefix,
-            segment="accepted",
-            include_sum=spec.segment_include_sum,
-            include_minmax=spec.segment_include_minmax,
-            quantiles=spec.segment_quantiles,
-            include_std=spec.segment_include_std,
-        )
-    if accumulator.rejected:
-        _inject_segment_stats(
-            summary,
-            accumulator.rejected,
-            prefix=prefix,
-            segment="rejected",
-            include_sum=spec.segment_include_sum,
-            include_minmax=spec.segment_include_minmax,
-            quantiles=spec.segment_quantiles,
-            include_std=spec.segment_include_std,
-        )
-
-
-def _inject_threshold_metrics(
-    summary: MutableMapping[str, object],
-    totals: Mapping[str, Sequence[float]],
-    accepted_values: Mapping[str, Sequence[float]],
-    rejected_values: Mapping[str, Sequence[float]],
-    breach_counts: Mapping[str, int],
-    accepted_breaches: Mapping[str, int],
-    rejected_breaches: Mapping[str, int],
-) -> None:
-    for prefix, values in totals.items():
-        if not values:
-            continue
-        count = len(values)
-        total_value = sum(values)
-        summary[f"{prefix}_count"] = count
-        summary[f"avg_{prefix}"] = total_value / count
-        summary[f"sum_{prefix}"] = total_value
-        _inject_distribution_metrics(
-            summary,
-            values,
-            prefix=prefix,
-            quantiles=_THRESHOLD_DISTRIBUTION_QUANTILES,
-        )
-        _inject_std_metric(summary, values, prefix=prefix)
-
-        base_key = (
-            prefix.rsplit("_margin", 1)[0] if prefix.endswith("_margin") else prefix
-        )
-        breaches = breach_counts.get(base_key, 0)
-        summary[f"{base_key}_breaches"] = breaches
-        summary[f"{base_key}_breach_rate"] = breaches / count if count else 0.0
-
-        accepted_series = accepted_values.get(prefix, [])
-        accepted_count = len(accepted_series)
-        if accepted_series:
-            _inject_segment_stats(
-                summary,
-                accepted_series,
-                prefix=prefix,
-                segment="accepted",
-            )
-            accepted_total = sum(accepted_series)
-            summary[f"accepted_sum_{prefix}"] = accepted_total
-            summary[f"accepted_avg_{prefix}"] = accepted_total / accepted_count
-        else:
-            accepted_total = 0.0
-        summary[f"accepted_{prefix}_count"] = accepted_count
-        accepted_breach = accepted_breaches.get(base_key, 0)
-        summary[f"accepted_{base_key}_breaches"] = accepted_breach
-        summary[f"accepted_{base_key}_breach_rate"] = (
-            accepted_breach / accepted_count if accepted_count else 0.0
-        )
-
-        rejected_series = rejected_values.get(prefix, [])
-        rejected_count = len(rejected_series)
-        if rejected_series:
-            _inject_segment_stats(
-                summary,
-                rejected_series,
-                prefix=prefix,
-                segment="rejected",
-            )
-            rejected_total = sum(rejected_series)
-            summary[f"rejected_sum_{prefix}"] = rejected_total
-            summary[f"rejected_avg_{prefix}"] = rejected_total / rejected_count
-=======
-                rejected_count += 1
-                current_rejection_streak += 1
-                longest_rejection_streak = max(longest_rejection_streak, current_rejection_streak)
-                current_acceptance_streak = 0
-
-            candidate_raw = payload.get("candidate")
-            candidate = dict(candidate_raw) if isinstance(candidate_raw, Mapping) else {}
-
-            if index == 0:
-                history_start_generated_at = _extract_generated_at(payload)
-
-            generated_at = _extract_generated_at(payload)
-            if generated_at is not None:
-                summary_generated = summary.get("generated_at")
-                if summary_generated is None or index == len(self._window) - 1:
-                    summary["generated_at"] = generated_at
-
-            cost = _coerce_float(payload.get("cost_bps"))
-            if cost is not None:
-                cost_sum += cost
-                cost_count += 1
-
-            net_edge = _coerce_float(payload.get("net_edge_bps"))
-            if net_edge is not None:
-                net_edge_sum += net_edge
-                net_edge_count += 1
-
-            expected_probability = _coerce_float(candidate.get("expected_probability"))
-            if expected_probability is not None:
-                expected_probability_sum += expected_probability
-                expected_probability_count += 1
-
-            expected_return = _coerce_float(candidate.get("expected_return_bps"))
-            expected_value = (
-                expected_probability * expected_return
-                if expected_probability is not None and expected_return is not None
-                else None
-            )
-
-            notional = _coerce_float(candidate.get("notional"))
-            latency = _coerce_float(payload.get("latency_ms"))
-            if latency is None:
-                latency = _coerce_float(candidate.get("latency_ms"))
-
-            expected_value_minus_cost = (
-                expected_value - cost if expected_value is not None and cost is not None else None
-            )
-
-            model_expected_return = _coerce_float(payload.get("model_expected_return_bps"))
-            model_success_probability = _coerce_float(payload.get("model_success_probability"))
-            model_expected_value = (
-                model_success_probability * model_expected_return
-                if model_success_probability is not None and model_expected_return is not None
-                else None
-            )
-            model_expected_value_minus_cost = (
-                model_expected_value - cost
-                if model_expected_value is not None and cost is not None
-                else None
-            )
-
-            breakdown_metrics: dict[str, float] = {}
-            if net_edge is not None:
-                breakdown_metrics["net_edge_bps"] = net_edge
-            if expected_value_minus_cost is not None:
-                breakdown_metrics["expected_value_minus_cost_bps"] = expected_value_minus_cost
-            if expected_value is not None:
-                breakdown_metrics["expected_value_bps"] = expected_value
-            if cost is not None:
-                breakdown_metrics["cost_bps"] = cost
-            if notional is not None:
-                breakdown_metrics["notional"] = notional
-            if latency is not None:
-                breakdown_metrics["latency_ms"] = latency
-
-            model_name = payload.get("model_name")
-            if isinstance(model_name, str) and model_name:
-                model_usage[model_name] += 1
-                model_breakdown.setdefault(model_name, _BreakdownAccumulator()).add(
-                    breakdown_metrics, accepted=accepted
-                )
-
-            action = candidate.get("action")
-            if isinstance(action, str) and action:
-                action_usage[action] += 1
-                action_breakdown.setdefault(action, _BreakdownAccumulator()).add(
-                    breakdown_metrics, accepted=accepted
-                )
-
-            strategy = candidate.get("strategy")
-            if isinstance(strategy, str) and strategy:
-                strategy_usage[strategy] += 1
-                strategy_breakdown.setdefault(strategy, _BreakdownAccumulator()).add(
-                    breakdown_metrics, accepted=accepted
-                )
-
-            symbol = candidate.get("symbol")
-            if isinstance(symbol, str) and symbol:
-                symbol_usage[symbol] += 1
-                symbol_breakdown.setdefault(symbol, _BreakdownAccumulator()).add(
-                    breakdown_metrics, accepted=accepted
-                )
-
-            reasons = list(_iter_strings(payload.get("reasons")))
-            if reasons:
-                summary.setdefault("rejection_reasons", Counter())
-                reasons_counter: Counter[str] = summary["rejection_reasons"]  # type: ignore[assignment]
-                for reason in reasons:
-                    reasons_counter[reason] += 1
-
-            risk_flags = list(_iter_strings(payload.get("risk_flags")))
-            for flag in risk_flags:
-                risk_counts[flag] += 1
-                entry = risk_breakdown[flag]
-                entry["total"] += 1
-                if accepted:
-                    entry["accepted"] += 1
-                else:
-                    entry["rejected"] += 1
-
-            stress_failures = list(_iter_strings(payload.get("stress_failures")))
-            for failure in stress_failures:
-                stress_counts[failure] += 1
-                entry = stress_breakdown[failure]
-                entry["total"] += 1
-                if accepted:
-                    entry["accepted"] += 1
-                else:
-                    entry["rejected"] += 1
-
-            latest_payload = payload
-            candidate_summary = dict(candidate)
-            if expected_value is not None:
-                candidate_summary["expected_value_bps"] = expected_value
-            if expected_value_minus_cost is not None:
-                candidate_summary["expected_value_minus_cost_bps"] = expected_value_minus_cost
-
-            model_selection = payload.get("model_selection")
-            if isinstance(model_selection, Mapping):
-                model_selection_value: object = dict(model_selection)
-            else:
-                model_selection_value = model_selection
-
-            summary.update(
-                {
-                    "latest_model": model_name if isinstance(model_name, str) else None,
-                    "latest_status": "accepted" if accepted else "rejected",
-                    "latest_thresholds": _normalize_thresholds(payload.get("thresholds")),
-                    "latest_reasons": reasons or None,
-                    "latest_risk_flags": risk_flags or None,
-                    "latest_stress_failures": stress_failures or None,
-                    "latest_model_selection": model_selection_value,
-                    "latest_candidate": candidate_summary or None,
-                    "latest_generated_at": generated_at,
-                    "latest_expected_value_bps": expected_value,
-                    "latest_expected_value_minus_cost_bps": expected_value_minus_cost,
-                    "latest_net_edge_bps": net_edge,
-                    "latest_cost_bps": cost,
-                    "latest_latency_ms": latency,
-                    "latest_expected_probability": expected_probability,
-                    "latest_expected_return_bps": expected_return,
-                    "latest_notional": notional,
-                    "latest_model_expected_value_bps": model_expected_value,
-                    "latest_model_expected_value_minus_cost_bps": model_expected_value_minus_cost,
-                    "latest_model_expected_return_bps": model_expected_return,
-                    "latest_model_success_probability": model_success_probability,
-                }
-            )
-
-            thresholds = _normalize_thresholds(payload.get("thresholds"))
-            if thresholds:
-                observed_values = {
-                    "expected_probability": expected_probability,
-                    "net_edge_bps": net_edge,
-                    "cost_bps": cost,
-                    "latency_ms": latency,
-                    "notional": notional,
-                }
-                for key, (metric_key, direction, margin_key) in _THRESHOLD_DEFINITIONS.items():
-                    threshold_value = thresholds.get(key)
-                    observed = observed_values.get(metric_key)
-                    if threshold_value is None or observed is None:
-                        continue
-                    if direction == "min":
-                        margin = observed - threshold_value
-                    else:
-                        margin = threshold_value - observed
-                    summary[f"latest_{margin_key}"] = margin
-
-        if "rejection_reasons" in summary:
-            rejection_counter: Counter[str] = summary["rejection_reasons"]  # type: ignore[assignment]
-            summary["rejection_reasons"] = dict(rejection_counter)
-            summary["unique_rejection_reasons"] = len(rejection_counter)
->>>>>>> a6828f03
-        else:
-            summary["rejection_reasons"] = {}
-            summary["unique_rejection_reasons"] = 0
-
-        summary.update(
-            {
-                "total": self.history_window,
-                "accepted": accepted_count,
-                "rejected": rejected_count,
-                "acceptance_rate": accepted_count / self.history_window if self.history_window else 0.0,
-                "history_limit": self.history_limit,
-                "history_window": self.history_window,
-                "full_total": self.full_total,
-            }
-        )
-
-        full_accepted = sum(1 for payload in self._items if bool(payload.get("accepted")))
-        full_rejected = self.full_total - full_accepted
-        summary["full_accepted"] = full_accepted
-        summary["full_rejected"] = full_rejected
-        summary["full_acceptance_rate"] = full_accepted / self.full_total if self.full_total else 0.0
-
-        summary["risk_flag_counts"] = dict(risk_counts)
-        summary["unique_risk_flags"] = len(risk_counts)
-        summary["risk_flags_with_accepts"] = sum(1 for flag, data in risk_breakdown.items() if data["accepted"])
-        summary["risk_flag_breakdown"] = {
-            flag: {
-                **data,
-                "acceptance_rate": data["accepted"] / data["total"] if data["total"] else 0.0,
-            }
-            for flag, data in risk_breakdown.items()
-        }
-
-<<<<<<< HEAD
-    candidate = payload.get("candidate")
-    candidate_probability: float | None = None
-    candidate_return: float | None = None
-    candidate_notional: float | None = None
-    candidate_latency: float | None = None
-    if isinstance(candidate, Mapping):
-        candidate_payload: MutableMapping[str, object] = {}
-        for key in ("symbol", "action", "strategy"):
-            value = candidate.get(key)
-            if value is not None:
-                candidate_payload[key] = value
-        candidate_probability = coerce_float(candidate.get("expected_probability"))
-        if candidate_probability is not None:
-            candidate_payload["expected_probability"] = candidate_probability
-            summary["latest_expected_probability"] = candidate_probability
-        candidate_return = coerce_float(candidate.get("expected_return_bps"))
-        if candidate_return is not None:
-            candidate_payload["expected_return_bps"] = candidate_return
-            summary["latest_expected_return_bps"] = candidate_return
-        candidate_notional = coerce_float(candidate.get("notional"))
-        if candidate_notional is not None:
-            candidate_payload["notional"] = candidate_notional
-            summary["latest_notional"] = candidate_notional
-        candidate_latency = coerce_float(candidate.get("latency_ms"))
-        if candidate_latency is not None:
-            candidate_payload["latency_ms"] = candidate_latency
-            if "latest_latency_ms" not in summary:
-                summary["latest_latency_ms"] = candidate_latency
-        if (
-            candidate_probability is not None
-            and candidate_return is not None
-        ):
-            candidate_expected_value = candidate_probability * candidate_return
-            candidate_payload["expected_value_bps"] = candidate_expected_value
-            summary["latest_expected_value_bps"] = candidate_expected_value
-            if latest_cost is not None:
-                summary["latest_expected_value_minus_cost_bps"] = (
-                    candidate_expected_value - latest_cost
-                )
-        if candidate_payload:
-            summary["latest_candidate"] = dict(candidate_payload)
-        metadata = _extract_candidate_metadata(candidate)
-        generated_at = None
-        if metadata:
-            generated_at = metadata.get("generated_at") or metadata.get("timestamp")
-        if generated_at is None:
-            generated_at = candidate.get("generated_at")
-        if generated_at is not None:
-            summary["latest_generated_at"] = str(generated_at)
-
-    if "latest_generated_at" not in summary:
-        generated_at = _extract_generated_at(payload)
-        if generated_at is not None:
-            summary["latest_generated_at"] = generated_at
-
-    if thresholds_map:
-        probability_margin_value: float | None = candidate_probability
-        notional_value: float | None = candidate_notional
-        latency_value = summary.get("latest_latency_ms")
-        if isinstance(latency_value, (int, float)):
-            latency_value = float(latency_value)
-        margin_inputs = {
-            "expected_probability": probability_margin_value,
-            "net_edge_bps": latest_net_edge,
-            "cost_bps": latest_cost,
-            "latency_ms": latency_value,
-            "notional": notional_value,
-        }
-        for threshold_key, (metric_name, mode, margin_prefix) in _THRESHOLD_DEFINITIONS.items():
-            threshold_value = thresholds_map.get(threshold_key)
-            if threshold_value is None:
-                continue
-            observed_value = margin_inputs.get(metric_name)
-            if observed_value is None:
-                continue
-            if mode == "min":
-                margin = observed_value - threshold_value
-            else:
-                margin = threshold_value - observed_value
-            summary[f"latest_{margin_prefix}"] = margin
-
-
-def _build_breakdown(
-    totals: Counter[str],
-    accepted_counts: Counter[str],
-    metrics: Mapping[str, Mapping[str, _SegmentMetricAccumulator]] | None = None,
-) -> Mapping[str, Mapping[str, object]]:
-    breakdown: MutableMapping[str, Mapping[str, object]] = {}
-    for key, total_count in totals.most_common():
-        accepted_count = accepted_counts.get(key, 0)
-        rejected_count = max(total_count - accepted_count, 0)
-        entry: MutableMapping[str, object] = {
-            "total": total_count,
-            "accepted": accepted_count,
-            "rejected": rejected_count,
-            "acceptance_rate": (accepted_count / total_count) if total_count else 0.0,
-        }
-        if metrics and key in metrics:
-            metric_entries: dict[str, Mapping[str, float | int]] = {}
-            for metric_key, accumulator in metrics[key].items():
-                metric_entries[metric_key] = accumulator.build_summary()
-            if metric_entries:
-                entry["metrics"] = metric_entries
-        breakdown[key] = entry
-    return breakdown
-
-
-def _iter_strings(values: object) -> Iterable[str]:
-    if values is None:
-        return ()
-    if isinstance(values, str):
-        text = values.strip()
-        return (text,) if text else ()
-    if isinstance(values, Mapping):
-        return (str(key) for key in values.keys())
-    if isinstance(values, Sequence):
-        return (str(item) for item in values if item not in (None, ""))
-    return (str(values),)
-
-
-def _normalize_thresholds(snapshot: object) -> Mapping[str, float | None] | None:
-    if not snapshot or not isinstance(snapshot, Mapping):
-        return None
-    normalized: MutableMapping[str, float | None] = {}
-    for key, value in snapshot.items():
-        normalized[str(key)] = coerce_float(value)
-    return normalized
-
-
-def _extract_candidate_metadata(candidate: Mapping[str, object] | None) -> Mapping[str, object] | None:
-    if not candidate or not isinstance(candidate, Mapping):
-        return None
-    metadata = candidate.get("metadata")
-    if isinstance(metadata, Mapping):
-        return {str(key): metadata[key] for key in metadata}
-    return None
-
-
-def _extract_generated_at(payload: Mapping[str, object]) -> str | None:
-    candidate = payload.get("candidate")
-    if isinstance(candidate, Mapping):
-        metadata = _extract_candidate_metadata(candidate)
-        if metadata:
-            generated_at = metadata.get("generated_at") or metadata.get("timestamp")
-            if generated_at is not None:
-                return str(generated_at)
-        candidate_generated = candidate.get("generated_at")
-        if candidate_generated is not None:
-            return str(candidate_generated)
-
-    metadata = payload.get("metadata")
-    if isinstance(metadata, Mapping):
-        generated_at = metadata.get("generated_at") or metadata.get("timestamp")
-        if generated_at is not None:
-            return str(generated_at)
-
-    raw = payload.get("generated_at")
-    if raw is not None:
-        return str(raw)
-    return None
-
-
-def _resolve_history_limit(history_limit: int | None, default: int) -> int:
-    if history_limit is None:
-        return default
-    try:
-        limit = int(history_limit)
-    except (TypeError, ValueError):
-        return default
-    if limit <= 0:
-        return default
-    return limit
-
-
-def _compute_quantile(sorted_values: Sequence[float], quantile: float) -> float:
-    if not sorted_values:
-        raise ValueError("Brak wartości do policzenia kwantyla")
-    if quantile <= 0:
-        return sorted_values[0]
-    if quantile >= 1:
-        return sorted_values[-1]
-    position = quantile * (len(sorted_values) - 1)
-    lower_index = math.floor(position)
-    upper_index = math.ceil(position)
-    if lower_index == upper_index:
-        return sorted_values[lower_index]
-    weight = position - lower_index
-    lower_value = sorted_values[lower_index]
-    upper_value = sorted_values[upper_index]
-    return lower_value + weight * (upper_value - lower_value)
-
-
-def _inject_distribution_metrics(
-    summary: MutableMapping[str, object],
-    values: Sequence[float],
-    *,
-    prefix: str,
-    quantiles: Sequence[tuple[float, str]] = (),
-    include_minmax: bool = True,
-) -> None:
-    if not values:
-        return
-    if include_minmax:
-        summary[f"min_{prefix}"] = min(values)
-        summary[f"max_{prefix}"] = max(values)
-    if not quantiles:
-        return
-    sorted_values = sorted(values)
-    for quantile, label in quantiles:
-        summary[f"{label}_{prefix}"] = _compute_quantile(sorted_values, quantile)
-
-
-def _compute_std(values: Sequence[float]) -> float:
-    if not values:
-        raise ValueError("Brak wartości do policzenia odchylenia standardowego")
-    mean = sum(values) / len(values)
-    variance = sum((value - mean) ** 2 for value in values) / len(values)
-    return math.sqrt(variance)
-
-
-def _inject_std_metric(
-    summary: MutableMapping[str, object],
-    values: Sequence[float],
-    *,
-    prefix: str,
-) -> None:
-    if not values:
-        return
-    summary[f"std_{prefix}"] = _compute_std(values)
-
-=======
-        summary["stress_failure_counts"] = dict(stress_counts)
-        summary["unique_stress_failures"] = len(stress_counts)
-        summary["stress_failures_with_accepts"] = sum(
-            1 for failure, data in stress_breakdown.items() if data["accepted"]
-        )
-        summary["stress_failure_breakdown"] = {
-            failure: {
-                **data,
-                "acceptance_rate": data["accepted"] / data["total"] if data["total"] else 0.0,
-            }
-            for failure, data in stress_breakdown.items()
-        }
-
-        summary["model_usage"] = dict(model_usage)
-        summary["unique_models"] = len(model_usage)
-        summary["models_with_accepts"] = sum(
-            1 for name, accumulator in model_breakdown.items() if accumulator.accepted
-        )
-        summary["model_breakdown"] = {
-            name: accumulator.as_mapping() for name, accumulator in model_breakdown.items()
-        }
-
-        summary["action_usage"] = dict(action_usage)
-        summary["unique_actions"] = len(action_usage)
-        summary["actions_with_accepts"] = sum(
-            1 for name, accumulator in action_breakdown.items() if accumulator.accepted
-        )
-        summary["action_breakdown"] = {
-            name: accumulator.as_mapping() for name, accumulator in action_breakdown.items()
-        }
-
-        summary["strategy_usage"] = dict(strategy_usage)
-        summary["unique_strategies"] = len(strategy_usage)
-        summary["strategies_with_accepts"] = sum(
-            1 for name, accumulator in strategy_breakdown.items() if accumulator.accepted
-        )
-        summary["strategy_breakdown"] = {
-            name: accumulator.as_mapping() for name, accumulator in strategy_breakdown.items()
-        }
-
-        summary["symbol_usage"] = dict(symbol_usage)
-        summary["unique_symbols"] = len(symbol_usage)
-        summary["symbols_with_accepts"] = sum(
-            1 for name, accumulator in symbol_breakdown.items() if accumulator.accepted
-        )
-        summary["symbol_breakdown"] = {
-            name: accumulator.as_mapping() for name, accumulator in symbol_breakdown.items()
-        }
-
-        summary["current_acceptance_streak"] = current_acceptance_streak
-        summary["current_rejection_streak"] = current_rejection_streak
-        summary["longest_acceptance_streak"] = longest_acceptance_streak
-        summary["longest_rejection_streak"] = longest_rejection_streak
-
-        summary["history_start_generated_at"] = history_start_generated_at
-
-        summary["avg_expected_probability"] = (
-            expected_probability_sum / expected_probability_count if expected_probability_count else 0.0
-        )
-        summary["avg_cost_bps"] = cost_sum / cost_count if cost_count else 0.0
-        summary["avg_net_edge_bps"] = net_edge_sum / net_edge_count if net_edge_count else 0.0
-        summary["sum_cost_bps"] = cost_sum
-        summary["sum_net_edge_bps"] = net_edge_sum
-
-        if latest_payload is None:
-            summary.setdefault("generated_at", None)
-            summary.setdefault("latest_model", None)
-            summary.setdefault("latest_status", None)
-            summary.setdefault("latest_thresholds", None)
-            summary.setdefault("latest_reasons", None)
-            summary.setdefault("latest_risk_flags", None)
-            summary.setdefault("latest_stress_failures", None)
-            summary.setdefault("latest_model_selection", None)
-            summary.setdefault("latest_candidate", None)
-            summary.setdefault("latest_generated_at", None)
-
-        return summary
-
-
-def summarize_evaluation_payloads(
-    evaluations: Iterable[Mapping[str, object]], *, history_limit: int | None = None
-) -> DecisionEngineSummary:
-    aggregator = DecisionSummaryAggregator(evaluations, history_limit=history_limit)
-    summary = aggregator.build_summary()
-    summary["type"] = "decision_engine_summary"
-    return DecisionEngineSummary.model_validate(summary)
->>>>>>> a6828f03
+diff --git a/bot_core/decision/summary.py b/bot_core/decision/summary.py
+index 578220947f5285fa82d6ead3f8dce7c8c072c9fe..f6c236c7a4451cd1c4c0844295cd25f1182c2c4a 100644
+--- a/bot_core/decision/summary.py
++++ b/bot_core/decision/summary.py
+@@ -1,118 +1,103 @@
+-"""Agregacja ewaluacji Decision Engine."""
++"""Utilities for aggregating Decision Engine evaluation payloads."""
+ from __future__ import annotations
+ 
+ import math
+ from collections import Counter
+ from dataclasses import dataclass, field
+ from typing import Iterable, Mapping, MutableMapping, Sequence
+-from dataclasses import dataclass
+-from typing import Iterable, Mapping, MutableMapping, Sequence
+-from dataclasses import dataclass, field
+-from typing import Iterable, Mapping, MutableMapping, Sequence
+-
+-from bot_core.decision.models import DecisionEngineSummary
+ 
+-
+-def _coerce_float(value: object) -> float | None:
+-    """Próbuje rzutować dowolną wartość na float."""
++from bot_core.decision.schemas import DecisionEngineSummary
+ 
+ from .utils import coerce_float
+ 
++__all__ = ["DecisionSummaryAggregator", "summarize_evaluation_payloads", "DecisionEngineSummary"]
+ 
+-def _normalize_thresholds(snapshot: Mapping[str, object] | None) -> Mapping[str, float | None] | None:
+-    if not snapshot or not isinstance(snapshot, Mapping):
+-        return None
+-    normalized: MutableMapping[str, float | None] = {}
+-    for key, value in snapshot.items():
+-        normalized[str(key)] = coerce_float(value)
+-    return normalized
+-
+-
+-def _extract_candidate_metadata(candidate: Mapping[str, object] | None) -> Mapping[str, object] | None:
+-    if not candidate or not isinstance(candidate, Mapping):
+-        return None
+-    metadata = candidate.get("metadata")
+-    if isinstance(metadata, Mapping):
+-        return {str(key): metadata[key] for key in metadata}
+-    return None
+-
+-
+-def _extract_generated_at(payload: Mapping[str, object]) -> str | None:
+-    candidate = payload.get("candidate")
+-    if isinstance(candidate, Mapping):
+-        metadata = _extract_candidate_metadata(candidate)
+-        if metadata:
+-            generated_at = metadata.get("generated_at") or metadata.get("timestamp")
+-            if generated_at is not None:
+-                return str(generated_at)
+-        candidate_generated = candidate.get("generated_at")
+-        if candidate_generated is not None:
+-            return str(candidate_generated)
+-
+-from .schema import DecisionEngineSummary
+-from .utils import coerce_float
+ 
+-QuantileSpec = tuple[float, str]
++def _summary_mapping(model: DecisionEngineSummary) -> dict[str, object]:
++    return model.model_dump(exclude_none=False)
+ 
+-from .utils import coerce_float
+ 
+-__all__ = ["summarize_evaluation_payloads"]
++DecisionEngineSummary.keys = lambda self: _summary_mapping(self).keys()  # type: ignore[attr-defined]
++DecisionEngineSummary.__iter__ = lambda self: iter(_summary_mapping(self))  # type: ignore[attr-defined]
++DecisionEngineSummary.__getitem__ = lambda self, item: _summary_mapping(self)[item]  # type: ignore[attr-defined]
++DecisionEngineSummary.__len__ = lambda self: len(_summary_mapping(self))  # type: ignore[attr-defined]
+ 
+ 
+ @dataclass
+ class _DistributionAccumulator:
+     """Przechowuje wartości całkowite oraz segmentowe dla metryk liczbowych."""
+ 
+     total: list[float] = field(default_factory=list)
+     accepted: list[float] = field(default_factory=list)
+     rejected: list[float] = field(default_factory=list)
+ 
+     def add(self, value: float, *, accepted: bool) -> None:
+         self.total.append(value)
+         if accepted:
+             self.accepted.append(value)
+         else:
+             self.rejected.append(value)
+ 
+ 
+ @dataclass(frozen=True)
+ class _MetricSpec:
+     overall_quantiles: tuple[tuple[float, str], ...] = ()
+     overall_include_minmax: bool = True
+     overall_include_sum: bool = True
+     overall_include_std: bool = True
+     segment_quantiles: tuple[tuple[float, str], ...] = (
+         (0.1, "p10"),
+         (0.5, "median"),
+         (0.9, "p90"),
+     )
+     segment_include_minmax: bool = True
+     segment_include_sum: bool = True
+     segment_include_std: bool = True
+ 
+ 
++class _AttrDict(dict):
++    """Dictionary subclass that also exposes keys as attributes."""
++
++    __slots__ = ()
++
++    def __getattr__(self, item: str) -> object:
++        try:
++            return self[item]
++        except KeyError as exc:  # pragma: no cover - defensive
++            raise AttributeError(item) from exc
++
++    def __setattr__(self, key: str, value: object) -> None:
++        self[key] = value
++
++    def __delattr__(self, item: str) -> None:
++        try:
++            del self[item]
++        except KeyError as exc:  # pragma: no cover - defensive
++            raise AttributeError(item) from exc
++
++
+ _METRIC_SPECS: Mapping[str, _MetricSpec] = {
+     "net_edge_bps": _MetricSpec(
+         overall_quantiles=((0.5, "median"), (0.9, "p90"), (0.95, "p95")),
+     ),
+     "cost_bps": _MetricSpec(
+         overall_quantiles=((0.5, "median"), (0.9, "p90")),
+     ),
+     "expected_probability": _MetricSpec(
+         overall_quantiles=((0.5, "median"),),
+         overall_include_minmax=False,
+         overall_include_sum=False,
+         segment_quantiles=((0.5, "median"),),
+         segment_include_minmax=False,
+         segment_include_sum=False,
+     ),
+     "expected_return_bps": _MetricSpec(
+         overall_quantiles=((0.5, "median"),),
+         segment_quantiles=((0.5, "median"), (0.9, "p90")),
+     ),
+     "expected_value_bps": _MetricSpec(
+         overall_quantiles=((0.5, "median"),),
+         segment_quantiles=((0.5, "median"), (0.9, "p90")),
+     ),
+     "expected_value_minus_cost_bps": _MetricSpec(
+         overall_quantiles=((0.5, "median"),),
+@@ -132,753 +117,153 @@ _METRIC_SPECS: Mapping[str, _MetricSpec] = {
+         overall_include_sum=False,
+         segment_quantiles=((0.5, "median"),),
+         segment_include_minmax=False,
+         segment_include_sum=False,
+     ),
+     "model_expected_return_bps": _MetricSpec(
+         overall_quantiles=((0.5, "median"),),
+         segment_quantiles=((0.5, "median"), (0.9, "p90")),
+     ),
+     "model_expected_value_bps": _MetricSpec(
+         overall_quantiles=((0.5, "median"),),
+         segment_quantiles=((0.5, "median"), (0.9, "p90")),
+     ),
+     "model_expected_value_minus_cost_bps": _MetricSpec(
+         overall_quantiles=((0.5, "median"),),
+         segment_quantiles=((0.5, "median"), (0.9, "p90")),
+     ),
+ }
+ 
+ 
+ _THRESHOLD_DISTRIBUTION_QUANTILES: tuple[tuple[float, str], ...] = (
+     (0.1, "p10"),
+     (0.5, "median"),
+     (0.9, "p90"),
+ )
+-def _compute_std(values: Sequence[float]) -> float:
+-    if not values:
+-        raise ValueError("Brak wartości do policzenia odchylenia standardowego")
+-    mean = sum(values) / len(values)
+-    variance = sum((value - mean) ** 2 for value in values) / len(values)
+-    return math.sqrt(variance)
+-
+-
+-@dataclass
+-class StatsAccumulator:
+-    values: list[float] = field(default_factory=list)
+-
+-    @property
+-    def count(self) -> int:
+-        return len(self.values)
+-
+-def _iter_strings(values: object) -> Iterable[str]:
+-    if values is None:
+-        return ()
+-    if isinstance(values, str):
+-        text = values.strip()
+-        return (text,) if text else ()
+-    if isinstance(values, Mapping):
+-        return (str(key) for key in values.keys())
+-    if isinstance(values, Sequence) and not isinstance(values, (bytes, bytearray)):
+-        return (str(item) for item in values if item not in (None, ""))
+-    return (str(values),)
+ 
+ 
+ class _SegmentMetricAccumulator:
+     """Akumulator wartości metryk dla pojedynczego klucza breakdownu."""
+-    def add(self, value: float) -> None:
+-        self.values.append(value)
+-
+-    def inject(
+-        self,
+-        summary: MutableMapping[str, object],
+-        prefix: str,
+-        *,
+-        segment_prefix: str = "",
+-        quantiles: Sequence[QuantileSpec] = (),
+-        include_minmax: bool = False,
+-        include_std: bool = False,
+-        include_sum: bool = True,
+-        include_avg: bool = True,
+-        include_count: bool = False,
+-    ) -> None:
+-        if include_count:
+-            summary[f"{segment_prefix}{prefix}_count"] = self.count
+-        if not self.values:
+-            return
+-        total = sum(self.values)
+-        if include_avg:
+-            summary[f"{segment_prefix}avg_{prefix}"] = total / self.count
+-        if include_sum:
+-            summary[f"{segment_prefix}sum_{prefix}"] = total
+-        if include_minmax:
+-            summary[f"{segment_prefix}min_{prefix}"] = min(self.values)
+-            summary[f"{segment_prefix}max_{prefix}"] = max(self.values)
+-        if quantiles:
+-            sorted_values = sorted(self.values)
+-            for quantile, label in quantiles:
+-                summary[f"{segment_prefix}{label}_{prefix}"] = _compute_quantile(
+-                    sorted_values, quantile
+-                )
+-        if include_std:
+-            summary[f"{segment_prefix}std_{prefix}"] = _compute_std(self.values)
+-
+-
+-@dataclass(frozen=True)
+-class MetricSpec:
+-    quantiles_total: Sequence[QuantileSpec] = ()
+-    quantiles_segment: Sequence[QuantileSpec] = ()
+-    include_minmax_total: bool = False
+-    include_minmax_segment: bool = False
+-    include_std_total: bool = False
+-    include_std_segment: bool = False
+-    include_sum_total: bool = True
+-    include_sum_segment: bool = True
+-    include_count_total: bool = False
+-    include_count_segment: bool = True
+-
+-
+-@dataclass
+-class SegmentedMetricCollector:
+-    spec: MetricSpec
+-    total: StatsAccumulator = field(default_factory=StatsAccumulator)
+-    accepted: StatsAccumulator = field(default_factory=StatsAccumulator)
+-    rejected: StatsAccumulator = field(default_factory=StatsAccumulator)
+-
+-    def add(self, value: float, *, accepted: bool) -> None:
+-        self.total.add(value)
+-        if accepted:
+-            self.accepted.add(value)
+-        else:
+-            self.rejected.add(value)
+-
+-    def inject(self, summary: MutableMapping[str, object], prefix: str) -> None:
+-        self.total.inject(
+-            summary,
+-            prefix,
+-            quantiles=self.spec.quantiles_total,
+-            include_minmax=self.spec.include_minmax_total,
+-            include_std=self.spec.include_std_total,
+-            include_sum=self.spec.include_sum_total,
+-            include_count=self.spec.include_count_total,
+-        )
+-        self.accepted.inject(
+-            summary,
+-            prefix,
+-            segment_prefix="accepted_",
+-            quantiles=self.spec.quantiles_segment,
+-            include_minmax=self.spec.include_minmax_segment,
+-            include_std=self.spec.include_std_segment,
+-            include_sum=self.spec.include_sum_segment,
+-            include_count=self.spec.include_count_segment,
+-        )
+-        self.rejected.inject(
+-            summary,
+-            prefix,
+-            segment_prefix="rejected_",
+-            quantiles=self.spec.quantiles_segment,
+-            include_minmax=self.spec.include_minmax_segment,
+-            include_std=self.spec.include_std_segment,
+-            include_sum=self.spec.include_sum_segment,
+-            include_count=self.spec.include_count_segment,
+-        )
+ 
++    __slots__ = (
++        "total_sum",
++        "total_count",
++        "accepted_sum",
++        "accepted_count",
++        "rejected_sum",
++        "rejected_count",
++    )
+ 
+-@dataclass
+-class SegmentMetricAccumulator:
+-    total_sum: float = 0.0
+-    total_count: int = 0
+-    accepted_sum: float = 0.0
+-    accepted_count: int = 0
+-    rejected_sum: float = 0.0
+-    rejected_count: int = 0
++    def __init__(self) -> None:
++        self.total_sum = 0.0
++        self.total_count = 0
++        self.accepted_sum = 0.0
++        self.accepted_count = 0
++        self.rejected_sum = 0.0
++        self.rejected_count = 0
+ 
+     def update(self, value: float, *, accepted: bool) -> None:
+         self.total_sum += value
+         self.total_count += 1
+         if accepted:
+             self.accepted_sum += value
+             self.accepted_count += 1
+         else:
+             self.rejected_sum += value
+             self.rejected_count += 1
+ 
+     def build_summary(self) -> Mapping[str, float | int]:
+         total_avg = self.total_sum / self.total_count if self.total_count else 0.0
+         accepted_avg = (
+             self.accepted_sum / self.accepted_count if self.accepted_count else 0.0
+         )
+         rejected_avg = (
+             self.rejected_sum / self.rejected_count if self.rejected_count else 0.0
+         )
+         return {
+             "total_sum": self.total_sum,
+             "total_avg": total_avg,
+             "total_count": self.total_count,
+             "accepted_sum": self.accepted_sum,
+             "accepted_avg": accepted_avg,
+             "accepted_count": self.accepted_count,
+             "rejected_sum": self.rejected_sum,
+             "rejected_avg": rejected_avg,
+             "rejected_count": self.rejected_count,
+         }
+ 
+ 
+-@dataclass
+-class ThresholdCollector:
+-    prefix: str
+-    base_key: str
+-    quantiles: Sequence[QuantileSpec]
+-    segment_quantiles: Sequence[QuantileSpec]
+-    values: StatsAccumulator = field(default_factory=StatsAccumulator)
+-    accepted_values: StatsAccumulator = field(default_factory=StatsAccumulator)
+-    rejected_values: StatsAccumulator = field(default_factory=StatsAccumulator)
+-    breaches: int = 0
+-    accepted_breaches: int = 0
+-    rejected_breaches: int = 0
+-
+-    def add(self, margin: float, *, accepted: bool) -> None:
+-        self.values.add(margin)
+-        if margin < 0:
+-            self.breaches += 1
+-            if accepted:
+-                self.accepted_breaches += 1
+-            else:
+-                self.rejected_breaches += 1
+-        if accepted:
+-            self.accepted_values.add(margin)
+-        else:
+-            self.rejected_values.add(margin)
+-
+-    def inject(self, summary: MutableMapping[str, object]) -> None:
+-        self.values.inject(
+-            summary,
+-            self.prefix,
+-            quantiles=self.quantiles,
+-            include_minmax=True,
+-            include_std=True,
+-            include_count=True,
+-        )
+-        total_count = self.values.count
+-        summary[f"{self.base_key}_breaches"] = self.breaches
+-        summary[f"{self.base_key}_breach_rate"] = (
+-            self.breaches / total_count if total_count else 0.0
+-        )
+-        self.accepted_values.inject(
+-            summary,
+-            self.prefix,
+-            segment_prefix="accepted_",
+-            quantiles=self.segment_quantiles,
+-            include_minmax=True,
+-            include_std=True,
+-            include_count=True,
+-        )
+-        accepted_count = self.accepted_values.count
+-        summary[f"accepted_{self.base_key}_breaches"] = self.accepted_breaches
+-        summary[f"accepted_{self.base_key}_breach_rate"] = (
+-            self.accepted_breaches / accepted_count if accepted_count else 0.0
+-        )
+-        self.rejected_values.inject(
+-            summary,
+-            self.prefix,
+-            segment_prefix="rejected_",
+-            quantiles=self.segment_quantiles,
+-            include_minmax=True,
+-            include_std=True,
+-            include_count=True,
+-        )
+-        rejected_count = self.rejected_values.count
+-        summary[f"rejected_{self.base_key}_breaches"] = self.rejected_breaches
+-        summary[f"rejected_{self.base_key}_breach_rate"] = (
+-            self.rejected_breaches / rejected_count if rejected_count else 0.0
+-        )
+-
+-
+-class ThresholdAggregator:
+-    _quantiles = ((0.1, "p10"), (0.5, "median"), (0.9, "p90"))
+-
+-    def __init__(self) -> None:
+-        self._collectors: dict[str, ThresholdCollector] = {
+-            "probability_threshold_margin": ThresholdCollector(
+-                "probability_threshold_margin",
+-                "probability_threshold",
+-                self._quantiles,
+-                self._quantiles,
+-            ),
+-            "cost_threshold_margin": ThresholdCollector(
+-                "cost_threshold_margin",
+-                "cost_threshold",
+-                self._quantiles,
+-                self._quantiles,
+-            ),
+-            "net_edge_threshold_margin": ThresholdCollector(
+-                "net_edge_threshold_margin",
+-                "net_edge_threshold",
+-                self._quantiles,
+-                self._quantiles,
+-            ),
+-            "latency_threshold_margin": ThresholdCollector(
+-                "latency_threshold_margin",
+-                "latency_threshold",
+-                self._quantiles,
+-                self._quantiles,
+-            ),
+-            "notional_threshold_margin": ThresholdCollector(
+-                "notional_threshold_margin",
+-                "notional_threshold",
+-                self._quantiles,
+-                self._quantiles,
+-            ),
+-        }
+-
+-    def add(
+-        self,
+-        thresholds: Mapping[str, float | None] | None,
+-        observed: Mapping[str, float],
+-        *,
+-        accepted: bool,
+-    ) -> None:
+-        if not thresholds:
+-            return
+-        for threshold_key, (metric_key, direction, prefix) in _THRESHOLD_DEFINITIONS.items():
+-            collector = self._collectors.get(prefix)
+-            if collector is None:
+-                continue
+-            threshold_value = thresholds.get(threshold_key)
+-            threshold_float = coerce_float(threshold_value)
+-            if threshold_float is None:
+-                continue
+-            observed_value = observed.get(metric_key)
+-            if observed_value is None:
+-                continue
+-            if direction == "min":
+-                margin = observed_value - threshold_float
+-            else:
+-                margin = threshold_float - observed_value
+-            collector.add(margin, accepted=accepted)
+-
+-    def inject(self, summary: MutableMapping[str, object]) -> None:
+-        for collector in self._collectors.values():
+-            collector.inject(summary)
+-
+-
+ _THRESHOLD_DEFINITIONS: Mapping[str, tuple[str, str, str]] = {
+     "min_probability": ("expected_probability", "min", "probability_threshold_margin"),
+     "min_net_edge_bps": ("net_edge_bps", "min", "net_edge_threshold_margin"),
+     "max_cost_bps": ("cost_bps", "max", "cost_threshold_margin"),
+     "max_latency_ms": ("latency_ms", "max", "latency_threshold_margin"),
+     "max_trade_notional": ("notional", "max", "notional_threshold_margin"),
+ }
+ 
+ 
+ 
+-
+-_BREAKDOWN_METRIC_KEYS = {
+-    "net_edge_bps",
+-    "cost_bps",
+-    "expected_value_bps",
+-    "expected_value_minus_cost_bps",
+-    "notional",
+-    "latency_ms",
+-}
+-
+-
+-_THRESHOLD_DEFINITIONS: Mapping[str, tuple[str, str, str]] = {
+-    "min_probability": ("expected_probability", "min", "probability_threshold_margin"),
+-    "min_net_edge_bps": ("net_edge_bps", "min", "net_edge_threshold_margin"),
+-    "max_cost_bps": ("cost_bps", "max", "cost_threshold_margin"),
+-    "max_latency_ms": ("latency_ms", "max", "latency_threshold_margin"),
+-    "max_trade_notional": ("notional", "max", "notional_threshold_margin"),
+-}
+-
+-
+-@dataclass(frozen=True)
+-class AggregationSpec:
+-    quantiles: Sequence[tuple[float, str]] = ()
+-    include_minmax: bool = True
+-    include_sum: bool = True
+-    include_std: bool = True
+-
+-
+-@dataclass(frozen=True)
+-class MetricSettings:
+-    overall: AggregationSpec
+-    segment: AggregationSpec
+-
+-
+-class SegmentedMetricCollector:
+-    def __init__(self) -> None:
+-        self._values: list[float] = []
+-        self._accepted: list[float] = []
+-        self._rejected: list[float] = []
+-
+-    def add(self, value: float, *, accepted: bool) -> None:
+-        self._values.append(value)
+-        if accepted:
+-            self._accepted.append(value)
+-        else:
+-            self._rejected.append(value)
+-
+-    def inject(self, summary: MutableMapping[str, object], prefix: str, settings: MetricSettings) -> None:
+-        self._inject_overall(summary, prefix, settings.overall)
+-        self._inject_segment(summary, self._accepted, prefix, "accepted", settings.segment)
+-        self._inject_segment(summary, self._rejected, prefix, "rejected", settings.segment)
+-
+-    def _inject_overall(
+-        self,
+-        summary: MutableMapping[str, object],
+-        prefix: str,
+-        spec: AggregationSpec,
+-    ) -> None:
+-        if not self._values:
+-            return
+-        total = sum(self._values)
+-        count = len(self._values)
+-        summary[f"avg_{prefix}"] = total / count
+-        if spec.include_sum:
+-            summary[f"sum_{prefix}"] = total
+-        if spec.include_minmax or spec.quantiles:
+-            _inject_distribution_metrics(
+-                summary,
+-                self._values,
+-                prefix=prefix,
+-                quantiles=spec.quantiles,
+-                include_minmax=spec.include_minmax,
+-            )
+-        if spec.include_std:
+-            _inject_std_metric(summary, self._values, prefix=prefix)
+-
+-    def _inject_segment(
+-        self,
+-        summary: MutableMapping[str, object],
+-        values: Sequence[float],
+-        prefix: str,
+-        segment: str,
+-        spec: AggregationSpec,
+-    ) -> None:
+-        if not values:
+-            return
+-        total = sum(values)
+-        count = len(values)
+-        summary[f"{segment}_avg_{prefix}"] = total / count
+-        summary[f"{segment}_{prefix}_count"] = count
+-        if spec.include_sum:
+-            summary[f"{segment}_sum_{prefix}"] = total
+-        sorted_values = sorted(values)
+-        if spec.include_minmax:
+-            summary[f"{segment}_min_{prefix}"] = sorted_values[0]
+-            summary[f"{segment}_max_{prefix}"] = sorted_values[-1]
+-        for quantile, label in spec.quantiles:
+-            summary[f"{segment}_{label}_{prefix}"] = _compute_quantile(
+-                sorted_values, quantile
+-            )
+-        if spec.include_std:
+-            summary[f"{segment}_std_{prefix}"] = _compute_std(values)
+-
+-
+-class ThresholdMarginCollector:
+-    def __init__(self) -> None:
+-        self._values: list[float] = []
+-        self._accepted: list[float] = []
+-        self._rejected: list[float] = []
+-        self._total_breaches = 0
+-        self._accepted_breaches = 0
+-        self._rejected_breaches = 0
+-
+-    def add(self, value: float, *, accepted: bool, breached: bool) -> None:
+-        self._values.append(value)
+-        if accepted:
+-            self._accepted.append(value)
+-        else:
+-            self._rejected.append(value)
+-        if breached:
+-            self._total_breaches += 1
+-            if accepted:
+-                self._accepted_breaches += 1
+-            else:
+-                self._rejected_breaches += 1
+-
+-    def inject(self, summary: MutableMapping[str, object], prefix: str) -> None:
+-        values = self._values
+-        if values:
+-            count = len(values)
+-            total = sum(values)
+-            summary[f"{prefix}_count"] = count
+-            summary[f"avg_{prefix}"] = total / count
+-            summary[f"sum_{prefix}"] = total
+-            _inject_distribution_metrics(
+-                summary,
+-                values,
+-                prefix=prefix,
+-                quantiles=((0.1, "p10"), (0.5, "median"), (0.9, "p90")),
+-            )
+-            _inject_std_metric(summary, values, prefix=prefix)
+-        base_key = prefix.rsplit("_margin", 1)[0] if prefix.endswith("_margin") else prefix
+-        total_count = len(values)
+-        summary[f"{base_key}_breaches"] = self._total_breaches
+-        summary[f"{base_key}_breach_rate"] = (
+-            self._total_breaches / total_count if total_count else 0.0
+-        )
+-
+-        accepted_count = len(self._accepted)
+-        if self._accepted:
+-            accepted_total = sum(self._accepted)
+-            summary[f"accepted_avg_{prefix}"] = accepted_total / accepted_count
+-            summary[f"accepted_sum_{prefix}"] = accepted_total
+-            summary[f"accepted_{prefix}_count"] = accepted_count
+-            _inject_segmented_threshold_metrics(
+-                summary,
+-                self._accepted,
+-                prefix=prefix,
+-                segment="accepted",
+-            )
+-        summary[f"accepted_{base_key}_breaches"] = self._accepted_breaches
+-        summary[f"accepted_{base_key}_breach_rate"] = (
+-            self._accepted_breaches / accepted_count if accepted_count else 0.0
+-def _iter_strings(values: object) -> Iterable[str]:
+-    if values is None:
+-        return ()
+-    if isinstance(values, str):
+-        text = values.strip()
+-        return (text,) if text else ()
+-    if isinstance(values, Mapping):
+-        return (str(key) for key in values.keys())
+-    if isinstance(values, Sequence):
+-        return (str(item) for item in values if item not in (None, ""))
+-    return (str(values),)
+-
+-
+-def _normalize_thresholds(
+-    snapshot: Mapping[str, object] | None,
+-) -> Mapping[str, float | None] | None:
+-    if not snapshot or not isinstance(snapshot, Mapping):
+-        return None
+-    normalized: MutableMapping[str, float | None] = {}
+-    for key, value in snapshot.items():
+-        normalized[str(key)] = coerce_float(value)
+-    return normalized
+-
+-
+-def _extract_candidate_metadata(candidate: Mapping[str, object]) -> Mapping[str, object] | None:
+-    metadata = candidate.get("metadata")
+-    if isinstance(metadata, Mapping):
+-        return {str(key): metadata[key] for key in metadata}
+-    return None
+-
+ def summarize_evaluation_payloads(
+-    evaluations: Sequence[Mapping[str, object]],
++    evaluations: Sequence[Mapping[str, object]] | Iterable[Mapping[str, object]],
+     *,
+     history_limit: int | None = None,
+-) -> MutableMapping[str, object]:
+-    """Buduje zagregowane podsumowanie Decision Engine na podstawie ewaluacji."""
+-
+-    aggregator = _EvaluationAggregator(evaluations, history_limit=history_limit)
+-    return aggregator.build()
+-
+-
+-class _EvaluationAggregator:
+ ) -> DecisionEngineSummary:
+-    """Buduje zagregowane podsumowanie Decision Engine na podstawie ewaluacji."""
+-
+-    items = list(evaluations)
+-    full_total = len(items)
+-    effective_limit = _resolve_history_limit(history_limit, full_total)
+-    if full_total and effective_limit and effective_limit < full_total:
+-        window_start = full_total - effective_limit
+-        windowed = items[window_start:]
+-    else:
+-        windowed = items
+-    total = len(windowed)
+-    summary: MutableMapping[str, object] = {
+-        "total": total,
+-        "accepted": 0,
+-        "rejected": 0,
+-        "acceptance_rate": 0.0,
+-        "history_limit": effective_limit if effective_limit else full_total,
+-        "history_window": total,
+-        "rejection_reasons": {},
+-        "unique_rejection_reasons": 0,
+-        "unique_risk_flags": 0,
+-        "risk_flags_with_accepts": 0,
+-        "unique_stress_failures": 0,
+-        "stress_failures_with_accepts": 0,
+-        "unique_models": 0,
+-        "models_with_accepts": 0,
+-        "unique_actions": 0,
+-        "actions_with_accepts": 0,
+-        "unique_strategies": 0,
+-        "strategies_with_accepts": 0,
+-        "unique_symbols": 0,
+-        "symbols_with_accepts": 0,
+-        "full_total": full_total,
+-        "current_acceptance_streak": 0,
+-        "current_rejection_streak": 0,
+-        "longest_acceptance_streak": 0,
+-        "longest_rejection_streak": 0,
+-    }
+-    if full_total and full_total != total:
+-        full_accepted = sum(
+-            1 for payload in items if isinstance(payload, Mapping) and bool(payload.get("accepted"))
+-        )
+-
+-        rejected_count = len(self._rejected)
+-        if self._rejected:
+-            rejected_total = sum(self._rejected)
+-            summary[f"rejected_avg_{prefix}"] = rejected_total / rejected_count
+-            summary[f"rejected_sum_{prefix}"] = rejected_total
+-            summary[f"rejected_{prefix}_count"] = rejected_count
+-            _inject_segmented_threshold_metrics(
+-                summary,
+-                self._rejected,
+-                prefix=prefix,
+-                segment="rejected",
+-            )
+-        summary[f"rejected_{base_key}_breaches"] = self._rejected_breaches
+-        summary[f"rejected_{base_key}_breach_rate"] = (
+-            self._rejected_breaches / rejected_count if rejected_count else 0.0
+-        )
+-
++    """Build a validated ``DecisionEngineSummary`` for the provided evaluations."""
+ 
+-METRIC_SETTINGS: Mapping[str, MetricSettings] = {
+-    "net_edge_bps": MetricSettings(
+-        overall=AggregationSpec(
+-            quantiles=((0.5, "median"), (0.9, "p90"), (0.95, "p95")),
+-        ),
+-        segment=AggregationSpec(
+-            quantiles=((0.1, "p10"), (0.5, "median"), (0.9, "p90")),
+-        ),
+-    ),
+-    "cost_bps": MetricSettings(
+-        overall=AggregationSpec(quantiles=((0.5, "median"), (0.9, "p90"))),
+-        segment=AggregationSpec(
+-            quantiles=((0.1, "p10"), (0.5, "median"), (0.9, "p90")),
+-        ),
+-    ),
+-    "expected_probability": MetricSettings(
+-        overall=AggregationSpec(quantiles=((0.5, "median"),), include_minmax=False, include_sum=False),
+-        segment=AggregationSpec(
+-            quantiles=((0.5, "median"),),
+-            include_minmax=False,
+-            include_sum=False,
+-        ),
+-    ),
+-    "expected_return_bps": MetricSettings(
+-        overall=AggregationSpec(quantiles=((0.5, "median"),)),
+-        segment=AggregationSpec(
+-            quantiles=((0.5, "median"), (0.9, "p90")),
+-        ),
+-    ),
+-    "expected_value_bps": MetricSettings(
+-        overall=AggregationSpec(quantiles=((0.5, "median"),)),
+-        segment=AggregationSpec(
+-            quantiles=((0.5, "median"), (0.9, "p90")),
+-        ),
+-    ),
+-    "expected_value_minus_cost_bps": MetricSettings(
+-        overall=AggregationSpec(quantiles=((0.5, "median"),)),
+-        segment=AggregationSpec(
+-            quantiles=((0.5, "median"), (0.9, "p90")),
+-        ),
+-    ),
+-    "notional": MetricSettings(
+-        overall=AggregationSpec(quantiles=((0.5, "median"),)),
+-        segment=AggregationSpec(
+-            quantiles=((0.5, "median"), (0.9, "p90")),
+-        ),
+-    ),
+-    "latency_ms": MetricSettings(
+-        overall=AggregationSpec(
+-            quantiles=((0.5, "median"), (0.9, "p90"), (0.95, "p95")),
+-        ),
+-        segment=AggregationSpec(
+-            quantiles=((0.5, "median"), (0.9, "p90"), (0.95, "p95")),
+-        ),
+-    ),
+-    "model_success_probability": MetricSettings(
+-        overall=AggregationSpec(quantiles=((0.5, "median"),), include_minmax=False, include_sum=False),
+-        segment=AggregationSpec(
+-            quantiles=((0.5, "median"),),
+-            include_minmax=False,
+-            include_sum=False,
+-        ),
+-    ),
+-    "model_expected_return_bps": MetricSettings(
+-        overall=AggregationSpec(quantiles=((0.5, "median"),)),
+-        segment=AggregationSpec(
+-            quantiles=((0.5, "median"), (0.9, "p90")),
+-        ),
+-    ),
+-    "model_expected_value_bps": MetricSettings(
+-        overall=AggregationSpec(quantiles=((0.5, "median"),)),
+-        segment=AggregationSpec(
+-            quantiles=((0.5, "median"), (0.9, "p90")),
+-        ),
+-    ),
+-    "model_expected_value_minus_cost_bps": MetricSettings(
+-        overall=AggregationSpec(quantiles=((0.5, "median"),)),
+-        segment=AggregationSpec(
+-            quantiles=((0.5, "median"), (0.9, "p90")),
+-        ),
+-    ),
+-}
++    aggregator = DecisionSummaryAggregator(evaluations, history_limit=history_limit)
++    summary = dict(aggregator.build_summary())
++    model_payload = dict(summary)
++    model_payload["type"] = "decision_engine_summary"
++    model = DecisionEngineSummary.model_validate(model_payload)
++    _attach_breakdown_namespaces(model)
++    return model
+ 
+ 
+ class DecisionSummaryAggregator:
+-    """Agreguje metryki Decision Engine dla kolekcji ewaluacji."""
+-
+-    breakdown_metric_keys = (
+-        "net_edge_bps",
+-        "cost_bps",
+-        "expected_value_bps",
+-        "expected_value_minus_cost_bps",
+-        "notional",
+-        "latency_ms",
+-    )
+-
+     def __init__(
+         self,
+-        evaluations: Sequence[Mapping[str, object]],
++        evaluations: Sequence[Mapping[str, object]] | Iterable[Mapping[str, object]],
+         *,
+         history_limit: int | None,
+     ) -> None:
+         self._raw_items = list(evaluations)
+         self._items = [payload for payload in self._raw_items if isinstance(payload, Mapping)]
+         self._full_total = len(self._items)
+         self._effective_limit = _resolve_history_limit(history_limit, self._full_total)
+         if (
+             self._full_total
+             and self._effective_limit
+             and self._effective_limit < self._full_total
+         ):
+             window_start = self._full_total - self._effective_limit
+             self._window = self._items[window_start:]
+         else:
+             self._window = self._items
+         self._history_window = len(self._window)
+         self._full_accepted = sum(1 for payload in self._items if bool(payload.get("accepted")))
+ 
+-    def build(self) -> MutableMapping[str, object]:
++    def build_summary(self) -> MutableMapping[str, object]:
+         summary: MutableMapping[str, object] = {
+             "total": self._history_window,
+             "accepted": 0,
+             "rejected": 0,
+             "acceptance_rate": 0.0,
+             "history_limit": self._effective_limit if self._effective_limit else self._full_total,
+             "history_window": self._history_window,
+             "rejection_reasons": {},
+             "unique_rejection_reasons": 0,
+             "unique_risk_flags": 0,
+             "risk_flags_with_accepts": 0,
+             "unique_stress_failures": 0,
+             "stress_failures_with_accepts": 0,
+             "unique_models": 0,
+             "models_with_accepts": 0,
+             "unique_actions": 0,
+             "actions_with_accepts": 0,
+             "unique_strategies": 0,
+             "strategies_with_accepts": 0,
+             "unique_symbols": 0,
+             "symbols_with_accepts": 0,
+             "full_total": self._full_total,
+             "full_accepted": self._full_accepted,
+             "full_rejected": self._full_total - self._full_accepted,
+             "full_acceptance_rate": (
+@@ -915,825 +300,112 @@ class DecisionSummaryAggregator:
+         symbol_totals: Counter[str] = Counter()
+         symbol_accepted: Counter[str] = Counter()
+         model_metric_totals: dict[str, dict[str, _SegmentMetricAccumulator]] = {}
+         action_metric_totals: dict[str, dict[str, _SegmentMetricAccumulator]] = {}
+         strategy_metric_totals: dict[str, dict[str, _SegmentMetricAccumulator]] = {}
+         symbol_metric_totals: dict[str, dict[str, _SegmentMetricAccumulator]] = {}
+         history_generated_at: list[str] = []
+         threshold_margin_values: dict[str, list[float]] = {}
+         accepted_threshold_margin_values: dict[str, list[float]] = {}
+         rejected_threshold_margin_values: dict[str, list[float]] = {}
+         threshold_breach_counts: dict[str, int] = {}
+         accepted_threshold_breach_counts: dict[str, int] = {}
+         rejected_threshold_breach_counts: dict[str, int] = {}
+ 
+         accepted = 0
+         current_acceptance_streak = 0
+         current_rejection_streak = 0
+ 
+         for payload in self._window:
+             if not isinstance(payload, Mapping):
+                 continue
+             is_accepted = bool(payload.get("accepted"))
+             if is_accepted:
+                 accepted += 1
+                 current_acceptance_streak += 1
+-                current_rejection_streak = 0
+-            else:
+-                current_rejection_streak += 1
+-                current_acceptance_streak = 0
+-                for reason in _iter_strings(payload.get("reasons")):
+-                    rejection_reasons[reason] += 1
+-
+-            summary["longest_acceptance_streak"] = max(
+-                summary["longest_acceptance_streak"], current_acceptance_streak
+-            )
+-            summary["longest_rejection_streak"] = max(
+-                summary["longest_rejection_streak"], current_rejection_streak
+-            )
+-
+-            observed_metrics: dict[str, float] = {}
+-            dimension_keys: dict[str, str] = {}
+-
+-            net_edge = coerce_float(payload.get("net_edge_bps"))
+-            if net_edge is not None:
+-                distributions["net_edge_bps"].add(net_edge, accepted=is_accepted)
+-                observed_metrics["net_edge_bps"] = net_edge
+-
+-            cost = coerce_float(payload.get("cost_bps"))
+-            if cost is not None:
+-                distributions["cost_bps"].add(cost, accepted=is_accepted)
+-                observed_metrics["cost_bps"] = cost
+-
+-            model_probability = coerce_float(payload.get("model_success_probability"))
+-            if model_probability is not None:
+-                distributions["model_success_probability"].add(
+-                    model_probability, accepted=is_accepted
+-                )
+-
+-            model_return = coerce_float(payload.get("model_expected_return_bps"))
+-            if model_return is not None:
+-                distributions["model_expected_return_bps"].add(
+-                    model_return, accepted=is_accepted
+-                )
+-            model_expected_value: float | None = None
+-            if model_return is not None and model_probability is not None:
+-                model_expected_value = model_return * model_probability
+-                distributions["model_expected_value_bps"].add(
+-                    model_expected_value, accepted=is_accepted
+-                )
+-                if cost is not None:
+-                    distributions["model_expected_value_minus_cost_bps"].add(
+-                        model_expected_value - cost,
+-                        accepted=is_accepted,
+-                    )
+-            elif model_return is not None and cost is not None:
+-                distributions["model_expected_value_minus_cost_bps"].add(
+-                    model_return - cost,
+-                    accepted=is_accepted,
+-                )
+-
+-            latency_value = coerce_float(payload.get("latency_ms"))
+-            if latency_value is not None:
+-                distributions["latency_ms"].add(latency_value, accepted=is_accepted)
+-                observed_metrics["latency_ms"] = latency_value
+-
+-            for flag in _iter_strings(payload.get("risk_flags")):
+-                risk_flag_counts[flag] += 1
+-        history_limit: int | None = None,
+-    ) -> None:
+-        self._items = list(evaluations)
+-        self.full_total = len(self._items)
+-        self.effective_limit = _resolve_history_limit(history_limit, self.full_total)
+-        if self.full_total and self.effective_limit and self.effective_limit < self.full_total:
+-            start = self.full_total - self.effective_limit
+-            self.windowed = [self._items[index] for index in range(start, self.full_total)]
+-        else:
+-            self.windowed = list(self._items)
+-        self.total = len(self.windowed)
+-
+-        full_accepted = sum(
+-            1
+-            for payload in self._items
+-            if isinstance(payload, Mapping) and bool(payload.get("accepted"))
+-        )
+-        full_rejected = self.full_total - full_accepted
+-        full_acceptance_rate = full_accepted / self.full_total if self.full_total else 0.0
+-
+-        self.summary: MutableMapping[str, object] = {
+-            "total": self.total,
+-            "accepted": 0,
+-            "rejected": 0,
+-            "acceptance_rate": 0.0,
+-            "history_limit": self.effective_limit if self.effective_limit else self.full_total,
+-            "history_window": self.total,
+-            "rejection_reasons": {},
+-            "unique_rejection_reasons": 0,
+-            "unique_risk_flags": 0,
+-            "risk_flags_with_accepts": 0,
+-            "unique_stress_failures": 0,
+-            "stress_failures_with_accepts": 0,
+-            "unique_models": 0,
+-            "models_with_accepts": 0,
+-            "unique_actions": 0,
+-            "actions_with_accepts": 0,
+-            "unique_strategies": 0,
+-            "strategies_with_accepts": 0,
+-            "unique_symbols": 0,
+-            "symbols_with_accepts": 0,
+-            "full_total": self.full_total,
+-            "full_accepted": full_accepted,
+-            "full_rejected": full_rejected,
+-            "full_acceptance_rate": full_acceptance_rate,
+-            "current_acceptance_streak": 0,
+-            "current_rejection_streak": 0,
+-            "longest_acceptance_streak": 0,
+-            "longest_rejection_streak": 0,
+-        }
+-
+-        self.accepted = 0
+-        self.current_acceptance_streak = 0
+-        self.current_rejection_streak = 0
+-        self.longest_acceptance_streak = 0
+-        self.longest_rejection_streak = 0
+-
+-        self.rejection_reasons: Counter[str] = Counter()
+-        self.risk_flag_counts: Counter[str] = Counter()
+-        self.stress_failure_counts: Counter[str] = Counter()
+-        self.risk_flag_totals: Counter[str] = Counter()
+-        self.risk_flag_accepted: Counter[str] = Counter()
+-        self.stress_failure_totals: Counter[str] = Counter()
+-        self.stress_failure_accepted: Counter[str] = Counter()
+-
+-        self.model_usage: Counter[str] = Counter()
+-        self.action_usage: Counter[str] = Counter()
+-        self.strategy_usage: Counter[str] = Counter()
+-        self.symbol_usage: Counter[str] = Counter()
+-
+-        self.model_totals: Counter[str] = Counter()
+-        self.model_accepted: Counter[str] = Counter()
+-        self.action_totals: Counter[str] = Counter()
+-        self.action_accepted: Counter[str] = Counter()
+-        self.strategy_totals: Counter[str] = Counter()
+-        self.strategy_accepted: Counter[str] = Counter()
+-        self.symbol_totals: Counter[str] = Counter()
+-        self.symbol_accepted: Counter[str] = Counter()
+-
+-        self.model_metric_totals: dict[str, dict[str, _SegmentMetricAccumulator]] = {}
+-        self.action_metric_totals: dict[str, dict[str, _SegmentMetricAccumulator]] = {}
+-        self.strategy_metric_totals: dict[str, dict[str, _SegmentMetricAccumulator]] = {}
+-        self.symbol_metric_totals: dict[str, dict[str, _SegmentMetricAccumulator]] = {}
+-
+-        self.metrics = {prefix: SegmentedMetricCollector() for prefix in METRIC_SETTINGS}
+-        self.threshold_collectors: dict[str, ThresholdMarginCollector] = {}
+-
+-        self.history_generated_at: list[str] = []
+-        self.latest_payload: Mapping[str, object] | None = None
+-
+-    def build_summary(self) -> Mapping[str, object]:
+-        for payload in self.windowed:
+-            if isinstance(payload, Mapping):
+-                self.process_payload(payload)
+-        return self.finalize()
+-
+-    def process_payload(self, payload: Mapping[str, object]) -> None:
+-        self.latest_payload = payload
+-        is_accepted = bool(payload.get("accepted"))
+-        if is_accepted:
+-            self.accepted += 1
+-            self.current_acceptance_streak += 1
+-            self.current_rejection_streak = 0
+-        else:
+-            for reason in _iter_strings(payload.get("reasons")):
+-                self.rejection_reasons[str(reason)] += 1
+-            self.current_rejection_streak += 1
+-            self.current_acceptance_streak = 0
+-
+-        self.longest_acceptance_streak = max(
+-            self.longest_acceptance_streak, self.current_acceptance_streak
+-        )
+-        self.longest_rejection_streak = max(
+-            self.longest_rejection_streak, self.current_rejection_streak
+-        )
+-
+-        generated_at = _extract_generated_at(payload)
+-        if generated_at is not None:
+-            self.history_generated_at.append(generated_at)
+-
+-        candidate = payload.get("candidate")
+-        candidate_map: Mapping[str, object] | None = (
+-            candidate if isinstance(candidate, Mapping) else None
+-        )
+-
+-        def candidate_or_payload(key: str) -> float | None:
+-            if candidate_map and key in candidate_map:
+-                value = _coerce_float(candidate_map.get(key))
+-                if value is not None:
+-                    return value
+-            return _coerce_float(payload.get(key))
+-    if total == 0:
+-        return DecisionEngineSummary.model_validate(summary)
+-
+-def _extract_generated_at(payload: Mapping[str, object]) -> str | None:
+-    candidate = payload.get("candidate")
+-    if isinstance(candidate, Mapping):
+-        metadata = _extract_candidate_metadata(candidate)
+-        if metadata:
+-            generated_at = metadata.get("generated_at") or metadata.get("timestamp")
+-            if generated_at is not None:
+-                return str(generated_at)
+-        candidate_generated = candidate.get("generated_at")
+-        if candidate_generated is not None:
+-            return str(candidate_generated)
+-
+-    metadata = payload.get("metadata")
+-    if isinstance(metadata, Mapping):
+-        generated_at = metadata.get("generated_at") or metadata.get("timestamp")
+-        if generated_at is not None:
+-            return str(generated_at)
+-
+-    raw = payload.get("generated_at")
+-    if raw is not None:
+-        return str(raw)
+-    return None
+-
+-    current_acceptance_streak = 0
+-    current_rejection_streak = 0
+-    costs: list[float] = []
+-    probabilities: list[float] = []
+-    expected_returns: list[float] = []
+-    notionals: list[float] = []
+-    model_probabilities: list[float] = []
+-    model_returns: list[float] = []
+-    latencies: list[float] = []
+-
+-def _resolve_history_limit(history_limit: int | None, default: int) -> int:
+-    if history_limit is None:
+-        return default
+-    try:
+-        limit = int(history_limit)
+-    except (TypeError, ValueError):  # pragma: no cover - defensywne parsowanie
+-        return default
+-    if limit <= 0:
+-        return default
+-    return limit
+-
+-
+-def _sorted_counter(counter: Counter[str]) -> dict[str, int]:
+-    return {key: value for key, value in counter.most_common()}
+-
+-
+-def _build_breakdown(
+-    totals: Counter[str],
+-    accepted: Counter[str],
+-    metrics: Mapping[str, Mapping[str, SegmentMetricAccumulator]] | None = None,
+-) -> Mapping[str, Mapping[str, object]]:
+-    breakdown: MutableMapping[str, Mapping[str, object]] = {}
+-    for key, total_count in totals.most_common():
+-        accepted_count = accepted.get(key, 0)
+-        rejected_count = max(total_count - accepted_count, 0)
+-        entry: dict[str, object] = {
+-            "total": total_count,
+-            "accepted": accepted_count,
+-            "rejected": rejected_count,
+-            "acceptance_rate": (accepted_count / total_count) if total_count else 0.0,
+-        }
+-        if metrics and key in metrics:
+-            metric_entries: dict[str, Mapping[str, float | int]] = {}
+-            for metric_key, accumulator in sorted(metrics[key].items()):
+-                metric_entries[metric_key] = accumulator.build_summary()
+-            if metric_entries:
+-                entry["metrics"] = metric_entries
+-        breakdown[key] = entry
+-    return breakdown
+-
+-
+-class DecisionSummaryAggregator:
+-    def __init__(self, evaluations: Sequence[Mapping[str, object]]) -> None:
+-        self._evaluations = evaluations
+-        self._metrics = {
+-            "net_edge_bps": SegmentedMetricCollector(
+-                MetricSpec(
+-                    quantiles_total=((0.5, "median"), (0.9, "p90"), (0.95, "p95")),
+-                    quantiles_segment=((0.1, "p10"), (0.5, "median"), (0.9, "p90")),
+-                    include_minmax_total=True,
+-                    include_minmax_segment=True,
+-                    include_std_total=True,
+-                    include_std_segment=True,
+-                )
+-            ),
+-            "cost_bps": SegmentedMetricCollector(
+-                MetricSpec(
+-                    quantiles_total=((0.5, "median"), (0.9, "p90")),
+-                    quantiles_segment=((0.1, "p10"), (0.5, "median"), (0.9, "p90")),
+-                    include_minmax_total=True,
+-                    include_minmax_segment=True,
+-                    include_std_total=True,
+-                    include_std_segment=True,
+-                )
+-            ),
+-            "expected_probability": SegmentedMetricCollector(
+-                MetricSpec(
+-                    quantiles_total=((0.5, "median"),),
+-                    quantiles_segment=((0.5, "median"),),
+-                    include_std_total=True,
+-                    include_std_segment=True,
+-                    include_sum_total=False,
+-                    include_sum_segment=False,
+-                )
+-            ),
+-            "expected_return_bps": SegmentedMetricCollector(
+-                MetricSpec(
+-                    quantiles_total=((0.5, "median"),),
+-                    quantiles_segment=((0.5, "median"), (0.9, "p90")),
+-                    include_minmax_total=True,
+-                    include_std_total=True,
+-                    include_std_segment=True,
+-                )
+-            ),
+-            "expected_value_bps": SegmentedMetricCollector(
+-                MetricSpec(
+-                    quantiles_total=((0.5, "median"),),
+-                    quantiles_segment=((0.5, "median"), (0.9, "p90")),
+-                    include_minmax_total=True,
+-                    include_std_total=True,
+-                    include_std_segment=True,
+-                )
+-            ),
+-            "expected_value_minus_cost_bps": SegmentedMetricCollector(
+-                MetricSpec(
+-                    quantiles_total=((0.5, "median"),),
+-                    quantiles_segment=((0.5, "median"), (0.9, "p90")),
+-                    include_minmax_total=True,
+-                    include_std_total=True,
+-                    include_std_segment=True,
+-                )
+-            ),
+-            "notional": SegmentedMetricCollector(
+-                MetricSpec(
+-                    quantiles_total=((0.5, "median"),),
+-                    quantiles_segment=((0.5, "median"), (0.9, "p90")),
+-                    include_minmax_total=True,
+-                    include_std_total=True,
+-                    include_std_segment=True,
+-                )
+-            ),
+-            "latency_ms": SegmentedMetricCollector(
+-                MetricSpec(
+-                    quantiles_total=((0.5, "median"), (0.9, "p90"), (0.95, "p95")),
+-                    quantiles_segment=((0.5, "median"), (0.9, "p90"), (0.95, "p95")),
+-                    include_minmax_total=True,
+-                    include_std_total=True,
+-                    include_std_segment=True,
+-                )
+-            ),
+-            "model_success_probability": SegmentedMetricCollector(
+-                MetricSpec(
+-                    quantiles_total=((0.5, "median"),),
+-                    quantiles_segment=((0.5, "median"),),
+-                    include_std_total=True,
+-                    include_std_segment=True,
+-                    include_sum_total=False,
+-                    include_sum_segment=False,
+-                )
+-            ),
+-            "model_expected_return_bps": SegmentedMetricCollector(
+-                MetricSpec(
+-                    quantiles_total=((0.5, "median"),),
+-                    quantiles_segment=((0.5, "median"), (0.9, "p90")),
+-                    include_minmax_total=True,
+-                    include_std_total=True,
+-                    include_std_segment=True,
+-                )
+-            ),
+-            "model_expected_value_bps": SegmentedMetricCollector(
+-                MetricSpec(
+-                    quantiles_total=((0.5, "median"),),
+-                    quantiles_segment=((0.5, "median"), (0.9, "p90")),
+-                    include_minmax_total=True,
+-                    include_std_total=True,
+-                    include_std_segment=True,
+-                )
+-            ),
+-            "model_expected_value_minus_cost_bps": SegmentedMetricCollector(
+-                MetricSpec(
+-                    quantiles_total=((0.5, "median"),),
+-                    quantiles_segment=((0.5, "median"), (0.9, "p90")),
+-                    include_minmax_total=True,
+-                    include_std_total=True,
+-                    include_std_segment=True,
+-                )
+-            ),
+-        }
+-        self._thresholds = ThresholdAggregator()
+-        self._accepted = 0
+-        self._rejection_reasons: Counter[str] = Counter()
+-        self._risk_flag_counts: Counter[str] = Counter()
+-        self._risk_flag_totals: Counter[str] = Counter()
+-        self._risk_flag_accepted: Counter[str] = Counter()
+-        self._stress_failure_counts: Counter[str] = Counter()
+-        self._stress_failure_totals: Counter[str] = Counter()
+-        self._stress_failure_accepted: Counter[str] = Counter()
+-        self._model_totals: Counter[str] = Counter()
+-        self._model_accepted: Counter[str] = Counter()
+-        self._model_metrics: dict[str, dict[str, SegmentMetricAccumulator]] = {}
+-        self._action_totals: Counter[str] = Counter()
+-        self._action_accepted: Counter[str] = Counter()
+-        self._action_metrics: dict[str, dict[str, SegmentMetricAccumulator]] = {}
+-        self._strategy_totals: Counter[str] = Counter()
+-        self._strategy_accepted: Counter[str] = Counter()
+-        self._strategy_metrics: dict[str, dict[str, SegmentMetricAccumulator]] = {}
+-        self._symbol_totals: Counter[str] = Counter()
+-        self._symbol_accepted: Counter[str] = Counter()
+-        self._symbol_metrics: dict[str, dict[str, SegmentMetricAccumulator]] = {}
+-        self._current_acceptance_streak = 0
+-        self._current_rejection_streak = 0
+-        self._longest_acceptance_streak = 0
+-        self._longest_rejection_streak = 0
+-        self._history_start_generated_at: str | None = None
+-        self._latest_payload: Mapping[str, object] | None = None
+-
+-    def build(self) -> MutableMapping[str, object]:
+-        for payload in self._evaluations:
+-            if not isinstance(payload, Mapping):
+-                continue
+-            self._latest_payload = payload
+-            self._process_payload(payload)
+-        total = len(self._evaluations)
+-        summary: MutableMapping[str, object] = {
+-            "total": total,
+-            "accepted": self._accepted,
+-            "rejected": total - self._accepted,
+-            "acceptance_rate": (self._accepted / total) if total else 0.0,
+-            "rejection_reasons": _sorted_counter(self._rejection_reasons),
+-            "unique_rejection_reasons": len(self._rejection_reasons),
+-            "current_acceptance_streak": self._current_acceptance_streak,
+-            "current_rejection_streak": self._current_rejection_streak,
+-            "longest_acceptance_streak": self._longest_acceptance_streak,
+-            "longest_rejection_streak": self._longest_rejection_streak,
+-            "risk_flags_with_accepts": sum(
+-                1 for count in self._risk_flag_accepted.values() if count
+-            ),
+-            "unique_risk_flags": len(self._risk_flag_counts),
+-            "stress_failures_with_accepts": sum(
+-                1 for count in self._stress_failure_accepted.values() if count
+-            ),
+-            "unique_stress_failures": len(self._stress_failure_counts),
+-            "unique_models": len(self._model_totals),
+-            "models_with_accepts": sum(1 for count in self._model_accepted.values() if count),
+-            "unique_actions": len(self._action_totals),
+-            "actions_with_accepts": sum(
+-                1 for count in self._action_accepted.values() if count
+-            ),
+-            "unique_strategies": len(self._strategy_totals),
+-            "strategies_with_accepts": sum(
+-                1 for count in self._strategy_accepted.values() if count
+-            ),
+-            "unique_symbols": len(self._symbol_totals),
+-            "symbols_with_accepts": sum(
+-                1 for count in self._symbol_accepted.values() if count
+-            ),
+-        }
+-        if self._history_start_generated_at is not None:
+-            summary["history_start_generated_at"] = self._history_start_generated_at
+-        if self._risk_flag_counts:
+-            summary["risk_flag_counts"] = _sorted_counter(self._risk_flag_counts)
+-        if self._risk_flag_totals:
+-            summary["risk_flag_breakdown"] = _build_breakdown(
+-                self._risk_flag_totals, self._risk_flag_accepted
+-            )
+-        if self._stress_failure_counts:
+-            summary["stress_failure_counts"] = _sorted_counter(
+-                self._stress_failure_counts
+-            )
+-        if self._stress_failure_totals:
+-            summary["stress_failure_breakdown"] = _build_breakdown(
+-                self._stress_failure_totals, self._stress_failure_accepted
+-            )
+-        if self._model_totals:
+-            summary["model_usage"] = _sorted_counter(self._model_totals)
+-            summary["model_breakdown"] = _build_breakdown(
+-                self._model_totals, self._model_accepted, self._model_metrics
+-            )
+-        if self._action_totals:
+-            summary["action_usage"] = _sorted_counter(self._action_totals)
+-            summary["action_breakdown"] = _build_breakdown(
+-                self._action_totals, self._action_accepted, self._action_metrics
+-            )
+-        if self._strategy_totals:
+-            summary["strategy_usage"] = _sorted_counter(self._strategy_totals)
+-            summary["strategy_breakdown"] = _build_breakdown(
+-                self._strategy_totals,
+-                self._strategy_accepted,
+-                self._strategy_metrics,
+-            )
+-        if self._symbol_totals:
+-            summary["symbol_usage"] = _sorted_counter(self._symbol_totals)
+-            summary["symbol_breakdown"] = _build_breakdown(
+-                self._symbol_totals, self._symbol_accepted, self._symbol_metrics
+-            )
+-
+-        for prefix, collector in self._metrics.items():
+-            collector.inject(summary, prefix)
+-        self._thresholds.inject(summary)
+-        _populate_latest_fields(summary, self._latest_payload)
+-        return summary
+-
+-    def _process_payload(self, payload: Mapping[str, object]) -> None:
+-        is_accepted = bool(payload.get("accepted"))
+-        if is_accepted:
+-            self._accepted += 1
+-            self._current_acceptance_streak += 1
+-            self._current_rejection_streak = 0
+-        else:
+-            for reason in _iter_strings(payload.get("reasons")):
+-                self._rejection_reasons[str(reason)] += 1
+-            self._current_rejection_streak += 1
+-            self._current_acceptance_streak = 0
+-        self._longest_acceptance_streak = max(
+-            self._longest_acceptance_streak, self._current_acceptance_streak
+-        )
+-        self._longest_rejection_streak = max(
+-            self._longest_rejection_streak, self._current_rejection_streak
+-        )
+-
+-        if self._history_start_generated_at is None:
+-            generated_at = _extract_generated_at(payload)
+-            if generated_at is not None:
+-                self._history_start_generated_at = generated_at
+-
+-        observed_metrics: dict[str, float] = {}
+-
+-        net_edge = coerce_float(payload.get("net_edge_bps"))
+-        if net_edge is not None:
+-            self.metrics["net_edge_bps"].add(net_edge, accepted=is_accepted)
+-            self._metrics["net_edge_bps"].add(net_edge, accepted=is_accepted)
+-            observed_metrics["net_edge_bps"] = net_edge
+-
+-        cost = coerce_float(payload.get("cost_bps"))
+-        if cost is not None:
+-            self.metrics["cost_bps"].add(cost, accepted=is_accepted)
+-            observed_metrics["cost_bps"] = cost
+-
+-        latency = candidate_or_payload("latency_ms")
+-        if latency is not None:
+-            self.metrics["latency_ms"].add(latency, accepted=is_accepted)
+-            observed_metrics["latency_ms"] = latency
+-
+-        candidate_probability = candidate_or_payload("expected_probability")
+-        if candidate_probability is not None:
+-            self.metrics["expected_probability"].add(
+-                candidate_probability, accepted=is_accepted
+-            )
+-            observed_metrics["expected_probability"] = candidate_probability
+-
+-        candidate_return = candidate_or_payload("expected_return_bps")
+-        if candidate_return is not None:
+-            self.metrics["expected_return_bps"].add(
+-                candidate_return, accepted=is_accepted
+-            )
+-
+-        candidate_notional = candidate_or_payload("notional")
+-        if candidate_notional is not None:
+-            self.metrics["notional"].add(candidate_notional, accepted=is_accepted)
+-            observed_metrics["notional"] = candidate_notional
+-
+-        if (
+-            candidate_probability is not None
+-            and candidate_return is not None
+-        ):
+-            candidate_expected_value = candidate_probability * candidate_return
+-            self.metrics["expected_value_bps"].add(
+-                candidate_expected_value, accepted=is_accepted
+-            )
+-            observed_metrics["expected_value_bps"] = candidate_expected_value
+-            if cost is not None:
+-                expected_minus_cost = candidate_expected_value - cost
+-                self.metrics["expected_value_minus_cost_bps"].add(
+-                    expected_minus_cost, accepted=is_accepted
+-                )
+-                observed_metrics["expected_value_minus_cost_bps"] = expected_minus_cost
+-
+-        model_probability = _coerce_float(payload.get("model_success_probability"))
+-        if model_probability is not None:
+-            self.metrics["model_success_probability"].add(
+-            self._metrics["cost_bps"].add(cost, accepted=is_accepted)
+-            observed_metrics["cost_bps"] = cost
+-
+-        model_probability = coerce_float(payload.get("model_success_probability"))
+-        if model_probability is not None:
+-            self._metrics["model_success_probability"].add(
+-                model_probability, accepted=is_accepted
+-            )
+-
+-        model_return = coerce_float(payload.get("model_expected_return_bps"))
+-        if model_return is not None:
+-            self.metrics["model_expected_return_bps"].add(
+-                model_return, accepted=is_accepted
+-            )
+-
+-        if model_probability is not None and model_return is not None:
+-            model_expected_value = model_probability * model_return
+-            self.metrics["model_expected_value_bps"].add(
+-                model_expected_value, accepted=is_accepted
+-            )
+-            if cost is not None:
+-                model_expected_minus_cost = model_expected_value - cost
+-                self.metrics["model_expected_value_minus_cost_bps"].add(
+-                    model_expected_minus_cost, accepted=is_accepted
+-                )
+-
+-        for flag in _iter_strings(payload.get("risk_flags")):
+-            key = str(flag)
+-            self.risk_flag_counts[key] += 1
+-            self.risk_flag_totals[key] += 1
+-            if is_accepted:
+-                self.risk_flag_accepted[key] += 1
+-
+-        for failure in _iter_strings(payload.get("stress_failures")):
+-            key = str(failure)
+-            self.stress_failure_counts[key] += 1
+-            self.stress_failure_totals[key] += 1
+-            if is_accepted:
+-                self.stress_failure_accepted[key] += 1
+-
+-        model_key = payload.get("model_name")
+-        if model_key is not None:
+-            key = str(model_key)
+-            self.model_usage[key] += 1
+-            self.model_totals[key] += 1
+-            if is_accepted:
+-                self.model_accepted[key] += 1
+-            self._update_breakdown_metrics(
+-                self.model_metric_totals, key, observed_metrics, accepted=is_accepted
+-            )
+-
+-        def _candidate_key(name: str) -> str | None:
+-            if candidate_map is None:
+-                return None
+-            value = candidate_map.get(name)
+-            return str(value) if value is not None else None
+-
+-        action_key = _candidate_key("action")
+-        if action_key is not None:
+-            self.action_usage[action_key] += 1
+-            self.action_totals[action_key] += 1
+-            if is_accepted:
+-                self.action_accepted[action_key] += 1
+-            self._update_breakdown_metrics(
+-                self.action_metric_totals, action_key, observed_metrics, accepted=is_accepted
+-            )
+-
+-        strategy_key = _candidate_key("strategy")
+-        if strategy_key is not None:
+-            self.strategy_usage[strategy_key] += 1
+-            self.strategy_totals[strategy_key] += 1
+-            if is_accepted:
+-                self.strategy_accepted[strategy_key] += 1
+-            self._update_breakdown_metrics(
+-                self.strategy_metric_totals,
+-                strategy_key,
+-                observed_metrics,
+-                accepted=is_accepted,
+-            )
+-
+-        symbol_key = _candidate_key("symbol")
+-        if symbol_key is not None:
+-            self.symbol_usage[symbol_key] += 1
+-            self.symbol_totals[symbol_key] += 1
+-            if is_accepted:
+-                self.symbol_accepted[symbol_key] += 1
+-            self._update_breakdown_metrics(
+-                self.symbol_metric_totals,
+-                symbol_key,
+-                observed_metrics,
+-                accepted=is_accepted,
+-            )
+-
+-        thresholds_payload = payload.get("thresholds")
+-        thresholds_map = (
+-            _normalize_thresholds(thresholds_payload)
+-            if isinstance(thresholds_payload, Mapping)
+-            else None
+-        )
+-        if thresholds_map:
+-            for threshold_key, (metric_key, limit_type, margin_prefix) in _THRESHOLD_DEFINITIONS.items():
+-                threshold_value = thresholds_map.get(threshold_key)
+-                observed_value = observed_metrics.get(metric_key)
+-                if threshold_value is None or observed_value is None:
+-                    continue
+-                if limit_type == "min":
+-                    margin = observed_value - threshold_value
+-                    breached = observed_value < threshold_value
+-                else:
+-                    margin = threshold_value - observed_value
+-                    breached = observed_value > threshold_value
+-                collector = self.threshold_collectors.setdefault(
+-                    margin_prefix, ThresholdMarginCollector()
+-                )
+-                collector.add(margin, accepted=is_accepted, breached=breached)
+-
+-    def finalize(self) -> Mapping[str, object]:
+-        summary = self.summary
+-        summary["accepted"] = self.accepted
+-        summary["rejected"] = self.total - self.accepted
+-        summary["acceptance_rate"] = self.accepted / self.total if self.total else 0.0
+-        summary["rejection_reasons"] = dict(
+-            sorted(self.rejection_reasons.items(), key=lambda item: item[1], reverse=True)
+-        )
+-        summary["unique_rejection_reasons"] = len(summary["rejection_reasons"])
+-        summary["current_acceptance_streak"] = self.current_acceptance_streak
+-        summary["current_rejection_streak"] = self.current_rejection_streak
+-        summary["longest_acceptance_streak"] = self.longest_acceptance_streak
+-        summary["longest_rejection_streak"] = self.longest_rejection_streak
+-
+-        if self.history_generated_at:
+-            summary["history_start_generated_at"] = self.history_generated_at[0]
+-
+-        for prefix, settings in METRIC_SETTINGS.items():
+-            self.metrics[prefix].inject(summary, prefix, settings)
+-
+-        for prefix, collector in self.threshold_collectors.items():
+-            collector.inject(summary, prefix)
++                current_rejection_streak = 0
++            else:
++                current_rejection_streak += 1
++                current_acceptance_streak = 0
++                for reason in _iter_strings(payload.get("reasons")):
++                    rejection_reasons[reason] += 1
+ 
+-        if self.risk_flag_counts:
+-            summary["risk_flag_counts"] = dict(
+-                sorted(self.risk_flag_counts.items(), key=lambda item: item[1], reverse=True)
++            summary["longest_acceptance_streak"] = max(
++                summary["longest_acceptance_streak"], current_acceptance_streak
+             )
+-        summary["unique_risk_flags"] = len(self.risk_flag_counts)
+-        summary["risk_flags_with_accepts"] = sum(
+-            1 for count in self.risk_flag_accepted.values() if count
+-            self._metrics["model_expected_return_bps"].add(
+-                model_return, accepted=is_accepted
++            summary["longest_rejection_streak"] = max(
++                summary["longest_rejection_streak"], current_rejection_streak
+             )
+ 
+-        if model_return is not None and model_probability is not None:
+-            model_expected_value = model_return * model_probability
+-            self._metrics["model_expected_value_bps"].add(
+-                model_expected_value, accepted=is_accepted
+-            )
++            observed_metrics: dict[str, float] = {}
++            dimension_keys: dict[str, str] = {}
++
++            net_edge = coerce_float(payload.get("net_edge_bps"))
++            if net_edge is not None:
++                distributions["net_edge_bps"].add(net_edge, accepted=is_accepted)
++                observed_metrics["net_edge_bps"] = net_edge
++
++            cost = coerce_float(payload.get("cost_bps"))
+             if cost is not None:
+-                self._metrics["model_expected_value_minus_cost_bps"].add(
+-                    model_expected_value - cost, accepted=is_accepted
+-                )
++                distributions["cost_bps"].add(cost, accepted=is_accepted)
++                observed_metrics["cost_bps"] = cost
+ 
+-        candidate = payload.get("candidate")
+-        candidate_probability = None
+-        candidate_return = None
+-        candidate_notional = None
+-        latency_value = coerce_float(payload.get("latency_ms"))
+-        candidate_latency = None
+-        action_key: object | None = None
+-        strategy_key: object | None = None
+-        symbol_key: object | None = None
+-
+-        if isinstance(candidate, Mapping):
+-            candidate_probability = coerce_float(candidate.get("expected_probability"))
+-            if candidate_probability is not None:
+-                self._metrics["expected_probability"].add(
+-                    candidate_probability, accepted=is_accepted
++            model_probability = coerce_float(payload.get("model_success_probability"))
++            if model_probability is not None:
++                distributions["model_success_probability"].add(
++                    model_probability, accepted=is_accepted
+                 )
+-                observed_metrics["expected_probability"] = candidate_probability
+ 
+-            candidate_return = coerce_float(candidate.get("expected_return_bps"))
+-            if candidate_return is not None:
+-                self._metrics["expected_return_bps"].add(
+-                    candidate_return, accepted=is_accepted
++            model_return = coerce_float(payload.get("model_expected_return_bps"))
++            if model_return is not None:
++                distributions["model_expected_return_bps"].add(
++                    model_return, accepted=is_accepted
+                 )
+-
+-            if candidate_probability is not None and candidate_return is not None:
+-                expected_value = candidate_return * candidate_probability
+-                self._metrics["expected_value_bps"].add(
+-                    expected_value, accepted=is_accepted
++            model_expected_value: float | None = None
++            if model_return is not None and model_probability is not None:
++                model_expected_value = model_return * model_probability
++                distributions["model_expected_value_bps"].add(
++                    model_expected_value, accepted=is_accepted
++                )
++                if cost is not None:
++                    distributions["model_expected_value_minus_cost_bps"].add(
++                        model_expected_value - cost,
++                        accepted=is_accepted,
++                    )
++            elif model_return is not None and cost is not None:
++                distributions["model_expected_value_minus_cost_bps"].add(
++                    model_return - cost,
++                    accepted=is_accepted,
+                 )
+-                observed_metrics["expected_value_bps"] = expected_value
+-        candidate = payload.get("candidate")
+-        if isinstance(candidate, Mapping):
+-            probability = _coerce_float(candidate.get("expected_probability"))
+-            if probability is not None:
+-                probabilities.append(probability)
+-                observed_metrics["expected_probability"] = probability
++
++            latency_value = coerce_float(payload.get("latency_ms"))
++            if latency_value is not None:
++                distributions["latency_ms"].add(latency_value, accepted=is_accepted)
++                observed_metrics["latency_ms"] = latency_value
++
++            for flag in _iter_strings(payload.get("risk_flags")):
++                risk_flag_counts[flag] += 1
+                 if is_accepted:
+                     risk_flag_accepted[flag] += 1
+ 
+             for failure in _iter_strings(payload.get("stress_failures")):
+                 stress_failure_counts[failure] += 1
+                 if is_accepted:
+                     stress_failure_accepted[failure] += 1
+ 
+             model_name = payload.get("model_name")
+             if model_name is not None:
+                 model_key = str(model_name)
+                 model_usage[model_key] += 1
+                 model_totals[model_key] += 1
+                 if is_accepted:
+                     model_accepted[model_key] += 1
+                 dimension_keys["model"] = model_key
+ 
+             thresholds_map = _normalize_thresholds(payload.get("thresholds"))
+ 
+             candidate = payload.get("candidate")
+             candidate_probability: float | None = None
+             candidate_return: float | None = None
+             candidate_notional: float | None = None
+             candidate_latency: float | None = None
+             if isinstance(candidate, Mapping):
+@@ -1879,142 +551,50 @@ class DecisionSummaryAggregator:
+                     )
+                     _update_breakdown_metric(
+                         strategy_metric_totals,
+                         dimension_keys.get("strategy"),
+                         metric_name,
+                         metric_value,
+                         accepted=is_accepted,
+                     )
+                     _update_breakdown_metric(
+                         symbol_metric_totals,
+                         dimension_keys.get("symbol"),
+                         metric_name,
+                         metric_value,
+                         accepted=is_accepted,
+                     )
+ 
+             generated_at = _extract_generated_at(payload)
+             if generated_at is not None:
+                 history_generated_at.append(generated_at)
+ 
+         summary["accepted"] = accepted
+         summary["rejected"] = summary["total"] - accepted
+         summary["acceptance_rate"] = accepted / summary["total"] if summary["total"] else 0.0
+         summary["rejection_reasons"] = dict(
+             sorted(rejection_reasons.items(), key=lambda item: item[1], reverse=True)
+-                    accepted_expected_values.append(candidate_expected_value)
+-                else:
+-                    rejected_expected_values.append(candidate_expected_value)
+-                if cost is not None:
+-                    expected_minus_cost = expected_value - cost
+-                    self._metrics["expected_value_minus_cost_bps"].add(
+-                        expected_minus_cost, accepted=is_accepted
+-                    )
+-                    observed_metrics[
+-                        "expected_value_minus_cost_bps"
+-                    ] = expected_minus_cost
+-
+-            candidate_notional = coerce_float(candidate.get("notional"))
+-            if candidate_notional is not None:
+-                self._metrics["notional"].add(
+-                    candidate_notional, accepted=is_accepted
+-                )
+-                observed_metrics["notional"] = candidate_notional
+-
+-            candidate_latency = coerce_float(candidate.get("latency_ms"))
+-            if latency_value is None and candidate_latency is not None:
+-                latency_value = candidate_latency
+-
+-            action_key = candidate.get("action")
+-            strategy_key = candidate.get("strategy")
+-            symbol_key = candidate.get("symbol")
+-
+-        if latency_value is None and candidate_latency is not None:
+-            latency_value = candidate_latency
+-
+-        if latency_value is not None:
+-            self._metrics["latency_ms"].add(latency_value, accepted=is_accepted)
+-            observed_metrics["latency_ms"] = latency_value
+-
+-        self._register_dimension(
+-            action_key,
+-            self._action_totals,
+-            self._action_accepted,
+-            self._action_metrics,
+-            is_accepted,
+-            observed_metrics,
+-                if margin < 0:
+-                    threshold_breach_counts[base_key] = (
+-                        threshold_breach_counts.get(base_key, 0) + 1
+-                    )
+-                    if is_accepted:
+-                        accepted_threshold_breach_counts[base_key] = (
+-                            accepted_threshold_breach_counts.get(base_key, 0) + 1
+-                        )
+-                    else:
+-                        rejected_threshold_breach_counts[base_key] = (
+-                            rejected_threshold_breach_counts.get(base_key, 0) + 1
+-                        )
+-    summary["accepted"] = accepted
+-    summary["rejected"] = total - accepted
+-    summary["acceptance_rate"] = accepted / total if total else 0.0
+-    summary["rejection_reasons"] = dict(
+-        sorted(rejection_reasons.items(), key=lambda item: item[1], reverse=True)
+-    )
+-    summary["unique_rejection_reasons"] = len(summary["rejection_reasons"])
+-    summary["current_acceptance_streak"] = current_acceptance_streak
+-    summary["current_rejection_streak"] = current_rejection_streak
+-
+-    if net_edges:
+-        total_net_edge = sum(net_edges)
+-        summary["avg_net_edge_bps"] = total_net_edge / len(net_edges)
+-        summary["sum_net_edge_bps"] = total_net_edge
+-    if costs:
+-        total_cost = sum(costs)
+-        summary["avg_cost_bps"] = total_cost / len(costs)
+-        summary["sum_cost_bps"] = total_cost
+-    if probabilities:
+-        summary["avg_expected_probability"] = sum(probabilities) / len(probabilities)
+-    if expected_returns:
+-        total_expected_return = sum(expected_returns)
+-        summary["avg_expected_return_bps"] = (
+-            total_expected_return / len(expected_returns)
+-        )
+-        summary["sum_expected_return_bps"] = total_expected_return
+-    if expected_values:
+-        total_expected_value = sum(expected_values)
+-        summary["avg_expected_value_bps"] = total_expected_value / len(
+-            expected_values
+-        )
+-        summary["sum_expected_value_bps"] = total_expected_value
+-    if expected_values_minus_costs:
+-        total_expected_value_minus_cost = sum(expected_values_minus_costs)
+-        summary["avg_expected_value_minus_cost_bps"] = (
+-            total_expected_value_minus_cost / len(expected_values_minus_costs)
+-        )
+-        summary["sum_expected_value_minus_cost_bps"] = (
+-            total_expected_value_minus_cost
+         )
+         summary["unique_rejection_reasons"] = len(summary["rejection_reasons"])
+         summary["current_acceptance_streak"] = current_acceptance_streak
+         summary["current_rejection_streak"] = current_rejection_streak
+ 
+         for prefix, accumulator in distributions.items():
+             _inject_metric_summary(summary, prefix, accumulator, _METRIC_SPECS[prefix])
+ 
+         summary["unique_models"] = len(model_usage)
+         summary["models_with_accepts"] = sum(1 for count in model_accepted.values() if count)
+         if model_usage:
+             summary["model_usage"] = dict(
+                 sorted(model_usage.items(), key=lambda item: item[1], reverse=True)
+             )
+ 
+         summary["unique_actions"] = len(action_usage)
+         summary["actions_with_accepts"] = sum(
+             1 for count in action_accepted.values() if count
+         )
+         if action_usage:
+             summary["action_usage"] = dict(
+                 sorted(action_usage.items(), key=lambda item: item[1], reverse=True)
+             )
+ 
+         summary["unique_strategies"] = len(strategy_usage)
+@@ -2075,50 +655,83 @@ class DecisionSummaryAggregator:
+             )
+         if symbol_totals:
+             summary["symbol_breakdown"] = _build_breakdown(
+                 symbol_totals, symbol_accepted, symbol_metric_totals
+             )
+ 
+         if history_generated_at:
+             summary["history_start_generated_at"] = history_generated_at[0]
+ 
+         _inject_threshold_metrics(
+             summary,
+             threshold_margin_values,
+             accepted_threshold_margin_values,
+             rejected_threshold_margin_values,
+             threshold_breach_counts,
+             accepted_threshold_breach_counts,
+             rejected_threshold_breach_counts,
+         )
+ 
+         _inject_latest_snapshot(summary, self._window[-1] if self._window else None)
+ 
+         return summary
+ 
+ 
+ 
++def _attach_breakdown_namespaces(model: DecisionEngineSummary) -> None:
++    for key in (
++        "model_breakdown",
++        "action_breakdown",
++        "strategy_breakdown",
++        "symbol_breakdown",
++    ):
++        breakdown = getattr(model, key, None)
++        if isinstance(breakdown, dict):
++            setattr(
++                model,
++                key,
++                {
++                    name: _namespace_breakdown(entry)
++                    for name, entry in breakdown.items()
++                    if isinstance(entry, Mapping)
++                },
++            )
++
++
++def _namespace_breakdown(entry: Mapping[str, object]) -> _AttrDict:
++    data = dict(entry)
++    metrics = data.get("metrics")
++    if isinstance(metrics, Mapping):
++        data["metrics"] = {
++            metric_name: _AttrDict(metric_values)
++            for metric_name, metric_values in metrics.items()
++            if isinstance(metric_values, Mapping)
++        }
++    return _AttrDict(data)
++
++
++
+ def _update_breakdown_metric(
+     container: MutableMapping[str, dict[str, _SegmentMetricAccumulator]] | None,
+     key: str | None,
+     metric: str,
+     value: float,
+     *,
+     accepted: bool,
+ ) -> None:
+     if container is None or key is None:
+         return
+     metric_map = container.setdefault(key, {})
+     accumulator = metric_map.get(metric)
+     if accumulator is None:
+         accumulator = _SegmentMetricAccumulator()
+         metric_map[metric] = accumulator
+     accumulator.update(value, accepted=accepted)
+ 
+ 
+ def _inject_metric_summary(
+     summary: MutableMapping[str, object],
+     prefix: str,
+     accumulator: _DistributionAccumulator,
+     spec: _MetricSpec,
+ ) -> None:
+     values = accumulator.total
+@@ -2324,360 +937,71 @@ def _inject_latest_snapshot(
+     latest_reasons = list(_iter_strings(payload.get("reasons")))
+     if latest_reasons:
+         summary["latest_reasons"] = latest_reasons
+ 
+     latest_risk_flags = list(_iter_strings(payload.get("risk_flags")))
+     if latest_risk_flags:
+         summary["latest_risk_flags"] = latest_risk_flags
+ 
+     latest_failures = list(_iter_strings(payload.get("stress_failures")))
+     if latest_failures:
+         summary["latest_stress_failures"] = latest_failures
+ 
+     model_selection = payload.get("model_selection")
+     if isinstance(model_selection, Mapping):
+         summary["latest_model_selection"] = {
+             str(key): model_selection[key] for key in model_selection
+         }
+ 
+     candidate = payload.get("candidate")
+     candidate_probability: float | None = None
+     candidate_return: float | None = None
+     candidate_notional: float | None = None
+     candidate_latency: float | None = None
+     if isinstance(candidate, Mapping):
+         candidate_payload: MutableMapping[str, object] = {}
+-        self._register_dimension(
+-            strategy_key,
+-            self._strategy_totals,
+-            self._strategy_accepted,
+-            self._strategy_metrics,
+-            is_accepted,
+-            observed_metrics,
+-        )
+-        self._register_dimension(
+-            symbol_key,
+-            self._symbol_totals,
+-            self._symbol_accepted,
+-            self._symbol_metrics,
+-            is_accepted,
+-            observed_metrics,
+-        )
+-        if self.risk_flag_totals:
+-            summary["risk_flag_breakdown"] = self._build_breakdown(
+-                self.risk_flag_totals, self.risk_flag_accepted
+-            )
+-
+-        if self.stress_failure_counts:
+-            summary["stress_failure_counts"] = dict(
+-                sorted(
+-                    self.stress_failure_counts.items(), key=lambda item: item[1], reverse=True
+-                )
+-            )
+-        summary["unique_stress_failures"] = len(self.stress_failure_counts)
+-        summary["stress_failures_with_accepts"] = sum(
+-            1 for count in self.stress_failure_accepted.values() if count
+-        )
+-        if self.stress_failure_totals:
+-            summary["stress_failure_breakdown"] = self._build_breakdown(
+-                self.stress_failure_totals, self.stress_failure_accepted
+-            )
+-
+-        summary["unique_models"] = len(self.model_usage)
+-        summary["models_with_accepts"] = sum(
+-            1 for count in self.model_accepted.values() if count
+-        model_name = payload.get("model_name")
+-        self._register_dimension(
+-            model_name,
+-            self._model_totals,
+-            self._model_accepted,
+-            self._model_metrics,
+-            is_accepted,
+-            observed_metrics,
+-        )
+-        if self.model_usage:
+-            summary["model_usage"] = dict(
+-                sorted(self.model_usage.items(), key=lambda item: item[1], reverse=True)
+-            )
+-        if self.model_totals:
+-            summary["model_breakdown"] = self._build_breakdown(
+-                self.model_totals, self.model_accepted, self.model_metric_totals
+-            )
+-
+-        summary["unique_actions"] = len(self.action_usage)
+-        summary["actions_with_accepts"] = sum(
+-            1 for count in self.action_accepted.values() if count
+-        )
+-        if self.action_usage:
+-            summary["action_usage"] = dict(
+-                sorted(self.action_usage.items(), key=lambda item: item[1], reverse=True)
+-            )
+-        if self.action_totals:
+-            summary["action_breakdown"] = self._build_breakdown(
+-                self.action_totals, self.action_accepted, self.action_metric_totals
+-            )
+-
+-        summary["unique_strategies"] = len(self.strategy_usage)
+-        summary["strategies_with_accepts"] = sum(
+-            1 for count in self.strategy_accepted.values() if count
+-        )
+-        if self.strategy_usage:
+-            summary["strategy_usage"] = dict(
+-                sorted(self.strategy_usage.items(), key=lambda item: item[1], reverse=True)
+-            )
+-        if self.strategy_totals:
+-            summary["strategy_breakdown"] = self._build_breakdown(
+-                self.strategy_totals, self.strategy_accepted, self.strategy_metric_totals
+-            )
+-
+-        summary["unique_symbols"] = len(self.symbol_usage)
+-        summary["symbols_with_accepts"] = sum(
+-            1 for count in self.symbol_accepted.values() if count
+-        )
+-        if self.symbol_usage:
+-            summary["symbol_usage"] = dict(
+-                sorted(self.symbol_usage.items(), key=lambda item: item[1], reverse=True)
+-            )
+-        if self.symbol_totals:
+-            summary["symbol_breakdown"] = self._build_breakdown(
+-                self.symbol_totals, self.symbol_accepted, self.symbol_metric_totals
+-            )
+-
+-        if self.latest_payload is not None:
+-            self._inject_latest_payload_details(self.latest_payload, summary)
+-
+-        return summary
+-
+-    def _update_breakdown_metrics(
+-        self,
+-        container: dict[str, dict[str, _SegmentMetricAccumulator]],
+-        key: str,
+-        observed_metrics: Mapping[str, float],
+-        *,
+-        accepted: bool,
+-    ) -> None:
+-        metric_map = container.setdefault(key, {})
+-        for metric in self.breakdown_metric_keys:
+-            value = observed_metrics.get(metric)
+-            if value is None:
+-                continue
+-            accumulator = metric_map.get(metric)
+-            if accumulator is None:
+-                accumulator = _SegmentMetricAccumulator()
+-                metric_map[metric] = accumulator
+-            accumulator.update(value, accepted=accepted)
+-
+-    def _build_breakdown(
+-        self,
+-        totals: Counter[str],
+-        accepted_counts: Counter[str],
+-        metrics: Mapping[str, Mapping[str, _SegmentMetricAccumulator]] | None = None,
+-    ) -> Mapping[str, Mapping[str, object]]:
+-        breakdown: MutableMapping[str, Mapping[str, object]] = {}
+-        for key, total_count in totals.most_common():
+-            accepted_count = accepted_counts.get(key, 0)
+-            rejected_count = max(total_count - accepted_count, 0)
+-            entry: dict[str, object] = {
+-                "total": total_count,
+-                "accepted": accepted_count,
+-                "rejected": rejected_count,
+-                "acceptance_rate": (accepted_count / total_count) if total_count else 0.0,
+-            }
+-            if metrics and key in metrics:
+-                metric_entries: dict[str, Mapping[str, float | int]] = {}
+-                for metric_key, accumulator in metrics[key].items():
+-                    metric_entries[metric_key] = accumulator.build_summary()
+-                if metric_entries:
+-                    entry["metrics"] = metric_entries
+-            breakdown[key] = entry
+-        return breakdown
+-
+-    def _inject_latest_payload_details(
+-        self,
+-        payload: Mapping[str, object],
+-        summary: MutableMapping[str, object],
+-    ) -> None:
+-        model_name = payload.get("model_name")
+-        if model_name is not None:
+-            summary["latest_model"] = str(model_name)
+-
+-        summary["latest_status"] = (
+-            "accepted" if bool(payload.get("accepted")) else "rejected"
+-        )
+-
+-        net_edge = _coerce_float(payload.get("net_edge_bps"))
+-        if net_edge is not None:
+-            summary["latest_net_edge_bps"] = net_edge
+-
+-        cost = _coerce_float(payload.get("cost_bps"))
+-        if cost is not None:
+-            summary["latest_cost_bps"] = cost
+-
+-        model_return = _coerce_float(payload.get("model_expected_return_bps"))
+-        model_probability = _coerce_float(payload.get("model_success_probability"))
+-        if model_return is not None:
+-            summary["latest_model_expected_return_bps"] = model_return
+-        if model_probability is not None:
+-            summary["latest_model_success_probability"] = model_probability
+-        if model_return is not None and model_probability is not None:
+-            latest_model_expected_value = model_return * model_probability
+-            summary["latest_model_expected_value_bps"] = latest_model_expected_value
+-            if cost is not None:
+-                summary["latest_model_expected_value_minus_cost_bps"] = (
+-                    latest_model_expected_value - cost
+-        for flag in _iter_strings(payload.get("risk_flags")):
+-            key = str(flag)
+-            self._risk_flag_counts[key] += 1
+-            self._risk_flag_totals[key] += 1
+-            if is_accepted:
+-                self._risk_flag_accepted[key] += 1
+-
+-        for failure in _iter_strings(payload.get("stress_failures")):
+-            key = str(failure)
+-            self._stress_failure_counts[key] += 1
+-            self._stress_failure_totals[key] += 1
+-            if is_accepted:
+-                self._stress_failure_accepted[key] += 1
+-
+-        thresholds_payload = payload.get("thresholds")
+-        normalized_thresholds = _normalize_thresholds(
+-            thresholds_payload if isinstance(thresholds_payload, Mapping) else None
+-        )
+-        self._thresholds.add(normalized_thresholds, observed_metrics, accepted=is_accepted)
+-
+-    def _register_dimension(
+-        self,
+-        raw_key: object,
+-        totals: Counter[str],
+-        accepted: Counter[str],
+-        metrics: dict[str, dict[str, SegmentMetricAccumulator]],
+-        is_accepted: bool,
+-        observed_metrics: Mapping[str, float],
+-    ) -> None:
+-        if raw_key is None:
+-            return
+-        key = str(raw_key)
+-        totals[key] += 1
+-        if is_accepted:
+-            accepted[key] += 1
+-        if not observed_metrics:
+-            return
+-        metric_map = metrics.setdefault(key, {})
+-        for metric_key, value in observed_metrics.items():
+-            if metric_key not in _BREAKDOWN_METRIC_KEYS:
+-                continue
+-            accumulator = metric_map.get(metric_key)
+-            if accumulator is None:
+-                accumulator = SegmentMetricAccumulator()
+-                metric_map[metric_key] = accumulator
+-            accumulator.update(value, accepted=is_accepted)
+-
+-
+-def _populate_latest_fields(
+-    summary: MutableMapping[str, object],
+-    payload: Mapping[str, object] | None,
+-) -> None:
+-    if not payload:
+-        return
+-    summary["latest_status"] = (
+-        "accepted" if bool(payload.get("accepted")) else "rejected"
+-    )
+-    model_name = payload.get("model_name")
+-    if model_name is not None:
+-        summary["latest_model"] = str(model_name)
+-
+-    latest_net_edge = coerce_float(payload.get("net_edge_bps"))
+-    if latest_net_edge is not None:
+-        summary["latest_net_edge_bps"] = latest_net_edge
+-
+-    latest_cost = coerce_float(payload.get("cost_bps"))
+-    if latest_cost is not None:
+-        summary["latest_cost_bps"] = latest_cost
+-
+-    latest_model_return = coerce_float(payload.get("model_expected_return_bps"))
+-    if latest_model_return is not None:
+-        summary["latest_model_expected_return_bps"] = latest_model_return
+-    latest_payload = windowed[-1]
+-    if latencies:
+-        summary["avg_latency_ms"] = sum(latencies) / len(latencies)
+-    if isinstance(latest_payload, Mapping):
+-        latest_model = latest_payload.get("model_name")
+-        if latest_model:
+-            summary["latest_model"] = str(latest_model)
+-
+-    latest_model_probability = coerce_float(payload.get("model_success_probability"))
+-    if latest_model_probability is not None:
+-        summary["latest_model_success_probability"] = latest_model_probability
+-
+-    if latest_model_return is not None and latest_model_probability is not None:
+-        latest_model_expected_value = latest_model_return * latest_model_probability
+-        summary["latest_model_expected_value_bps"] = latest_model_expected_value
+-        if latest_cost is not None:
+-            summary["latest_model_expected_value_minus_cost_bps"] = (
+-                latest_model_expected_value - latest_cost
+-            )
+-
+-    candidate = payload.get("candidate")
+-    candidate_payload: MutableMapping[str, object] = {}
+-    candidate_probability = None
+-    candidate_return = None
+-    candidate_notional = None
+-    candidate_latency = None
+-
+-    if isinstance(candidate, Mapping):
+         for key in ("symbol", "action", "strategy"):
+             value = candidate.get(key)
+             if value is not None:
+                 candidate_payload[key] = value
+         candidate_probability = coerce_float(candidate.get("expected_probability"))
+         if candidate_probability is not None:
+             candidate_payload["expected_probability"] = candidate_probability
+             summary["latest_expected_probability"] = candidate_probability
+         candidate_return = coerce_float(candidate.get("expected_return_bps"))
+         if candidate_return is not None:
+             candidate_payload["expected_return_bps"] = candidate_return
+             summary["latest_expected_return_bps"] = candidate_return
+         candidate_notional = coerce_float(candidate.get("notional"))
+         if candidate_notional is not None:
+             candidate_payload["notional"] = candidate_notional
+             summary["latest_notional"] = candidate_notional
+         candidate_latency = coerce_float(candidate.get("latency_ms"))
+         if candidate_latency is not None:
+             candidate_payload["latency_ms"] = candidate_latency
+             if "latest_latency_ms" not in summary:
+                 summary["latest_latency_ms"] = candidate_latency
+-            summary["latest_expected_probability"] = candidate_probability
+-        candidate_return = coerce_float(candidate.get("expected_return_bps"))
+-        if candidate_return is not None:
+-            summary["latest_expected_return_bps"] = candidate_return
+-        candidate_notional = coerce_float(candidate.get("notional"))
+-        if candidate_notional is not None:
+-            summary["latest_notional"] = candidate_notional
+-        candidate_latency = coerce_float(candidate.get("latency_ms"))
+-        metadata = _extract_candidate_metadata(candidate)
+-        if metadata:
+-            candidate_payload.setdefault("metadata", metadata)
+         if (
+             candidate_probability is not None
+             and candidate_return is not None
+         ):
+             candidate_expected_value = candidate_probability * candidate_return
+             candidate_payload["expected_value_bps"] = candidate_expected_value
+             summary["latest_expected_value_bps"] = candidate_expected_value
+             if latest_cost is not None:
+                 summary["latest_expected_value_minus_cost_bps"] = (
+                     candidate_expected_value - latest_cost
+                 )
+         if candidate_payload:
+             summary["latest_candidate"] = dict(candidate_payload)
+         metadata = _extract_candidate_metadata(candidate)
+         generated_at = None
+         if metadata:
+             generated_at = metadata.get("generated_at") or metadata.get("timestamp")
+         if generated_at is None:
+             generated_at = candidate.get("generated_at")
+         if generated_at is not None:
+             summary["latest_generated_at"] = str(generated_at)
+ 
+     if "latest_generated_at" not in summary:
+         generated_at = _extract_generated_at(payload)
+         if generated_at is not None:
+@@ -2837,306 +1161,25 @@ def _inject_distribution_metrics(
+         return
+     sorted_values = sorted(values)
+     for quantile, label in quantiles:
+         summary[f"{label}_{prefix}"] = _compute_quantile(sorted_values, quantile)
+ 
+ 
+ def _compute_std(values: Sequence[float]) -> float:
+     if not values:
+         raise ValueError("Brak wartości do policzenia odchylenia standardowego")
+     mean = sum(values) / len(values)
+     variance = sum((value - mean) ** 2 for value in values) / len(values)
+     return math.sqrt(variance)
+ 
+ 
+ def _inject_std_metric(
+     summary: MutableMapping[str, object],
+     values: Sequence[float],
+     *,
+     prefix: str,
+ ) -> None:
+     if not values:
+         return
+     summary[f"std_{prefix}"] = _compute_std(values)
+ 
+ 
+-            expected_value = candidate_return * candidate_probability
+-            candidate_payload["expected_value_bps"] = expected_value
+-            summary["latest_expected_value_bps"] = expected_value
+-            if latest_cost is not None:
+-                summary["latest_expected_value_minus_cost_bps"] = (
+-                    expected_value - latest_cost
+-                )
+-        if candidate_payload:
+-            summary["latest_candidate"] = candidate_payload
+-
+-    latest_latency = coerce_float(payload.get("latency_ms"))
+-    if latest_latency is None and candidate_latency is not None:
+-        latest_latency = candidate_latency
+-    if latest_latency is not None:
+-        summary["latest_latency_ms"] = latest_latency
+-
+-    thresholds = _normalize_thresholds(payload.get("thresholds"))
+-    if thresholds:
+-        summary["latest_thresholds"] = dict(thresholds)
+-
+-    reasons = list(_iter_strings(payload.get("reasons")))
+-    if reasons:
+-        summary["latest_reasons"] = reasons
+-
+-    risk_flags = list(_iter_strings(payload.get("risk_flags")))
+-    if risk_flags:
+-        summary["latest_risk_flags"] = risk_flags
+-
+-    stress_failures = list(_iter_strings(payload.get("stress_failures")))
+-    if stress_failures:
+-        summary["latest_stress_failures"] = stress_failures
+-
+-    model_selection = payload.get("model_selection")
+-    if isinstance(model_selection, Mapping):
+-        summary["latest_model_selection"] = {
+-            str(key): model_selection[key] for key in model_selection
+-        }
+-
+-        latency = _coerce_float(payload.get("latency_ms"))
+-        latency_value = latency
+-        if latency is not None:
+-            summary["latest_latency_ms"] = latency
+-
+-        thresholds_payload = payload.get("thresholds")
+-        thresholds_map = (
+-            _normalize_thresholds(thresholds_payload)
+-            if isinstance(thresholds_payload, Mapping)
+-            else None
+-        )
+-        latest_threshold_lookup: Mapping[str, float | None] | None = None
+-        if thresholds_map:
+-            latest_threshold_lookup = dict(thresholds_map)
+-            summary["latest_thresholds"] = dict(thresholds_map)
+-
+-        latest_reasons = list(_iter_strings(payload.get("reasons")))
+-        if latest_reasons:
+-            summary["latest_reasons"] = latest_reasons
+-
+-        latest_risk_flags = list(_iter_strings(payload.get("risk_flags")))
+-        if latest_risk_flags:
+-            summary["latest_risk_flags"] = latest_risk_flags
+-
+-        latest_failures = list(_iter_strings(payload.get("stress_failures")))
+-        if latest_failures:
+-            summary["latest_stress_failures"] = latest_failures
+-
+-        model_selection = payload.get("model_selection")
+-        if isinstance(model_selection, Mapping):
+-            summary["latest_model_selection"] = {
+-                str(key): model_selection[key] for key in model_selection
+-            }
+-
+-        candidate = payload.get("candidate")
+-        candidate_map: Mapping[str, object] | None = (
+-            candidate if isinstance(candidate, Mapping) else None
+-        )
+-
+-        candidate_probability_value: float | None = None
+-        candidate_notional_value: float | None = None
+-
+-        if candidate_map:
+-            candidate_payload: MutableMapping[str, object] = {}
+-            for key in ("symbol", "action", "strategy"):
+-                value = candidate_map.get(key)
+-                if value is not None:
+-                    candidate_payload[key] = value
+-
+-            candidate_probability = _coerce_float(candidate_map.get("expected_probability"))
+-            candidate_return = _coerce_float(candidate_map.get("expected_return_bps"))
+-            candidate_notional = _coerce_float(candidate_map.get("notional"))
+-            candidate_latency = _coerce_float(candidate_map.get("latency_ms"))
+-
+-            candidate_probability_value = candidate_probability
+-            candidate_notional_value = candidate_notional
+-
+-            if candidate_probability is not None:
+-                summary["latest_expected_probability"] = candidate_probability
+-            if candidate_return is not None:
+-                summary["latest_expected_return_bps"] = candidate_return
+-            if candidate_notional is not None:
+-                summary["latest_notional"] = candidate_notional
+-            if candidate_latency is not None and latency_value is None:
+-                latency_value = candidate_latency
+-                summary["latest_latency_ms"] = candidate_latency
+-
+-            if (
+-                candidate_probability is not None
+-                and candidate_return is not None
+-            ):
+-                candidate_expected_value = candidate_probability * candidate_return
+-                candidate_payload["expected_value_bps"] = candidate_expected_value
+-                summary["latest_expected_value_bps"] = candidate_expected_value
+-                if cost is not None:
+-                    summary["latest_expected_value_minus_cost_bps"] = (
+-                        candidate_expected_value - cost
+-                    )
+-
+-            metadata = _extract_candidate_metadata(candidate_map)
+-            generated_at = None
+-            if metadata:
+-                generated_at = metadata.get("generated_at") or metadata.get("timestamp")
+-            if generated_at is None:
+-                generated_at = candidate_map.get("generated_at")
+-            if generated_at is not None:
+-                summary["latest_generated_at"] = str(generated_at)
+-
+-            if candidate_payload:
+-                summary["latest_candidate"] = dict(candidate_payload)
+-
+-        if "latest_generated_at" not in summary:
+-            generated_at = _extract_generated_at(payload)
+-            if generated_at is not None:
+-                summary["latest_generated_at"] = generated_at
+-
+-        if latest_threshold_lookup:
+-            min_probability = _coerce_float(
+-                latest_threshold_lookup.get("min_probability")
+-            )
+-            if min_probability is not None and candidate_probability_value is not None:
+-                summary["latest_probability_threshold_margin"] = (
+-                    candidate_probability_value - min_probability
+-                )
+-
+-            max_cost_threshold = _coerce_float(
+-                latest_threshold_lookup.get("max_cost_bps")
+-            )
+-            if max_cost_threshold is not None and cost is not None:
+-                summary["latest_cost_threshold_margin"] = max_cost_threshold - cost
+-
+-            min_net_edge_threshold = _coerce_float(
+-                latest_threshold_lookup.get("min_net_edge_bps")
+-            )
+-            if min_net_edge_threshold is not None and net_edge is not None:
+-                summary["latest_net_edge_threshold_margin"] = (
+-                    net_edge - min_net_edge_threshold
+-                )
+-
+-            max_latency_threshold = _coerce_float(
+-                latest_threshold_lookup.get("max_latency_ms")
+-            )
+-            if max_latency_threshold is not None and latency_value is not None:
+-                summary["latest_latency_threshold_margin"] = (
+-                    max_latency_threshold - latency_value
+-                )
+-
+-            max_notional_threshold = _coerce_float(
+-                latest_threshold_lookup.get("max_trade_notional")
+-            )
+-            if (
+-                max_notional_threshold is not None
+-                and candidate_notional_value is not None
+-            ):
+-                summary["latest_notional_threshold_margin"] = (
+-                    max_notional_threshold - candidate_notional_value
+-                )
+-
+-
+-def summarize_evaluation_payloads(
+-    evaluations: Sequence[Mapping[str, object]],
+-    *,
+-    history_limit: int | None = None,
+-) -> Mapping[str, object]:
+-    aggregator = DecisionSummaryAggregator(evaluations, history_limit=history_limit)
+-    return aggregator.build_summary()
+-
+-
+-__all__ = [
+-    "DecisionSummaryAggregator",
+-    "summarize_evaluation_payloads",
+-]
+-
+-    generated_at = _extract_generated_at(payload)
+-    if generated_at is not None:
+-        summary["latest_generated_at"] = generated_at
+-
+-    if not thresholds:
+-        return
+-
+-    def _margin(
+-        threshold_key: str,
+-        observed_value: float | None,
+-        mode: str,
+-    ) -> float | None:
+-        if observed_value is None:
+-            return None
+-        threshold_candidate = thresholds.get(threshold_key)
+-        threshold_value = coerce_float(threshold_candidate)
+-        if threshold_value is None:
+-            return None
+-        if mode == "min":
+-            return observed_value - threshold_value
+-        return threshold_value - observed_value
+-
+-    probability_margin = _margin(
+-        "min_probability", candidate_probability, "min"
+-    )
+-    if probability_margin is not None:
+-        summary["latest_probability_threshold_margin"] = probability_margin
+-
+-    cost_margin = _margin("max_cost_bps", latest_cost, "max")
+-    if cost_margin is not None:
+-        summary["latest_cost_threshold_margin"] = cost_margin
+-
+-    net_edge_margin = _margin("min_net_edge_bps", latest_net_edge, "min")
+-    if net_edge_margin is not None:
+-        summary["latest_net_edge_threshold_margin"] = net_edge_margin
+-
+-    latency_margin = _margin("max_latency_ms", latest_latency, "max")
+-    if latency_margin is not None:
+-        summary["latest_latency_threshold_margin"] = latency_margin
+-
+-    notional_margin = _margin("max_trade_notional", candidate_notional, "max")
+-    if notional_margin is not None:
+-        summary["latest_notional_threshold_margin"] = notional_margin
+-
+-
+-def summarize_evaluation_payloads(
+-    evaluations: Sequence[Mapping[str, object]],
+-    *,
+-    history_limit: int | None = None,
+-) -> DecisionEngineSummary:
+-    items = [payload for payload in evaluations if isinstance(payload, Mapping)]
+-    full_total = len(items)
+-    effective_limit = _resolve_history_limit(history_limit, full_total)
+-    if full_total and effective_limit and effective_limit < full_total:
+-        windowed = items[-effective_limit:]
+-    else:
+-        windowed = items
+-
+-    aggregator = DecisionSummaryAggregator(windowed)
+-    summary_payload = aggregator.build()
+-    summary_payload["history_window"] = len(windowed)
+-    summary_payload["history_limit"] = effective_limit if effective_limit else full_total
+-    summary_payload["full_total"] = full_total
+-
+-    if full_total:
+-        if len(windowed) != full_total:
+-            accepted_full = sum(
+-                1
+-                for payload in items
+-                if bool(payload.get("accepted"))
+-            )
+-            summary_payload["full_accepted"] = accepted_full
+-            summary_payload["full_rejected"] = full_total - accepted_full
+-            summary_payload["full_acceptance_rate"] = (
+-                accepted_full / full_total if full_total else 0.0
+-            )
+-        else:
+-            summary_payload["full_accepted"] = summary_payload["accepted"]
+-            summary_payload["full_rejected"] = summary_payload["rejected"]
+-            summary_payload["full_acceptance_rate"] = summary_payload["acceptance_rate"]
+-    else:
+-        summary_payload["full_accepted"] = 0
+-        summary_payload["full_rejected"] = 0
+-        summary_payload["full_acceptance_rate"] = 0.0
+-
+-    return DecisionEngineSummary.model_validate(summary_payload)
+-    return DecisionEngineSummary.model_validate(summary)
+-
+-
+-__all__ = ["DecisionEngineSummary", "summarize_evaluation_payloads"]