--- conflicted
+++ resolved
@@ -3,12 +3,8 @@
 
 from dataclasses import dataclass, field
 from datetime import datetime
-<<<<<<< HEAD
-from typing import Literal, Mapping, MutableMapping, Sequence
-=======
 from typing import Mapping, MutableMapping, Sequence
 from typing import Literal
->>>>>>> f4765342
 
 from pydantic import BaseModel, ConfigDict
 
