--- conflicted
+++ resolved
@@ -92,63 +92,7 @@
             items = self.tradable_instruments.get("*")
         if not items:
             return []
-<<<<<<< HEAD
-
-        known_pairs = self._known_market_pairs(normalized)
-        known_symbols = {symbol for symbol, _ in known_pairs if symbol}
-        known_venues = {venue for _, venue in known_pairs if venue}
-
-        filtered: List[Any] = []
-        for item in items:
-            instrument = getattr(item, "instrument", None)
-            symbol = getattr(instrument, "symbol", "") if instrument else ""
-            venue = getattr(instrument, "venue_symbol", "") if instrument else ""
-            symbol_key = symbol.upper()
-            venue_key = venue.upper()
-            if not symbol_key:
-                continue
-            if known_pairs and (
-                (symbol_key, venue_key) not in known_pairs
-                and symbol_key not in known_symbols
-                and (venue_key and venue_key not in known_venues)
-            ):
-                continue
-            filtered.append(_clone_message(item))
-
-        return filtered
-
-    def _known_market_pairs(self, exchange: str) -> set[tuple[str, str]]:
-        normalized = (exchange or "*").upper()
-        pairs: set[tuple[str, str]] = set()
-
-        def collect_for(target_exchange: str) -> None:
-            def collect(entries: Dict[InstrumentKey, List[Any]]) -> None:
-                for (ex, _symbol, _granularity), payload in entries.items():
-                    if ex != target_exchange:
-                        continue
-                    instrument = None
-                    if payload:
-                        sample = payload[0]
-                        instrument = getattr(sample, "instrument", None)
-                    symbol = getattr(instrument, "symbol", _symbol) if instrument else _symbol
-                    venue = getattr(instrument, "venue_symbol", "") if instrument else ""
-                    symbol_key = (symbol or "").upper()
-                    venue_key = (venue or "").upper()
-                    if symbol_key:
-                        pairs.add((symbol_key, venue_key))
-
-            collect(self.history)
-            collect(self.stream_snapshots)
-            collect(self.stream_increments)
-
-        collect_for(normalized)
-        if not pairs and normalized != "*":
-            collect_for("*")
-
-        return pairs
-=======
         return [_clone_message(item) for item in items]
->>>>>>> e8530f12
 
 
 def merge_datasets(
