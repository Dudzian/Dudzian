--- conflicted
+++ resolved
@@ -19,23 +19,9 @@
 )
 from bot_core.strategies.regime_workflow import (
     ActivationCadenceStats,
-<<<<<<< HEAD
-    ActivationBlockerStats,
-    ActivationHistoryStats,
-    ActivationDataStats,
-    ActivationDecisionStats,
-    ActivationLicenseStats,
-    ActivationOutcomeStats,
-    ActivationPresetStats,
-    ActivationReliabilityStats,
-    ActivationTransitionStats,
-    ActivationUptimeStats,
-    ActivationAssessmentStats,
-=======
     ActivationHistoryStats,
     ActivationTransitionStats,
     ActivationUptimeStats,
->>>>>>> c2772340
     PresetVersionInfo,
     RegimePresetActivation,
     StrategyRegimeWorkflow,
@@ -73,19 +59,7 @@
     "ActivationHistoryStats",
     "ActivationTransitionStats",
     "ActivationCadenceStats",
-<<<<<<< HEAD
-    "ActivationOutcomeStats",
-    "ActivationPresetStats",
-    "ActivationReliabilityStats",
     "ActivationUptimeStats",
-    "ActivationBlockerStats",
-    "ActivationAssessmentStats",
-    "ActivationDataStats",
-    "ActivationDecisionStats",
-    "ActivationLicenseStats",
-=======
-    "ActivationUptimeStats",
->>>>>>> c2772340
     "PresetVersionInfo",
     "RegimePresetActivation",
     "DEFAULT_STRATEGY_CATALOG",
