"""Katalog strategii i wspólne interfejsy fabryk."""
from __future__ import annotations

import json
from collections.abc import Iterable
from dataclasses import dataclass, field
from datetime import datetime, timezone
from pathlib import Path
from typing import Any, Mapping, MutableMapping, Protocol, Sequence

from bot_core.security.guards import get_capability_guard
from bot_core.security.signing import build_hmac_signature

from .base import StrategyEngine
from .cross_exchange_arbitrage import (
    CrossExchangeArbitrageSettings,
    CrossExchangeArbitrageStrategy,
)
from .day_trading import DayTradingSettings, DayTradingStrategy
from .daily_trend import DailyTrendMomentumSettings, DailyTrendMomentumStrategy
from .grid import GridTradingSettings, GridTradingStrategy
from .mean_reversion import MeanReversionSettings, MeanReversionStrategy
from .options import OptionsIncomeSettings, OptionsIncomeStrategy
from .scalping import ScalpingSettings, ScalpingStrategy
from .statistical_arbitrage import (
    StatisticalArbitrageSettings,
    StatisticalArbitrageStrategy,
)
from .volatility_target import VolatilityTargetSettings, VolatilityTargetStrategy


class StrategyFactory(Protocol):
    """Fabryka budująca `StrategyEngine` na podstawie parametrów."""

    def __call__(
        self,
        *,
        name: str,
        parameters: Mapping[str, Any],
        metadata: Mapping[str, Any] | None = None,
    ) -> StrategyEngine:
        ...


def _normalize_non_empty_str(value: str, *, field_name: str) -> str:
    value = str(value).strip()
    if not value:
        raise ValueError(f"{field_name} is required")
    return value


def _normalize_str_sequence(values: Iterable[str], *, field_name: str) -> tuple[str, ...]:
    normalized = tuple(dict.fromkeys(str(item).strip() for item in values if str(item).strip()))
    if not normalized:
        raise ValueError(f"{field_name} must define at least one entry")
    return normalized


def _normalize_optional_str_sequence(values: Any) -> tuple[str, ...]:
    if values in (None, ""):
        return ()
    if isinstance(values, str):
        candidates = (values,)
    elif isinstance(values, Iterable):
        candidates = tuple(values)
    else:
        raise TypeError("Expected iterable of strings or string")
    return tuple(dict.fromkeys(str(item).strip() for item in candidates if str(item).strip()))


@dataclass(slots=True)
class StrategyDefinition:
    """Opis pojedynczej strategii dostępnej w katalogu."""

    name: str
    engine: str
    license_tier: str
    risk_classes: Sequence[str]
    required_data: Sequence[str]
    parameters: Mapping[str, Any] = field(default_factory=dict)
    risk_profile: str | None = None
    tags: Sequence[str] = field(default_factory=tuple)
    metadata: Mapping[str, Any] = field(default_factory=dict)

    def __post_init__(self) -> None:
        object.__setattr__(self, "name", _normalize_non_empty_str(self.name, field_name="name"))
        object.__setattr__(self, "engine", _normalize_non_empty_str(self.engine, field_name="engine"))
        object.__setattr__(self, "license_tier", _normalize_non_empty_str(self.license_tier, field_name="license_tier"))
        object.__setattr__(self, "risk_classes", _normalize_str_sequence(self.risk_classes, field_name="risk_classes"))
        object.__setattr__(self, "required_data", _normalize_str_sequence(self.required_data, field_name="required_data"))
<<<<<<< HEAD
        if self.tags:
            object.__setattr__(self, "tags", tuple(dict.fromkeys(str(tag).strip() for tag in self.tags if str(tag).strip())))
=======
        object.__setattr__(
            self,
            "tags",
            tuple(_normalize_optional_str_sequence(self.tags)),
        )
>>>>>>> 194663ec
        if isinstance(self.metadata, Mapping):
            object.__setattr__(self, "metadata", dict(self.metadata))
        else:
            raise TypeError("metadata must be a mapping")


@dataclass(slots=True)
class StrategyEngineSpec:
    """Opis silnika strategii wraz z wymaganą licencją."""

    key: str
    factory: StrategyFactory
    license_tier: str
    risk_classes: Sequence[str]
    required_data: Sequence[str]
    capability: str | None = None
    default_tags: Sequence[str] = field(default_factory=tuple)

    def __post_init__(self) -> None:
        object.__setattr__(self, "key", _normalize_non_empty_str(self.key, field_name="key"))
        object.__setattr__(self, "license_tier", _normalize_non_empty_str(self.license_tier, field_name="license_tier"))
        object.__setattr__(self, "risk_classes", _normalize_str_sequence(self.risk_classes, field_name="risk_classes"))
        object.__setattr__(self, "required_data", _normalize_str_sequence(self.required_data, field_name="required_data"))
<<<<<<< HEAD
        if self.default_tags:
            object.__setattr__(self, "default_tags", tuple(dict.fromkeys(str(tag).strip() for tag in self.default_tags if str(tag).strip())))
=======
        object.__setattr__(
            self,
            "default_tags",
            tuple(_normalize_optional_str_sequence(self.default_tags)),
        )
>>>>>>> 194663ec

    def build(
        self,
        *,
        name: str,
        parameters: Mapping[str, Any],
        metadata: Mapping[str, Any] | None = None,
    ) -> StrategyEngine:
        return self.factory(name=name, parameters=parameters, metadata=metadata)


def _ensure_capability_allowed(spec: StrategyEngineSpec, *, strategy_name: str | None = None) -> None:
    guard = get_capability_guard()
    if guard is None or not spec.capability:
        return
    message = (
        f"Strategia '{strategy_name}' wymaga aktywnej licencji {spec.capability}."
        if strategy_name
        else f"Silnik '{spec.key}' wymaga aktywnej licencji {spec.capability}."
    )
    guard.require_strategy(spec.capability, message=message)


def _is_capability_allowed(spec: StrategyEngineSpec) -> bool:
    guard = get_capability_guard()
    if guard is None or not spec.capability:
        return True
    try:
        return guard.capabilities.is_strategy_enabled(spec.capability)
    except AttributeError:
        return True


class StrategyCatalog:
    """Rejestr zarejestrowanych silników strategii."""

    def __init__(self) -> None:
        self._registry: MutableMapping[str, StrategyEngineSpec] = {}

    def register(self, spec: StrategyEngineSpec) -> None:
        key = spec.key.lower()
        self._registry[key] = spec

    def get(self, engine: str) -> StrategyEngineSpec:
        key = engine.lower()
        if key not in self._registry:
            raise KeyError(f"Nie znaleziono silnika strategii: {engine}")
        return self._registry[key]

    def create(self, definition: StrategyDefinition) -> StrategyEngine:
        spec = self.get(definition.engine)
<<<<<<< HEAD
=======
        _ensure_capability_allowed(spec, strategy_name=definition.name)
>>>>>>> 194663ec
        if definition.license_tier != spec.license_tier:
            raise ValueError(
                f"Strategy '{definition.name}' requires license tier '{definition.license_tier}' "
                f"but engine '{spec.key}' is registered for '{spec.license_tier}'"
            )
<<<<<<< HEAD
        guard = get_capability_guard()
        if guard is not None:
            guard.require_license_tier(
                definition.license_tier,
                message=(
                    f"Strategia '{definition.name}' wymaga poziomu licencji '{definition.license_tier}'."
                ),
            )
            capability = spec.capability or definition.metadata.get("capability")
            if capability:
                guard.require_strategy(
                    capability,
                    message=(
                        f"Strategia '{definition.name}' wymaga aktywnej capability '{capability}'."
                    ),
                )
=======
>>>>>>> 194663ec
        tags = tuple(dict.fromkeys((*spec.default_tags, *definition.tags)))
        risk_classes = tuple(dict.fromkeys((*spec.risk_classes, *definition.risk_classes)))
        required_data = tuple(dict.fromkeys((*spec.required_data, *definition.required_data)))
        metadata = dict(definition.metadata)
        if tags and "tags" not in metadata:
            metadata["tags"] = tags
        if spec.capability and "capability" not in metadata:
            metadata["capability"] = spec.capability
        metadata.setdefault("license_tier", spec.license_tier)
        metadata.setdefault("risk_classes", risk_classes)
        metadata.setdefault("required_data", required_data)
        engine = spec.build(
            name=definition.name,
            parameters=definition.parameters,
            metadata=metadata,
        )
        try:
            setattr(engine, "metadata", dict(metadata))
        except Exception:
            # Nie wszystkie strategie muszą wspierać przypięcie metadanych.
            pass
        return engine

    def merge_tags(self, definition: StrategyDefinition) -> tuple[str, ...]:
        """Zwraca połączone tagi katalogu oraz definicji strategii."""

        spec = self.get(definition.engine)
        return tuple(dict.fromkeys((*spec.default_tags, *definition.tags)))

    def describe_engines(self) -> Sequence[Mapping[str, object]]:
        """Buduje listę zarejestrowanych silników wraz z metadanymi."""

        summary: list[Mapping[str, object]] = []
        for key in sorted(self._registry):
            spec = self._registry[key]
            if not _is_capability_allowed(spec):
                continue
            payload: dict[str, object] = {
                "engine": spec.key,
                "capability": spec.capability,
                "default_tags": list(spec.default_tags),
                "license_tier": spec.license_tier,
                "risk_classes": list(spec.risk_classes),
                "required_data": list(spec.required_data),
            }
            summary.append(payload)
        return summary

    def describe_definitions(
        self,
        definitions: Mapping[str, StrategyDefinition],
        *,
        include_metadata: bool = False,
    ) -> Sequence[Mapping[str, object]]:
        """Tworzy opis strategii na podstawie przekazanych definicji."""

        summary: list[Mapping[str, object]] = []
        for name in sorted(definitions):
            definition = definitions[name]
            try:
                merged_tags = self.merge_tags(definition)
            except KeyError:
                merged_tags = tuple(dict.fromkeys(definition.tags))
            payload: dict[str, object] = {
                "name": name,
                "engine": definition.engine,
                "tags": list(merged_tags),
                "license_tier": definition.license_tier,
                "risk_classes": list(definition.risk_classes),
                "required_data": list(definition.required_data),
            }
            if definition.risk_profile:
                payload["risk_profile"] = definition.risk_profile
            try:
                spec = self.get(definition.engine)
                if not _is_capability_allowed(spec):
                    continue
                if spec.capability:
                    payload["capability"] = spec.capability
                payload["license_tier"] = spec.license_tier
                payload["risk_classes"] = list(
                    dict.fromkeys((*spec.risk_classes, *definition.risk_classes))
                )
                payload["required_data"] = list(
                    dict.fromkeys((*spec.required_data, *definition.required_data))
                )
            except KeyError:
                pass
            if "capability" not in payload and "capability" in definition.metadata:
                payload["capability"] = definition.metadata["capability"]
            if include_metadata and definition.metadata:
                payload["metadata"] = dict(definition.metadata)
            if definition.parameters:
                payload["parameters"] = dict(definition.parameters)
            summary.append(payload)
        return summary


def _build_daily_trend_strategy(
    *, name: str, parameters: Mapping[str, Any], metadata: Mapping[str, Any] | None = None
) -> StrategyEngine:
    settings = DailyTrendMomentumSettings(
        fast_ma=int(parameters.get("fast_ma", 20)),
        slow_ma=int(parameters.get("slow_ma", 100)),
        breakout_lookback=int(parameters.get("breakout_lookback", 55)),
        momentum_window=int(parameters.get("momentum_window", 20)),
        atr_window=int(parameters.get("atr_window", 14)),
        atr_multiplier=float(parameters.get("atr_multiplier", 2.0)),
        min_trend_strength=float(parameters.get("min_trend_strength", 0.005)),
        min_momentum=float(parameters.get("min_momentum", 0.0)),
    )
    return DailyTrendMomentumStrategy(settings)


def _build_mean_reversion_strategy(
    *, name: str, parameters: Mapping[str, Any], metadata: Mapping[str, Any] | None = None
) -> StrategyEngine:
    settings = MeanReversionSettings(
        lookback=int(parameters.get("lookback", 96)),
        entry_zscore=float(parameters.get("entry_zscore", 2.0)),
        exit_zscore=float(parameters.get("exit_zscore", 0.5)),
        max_holding_period=int(parameters.get("max_holding_period", 12)),
        volatility_cap=float(parameters.get("volatility_cap", 0.04)),
        min_volume_usd=float(parameters.get("min_volume_usd", 1000.0)),
    )
    return MeanReversionStrategy(settings)


def _build_grid_strategy(
    *, name: str, parameters: Mapping[str, Any], metadata: Mapping[str, Any] | None = None
) -> StrategyEngine:
    settings = GridTradingSettings(
        grid_size=int(parameters.get("grid_size", 5)),
        grid_spacing=float(parameters.get("grid_spacing", 0.004)),
        rebalance_threshold=float(parameters.get("rebalance_threshold", 0.001)),
        max_inventory=float(parameters.get("max_inventory", 1.0)),
    )
    return GridTradingStrategy(settings)


def _build_volatility_target_strategy(
    *, name: str, parameters: Mapping[str, Any], metadata: Mapping[str, Any] | None = None
) -> StrategyEngine:
    settings = VolatilityTargetSettings(
        target_volatility=float(parameters.get("target_volatility", 0.1)),
        lookback=int(parameters.get("lookback", 60)),
        rebalance_threshold=float(parameters.get("rebalance_threshold", 0.1)),
        min_allocation=float(parameters.get("min_allocation", 0.1)),
        max_allocation=float(parameters.get("max_allocation", 1.0)),
        floor_volatility=float(parameters.get("floor_volatility", 0.02)),
    )
    return VolatilityTargetStrategy(settings)


def _build_cross_exchange_strategy(
    *, name: str, parameters: Mapping[str, Any], metadata: Mapping[str, Any] | None = None
) -> StrategyEngine:
    settings = CrossExchangeArbitrageSettings(
        primary_exchange=str(parameters.get("primary_exchange", "")),
        secondary_exchange=str(parameters.get("secondary_exchange", "")),
        spread_entry=float(parameters.get("spread_entry", 0.0015)),
        spread_exit=float(parameters.get("spread_exit", 0.0005)),
        max_notional=float(parameters.get("max_notional", 50_000.0)),
        max_open_seconds=int(parameters.get("max_open_seconds", 120)),
    )
    return CrossExchangeArbitrageStrategy(settings)


def _build_scalping_strategy(
    *, name: str, parameters: Mapping[str, Any], metadata: Mapping[str, Any] | None = None
) -> StrategyEngine:
    settings = ScalpingSettings.from_parameters(parameters)
    return ScalpingStrategy(settings)


def _build_options_income_strategy(
    *, name: str, parameters: Mapping[str, Any], metadata: Mapping[str, Any] | None = None
) -> StrategyEngine:
    settings = OptionsIncomeSettings.from_parameters(parameters)
    return OptionsIncomeStrategy(settings)


def _build_statistical_arbitrage_strategy(
    *, name: str, parameters: Mapping[str, Any], metadata: Mapping[str, Any] | None = None
) -> StrategyEngine:
    settings = StatisticalArbitrageSettings.from_parameters(parameters)
    return StatisticalArbitrageStrategy(settings)


def _build_day_trading_strategy(
    *, name: str, parameters: Mapping[str, Any], metadata: Mapping[str, Any] | None = None
) -> StrategyEngine:
    settings = DayTradingSettings.from_parameters(parameters)
    return DayTradingStrategy(settings)


def build_default_catalog() -> StrategyCatalog:
    catalog = StrategyCatalog()
    catalog.register(
        StrategyEngineSpec(
            key="daily_trend_momentum",
            factory=_build_daily_trend_strategy,
            license_tier="standard",
            risk_classes=("directional", "momentum"),
            required_data=("ohlcv", "technical_indicators"),
            capability="trend_d1",
            default_tags=("trend", "momentum"),
        )
    )
    catalog.register(
        StrategyEngineSpec(
            key="mean_reversion",
            factory=_build_mean_reversion_strategy,
            license_tier="professional",
            risk_classes=("statistical", "mean_reversion"),
            required_data=("ohlcv", "spread_history"),
            capability="mean_reversion",
            default_tags=("mean_reversion", "stat_arbitrage"),
        )
    )
    catalog.register(
        StrategyEngineSpec(
            key="grid_trading",
            factory=_build_grid_strategy,
            license_tier="professional",
            risk_classes=("market_making",),
            required_data=("order_book", "ohlcv"),
            capability="grid_trading",
            default_tags=("grid", "market_making"),
        )
    )
    catalog.register(
        StrategyEngineSpec(
            key="volatility_target",
            factory=_build_volatility_target_strategy,
            license_tier="enterprise",
            risk_classes=("risk_control", "volatility"),
            required_data=("ohlcv", "realized_volatility"),
            capability="volatility_target",
            default_tags=("volatility", "risk"),
        )
    )
    catalog.register(
        StrategyEngineSpec(
            key="cross_exchange_arbitrage",
            factory=_build_cross_exchange_strategy,
            license_tier="enterprise",
            risk_classes=("arbitrage", "liquidity"),
            required_data=("order_book", "latency_monitoring"),
            capability="cross_exchange",
            default_tags=("arbitrage", "liquidity"),
        )
    )
    catalog.register(
        StrategyEngineSpec(
            key="scalping",
            factory=_build_scalping_strategy,
            license_tier="professional",
            risk_classes=("intraday", "scalping"),
            required_data=("ohlcv", "order_book"),
            capability="scalping",
            default_tags=("intraday", "scalping"),
        )
    )
    catalog.register(
        StrategyEngineSpec(
            key="options_income",
            factory=_build_options_income_strategy,
            license_tier="enterprise",
            risk_classes=("derivatives", "income"),
            required_data=("options_chain", "greeks", "ohlcv"),
            capability="options_income",
            default_tags=("options", "income"),
        )
    )
    catalog.register(
        StrategyEngineSpec(
            key="statistical_arbitrage",
            factory=_build_statistical_arbitrage_strategy,
            license_tier="professional",
            risk_classes=("statistical", "mean_reversion"),
            required_data=("ohlcv", "spread_history"),
            capability="stat_arbitrage",
            default_tags=("stat_arbitrage", "pairs_trading"),
        )
    )
    catalog.register(
        StrategyEngineSpec(
            key="day_trading",
            factory=_build_day_trading_strategy,
            license_tier="standard",
            risk_classes=("intraday", "momentum"),
            required_data=("ohlcv", "technical_indicators"),
            capability="day_trading",
            default_tags=("intraday", "momentum"),
        )
    )
    return catalog


DEFAULT_STRATEGY_CATALOG = build_default_catalog()


def _now_iso() -> str:
    return datetime.now(timezone.utc).isoformat().replace("+00:00", "Z")


class StrategyPresetWizard:
    """Buduje i podpisuje presety strategii na podstawie katalogu."""

    def __init__(self, catalog: StrategyCatalog | None = None) -> None:
        self._catalog = catalog or DEFAULT_STRATEGY_CATALOG

    def build_preset(
        self,
        name: str,
        entries: Sequence[Mapping[str, Any]],
        *,
        metadata: Mapping[str, Any] | None = None,
    ) -> Mapping[str, Any]:
        if not name:
            raise ValueError("Preset name is required")
        if not entries:
            raise ValueError("At least one strategy entry is required")

        strategies: list[dict[str, Any]] = []
        for entry in entries:
            strategies.append(self._build_entry(entry))

        payload: dict[str, Any] = {
            "name": name,
            "created_at": _now_iso(),
            "strategies": strategies,
        }
        if metadata:
            payload["metadata"] = dict(metadata)
        return payload

    def _build_entry(self, entry: Mapping[str, Any]) -> dict[str, Any]:
        engine_name = str(entry.get("engine") or "").strip()
        if not engine_name:
            raise ValueError("Preset entry must define an engine")
        spec = self._catalog.get(engine_name)

        name = str(entry.get("name") or spec.key)
        _ensure_capability_allowed(spec, strategy_name=name)
        parameters = dict(entry.get("parameters") or {})
        risk_profile = entry.get("risk_profile")
        user_tags = tuple(entry.get("tags") or ())
        merged_tags = tuple(dict.fromkeys((*spec.default_tags, *user_tags)))
        license_tier = str(entry.get("license_tier") or spec.license_tier).strip()
        if license_tier != spec.license_tier:
            raise ValueError(
                f"Preset entry '{name}' declares license tier '{license_tier}' incompatible with engine '{spec.key}'"
            )
        risk_classes = tuple(
            dict.fromkeys((*spec.risk_classes, *_normalize_optional_str_sequence(entry.get("risk_classes"))))
        )
        required_data = tuple(
            dict.fromkeys((*spec.required_data, *_normalize_optional_str_sequence(entry.get("required_data"))))
        )
        metadata = dict(entry.get("metadata") or {})
        metadata.setdefault("license_tier", spec.license_tier)
        metadata.setdefault("risk_classes", risk_classes)
        metadata.setdefault("required_data", required_data)
<<<<<<< HEAD
=======
        if merged_tags and "tags" not in metadata:
            metadata["tags"] = merged_tags
>>>>>>> 194663ec
        if spec.capability:
            metadata.setdefault("capability", spec.capability)

        payload: dict[str, Any] = {
            "name": name,
            "engine": spec.key,
            "parameters": parameters,
            "tags": list(merged_tags),
            "license_tier": spec.license_tier,
            "risk_classes": list(risk_classes),
            "required_data": list(required_data),
        }
        if risk_profile:
            payload["risk_profile"] = str(risk_profile)
        if spec.capability:
            payload["capability"] = spec.capability
        if metadata:
            payload["metadata"] = metadata
        return payload

    def build_document(
        self,
        preset: Mapping[str, Any],
        *,
        signing_key: bytes,
        key_id: str | None = None,
        algorithm: str = "HMAC-SHA256",
    ) -> Mapping[str, Any]:
        if not isinstance(signing_key, (bytes, bytearray)):
            raise TypeError("signing_key must be raw bytes")
        preset_payload = dict(preset)
        signature = build_hmac_signature(preset_payload, key=bytes(signing_key), key_id=key_id, algorithm=algorithm)
        return {"preset": preset_payload, "signature": signature}

    def export_signed(
        self,
        preset: Mapping[str, Any],
        *,
        signing_key: bytes,
        path: str | Path,
        key_id: str | None = None,
        algorithm: str = "HMAC-SHA256",
    ) -> Path:
        document = self.build_document(preset, signing_key=signing_key, key_id=key_id, algorithm=algorithm)
        destination = Path(path).expanduser()
        destination.parent.mkdir(parents=True, exist_ok=True)
        destination.write_text(json.dumps(document, ensure_ascii=False, indent=2, sort_keys=True) + "\n", encoding="utf-8")
        return destination


__all__ = [
    "StrategyCatalog",
    "StrategyDefinition",
    "StrategyEngineSpec",
    "StrategyFactory",
    "DEFAULT_STRATEGY_CATALOG",
    "StrategyPresetWizard",
    "build_default_catalog",
]<|MERGE_RESOLUTION|>--- conflicted
+++ resolved
@@ -88,16 +88,11 @@
         object.__setattr__(self, "license_tier", _normalize_non_empty_str(self.license_tier, field_name="license_tier"))
         object.__setattr__(self, "risk_classes", _normalize_str_sequence(self.risk_classes, field_name="risk_classes"))
         object.__setattr__(self, "required_data", _normalize_str_sequence(self.required_data, field_name="required_data"))
-<<<<<<< HEAD
-        if self.tags:
-            object.__setattr__(self, "tags", tuple(dict.fromkeys(str(tag).strip() for tag in self.tags if str(tag).strip())))
-=======
         object.__setattr__(
             self,
             "tags",
             tuple(_normalize_optional_str_sequence(self.tags)),
         )
->>>>>>> 194663ec
         if isinstance(self.metadata, Mapping):
             object.__setattr__(self, "metadata", dict(self.metadata))
         else:
@@ -121,16 +116,11 @@
         object.__setattr__(self, "license_tier", _normalize_non_empty_str(self.license_tier, field_name="license_tier"))
         object.__setattr__(self, "risk_classes", _normalize_str_sequence(self.risk_classes, field_name="risk_classes"))
         object.__setattr__(self, "required_data", _normalize_str_sequence(self.required_data, field_name="required_data"))
-<<<<<<< HEAD
-        if self.default_tags:
-            object.__setattr__(self, "default_tags", tuple(dict.fromkeys(str(tag).strip() for tag in self.default_tags if str(tag).strip())))
-=======
         object.__setattr__(
             self,
             "default_tags",
             tuple(_normalize_optional_str_sequence(self.default_tags)),
         )
->>>>>>> 194663ec
 
     def build(
         self,
@@ -182,34 +172,12 @@
 
     def create(self, definition: StrategyDefinition) -> StrategyEngine:
         spec = self.get(definition.engine)
-<<<<<<< HEAD
-=======
         _ensure_capability_allowed(spec, strategy_name=definition.name)
->>>>>>> 194663ec
         if definition.license_tier != spec.license_tier:
             raise ValueError(
                 f"Strategy '{definition.name}' requires license tier '{definition.license_tier}' "
                 f"but engine '{spec.key}' is registered for '{spec.license_tier}'"
             )
-<<<<<<< HEAD
-        guard = get_capability_guard()
-        if guard is not None:
-            guard.require_license_tier(
-                definition.license_tier,
-                message=(
-                    f"Strategia '{definition.name}' wymaga poziomu licencji '{definition.license_tier}'."
-                ),
-            )
-            capability = spec.capability or definition.metadata.get("capability")
-            if capability:
-                guard.require_strategy(
-                    capability,
-                    message=(
-                        f"Strategia '{definition.name}' wymaga aktywnej capability '{capability}'."
-                    ),
-                )
-=======
->>>>>>> 194663ec
         tags = tuple(dict.fromkeys((*spec.default_tags, *definition.tags)))
         risk_classes = tuple(dict.fromkeys((*spec.risk_classes, *definition.risk_classes)))
         required_data = tuple(dict.fromkeys((*spec.required_data, *definition.required_data)))
@@ -575,11 +543,8 @@
         metadata.setdefault("license_tier", spec.license_tier)
         metadata.setdefault("risk_classes", risk_classes)
         metadata.setdefault("required_data", required_data)
-<<<<<<< HEAD
-=======
         if merged_tags and "tags" not in metadata:
             metadata["tags"] = merged_tags
->>>>>>> 194663ec
         if spec.capability:
             metadata.setdefault("capability", spec.capability)
 
