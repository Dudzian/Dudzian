from __future__ import annotations

import sys

import base64
<<<<<<< HEAD
import inspect
=======
>>>>>>> 6ef5c787
import logging
import os
import subprocess
import threading
import time
import uuid
from concurrent.futures import ThreadPoolExecutor
from copy import deepcopy
from dataclasses import dataclass, field
from datetime import datetime, timezone
from pathlib import Path
from types import ModuleType
from typing import Any, Callable, Dict, Iterable, Mapping, MutableMapping, Optional, Sequence

import grpc
import pandas as pd
from google.protobuf import empty_pb2, timestamp_pb2
from google.protobuf.json_format import MessageToDict

from bot_core.alerts import DefaultAlertRouter
from bot_core.alerts.dispatcher import (
    AlertSeverity,
    ensure_offline_logging_sink,
    get_alert_dispatcher,
)
from bot_core.alerts.base import AlertMessage
from bot_core.config.loader import load_core_config, load_runtime_app_config
from bot_core.config.models import CoreConfig, RuntimeAppConfig, RuntimeEntrypointConfig
from bot_core.data.base import OHLCVRequest
from bot_core.data.intervals import interval_to_milliseconds
from bot_core.marketplace import PresetRepository, decode_key_material
from bot_core.execution.base import ExecutionContext, ExecutionService
from bot_core.execution.paper import MarketMetadata, PaperTradingExecutionService
from bot_core.generated import trading_pb2, trading_pb2_grpc
from bot_core.observability import get_global_metrics_registry
from bot_core.observability.exporters import LocalPrometheusExporter
from bot_core.security.base import SecretManager, SecretStorage
from bot_core.exchanges.base import (
    Environment as ExchangeEnvironment,
    ExchangeCredentials,
    OrderRequest,
    AccountSnapshot,
)


def _build_trading_engine_stub() -> ModuleType:
    module = ModuleType("bot_core.trading.engine")

    @dataclass(slots=True)
    class TradingParameters:  # type: ignore[override]
        values: Mapping[str, float] | None = None
        metadata: Mapping[str, Any] | None = None

    module.TradingParameters = TradingParameters
    module.__all__ = ["TradingParameters"]
    return module


def _ensure_trading_engine_available() -> None:
    try:
        import bot_core.trading.engine  # noqa: F401
    except SyntaxError as exc:  # pragma: no cover - degradacja do stubu
        logging.getLogger(__name__).warning(
            "Import trading.engine zakończył się błędem składni: %s", exc
        )
        sys.modules["bot_core.trading.engine"] = _build_trading_engine_stub()
    except Exception as exc:  # pragma: no cover - inne błędy importu
        logging.getLogger(__name__).warning(
            "Import trading.engine zgłosił wyjątek: %s", exc
        )


_ensure_trading_engine_available()


_LOGGER = logging.getLogger(__name__)

from bot_core.runtime.pipeline import (  # noqa: E402
    DailyTrendPipeline,
    build_daily_trend_pipeline,
    create_trading_controller,
)
from bot_core.runtime.realtime import DailyTrendRealtimeRunner  # noqa: E402
from bot_core.runtime.risk_service import (  # noqa: E402
    RiskSnapshotBuilder,
    RiskSnapshotPublisher,
    RiskSnapshotStore,
)
from bot_core.strategies.catalog import DEFAULT_STRATEGY_CATALOG

_ISO_TO_INTERVAL: Mapping[str, str] = {
    "PT1M": "1m",
    "PT3M": "3m",
    "PT5M": "5m",
    "PT15M": "15m",
    "PT30M": "30m",
    "PT1H": "1h",
    "PT2H": "2h",
    "PT4H": "4h",
    "PT6H": "6h",
    "PT8H": "8h",
    "PT12H": "12h",
    "P1D": "1d",
    "P3D": "3d",
    "P1W": "1w",
    "P1M": "1M",
}
_INTERVAL_TO_ISO: Mapping[str, str] = {value: key for key, value in _ISO_TO_INTERVAL.items()}
_DEFAULT_COLUMNS: Sequence[str] = ("timestamp", "open", "high", "low", "close", "volume")


def _now_utc() -> datetime:
    return datetime.now(timezone.utc)


def _timestamp_from_ms(milliseconds: int) -> timestamp_pb2.Timestamp:
    seconds, remainder = divmod(int(milliseconds), 1000)
    timestamp = timestamp_pb2.Timestamp()
    timestamp.seconds = int(seconds)
    timestamp.nanos = int(remainder) * 1_000_000
    return timestamp


def _ms_from_timestamp(ts: Optional[timestamp_pb2.Timestamp]) -> Optional[int]:
    if ts is None:
        return None
    if ts.seconds == 0 and ts.nanos == 0:
        return None
    return int(ts.seconds) * 1000 + int(ts.nanos) // 1_000_000


def _iso_from_interval(interval: str) -> str:
    normalized = (interval or "").strip()
    if not normalized:
        return "PT1M"
    return _INTERVAL_TO_ISO.get(normalized, "PT1M")


def _interval_from_iso(granularity: Optional[trading_pb2.CandleGranularity], default: str) -> str:
    if granularity is None:
        return default
    iso = getattr(granularity, "iso8601_duration", "")
    normalized = (iso or "").strip() or None
    if normalized is None:
        return default
    return _ISO_TO_INTERVAL.get(normalized, default)


class _InMemorySecretStorage(SecretStorage):
    """Minimalny magazyn sekretów w pamięci na potrzeby lokalnego runtime."""

    def __init__(self) -> None:
        self._storage: Dict[str, str] = {}
        self._lock = threading.Lock()

    def get_secret(self, key: str) -> Optional[str]:
        with self._lock:
            return self._storage.get(key)

    def set_secret(self, key: str, value: str) -> None:
        with self._lock:
            self._storage[key] = value

    def delete_secret(self, key: str) -> None:
        with self._lock:
            self._storage.pop(key, None)


class _ValueHolder:
    def __init__(self, value: str) -> None:
        self._value = value

    def get(self) -> str:
        return self._value


class _Emitter:
    """Prosty emitter obsługujący metody wymagane przez AutoTrader."""

    def __init__(self) -> None:
        self._handlers: Dict[str, list[Callable[..., Any]]] = {}
        self._lock = threading.Lock()

    def on(self, event: str, callback: Callable[..., Any], *, tag: str | None = None) -> None:  # noqa: D401
        del tag
        with self._lock:
            self._handlers.setdefault(event, []).append(callback)

    def off(self, event: str, *, tag: str | None = None) -> None:
        del tag
        with self._lock:
            self._handlers.pop(event, None)

    def emit(self, event: str, **payload: Any) -> None:
        with self._lock:
            handlers = list(self._handlers.get(event, ()))
        for handler in handlers:
            try:
                handler(**payload)
            except Exception:  # pragma: no cover - diagnostyczne logowanie
                _LOGGER.exception("Emitter handler for %s failed", event)


@dataclass(slots=True)
class _StreamSubscription:
    stream: Any
    created_at: float = field(default_factory=time.monotonic)
    last_access: float = field(default_factory=time.monotonic)
    lock: threading.Lock = field(default_factory=threading.Lock)
    exhausted: bool = False
    timeout_mode: str = "none"

    def log(self, message: str, *args: Any, level: int = logging.INFO, **kwargs: Any) -> None:
        numeric_level: int
        if isinstance(level, str):
            candidate = logging.getLevelName(level.upper())
            numeric_level = candidate if isinstance(candidate, int) else logging.INFO
        else:
            numeric_level = int(level)
        extras = kwargs.pop("extra", None)
        if extras is None:
            extras = {}
        else:
            extras = dict(extras)
        component = kwargs.pop("component", None)
        if component is not None:
            extras.setdefault("component", component)
        _LOGGER.log(numeric_level, message, *args, extra=extras or None, **kwargs)


class DefaultAlertRouterStub:
    """Minimalny router alertów używany, gdy bootstrap nie dostarczył instancji."""

    def register(self, channel: Any) -> None:  # pragma: no cover - brak kanałów w stubie
        del channel

    def dispatch(self, message: AlertMessage) -> None:  # pragma: no cover - stub
        del message


class _GuiStub:
    """Minimalna implementacja interfejsu GUI wykorzystywana przez AutoTrader."""

    def __init__(self, timeframe: str, ai_manager: Any | None, portfolio_manager: Any | None) -> None:
        self.timeframe_var = _ValueHolder(timeframe)
        self._demo = True
        self.ai_mgr = ai_manager
        self.portfolio_manager = portfolio_manager
        self.portfolio_mgr = portfolio_manager

    def is_demo_mode_active(self) -> bool:
        return self._demo


class _AutoTraderMarketDataProvider:
    """Dostarcza dane OHLCV dla AutoTradera korzystając z lokalnego źródła."""

    def __init__(self, data_source: Any) -> None:
        self._data_source = data_source

    def get_historical(self, symbol: str, timeframe: str, limit: int = 256) -> pd.DataFrame:
        interval = (timeframe or "1h").strip() or "1h"
        try:
            window_ms = interval_to_milliseconds(interval)
        except Exception:
            window_ms = interval_to_milliseconds("1h")
        end_ms = int(time.time() * 1000)
        start_ms = max(0, end_ms - window_ms * max(limit + 5, 10))
        request = OHLCVRequest(symbol=symbol, interval=interval, start=start_ms, end=end_ms, limit=limit)
        response = self._data_source.fetch_ohlcv(request)
        columns = tuple(response.columns or _DEFAULT_COLUMNS)
        if "timestamp" not in {name.lower() for name in columns}:
            columns = tuple(_DEFAULT_COLUMNS)
        frame = pd.DataFrame(response.rows, columns=columns)
        if "timestamp" in frame.columns:
            frame["timestamp"] = pd.to_datetime(frame["timestamp"], unit="ms", utc=True)
            frame = frame.set_index("timestamp")
        return frame[[column for column in ("open", "high", "low", "close", "volume") if column in frame.columns]]


class _AutoTraderStub:
    """Minimalny substytut AutoTradera uruchamiający kontroler w tle."""

    def __init__(
        self,
        emitter: Any,
        gui: Any,
        symbol_getter: Callable[[], str],
        *_,
        controller_runner: Any | None = None,
        auto_trade_interval_s: float = 5.0,
        **__,
    ) -> None:
        self.emitter = emitter
        self.gui = gui
        self.symbol_getter = symbol_getter
        self._runner = controller_runner
        self._runner_lock = threading.Lock()
        self._thread: threading.Thread | None = None
        self._stop_event = threading.Event()
        self.auto_trade_interval_s = float(auto_trade_interval_s)
        self.enable_auto_trade = True
        self._auto_trade_user_confirmed = False

    def configure_controller_runner(self, runner: Any | None = None, *, factory: Callable[[], Any] | None = None) -> None:
        if runner is not None:
            with self._runner_lock:
                self._runner = runner
        elif factory is not None:
            try:
                candidate = factory()
            except Exception:  # pragma: no cover - diagnostyka fabryki
                _LOGGER.debug("AutoTrader stub factory failed", exc_info=True)
                return
            with self._runner_lock:
                self._runner = candidate

    def start(self) -> None:
        self.enable_auto_trade = True

    def confirm_auto_trade(self, flag: bool) -> None:
        self._auto_trade_user_confirmed = bool(flag)
        if flag:
            self._start_thread()
        else:
            self._stop_thread()

    def stop(self) -> None:
        self._stop_thread()

    def _start_thread(self) -> None:
        if self._thread and self._thread.is_alive():
            return
        self._stop_event.clear()
        self._thread = threading.Thread(target=self._run_loop, name="autotrader-stub", daemon=True)
        self._thread.start()

    def _stop_thread(self) -> None:
        self._stop_event.set()
        thread = self._thread
        if thread is not None:
            thread.join(timeout=2.0)
        self._thread = None

    def _run_loop(self) -> None:
        interval = max(0.5, float(self.auto_trade_interval_s))
        while not self._stop_event.is_set():
            with self._runner_lock:
                runner = self._runner
            if runner is not None:
                try:
                    runner.run_once()
                except Exception:  # pragma: no cover - diagnostyka cyklu
                    _LOGGER.debug("AutoTrader stub cycle failed", exc_info=True)
            if self._stop_event.wait(interval):
                break


def _sanitize_core_config(
    core_config: CoreConfig,
    environment_name: str,
    *,
    strategy_override: str | None = None,
    controller_override: str | None = None,
) -> CoreConfig:
    sanitized = deepcopy(core_config)
    environment = sanitized.environments.get(environment_name)
    if environment is None:
        return sanitized

    sanitized.environments = {environment_name: environment}

    risk_profile_name = getattr(environment, "risk_profile", None)
    if risk_profile_name and risk_profile_name in sanitized.risk_profiles:
        sanitized.risk_profiles = {risk_profile_name: sanitized.risk_profiles[risk_profile_name]}
    else:
        sanitized.risk_profiles = dict(sanitized.risk_profiles)

    required_buckets: set[str] = set()
    for profile in sanitized.risk_profiles.values():
        required_buckets.update(getattr(profile, "instrument_buckets", ()) or ())

    default_universe = getattr(environment, "instrument_universe", None)
    required_universes: set[str] = set()
    if default_universe:
        required_universes.add(default_universe)

    for bucket_name in required_buckets:
        bucket = sanitized.instrument_buckets.get(bucket_name)
        if bucket is None:
            continue
        universe = getattr(bucket, "universe", None)
        if universe:
            required_universes.add(universe)

    sanitized.instrument_universes = {
        name: sanitized.instrument_universes[name]
        for name in required_universes
        if name in sanitized.instrument_universes
    }

    sanitized.instrument_buckets = {
        name: bucket
        for name, bucket in sanitized.instrument_buckets.items()
        if name in required_buckets
        or getattr(bucket, "universe", None) in sanitized.instrument_universes
        or getattr(bucket, "universe", None) is None
    }

    adapter_settings = getattr(environment, "adapter_settings", None)
    if isinstance(adapter_settings, MutableMapping):
        paper_settings = adapter_settings.get("paper_trading")
        if isinstance(paper_settings, MutableMapping):
            default_market = paper_settings.get("default_market")
            if isinstance(default_market, MutableMapping):
                default_market["min_notional"] = 0.0
            per_symbol = paper_settings.get("per_symbol")
            if isinstance(per_symbol, MutableMapping):
                for overrides in per_symbol.values():
                    if isinstance(overrides, MutableMapping):
                        overrides["min_notional"] = 0.0

    required_strategies: set[str] = set()
    default_strategy = getattr(environment, "default_strategy", None)
    if default_strategy:
        required_strategies.add(default_strategy)
    if strategy_override:
        required_strategies.add(strategy_override)

    if required_strategies:
        sanitized.strategies = {
            name: sanitized.strategies[name]
            for name in required_strategies
            if name in sanitized.strategies
        }
        sanitized.strategy_definitions = {
            name: definition
            for name, definition in sanitized.strategy_definitions.items()
            if name in required_strategies
        } or dict(sanitized.strategy_definitions)
    else:
        sanitized.strategies = dict(sanitized.strategies)
        sanitized.strategy_definitions = dict(sanitized.strategy_definitions)

    required_controllers: set[str] = set()
    default_controller = getattr(environment, "default_controller", None)
    if default_controller:
        required_controllers.add(default_controller)
    if controller_override:
        required_controllers.add(controller_override)
    if required_controllers:
        sanitized.runtime_controllers = {
            name: sanitized.runtime_controllers[name]
            for name in required_controllers
            if name in sanitized.runtime_controllers
        }
    else:
        sanitized.runtime_controllers = dict(sanitized.runtime_controllers)

    sanitized.metrics_service = None
    sanitized.live_routing = None
    sanitized.coverage_monitoring = None
    if getattr(sanitized, "license", None) is not None:
        try:
            sanitized.license.license_keys_path = None
            sanitized.license.fingerprint_keys_path = None
        except AttributeError:
            sanitized.license = None
    return sanitized


def _detect_version() -> str:
    try:
        import importlib.metadata as metadata  # type: ignore

        return metadata.version("bot-core")
    except Exception:
        pass
    try:
        import tomllib  # type: ignore

        content = tomllib.loads(Path("pyproject.toml").read_text(encoding="utf-8"))
        project = content.get("project")
        if isinstance(project, Mapping):
            version = project.get("version")
            if isinstance(version, str) and version.strip():
                return version.strip()
    except Exception:
        pass
    return os.environ.get("BOTCORE_VERSION", "dev")


def _detect_git_commit() -> str | None:
    try:
        result = subprocess.run(
            ["git", "rev-parse", "--short", "HEAD"],
            capture_output=True,
            text=True,
            check=True,
        )
    except Exception:
        return None
    commit = result.stdout.strip()
    return commit or None


@dataclass(slots=True)
class LocalRuntimeContext:
    """Przechowuje zainicjalizowane komponenty runtime potrzebne serwerowi gRPC."""

    config: RuntimeAppConfig
    entrypoint: RuntimeEntrypointConfig
    config_path: Path
    pipeline: DailyTrendPipeline
    trading_controller: Any
    runner: DailyTrendRealtimeRunner
    auto_trader: Any
    secret_manager: SecretManager
    alert_router: Any | None = None
    risk_store: RiskSnapshotStore | None = None
    risk_builder: RiskSnapshotBuilder | None = None
    risk_publisher: RiskSnapshotPublisher | None = None
    metrics_registry: Any | None = None
    version: str = field(default_factory=_detect_version)
    git_commit: str | None = field(default_factory=_detect_git_commit)
    started_at: datetime = field(default_factory=_now_utc)
    auth_token: str | None = None
    portfolio_snapshot: AccountSnapshot | None = None
    prometheus_exporter: LocalPrometheusExporter | None = None
    alert_sink_token: str | None = None
    marketplace_repository: PresetRepository | None = None
    marketplace_signing_keys: Mapping[str, bytes] = field(default_factory=dict)
    marketplace_allow_unsigned: bool = False
    marketplace_enabled: bool = True
    _started: bool = field(default=False, init=False, repr=False)

    def start(self, *, auto_confirm: bool = True) -> None:
        if self._started:
            return
        if self.prometheus_exporter is not None:
            try:
                self.prometheus_exporter.start()
            except OSError:
                _LOGGER.warning(
                    "Eksporter Prometheus nie został uruchomiony (port zajęty?)"
                )
                self.prometheus_exporter = None
        if self.risk_publisher is not None:
            try:
                snapshots = self.risk_publisher.publish_once()
            except Exception:  # pragma: no cover - diagnostyczne logowanie
                _LOGGER.exception("Initial risk snapshot publication failed")
                snapshots = ()
            if not snapshots and self.risk_store is not None:
                fallback = trading_pb2.RiskState(
                    profile=trading_pb2.RISK_PROFILE_BALANCED,
                    portfolio_value=0.0,
                    current_drawdown=0.0,
                    max_daily_loss=0.0,
                    used_leverage=0.0,
                )
                fallback.generated_at.CopyFrom(_timestamp_from_ms(int(time.time() * 1000)))
                self.risk_store.append(fallback, metadata={"source": "fallback"})
            try:
                self.risk_publisher.start()
            except Exception:  # pragma: no cover - diagnostyczne logowanie
                _LOGGER.exception("Unable to start RiskSnapshotPublisher thread")
        try:
            self.auto_trader.configure_controller_runner(self.runner)
        except Exception:  # pragma: no cover - diagnostyczne logowanie
            _LOGGER.exception("Failed to attach controller runner")
        self.auto_trader.start()
        if auto_confirm or getattr(self.entrypoint, "trusted_auto_confirm", False):
            self.auto_trader.confirm_auto_trade(True)
        self._started = True

    def stop(self) -> None:
        if self.risk_publisher is not None:
            try:
                self.risk_publisher.stop()
            except Exception:  # pragma: no cover
                _LOGGER.debug("RiskSnapshotPublisher stop failed", exc_info=True)
        try:
            self.auto_trader.stop()
        except Exception:  # pragma: no cover
            _LOGGER.debug("AutoTrader stop failed", exc_info=True)
        if self.prometheus_exporter is not None:
            try:
                self.prometheus_exporter.stop()
            except Exception:  # pragma: no cover - defensywne
                _LOGGER.debug(
                    "Błąd podczas zatrzymywania eksportera Prometheus", exc_info=True
                )
        if self.alert_sink_token:
            try:
                get_alert_dispatcher().unregister(self.alert_sink_token)
            except Exception:  # pragma: no cover - defensywne logowanie
                _LOGGER.debug(
                    "Nie udało się wyrejestrować offline alert sink", exc_info=True
                )
            finally:
                self.alert_sink_token = None
        self._started = False

    def close(self) -> None:
        self.stop()

    def __enter__(self) -> "LocalRuntimeContext":
        self.start()
        return self

    def __exit__(self, exc_type, exc, tb) -> None:
        del exc_type, exc, tb
        self.stop()

    def authorize(self, rpc_context: grpc.ServicerContext | None) -> None:
        if self.auth_token is None or rpc_context is None:
            return
        metadata = {key.lower(): value for key, value in rpc_context.invocation_metadata()}
        token = metadata.get("authorization") or metadata.get("x-local-auth")
        if token:
            lowered = token.strip()
            if lowered.lower().startswith("bearer "):
                lowered = lowered[7:].strip()
            token = lowered
        if token != self.auth_token:
            rpc_context.abort(grpc.StatusCode.UNAUTHENTICATED, "invalid auth token")

    def refresh_portfolio(self) -> None:
        loader = getattr(self.pipeline.controller, "account_loader", None)
        if not callable(loader):
            return
        try:
            snapshot = loader()
        except Exception:  # pragma: no cover - diagnostyka portfela
            _LOGGER.debug("Nie udało się odświeżyć stanu portfela", exc_info=True)
            return
        if isinstance(snapshot, AccountSnapshot):
            self.portfolio_snapshot = snapshot

    def list_marketplace_presets(self) -> tuple["PresetDocument", ...]:
        if not self.marketplace_enabled or self.marketplace_repository is None:
            return ()
        try:
            return self.marketplace_repository.load_all(
                signing_keys=self.marketplace_signing_keys
            )
        except Exception:  # pragma: no cover - diagnostyka presetów
            _LOGGER.debug("Nie udało się odczytać presetów Marketplace", exc_info=True)
            return ()

    def reload_marketplace_presets(self) -> tuple["PresetDocument", ...]:
        documents = self.list_marketplace_presets()
        repo = self.marketplace_repository
        if not self.marketplace_enabled or repo is None:
            return documents
        try:
            DEFAULT_STRATEGY_CATALOG.load_presets_from_directory(
                repo.root,
                signing_keys=self.marketplace_signing_keys,
                hwid_provider=None,
            )
        except FileNotFoundError:
            return documents
        except Exception:  # pragma: no cover - diagnostyka presetów
            _LOGGER.debug(
                "Aktualizacja katalogu strategii z presetów Marketplace nie powiodła się",
                exc_info=True,
            )
        return documents

    def import_marketplace_preset(
        self, payload: bytes, filename: str | None = None
    ) -> "PresetDocument":
        if self.marketplace_repository is None:
            raise RuntimeError("Marketplace repository not configured")
        document = self.marketplace_repository.import_payload(
            payload,
            filename=filename,
            signing_keys=self.marketplace_signing_keys,
            require_signature=not self.marketplace_allow_unsigned,
        )
        self.reload_marketplace_presets()
        return document

    def export_marketplace_preset(
        self, preset_id: str, *, format: str = "json"
    ) -> tuple["PresetDocument", bytes]:
        if self.marketplace_repository is None:
            raise RuntimeError("Marketplace repository not configured")
        return self.marketplace_repository.export_preset(
            preset_id,
            format=format,
            signing_keys=self.marketplace_signing_keys,
        )

    def remove_marketplace_preset(self, preset_id: str) -> bool:
        repo = self.marketplace_repository
        if repo is None:
            return False
        removed = repo.remove(preset_id)
        if removed:
            self.reload_marketplace_presets()
        return removed

    def get_marketplace_preset(self, preset_id: str) -> "PresetDocument | None":
        repo = self.marketplace_repository
        if repo is None:
            return None
        try:
            document, _ = repo.export_preset(
                preset_id,
                format="json",
                signing_keys=self.marketplace_signing_keys,
            )
        except FileNotFoundError:
            return None
        except Exception:  # pragma: no cover - diagnostyka presetów
            _LOGGER.debug(
                "Nie udało się odczytać presetu Marketplace %s", preset_id, exc_info=True
            )
            return None
        return document

    def activate_marketplace_preset(self, preset_id: str) -> "PresetDocument | None":
        document = self.get_marketplace_preset(preset_id)
        if document is None:
            return None
        self.reload_marketplace_presets()
        return self.get_marketplace_preset(preset_id)

    def emit_alert(
        self,
        *,
        category: str,
        title: str,
        body: str,
        severity: str = "info",
        context: Mapping[str, str] | None = None,
    ) -> None:
        router = self.alert_router
        if router is None:
            return
        payload = {str(k): str(v) for k, v in (context or {}).items()}
        message = AlertMessage(
            category=category,
            title=title,
            body=body,
            severity=severity,
            context=payload,
        )
        try:
            router.dispatch(message)
        except Exception:  # pragma: no cover - alerty nie powinny blokować runtime
            _LOGGER.debug("Nie udało się wysłać alertu", exc_info=True)

    @property
    def execution_context(self) -> ExecutionContext:
        controller = self.pipeline.controller
        return getattr(controller, "execution_context")

    @property
    def exchange_name(self) -> str:
        return getattr(self.pipeline.bootstrap.environment, "exchange", "").upper()

    @property
    def primary_symbol(self) -> str:
        symbols = getattr(self.pipeline.controller, "symbols", ())
        if not symbols:
            raise RuntimeError("Pipeline controller nie posiada żadnych symboli")
        return str(symbols[0])

    @property
    def metrics_endpoint(self) -> str | None:
        exporter = self.prometheus_exporter
        if exporter is None:
            return None
        return exporter.metrics_url


class _MarketDataServicer(trading_pb2_grpc.MarketDataServiceServicer):
    def __init__(self, context: LocalRuntimeContext) -> None:
        self._context = context
        self._lock = threading.Lock()
        self._synthetic_state: Dict[str, float] = {}

    def _resolve_metadata(self, symbol: str) -> MarketMetadata | None:
        service = getattr(self._context.pipeline, "execution_service", None)
        markets: Mapping[str, MarketMetadata] | None = getattr(service, "_markets", None)
        if isinstance(markets, Mapping):
            return markets.get(symbol)
        return None

    def _build_instrument(self, symbol: str, metadata: MarketMetadata | None) -> trading_pb2.Instrument:
        exchange = self._context.exchange_name or "PAPER"
        base = metadata.base_asset if metadata is not None else symbol.split("/")[0]
        quote = metadata.quote_asset if metadata is not None else symbol.split("/")[-1]
        venue = symbol.replace("/", "").replace("-", "").replace(":", "")
        return trading_pb2.Instrument(
            exchange=exchange,
            symbol=symbol,
            venue_symbol=venue,
            quote_currency=str(quote).upper(),
            base_currency=str(base).upper(),
        )

    def _normalize_rows(
        self,
        rows: Sequence[Sequence[float]],
        symbol: str,
        interval: str,
        limit: int,
        metadata: MarketMetadata | None,
    ) -> Sequence[Sequence[float]]:
        if rows:
            return rows
        last_price = self._synthetic_state.get(symbol, 100.0)
        try:
            step_ms = interval_to_milliseconds(interval)
        except Exception:
            step_ms = interval_to_milliseconds("1m")
        generated: list[list[float]] = []
        current_time = int(time.time() * 1000) - step_ms * limit
        for _ in range(max(limit, 1)):
            current_time += step_ms
            open_price = last_price
            close_price = last_price * 1.0005
            high_price = max(open_price, close_price) * 1.0005
            low_price = min(open_price, close_price) * 0.9995
            volume = 1.0
            generated.append(
                [
                    float(current_time),
                    float(open_price),
                    float(high_price),
                    float(low_price),
                    float(close_price),
                    float(volume),
                ]
            )
            last_price = close_price
        self._synthetic_state[symbol] = last_price
        return generated

    def GetOhlcvHistory(self, request, context):  # noqa: N802
        symbol = request.instrument.symbol or request.instrument.venue_symbol or self._context.primary_symbol
        metadata = self._resolve_metadata(symbol)
        default_interval = getattr(self._context.pipeline.controller, "interval", "1h")
        interval = _interval_from_iso(
            request.granularity if request.HasField("granularity") else None,
            default_interval,
        )
        limit = request.limit or 250
        end_ms = _ms_from_timestamp(request.end_time if request.HasField("end_time") else None)
        if end_ms is None:
            end_ms = int(time.time() * 1000)
        start_ms = _ms_from_timestamp(request.start_time if request.HasField("start_time") else None)
        if start_ms is None:
            try:
                window_ms = interval_to_milliseconds(interval)
            except Exception:
                window_ms = interval_to_milliseconds("1h")
            start_ms = end_ms - window_ms * max(limit, 1)
        request_payload = OHLCVRequest(symbol=symbol, interval=interval, start=int(start_ms), end=int(end_ms), limit=int(limit))
        response = self._context.pipeline.data_source.fetch_ohlcv(request_payload)
        columns = tuple(response.columns or _DEFAULT_COLUMNS)
        indices: MutableMapping[str, int] = {name.lower(): idx for idx, name in enumerate(columns)}
        rows = self._normalize_rows(response.rows, symbol, interval, limit, metadata)
        granularity_iso = _iso_from_interval(interval)
        candles: list[trading_pb2.OhlcvCandle] = []
        sequence = 0
        for row in rows[-limit:]:
            sequence += 1
            timestamp_ms = float(row[indices.get("timestamp", 0)])
            candle = trading_pb2.OhlcvCandle(
                instrument=self._build_instrument(symbol, metadata),
                open=float(row[indices.get("open", 1)]),
                high=float(row[indices.get("high", 2)]),
                low=float(row[indices.get("low", 3)]),
                close=float(row[indices.get("close", 4)]),
                volume=float(row[indices.get("volume", 5)]),
                closed=True,
                sequence=sequence,
            )
            candle.open_time.CopyFrom(_timestamp_from_ms(int(timestamp_ms)))
            candle.granularity.iso8601_duration = granularity_iso
            candles.append(candle)
        return trading_pb2.GetOhlcvHistoryResponse(candles=candles, has_more=False)

    def StreamOhlcv(self, request, context):  # noqa: N802
        history_request = trading_pb2.GetOhlcvHistoryRequest()
        history_request.instrument.CopyFrom(request.instrument)
        if request.HasField("granularity"):
            history_request.granularity.CopyFrom(request.granularity)
        history = self.GetOhlcvHistory(history_request, context)
        if not history.candles:
            return
        snapshot = trading_pb2.StreamOhlcvSnapshot(candles=history.candles)
        update = trading_pb2.StreamOhlcvUpdate(snapshot=snapshot)
        yield update
        # emit a short series of incremental updates for consumers exercising streaming APIs
        for candle in history.candles[-3:]:
            increment = trading_pb2.StreamOhlcvIncrement(candle=candle)
            yield trading_pb2.StreamOhlcvUpdate(increment=increment)

    def ListTradableInstruments(self, request, context):  # noqa: N802
        requested_exchange = (request.exchange or "").strip().upper()
        context_exchange = (self._context.exchange_name or "PAPER").upper()
        if requested_exchange and requested_exchange != context_exchange:
            return trading_pb2.ListTradableInstrumentsResponse(instruments=[])
        service = getattr(self._context.pipeline, "execution_service", None)
        markets: Mapping[str, MarketMetadata] | None = getattr(service, "_markets", None)
        instruments: list[trading_pb2.TradableInstrumentMetadata] = []
        if isinstance(markets, Mapping):
            for symbol, metadata in markets.items():
                instrument = self._build_instrument(symbol, metadata)
                entry = trading_pb2.TradableInstrumentMetadata(
                    instrument=instrument,
                    price_step=float(metadata.tick_size or 0.0),
                    amount_step=float(metadata.step_size or 0.0),
                    min_notional=float(metadata.min_notional or 0.0),
                    min_amount=float(metadata.min_quantity or 0.0),
                )
                instruments.append(entry)
        return trading_pb2.ListTradableInstrumentsResponse(instruments=instruments)


class _OrderServicer(trading_pb2_grpc.OrderServiceServicer):
    def __init__(self, context: LocalRuntimeContext) -> None:
        self._context = context
        self._lock = threading.Lock()

    def _map_side(self, side: int) -> str:
        return {
            trading_pb2.ORDER_SIDE_BUY: "buy",
            trading_pb2.ORDER_SIDE_SELL: "sell",
        }.get(side, "buy")

    def _map_type(self, order_type: int) -> str:
        return {
            trading_pb2.ORDER_TYPE_MARKET: "market",
            trading_pb2.ORDER_TYPE_LIMIT: "limit",
            trading_pb2.ORDER_TYPE_STOP_MARKET: "stop_market",
            trading_pb2.ORDER_TYPE_STOP_LIMIT: "stop_limit",
        }.get(order_type, "market")

    def _map_tif(self, tif: int) -> str | None:
        return {
            trading_pb2.TIME_IN_FORCE_GTC: "GTC",
            trading_pb2.TIME_IN_FORCE_GTD: "GTD",
            trading_pb2.TIME_IN_FORCE_IOC: "IOC",
            trading_pb2.TIME_IN_FORCE_FOK: "FOK",
        }.get(tif)

    def SubmitOrder(self, request, context):  # noqa: N802
        self._context.authorize(context)
        symbol = request.instrument.symbol or request.instrument.venue_symbol or self._context.primary_symbol
        execution_service: ExecutionService = self._context.pipeline.execution_service
        order_request = OrderRequest(
            symbol=symbol,
            side=self._map_side(request.side),
            quantity=float(request.quantity or 0.0),
            order_type=self._map_type(request.type),
            price=float(request.price) if request.price else None,
            time_in_force=self._map_tif(request.time_in_force),
            client_order_id=request.client_order_id or None,
            metadata={"source": "grpc"},
        )
        context_model = self._context.execution_context
        try:
            with self._lock:
                result = execution_service.execute(order_request, context_model)
        except Exception as exc:
            violation = trading_pb2.OrderConstraintViolation(code="error", message=str(exc))
            self._context.emit_alert(
                category="execution.order",
                title="Zlecenie odrzucone",
                body=str(exc),
                severity="error",
                context={"symbol": symbol, "side": order_request.side},
            )
            return trading_pb2.SubmitOrderResponse(status=trading_pb2.ORDER_STATUS_REJECTED, violations=[violation])
        self._context.refresh_portfolio()
        return trading_pb2.SubmitOrderResponse(
            order_id=result.order_id,
            external_order_id=str(result.raw_response.get("exchange_order_id", ""))
            if isinstance(getattr(result, "raw_response", None), Mapping)
            else "",
            status=trading_pb2.ORDER_STATUS_ACCEPTED,
        )

    def CancelOrder(self, request, context):  # noqa: N802
        self._context.authorize(context)
        execution_service: ExecutionService = self._context.pipeline.execution_service
        try:
            with self._lock:
                execution_service.cancel(request.order_id, self._context.execution_context)
        except Exception as exc:
            self._context.emit_alert(
                category="execution.order",
                title="Anulowanie zlecenia nie powiodło się",
                body=str(exc),
                severity="warning",
                context={"order_id": request.order_id},
            )
            return trading_pb2.CancelOrderResponse(
                status=trading_pb2.ORDER_STATUS_REJECTED,
                message=str(exc),
            )
        return trading_pb2.CancelOrderResponse(status=trading_pb2.ORDER_STATUS_ACCEPTED)


class _RiskServicer(trading_pb2_grpc.RiskServiceServicer):
    def __init__(self, context: LocalRuntimeContext) -> None:
        if context.risk_store is None:
            raise RuntimeError("Risk store is not configured")
        self._store = context.risk_store

    def GetRiskState(self, request, context):  # noqa: N802
        return self._store.latest()

    def StreamRiskState(self, request, context):  # noqa: N802
        for snapshot in self._store.history():
            yield snapshot
        queue = self._store.register()
        try:
            while True:
                if context is not None and not getattr(context, "is_active", lambda: True)():
                    return
                try:
                    snapshot = queue.get(timeout=0.5)
                except Exception:
                    continue
                yield snapshot
        finally:
            self._store.unregister(queue)


class _MetricsServicer(trading_pb2_grpc.MetricsServiceServicer):
    def __init__(self, context: LocalRuntimeContext) -> None:
        self._context = context

    def StreamMetrics(self, request, context):  # noqa: N802
        snapshot = trading_pb2.MetricsSnapshot(
            generated_at=_timestamp_from_ms(int(time.time() * 1000)),
            event_to_frame_p95_ms=0.0,
            fps=0.0,
            cpu_utilization=0.0,
            gpu_utilization=0.0,
            ram_megabytes=0.0,
            dropped_frames=0,
            processed_messages_per_second=0,
            notes="local-runtime",
        )
        yield snapshot

    def PushMetrics(self, request, context):  # noqa: N802
        del request, context
        return trading_pb2.MetricsAck(accepted=True)


class _HealthServicer(trading_pb2_grpc.HealthServiceServicer):
    def __init__(self, context: LocalRuntimeContext) -> None:
        self._context = context

    def Check(self, request, context):  # noqa: N802
        del request, context
        response = trading_pb2.HealthCheckResponse(
            version=self._context.version,
            git_commit=self._context.git_commit or "unknown",
        )
        response.started_at.CopyFrom(_timestamp_from_ms(int(self._context.started_at.timestamp() * 1000)))
        return response


class _MarketplaceServicer(trading_pb2_grpc.MarketplaceServiceServicer):
    def __init__(self, context: LocalRuntimeContext) -> None:
        self._context = context

    def _build_summary(self, document) -> trading_pb2.MarketplacePresetSummary:
        metadata = document.metadata if isinstance(document.metadata, Mapping) else {}
        profile = str(metadata.get("profile") or metadata.get("risk_profile") or "").strip()
        summary = trading_pb2.MarketplacePresetSummary(
            preset_id=document.preset_id,
            name=str(document.payload.get("name") or document.preset_id or ""),
            version=document.version or "",
            profile=profile,
            signature_verified=document.verification.verified,
            source_path=str(document.path) if document.path else "",
        )
        summary.tags.extend(list(document.tags))
        summary.issues.extend(list(document.issues))
        return summary

    def ListPresets(self, request, context):  # noqa: N802
        del request
        self._context.authorize(context)
        response = trading_pb2.ListMarketplacePresetsResponse()
        for document in self._context.list_marketplace_presets():
            response.presets.append(self._build_summary(document))
        return response

    def ImportPreset(self, request, context):  # noqa: N802
        self._context.authorize(context)
        if not request.payload:
            context.abort(grpc.StatusCode.INVALID_ARGUMENT, "payload is required")
        try:
            document = self._context.import_marketplace_preset(
                bytes(request.payload),
                request.filename or None,
            )
        except ValueError as exc:
            context.abort(grpc.StatusCode.INVALID_ARGUMENT, str(exc))
        except Exception as exc:  # pragma: no cover - diagnostyka
            context.abort(grpc.StatusCode.INTERNAL, str(exc))
        return trading_pb2.ImportMarketplacePresetResponse(
            preset=self._build_summary(document)
        )

    def ExportPreset(self, request, context):  # noqa: N802
        self._context.authorize(context)
        format_value = request.format or "json"
        try:
            document, payload = self._context.export_marketplace_preset(
                request.preset_id,
                format=format_value,
            )
        except FileNotFoundError:
            context.abort(
                grpc.StatusCode.NOT_FOUND,
                f"Preset {request.preset_id} not found",
            )
        except ValueError as exc:
            context.abort(grpc.StatusCode.INVALID_ARGUMENT, str(exc))
        except Exception as exc:  # pragma: no cover - diagnostyka
            context.abort(grpc.StatusCode.INTERNAL, str(exc))
        extension = "yaml" if format_value.lower().strip() in {"yaml", "yml"} else "json"
        filename = request.preset_id or "preset"
        response = trading_pb2.ExportMarketplacePresetResponse(
            payload=payload,
            filename=f"{filename}.{extension}",
            preset=self._build_summary(document),
            format=format_value or extension,
        )
        return response

    def RemovePreset(self, request, context):  # noqa: N802
        self._context.authorize(context)
        removed = self._context.remove_marketplace_preset(request.preset_id)
        return trading_pb2.RemoveMarketplacePresetResponse(removed=removed)

    def ActivatePreset(self, request, context):  # noqa: N802
        self._context.authorize(context)
        document = self._context.activate_marketplace_preset(request.preset_id)
        if document is None:
            context.abort(
                grpc.StatusCode.NOT_FOUND,
                f"Preset {request.preset_id} not found",
            )
        return trading_pb2.ActivateMarketplacePresetResponse(
            preset=self._build_summary(document)
        )


def _serialize_timestamp(timestamp: timestamp_pb2.Timestamp) -> int:
    return int(timestamp.seconds) * 1000 + int(timestamp.nanos) // 1_000_000


def _serialize_candle(candle: trading_pb2.OhlcvCandle) -> Mapping[str, Any]:
    return {
        "timestamp_ms": _serialize_timestamp(candle.open_time),
        "open": candle.open,
        "high": candle.high,
        "low": candle.low,
        "close": candle.close,
        "volume": candle.volume,
        "sequence": candle.sequence,
    }


def _serialize_instrument_metadata(
    entry: trading_pb2.TradableInstrumentMetadata,
) -> Mapping[str, Any]:
    instrument = entry.instrument
    return {
        "exchange": instrument.exchange,
        "symbol": instrument.symbol,
        "venue_symbol": instrument.venue_symbol,
        "quote_currency": instrument.quote_currency,
        "base_currency": instrument.base_currency,
        "price_step": entry.price_step,
        "amount_step": entry.amount_step,
        "min_notional": entry.min_notional,
        "min_amount": entry.min_amount,
        "max_amount": entry.max_amount,
        "min_price": entry.min_price,
        "max_price": entry.max_price,
    }


def _serialize_risk_state(state: trading_pb2.RiskState) -> Mapping[str, Any]:
    payload = MessageToDict(state, preserving_proto_field_name=True)
    payload["generated_at_ms"] = _serialize_timestamp(state.generated_at)
    return payload


def _serialize_marketplace_summary(
    summary: trading_pb2.MarketplacePresetSummary,
) -> Mapping[str, Any]:
    return MessageToDict(summary, preserving_proto_field_name=True)


<<<<<<< HEAD
def _resolve_stream_timeout_mode(stream: Any) -> tuple[Callable[..., Any] | None, str]:
    """Inspect iterator to determine how to request timed messages."""

    next_with_timeout = getattr(stream, "next_with_timeout", None)
    if callable(next_with_timeout):
        return next_with_timeout, "keyword"

    candidate = getattr(stream, "next", None)
    if not callable(candidate):
        return None, "none"

    try:
        signature = inspect.signature(candidate)
    except (TypeError, ValueError):
        return candidate, "none"

    parameters = list(signature.parameters.values())
    if not parameters:
        return candidate, "none"

    for parameter in parameters:
        if parameter.kind == inspect.Parameter.KEYWORD_ONLY and parameter.name == "timeout":
            return candidate, "keyword"
        if parameter.kind == inspect.Parameter.VAR_KEYWORD:
            return candidate, "keyword"

    for parameter in parameters:
        if parameter.kind in (
            inspect.Parameter.POSITIONAL_ONLY,
            inspect.Parameter.POSITIONAL_OR_KEYWORD,
        ):
            return candidate, "positional"
        if parameter.kind == inspect.Parameter.VAR_POSITIONAL:
            return candidate, "positional"

    return candidate, "none"


def _start_market_stream(
    service: Any,
    request: trading_pb2.StreamOhlcvRequest,
    *,
    timeout_seconds: float | None,
) -> Any:
    """Invoke ``StreamOhlcv`` handling both local stubs and gRPC stubs."""

    method = getattr(service, "StreamOhlcv")

    attempts: list[Callable[[], Any]] = []
    if timeout_seconds is not None:
        attempts.extend(
            [
                lambda: method(request, timeout=timeout_seconds),
                lambda: method(request, timeout_seconds),
            ]
        )
    attempts.extend(
        [
            lambda: method(request, None),
            lambda: method(request),
        ]
    )

    last_error: TypeError | None = None
    for attempt in attempts:
        try:
            return attempt()
        except TypeError as exc:
            last_error = exc
            continue
    if last_error is not None:
        raise last_error
    raise RuntimeError("Unable to start StreamOhlcv call")


class LocalRuntimeGateway:
    """Small dispatch layer used by the desktop shell JSON bridge."""

    def __init__(
        self,
        context: LocalRuntimeContext,
        *,
        subscription_ttl: float | int | None = None,
    ) -> None:
=======
class LocalRuntimeGateway:
    """Small dispatch layer used by the desktop shell JSON bridge."""

    def __init__(self, context: LocalRuntimeContext) -> None:
>>>>>>> 6ef5c787
        self._context = context
        self._market = _MarketDataServicer(context)
        self._order = _OrderServicer(context)
        self._metrics = _MetricsServicer(context)
        self._health = _HealthServicer(context)
        self._risk = _RiskServicer(context) if context.risk_store is not None else None
        self._marketplace = (
            _MarketplaceServicer(context)
            if context.marketplace_repository is not None and context.marketplace_enabled
            else None
        )
<<<<<<< HEAD
        self._subscriptions: dict[str, _StreamSubscription] = {}
        self._subscriptions_lock = threading.Lock()
        ttl_value: float
        if subscription_ttl is None:
            ttl_value = 300.0
        else:
            try:
                ttl_value = float(subscription_ttl)
            except (TypeError, ValueError):
                ttl_value = 300.0
        if ttl_value < 0:
            ttl_value = 0.0
        self._subscription_ttl = ttl_value
=======
>>>>>>> 6ef5c787

    def dispatch(self, method: str, params: Mapping[str, Any]) -> Mapping[str, Any]:
        handlers: Mapping[str, Callable[[Mapping[str, Any]], Mapping[str, Any]]] = {
            "health.check": self._health_check,
            "market_data.get_ohlcv_history": self._get_ohlcv_history,
            "market_data.stream_ohlcv": self._stream_ohlcv,
            "market_data.list_tradable_instruments": self._list_instruments,
            "risk.get_state": self._get_risk_state,
            "marketplace.list_presets": self._list_marketplace_presets,
            "marketplace.import_preset": self._import_marketplace_preset,
            "marketplace.export_preset": self._export_marketplace_preset,
            "marketplace.remove_preset": self._remove_marketplace_preset,
            "marketplace.activate_preset": self._activate_marketplace_preset,
        }
<<<<<<< HEAD
        self._purge_stale_subscriptions()
=======
>>>>>>> 6ef5c787
        handler = handlers.get(method)
        if handler is None:
            raise KeyError(f"Unsupported method: {method}")
        return handler(params)

<<<<<<< HEAD
    def _purge_stale_subscriptions(self) -> None:
        ttl = self._subscription_ttl
        if ttl <= 0:
            return
        now = time.monotonic()
        expired: list[tuple[str, _StreamSubscription]] = []
        with self._subscriptions_lock:
            for subscription_id, subscription in list(self._subscriptions.items()):
                if now - subscription.last_access >= ttl:
                    expired.append((subscription_id, subscription))
        for subscription_id, _subscription in expired:
            idle = now - _subscription.last_access
            reason = f"expired-after-{idle:.3f}s"
            self._cleanup_subscription(
                subscription_id,
                cancel=True,
                reason=reason,
            )

    def _cleanup_subscription(
        self,
        subscription_id: str,
        *,
        cancel: bool = False,
        reason: str | None = None,
    ) -> None:
        with self._subscriptions_lock:
            subscription = self._subscriptions.pop(subscription_id, None)
        if subscription is None:
            return
        ttl = self._subscription_ttl
        idle_for = time.monotonic() - subscription.last_access
        subscription.log(
            "Cleaning up OHLCV subscription %s (reason=%s, cancel=%s, idle=%.3fs, ttl=%.3fs)",
            subscription_id,
            reason or ("cancel" if cancel else "cleanup"),
            cancel,
            idle_for,
            ttl,
            component="local-gateway",
        )
        if cancel:
            cancel_method = getattr(subscription.stream, "cancel", None)
            if callable(cancel_method):
                try:
                    cancel_method()
                except Exception:  # pragma: no cover - defensywny fallback
                    _LOGGER.debug("Cancel stream for %s failed", subscription_id, exc_info=True)
        subscription.exhausted = True

    def _consume_stream(
        self,
        subscription: _StreamSubscription,
        *,
        max_updates: int,
        timeout_ms: int,
    ) -> tuple[list[Mapping[str, Any]], list[Mapping[str, Any]], bool]:
        snapshot: list[Mapping[str, Any]] = []
        updates: list[Mapping[str, Any]] = []
        exhausted = False
        start = time.monotonic()
        deadline = start + (timeout_ms / 1000.0) if timeout_ms > 0 else None
        consumed = 0
        stream = subscription.stream
        timeout_callable, timeout_mode = _resolve_stream_timeout_mode(stream)
        subscription.timeout_mode = timeout_mode

        while True:
            if snapshot and max_updates > 0 and consumed >= max_updates:
                break
            if deadline is not None:
                remaining = deadline - time.monotonic()
                if remaining <= 0:
                    break
            else:
                remaining = None
            try:
                if remaining is None or timeout_callable is None or timeout_mode == "none":
                    message = next(stream)
                else:
                    arg = max(remaining, 0.0)
                    try:
                        if timeout_mode == "keyword":
                            message = timeout_callable(timeout=arg)
                        else:
                            message = timeout_callable(arg)
                    except TypeError:
                        message = next(stream)
                        timeout_callable = None
                        timeout_mode = "none"
                        subscription.timeout_mode = timeout_mode
            except StopIteration:
                exhausted = True
                break
            except grpc.RpcError as exc:
                if exc.code() == grpc.StatusCode.DEADLINE_EXCEEDED:
                    break
                raise
            subscription.last_access = time.monotonic()
            if message.HasField("snapshot"):
                snapshot = [_serialize_candle(c) for c in message.snapshot.candles]
                if max_updates == 0 and deadline is None:
                    break
            if message.HasField("increment"):
                updates.append(_serialize_candle(message.increment.candle))
                consumed += 1
        if not updates and not snapshot:
            subscription.last_access = time.monotonic()
        return snapshot, updates, exhausted

=======
>>>>>>> 6ef5c787
    def _health_check(self, params: Mapping[str, Any]) -> Mapping[str, Any]:
        del params
        response = self._health.Check(empty_pb2.Empty(), None)
        payload = MessageToDict(response, preserving_proto_field_name=True)
        payload["started_at_ms"] = _serialize_timestamp(response.started_at)
        return payload

    def _get_ohlcv_history(self, params: Mapping[str, Any]) -> Mapping[str, Any]:
        request = trading_pb2.GetOhlcvHistoryRequest()
        instrument = request.instrument
        symbol = str(params.get("symbol") or "").strip() or self._context.primary_symbol
        instrument.symbol = symbol
        instrument.venue_symbol = str(params.get("venue_symbol") or "")
        instrument.exchange = str(params.get("exchange") or "")
        if params.get("granularity"):
            request.granularity.iso8601_duration = str(params.get("granularity"))
        if params.get("limit"):
            request.limit = int(params.get("limit"))
        if params.get("start_ms"):
            request.start_time.CopyFrom(
                _timestamp_from_ms(int(params.get("start_ms")))
            )
        if params.get("end_ms"):
            request.end_time.CopyFrom(
                _timestamp_from_ms(int(params.get("end_ms")))
            )
        response = self._market.GetOhlcvHistory(request, None)
        candles = [_serialize_candle(candle) for candle in response.candles]
        return {"candles": candles, "has_more": response.has_more}

    def _stream_ohlcv(self, params: Mapping[str, Any]) -> Mapping[str, Any]:
<<<<<<< HEAD
        subscription_id = str(params.get("subscription_id") or "").strip()
        cancel_requested = bool(params.get("cancel"))
        timeout_ms = int(params.get("timeout_ms") or 250)
        max_updates = int(params.get("max_updates") or 1)
        if max_updates < 0:
            max_updates = 0
        if timeout_ms < 0:
            timeout_ms = 0

        if subscription_id:
            with self._subscriptions_lock:
                subscription = self._subscriptions.get(subscription_id)
            if subscription is None:
                if cancel_requested:
                    return {
                        "subscription_id": subscription_id,
                        "snapshot": [],
                        "updates": [],
                        "has_more": False,
                        "cancelled": True,
                    }
                raise KeyError(f"Unknown subscription_id: {subscription_id}")
            if cancel_requested:
                self._cleanup_subscription(
                    subscription_id,
                    cancel=True,
                    reason="client-cancel",
                )
                return {
                    "subscription_id": subscription_id,
                    "snapshot": [],
                    "updates": [],
                    "has_more": False,
                    "cancelled": True,
                }
            with subscription.lock:
                _, subscription.timeout_mode = _resolve_stream_timeout_mode(subscription.stream)
                snapshot, updates, exhausted = self._consume_stream(
                    subscription,
                    max_updates=max_updates,
                    timeout_ms=timeout_ms,
                )
                subscription.exhausted = exhausted
            if exhausted:
                self._cleanup_subscription(
                    subscription_id,
                    cancel=True,
                    reason="exhausted",
                )
            return {
                "subscription_id": subscription_id,
                "snapshot": snapshot,
                "updates": updates,
                "has_more": not exhausted,
            }

        request = trading_pb2.StreamOhlcvRequest()
        instrument = request.instrument
        instrument.symbol = str(params.get("symbol") or "") or self._context.primary_symbol
        stream = _start_market_stream(self._market, request, timeout_seconds=None)
        _, timeout_mode = _resolve_stream_timeout_mode(stream)
        if (
            timeout_ms > 0
            and timeout_mode == "none"
            and not bool(params.get("continuous"))
        ):
            cancel_method = getattr(stream, "cancel", None)
            if callable(cancel_method):
                try:
                    cancel_method()
                except Exception:  # pragma: no cover - diagnostyczny fallback
                    _LOGGER.debug("Stream cancel during retry failed", exc_info=True)
            stream = _start_market_stream(
                self._market,
                request,
                timeout_seconds=timeout_ms / 1000.0,
            )
            _, timeout_mode = _resolve_stream_timeout_mode(stream)
        subscription = _StreamSubscription(stream=stream, timeout_mode=timeout_mode)
        snapshot: list[Mapping[str, Any]]
        updates: list[Mapping[str, Any]]
        with subscription.lock:
            snapshot, updates, exhausted = self._consume_stream(
                subscription,
                max_updates=max_updates,
                timeout_ms=timeout_ms,
            )
            subscription.exhausted = exhausted

        continuous = bool(params.get("continuous"))
        response: dict[str, Any] = {
            "snapshot": snapshot,
            "updates": updates,
            "has_more": continuous and not exhausted,
        }
        if continuous and not exhausted:
            subscription_id = uuid.uuid4().hex
            response["subscription_id"] = subscription_id
            with self._subscriptions_lock:
                self._subscriptions[subscription_id] = subscription
        else:
            cancel_method = getattr(subscription.stream, "cancel", None)
            if callable(cancel_method):
                try:
                    cancel_method()
                except Exception:  # pragma: no cover - diagnostyczne logowanie
                    _LOGGER.debug("Stream cancel failed", exc_info=True)
        return response
=======
        request = trading_pb2.StreamOhlcvRequest()
        instrument = request.instrument
        instrument.symbol = str(params.get("symbol") or "") or self._context.primary_symbol
        if params.get("limit"):
            request.limit = int(params.get("limit"))
        stream = self._market.StreamOhlcv(request, None)
        snapshot: list[Mapping[str, Any]] = []
        updates: list[Mapping[str, Any]] = []
        for update in stream:
            if update.HasField("snapshot"):
                snapshot = [_serialize_candle(c) for c in update.snapshot.candles]
            if update.HasField("increment"):
                updates.append(_serialize_candle(update.increment.candle))
        return {"snapshot": snapshot, "updates": updates}
>>>>>>> 6ef5c787

    def _list_instruments(self, params: Mapping[str, Any]) -> Mapping[str, Any]:
        request = trading_pb2.ListTradableInstrumentsRequest()
        if params.get("exchange"):
            request.exchange = str(params["exchange"])
        response = self._market.ListTradableInstruments(request, None)
        instruments = [_serialize_instrument_metadata(entry) for entry in response.instruments]
        return {"instruments": instruments}

    def _get_risk_state(self, params: Mapping[str, Any]) -> Mapping[str, Any]:
        del params
        if self._risk is None:
            return {}
        response = self._risk.GetRiskState(trading_pb2.RiskStateRequest(), None)
        return _serialize_risk_state(response)

    def _ensure_marketplace(self) -> _MarketplaceServicer:
        if self._marketplace is None:
            raise RuntimeError("Marketplace is disabled")
        return self._marketplace

    def _list_marketplace_presets(self, params: Mapping[str, Any]) -> Mapping[str, Any]:
        del params
        service = self._ensure_marketplace()
        response = service.ListPresets(trading_pb2.ListMarketplacePresetsRequest(), None)
        presets = [_serialize_marketplace_summary(entry) for entry in response.presets]
        return {"presets": presets}

    def _import_marketplace_preset(self, params: Mapping[str, Any]) -> Mapping[str, Any]:
        service = self._ensure_marketplace()
        request = trading_pb2.ImportMarketplacePresetRequest()
        payload = params.get("payload", b"")
        if isinstance(payload, str):
            request.payload = base64.b64decode(payload.encode("ascii"))
        else:
            request.payload = payload or b""
        if params.get("filename"):
            request.filename = str(params["filename"])
        response = service.ImportPreset(request, None)
        return MessageToDict(response, preserving_proto_field_name=True)

    def _export_marketplace_preset(self, params: Mapping[str, Any]) -> Mapping[str, Any]:
        service = self._ensure_marketplace()
        request = trading_pb2.ExportMarketplacePresetRequest()
        request.preset_id = str(params.get("preset_id") or "")
        if params.get("format"):
            request.format = str(params["format"])
        response = service.ExportPreset(request, None)
        payload = base64.b64encode(response.payload).decode("ascii")
        return {
            "preset": MessageToDict(response.preset, preserving_proto_field_name=True),
            "payload_base64": payload,
            "filename": response.filename,
        }

    def _remove_marketplace_preset(self, params: Mapping[str, Any]) -> Mapping[str, Any]:
        service = self._ensure_marketplace()
        request = trading_pb2.RemoveMarketplacePresetRequest()
        request.preset_id = str(params.get("preset_id") or "")
        response = service.RemovePreset(request, None)
        return MessageToDict(response, preserving_proto_field_name=True)

    def _activate_marketplace_preset(self, params: Mapping[str, Any]) -> Mapping[str, Any]:
        service = self._ensure_marketplace()
        request = trading_pb2.ActivateMarketplacePresetRequest()
        request.preset_id = str(params.get("preset_id") or "")
        response = service.ActivatePreset(request, None)
        return MessageToDict(response, preserving_proto_field_name=True)


class LocalRuntimeServer:
    """Łączy serwisy gRPC i udostępnia je pod jednym adresem."""

    def __init__(
        self,
        context: LocalRuntimeContext,
        *,
        host: str = "127.0.0.1",
        port: int = 0,
        max_workers: int = 16,
    ) -> None:
        self._context = context
        self._server = grpc.server(ThreadPoolExecutor(max_workers=max_workers))
        trading_pb2_grpc.add_MarketDataServiceServicer_to_server(_MarketDataServicer(context), self._server)
        trading_pb2_grpc.add_OrderServiceServicer_to_server(_OrderServicer(context), self._server)
        if context.risk_store is not None:
            trading_pb2_grpc.add_RiskServiceServicer_to_server(_RiskServicer(context), self._server)
        trading_pb2_grpc.add_MetricsServiceServicer_to_server(_MetricsServicer(context), self._server)
        trading_pb2_grpc.add_HealthServiceServicer_to_server(_HealthServicer(context), self._server)
        if context.marketplace_repository is not None and context.marketplace_enabled:
            trading_pb2_grpc.add_MarketplaceServiceServicer_to_server(
                _MarketplaceServicer(context),
                self._server,
            )
        address = f"{host}:{port}"
        bound = self._server.add_insecure_port(address)
        if bound == 0:
            raise RuntimeError(f"Nie udało się zbindować adresu {address}")
        if port == 0:
            self._address = f"{host}:{bound}"
        else:
            self._address = address

    @property
    def address(self) -> str:
        return self._address

    def start(self) -> None:
        self._server.start()

    def stop(self, grace: float | None = 0.0) -> None:
        self._server.stop(grace).wait()

    def wait(self) -> None:
        self._server.wait_for_termination()


def build_local_runtime_context(
    *,
    config_path: str | Path = "config/runtime.yaml",
    entrypoint: str | None = None,
    secret_manager: SecretManager | None = None,
) -> LocalRuntimeContext:
    runtime_config = load_runtime_app_config(config_path)
    entrypoint_name = entrypoint or runtime_config.trading.default_entrypoint
    try:
        entrypoint_cfg = runtime_config.trading.entrypoints[entrypoint_name]
    except KeyError as exc:  # pragma: no cover - walidacja wejścia
        raise KeyError(f"Brak punktu wejścia '{entrypoint_name}' w runtime.yaml") from exc
    config_file = Path(config_path).expanduser().resolve()
    core_path = runtime_config.core.resolved_path or runtime_config.core.path
    core_config_path = (config_file.parent / core_path).resolve()
    core_config = load_core_config(core_config_path)
    environment_cfg = core_config.environments.get(entrypoint_cfg.environment)
    effective_strategy = entrypoint_cfg.strategy
    if effective_strategy and environment_cfg is not None:
        available = getattr(core_config, "strategies", {})
        if effective_strategy not in available:
            fallback_strategy = getattr(environment_cfg, "default_strategy", None)
            if fallback_strategy:
                effective_strategy = fallback_strategy
    effective_controller = entrypoint_cfg.controller
    if effective_controller and environment_cfg is not None:
        controllers = getattr(core_config, "runtime_controllers", {})
        if effective_controller not in controllers:
            fallback_controller = getattr(environment_cfg, "default_controller", None)
            if fallback_controller:
                effective_controller = fallback_controller
    sanitized_core_config = _sanitize_core_config(
        core_config,
        entrypoint_cfg.environment,
        strategy_override=effective_strategy,
        controller_override=effective_controller,
    )
    pipeline_module = sys.modules.get("bot_core.runtime.pipeline")
    if pipeline_module is not None and not hasattr(
        pipeline_module, "_ensure_local_market_data_availability"
    ):
        _LOGGER.warning(
            "Brak funkcji _ensure_local_market_data_availability – pomijam weryfikację danych OHLCV"
        )
        setattr(
            pipeline_module,
            "_ensure_local_market_data_availability",
            lambda *args, **kwargs: None,
        )
    if secret_manager is None:
        secret_manager = SecretManager(_InMemorySecretStorage())
    try:
        import bot_core.trading.engine as _trading_engine  # noqa: F401
    except SyntaxError as exc:  # pragma: no cover - degradacja do stubu
        _LOGGER.warning("Import trading.engine zakończył się błędem składni: %s", exc)
        stub = _build_trading_engine_stub()
        sys.modules["bot_core.trading.engine"] = stub
    except Exception as exc:  # pragma: no cover - inne błędy importu
        _LOGGER.warning("Import trading.engine zgłosił wyjątek: %s", exc)
    try:
        from bot_core.auto_trader.app import AutoTrader as _AutoTraderCls
    except Exception as exc:  # pragma: no cover - środowiska bez pełnego modułu trading
        _LOGGER.warning("Nie udało się załadować AutoTradera – używam implementacji zastępczej: %s", exc)
        _AutoTraderCls = _AutoTraderStub
    environment_cfg = sanitized_core_config.environments.get(entrypoint_cfg.environment)
    if isinstance(secret_manager._storage, _InMemorySecretStorage) and environment_cfg is not None:
        keychain_key = getattr(environment_cfg, "keychain_key", None)
        credential_purpose = getattr(environment_cfg, "credential_purpose", "trading")
        env_value = getattr(environment_cfg, "environment", ExchangeEnvironment.PAPER)
        try:
            env_enum = env_value if isinstance(env_value, ExchangeEnvironment) else ExchangeEnvironment(str(env_value))
        except Exception:
            env_enum = ExchangeEnvironment.PAPER
        if keychain_key:
            stub_credentials = ExchangeCredentials(
                key_id="stub-key",
                secret="stub-secret",
                passphrase=None,
                environment=env_enum,
                permissions=("read", "trade"),
            )
            try:
                secret_manager.store_exchange_credentials(
                    keychain_key,
                    stub_credentials,
                    purpose=str(credential_purpose or "trading"),
                )
            except Exception:  # pragma: no cover - diagnostyka środowisk niestandardowych
                _LOGGER.debug("Nie udało się zapisać stubowych poświadczeń API", exc_info=True)

    pipeline = build_daily_trend_pipeline(
        environment_name=entrypoint_cfg.environment,
        strategy_name=effective_strategy,
        controller_name=effective_controller,
        config_path=core_config_path,
        secret_manager=secret_manager,
        risk_profile_name=entrypoint_cfg.risk_profile,
        core_config=sanitized_core_config,
        runtime_config=runtime_config,
    )
    execution_service = getattr(pipeline, "execution_service", None)
    if execution_service is not None and getattr(execution_service, "_price_resolver", None) is None:
        execution_service._price_resolver = lambda symbol: 100.0  # type: ignore[attr-defined]
        markets = getattr(execution_service, "_markets", None)
        if isinstance(markets, dict):
            for symbol, market in list(markets.items()):
                markets[symbol] = MarketMetadata(
                    base_asset=market.base_asset,
                    quote_asset=market.quote_asset,
                    min_quantity=getattr(market, "min_quantity", 0.0),
                    min_notional=0.0,
                    step_size=getattr(market, "step_size", None),
                    tick_size=getattr(market, "tick_size", None),
                )
    controller_context = getattr(pipeline.controller, "execution_context", None)
    if controller_context is not None and getattr(controller_context, "price_resolver", None) is None:
        controller_context.price_resolver = lambda symbol: 100.0
    alert_router = getattr(pipeline.bootstrap, "alert_router", None)
    if alert_router is None:
        try:
            from bot_core.alerts.audit import InMemoryAlertAuditLog

            alert_router = DefaultAlertRouter(InMemoryAlertAuditLog())
        except Exception:  # pragma: no cover - fallback gdy brak modułu audytu
            alert_router = None
    active_alert_router = alert_router or DefaultAlertRouterStub()
    trading_controller = create_trading_controller(pipeline, active_alert_router)
    runner = DailyTrendRealtimeRunner(
        controller=pipeline.controller,
        trading_controller=trading_controller,
    )
    symbols = getattr(pipeline.controller, "symbols", ())
    if not symbols:
        raise RuntimeError("Zbudowany pipeline nie udostępnia żadnych symboli handlowych")
    gui_stub = _GuiStub(
        timeframe=getattr(pipeline.controller, "interval", "1h"),
        ai_manager=getattr(pipeline.bootstrap, "ai_manager", None),
        portfolio_manager=getattr(pipeline.bootstrap, "portfolio_governor", None),
    )
    market_data_provider = _AutoTraderMarketDataProvider(pipeline.data_source)
    auto_trader = _AutoTraderCls(
        _Emitter(),
        gui_stub,
        lambda: str(symbols[0]),
        market_data_provider=market_data_provider,
        risk_service=getattr(pipeline.bootstrap, "risk_engine", None),
        execution_service=pipeline.execution_service,
        bootstrap_context=pipeline.bootstrap,
        core_risk_engine=getattr(pipeline.bootstrap, "risk_engine", None),
        core_execution_service=pipeline.execution_service,
        ai_connector=getattr(pipeline.bootstrap, "ai_manager", None),
        decision_journal=getattr(pipeline.bootstrap, "decision_journal", None),
        decision_journal_context={"environment": pipeline.bootstrap.environment.name},
        controller_runner=runner,
        trusted_auto_confirm=True,
    )
    risk_store: RiskSnapshotStore | None = None
    risk_builder: RiskSnapshotBuilder | None = None
    risk_publisher: RiskSnapshotPublisher | None = None
    risk_engine = getattr(pipeline.bootstrap, "risk_engine", None)
    if risk_engine is not None:
        try:
            risk_store = RiskSnapshotStore(maxlen=512)
            risk_builder = RiskSnapshotBuilder(risk_engine)
            def _append_snapshot(snapshot: Any) -> None:
                try:
                    proto = snapshot.to_proto()
                except Exception:  # pragma: no cover - diagnostyka konwersji
                    _LOGGER.debug("Nie udało się przekształcić RiskSnapshot w protobuf", exc_info=True)
                    return
                risk_store.append(proto)
            risk_publisher = RiskSnapshotPublisher(
                risk_builder,
                profiles=(pipeline.risk_profile_name,),
                sinks=[_append_snapshot],
            )
        except Exception:  # pragma: no cover - diagnostyka
            _LOGGER.exception("Nie udało się zainicjalizować komponentów RiskService")
            risk_store = risk_builder = risk_publisher = None
    metrics_registry = get_global_metrics_registry()
    observability_cfg = getattr(runtime_config, "observability", None)
    prometheus_exporter: LocalPrometheusExporter | None = None
    alert_sink_token: str | None = None
    if observability_cfg is not None:
        metrics_cfg = getattr(observability_cfg, "prometheus", None)
        if metrics_cfg is not None and getattr(metrics_cfg, "enabled", True):
            prometheus_exporter = LocalPrometheusExporter(
                host=getattr(metrics_cfg, "host", "127.0.0.1"),
                port=int(getattr(metrics_cfg, "port", 0) or 0),
                metrics_path=getattr(metrics_cfg, "path", "/metrics"),
                registry=metrics_registry,
            )
        alerts_cfg = getattr(observability_cfg, "alerts", None)
        if alerts_cfg is not None:
            severity_value = getattr(alerts_cfg, "min_severity", "warning") or "warning"
            try:
                severity_enum = AlertSeverity(str(severity_value).lower())
            except Exception:
                severity_enum = AlertSeverity.WARNING
            try:
                alert_sink_token = ensure_offline_logging_sink(
                    min_severity=severity_enum
                )
            except Exception:  # pragma: no cover - rejestracja alertów nie powinna blokować
                _LOGGER.debug("Nie udało się zarejestrować sinka alertów offline", exc_info=True)
    marketplace_cfg = getattr(runtime_config, "marketplace", None)
    marketplace_repository: PresetRepository | None = None
    marketplace_signing_keys: dict[str, bytes] = {}
    marketplace_allow_unsigned = False
    marketplace_enabled = True
    if marketplace_cfg is not None:
        marketplace_enabled = bool(getattr(marketplace_cfg, "enabled", True))
        presets_location = getattr(marketplace_cfg, "presets_path", "config/marketplace/presets")
        presets_path = Path(presets_location)
        if not presets_path.is_absolute():
            presets_path = (config_file.parent / presets_path).resolve()
        marketplace_repository = PresetRepository(presets_path)
        marketplace_repository.root.mkdir(parents=True, exist_ok=True)
        raw_keys = getattr(marketplace_cfg, "signing_keys", {}) or {}
        if isinstance(raw_keys, Mapping):
            for key_id, raw_value in raw_keys.items():
                try:
                    marketplace_signing_keys[str(key_id)] = decode_key_material(raw_value)
                except Exception:  # pragma: no cover - defensywne logowanie
                    _LOGGER.debug(
                        "Nie udało się zdekodować klucza podpisu Marketplace %s", key_id,
                        exc_info=True,
                    )
        marketplace_allow_unsigned = bool(getattr(marketplace_cfg, "allow_unsigned", False))
        if marketplace_enabled:
            try:
                DEFAULT_STRATEGY_CATALOG.load_presets_from_directory(
                    presets_path,
                    signing_keys=marketplace_signing_keys,
                    hwid_provider=None,
                )
            except FileNotFoundError:
                pass
            except Exception:  # pragma: no cover - diagnostyka
                _LOGGER.debug(
                    "Nie udało się wczytać presetów Marketplace przy inicjalizacji",
                    exc_info=True,
                )
    context = LocalRuntimeContext(
        config=runtime_config,
        entrypoint=entrypoint_cfg,
        config_path=config_file,
        pipeline=pipeline,
        trading_controller=trading_controller,
        runner=runner,
        auto_trader=auto_trader,
        alert_router=active_alert_router,
        secret_manager=secret_manager,
        risk_store=risk_store,
        risk_builder=risk_builder,
        risk_publisher=risk_publisher,
        metrics_registry=metrics_registry,
        auth_token=getattr(runtime_config.execution, "auth_token", None),
        prometheus_exporter=prometheus_exporter,
        alert_sink_token=alert_sink_token,
        marketplace_repository=marketplace_repository,
        marketplace_signing_keys=marketplace_signing_keys,
        marketplace_allow_unsigned=marketplace_allow_unsigned,
        marketplace_enabled=marketplace_enabled,
    )
    if marketplace_repository is not None and marketplace_enabled:
        try:
            context.reload_marketplace_presets()
        except Exception:  # pragma: no cover - diagnostyka
            _LOGGER.debug(
                "Nie udało się zainicjalizować katalogu Marketplace w runtime",
                exc_info=True,
            )
    return context


__all__ = [
    "LocalRuntimeContext",
    "LocalRuntimeServer",
    "build_local_runtime_context",
]<|MERGE_RESOLUTION|>--- conflicted
+++ resolved
@@ -3,10 +3,6 @@
 import sys
 
 import base64
-<<<<<<< HEAD
-import inspect
-=======
->>>>>>> 6ef5c787
 import logging
 import os
 import subprocess
@@ -1219,97 +1215,10 @@
     return MessageToDict(summary, preserving_proto_field_name=True)
 
 
-<<<<<<< HEAD
-def _resolve_stream_timeout_mode(stream: Any) -> tuple[Callable[..., Any] | None, str]:
-    """Inspect iterator to determine how to request timed messages."""
-
-    next_with_timeout = getattr(stream, "next_with_timeout", None)
-    if callable(next_with_timeout):
-        return next_with_timeout, "keyword"
-
-    candidate = getattr(stream, "next", None)
-    if not callable(candidate):
-        return None, "none"
-
-    try:
-        signature = inspect.signature(candidate)
-    except (TypeError, ValueError):
-        return candidate, "none"
-
-    parameters = list(signature.parameters.values())
-    if not parameters:
-        return candidate, "none"
-
-    for parameter in parameters:
-        if parameter.kind == inspect.Parameter.KEYWORD_ONLY and parameter.name == "timeout":
-            return candidate, "keyword"
-        if parameter.kind == inspect.Parameter.VAR_KEYWORD:
-            return candidate, "keyword"
-
-    for parameter in parameters:
-        if parameter.kind in (
-            inspect.Parameter.POSITIONAL_ONLY,
-            inspect.Parameter.POSITIONAL_OR_KEYWORD,
-        ):
-            return candidate, "positional"
-        if parameter.kind == inspect.Parameter.VAR_POSITIONAL:
-            return candidate, "positional"
-
-    return candidate, "none"
-
-
-def _start_market_stream(
-    service: Any,
-    request: trading_pb2.StreamOhlcvRequest,
-    *,
-    timeout_seconds: float | None,
-) -> Any:
-    """Invoke ``StreamOhlcv`` handling both local stubs and gRPC stubs."""
-
-    method = getattr(service, "StreamOhlcv")
-
-    attempts: list[Callable[[], Any]] = []
-    if timeout_seconds is not None:
-        attempts.extend(
-            [
-                lambda: method(request, timeout=timeout_seconds),
-                lambda: method(request, timeout_seconds),
-            ]
-        )
-    attempts.extend(
-        [
-            lambda: method(request, None),
-            lambda: method(request),
-        ]
-    )
-
-    last_error: TypeError | None = None
-    for attempt in attempts:
-        try:
-            return attempt()
-        except TypeError as exc:
-            last_error = exc
-            continue
-    if last_error is not None:
-        raise last_error
-    raise RuntimeError("Unable to start StreamOhlcv call")
-
-
 class LocalRuntimeGateway:
     """Small dispatch layer used by the desktop shell JSON bridge."""
 
-    def __init__(
-        self,
-        context: LocalRuntimeContext,
-        *,
-        subscription_ttl: float | int | None = None,
-    ) -> None:
-=======
-class LocalRuntimeGateway:
-    """Small dispatch layer used by the desktop shell JSON bridge."""
-
     def __init__(self, context: LocalRuntimeContext) -> None:
->>>>>>> 6ef5c787
         self._context = context
         self._market = _MarketDataServicer(context)
         self._order = _OrderServicer(context)
@@ -1321,22 +1230,6 @@
             if context.marketplace_repository is not None and context.marketplace_enabled
             else None
         )
-<<<<<<< HEAD
-        self._subscriptions: dict[str, _StreamSubscription] = {}
-        self._subscriptions_lock = threading.Lock()
-        ttl_value: float
-        if subscription_ttl is None:
-            ttl_value = 300.0
-        else:
-            try:
-                ttl_value = float(subscription_ttl)
-            except (TypeError, ValueError):
-                ttl_value = 300.0
-        if ttl_value < 0:
-            ttl_value = 0.0
-        self._subscription_ttl = ttl_value
-=======
->>>>>>> 6ef5c787
 
     def dispatch(self, method: str, params: Mapping[str, Any]) -> Mapping[str, Any]:
         handlers: Mapping[str, Callable[[Mapping[str, Any]], Mapping[str, Any]]] = {
@@ -1351,128 +1244,11 @@
             "marketplace.remove_preset": self._remove_marketplace_preset,
             "marketplace.activate_preset": self._activate_marketplace_preset,
         }
-<<<<<<< HEAD
-        self._purge_stale_subscriptions()
-=======
->>>>>>> 6ef5c787
         handler = handlers.get(method)
         if handler is None:
             raise KeyError(f"Unsupported method: {method}")
         return handler(params)
 
-<<<<<<< HEAD
-    def _purge_stale_subscriptions(self) -> None:
-        ttl = self._subscription_ttl
-        if ttl <= 0:
-            return
-        now = time.monotonic()
-        expired: list[tuple[str, _StreamSubscription]] = []
-        with self._subscriptions_lock:
-            for subscription_id, subscription in list(self._subscriptions.items()):
-                if now - subscription.last_access >= ttl:
-                    expired.append((subscription_id, subscription))
-        for subscription_id, _subscription in expired:
-            idle = now - _subscription.last_access
-            reason = f"expired-after-{idle:.3f}s"
-            self._cleanup_subscription(
-                subscription_id,
-                cancel=True,
-                reason=reason,
-            )
-
-    def _cleanup_subscription(
-        self,
-        subscription_id: str,
-        *,
-        cancel: bool = False,
-        reason: str | None = None,
-    ) -> None:
-        with self._subscriptions_lock:
-            subscription = self._subscriptions.pop(subscription_id, None)
-        if subscription is None:
-            return
-        ttl = self._subscription_ttl
-        idle_for = time.monotonic() - subscription.last_access
-        subscription.log(
-            "Cleaning up OHLCV subscription %s (reason=%s, cancel=%s, idle=%.3fs, ttl=%.3fs)",
-            subscription_id,
-            reason or ("cancel" if cancel else "cleanup"),
-            cancel,
-            idle_for,
-            ttl,
-            component="local-gateway",
-        )
-        if cancel:
-            cancel_method = getattr(subscription.stream, "cancel", None)
-            if callable(cancel_method):
-                try:
-                    cancel_method()
-                except Exception:  # pragma: no cover - defensywny fallback
-                    _LOGGER.debug("Cancel stream for %s failed", subscription_id, exc_info=True)
-        subscription.exhausted = True
-
-    def _consume_stream(
-        self,
-        subscription: _StreamSubscription,
-        *,
-        max_updates: int,
-        timeout_ms: int,
-    ) -> tuple[list[Mapping[str, Any]], list[Mapping[str, Any]], bool]:
-        snapshot: list[Mapping[str, Any]] = []
-        updates: list[Mapping[str, Any]] = []
-        exhausted = False
-        start = time.monotonic()
-        deadline = start + (timeout_ms / 1000.0) if timeout_ms > 0 else None
-        consumed = 0
-        stream = subscription.stream
-        timeout_callable, timeout_mode = _resolve_stream_timeout_mode(stream)
-        subscription.timeout_mode = timeout_mode
-
-        while True:
-            if snapshot and max_updates > 0 and consumed >= max_updates:
-                break
-            if deadline is not None:
-                remaining = deadline - time.monotonic()
-                if remaining <= 0:
-                    break
-            else:
-                remaining = None
-            try:
-                if remaining is None or timeout_callable is None or timeout_mode == "none":
-                    message = next(stream)
-                else:
-                    arg = max(remaining, 0.0)
-                    try:
-                        if timeout_mode == "keyword":
-                            message = timeout_callable(timeout=arg)
-                        else:
-                            message = timeout_callable(arg)
-                    except TypeError:
-                        message = next(stream)
-                        timeout_callable = None
-                        timeout_mode = "none"
-                        subscription.timeout_mode = timeout_mode
-            except StopIteration:
-                exhausted = True
-                break
-            except grpc.RpcError as exc:
-                if exc.code() == grpc.StatusCode.DEADLINE_EXCEEDED:
-                    break
-                raise
-            subscription.last_access = time.monotonic()
-            if message.HasField("snapshot"):
-                snapshot = [_serialize_candle(c) for c in message.snapshot.candles]
-                if max_updates == 0 and deadline is None:
-                    break
-            if message.HasField("increment"):
-                updates.append(_serialize_candle(message.increment.candle))
-                consumed += 1
-        if not updates and not snapshot:
-            subscription.last_access = time.monotonic()
-        return snapshot, updates, exhausted
-
-=======
->>>>>>> 6ef5c787
     def _health_check(self, params: Mapping[str, Any]) -> Mapping[str, Any]:
         del params
         response = self._health.Check(empty_pb2.Empty(), None)
@@ -1504,116 +1280,6 @@
         return {"candles": candles, "has_more": response.has_more}
 
     def _stream_ohlcv(self, params: Mapping[str, Any]) -> Mapping[str, Any]:
-<<<<<<< HEAD
-        subscription_id = str(params.get("subscription_id") or "").strip()
-        cancel_requested = bool(params.get("cancel"))
-        timeout_ms = int(params.get("timeout_ms") or 250)
-        max_updates = int(params.get("max_updates") or 1)
-        if max_updates < 0:
-            max_updates = 0
-        if timeout_ms < 0:
-            timeout_ms = 0
-
-        if subscription_id:
-            with self._subscriptions_lock:
-                subscription = self._subscriptions.get(subscription_id)
-            if subscription is None:
-                if cancel_requested:
-                    return {
-                        "subscription_id": subscription_id,
-                        "snapshot": [],
-                        "updates": [],
-                        "has_more": False,
-                        "cancelled": True,
-                    }
-                raise KeyError(f"Unknown subscription_id: {subscription_id}")
-            if cancel_requested:
-                self._cleanup_subscription(
-                    subscription_id,
-                    cancel=True,
-                    reason="client-cancel",
-                )
-                return {
-                    "subscription_id": subscription_id,
-                    "snapshot": [],
-                    "updates": [],
-                    "has_more": False,
-                    "cancelled": True,
-                }
-            with subscription.lock:
-                _, subscription.timeout_mode = _resolve_stream_timeout_mode(subscription.stream)
-                snapshot, updates, exhausted = self._consume_stream(
-                    subscription,
-                    max_updates=max_updates,
-                    timeout_ms=timeout_ms,
-                )
-                subscription.exhausted = exhausted
-            if exhausted:
-                self._cleanup_subscription(
-                    subscription_id,
-                    cancel=True,
-                    reason="exhausted",
-                )
-            return {
-                "subscription_id": subscription_id,
-                "snapshot": snapshot,
-                "updates": updates,
-                "has_more": not exhausted,
-            }
-
-        request = trading_pb2.StreamOhlcvRequest()
-        instrument = request.instrument
-        instrument.symbol = str(params.get("symbol") or "") or self._context.primary_symbol
-        stream = _start_market_stream(self._market, request, timeout_seconds=None)
-        _, timeout_mode = _resolve_stream_timeout_mode(stream)
-        if (
-            timeout_ms > 0
-            and timeout_mode == "none"
-            and not bool(params.get("continuous"))
-        ):
-            cancel_method = getattr(stream, "cancel", None)
-            if callable(cancel_method):
-                try:
-                    cancel_method()
-                except Exception:  # pragma: no cover - diagnostyczny fallback
-                    _LOGGER.debug("Stream cancel during retry failed", exc_info=True)
-            stream = _start_market_stream(
-                self._market,
-                request,
-                timeout_seconds=timeout_ms / 1000.0,
-            )
-            _, timeout_mode = _resolve_stream_timeout_mode(stream)
-        subscription = _StreamSubscription(stream=stream, timeout_mode=timeout_mode)
-        snapshot: list[Mapping[str, Any]]
-        updates: list[Mapping[str, Any]]
-        with subscription.lock:
-            snapshot, updates, exhausted = self._consume_stream(
-                subscription,
-                max_updates=max_updates,
-                timeout_ms=timeout_ms,
-            )
-            subscription.exhausted = exhausted
-
-        continuous = bool(params.get("continuous"))
-        response: dict[str, Any] = {
-            "snapshot": snapshot,
-            "updates": updates,
-            "has_more": continuous and not exhausted,
-        }
-        if continuous and not exhausted:
-            subscription_id = uuid.uuid4().hex
-            response["subscription_id"] = subscription_id
-            with self._subscriptions_lock:
-                self._subscriptions[subscription_id] = subscription
-        else:
-            cancel_method = getattr(subscription.stream, "cancel", None)
-            if callable(cancel_method):
-                try:
-                    cancel_method()
-                except Exception:  # pragma: no cover - diagnostyczne logowanie
-                    _LOGGER.debug("Stream cancel failed", exc_info=True)
-        return response
-=======
         request = trading_pb2.StreamOhlcvRequest()
         instrument = request.instrument
         instrument.symbol = str(params.get("symbol") or "") or self._context.primary_symbol
@@ -1628,7 +1294,6 @@
             if update.HasField("increment"):
                 updates.append(_serialize_candle(update.increment.candle))
         return {"snapshot": snapshot, "updates": updates}
->>>>>>> 6ef5c787
 
     def _list_instruments(self, params: Mapping[str, Any]) -> Mapping[str, Any]:
         request = trading_pb2.ListTradableInstrumentsRequest()
