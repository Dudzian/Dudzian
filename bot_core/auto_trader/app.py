--- conflicted
+++ resolved
@@ -7846,12 +7846,8 @@
                         )
             records.append(summary_record)
 
-<<<<<<< HEAD
-        return GuardrailTimelineRecords(records, copy.deepcopy(summary))
-=======
         metadata = _extract_guardrail_timeline_metadata(summary)
         return GuardrailTimelineRecords(records, metadata)
->>>>>>> f4765342
 
     def guardrail_timeline_to_dataframe(
         self,
