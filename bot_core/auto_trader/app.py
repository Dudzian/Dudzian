"""Lightweight auto-trading controller used by tests and runtime scaffolding.

This module re-implements the bare minimum of the legacy ``AutoTrader``
behaviour in a dependency-free manner so that it can operate without the
monolithic application package.  The original implementation pulled a large
amount of infrastructure (event emitters, Prometheus exporters, runtime
services).  For unit tests we only need predictable threading semantics and
state transitions.

The implementation below focuses on deterministic start/stop logic, manual
activation flow and logging hooks.  It still exposes a small ``RiskDecision``
structure for compatibility with code that serialises decisions.
"""
from __future__ import annotations

import asyncio
import copy
import enum
import json
import logging
import math
import threading
import time
import uuid
from bisect import bisect_right
from datetime import datetime, timedelta, timezone, tzinfo
from collections import Counter, OrderedDict
from pathlib import Path
from collections.abc import Iterable
from contextlib import contextmanager
from dataclasses import dataclass, field
from typing import Any, Callable, Dict, Mapping, Optional, Protocol, Sequence, cast

import pandas as pd

from bot_core.alerts.base import AlertMessage, AlertRouter
from bot_core.auto_trader.audit import DecisionAuditLog
from bot_core.auto_trader.schedule import (
    ScheduleOverride,
    ScheduleState,
    TradingSchedule,
)
from bot_core.ai.regime import (
    MarketRegime,
    MarketRegimeAssessment,
    MarketRegimeClassifier,
    RegimeSummary,
    RiskLevel,
)
from bot_core.ai.config_loader import load_risk_thresholds
from bot_core.config.models import DecisionEngineConfig, DecisionOrchestratorThresholds
from bot_core.decision import DecisionCandidate, DecisionEvaluation, DecisionOrchestrator
from bot_core.execution import (
    ExecutionContext,
    ExecutionService,
    MarketMetadata,
    PaperTradingExecutionService,
)
from bot_core.exchanges.base import OrderRequest
from bot_core.risk.engine import ThresholdRiskEngine
from bot_core.observability import MetricsRegistry, get_global_metrics_registry


LOGGER = logging.getLogger(__name__)


_NO_FILTER = object()
_UNKNOWN_SERVICE = "<unknown>"
_MISSING_GUARDRAIL_LABEL = "<no-label>"
_MISSING_GUARDRAIL_COMPARATOR = "<no-comparator>"
_MISSING_GUARDRAIL_UNIT = "<no-unit>"
_MISSING_DECISION_STATE = "<no-state>"
_MISSING_DECISION_REASON = "<no-reason>"
_MISSING_DECISION_MODE = "<no-mode>"
_MISSING_DECISION_ID = "<no-decision-id>"
_APPROVAL_APPROVED = "approved"
_APPROVAL_DENIED = "denied"
_APPROVAL_UNKNOWN = "<unknown-approval>"
_NORMALIZED_NORMALIZED = "normalized"
_NORMALIZED_RAW = "raw"
_NORMALIZED_UNKNOWN = "<unknown-normalization>"
_CONTROLLER_HISTORY_DEFAULT_LIMIT = 32
_SCHEDULE_SYMBOL = "<schedule>"


class GuardrailTimelineRecords(list):
    """Lista kubełków timeline'u guardrail wraz z metadanymi podsumowania."""

    def __init__(self, records: Iterable[dict[str, Any]], summary: Mapping[str, Any]):
        super().__init__(records)
        self.summary: dict[str, Any] = dict(summary)


def _extract_guardrail_timeline_metadata(summary: Mapping[str, Any]) -> dict[str, Any]:
    metadata: dict[str, Any] = {}
    for key in (
        "bucket_s",
        "total",
        "evaluations",
        "guardrail_rate",
        "approval_states",
        "normalization_states",
        "first_timestamp",
        "last_timestamp",
        "filters",
        "services",
        "guardrail_reasons",
        "guardrail_triggers",
        "guardrail_trigger_labels",
        "guardrail_trigger_comparators",
        "guardrail_trigger_units",
        "guardrail_trigger_thresholds",
        "guardrail_trigger_values",
        "decision_states",
        "decision_reasons",
        "decision_modes",
        "missing_timestamp",
    ):
        value = summary.get(key)
        if value is not None:
            metadata[key] = copy.deepcopy(value)
    return metadata


class _ServiceDecisionTotals(dict[str, Any]):
    """Rozszerzone statystyki usług z tolerancyjnym porównaniem słowników."""

    def __eq__(self, other: object) -> bool:  # pragma: no cover - try to reuse dict impl when possible
        if isinstance(other, Mapping):
            for key, value in other.items():
                if self.get(key) != value:
                    return False
            return True
        return super().__eq__(other)


class EmitterLike(Protocol):
    """Minimal protocol expected from GUI/event emitter integrations."""

    def on(self, event: str, callback: Callable[..., Any], *, tag: str | None = None) -> None:
        ...  # pragma: no cover - optional interface used by runtime only

    def off(self, event: str, *, tag: str | None = None) -> None:
        ...  # pragma: no cover - optional interface used by runtime only

    def emit(self, event: str, **payload: Any) -> None:
        ...  # pragma: no cover - optional interface used by runtime only

    def log(self, message: str, *args: Any, **kwargs: Any) -> None:
        ...


def _serialize_schedule_window(window: ScheduleWindow) -> dict[str, Any]:
    """Return a serialisable snapshot of a schedule window."""

    payload: dict[str, Any] = {
        "start": window.start.isoformat(),
        "end": window.end.isoformat(),
        "mode": window.mode,
        "allow_trading": bool(window.allow_trading),
        "days": sorted(int(day) for day in window.days),
        "duration_s": int(window.duration.total_seconds()),
    }
    if window.label is not None:
        payload["label"] = window.label
    return payload


def _serialize_schedule_override(override: ScheduleOverride) -> dict[str, Any]:
    """Return a serialisable snapshot of a schedule override."""

    payload: dict[str, Any] = {
        "start": override.start.astimezone(timezone.utc).isoformat(),
        "end": override.end.astimezone(timezone.utc).isoformat(),
        "mode": override.mode,
        "allow_trading": bool(override.allow_trading),
        "duration_s": int(override.duration.total_seconds()),
    }
    if override.label is not None:
        payload["label"] = override.label
    return payload


def _serialize_schedule_state(state: ScheduleState) -> dict[str, Any]:
    """Return a serialisable snapshot of a schedule state."""

    payload: dict[str, Any] = {
        "mode": state.mode,
        "is_open": bool(state.is_open),
    }
    if state.window is not None:
        payload["window"] = _serialize_schedule_window(state.window)
    if state.next_transition is not None:
        payload["next_transition"] = state.next_transition.astimezone(timezone.utc).isoformat()
    if state.override is not None:
        payload["override"] = _serialize_schedule_override(state.override)
    if state.next_override is not None:
        payload["next_override"] = _serialize_schedule_override(state.next_override)
    remaining = state.time_until_transition
    if remaining is not None:
        payload["time_until_transition_s"] = remaining
    next_override_delay = state.time_until_next_override
    if next_override_delay is not None:
        payload["time_until_next_override_s"] = next_override_delay
    payload["override_active"] = state.override_active
    return payload


@dataclass(slots=True)
class RiskDecision:
    """Serializable snapshot describing the outcome of a risk engine check."""

    should_trade: bool
    fraction: float
    state: str
    reason: Optional[str] = None
    details: Dict[str, Any] = field(default_factory=dict)
    stop_loss_pct: Optional[float] = None
    take_profit_pct: Optional[float] = None
    mode: str = "demo"
    cooldown_active: bool = False
    cooldown_remaining_s: Optional[float] = None
    cooldown_reason: Optional[str] = None

    def to_dict(self) -> Dict[str, Any]:
        payload: Dict[str, Any] = {
            "should_trade": self.should_trade,
            "fraction": float(self.fraction),
            "state": self.state,
            "reason": self.reason,
            "details": dict(self.details),
            "mode": self.mode,
        }
        if self.stop_loss_pct is not None:
            payload["stop_loss_pct"] = float(self.stop_loss_pct)
        if self.take_profit_pct is not None:
            payload["take_profit_pct"] = float(self.take_profit_pct)
        payload["cooldown_active"] = self.cooldown_active
        if self.cooldown_remaining_s is not None:
            payload["cooldown_remaining_s"] = float(self.cooldown_remaining_s)
        if self.cooldown_reason is not None:
            payload["cooldown_reason"] = self.cooldown_reason
        return payload


@dataclass(slots=True)
class GuardrailTrigger:
    """Structured details about a guardrail that forced a HOLD signal."""

    name: str
    label: str
    comparator: str
    threshold: float
    unit: Optional[str] = None
    value: Optional[float] = None

    def to_dict(self) -> Dict[str, Any]:
        payload: Dict[str, Any] = {
            "name": self.name,
            "label": self.label,
            "comparator": self.comparator,
            "threshold": float(self.threshold),
        }
        if self.unit is not None:
            payload["unit"] = self.unit
        if self.value is not None:
            payload["value"] = float(self.value)
        return payload


class AutoTrader:
    """Small cooperative wrapper around an auto-trading loop.

    The class is intentionally tiny – it exists so that unit tests can exercise
    manual confirmation logic without pulling in the whole legacy runtime.  It
    exposes the same public attributes that the tests rely on (``enable_auto_trade``
    and ``_auto_trade_user_confirmed``) and uses an overridable ``_auto_trade_loop``
    method executed inside a worker thread when the user confirms auto-trading.
    """

    def __init__(
        self,
        emitter: EmitterLike,
        gui: Any,
        symbol_getter: Callable[[], str],
        pf_min: float = 1.3,
        expectancy_min: float = 0.0,
        metrics_window: int = 30,
        atr_ratio_threshold: float = 0.5,
        atr_baseline_len: int = 100,
        reopt_cooldown_s: int = 1800,
        walkforward_interval_s: Optional[int] = 3600,
        walkforward_min_closed_trades: int = 10,
        enable_auto_trade: bool = True,
        auto_trade_interval_s: float = 30.0,
        market_data_provider: Optional[Any] = None,
        *,
        signal_service: Optional[Any] = None,
        risk_service: Optional[Any] = None,
        execution_service: Optional[Any] = None,
        data_provider: Optional[Any] = None,
        bootstrap_context: Any | None = None,
        core_risk_engine: Any | None = None,
        core_execution_service: Any | None = None,
        ai_connector: Any | None = None,
        thresholds_loader: Callable[[], Mapping[str, Any]] | None = None,
        risk_evaluations_limit: int | None = 256,
        risk_evaluations_ttl_s: float | None = None,
        controller_runner: Any | None = None,
        controller_runner_factory: Callable[[], Any] | None = None,
        controller_cycle_history_limit: int | None = 32,
        controller_cycle_history_ttl_s: float | None = None,
        trusted_auto_confirm: bool = False,
        work_schedule: TradingSchedule | None = None,
        decision_audit_log: DecisionAuditLog | None = None,
        portfolio_manager: Any | None = None,
    ) -> None:
        self.emitter = emitter
        self.gui = gui
        self.symbol_getter = symbol_getter
        self.market_data_provider = market_data_provider

        self.enable_auto_trade = bool(enable_auto_trade)
        self.auto_trade_interval_s = float(auto_trade_interval_s)

        self.signal_service = signal_service
        self.risk_service = risk_service
        self.execution_service = execution_service
        self.data_provider = data_provider
        self.bootstrap_context = bootstrap_context
        self.portfolio_manager = (
            portfolio_manager
            or getattr(gui, "portfolio_manager", None)
            or getattr(gui, "portfolio_mgr", None)
        )
        if self.portfolio_manager is None and bootstrap_context is not None:
            self.portfolio_manager = getattr(bootstrap_context, "portfolio_manager", None)

        bootstrap_orchestrator = (
            getattr(bootstrap_context, "decision_orchestrator", None)
            if bootstrap_context is not None
            else None
        )
        bootstrap_risk_engine = (
            getattr(bootstrap_context, "risk_engine", None)
            if bootstrap_context is not None
            else None
        )
        self._decision_engine_config = (
            getattr(bootstrap_context, "decision_engine_config", None)
            if bootstrap_context is not None
            else None
        )
        self._risk_profile_name = str(
            getattr(bootstrap_context, "risk_profile_name", "paper") or "paper"
        )
        self._portfolio_id = str(
            getattr(bootstrap_context, "portfolio_id", "autotrader") or "autotrader"
        )
        self._environment_name = self._detect_environment_name(bootstrap_context)
        if core_risk_engine is not None:
            self.core_risk_engine = core_risk_engine
        else:
            self.core_risk_engine = bootstrap_risk_engine or self._build_default_risk_engine()
        self._decision_risk_engine = bootstrap_risk_engine or self.core_risk_engine

        if self._decision_engine_config is None:
            self._decision_engine_config = self._build_default_decision_engine_config()

        if bootstrap_orchestrator is not None:
            self.decision_orchestrator = bootstrap_orchestrator
        else:
            self.decision_orchestrator = self._build_decision_orchestrator()
        self._attach_decision_orchestrator()

        self.core_execution_service = core_execution_service
        if self.core_execution_service is None and bootstrap_context is not None:
            self.core_execution_service = getattr(bootstrap_context, "execution_service", None)
        self._default_execution_service: ExecutionService | None = None
        self._default_execution_symbol: str | None = None
        self._execution_context: ExecutionContext | None = None
        self.ai_connector = ai_connector
        self.ai_manager: Any | None = getattr(gui, "ai_mgr", None)
        if self.ai_manager is None and bootstrap_context is not None:
            self.ai_manager = getattr(bootstrap_context, "ai_manager", None)
        self._thresholds_loader: Callable[[], Mapping[str, Any]] = (
            thresholds_loader or load_risk_thresholds
        )
        self._thresholds: Mapping[str, Any] = {}
        self.reload_thresholds()

        self._decision_audit_log = (
            decision_audit_log
            or getattr(bootstrap_context, "decision_audit_log", None)
            or DecisionAuditLog()
        )
        self._initial_mode = self._detect_initial_mode()
        self._work_schedule = work_schedule or self._build_default_work_schedule()
        self._schedule_state: ScheduleState | None = None
        self._schedule_mode: str = self._initial_mode
        self._auto_restart_backoff_s = 1.0
        self._auto_restart_backoff_max_s = 60.0
        self._restart_attempts = 0
        self._last_schedule_snapshot: tuple[str, bool] | None = None
        self._execution_metadata: dict[str, str] = {}

        self.alert_router: AlertRouter | None = getattr(bootstrap_context, "alert_router", None)
        self._metrics: MetricsRegistry = get_global_metrics_registry()
        self._base_metric_labels: Mapping[str, str] = {
            "environment": self._environment_name,
            "portfolio": self._portfolio_id,
            "risk_profile": self._risk_profile_name,
        }
        self._metric_cycle_total = self._metrics.counter(
            "auto_trader_cycles_total",
            "Liczba wykonanych cykli AutoTradera.",
        )
        self._metric_strategy_switch_total = self._metrics.counter(
            "auto_trader_strategy_switch_total",
            "Liczba przełączeń strategii przez AutoTradera.",
        )
        self._metric_guardrail_blocks_total = self._metrics.counter(
            "auto_trader_guardrail_blocks_total",
            "Liczba blokad transakcji przez guardrail.",
        )
        self._metric_recalibration_total = self._metrics.counter(
            "auto_trader_recalibrations_triggered_total",
            "Liczba zleconych rekalkibracji strategii.",
        )
        self._metric_schedule_closed_seconds = self._metrics.histogram(
            "auto_trader_schedule_block_duration_seconds",
            "Czas oczekiwania na otwarcie harmonogramu handlu.",
            (10, 60, 300, 900, 1800, 3600),
        )
        self._metric_schedule_open_gauge = self._metrics.gauge(
            "auto_trader_schedule_open",
            "Stan harmonogramu handlu (1 oznacza otwarty).",
        )
        self._metric_strategy_state_gauge = self._metrics.gauge(
            "auto_trader_strategy_active",
            "Aktywna strategia handlowa AutoTradera.",
        )
        self._last_strategy_metric: str | None = None
        self._schedule_last_alert_state: bool | None = None

        self._controller_runner: Any | None = controller_runner
        self._controller_runner_factory: Callable[[], Any] | None = controller_runner_factory

        self.current_strategy: str = "neutral"
        self.current_leverage: float = 1.0
        self.current_stop_loss_pct: float = 0.02
        self.current_take_profit_pct: float = 0.04
        self._last_signal: str | None = None
        self._last_regime: MarketRegimeAssessment | None = None
        self._last_risk_decision: RiskDecision | None = None
        self._controller_cycle_signals: tuple[Any, ...] | None = None
        self._controller_cycle_results: tuple[Any, ...] | None = None
        self._controller_cycle_started_at: float | None = None
        self._controller_cycle_finished_at: float | None = None
        self._controller_cycle_last_duration: float | None = None
        self._controller_cycle_sequence: int = 0
        self._controller_cycle_last_orders: int = 0
        self._controller_cycle_history: list[dict[str, Any]] = []
        self._controller_cycle_history_limit = self._normalise_cycle_history_limit(
            controller_cycle_history_limit
        )
        self._controller_cycle_history_ttl_s = self._normalise_cycle_history_ttl(
            controller_cycle_history_ttl_s
        )
        self._last_ai_context: Mapping[str, Any] | None = None
        self._cooldown_until: float = 0.0
        self._cooldown_reason: str | None = None
        self._last_guardrail_reasons: list[str] = []
        self._last_guardrail_triggers: list[GuardrailTrigger] = []
        self._ai_degraded = False
        self._active_decision_id: str | None = None

        self._stop = threading.Event()
        self._auto_trade_stop = threading.Event()
        self._auto_trade_thread: threading.Thread | None = None
        self._auto_trade_thread_active = False
        self._trusted_auto_confirm = bool(trusted_auto_confirm)
        self._auto_trade_user_confirmed = self._trusted_auto_confirm
        self._started = False
        self._lock = threading.RLock()

        initial_state = self.get_schedule_state()
        self._schedule_last_alert_state = initial_state.is_open
        self._metric_schedule_open_gauge.set(
            1.0 if initial_state.is_open else 0.0,
            labels=self._base_metric_labels,
        )
        self._last_schedule_snapshot = (initial_state.mode, initial_state.is_open)
        self._update_strategy_metrics(self.current_strategy)
        self._risk_evaluations: list[dict[str, Any]] = []
        self._risk_evaluations_limit: int | None = None
        self._risk_evaluations_ttl_s: float | None = self._normalise_cycle_history_ttl(
            risk_evaluations_ttl_s
        )
        self._risk_evaluation_listeners: set[Callable[[Mapping[str, Any]], None]] = set()
        self.configure_risk_evaluation_history(risk_evaluations_limit)

    def reload_thresholds(self) -> None:
        """Reload cached risk thresholds from the configured loader."""

        self._thresholds = self._thresholds_loader()

    def _compute_ai_signal_context(
        self,
        ai_manager: Any | None,
        symbol: str,
        market_data: pd.DataFrame,
    ) -> Mapping[str, object] | None:
        """Return AI signal metadata used by guardrails.

        Older versions of :class:`AutoTrader` did not expose this helper which
        made tests crash when they tried to interrogate the signal context.  To
        remain backward compatible we provide a small delegating stub that falls
        back to an empty mapping if the specialised implementation is missing.
        """

        compute = getattr(self, "_compute_ai_signal_context_impl", None)
        if compute is None:
            return {}
        return compute(ai_manager, symbol, market_data)

    def _normalise_cycle_history_limit(self, limit: int | None) -> int:
        if limit is None:
            return -1
        try:
            value = int(limit)
        except (TypeError, ValueError):
            return -1
        if value <= 0:
            return -1
        return value

    def _normalise_cycle_history_ttl(self, ttl: float | None) -> float | None:
        if ttl is None:
            return None
        try:
            value = float(ttl)
        except (TypeError, ValueError):
            return None
        if not math.isfinite(value) or value <= 0.0:
            return None
        return value

    # ------------------------------------------------------------------
    # Normalisers
    # ------------------------------------------------------------------
    def _normalise_cycle_history_limit(self, limit: int | float | None) -> int:
        """Coerce history limit values into an internal representation.

        ``None`` and non-positive values disable trimming and are represented as
        ``-1``.  Invalid inputs fall back to ``-1`` as well so callers do not
        need to handle conversion errors.
        """

        if limit is None:
            return -1
        try:
            # ``int(True)`` evaluates to ``1`` which is acceptable, so there is no
            # need for a dedicated bool branch here.
            normalized = int(limit)
        except (TypeError, ValueError):
            return -1
        if normalized <= 0:
            return -1
        return normalized

    def _normalise_cycle_history_ttl(self, ttl: float | int | None) -> float | None:
        """Return a positive TTL in seconds or ``None`` when disabled."""

        if ttl is None:
            return None
        try:
            normalized = float(ttl)
        except (TypeError, ValueError):
            return None
        if not math.isfinite(normalized) or normalized <= 0.0:
            return None
        return normalized

    # ------------------------------------------------------------------
    # Lifecycle helpers
    # ------------------------------------------------------------------
    def _log(self, message: str, *, level: int = logging.INFO, **kwargs: Any) -> None:
        if hasattr(self.emitter, "log"):
            try:
                self.emitter.log(message, level=logging.getLevelName(level), component="AutoTrader", **kwargs)
                return
            except Exception:  # pragma: no cover - defensive logging
                LOGGER.log(level, "Emitter logging failed", exc_info=True)
        LOGGER.log(level, message)

    def _run_auto_trade_thread(self) -> None:
        while not self._auto_trade_stop.is_set() and not self._stop.is_set():
            self._auto_trade_thread_active = True
            try:
                self._auto_trade_loop()
            except Exception as exc:  # pragma: no cover - keep thread resilient
                self._restart_attempts += 1
                delay = min(self._auto_restart_backoff_s, self._auto_restart_backoff_max_s)
                LOGGER.exception("Auto-trade loop crashed; restarting in %.2fs", delay)
                self._record_decision_audit_stage(
                    "auto_trade_crash",
                    symbol=_SCHEDULE_SYMBOL,
                    payload={"attempt": self._restart_attempts, "delay": delay, "error": str(exc)},
                )
                self._auto_restart_backoff_s = min(self._auto_restart_backoff_s * 2.0, self._auto_restart_backoff_max_s)
                self._auto_trade_thread_active = False
                if self._auto_trade_stop.wait(delay) or self._stop.is_set():
                    break
                continue
            else:
                self._restart_attempts = 0
                self._auto_restart_backoff_s = 1.0
            finally:
                self._auto_trade_thread_active = False
            if self._auto_trade_stop.wait(self.auto_trade_interval_s):
                break
        self._auto_trade_thread_active = False
        self._auto_trade_stop.set()

    def _start_auto_trade_thread_locked(self) -> None:
        if self._auto_trade_thread is not None and self._auto_trade_thread.is_alive():
            return
        self._auto_trade_stop.clear()
        self._auto_trade_thread = threading.Thread(
            target=self._run_auto_trade_thread,
            name="AutoTraderThread",
            daemon=True,
        )
        self._auto_trade_thread.start()

    def _cancel_auto_trade_thread_locked(self) -> None:
        self._auto_trade_stop.set()
        thread = self._auto_trade_thread
        if thread is not None and thread.is_alive():
            thread.join(timeout=1.0)
        self._auto_trade_thread = None
        self._auto_trade_thread_active = False

    def start(self) -> None:
        with self._lock:
            if self._started:
                return
            self._stop.clear()
            self._started = True
            if self.enable_auto_trade and not self._auto_trade_user_confirmed:
                self._log("Auto-trade awaiting explicit activation")
            if self.enable_auto_trade and self._auto_trade_user_confirmed:
                self._start_auto_trade_thread_locked()

    def confirm_auto_trade(self, flag: bool) -> None:
        with self._lock:
            self._auto_trade_user_confirmed = bool(flag)
            if not self._started or not self.enable_auto_trade:
                return
            if self._auto_trade_user_confirmed:
                self._start_auto_trade_thread_locked()
            else:
                self._cancel_auto_trade_thread_locked()

    def stop(self) -> None:
        with self._lock:
            if not self._started:
                return
            self._started = False
            self._stop.set()
            self._cancel_auto_trade_thread_locked()
            self._log("AutoTrader stopped.")

    def configure_controller_runner(
        self,
        runner: Any | None = None,
        *,
        factory: Callable[[], Any] | None = None,
    ) -> None:
        """Configure an optional realtime runner bridging controller signals to TradingController."""

        with self._lock:
            self._controller_runner = runner
            self._controller_runner_factory = factory

        if runner is not None:
            self._log("Controller runner attached", level=logging.INFO)
        elif factory is not None:
            self._log("Controller runner factory configured", level=logging.INFO)
        else:
            self._log("Controller runner disabled", level=logging.DEBUG)

    def _resolve_controller_runner(self) -> Any | None:
        with self._lock:
            runner = self._controller_runner
            factory = self._controller_runner_factory if runner is None else None

        if runner is not None:
            return runner
        if factory is None:
            return None

        try:
            candidate = factory()
        except Exception as exc:  # pragma: no cover - defensive guard
            self._log(
                f"Controller runner factory failed: {exc!r}",
                level=logging.ERROR,
            )
            return None

        if candidate is None:
            self._log("Controller runner factory returned None", level=logging.DEBUG)
            return None

        with self._lock:
            self._controller_runner = candidate

        self._log("Controller runner instantiated", level=logging.INFO)
        return candidate

    def _execute_controller_runner_cycle(self, runner: Any) -> None:
        run_once = getattr(runner, "run_once", None)
        if not callable(run_once):
            self._log(
                "Configured controller runner does not expose run_once(); disabling bridge",
                level=logging.ERROR,
            )
            with self._lock:
                if runner is self._controller_runner:
                    self._controller_runner = None
            return

        invocation_started = time.time()

        try:
            results = run_once()
        except Exception as exc:  # pragma: no cover - defensive guard
            self._log(
                f"Controller runner cycle failed: {exc!r}",
                level=logging.ERROR,
            )
            return

        def _normalise_sequence(payload: Any) -> tuple[Any, ...]:
            if payload is None:
                return ()
            if isinstance(payload, tuple):
                return payload
            if isinstance(payload, Iterable) and not isinstance(payload, (str, bytes)):
                try:
                    return tuple(payload)
                except TypeError:
                    payload = list(payload)
                    return tuple(payload)
            return (payload,)

        cycle_signals = getattr(runner, "last_cycle_signals", None)
        raw_cycle_results = getattr(runner, "last_cycle_results", None)
        if raw_cycle_results is None:
            raw_cycle_results = results

        stored_signals = _normalise_sequence(cycle_signals)
        stored_results = _normalise_sequence(raw_cycle_results)

        orders_count = len(stored_results)
        last_signal_label: str | None = None
        if stored_signals:
            try:
                signal_payload = getattr(stored_signals[-1], "signal", stored_signals[-1])
                side = getattr(signal_payload, "side", None)
                if isinstance(side, str):
                    last_signal_label = side.lower()
            except Exception:  # pragma: no cover - optional metadata only
                last_signal_label = None

        started_at = getattr(runner, "last_cycle_started_at", None)
        started_timestamp: float | None = None
        if started_at is not None:
            if hasattr(started_at, "timestamp"):
                try:
                    started_timestamp = float(started_at.timestamp())  # type: ignore[call-arg]
                except Exception:  # pragma: no cover - defensive guard
                    started_timestamp = None
            else:
                try:
                    started_timestamp = float(started_at)  # type: ignore[arg-type]
                except (TypeError, ValueError):  # pragma: no cover - defensive guard
                    started_timestamp = None
        elif stored_signals or stored_results:
            started_timestamp = float(invocation_started)

        finished_timestamp = float(time.time())
        duration_seconds: float | None = None
        if started_timestamp is not None:
            duration_seconds = max(0.0, finished_timestamp - started_timestamp)
        elif stored_signals or stored_results:
            duration_seconds = max(0.0, finished_timestamp - invocation_started)
        telemetry_payload = {
            "signals": stored_signals,
            "results": stored_results,
            "started_at": started_timestamp,
            "finished_at": finished_timestamp,
            "duration_s": duration_seconds,
            "orders": orders_count,
        }

        self._log(
            "AutoTrader controller runner executed cycle",
            level=logging.INFO,
            orders=orders_count,
            last_signal=last_signal_label,
            signals=len(stored_signals),
        )

        sequence = 0
        trimmed_by_limit = 0
        trimmed_by_ttl = 0
        limit_snapshot = self._controller_cycle_history_limit
        ttl_snapshot = self._controller_cycle_history_ttl_s
        history_size = 0
        with self._lock:
            self._controller_cycle_signals = stored_signals
            self._controller_cycle_results = stored_results
            self._controller_cycle_started_at = started_timestamp
            self._controller_cycle_finished_at = finished_timestamp
            self._controller_cycle_last_duration = duration_seconds
            self._controller_cycle_last_orders = orders_count
            self._controller_cycle_sequence += 1
            sequence = self._controller_cycle_sequence

            history_entry = {
                "sequence": sequence,
                "signals": stored_signals,
                "results": stored_results,
                "started_at": started_timestamp,
                "finished_at": finished_timestamp,
                "duration_s": duration_seconds,
                "orders": orders_count,
            }
            self._controller_cycle_history.append(history_entry)
            trimmed_by_limit, trimmed_by_ttl = self._prune_controller_cycle_history_locked(
                reference_time=finished_timestamp
            )
            limit_snapshot = self._controller_cycle_history_limit
            ttl_snapshot = self._controller_cycle_history_ttl_s
            history_size = len(self._controller_cycle_history)

        telemetry_payload["sequence"] = sequence

        if trimmed_by_limit or trimmed_by_ttl:
            self._log(
                "Przycięto historię cykli kontrolera po nowym cyklu",
                level=logging.DEBUG,
                limit=None if limit_snapshot <= 0 else limit_snapshot,
                ttl=ttl_snapshot,
                trimmed_by_limit=trimmed_by_limit,
                trimmed_by_ttl=trimmed_by_ttl,
                history=history_size,
            )

        if last_signal_label:
            self._last_signal = last_signal_label
        self._last_risk_decision = None

        emitter_emit = getattr(self.emitter, "emit", None)
        if callable(emitter_emit):
            try:
                emitter_emit("auto_trader.controller_cycle", **telemetry_payload)
            except Exception:  # pragma: no cover - defensive logging
                self._log(
                    "Emitter failed to publish controller cycle telemetry",
                    level=logging.DEBUG,
                )

    # ------------------------------------------------------------------
    # Market intelligence helpers -------------------------------------
    # ------------------------------------------------------------------
    def _resolve_ai_manager(self) -> Any | None:
        if self.ai_manager is not None:
            return self.ai_manager
        candidate = getattr(self.gui, "ai_mgr", None)
        if candidate is not None:
            self.ai_manager = candidate
            return candidate
        if self.ai_connector is not None:
            return self.ai_connector
        return None

    def _build_default_risk_engine(self) -> Any | None:
        try:
            return ThresholdRiskEngine()
        except Exception:  # pragma: no cover - środowisko testowe może nie mieć zależności
            LOGGER.debug("AutoTrader could not create default ThresholdRiskEngine", exc_info=True)
            return None

    def _build_default_decision_engine_config(self) -> DecisionEngineConfig:
        thresholds = DecisionOrchestratorThresholds(
            max_cost_bps=200.0,
            min_net_edge_bps=-1000.0,
            max_daily_loss_pct=1.0,
            max_drawdown_pct=1.0,
            max_position_ratio=10.0,
            max_open_positions=50,
            max_latency_ms=2000.0,
        )
        return DecisionEngineConfig(
            orchestrator=thresholds,
            min_probability=0.0,
            require_cost_data=False,
            penalty_cost_bps=0.0,
        )



    def _metric_label_payload(self, **extra: Any) -> Mapping[str, str]:
        payload: Dict[str, str] = {str(key): str(value) for key, value in self._base_metric_labels.items()}
        for key, value in extra.items():
            payload[str(key)] = str(value)
        return payload

    def _update_strategy_metrics(self, strategy: str) -> None:
        strategy_label = str(strategy)
        labels = self._metric_label_payload(strategy=strategy_label)
        self._metric_strategy_state_gauge.set(1.0, labels=labels)
        if self._last_strategy_metric and self._last_strategy_metric != strategy_label:
            previous_labels = self._metric_label_payload(strategy=self._last_strategy_metric)
            self._metric_strategy_state_gauge.set(0.0, labels=previous_labels)
            self._metric_strategy_switch_total.inc(labels=self._base_metric_labels)
        if self._last_strategy_metric != strategy_label:
            self._last_strategy_metric = strategy_label

    def _emit_alert(
        self,
        category: str,
        title: str,
        body: str,
        *,
        severity: str = "info",
        context: Mapping[str, Any] | None = None,
    ) -> bool:
        router = getattr(self, "alert_router", None)
        if router is None:
            return False
        context_payload = self._metric_label_payload()
        if context:
            for key, value in context.items():
                context_payload[str(key)] = str(value)
        message = AlertMessage(
            category=str(category),
            title=str(title),
            body=str(body),
            severity=str(severity),
            context=context_payload,
        )
        try:
            router.dispatch(message)
        except Exception:  # pragma: no cover - defensive logging
            self._log(
                "Failed to dispatch alert message",
                level=logging.DEBUG,
                category=category,
                title=title,
            )
            return False
        return True

    def _process_orchestrator_recalibrations(self) -> None:
        orchestrator = self._resolve_decision_orchestrator()
        if orchestrator is None:
            return
        due_recalibrations = getattr(orchestrator, "due_recalibrations", None)
        mark_recalibrated = getattr(orchestrator, "mark_recalibrated", None)
        if not callable(due_recalibrations):
            return
        try:
            schedules = due_recalibrations()
        except Exception:  # pragma: no cover - defensive logging
            self._log(
                "DecisionOrchestrator.due_recalibrations failed",
                level=logging.DEBUG,
            )
            return
        if not schedules:
            return
        for schedule in schedules:
            strategy = str(getattr(schedule, "strategy", "<unknown>"))
            interval = getattr(schedule, "interval", None)
            next_run = getattr(schedule, "next_run", None)
            if callable(self._metric_recalibration_total.inc):
                self._metric_recalibration_total.inc(
                    labels=self._metric_label_payload(strategy=strategy)
                )
            context = {
                "strategy": strategy,
                "next_run": getattr(next_run, "isoformat", lambda: str(next_run))(),
            }
            if isinstance(interval, timedelta):
                context["interval_s"] = f"{interval.total_seconds():.0f}"
            self._emit_alert(
                "auto_trader.recalibration",
                "Wymagana rekalkibracja strategii",
                f"Strategia {strategy} wymaga ponownej kalibracji.",
                severity="warning",
                context=context,
            )
            if callable(mark_recalibrated):
                try:
                    mark_recalibrated(strategy)
                except Exception:  # pragma: no cover - defensive logging
                    self._log(
                        "Failed to acknowledge strategy recalibration",
                        level=logging.DEBUG,
                        strategy=strategy,
                    )

    @staticmethod
    def _normalise_cycle_history_limit(limit: int | None) -> int:
        if limit is None:
            return _CONTROLLER_HISTORY_DEFAULT_LIMIT
        try:
            value = int(limit)
        except (TypeError, ValueError):
            return _CONTROLLER_HISTORY_DEFAULT_LIMIT
        return max(1, value)

    @staticmethod
    def _normalise_cycle_history_ttl(ttl: float | None) -> float | None:
        if ttl is None:
            return None
        try:
            value = float(ttl)
        except (TypeError, ValueError):
            return None
        return max(0.0, value)



    def _ensure_work_schedule(self) -> TradingSchedule:
        schedule = getattr(self, "_work_schedule", None)
        if schedule is None:
            schedule = self._build_default_work_schedule()
            self._work_schedule = schedule
        return schedule

    def _describe_schedule(self, schedule: TradingSchedule) -> ScheduleState:
        """Return a :class:`ScheduleState` snapshot for the provided schedule."""

        describe = getattr(schedule, "describe", None)
        reference = datetime.now(timezone.utc)

        if callable(describe):
            try:
                state = describe(reference)
            except TypeError:
                # ``TradingSchedule.describe`` accepts an optional reference
                # argument.  Older or simplified implementations may expose a
                # no-argument variant, so fall back to calling it without
                # parameters.  If both fail we handle it below.
                state = describe()
            except Exception:  # pragma: no cover - defensive fallback
                LOGGER.exception("Failed to describe trading schedule")
            else:
                if isinstance(state, ScheduleState):
                    return state

        # Fallback used when the schedule does not expose ``describe`` or
        # returns an unexpected payload.  We synthesise a minimal
        # ``ScheduleState`` snapshot so callers can continue operating.
        mode = getattr(schedule, "default_mode", "live")
        allow_trading = getattr(schedule, "allow_trading", True)
        return ScheduleState(
            mode=mode,
            is_open=bool(allow_trading),
            window=None,
            next_transition=None,
            reference_time=reference,
        )



    def describe_work_schedule(self) -> dict[str, Any]:
        schedule = self._ensure_work_schedule()
        state = self._describe_schedule(schedule)
        self._schedule_state = state
        self._schedule_mode = state.mode
        description = schedule.to_payload()
        description["state"] = _serialize_schedule_state(state)
        return description



    def set_schedule_overrides(
        self,
        overrides: Sequence[ScheduleOverride] | Sequence[Mapping[str, object]],
        *,
        reason: str | None = None,
    ) -> ScheduleState:
        schedule = self._ensure_work_schedule()
        schedule = schedule.with_overrides(overrides)
        return self.set_work_schedule(schedule, reason=reason or "overrides_update")

    @staticmethod
    def _overrides_overlap(first: ScheduleOverride, second: ScheduleOverride) -> bool:
        return not (first.end <= second.start or first.start >= second.end)

    def add_schedule_override(
        self,
        override: ScheduleOverride | Mapping[str, object],
        *,
        allow_overlap: bool = False,
        replace_overlaps: bool = False,
        reason: str | None = None,
    ) -> ScheduleState:
        if allow_overlap and replace_overlaps:
            raise ValueError("allow_overlap cannot be combined with replace_overlaps")

        schedule = self._ensure_work_schedule()
        if isinstance(override, Mapping):
            override_obj = ScheduleOverride.from_mapping(
                override, default_timezone=schedule.timezone
            )
        elif isinstance(override, ScheduleOverride):
            override_obj = override
        else:
            raise TypeError(
                "Override must be ScheduleOverride instance or mapping payload"
            )

        overrides = list(schedule.overrides)
        overlapping_indexes: list[int] = []
        for idx, existing in enumerate(overrides):
            if self._overrides_overlap(existing, override_obj):
                overlapping_indexes.append(idx)

        if overlapping_indexes:
            if replace_overlaps:
                for idx in reversed(overlapping_indexes):
                    overrides.pop(idx)
            elif not allow_overlap:
                raise ValueError("Schedule override overlaps existing override")

        overrides.append(override_obj)
        overrides.sort(key=lambda item: item.start)
        return self.set_schedule_overrides(
            overrides,
            reason=reason or ("override_replaced" if overlapping_indexes else "override_added"),
        )

    def remove_schedule_override(
        self,
        *,
        label: str | None = None,
        start: datetime | None = None,
        reason: str | None = None,
    ) -> ScheduleState:
        if label is None and start is None:
            raise ValueError("label or start must be provided to remove override")

        schedule = self._ensure_work_schedule()
        timezone_obj = schedule.timezone
        normalized_start: datetime | None = None
        if start is not None:
            normalized_start = start
            if normalized_start.tzinfo is None:
                normalized_start = normalized_start.replace(tzinfo=timezone_obj)
            else:
                normalized_start = normalized_start.astimezone(timezone_obj)

        remaining: list[ScheduleOverride] = []
        removed = False
        for override in schedule.overrides:
            matches = True
            if label is not None and override.label != label:
                matches = False
            if matches and normalized_start is not None and override.start != normalized_start:
                matches = False
            if matches:
                removed = True
                continue
            remaining.append(override)

        if not removed:
            raise LookupError("No schedule override matched the provided criteria")

        return self.set_schedule_overrides(
            remaining,
            reason=reason or "override_removed",
        )







    def _handle_schedule_transition(self, state: ScheduleState, *, reason: str) -> None:
        gauge_value = 1.0 if state.is_open else 0.0
        self._metric_schedule_open_gauge.set(gauge_value, labels=self._base_metric_labels)
        if not state.is_open:
            delay = state.time_until_transition or self.auto_trade_interval_s
            if reason in {"transition", "blocked"}:
                self._metric_schedule_closed_seconds.observe(
                    float(delay),
                    labels=self._base_metric_labels,
                )
            if reason in {"transition", "blocked"} and self._schedule_last_alert_state is not False:
                context = {"mode": state.mode}
                if state.next_transition is not None:
                    context["next_transition"] = state.next_transition.astimezone(timezone.utc).isoformat()
                self._emit_alert(
                    "auto_trader.schedule",
                    "Harmonogram handlu zamknięty",
                    "AutoTrader oczekuje na ponowne otwarcie okna handlu.",
                    severity="warning",
                    context=context,
                )
            self._schedule_last_alert_state = False
        else:
            if reason == "transition" and self._schedule_last_alert_state is False:
                context = {"mode": state.mode}
                self._emit_alert(
                    "auto_trader.schedule",
                    "Harmonogram handlu wznowiony",
                    "Okno handlu zostało ponownie otwarte.",
                    severity="info",
                    context=context,
                )
            self._schedule_last_alert_state = True











    def _build_decision_orchestrator(self) -> DecisionOrchestrator:
        try:
            return DecisionOrchestrator(self._decision_engine_config)
        except Exception as exc:  # pragma: no cover - diagnostic aid
            raise RuntimeError("AutoTrader requires a functional DecisionOrchestrator") from exc

    def _attach_decision_orchestrator(self) -> None:
        orchestrator = getattr(self, "decision_orchestrator", None)
        if orchestrator is None:
            raise RuntimeError("DecisionOrchestrator could not be initialised")
        engine = getattr(self.core_risk_engine, "attach_decision_orchestrator", None)
        if callable(engine):
            try:
                engine(orchestrator)
            except Exception:  # pragma: no cover - defensive logging
                LOGGER.exception(
                    "AutoTrader could not attach DecisionOrchestrator to risk engine",
                )

    def _detect_initial_mode(self) -> str:
        if hasattr(self.gui, "is_demo_mode_active"):
            try:
                return "demo" if self.gui.is_demo_mode_active() else "live"
            except Exception:  # pragma: no cover - GUI may raise
                LOGGER.debug("GUI demo mode detection failed", exc_info=True)
        return "demo"

    def _build_default_work_schedule(self) -> TradingSchedule:
        tz_name = None
        context = getattr(self, "bootstrap_context", None)
        if context is not None:
            tz_name = getattr(context, "timezone", None)
        if isinstance(tz_name, str) and tz_name.strip():
            return TradingSchedule.always_on(mode=self._initial_mode, timezone_name=str(tz_name))
        return TradingSchedule.always_on(mode=self._initial_mode)

    @staticmethod
    def _coerce_schedule_overrides(
        overrides: ScheduleOverride
        | Mapping[str, object]
        | Sequence[object]
    ) -> list[ScheduleOverride]:
        def _convert(item: object) -> list[ScheduleOverride]:
            if isinstance(item, ScheduleOverride):
                return [item]
            if isinstance(item, Mapping):
                return [ScheduleOverride.from_mapping(item)]
            if isinstance(item, Sequence) and not isinstance(item, (str, bytes, bytearray)):
                collected: list[ScheduleOverride] = []
                for entry in item:
                    collected.extend(_convert(entry))
                return collected
            raise TypeError("override definitions must be ScheduleOverride or mappings")

        converted = _convert(overrides)
        if not converted:
            raise ValueError("at least one schedule override must be provided")
        return converted

    @staticmethod
    def _coerce_override_labels(labels: str | Sequence[object] | None) -> set[str] | None:
        if labels is None:
            return None
        if isinstance(labels, str):
            label = labels.strip()
            return {label} if label else set()
        if isinstance(labels, Sequence) and not isinstance(labels, (bytes, bytearray)):
            result: set[str] = set()
            for item in labels:
                if item is None:
                    continue
                token = str(item).strip()
                if token:
                    result.add(token)
            return result
        raise TypeError("labels must be a string or a sequence of strings")

    def get_work_schedule(self) -> TradingSchedule:
        """Return the current trading schedule, initialising defaults if missing."""

        with self._lock:
            schedule = getattr(self, "_work_schedule", None)
            if schedule is None:
                schedule = self._build_default_work_schedule()
                self._work_schedule = schedule
        return schedule

    def set_work_schedule(
        self,
        schedule: TradingSchedule | Mapping[str, object] | Sequence[object] | None,
        *,
        reason: str | None = None,
    ) -> ScheduleState:
        """Replace the active work schedule and publish its state."""

        with self._decision_audit_scope() as decision_id:
            if schedule is not None and not isinstance(schedule, TradingSchedule):
                if isinstance(schedule, Mapping) or (
                    isinstance(schedule, Sequence)
                    and not isinstance(schedule, (str, bytes, bytearray))
                ):
                    schedule = TradingSchedule.from_payload(schedule)
                else:
                    raise TypeError(
                        "schedule must be a TradingSchedule or serialisable payload"
                    )
            if schedule is None:
                schedule = self._build_default_work_schedule()
                with self._lock:
                    self._work_schedule = schedule
                update_reason = reason or "reset"
            else:
                update_reason = reason or "update"

            state = self._describe_schedule(schedule)
            with self._lock:
                self._work_schedule = schedule
                self._schedule_state = state
                self._schedule_mode = state.mode
                self._last_schedule_snapshot = (state.mode, state.is_open)

            status = "open" if state.is_open else "closed"
            self._log(
                f"Trading schedule updated to mode={state.mode} ({status})",
                level=logging.INFO,
                reason=update_reason,
            )

            payload = state.to_mapping()
            payload["reason"] = update_reason
            self._record_decision_audit_stage(
                "schedule_configured",
                symbol=_SCHEDULE_SYMBOL,
                payload=payload,
                decision_id=decision_id,
            )
            self._emit_schedule_state_event(state, reason=update_reason)
            return state





    def schedule_strategy_recalibration(
        self,
        strategy: str,
        *,
        interval_s: float,
        first_run: datetime | None = None,
    ) -> None:
        orchestrator = self._resolve_decision_orchestrator()
        scheduler = getattr(orchestrator, "schedule_strategy_recalibration", None) if orchestrator else None
        if not callable(scheduler):
            raise RuntimeError("DecisionOrchestrator does not support strategy scheduling")
        interval = timedelta(seconds=float(max(interval_s, 0.0)))
        schedule = scheduler(strategy, interval, first_run=first_run)
        next_run = getattr(schedule, "next_run", None)
        self._log(
            "Strategy recalibration scheduled",
            level=logging.INFO,
            strategy=strategy,
            interval_s=interval.total_seconds(),
            next_run=getattr(next_run, "isoformat", lambda: str(next_run))(),
        )



























    def apply_schedule_override(
        self,
        strategy: str,
        *,
        interval_s: float,
        first_run: datetime | None = None,
    ) -> None:
        orchestrator = self._resolve_decision_orchestrator()
        scheduler = getattr(orchestrator, "schedule_strategy_recalibration", None) if orchestrator else None
        if not callable(scheduler):
            raise RuntimeError("DecisionOrchestrator does not support strategy scheduling")
        interval = timedelta(seconds=float(max(interval_s, 0.0)))
        schedule = scheduler(strategy, interval, first_run=first_run)
        next_run = getattr(schedule, "next_run", None)
        self._log(
            "Strategy recalibration scheduled",
            level=logging.INFO,
            strategy=strategy,
            interval_s=interval.total_seconds(),
            next_run=getattr(next_run, "isoformat", lambda: str(next_run))(),
        )



























    def apply_schedule_override(
        self,
        overrides: ScheduleOverride | Mapping[str, object] | Sequence[object],
        *,
        reason: str | None = None,
        replace: bool = False,
    ) -> ScheduleState:
        with self._decision_audit_scope() as decision_id:
            schedule = getattr(self, "_work_schedule", None)
            if schedule is None:
                schedule = self._build_default_work_schedule()
            overrides_list = self._coerce_schedule_overrides(overrides)
            existing = schedule.overrides
            combined: tuple[ScheduleOverride, ...]
            if replace:
                combined = tuple(overrides_list)
            else:
                combined = existing + tuple(overrides_list)
            updated_schedule = schedule.with_overrides(combined)
            update_reason = reason or ("override_replace" if replace else "override")
            state = self.set_work_schedule(updated_schedule, reason=update_reason)
            payload = state.to_mapping()
            payload["reason"] = update_reason
            payload["overrides_applied"] = [
                item.to_mapping(include_duration=True, timezone_hint=timezone.utc)
                for item in overrides_list
            ]
            payload["override_replace"] = bool(replace)
            self._record_decision_audit_stage(
                "schedule_override_applied",
                symbol=_SCHEDULE_SYMBOL,
                payload=payload,
                decision_id=decision_id,
            )
            return state

    def list_schedule_overrides(self) -> tuple[ScheduleOverride, ...]:
        """Return a snapshot of overrides currently applied to the schedule."""

        schedule = self.get_work_schedule()
        return schedule.overrides

    def clear_schedule_overrides(
        self,
        *,
        labels: str | Sequence[object] | None = None,
        reason: str | None = None,
    ) -> ScheduleState:
        with self._decision_audit_scope() as decision_id:
            schedule = getattr(self, "_work_schedule", None)
            if schedule is None:
                schedule = self._build_default_work_schedule()
            existing = schedule.overrides
            if not existing:
                return self.get_schedule_state()

            label_filter = self._coerce_override_labels(labels)
            if label_filter:
                filtered = tuple(
                    override
                    for override in existing
                    if override.label is None or override.label not in label_filter
                )
            else:
                filtered = ()

            if filtered == existing:
                return self.get_schedule_state()

            updated_schedule = schedule.with_overrides(filtered)
            update_reason = reason or "override_clear"
            state = self.set_work_schedule(updated_schedule, reason=update_reason)
            payload = state.to_mapping()
            payload["reason"] = update_reason
            payload["remaining_overrides"] = [
                item.to_mapping(include_duration=True, timezone_hint=timezone.utc)
                for item in filtered
            ]
            if label_filter is not None:
                payload["cleared_labels"] = sorted(label_filter)
            self._record_decision_audit_stage(
                "schedule_override_cleared",
                symbol=_SCHEDULE_SYMBOL,
                payload=payload,
                decision_id=decision_id,
            )
            return state

    def get_schedule_state(self) -> ScheduleState:
        """Return the latest schedule state, recalculating it if needed."""

        schedule = self.get_work_schedule()
        state = self._describe_schedule(schedule)
        with self._lock:
            self._schedule_state = state
            self._schedule_mode = state.mode
        return state

    def is_schedule_open(self) -> bool:
        """Return ``True`` when the work schedule allows trading."""

        return self.get_schedule_state().is_open

    @staticmethod
    def _detect_environment_name(bootstrap_context: Any | None) -> str:
        if bootstrap_context is None:
            return "paper"
        candidate = getattr(bootstrap_context, "environment", None)
        if isinstance(candidate, str):
            return candidate
        value = getattr(candidate, "value", None)
        if isinstance(value, str):
            return value
        name = getattr(candidate, "name", None)
        if isinstance(name, str):
            return name
        alt = getattr(bootstrap_context, "environment_name", None)
        if isinstance(alt, str):
            return alt
        return "paper"

    def _resolve_execution_service(self, symbol: str) -> Any:
        service = self.execution_service or self.core_execution_service
        if service is not None:
            return service
        if (
            self._default_execution_service is None
            or (self._default_execution_symbol is not None and self._default_execution_symbol != symbol)
        ):
            try:
                self._default_execution_service = self._build_default_execution_service(symbol)
            except Exception as exc:  # pragma: no cover - defensive logging
                self._default_execution_service = None
                LOGGER.error(
                    "Failed to initialise default execution service for %s: %s",
                    symbol,
                    exc,
                )
            else:
                self._default_execution_symbol = symbol
        return self._default_execution_service

    def _build_default_execution_service(self, symbol: str) -> ExecutionService:
        base_asset, quote_asset = self._split_symbol(symbol)
        metadata = MarketMetadata(base_asset=base_asset, quote_asset=quote_asset)
        balances = {quote_asset: 100_000.0}
        return PaperTradingExecutionService({symbol: metadata}, initial_balances=balances)

    @staticmethod
    def _split_symbol(symbol: str) -> tuple[str, str]:
        normalized = symbol.strip().upper()
        common_quotes = ("USDT", "USDC", "USD", "EUR", "BTC", "ETH", "BNB", "BUSD")
        for quote in common_quotes:
            if normalized.endswith(quote) and len(normalized) > len(quote):
                return normalized[: -len(quote)], quote
        if len(normalized) > 3:
            return normalized[:-3], normalized[-3:]
        return normalized or "ASSET", "USDT"

    def _resolve_execution_context(self) -> ExecutionContext:
        if self._execution_context is None:
            metadata = dict(self._execution_metadata)
            self._execution_context = ExecutionContext(
                portfolio_id=self._portfolio_id,
                risk_profile=self._risk_profile_name,
                environment=self._environment_name,
                metadata=metadata,
            )
        return self._execution_context

    def _enforce_work_schedule(self) -> bool:
        schedule = getattr(self, "_work_schedule", None)
        if schedule is None:
            return True
        state = self._describe_schedule(schedule)
        self._schedule_state = state
        self._schedule_mode = state.mode
        snapshot = (state.mode, state.is_open)
        if snapshot != self._last_schedule_snapshot:
            status = "open" if state.is_open else "closed"
            self._log(
                f"Trading schedule switched to mode={state.mode} ({status})",
                level=logging.INFO,
            )
            payload = state.to_mapping()
            payload["reason"] = "transition"
            self._record_decision_audit_stage(
                "schedule_transition",
                symbol=_SCHEDULE_SYMBOL,
                payload=payload,
            )
            self._emit_schedule_state_event(state, reason="transition")
            self._last_schedule_snapshot = snapshot
        if not state.is_open:
            delay = state.time_until_transition or self.auto_trade_interval_s
            payload = state.to_mapping()
            payload["reason"] = "blocked"
            self._record_decision_audit_stage(
                "schedule_blocked",
                symbol=_SCHEDULE_SYMBOL,
                payload=payload,
            )
            self._auto_trade_stop.wait(delay)
            return False
        return True

    @staticmethod
    def _generate_decision_id() -> str:
        return uuid.uuid4().hex

    @staticmethod
    def _normalize_decision_id(value: Any | None) -> str | None:
        if value is None:
            return None
        token = str(value).strip()
        return token or None

    @contextmanager
    def _decision_audit_scope(self, *, decision_id: str | None = None):
        existing = self._active_decision_id
        if existing is not None:
            yield existing
            return
        normalized = self._normalize_decision_id(decision_id) or self._generate_decision_id()
        self._active_decision_id = normalized
        try:
            yield normalized
        finally:
            if self._active_decision_id == normalized:
                self._active_decision_id = None

    def _record_decision_audit_stage(
        self,
        stage: str,
        *,
        symbol: str,
        payload: Mapping[str, object] | None = None,
        risk_snapshot: Mapping[str, object] | None = None,
        portfolio_snapshot: Mapping[str, object] | None = None,
        metadata: Mapping[str, object] | None = None,
        decision_id: str | None = None,
    ) -> None:
        log = getattr(self, "_decision_audit_log", None)
        if log is None:
            return
        try:
            normalized_decision_id = (
                self._normalize_decision_id(decision_id)
                or self._active_decision_id
                or self._generate_decision_id()
            )
            payload_dict = dict(payload or {})
            if normalized_decision_id is not None:
                payload_dict.setdefault("decision_id", normalized_decision_id)
            record = log.record(
                stage,
                symbol,
                mode=self._schedule_mode,
                payload=payload_dict,
                risk_snapshot=risk_snapshot,
                portfolio_snapshot=portfolio_snapshot,
                metadata=metadata,
            )
            self._emit_decision_audit_event(record)
        except Exception:  # pragma: no cover - audit log failures should not break trading
            LOGGER.debug("Decision audit logging failed", exc_info=True)

    def _emit_decision_audit_event(self, record: DecisionAuditRecord) -> None:
        emitter_emit = getattr(self.emitter, "emit", None)
        if not callable(emitter_emit):
            return
        payload = record.to_mapping()
        try:
            emitter_emit("auto_trader.decision_audit", **payload)
        except Exception:  # pragma: no cover - emission should not break trading
            LOGGER.debug("Decision audit emission failed", exc_info=True)

    def _emit_schedule_state_event(self, state: ScheduleState, *, reason: str | None = None) -> None:
        emitter_emit = getattr(self.emitter, "emit", None)
        if not callable(emitter_emit):
            return
        payload = state.to_mapping()
        if reason is not None:
            payload["reason"] = reason
        try:
            emitter_emit("auto_trader.schedule_state", **payload)
        except Exception:  # pragma: no cover - emission should not break trading
            LOGGER.debug("Schedule state emission failed", exc_info=True)

    def _capture_risk_snapshot(self) -> Mapping[str, object] | None:
        service = self.risk_service or getattr(self, "core_risk_engine", None)
        if service is None:
            return None
        snapshot_fn = getattr(service, "snapshot_state", None)
        if not callable(snapshot_fn):
            return None
        try:
            return snapshot_fn(self._risk_profile_name)
        except TypeError:
            try:
                return snapshot_fn(profile_name=self._risk_profile_name)
            except TypeError:
                try:
                    return snapshot_fn(profile=self._risk_profile_name)
                except Exception:
                    LOGGER.debug("Risk snapshot capture failed", exc_info=True)
        except Exception:
            LOGGER.debug("Risk snapshot capture failed", exc_info=True)
        return None

    def _capture_portfolio_snapshot(self) -> Mapping[str, object] | None:
        manager = getattr(self, "portfolio_manager", None)
        if manager is None:
            return None
        candidates = (
            "snapshot",
            "snapshot_state",
            "get_snapshot",
            "get_state",
            "portfolio_state",
            "summary",
            "get_summary",
            "to_dict",
        )
        for attr in candidates:
            getter = getattr(manager, attr, None)
            if not callable(getter):
                continue
            try:
                result = getter()
            except TypeError:
                try:
                    result = getter(self._risk_profile_name)
                except Exception:
                    continue
            except Exception:
                continue
            if result is None:
                continue
            if isinstance(result, Mapping):
                return dict(result)
            if hasattr(result, "_asdict"):
                try:
                    return dict(result._asdict())  # type: ignore[call-arg]
                except Exception:
                    continue
            if hasattr(result, "__dict__"):
                return dict(vars(result))
            try:
                return dict(result)  # type: ignore[arg-type]
            except Exception:
                continue
        return None



















    def _build_order_request(self, symbol: str, decision: RiskDecision) -> OrderRequest:
        signal = str(decision.details.get("signal", "hold")).lower()
        side = "buy" if signal not in {"buy", "sell"} else signal
        quantity = float(decision.fraction or 0.0)
        if quantity <= 0:
            quantity = 1.0 if decision.should_trade else 0.0
        metadata: dict[str, str] = {}
        for key, value in decision.details.items():
            if isinstance(value, (str, int, float, bool)):
                metadata[str(key)] = str(value)
        metadata["mode"] = decision.mode
        return OrderRequest(
            symbol=symbol,
            side=side,
            quantity=abs(quantity),
            order_type="market",
            metadata=metadata,
        )
        return candidate


    def _dispatch_execution(self, service: Any, decision: RiskDecision, symbol: str) -> None:
        try:
            if isinstance(service, ExecutionService):
                request = self._build_order_request(symbol, decision)
                if request.quantity <= 0:
                    self._record_decision_audit_stage(
                        "execution_skipped",
                        symbol=symbol,
                        payload={"reason": "zero_quantity"},
                        portfolio_snapshot=self._capture_portfolio_snapshot(),
                    )
                    return
                context = self._resolve_execution_context()
                service.execute(request, context)
                payload = {
                    "order": {
                        "symbol": request.symbol,
                        "side": request.side,
                        "quantity": request.quantity,
                        "order_type": request.order_type,
                    }
                }
                self._record_decision_audit_stage(
                    "execution_submitted",
                    symbol=symbol,
                    payload=payload,
                    portfolio_snapshot=self._capture_portfolio_snapshot(),
                )
                return

            execute_fn = getattr(service, "execute_decision", None)
            if callable(execute_fn):
                execute_fn(decision)
                self._record_decision_audit_stage(
                    "execution_submitted",
                    symbol=symbol,
                    payload={"adapter": "execute_decision", "decision": decision.to_dict()},
                    portfolio_snapshot=self._capture_portfolio_snapshot(),
                )
                return

            execute_fn = getattr(service, "execute", None)
            if callable(execute_fn):
                payload: Mapping[str, object]
                calls_attr = getattr(service, "calls", None)
                methods_attr = getattr(service, "methods", None)
                previous_calls = len(calls_attr) if isinstance(calls_attr, list) else None
                previous_methods = len(methods_attr) if isinstance(methods_attr, list) else None
                try:
                    execute_fn(decision)
                    payload = {"adapter": "execute", "decision": decision.to_dict()}
                except TypeError:
                    request = self._build_order_request(symbol, decision)
                    if request.quantity <= 0:
                        self._record_decision_audit_stage(
                            "execution_skipped",
                            symbol=symbol,
                            payload={"reason": "zero_quantity"},
                            portfolio_snapshot=self._capture_portfolio_snapshot(),
                        )
                        return
                    context = self._resolve_execution_context()
                    execute_fn(request, context)  # type: ignore[arg-type]
                    payload = {
                        "adapter": "execute",
                        "order": {
                            "symbol": request.symbol,
                            "side": request.side,
                            "quantity": request.quantity,
                            "order_type": request.order_type,
                        },
                    }
                else:
                    self._trim_execution_records(calls_attr, previous_calls)
                    self._trim_execution_records(methods_attr, previous_methods)
                self._record_decision_audit_stage(
                    "execution_submitted",
                    symbol=symbol,
                    payload=payload,
                    portfolio_snapshot=self._capture_portfolio_snapshot(),
                )
                return

            if callable(service):
                service(decision)
                self._record_decision_audit_stage(
                    "execution_submitted",
                    symbol=symbol,
                    payload={"adapter": "callable", "decision": decision.to_dict()},
                    portfolio_snapshot=self._capture_portfolio_snapshot(),
                )
                return

            raise TypeError("Configured execution service is not callable")
        except Exception:
            self._record_decision_audit_stage(
                "execution_failed",
                symbol=symbol,
                payload={"error": "execution_exception"},
                portfolio_snapshot=self._capture_portfolio_snapshot(),
            )
            raise

    @staticmethod
    def _trim_execution_records(container: Any, previous_len: int | None) -> None:
        if not isinstance(container, list) or previous_len is None:
            return
        if len(container) <= previous_len + 1:
            return
        del container[previous_len + 1 :]

    @staticmethod
    def _normalize_decision_fields(
        decision_fields: Iterable[Any] | Any | None,
    ) -> list[Any] | None:
        if decision_fields is None:
            return None
        if isinstance(decision_fields, Iterable) and not isinstance(
            decision_fields,
            (str, bytes, bytearray),
        ):
            candidates = decision_fields
        else:
            candidates = [decision_fields]

        normalized: list[Any] = []
        for candidate in candidates:
            if candidate is None:
                continue
            if any(existing == candidate for existing in normalized):
                continue
            normalized.append(candidate)
        if not normalized:
            return []
        return normalized

    @staticmethod
    def _iter_filter_values(value: Any) -> Iterable[Any]:
        if isinstance(value, Iterable) and not isinstance(value, (str, bytes, bytearray)):
            return value
        return (value,)

    @staticmethod
    def _coerce_optional_bool(value: Any) -> bool | None | object:
        if value is _NO_FILTER:
            return _NO_FILTER
        if value is None:
            return None
        if isinstance(value, bool):
            return value
        if isinstance(value, (int, float)):
            try:
                numeric = float(value)
            except (TypeError, ValueError):
                return None
            if math.isnan(numeric) or math.isinf(numeric):
                return None
            return bool(numeric)
        if isinstance(value, str):
            token = value.strip().lower()
            if not token or token in {"none", "null"}:
                return None
            if token in {"1", "true", "t", "yes", "y", "on"}:
                return True
            if token in {"0", "false", "f", "no", "n", "off"}:
                return False
        return None

    def _prepare_bool_filter(
        self, value: bool | None | Iterable[bool | None] | object
    ) -> set[bool | None] | None:
        if value is _NO_FILTER:
            return None
        normalized: set[bool | None] = set()
        for candidate in self._iter_filter_values(value):
            token = self._coerce_optional_bool(candidate)
            if token is _NO_FILTER:
                continue
            if token is None:
                normalized.add(None)
            elif isinstance(token, bool):
                normalized.add(token)
        return normalized or None

    def _prepare_service_filter(
        self, value: str | None | Iterable[str | None] | object
    ) -> set[str] | None:
        if value is _NO_FILTER:
            return None
        normalized: set[str] = set()
        for candidate in self._iter_filter_values(value):
            if candidate is _NO_FILTER:
                continue
            if candidate is None:
                normalized.add(_UNKNOWN_SERVICE)
                continue
            token = str(candidate).strip()
            if token:
                normalized.add(token)
        return normalized or None

    def _prepare_string_filter(
        self, value: str | Iterable[str] | object
    ) -> set[str] | None:
        if value is _NO_FILTER:
            return None
        normalized: set[str] = set()
        for candidate in self._iter_filter_values(value):
            if candidate is _NO_FILTER or candidate is None:
                continue
            token = str(candidate).strip()
            if token:
                normalized.add(token)
        return normalized or None

    def _prepare_guardrail_filter(
        self,
        value: str | Iterable[str | None] | object,
        *,
        approved: bool | None | Iterable[bool | None] | object,
        normalized: bool | None | Iterable[bool | None] | object,
        service: str | None | Iterable[str | None] | object,
        decision_state: str | Iterable[str | None] | object,
        decision_reason: str | Iterable[str | None] | object,
        decision_mode: str | Iterable[str | None] | object,
        decision_id: str | Iterable[str | None] | object,
        since: Any,
        until: Any,
        decision_fields: Iterable[Any] | Any | None,
    ) -> tuple[
        set[bool | None] | None,
        set[bool | None] | None,
        set[str] | None,
        set[str] | None,
        set[str] | None,
        set[str] | None,
        set[str] | None,
        list[Any] | None,
        datetime | None,
        datetime | None,
    ]:
        approved_filter = self._prepare_bool_filter(approved)
        normalized_filter = self._prepare_bool_filter(normalized)
        service_filter = self._prepare_service_filter(service)
        decision_state_filter = self._prepare_decision_filter(
            decision_state,
            missing_token=_MISSING_DECISION_STATE,
        )
        decision_reason_filter = self._prepare_decision_filter(
            decision_reason,
            missing_token=_MISSING_DECISION_REASON,
        )
        decision_mode_filter = self._prepare_decision_filter(
            decision_mode,
            missing_token=_MISSING_DECISION_MODE,
        )
        decision_id_filter = self._prepare_decision_filter(
            decision_id,
            missing_token=_MISSING_DECISION_ID,
        )
        decision_id_filter = self._prepare_decision_filter(
            decision_id,
            missing_token=_MISSING_DECISION_ID,
        )
        decision_id_filter = self._prepare_decision_filter(
            decision_id,
            missing_token=_MISSING_DECISION_ID,
        )
        decision_id_filter = self._prepare_decision_filter(
            decision_id,
            missing_token=_MISSING_DECISION_ID,
        )
        decision_id_filter = self._prepare_decision_filter(
            decision_id,
            missing_token=_MISSING_DECISION_ID,
        )
        decision_id_filter = self._prepare_decision_filter(
            decision_id,
            missing_token=_MISSING_DECISION_ID,
        )
        decision_id_filter = self._prepare_decision_filter(
            decision_id,
            missing_token=_MISSING_DECISION_ID,
        )
        decision_id_filter = self._prepare_decision_filter(
            decision_id,
            missing_token=_MISSING_DECISION_ID,
        )
        decision_id_filter = self._prepare_decision_filter(
            decision_id,
            missing_token=_MISSING_DECISION_ID,
        )
        since_ts = self._normalize_time_bound(since)
        until_ts = self._normalize_time_bound(until)
        normalized_decision_fields = self._normalize_decision_fields(decision_fields)
        return (
            approved_filter,
            normalized_filter,
            service_filter,
            decision_state_filter,
            decision_reason_filter,
            decision_mode_filter,
            decision_id_filter,
            normalized_decision_fields,
            since_ts,
            until_ts,
        )

    def _prepare_decision_filter(
        self,
        value: str | Iterable[str | None] | object,
        *,
        missing_token: str,
    ) -> set[str] | None:
        if value is _NO_FILTER:
            return None
        normalized: set[str] = set()
        for candidate in self._iter_filter_values(value):
            if candidate is _NO_FILTER:
                continue
            if candidate is None:
                normalized.add(missing_token)
                continue
            token = str(candidate).strip()
            normalized.add(token or missing_token)
        return normalized or None

    @staticmethod
    def _coerce_float(value: Any) -> float | None:
        if value is None:
            return None
        if isinstance(value, (int, float)):
            numeric = float(value)
        else:
            ordered_keys: list[Any] = []
            for entry in filtered_records:
                payload = entry.get("decision")
                if isinstance(payload, Mapping):
                    for key in payload.keys():
                        if not any(existing == key for existing in ordered_keys):
                            ordered_keys.append(key)

        base_columns = [
            "timestamp",
            "approved",
            "normalized",
            "decision_id",
            "decision",
            "service",
            "response",
            "error",
        ]

        prefix = str(decision_prefix)
        records: list[dict[str, Any]] = []
        for entry in filtered_records:
            record = copy.deepcopy(entry)
            raw_timestamp = record.get("timestamp")
            record["timestamp"] = self._normalize_timestamp_for_export(
                raw_timestamp,
                coerce=coerce_timestamps,
                tz=tz,
            )

            for column in base_columns:
                if column not in record:
                    record[column] = None

            if flatten_decision:
                payload = record.get("decision")
                for key in ordered_keys:
                    column_name = f"{prefix}{key}"
                    if isinstance(payload, Mapping) and key in payload:
                        record[column_name] = copy.deepcopy(payload[key])
                    else:
                        record[column_name] = copy.deepcopy(fill_value)

            if drop_decision_column:
                record.pop("decision", None)

            records.append(record)

        return records

    @staticmethod
    def _ensure_datetime(value: Any, tz: tzinfo | None) -> datetime | None:
        tzinfo = tz or timezone.utc
        if value is None or value is _NO_FILTER:
            return None
        if isinstance(value, datetime):
            dt = value
        elif isinstance(value, pd.Timestamp):
            dt = value.to_pydatetime()
        elif isinstance(value, (int, float)):
            numeric = float(value)
            if math.isnan(numeric) or math.isinf(numeric):
                return None
            dt = datetime.fromtimestamp(numeric, tzinfo)
        elif isinstance(value, str):
            token = value.strip()
            if not token:
                return None
            try:
                numeric = float(token)
            except ValueError:
                try:
                    dt = datetime.fromisoformat(token)
                except ValueError:
                    return None
            else:
                if math.isnan(numeric) or math.isinf(numeric):
                    return None
                dt = datetime.fromtimestamp(numeric, tzinfo)
        else:
            timestamp_method = getattr(value, "timestamp", None)
            if callable(timestamp_method):
                try:
                    numeric = float(timestamp_method())
                except (TypeError, ValueError):
                    return None
                if math.isnan(numeric) or math.isinf(numeric):
                    return None
                dt = datetime.fromtimestamp(numeric, tzinfo)
            else:
                return None
        if dt.tzinfo is None:
            dt = dt.replace(tzinfo=tzinfo)
        else:
            dt = dt.astimezone(tzinfo)
        return dt

    def _normalize_time_bound(self, value: Any) -> float | None:
        dt = self._ensure_datetime(value, timezone.utc)
        if dt is None:
            return None
        return dt.timestamp()

<<<<<<< HEAD
    def _compute_ai_signal_context_impl(
=======
    def _normalize_timestamp_for_export(
>>>>>>> f18c7262
        self,
        value: Any,
        *,
        coerce: bool,
        tz: tzinfo | None,
    ) -> Any:
        dt = self._ensure_datetime(value, tz or timezone.utc)
        if dt is None:
            return None
        if coerce:
            return pd.Timestamp(dt)
        return dt.isoformat()

    def _normalize_approval_flag(self, value: Any) -> str:
        token = self._coerce_optional_bool(value)
        if token is True:
            return _APPROVAL_APPROVED
        if token is False:
            return _APPROVAL_DENIED
        return _APPROVAL_UNKNOWN

    @staticmethod
    def _normalize_normalization_flag(value: Any) -> str:
        if value is True:
            return _NORMALIZED_NORMALIZED
        if value is False:
            return _NORMALIZED_RAW
        return _NORMALIZED_UNKNOWN

    @staticmethod
    def _init_guardrail_numeric_stats() -> dict[str, Any]:
        return {
            "count": 0,
            "missing": 0,
            "sum": 0.0,
            "min": None,
            "max": None,
        }

    @staticmethod
    def _ingest_guardrail_numeric_value(
        stats: dict[str, Any] | None,
        value: Any,
    ) -> None:
        if stats is None:
            return
        numeric = AutoTrader._coerce_float(value)
        if numeric is None:
            stats["missing"] = stats.get("missing", 0) + 1
            return
        stats["count"] = stats.get("count", 0) + 1
        stats["sum"] = stats.get("sum", 0.0) + numeric
        current_min = stats.get("min")
        stats["min"] = numeric if current_min is None else min(current_min, numeric)
        current_max = stats.get("max")
        stats["max"] = numeric if current_max is None else max(current_max, numeric)

    @staticmethod
    def _finalize_guardrail_numeric_stats(
        stats: dict[str, Any] | None,
    ) -> dict[str, Any]:
        if not stats:
            return {}
        count = int(stats.get("count", 0))
        missing = int(stats.get("missing", 0))
        total_sum = float(stats.get("sum", 0.0))
        result: dict[str, Any] = {
            "count": count,
            "missing": missing,
            "sum": total_sum,
            "min": stats.get("min"),
            "max": stats.get("max"),
        }
        if count:
            result["average"] = total_sum / count
        else:
            result["average"] = None if missing else 0.0
        return result

    @staticmethod
    def _finalize_dimension_counter(counter: Counter[str] | None) -> dict[str, int]:
        if not counter:
            return {}
        return {key: int(counter[key]) for key in sorted(counter)}

    @staticmethod
    def _normalize_decision_dimension_value(
        value: Any,
        *,
        missing_token: str,
    ) -> str:
        if value is None:
            return missing_token
        token = str(value).strip()
        return token or missing_token

    @staticmethod
    def _serialize_filter_snapshot(values: Iterable[Any] | None) -> list[Any] | None:
        if values is None:
            return None
        return [value for value in sorted(values, key=lambda item: (str(item).lower(), str(item)))]

    @staticmethod
    def _serialize_numeric_filter_snapshot(
        payload: tuple[set[float], bool] | None,
    ) -> Mapping[str, Any] | None:
        if payload is None:
            return None
        values, include_missing = payload
        return {
            "values": [float(item) for item in sorted(values)],
            "include_missing": bool(include_missing),
        }

        probability = self._ai_probability_from_prediction(value)
        evaluated_at_raw = predictions.index[-1]
        evaluated_at: str | float | None
        if hasattr(evaluated_at_raw, "isoformat"):
            evaluated_at = evaluated_at_raw.isoformat()
        elif isinstance(evaluated_at_raw, (int, float)):
            evaluated_at = float(evaluated_at_raw)
        else:
            evaluated_at = None

        snapshot: Dict[str, object] = {
            "prediction": value,
            "prediction_bps": prediction_bps,
            "threshold_bps": threshold,
            "direction": direction,
            "probability": probability,
        }
        if evaluated_at is not None:
            snapshot["evaluated_at"] = evaluated_at

        self._log(
            "AI prediction snapshot",
            level=logging.DEBUG,
            symbol=symbol,
            prediction_bps=prediction_bps,
            direction=direction,
            threshold_bps=threshold,
        )
        return snapshot

    def _normalize_ai_context(
        self,
        ai_context: Mapping[str, object],
        *,
        default_return_bps: float,
        default_probability: float,
    ) -> tuple[float, float, Dict[str, Any]]:
        normalized_return = float(default_return_bps)
        normalized_probability = max(0.0, min(1.0, float(default_probability)))
        payload: Dict[str, Any] = {}

        prediction_raw = ai_context.get("prediction")
        if prediction_raw is not None:
            try:
                payload["prediction"] = float(prediction_raw)
            except (TypeError, ValueError):
                pass

        prediction_bps_raw = ai_context.get("prediction_bps")
        if prediction_bps_raw is not None:
            try:
                normalized_return = float(prediction_bps_raw)
            except (TypeError, ValueError):
                pass
        payload["prediction_bps"] = normalized_return

        threshold_raw = ai_context.get("threshold_bps")
        try:
            payload["threshold_bps"] = float(threshold_raw) if threshold_raw is not None else 0.0
        except (TypeError, ValueError):
            payload["threshold_bps"] = 0.0

        payload["direction"] = ai_context.get("direction")

        probability_raw = ai_context.get("probability")
        if probability_raw is not None:
            try:
                ai_probability = max(0.0, min(1.0, float(probability_raw)))
            except (TypeError, ValueError):
                ai_probability = None
            if ai_probability is not None:
                payload["probability"] = ai_probability
                normalized_probability = max(normalized_probability, ai_probability)

        if "evaluated_at" in ai_context:
            payload["evaluated_at"] = ai_context["evaluated_at"]

        return normalized_return, normalized_probability, payload

    def _resolve_decision_orchestrator(self) -> Any | None:
        orchestrator = self.decision_orchestrator
        if orchestrator is not None:
            return orchestrator
        if self.bootstrap_context is not None:
            return getattr(self.bootstrap_context, "decision_orchestrator", None)
        return None

    def _fetch_market_data(self, symbol: str, timeframe: str) -> pd.DataFrame | None:
        provider = self.market_data_provider or self.data_provider
        if provider is None:
            return None

        def _coerce(result: Any) -> pd.DataFrame | None:
            if result is None:
                return None
            if isinstance(result, pd.DataFrame):
                return result
            try:
                df = pd.DataFrame(result)
            except Exception:
                return None
            return df

        if hasattr(provider, "get_historical"):
            getter = getattr(provider, "get_historical")
            try:
                return _coerce(getter(symbol=symbol, timeframe=timeframe, limit=256))
            except TypeError:
                try:
                    return _coerce(getter(symbol, timeframe, 256))
                except TypeError:
                    return _coerce(getter(symbol, timeframe))
        if callable(provider):
            try:
                return _coerce(provider(symbol=symbol, timeframe=timeframe))
            except TypeError:
                try:
                    return _coerce(provider(symbol, timeframe))
                except TypeError:
                    try:
                        return _coerce(provider(symbol))
                    except TypeError:
                        try:
                            return _coerce(provider())
                        except TypeError:
                            return None
        return None

    def _decision_risk_profile_name(self) -> str:
        if self.bootstrap_context is not None:
            profile = getattr(self.bootstrap_context, "risk_profile_name", None)
            if profile:
                return str(profile)
        return "default"

    def _estimate_candidate_notional(self, symbol: str) -> float:
        del symbol  # symbol not used yet
        leverage = abs(getattr(self, "current_leverage", 1.0))
        return max(1000.0, leverage * 1000.0)

    def _build_decision_candidate(
        self,
        *,
        symbol: str,
        signal: str,
        market_data: pd.DataFrame,
        assessment: MarketRegimeAssessment,
        last_return: float,
        ai_context: Mapping[str, object] | None = None,
        ai_manager: Any | None = None,
    ) -> Any | None:
        if DecisionCandidate is None:
            return None
        if market_data.empty:
            return None

        feature_cols = self._ai_feature_columns(market_data)
        try:
            row = market_data.iloc[-1]
        except Exception:
            return None
        features: Dict[str, float] = {}
        for key, value in row.items():
            try:
                features[str(key)] = float(value)
            except (TypeError, ValueError):
                continue
        features["assessment_confidence"] = float(assessment.confidence)
        features["assessment_risk"] = float(assessment.risk_score)
        features["signal_direction"] = 1.0 if signal == "buy" else -1.0
        timestamp = getattr(row, "name", None)
        metadata: Dict[str, Any] = {
            "auto_trader": {
                "signal": signal,
                "strategy": self.current_strategy,
            },
            "decision_engine": {
                "features": features,
                "generated_at": timestamp,
            },
        }
        decision_section = metadata["decision_engine"]
        expected_return = float(last_return * 10_000.0)
        if signal == "sell":
            expected_return = -abs(expected_return)
        elif signal == "buy":
            expected_return = abs(expected_return)
        expected_probability = max(0.0, min(1.0, float(assessment.confidence)))
        candidate_notional = self._estimate_candidate_notional(symbol)
        if ai_manager is not None and hasattr(ai_manager, "build_decision_engine_payload"):
            try:
                engine_payload = ai_manager.build_decision_engine_payload(
                    strategy=self.current_strategy,
                    action="enter" if signal == "buy" else "exit",
                    risk_profile=self._decision_risk_profile_name(),
                    symbol=symbol,
                    notional=candidate_notional,
                    features=features,
                )
            except Exception:  # pragma: no cover - diagnostyka integracji
                engine_payload = None
                LOGGER.debug("AI manager decision payload generation failed", exc_info=True)
            else:
                if isinstance(engine_payload, Mapping):
                    decision_section.update(engine_payload)
                    if ai_context is None and isinstance(engine_payload.get("ai"), Mapping):
                        ai_context = engine_payload.get("ai")
        if ai_context:
            expected_return, expected_probability, ai_payload = self._normalize_ai_context(
                ai_context,
                default_return_bps=expected_return,
                default_probability=expected_probability,
            )
            decision_section["ai"] = ai_payload
        candidate = DecisionCandidate(
            strategy=self.current_strategy,
            action="enter" if signal == "buy" else "exit",
            risk_profile=self._decision_risk_profile_name(),
            symbol=symbol,
            notional=candidate_notional,
            expected_return_bps=expected_return,
            expected_probability=expected_probability,
            metadata=metadata,
        )
        return candidate

    def _build_risk_snapshot(self, profile: str) -> Mapping[str, object]:
        engine = self._decision_risk_engine or self.core_risk_engine
        if engine is not None and hasattr(engine, "snapshot_state"):
            try:
                snapshot = engine.snapshot_state(profile)
            except Exception:
                snapshot = None
            if snapshot:
                return snapshot
        return {
            "profile": profile,
            "start_of_day_equity": 100_000.0,
            "last_equity": 100_000.0,
            "peak_equity": 100_000.0,
            "daily_realized_pnl": 0.0,
            "positions": {},
        }

    def _decision_threshold_snapshot(self) -> Mapping[str, object]:
        config = self._decision_engine_config
        thresholds: Mapping[str, object] | None = None
        if config is not None:
            orchestrator_cfg = getattr(config, "orchestrator", None)
            if orchestrator_cfg is not None:
                thresholds = {
                    "max_cost_bps": getattr(orchestrator_cfg, "max_cost_bps", None),
                    "min_net_edge_bps": getattr(orchestrator_cfg, "min_net_edge_bps", None),
                    "min_probability": getattr(config, "min_probability", None),
                }
        return thresholds or {}

    def _serialize_decision_evaluation(
        self,
        evaluation: Any,
        *,
        thresholds: Mapping[str, object] | None = None,
    ) -> Mapping[str, object]:
        payload: Dict[str, Any] = {
            "accepted": bool(getattr(evaluation, "accepted", False)),
            "reasons": list(getattr(evaluation, "reasons", ())),
            "model": getattr(evaluation, "model_name", None),
            "net_edge_bps": getattr(evaluation, "net_edge_bps", None),
            "cost_bps": getattr(evaluation, "cost_bps", None),
            "model_expected_return_bps": getattr(
                evaluation, "model_expected_return_bps", None
            ),
            "model_success_probability": getattr(
                evaluation, "model_success_probability", None
            ),
        }
        selection = getattr(evaluation, "model_selection", None)
        if selection is not None and hasattr(selection, "to_mapping"):
            try:
                payload["model_selection"] = selection.to_mapping()
            except Exception:
                payload["model_selection"] = {
                    "selected": getattr(selection, "selected", None),
                }
        snapshot = thresholds or getattr(evaluation, "thresholds_snapshot", None)
        if snapshot:
            payload["thresholds"] = dict(snapshot)
        return payload

    def _evaluate_decision_candidate(
        self,
        *,
        symbol: str,
        signal: str,
        market_data: pd.DataFrame,
        assessment: MarketRegimeAssessment,
        last_return: float,
        ai_context: Mapping[str, object] | None = None,
        ai_manager: Any | None = None,
    ) -> Any | None:
        orchestrator = self._resolve_decision_orchestrator()
        if orchestrator is None or DecisionCandidate is None:
            return None
        candidate = self._build_decision_candidate(
            symbol=symbol,
            signal=signal,
            market_data=market_data,
            assessment=assessment,
            last_return=last_return,
            ai_context=ai_context,
            ai_manager=ai_manager,
        )
        if candidate is None:
            return None
        snapshot = self._build_risk_snapshot(candidate.risk_profile)
        try:
            evaluation = orchestrator.evaluate_candidate(candidate, snapshot)
        except Exception as exc:  # pragma: no cover - defensywne logowanie
            self._log(
                f"DecisionOrchestrator evaluation failed: {exc!r}",
                level=logging.ERROR,
            )
            return None
        return evaluation

    def _map_regime_to_signal(
        self,
        assessment: MarketRegimeAssessment,
        last_return: float,
        *,
        summary: RegimeSummary | None = None,
    ) -> str:
        cfg = self._thresholds["auto_trader"]["map_regime_to_signal"]
        if assessment.confidence < float(cfg.get("assessment_confidence", 0.2)):
            return "hold"
        if summary is not None and summary.confidence < float(cfg.get("summary_confidence", 0.45)):
            return "hold"
        if summary is not None and summary.stability < float(cfg.get("summary_stability", 0.4)):
            return "hold"
        if summary is not None and summary.risk_level in {RiskLevel.ELEVATED, RiskLevel.CRITICAL}:
            return "hold"
        if summary is not None and summary.risk_trend > float(cfg.get("risk_trend", 0.15)):
            return "hold"
        if summary is not None and summary.risk_volatility > float(cfg.get("risk_volatility", 0.18)):
            return "hold"
        if summary is not None and summary.regime_persistence < float(cfg.get("regime_persistence", 0.25)):
            return "hold"
        if summary is not None and summary.transition_rate > float(cfg.get("transition_rate", 0.55)):
            return "hold"
        if summary is not None and summary.confidence_trend < float(cfg.get("confidence_trend", -0.15)):
            return "hold"
        if summary is not None and summary.confidence_volatility >= float(cfg.get("confidence_volatility", 0.15)):
            return "hold"
        if (
            summary is not None
            and summary.regime_streak <= int(cfg.get("regime_streak", 1))
            and summary.stability < float(cfg.get("stability_for_short_streak", 0.7))
        ):
            return "hold"
        if summary is not None and summary.resilience_score <= float(cfg.get("resilience_score", 0.3)):
            return "hold"
        if summary is not None and summary.stress_balance <= float(cfg.get("stress_balance", 0.35)):
            return "hold"
        if summary is not None and summary.regime_entropy >= float(cfg.get("regime_entropy", 0.75)):
            return "hold"
        if summary is not None and summary.instability_score > float(cfg.get("instability_score", 0.65)):
            return "hold"
        if summary is not None and summary.confidence_decay > float(cfg.get("confidence_decay", 0.2)):
            return "hold"
        if summary is not None and summary.drawdown_pressure >= float(cfg.get("drawdown_pressure", 0.6)):
            return "hold"
        if summary is not None and summary.liquidity_pressure >= float(cfg.get("liquidity_pressure", 0.65)):
            return "hold"
        if summary is not None and summary.volatility_ratio >= float(cfg.get("volatility_ratio", 1.55)):
            return "hold"
        if summary is not None and summary.degradation_score >= float(cfg.get("degradation_score", 0.55)):
            return "hold"
        if summary is not None and summary.stability_projection <= float(cfg.get("stability_projection", 0.4)):
            return "hold"
        if summary is not None and summary.volume_trend_volatility >= float(cfg.get("volume_trend_volatility", 0.18)):
            return "hold"
        if summary is not None and summary.liquidity_gap >= float(cfg.get("liquidity_gap", 0.6)):
            return "hold"
        if summary is not None and summary.stress_projection >= float(cfg.get("stress_projection", 0.6)):
            return "hold"
        if summary is not None and summary.confidence_resilience <= float(cfg.get("confidence_resilience", 0.4)):
            return "hold"
        if summary is not None and summary.distribution_pressure >= float(cfg.get("distribution_pressure", 0.55)):
            return "hold"
        if (
            summary is not None
            and abs(summary.skewness_bias) >= float(cfg.get("skewness_bias", 1.2))
            and summary.risk_score >= float(cfg.get("risk_score", 0.45))
        ):
            return "hold"
        if (
            summary is not None
            and summary.kurtosis_excess >= float(cfg.get("kurtosis_excess", 1.5))
            and summary.risk_score >= float(cfg.get("risk_score", 0.45))
        ):
            return "hold"
        if (
            summary is not None
            and abs(summary.volume_imbalance) >= float(cfg.get("volume_imbalance", 0.5))
            and summary.liquidity_pressure >= float(cfg.get("liquidity_pressure_support", 0.45))
        ):
            return "hold"
        if summary is not None and summary.volatility_trend > float(cfg.get("volatility_trend", 0.02)):
            return "hold"
        if summary is not None and summary.drawdown_trend > float(cfg.get("drawdown_trend", 0.08)):
            return "hold"
        if assessment.risk_score >= float(cfg.get("risk_score", 0.75)):
            return "hold"
        if assessment.regime is MarketRegime.TREND:
            return "buy" if last_return >= 0 else "sell"
        if assessment.regime is MarketRegime.MEAN_REVERSION:
            return "sell" if last_return > 0 else "buy"
        threshold = float(cfg.get("return_threshold", 0.001))
        if last_return > threshold:
            return "buy"
        if last_return < -threshold:
            return "sell"
        return "hold"

    def _apply_orchestrator_strategy_selection(
        self, assessment: MarketRegimeAssessment
    ) -> None:
        orchestrator = self._resolve_decision_orchestrator()
        if orchestrator is None:
            return
        selector = getattr(orchestrator, "select_strategy", None)
        if not callable(selector):
            return
        try:
            selected = selector(assessment.regime)
        except Exception:  # pragma: no cover - defensive logging
            self._log(
                "DecisionOrchestrator.select_strategy failed",
                level=logging.DEBUG,
            )
            return
        if not selected:
            return
        selected_name = str(selected)
        if selected_name != self.current_strategy:
            self._log(
                "Strategy overridden by DecisionOrchestrator",
                level=logging.INFO,
                previous=self.current_strategy,
                selected=selected_name,
                regime=assessment.regime.value,
            )
        self.current_strategy = selected_name
        self._update_strategy_metrics(self.current_strategy)

    def _adjust_strategy_parameters(
        self,
        assessment: MarketRegimeAssessment,
        *,
        aggregated_risk: float | None = None,
        summary: RegimeSummary | None = None,
    ) -> None:
        risk = float(aggregated_risk) if aggregated_risk is not None else assessment.risk_score
        cfg = self._thresholds["auto_trader"]["adjust_strategy_parameters"]
        def _t(name: str, default: float) -> float:
            value = cfg.get(name, default)
            return float(value if isinstance(value, (int, float)) else default)
        if risk >= float(cfg.get("high_risk", 0.75)):
            self.current_strategy = "capital_preservation"
            self.current_leverage = 0.0
            self.current_stop_loss_pct = 0.01
            self.current_take_profit_pct = 0.02
        elif assessment.regime is MarketRegime.TREND:
            self.current_strategy = "trend_following"
            self.current_leverage = 2.0 if risk < float(cfg.get("trend_low_risk", 0.4)) else 1.5
            self.current_stop_loss_pct = 0.03 if risk < float(cfg.get("trend_low_risk", 0.4)) else 0.04
            self.current_take_profit_pct = 0.06 if risk < float(cfg.get("trend_low_risk", 0.4)) else 0.04
        elif assessment.regime is MarketRegime.MEAN_REVERSION:
            self.current_strategy = "mean_reversion"
            self.current_leverage = 1.0 if risk < float(cfg.get("mean_reversion_low_risk", 0.4)) else 0.7
            self.current_stop_loss_pct = 0.015 if risk < float(cfg.get("mean_reversion_low_risk", 0.4)) else 0.02
            self.current_take_profit_pct = 0.03 if risk < float(cfg.get("mean_reversion_low_risk", 0.4)) else 0.025
        else:
            self.current_strategy = "intraday_breakout"
            self.current_leverage = 0.8 if risk < float(cfg.get("intraday_low_risk", 0.5)) else 0.5
            self.current_stop_loss_pct = 0.02 if risk < float(cfg.get("intraday_low_risk", 0.5)) else 0.03
            self.current_take_profit_pct = 0.025 if risk < float(cfg.get("intraday_low_risk", 0.5)) else 0.02

        if summary is not None:
            if summary.risk_level is RiskLevel.CRITICAL:
                self.current_strategy = "capital_preservation"
                self.current_leverage = 0.0
                self.current_stop_loss_pct = 0.01
                self.current_take_profit_pct = 0.02
            elif summary.risk_level is RiskLevel.ELEVATED:
                self.current_leverage = min(
                    self.current_leverage,
                    0.8 if assessment.regime is MarketRegime.TREND else 0.5,
                )
                self.current_stop_loss_pct = max(
                    self.current_stop_loss_pct * float(cfg.get("risk_level_elevated_stop_loss", 0.85)),
                    0.01,
                )
                self.current_take_profit_pct = max(
                    self.current_take_profit_pct * float(cfg.get("risk_level_elevated_take_profit", 0.9)),
                    self.current_stop_loss_pct * 1.4,
                )
            elif summary.risk_level is RiskLevel.CALM and risk < float(cfg.get("risk_level_calm", 0.5)):
                self.current_leverage = min(
                    self.current_leverage * float(cfg.get("risk_level_calm_leverage", 1.2)),
                    2.5,
                )
                self.current_take_profit_pct = min(
                    self.current_take_profit_pct * float(cfg.get("risk_level_calm_take_profit", 1.1)),
                    0.08,
                )

            if summary.resilience_score <= float(cfg.get("resilience_low", 0.35)):
                self.current_leverage = min(self.current_leverage, 0.45)
                if self.current_leverage == 0:
                    self.current_strategy = "capital_preservation"
                elif not self.current_strategy.endswith("_probing"):
                    self.current_strategy = f"{self.current_strategy}_probing"
                self.current_stop_loss_pct = max(self.current_stop_loss_pct * 0.88, 0.01)
                self.current_take_profit_pct = max(self.current_take_profit_pct * 0.92, self.current_stop_loss_pct * 1.35)
            elif (
                summary.resilience_score >= float(cfg.get("resilience_high", 0.65))
                and summary.stress_balance >= float(cfg.get("stress_balance_high", 0.6))
                and summary.risk_level in {RiskLevel.CALM, RiskLevel.BALANCED}
                and risk < float(cfg.get("risk_level_calm_upper", 0.6))
            ):
                self.current_leverage = min(self.current_leverage * 1.05, 3.2)
                self.current_take_profit_pct = min(self.current_take_profit_pct * 1.05, 0.09)

            if summary.regime_entropy >= float(cfg.get("entropy_high", 0.75)):
                self.current_leverage = min(self.current_leverage, 0.45)
                if self.current_leverage == 0:
                    self.current_strategy = "capital_preservation"
                elif not self.current_strategy.endswith("_probing"):
                    self.current_strategy = f"{self.current_strategy}_probing"
                self.current_stop_loss_pct = max(self.current_stop_loss_pct * 0.9, 0.01)
                self.current_take_profit_pct = max(self.current_take_profit_pct * 0.92, self.current_stop_loss_pct * 1.35)
            elif (
                summary.regime_entropy <= float(cfg.get("entropy_low", 0.45))
                and summary.resilience_score >= float(cfg.get("resilience_high", 0.65))
                and summary.risk_level in {RiskLevel.CALM, RiskLevel.BALANCED}
                and risk < float(cfg.get("risk_level_calm_upper", 0.6))
            ):
                self.current_leverage = min(self.current_leverage * 1.03, 3.25)
                self.current_take_profit_pct = min(self.current_take_profit_pct * 1.03, 0.09)

            if summary.risk_volatility >= float(cfg.get("risk_volatility_high", 0.2)):
                self.current_leverage = min(self.current_leverage, 0.6)
                self.current_stop_loss_pct = max(self.current_stop_loss_pct * 0.9, 0.01)
                self.current_take_profit_pct = max(self.current_take_profit_pct * 0.95, self.current_stop_loss_pct * 1.3)

            if summary.regime_persistence <= float(cfg.get("regime_persistence_low", 0.3)):
                self.current_leverage = min(self.current_leverage, 0.4)
                if self.current_leverage == 0:
                    self.current_strategy = "capital_preservation"
                else:
                    if not self.current_strategy.endswith("_probing"):
                        self.current_strategy = f"{self.current_strategy}_probing"
                self.current_stop_loss_pct = max(self.current_stop_loss_pct * 0.85, 0.01)
                self.current_take_profit_pct = max(self.current_take_profit_pct * 0.9, self.current_stop_loss_pct * 1.4)
            elif (
                summary.regime_persistence >= float(cfg.get("regime_persistence_high", 0.65))
                and summary.risk_level in {RiskLevel.CALM, RiskLevel.BALANCED}
                and summary.risk_volatility < float(cfg.get("risk_volatility_high", 0.2))
                and summary.instability_score <= float(cfg.get("instability_ceiling", 0.4))
            ):
                self.current_leverage = min(self.current_leverage * 1.05, 2.75)
                self.current_take_profit_pct = min(self.current_take_profit_pct * 1.05, 0.085)

            if summary.confidence_volatility >= float(cfg.get("confidence_volatility_high", 0.15)):
                self.current_leverage = min(self.current_leverage, 0.5)
                self.current_stop_loss_pct = max(self.current_stop_loss_pct * 0.9, 0.01)
                self.current_take_profit_pct = max(self.current_take_profit_pct * 0.92, self.current_stop_loss_pct * 1.35)

            if summary.confidence_trend < float(cfg.get("confidence_trend_low", -0.1)):
                self.current_leverage = min(self.current_leverage, 0.6)
                if self.current_leverage == 0:
                    self.current_strategy = "capital_preservation"
                elif not self.current_strategy.endswith("_probing"):
                    self.current_strategy = f"{self.current_strategy}_probing"
                self.current_stop_loss_pct = max(self.current_stop_loss_pct * 0.85, 0.01)
                self.current_take_profit_pct = max(self.current_take_profit_pct * 0.9, self.current_stop_loss_pct * 1.4)

            if summary.regime_streak <= int(cfg.get("regime_streak_low", 1)):
                self.current_leverage = min(self.current_leverage, 0.4)
                if self.current_leverage == 0:
                    self.current_strategy = "capital_preservation"
                elif not self.current_strategy.endswith("_probing"):
                    self.current_strategy = f"{self.current_strategy}_probing"
                self.current_stop_loss_pct = max(self.current_stop_loss_pct * 0.85, 0.01)
                self.current_take_profit_pct = max(self.current_take_profit_pct * 0.9, self.current_stop_loss_pct * 1.4)

            if (
                summary.confidence_trend > float(cfg.get("confidence_trend_high", 0.12))
                and summary.confidence_volatility <= float(cfg.get("confidence_volatility_low", 0.08))
                and summary.risk_level in {RiskLevel.CALM, RiskLevel.BALANCED}
                and summary.regime_persistence >= float(cfg.get("regime_persistence_high", 0.65))
                and summary.instability_score <= float(cfg.get("instability_ceiling", 0.4))
            ):
                self.current_leverage = min(self.current_leverage * 1.1, 3.0)
                self.current_take_profit_pct = min(self.current_take_profit_pct * 1.08, 0.09)

            if summary.transition_rate >= float(cfg.get("transition_rate_high", 0.5)):
                self.current_leverage = min(self.current_leverage, 0.45)
                if self.current_leverage == 0:
                    self.current_strategy = "capital_preservation"
                elif not self.current_strategy.endswith("_probing"):
                    self.current_strategy = f"{self.current_strategy}_probing"
                self.current_stop_loss_pct = max(self.current_stop_loss_pct * 0.85, 0.01)
                self.current_take_profit_pct = max(self.current_take_profit_pct * 0.9, self.current_stop_loss_pct * 1.4)

            if summary.instability_score >= _t("instability_critical", 0.75):
                self.current_strategy = "capital_preservation"
                self.current_leverage = 0.0
                self.current_stop_loss_pct = 0.01
                self.current_take_profit_pct = 0.02
            elif summary.instability_score >= _t("instability_elevated", 0.6):
                self.current_leverage = min(self.current_leverage, 0.5)
                if self.current_leverage == 0:
                    self.current_strategy = "capital_preservation"
                elif not self.current_strategy.endswith("_probing"):
                    self.current_strategy = f"{self.current_strategy}_probing"
                self.current_stop_loss_pct = max(self.current_stop_loss_pct * 0.85, 0.01)
                self.current_take_profit_pct = max(self.current_take_profit_pct * 0.92, self.current_stop_loss_pct * 1.4)
            elif summary.instability_score <= _t("instability_low", 0.25) and summary.risk_level in {RiskLevel.CALM, RiskLevel.BALANCED}:
                self.current_leverage = min(self.current_leverage * 1.08, 3.2)
                self.current_take_profit_pct = min(self.current_take_profit_pct * 1.07, 0.095)

            if summary.drawdown_pressure >= _t("drawdown_critical", 0.75):
                self.current_strategy = "capital_preservation"
                self.current_leverage = 0.0
                self.current_stop_loss_pct = 0.01
                self.current_take_profit_pct = 0.02
            elif summary.drawdown_pressure >= _t("drawdown_elevated", 0.55):
                self.current_leverage = min(self.current_leverage, 0.45)
                if self.current_leverage == 0:
                    self.current_strategy = "capital_preservation"
                elif not self.current_strategy.endswith("_probing"):
                    self.current_strategy = f"{self.current_strategy}_probing"
                self.current_stop_loss_pct = max(self.current_stop_loss_pct * 0.85, 0.01)
                self.current_take_profit_pct = max(self.current_take_profit_pct * 0.9, self.current_stop_loss_pct * 1.4)
            elif (
                summary.drawdown_pressure <= _t("drawdown_low", 0.3)
                and summary.risk_level in {RiskLevel.CALM, RiskLevel.BALANCED}
            ):
                self.current_leverage = min(self.current_leverage * 1.06, 3.1)
                self.current_take_profit_pct = min(self.current_take_profit_pct * 1.05, 0.09)

            if summary.liquidity_pressure >= _t("liquidity_pressure_high", 0.7):
                self.current_leverage = min(self.current_leverage, 0.35)
                if self.current_leverage == 0:
                    self.current_strategy = "capital_preservation"
                elif not self.current_strategy.endswith("_probing"):
                    self.current_strategy = f"{self.current_strategy}_probing"
                self.current_stop_loss_pct = max(self.current_stop_loss_pct * 0.88, 0.01)
                self.current_take_profit_pct = max(self.current_take_profit_pct * 0.9, self.current_stop_loss_pct * 1.35)
            elif (
                summary.liquidity_pressure <= _t("liquidity_pressure_low", 0.35)
                and summary.risk_level in {RiskLevel.CALM, RiskLevel.BALANCED}
                and risk < _t("low_risk_enhancement_cap", 0.5)
            ):
                self.current_leverage = min(self.current_leverage * 1.04, 3.0)
                self.current_take_profit_pct = min(self.current_take_profit_pct * 1.04, 0.085)

            if summary.confidence_decay >= _t("confidence_decay_high", 0.25):
                self.current_leverage = min(self.current_leverage, 0.45)
                if self.current_leverage == 0:
                    self.current_strategy = "capital_preservation"
                elif not self.current_strategy.endswith("_probing"):
                    self.current_strategy = f"{self.current_strategy}_probing"
                self.current_stop_loss_pct = max(self.current_stop_loss_pct * 0.85, 0.01)
                self.current_take_profit_pct = max(self.current_take_profit_pct * 0.9, self.current_stop_loss_pct * 1.4)

            if summary.degradation_score >= _t("degradation_critical", 0.6):
                self.current_strategy = "capital_preservation"
                self.current_leverage = 0.0
                self.current_stop_loss_pct = 0.01
                self.current_take_profit_pct = 0.02
            elif summary.degradation_score >= _t("degradation_elevated", 0.45):
                self.current_leverage = min(self.current_leverage, 0.35)
                if self.current_leverage == 0:
                    self.current_strategy = "capital_preservation"
                elif not self.current_strategy.endswith("_probing"):
                    self.current_strategy = f"{self.current_strategy}_probing"
                self.current_stop_loss_pct = max(self.current_stop_loss_pct * 0.84, 0.01)
                self.current_take_profit_pct = max(self.current_take_profit_pct * 0.9, self.current_stop_loss_pct * 1.35)
            elif (
                summary.degradation_score <= _t("degradation_low", 0.25)
                and summary.stability_projection >= _t("stability_projection_high", 0.65)
                and summary.risk_level in {RiskLevel.CALM, RiskLevel.BALANCED}
                and risk < _t("low_risk_enhancement_cap", 0.5)
            ):
                self.current_leverage = min(self.current_leverage * 1.03, 3.1)
                self.current_take_profit_pct = min(self.current_take_profit_pct * 1.04, 0.09)

            if summary.stability_projection <= _t("stability_projection_low", 0.4):
                self.current_leverage = min(self.current_leverage, 0.4)
                if self.current_leverage == 0:
                    self.current_strategy = "capital_preservation"
                elif not self.current_strategy.endswith("_probing"):
                    self.current_strategy = f"{self.current_strategy}_probing"
                self.current_stop_loss_pct = max(self.current_stop_loss_pct * 0.84, 0.01)
                self.current_take_profit_pct = max(self.current_take_profit_pct * 0.9, self.current_stop_loss_pct * 1.35)
            elif (
                summary.stability_projection >= _t("stability_projection_high", 0.65)
                and summary.degradation_score <= _t("degradation_positive_cap", 0.3)
                and summary.risk_level in {RiskLevel.CALM, RiskLevel.BALANCED}
                and risk < _t("low_risk_enhancement_cap", 0.5)
            ):
                self.current_leverage = min(self.current_leverage * 1.02, 3.05)
                self.current_take_profit_pct = min(self.current_take_profit_pct * 1.02, 0.09)

            if summary.volume_trend_volatility >= _t("volume_trend_volatility_high", 0.2):
                self.current_leverage = min(self.current_leverage, 0.35)
                if self.current_leverage == 0:
                    self.current_strategy = "capital_preservation"
                elif not self.current_strategy.endswith("_probing"):
                    self.current_strategy = f"{self.current_strategy}_probing"
                self.current_stop_loss_pct = max(self.current_stop_loss_pct * 0.83, 0.01)
                self.current_take_profit_pct = max(self.current_take_profit_pct * 0.9, self.current_stop_loss_pct * 1.35)
            elif (
                summary.volume_trend_volatility <= _t("volume_trend_volatility_low", 0.1)
                and summary.degradation_score <= _t("degradation_positive_cap", 0.3)
                and summary.risk_level in {RiskLevel.CALM, RiskLevel.BALANCED}
            ):
                self.current_leverage = min(self.current_leverage * 1.01, 3.0)
                self.current_take_profit_pct = min(self.current_take_profit_pct * 1.01, 0.085)

            if summary.volatility_trend > _t("volatility_trend_high", 0.02):
                self.current_leverage = min(self.current_leverage, 0.4)
                if self.current_leverage == 0:
                    self.current_strategy = "capital_preservation"
                elif not self.current_strategy.endswith("_probing"):
                    self.current_strategy = f"{self.current_strategy}_probing"
                self.current_stop_loss_pct = max(self.current_stop_loss_pct * 0.85, 0.01)
                self.current_take_profit_pct = max(self.current_take_profit_pct * 0.9, self.current_stop_loss_pct * 1.35)
            elif (
                summary.volatility_trend <= _t("volatility_trend_relief", 0.0)
                and summary.degradation_score <= _t("degradation_positive_cap", 0.3)
                and summary.risk_level in {RiskLevel.CALM, RiskLevel.BALANCED}
            ):
                self.current_leverage = min(self.current_leverage * 1.01, 3.1)
                self.current_take_profit_pct = min(self.current_take_profit_pct * 1.01, 0.088)

            if summary.drawdown_trend > _t("drawdown_trend_high", 0.08):
                self.current_leverage = min(self.current_leverage, 0.35)
                if self.current_leverage == 0:
                    self.current_strategy = "capital_preservation"
                elif not self.current_strategy.endswith("_probing"):
                    self.current_strategy = f"{self.current_strategy}_probing"
                self.current_stop_loss_pct = max(self.current_stop_loss_pct * 0.82, 0.01)
                self.current_take_profit_pct = max(self.current_take_profit_pct * 0.88, self.current_stop_loss_pct * 1.35)
            elif (
                summary.drawdown_trend <= _t("drawdown_trend_relief", 0.0)
                and summary.degradation_score <= _t("degradation_positive_cap", 0.3)
                and summary.risk_level in {RiskLevel.CALM, RiskLevel.BALANCED}
            ):
                self.current_leverage = min(self.current_leverage * 1.02, 3.05)
                self.current_take_profit_pct = min(self.current_take_profit_pct * 1.02, 0.09)

            if summary.stress_index >= _t("stress_index_critical", 0.8):
                self.current_strategy = "capital_preservation"
                self.current_leverage = 0.0
                self.current_stop_loss_pct = 0.01
                self.current_take_profit_pct = 0.02
            elif summary.stress_index >= _t("stress_index_elevated", 0.6):
                self.current_leverage = min(self.current_leverage, 0.35)
                if self.current_leverage == 0:
                    self.current_strategy = "capital_preservation"
                elif not self.current_strategy.endswith("_probing"):
                    self.current_strategy = f"{self.current_strategy}_probing"
                self.current_stop_loss_pct = max(self.current_stop_loss_pct * 0.82, 0.01)
                self.current_take_profit_pct = max(self.current_take_profit_pct * 0.88, self.current_stop_loss_pct * 1.35)
            elif (
                summary.stress_index <= _t("stress_index_low", 0.28)
                and summary.risk_level in {RiskLevel.CALM, RiskLevel.BALANCED}
                and risk < _t("stress_relief_risk_cap", 0.55)
            ):
                self.current_leverage = min(self.current_leverage * 1.04, 3.2)
                self.current_take_profit_pct = min(self.current_take_profit_pct * 1.04, 0.09)

            if summary.stress_momentum >= _t("stress_momentum_high", 0.65):
                self.current_leverage = min(self.current_leverage, 0.3)
                if self.current_leverage == 0:
                    self.current_strategy = "capital_preservation"
                elif not self.current_strategy.endswith("_probing"):
                    self.current_strategy = f"{self.current_strategy}_probing"
                self.current_stop_loss_pct = max(self.current_stop_loss_pct * 0.82, 0.01)
                self.current_take_profit_pct = max(self.current_take_profit_pct * 0.88, self.current_stop_loss_pct * 1.35)
            elif (
                summary.stress_momentum <= _t("stress_momentum_low", 0.35)
                and summary.stress_index <= _t("stress_index_relief", 0.35)
                and summary.risk_level in {RiskLevel.CALM, RiskLevel.BALANCED}
                and risk < _t("low_risk_enhancement_cap", 0.5)
            ):
                self.current_leverage = min(self.current_leverage * 1.02, 3.05)
                self.current_take_profit_pct = min(self.current_take_profit_pct * 1.02, 0.088)

            if summary.tail_risk_index >= _t("tail_risk_high", 0.55):
                self.current_leverage = min(self.current_leverage, 0.35)
                if self.current_leverage == 0:
                    self.current_strategy = "capital_preservation"
                elif not self.current_strategy.endswith("_probing"):
                    self.current_strategy = f"{self.current_strategy}_probing"
                self.current_stop_loss_pct = max(self.current_stop_loss_pct * 0.84, 0.01)
                self.current_take_profit_pct = max(self.current_take_profit_pct * 0.9, self.current_stop_loss_pct * 1.35)
            elif (
                summary.tail_risk_index <= _t("tail_risk_low", 0.2)
                and summary.stress_index <= _t("stress_index_tail_relief", 0.3)
                and summary.risk_level in {RiskLevel.CALM, RiskLevel.BALANCED}
                and risk < _t("low_risk_enhancement_cap", 0.5)
            ):
                self.current_leverage = min(self.current_leverage * 1.03, 3.1)
                self.current_take_profit_pct = min(self.current_take_profit_pct * 1.03, 0.085)

            if summary.shock_frequency >= _t("shock_frequency_high", 0.55):
                self.current_leverage = min(self.current_leverage, 0.3)
                if self.current_leverage == 0:
                    self.current_strategy = "capital_preservation"
                elif not self.current_strategy.endswith("_probing"):
                    self.current_strategy = f"{self.current_strategy}_probing"
                self.current_stop_loss_pct = max(self.current_stop_loss_pct * 0.82, 0.01)
                self.current_take_profit_pct = max(self.current_take_profit_pct * 0.88, self.current_stop_loss_pct * 1.35)
            elif (
                summary.shock_frequency <= _t("shock_frequency_low", 0.25)
                and summary.regime_persistence >= _t("regime_persistence_positive", 0.6)
                and summary.stress_index <= _t("stress_index_relief", 0.35)
                and summary.risk_level in {RiskLevel.CALM, RiskLevel.BALANCED}
            ):
                self.current_leverage = min(self.current_leverage * 1.02, 3.0)
                self.current_take_profit_pct = min(self.current_take_profit_pct * 1.02, 0.085)

            if (
                summary.distribution_pressure >= _t("distribution_pressure_adjust_high", 0.65)
                or abs(summary.skewness_bias) >= _t("skewness_bias_adjust_high", 1.3)
                or summary.kurtosis_excess >= _t("kurtosis_adjust_high", 1.8)
                or (
                    abs(summary.volume_imbalance)
                    >= _t("volume_imbalance_adjust_high", 0.55)
                    and summary.liquidity_pressure
                    >= float(cfg.get("liquidity_pressure_support", 0.45))
                )
            ):
                self.current_leverage = min(self.current_leverage, 0.3)
                if self.current_leverage == 0:
                    self.current_strategy = "capital_preservation"
                elif not self.current_strategy.endswith("_probing"):
                    self.current_strategy = f"{self.current_strategy}_probing"
                self.current_stop_loss_pct = max(self.current_stop_loss_pct * 0.82, 0.01)
                self.current_take_profit_pct = max(self.current_take_profit_pct * 0.88, self.current_stop_loss_pct * 1.35)
            elif (
                summary.distribution_pressure <= _t("distribution_pressure_adjust_low", 0.3)
                and abs(summary.skewness_bias) <= _t("skewness_bias_adjust_low", 0.8)
                and summary.kurtosis_excess <= _t("kurtosis_adjust_low", 1.0)
                and abs(summary.volume_imbalance) <= _t("volume_imbalance_adjust_low", 0.35)
                and summary.risk_level in {RiskLevel.CALM, RiskLevel.BALANCED}
                and risk < _t("low_risk_enhancement_cap", 0.5)
            ):
                self.current_leverage = min(self.current_leverage * 1.02, 3.05)
                self.current_take_profit_pct = min(self.current_take_profit_pct * 1.02, 0.09)

            if summary.liquidity_gap >= _t("liquidity_gap_high", 0.65):
                self.current_leverage = min(self.current_leverage, 0.35)
                if self.current_leverage == 0:
                    self.current_strategy = "capital_preservation"
                elif not self.current_strategy.endswith("_probing"):
                    self.current_strategy = f"{self.current_strategy}_probing"
                self.current_stop_loss_pct = max(self.current_stop_loss_pct * 0.84, 0.01)
                self.current_take_profit_pct = max(self.current_take_profit_pct * 0.9, self.current_stop_loss_pct * 1.35)
            elif (
                summary.liquidity_gap <= _t("liquidity_gap_low", 0.35)
                and summary.risk_level in {RiskLevel.CALM, RiskLevel.BALANCED}
                and summary.resilience_score >= _t("resilience_mid", 0.55)
                and risk < _t("low_risk_enhancement_cap", 0.5)
            ):
                self.current_leverage = min(self.current_leverage * 1.02, 3.05)
                self.current_take_profit_pct = min(self.current_take_profit_pct * 1.02, 0.09)

            if summary.liquidity_trend >= _t("liquidity_trend_high", 0.6):
                self.current_leverage = min(self.current_leverage, 0.35)
                if self.current_leverage == 0:
                    self.current_strategy = "capital_preservation"
                elif not self.current_strategy.endswith("_probing"):
                    self.current_strategy = f"{self.current_strategy}_probing"
                self.current_stop_loss_pct = max(self.current_stop_loss_pct * 0.84, 0.01)
                self.current_take_profit_pct = max(self.current_take_profit_pct * 0.9, self.current_stop_loss_pct * 1.35)
            elif (
                summary.liquidity_trend <= _t("liquidity_trend_low", 0.35)
                and summary.liquidity_gap <= _t("liquidity_gap_relief", 0.4)
                and summary.risk_level in {RiskLevel.CALM, RiskLevel.BALANCED}
                and risk < _t("low_risk_enhancement_cap", 0.5)
            ):
                self.current_leverage = min(self.current_leverage * 1.02, 3.05)
                self.current_take_profit_pct = min(self.current_take_profit_pct * 1.02, 0.09)

            if summary.stress_projection >= _t("stress_projection_critical", 0.65):
                self.current_strategy = "capital_preservation"
                self.current_leverage = 0.0
                self.current_stop_loss_pct = 0.01
                self.current_take_profit_pct = 0.02
            elif summary.stress_projection >= _t("stress_projection_elevated", 0.55):
                self.current_leverage = min(self.current_leverage, 0.35)
                if self.current_leverage == 0:
                    self.current_strategy = "capital_preservation"
                elif not self.current_strategy.endswith("_probing"):
                    self.current_strategy = f"{self.current_strategy}_probing"
                self.current_stop_loss_pct = max(self.current_stop_loss_pct * 0.84, 0.01)
                self.current_take_profit_pct = max(self.current_take_profit_pct * 0.9, self.current_stop_loss_pct * 1.35)
            elif (
                summary.stress_projection <= _t("stress_projection_low", 0.35)
                and summary.stress_index <= _t("stress_index_relief", 0.35)
                and summary.risk_level in {RiskLevel.CALM, RiskLevel.BALANCED}
                and risk < _t("moderate_risk_enhancement_cap", 0.45)
            ):
                self.current_leverage = min(self.current_leverage * 1.02, 3.0)
                self.current_take_profit_pct = min(self.current_take_profit_pct * 1.02, 0.085)

            if summary.confidence_resilience <= float(cfg.get("confidence_resilience", 0.4)):
                self.current_leverage = min(self.current_leverage, 0.45)
                if self.current_leverage == 0:
                    self.current_strategy = "capital_preservation"
                elif not self.current_strategy.endswith("_probing"):
                    self.current_strategy = f"{self.current_strategy}_probing"
                self.current_stop_loss_pct = max(self.current_stop_loss_pct * 0.85, 0.01)
                self.current_take_profit_pct = max(self.current_take_profit_pct * 0.9, self.current_stop_loss_pct * 1.35)
            elif (
                summary.confidence_resilience >= _t("confidence_resilience_high", 0.65)
                and summary.risk_level in {RiskLevel.CALM, RiskLevel.BALANCED}
                and risk < _t("moderate_risk_enhancement_cap", 0.45)
                and summary.resilience_score >= _t("resilience_mid", 0.55)
            ):
                self.current_leverage = min(self.current_leverage * 1.03, 3.1)
                self.current_take_profit_pct = min(self.current_take_profit_pct * 1.03, 0.09)

            if summary.confidence_fragility >= _t("confidence_fragility_high", 0.55):
                self.current_leverage = min(self.current_leverage, 0.35)
                if self.current_leverage == 0:
                    self.current_strategy = "capital_preservation"
                elif not self.current_strategy.endswith("_probing"):
                    self.current_strategy = f"{self.current_strategy}_probing"
                self.current_stop_loss_pct = max(self.current_stop_loss_pct * 0.84, 0.01)
                self.current_take_profit_pct = max(self.current_take_profit_pct * 0.9, self.current_stop_loss_pct * 1.35)
            elif (
                summary.confidence_fragility <= _t("confidence_fragility_low", 0.35)
                and summary.confidence_resilience >= _t("confidence_resilience_mid", 0.6)
                and summary.risk_level in {RiskLevel.CALM, RiskLevel.BALANCED}
                and risk < _t("moderate_risk_enhancement_cap", 0.45)
            ):
                self.current_leverage = min(self.current_leverage * 1.02, 3.0)
                self.current_take_profit_pct = min(self.current_take_profit_pct * 1.02, 0.085)

            if summary.volatility_of_volatility >= _t("volatility_of_volatility_high", 0.03):
                self.current_leverage = min(self.current_leverage, 0.4)
                if self.current_leverage == 0:
                    self.current_strategy = "capital_preservation"
                elif not self.current_strategy.endswith("_probing"):
                    self.current_strategy = f"{self.current_strategy}_probing"
                self.current_stop_loss_pct = max(self.current_stop_loss_pct * 0.85, 0.01)
                self.current_take_profit_pct = max(self.current_take_profit_pct * 0.9, self.current_stop_loss_pct * 1.35)
            elif (
                summary.volatility_of_volatility <= _t("volatility_of_volatility_low", 0.015)
                and summary.stress_index <= _t("stress_index_relief", 0.35)
                and summary.risk_level in {RiskLevel.CALM, RiskLevel.BALANCED}
            ):
                self.current_leverage = min(self.current_leverage * 1.02, 3.05)
                self.current_take_profit_pct = min(self.current_take_profit_pct * 1.02, 0.085)

        if summary is not None and risk < _t("summary_risk_cap", 0.75):
            if summary.risk_trend > _t("summary_risk_trend_high", 0.05):
                self.current_leverage = max(0.0, self.current_leverage - 0.3)
                self.current_stop_loss_pct = max(self.current_stop_loss_pct * 0.8, 0.01)
                self.current_take_profit_pct = max(self.current_take_profit_pct * 0.9, self.current_stop_loss_pct * 1.5)
            if summary.stability < _t("summary_stability_floor", 0.4):
                self.current_leverage = min(self.current_leverage, 0.5)
                if self.current_leverage == 0:
                    self.current_strategy = "capital_preservation"
                else:
                    self.current_strategy = f"{self.current_strategy}_probing"

        self.current_leverage = float(max(self.current_leverage, 0.0))
        self.current_stop_loss_pct = float(max(self.current_stop_loss_pct, 0.005))
        self.current_take_profit_pct = float(max(self.current_take_profit_pct, self.current_stop_loss_pct * 1.2))

    def _apply_signal_guardrails(
        self,
        signal: str,
        effective_risk: float,
        summary: RegimeSummary | None,
    ) -> str:
        reasons: list[str] = []
        triggers: list[GuardrailTrigger] = []

        def _finalise(result: str) -> str:
            self._last_guardrail_reasons = reasons
            self._last_guardrail_triggers = triggers
            return result

        if signal == "hold":
            return _finalise(signal)

        guardrails = self._thresholds["auto_trader"].get("signal_guardrails", {})

        def _label(name: str) -> str:
            return name.replace("_", " ")

        def _add_reason(name: str, comparator: str, threshold: float, value: float | None = None) -> None:
            label = _label(name)
            message = f"{label} {comparator} {threshold:.3f}"
            if value is not None:
                message = f"{message} (value={value:.3f})"
            reasons.append(message)
            triggers.append(
                GuardrailTrigger(
                    name=name,
                    label=label,
                    comparator=comparator,
                    threshold=float(threshold),
                    value=float(value) if value is not None else None,
                )
            )

        def _coerce_threshold(name: str, default: float) -> float | None:
            raw = guardrails.get(name, default)
            if raw is None:
                return None
            try:
                return float(raw)
            except (TypeError, ValueError):
                self._log(
                    f"Ignoring invalid guardrail threshold {name!r}: {raw!r}",
                    level=logging.DEBUG,
                )
                return float(default)

        risk_cap = _coerce_threshold("effective_risk_cap", 0.75)
        if risk_cap is not None and effective_risk >= risk_cap:
            _add_reason("effective_risk", ">=", risk_cap, effective_risk)
            return _finalise("hold")
        if summary is None:
            return _finalise(signal)

        def _metric(name: str) -> float | None:
            value = getattr(summary, name, None)
            if value is None:
                return None
            try:
                return float(value)
            except (TypeError, ValueError):
                return None

        for name, default in (
            ("stress_index", 0.65),
            ("tail_risk_index", 0.6),
            ("shock_frequency", 0.6),
            ("stress_momentum", 0.65),
            ("regime_entropy", 0.8),
            ("confidence_fragility", 0.65),
            ("degradation_score", 0.6),
            ("volume_trend_volatility", 0.2),
            ("liquidity_gap", 0.6),
            ("stress_projection", 0.6),
            ("liquidity_trend", 0.6),
        ):
            threshold = _coerce_threshold(name, default)
            if threshold is None:
                continue
            value = _metric(name)
            if value is not None and value >= threshold:
                _add_reason(name, ">=", threshold, value)
                return _finalise("hold")

        for name, default in (("volatility_trend", 0.025), ("drawdown_trend", 0.1)):
            threshold = _coerce_threshold(name, default)
            if threshold is None:
                continue
            value = _metric(name)
            if value is not None and value > threshold:
                _add_reason(name, ">", threshold, value)
                return _finalise("hold")

        for name, default in (
            ("resilience_score", 0.3),
            ("stress_balance", 0.35),
            ("stability_projection", 0.35),
            ("confidence_resilience", 0.4),
        ):
            threshold = _coerce_threshold(name, default)
            if threshold is None:
                continue
            value = _metric(name)
            if value is not None and value <= threshold:
                _add_reason(name, "<=", threshold, value)
                return _finalise("hold")

        return _finalise(signal)

    def _handle_guardrail_trigger(
        self,
        symbol: str,
        reasons: Sequence[str],
        triggers: Sequence[GuardrailTrigger],
    ) -> None:
        if not reasons:
            return
        unique_guardrails: set[str] = set()
        for trigger in triggers:
            guardrail_name = str(getattr(trigger, "name", None) or getattr(trigger, "label", "unknown"))
            unique_guardrails.add(guardrail_name)
        if not unique_guardrails:
            unique_guardrails.add("unknown")
        for name in unique_guardrails:
            self._metric_guardrail_blocks_total.inc(
                labels=self._metric_label_payload(guardrail=name)
            )
        alert_context = {
            "symbol": symbol,
            "strategy": self.current_strategy,
            "reasons": "; ".join(str(reason) for reason in reasons),
        }
        self._emit_alert(
            "auto_trader.guardrail",
            "Guardrail zablokował transakcję",
            "\n".join(str(reason) for reason in reasons),
            severity="warning",
            context=alert_context,
        )
        if self.current_strategy != "capital_preservation":
            previous = self.current_strategy
            self.current_strategy = "capital_preservation"
            self._log(
                "Guardrail forced strategy fallback",
                level=logging.INFO,
                previous=previous,
            )
            self._update_strategy_metrics(self.current_strategy)

    def _update_cooldown(
        self,
        *,
        summary: RegimeSummary | None,
        effective_risk: float,
    ) -> tuple[bool, float]:
        now = time.monotonic()
        cooldown_cfg = self._thresholds["auto_trader"]["cooldown"]
        if summary is not None:
            severity_weights = cooldown_cfg.get("severity_weights", {})
            stability_gap = float(cooldown_cfg.get("stability_projection_gap", 0.45))
            confidence_gap = float(cooldown_cfg.get("confidence_resilience_gap", 0.6))
            severity = max(
                summary.cooldown_score
                * float(severity_weights.get("cooldown_score", 1.0)),
                summary.severe_event_rate
                * float(severity_weights.get("severe_event_rate", 0.8)),
                summary.stress_index * float(severity_weights.get("stress_index", 0.7)),
                summary.stress_projection
                * float(severity_weights.get("stress_projection", 0.75)),
                summary.stress_momentum
                * float(severity_weights.get("stress_momentum", 0.7)),
                summary.degradation_score
                * float(severity_weights.get("degradation_score", 0.75)),
                max(0.0, stability_gap - summary.stability_projection)
                * float(severity_weights.get("stability_projection_gap", 0.6)),
                summary.liquidity_gap
                * float(severity_weights.get("liquidity_gap", 0.65)),
                summary.liquidity_trend
                * float(severity_weights.get("liquidity_trend", 0.6)),
                max(0.0, confidence_gap - summary.confidence_resilience)
                * float(severity_weights.get("confidence_resilience_gap", 0.6)),
                summary.confidence_fragility
                * float(severity_weights.get("confidence_fragility", 0.65)),
            )
            distribution_weights = cooldown_cfg.get("distribution_weights", {})
            normalisers = cooldown_cfg.get("distribution_normalisers", {})
            distribution_flags = max(
                summary.distribution_pressure
                * float(distribution_weights.get("distribution_pressure", 1.0)),
                min(
                    1.0,
                    abs(summary.skewness_bias)
                    / float(normalisers.get("skewness_bias", 1.6)),
                ),
                min(
                    1.0,
                    max(0.0, summary.kurtosis_excess)
                    / float(normalisers.get("kurtosis_excess", 3.0)),
                ),
                min(
                    1.0,
                    abs(summary.volume_imbalance)
                    / float(normalisers.get("volume_imbalance", 0.55)),
                ),
            )
            severity = max(
                severity,
                distribution_flags
                * float(severity_weights.get("distribution_flags_weight", 0.75)),
                max(0.0, float(cooldown_cfg.get("resilience_gap", 0.55)) - summary.resilience_score)
                * float(severity_weights.get("resilience_gap_weight", 0.65)),
                max(0.0, float(cooldown_cfg.get("stress_balance_gap", 0.5)) - summary.stress_balance)
                * float(severity_weights.get("stress_balance_gap_weight", 0.6)),
                summary.stress_projection * float(severity_weights.get("stress_projection", 0.7)),
                summary.liquidity_gap * float(severity_weights.get("liquidity_gap", 0.65)),
                summary.stress_momentum * float(severity_weights.get("stress_momentum", 0.7)),
                summary.liquidity_trend * float(severity_weights.get("liquidity_trend", 0.6)),
                summary.confidence_fragility * float(severity_weights.get("confidence_fragility", 0.65)),
                max(0.0, summary.regime_entropy - float(cooldown_cfg.get("entropy_gap", 0.65)))
                * float(severity_weights.get("entropy_excess_weight", 0.6)),
            )
            critical_cfg = cooldown_cfg.get("critical", {})
            if (
                effective_risk >= float(critical_cfg.get("risk", 0.85))
                or summary.risk_level is RiskLevel.CRITICAL
                or severity >= float(critical_cfg.get("severity", 0.75))
                or summary.degradation_score >= float(critical_cfg.get("degradation", 0.7))
                or summary.stability_projection <= float(critical_cfg.get("stability_projection", 0.25))
                or summary.distribution_pressure >= float(critical_cfg.get("distribution_pressure", 0.8))
                or distribution_flags >= float(critical_cfg.get("distribution_flags", 0.85))
                or summary.resilience_score <= float(critical_cfg.get("resilience_score", 0.25))
                or summary.stress_balance <= float(critical_cfg.get("stress_balance", 0.25))
                or summary.regime_entropy >= float(critical_cfg.get("regime_entropy", 0.85))
                or summary.stress_projection >= float(critical_cfg.get("stress_projection", 0.75))
                or summary.liquidity_gap >= float(critical_cfg.get("liquidity_gap", 0.75))
                or summary.stress_momentum >= float(critical_cfg.get("stress_momentum", 0.75))
                or summary.liquidity_trend >= float(critical_cfg.get("liquidity_trend", 0.7))
                or summary.confidence_resilience <= float(critical_cfg.get("confidence_resilience", 0.25))
                or summary.confidence_fragility >= float(critical_cfg.get("confidence_fragility", 0.7))
            ):
                duration = max(
                    self.auto_trade_interval_s * float(critical_cfg.get("duration_multiplier", 5.0)),
                    float(critical_cfg.get("duration_min", 300.0)),
                )
                self._cooldown_until = max(self._cooldown_until, now + duration)
                self._cooldown_reason = "critical_risk"
            elif (
                severity >= float(cooldown_cfg.get("elevated", {}).get("severity", 0.55))
                or (
                    summary.risk_level is RiskLevel.ELEVATED
                    and summary.stress_index >= float(cooldown_cfg.get("elevated", {}).get("stress_index", 0.6))
                )
                or summary.degradation_score >= float(cooldown_cfg.get("elevated", {}).get("degradation", 0.55))
                or summary.stability_projection <= float(cooldown_cfg.get("elevated", {}).get("stability_projection", 0.35))
                or summary.distribution_pressure >= float(cooldown_cfg.get("elevated", {}).get("distribution_pressure", 0.6))
                or distribution_flags >= float(cooldown_cfg.get("elevated", {}).get("distribution_flags", 0.65))
                or summary.resilience_score <= float(cooldown_cfg.get("elevated", {}).get("resilience_score", 0.4))
                or summary.stress_balance <= float(cooldown_cfg.get("elevated", {}).get("stress_balance", 0.4))
                or summary.regime_entropy >= float(cooldown_cfg.get("elevated", {}).get("regime_entropy", 0.75))
                or summary.stress_projection >= float(cooldown_cfg.get("elevated", {}).get("stress_projection", 0.6))
                or summary.liquidity_gap >= float(cooldown_cfg.get("elevated", {}).get("liquidity_gap", 0.6))
                or summary.stress_momentum >= float(cooldown_cfg.get("elevated", {}).get("stress_momentum", 0.6))
                or summary.liquidity_trend >= float(cooldown_cfg.get("elevated", {}).get("liquidity_trend", 0.6))
                or summary.confidence_resilience <= float(cooldown_cfg.get("elevated", {}).get("confidence_resilience", 0.35))
                or summary.confidence_fragility >= float(cooldown_cfg.get("elevated", {}).get("confidence_fragility", 0.6))
            ):
                elevated_cfg = cooldown_cfg.get("elevated", {})
                duration = max(
                    self.auto_trade_interval_s * float(elevated_cfg.get("duration_multiplier", 3.0)),
                    float(elevated_cfg.get("duration_min", 180.0)),
                )
                self._cooldown_until = max(self._cooldown_until, now + duration)
                self._cooldown_reason = "elevated_risk"
            elif (
                severity >= float(cooldown_cfg.get("instability", {}).get("severity", 0.45))
                and summary.risk_level in {RiskLevel.ELEVATED, RiskLevel.WATCH}
                or summary.degradation_score >= float(cooldown_cfg.get("instability", {}).get("degradation", 0.45))
                or summary.distribution_pressure >= float(cooldown_cfg.get("instability", {}).get("distribution_pressure", 0.5))
                or distribution_flags >= float(cooldown_cfg.get("instability", {}).get("distribution_flags", 0.55))
                or summary.resilience_score <= float(cooldown_cfg.get("instability", {}).get("resilience_score", 0.45))
                or summary.stress_balance <= float(cooldown_cfg.get("instability", {}).get("stress_balance", 0.4))
                or summary.regime_entropy >= float(cooldown_cfg.get("instability", {}).get("regime_entropy", 0.65))
                or summary.stress_projection >= float(cooldown_cfg.get("instability", {}).get("stress_projection", 0.5))
                or summary.liquidity_gap >= float(cooldown_cfg.get("instability", {}).get("liquidity_gap", 0.5))
                or summary.stress_momentum >= float(cooldown_cfg.get("instability", {}).get("stress_momentum", 0.5))
                or summary.liquidity_trend >= float(cooldown_cfg.get("instability", {}).get("liquidity_trend", 0.5))
                or summary.confidence_resilience <= float(cooldown_cfg.get("instability", {}).get("confidence_resilience", 0.4))
                or summary.confidence_fragility >= float(cooldown_cfg.get("instability", {}).get("confidence_fragility", 0.5))
            ):
                instability_cfg = cooldown_cfg.get("instability", {})
                duration = max(
                    self.auto_trade_interval_s * float(instability_cfg.get("duration_multiplier", 2.0)),
                    float(instability_cfg.get("duration_min", 120.0)),
                )
                self._cooldown_until = max(self._cooldown_until, now + duration)
                self._cooldown_reason = "instability_spike"
            elif (
                summary.cooldown_score <= float(cooldown_cfg.get("release", {}).get("cooldown_score", 0.35))
                and summary.recovery_potential >= float(cooldown_cfg.get("release", {}).get("recovery_potential", 0.6))
                and effective_risk <= float(cooldown_cfg.get("release", {}).get("risk", 0.55))
                and summary.degradation_score <= float(cooldown_cfg.get("release", {}).get("degradation_score", 0.35))
                and summary.stability_projection >= float(cooldown_cfg.get("release", {}).get("stability_projection", 0.45))
                and summary.distribution_pressure <= float(cooldown_cfg.get("release", {}).get("distribution_pressure", 0.4))
                and abs(summary.skewness_bias) <= float(cooldown_cfg.get("release", {}).get("skewness_bias", 0.9))
                and summary.kurtosis_excess <= float(cooldown_cfg.get("release", {}).get("kurtosis_excess", 1.2))
                and abs(summary.volume_imbalance) <= float(cooldown_cfg.get("release", {}).get("volume_imbalance", 0.4))
                and summary.resilience_score >= float(cooldown_cfg.get("release", {}).get("resilience_score", 0.55))
                and summary.stress_balance >= float(cooldown_cfg.get("release", {}).get("stress_balance", 0.5))
                and summary.regime_entropy <= float(cooldown_cfg.get("release", {}).get("regime_entropy", 0.55))
                and summary.liquidity_gap <= float(cooldown_cfg.get("release", {}).get("liquidity_gap", 0.4))
                and summary.stress_projection <= float(cooldown_cfg.get("release", {}).get("stress_projection", 0.4))
                and summary.stress_momentum <= float(cooldown_cfg.get("release", {}).get("stress_momentum", 0.4))
                and summary.liquidity_trend <= float(cooldown_cfg.get("release", {}).get("liquidity_trend", 0.4))
                and summary.confidence_resilience >= float(cooldown_cfg.get("release", {}).get("confidence_resilience", 0.55))
                and summary.confidence_fragility <= float(cooldown_cfg.get("release", {}).get("confidence_fragility", 0.4))
            ):
                self._cooldown_until = 0.0
                self._cooldown_reason = None
        elif effective_risk >= float(cooldown_cfg.get("high_risk_fallback", {}).get("risk", 0.9)):
            fallback_cfg = cooldown_cfg.get("high_risk_fallback", {})
            duration = max(
                self.auto_trade_interval_s * float(fallback_cfg.get("duration_multiplier", 2.0)),
                float(fallback_cfg.get("duration_min", 150.0)),
            )
            self._cooldown_until = max(self._cooldown_until, now + duration)
            self._cooldown_reason = "high_risk"

        remaining = max(0.0, self._cooldown_until - now)
        active = remaining > 0.0
        if active and summary is not None:
            release_active_cfg = cooldown_cfg.get("release_active", {})
            if (
                summary.recovery_potential >= float(release_active_cfg.get("recovery_potential", 0.7))
                and summary.cooldown_score <= float(release_active_cfg.get("cooldown_score", 0.4))
                and summary.severe_event_rate <= float(release_active_cfg.get("severe_event_rate", 0.4))
                and effective_risk <= float(release_active_cfg.get("risk", 0.55))
                and summary.degradation_score <= float(release_active_cfg.get("degradation_score", 0.35))
                and summary.stability_projection >= float(release_active_cfg.get("stability_projection", 0.5))
                and summary.distribution_pressure <= float(release_active_cfg.get("distribution_pressure", 0.4))
                and abs(summary.skewness_bias) <= float(release_active_cfg.get("skewness_bias", 0.9))
                and summary.kurtosis_excess <= float(release_active_cfg.get("kurtosis_excess", 1.2))
                and abs(summary.volume_imbalance) <= float(release_active_cfg.get("volume_imbalance", 0.4))
                and summary.resilience_score >= float(release_active_cfg.get("resilience_score", 0.6))
                and summary.stress_balance >= float(release_active_cfg.get("stress_balance", 0.55))
                and summary.regime_entropy <= float(release_active_cfg.get("regime_entropy", 0.5))
                and summary.liquidity_gap <= float(release_active_cfg.get("liquidity_gap", 0.4))
                and summary.stress_projection <= float(release_active_cfg.get("stress_projection", 0.35))
                and summary.confidence_resilience >= float(release_active_cfg.get("confidence_resilience", 0.6))
            ):
                self._cooldown_until = 0.0
                self._cooldown_reason = None
                remaining = 0.0
                active = False
        if not active:
            self._cooldown_until = 0.0
            self._cooldown_reason = None
        return active, remaining

    def _build_risk_decision(
        self,
        symbol: str,
        signal: str,
        assessment: MarketRegimeAssessment,
        *,
        effective_risk: float,
        summary: RegimeSummary | None = None,
        cooldown_active: bool = False,
        cooldown_remaining: float = 0.0,
        cooldown_reason: str | None = None,
        guardrail_reasons: list[str] | None = None,
        guardrail_triggers: list[GuardrailTrigger] | None = None,
        decision_engine: Any | None = None,
        ai_context: Mapping[str, object] | None = None,
    ) -> RiskDecision:
        should_trade = signal in {"buy", "sell"} and self.current_leverage > 0 and not cooldown_active
        if cooldown_active:
            state = "halted"
        else:
            state = "risk_off" if effective_risk >= 0.75 else "ready"
        reason = f"Regime {assessment.regime.value}"
        details = {
            "symbol": symbol,
            "signal": signal,
            "confidence": assessment.confidence,
            "risk_score": assessment.risk_score,
            "effective_risk": effective_risk,
            "strategy": self.current_strategy,
        }
        details["cooldown_active"] = cooldown_active
        details["cooldown_remaining_s"] = cooldown_remaining
        details["cooldown_reason"] = cooldown_reason
        details["guardrail_reasons"] = list(guardrail_reasons or [])
        details["guardrail_triggers"] = [trigger.to_dict() for trigger in guardrail_triggers or []]
        if summary is not None:
            details["summary"] = summary.to_dict()
        decision_payload: Dict[str, Any] | None = None
        if decision_engine is not None:
            decision_payload = self._serialize_decision_evaluation(
                decision_engine,
                thresholds=self._decision_threshold_snapshot(),
            )
        if ai_context:
            base_return_raw = ai_context.get("prediction_bps", 0.0)
            try:
                base_return = float(base_return_raw)
            except (TypeError, ValueError):
                base_return = 0.0
            base_probability_raw = ai_context.get("probability", 0.0)
            try:
                base_probability = float(base_probability_raw)
            except (TypeError, ValueError):
                base_probability = 0.0
            _, _, ai_payload = self._normalize_ai_context(
                ai_context,
                default_return_bps=base_return,
                default_probability=base_probability,
            )
            if decision_payload is None:
                decision_payload = {}
            decision_payload["ai"] = ai_payload
        if decision_payload is not None:
            details["decision_engine"] = decision_payload
        mode = self._schedule_mode
        gui_mode: str | None = None
        if hasattr(self.gui, "is_demo_mode_active"):
            try:
                gui_mode = "demo" if self.gui.is_demo_mode_active() else "live"
            except Exception:
                gui_mode = None
        if mode not in {"demo", "live"}:
            mode = gui_mode or "demo"
        elif gui_mode is not None and gui_mode != mode:
            self._log(
                "Schedule mode overrides GUI mode",
                level=logging.DEBUG,
                schedule_mode=mode,
                gui_mode=gui_mode,
            )
        if getattr(self, "_ai_degraded", False):
            details["ai_degraded"] = True
            if mode == "live":
                should_trade = False
                state = "halted"
                reason = "AI backend degraded"
        fraction = self.current_leverage if should_trade else 0.0
        return RiskDecision(
            should_trade=should_trade,
            fraction=fraction,
            state=state,
            reason=reason,
            details=details,
            stop_loss_pct=self.current_stop_loss_pct,
            take_profit_pct=self.current_take_profit_pct,
            mode=mode,
            cooldown_active=cooldown_active,
            cooldown_remaining_s=cooldown_remaining if cooldown_active else None,
            cooldown_reason=cooldown_reason if cooldown_active else None,
        )

    # ------------------------------------------------------------------
    # Extension hook ----------------------------------------------------
    # ------------------------------------------------------------------
    def _auto_trade_loop(self) -> None:
        if not self._enforce_work_schedule():
            return
        self._metric_cycle_total.inc(labels=self._base_metric_labels)
        self._process_orchestrator_recalibrations()
        runner = self._resolve_controller_runner()
        if runner is not None:
            self._execute_controller_runner_cycle(runner)
            self._auto_trade_stop.wait(self.auto_trade_interval_s)
            return

        risk_service = getattr(self, "risk_service", None)
        if risk_service is None:
            risk_service = getattr(self, "core_risk_engine", None)

        try:
            symbol = self.symbol_getter()
        except Exception as exc:  # pragma: no cover - defensive guard
            self._log(f"Failed to resolve trading symbol: {exc!r}", level=logging.ERROR)
            self._auto_trade_stop.wait(self.auto_trade_interval_s)
            return

        execution_service = self._resolve_execution_service(symbol)

        timeframe = "1h"
        timeframe_var = getattr(self.gui, "timeframe_var", None)
        if timeframe_var is not None and hasattr(timeframe_var, "get"):
            try:
                timeframe = str(timeframe_var.get())
            except Exception:
                timeframe = "1h"

        ai_manager = self._resolve_ai_manager()
        self._ai_degraded = bool(getattr(ai_manager, "is_degraded", False)) if ai_manager else False
        if self._ai_degraded:
            self._log(
                "AI manager running in degraded mode – live trades require explicit confirmation.",
                level=logging.WARNING,
            )
        if not symbol or ai_manager is None:
            self._log("Auto-trade prerequisites missing AI manager or symbol", level=logging.DEBUG)
            self._auto_trade_stop.wait(self.auto_trade_interval_s)
            return

        market_data = self._fetch_market_data(symbol, timeframe)
        if market_data is None or market_data.empty:
            self._log(
                f"No market data available for {symbol} on {timeframe}",
                level=logging.WARNING,
            )
            self._auto_trade_stop.wait(self.auto_trade_interval_s)
            return

        assessment: MarketRegimeAssessment
        try:
            if hasattr(ai_manager, "assess_market_regime"):
                try:
                    assessment = ai_manager.assess_market_regime(symbol, market_data)
                except TypeError:
                    assessment = ai_manager.assess_market_regime(market_data, symbol=symbol)
            else:
                classifier = MarketRegimeClassifier()
                assessment = classifier.assess(market_data, symbol=symbol)
        except Exception as exc:
            self._log(f"AI manager regime assessment failed: {exc!r}", level=logging.ERROR)
            self._auto_trade_stop.wait(self.auto_trade_interval_s)
            return

        summary: RegimeSummary | None = None
        if hasattr(ai_manager, "get_regime_summary"):
            try:
                summary = ai_manager.get_regime_summary(symbol)
            except Exception:
                summary = None

        returns = market_data.get("close")
        last_return = 0.0
        if isinstance(returns, pd.Series):
            changes = returns.pct_change().dropna()
            if not changes.empty:
                last_return = float(changes.iloc[-1])

        ai_context = self._compute_ai_signal_context(ai_manager, symbol, market_data)
        self._last_ai_context = ai_context
        ai_direction = None
        ai_prediction_bps = 0.0
        ai_threshold_bps = 0.0
        if ai_context:
            ai_direction = ai_context.get("direction")
            try:
                ai_prediction_bps = float(ai_context.get("prediction_bps", 0.0))
            except (TypeError, ValueError):
                ai_prediction_bps = 0.0
            try:
                ai_threshold_bps = float(ai_context.get("threshold_bps", 0.0))
            except (TypeError, ValueError):
                ai_threshold_bps = 0.0

        effective_risk = assessment.risk_score
        if summary is not None:
            effective_risk = max(
                effective_risk,
                float(summary.risk_score + min(summary.risk_volatility * 0.8, 0.25)),
            )
            if summary.regime_persistence < 0.25:
                effective_risk = max(effective_risk, 0.7)
            if summary.instability_score >= 0.6:
                effective_risk = max(
                    effective_risk,
                    min(1.0, summary.instability_score * 0.9 + summary.risk_score * 0.4),
                )
            if summary.transition_rate >= 0.5:
                effective_risk = max(
                    effective_risk,
                    min(1.0, assessment.risk_score + summary.transition_rate * 0.4),
                )
            if summary.confidence_decay > 0:
                effective_risk = max(
                    effective_risk,
                    min(1.0, assessment.risk_score + summary.confidence_decay * 0.5),
                )
            if summary.drawdown_pressure >= 0.5:
                effective_risk = max(
                    effective_risk,
                    min(1.0, assessment.risk_score + summary.drawdown_pressure * 0.5),
                )
            if summary.liquidity_pressure >= 0.5:
                effective_risk = max(
                    effective_risk,
                    min(1.0, assessment.risk_score + summary.liquidity_pressure * 0.4),
                )
            if summary.volatility_ratio >= 1.35:
                effective_risk = max(
                    effective_risk,
                    min(
                        1.0,
                        assessment.risk_score
                        + min(summary.volatility_ratio - 1.0, 1.0) * 0.3,
                    ),
                )
            if summary.stress_index >= 0.6:
                effective_risk = max(
                    effective_risk,
                    min(1.0, assessment.risk_score + summary.stress_index * 0.45),
                )
            elif summary.stress_index >= 0.4:
                effective_risk = max(
                    effective_risk,
                    min(1.0, assessment.risk_score + summary.stress_index * 0.35),
                )
            if summary.tail_risk_index >= 0.5:
                effective_risk = max(
                    effective_risk,
                    min(1.0, assessment.risk_score + summary.tail_risk_index * 0.4),
                )
            if summary.shock_frequency >= 0.55:
                effective_risk = max(
                    effective_risk,
                    min(1.0, assessment.risk_score + summary.shock_frequency * 0.35),
                )
            if summary.volatility_of_volatility >= 0.03:
                effective_risk = max(
                    effective_risk,
                    min(
                        1.0,
                        assessment.risk_score
                        + min(summary.volatility_of_volatility / 0.04, 1.0) * 0.3,
                    ),
                )
            if summary.degradation_score >= 0.5:
                effective_risk = max(
                    effective_risk,
                    min(1.0, assessment.risk_score + summary.degradation_score * 0.45),
                )
            if summary.stability_projection <= 0.45:
                effective_risk = max(
                    effective_risk,
                    min(
                        1.0,
                        assessment.risk_score
                        + max(0.0, 0.45 - summary.stability_projection) * 0.6,
                    ),
                )
            if summary.volume_trend_volatility >= 0.18:
                effective_risk = max(
                    effective_risk,
                    min(
                        1.0,
                        assessment.risk_score
                        + min(summary.volume_trend_volatility / 0.25, 1.0) * 0.3,
                    ),
                )
            if summary.volatility_trend > 0.015:
                effective_risk = max(
                    effective_risk,
                    min(
                        1.0,
                        assessment.risk_score
                        + min(summary.volatility_trend / 0.03, 1.0) * 0.25,
                    ),
                )
            if summary.drawdown_trend > 0.05:
                effective_risk = max(
                    effective_risk,
                    min(
                        1.0,
                        assessment.risk_score
                        + min(summary.drawdown_trend / 0.2, 1.0) * 0.35,
                    ),
                )
            if summary.distribution_pressure >= 0.55:
                effective_risk = max(
                    effective_risk,
                    min(
                        1.0,
                        assessment.risk_score
                        + min(summary.distribution_pressure, 1.0) * 0.4,
                    ),
                )
            if summary.liquidity_gap >= 0.55:
                effective_risk = max(
                    effective_risk,
                    min(
                        1.0,
                        assessment.risk_score
                        + min(summary.liquidity_gap, 1.0) * 0.35,
                    ),
                )
            if summary.stress_projection >= 0.5:
                effective_risk = max(
                    effective_risk,
                    min(
                        1.0,
                        assessment.risk_score
                        + min(summary.stress_projection, 1.0) * 0.4,
                    ),
                )
            if summary.stress_momentum >= 0.55:
                effective_risk = max(
                    effective_risk,
                    min(
                        1.0,
                        assessment.risk_score
                        + min(summary.stress_momentum, 1.0) * 0.38,
                    ),
                )
            if summary.liquidity_trend >= 0.6:
                effective_risk = max(
                    effective_risk,
                    min(
                        1.0,
                        assessment.risk_score
                        + min(summary.liquidity_trend, 1.0) * 0.35,
                    ),
                )
            if summary.confidence_fragility >= 0.5:
                effective_risk = max(
                    effective_risk,
                    min(
                        1.0,
                        assessment.risk_score
                        + min(summary.confidence_fragility, 1.0) * 0.35,
                    ),
                )
            if summary.resilience_score <= 0.35:
                effective_risk = max(
                    effective_risk,
                    min(
                        1.0,
                        assessment.risk_score
                        + min((0.35 - summary.resilience_score) * 0.7, 0.25)
                        + min(summary.cooldown_score * 0.25, 0.15),
                    ),
                )
            if summary.confidence_resilience <= 0.45:
                effective_risk = max(
                    effective_risk,
                    min(
                        1.0,
                        assessment.risk_score
                        + min((0.45 - summary.confidence_resilience) * 0.6, 0.2),
                    ),
                )
            if summary.stress_balance <= 0.4:
                effective_risk = max(
                    effective_risk,
                    min(
                        1.0,
                        assessment.risk_score
                        + min((0.4 - summary.stress_balance) * 0.65, 0.22),
                    ),
                )
            if summary.regime_entropy >= 0.7:
                effective_risk = max(
                    effective_risk,
                    min(
                        1.0,
                        assessment.risk_score
                        + min(summary.regime_entropy * 0.35, 0.25),
                    ),
                )
            elif (
                summary.resilience_score >= 0.7
                and summary.stress_balance >= 0.6
                and summary.regime_entropy <= 0.5
                and summary.liquidity_gap <= 0.45
                and summary.stress_projection <= 0.45
                and summary.confidence_resilience >= 0.6
                and summary.stress_momentum <= 0.45
                and summary.liquidity_trend <= 0.45
                and summary.confidence_fragility <= 0.45
            ):
                relief = min(max(0.0, summary.resilience_score - 0.7) * 0.25, 0.12)
                entropy_relief = min(max(0.0, 0.5 - summary.regime_entropy) * 0.18, 0.1)
                liquidity_relief = min(max(0.0, 0.45 - summary.liquidity_gap) * 0.18, 0.1)
                confidence_relief = min(
                    max(0.0, summary.confidence_resilience - 0.6) * 0.2,
                    0.1,
                )
                projection_relief = min(max(0.0, 0.45 - summary.stress_projection) * 0.2, 0.1)
                momentum_relief = min(max(0.0, 0.45 - summary.stress_momentum) * 0.2, 0.1)
                liquidity_trend_relief = min(max(0.0, 0.45 - summary.liquidity_trend) * 0.2, 0.1)
                fragility_relief = min(max(0.0, 0.45 - summary.confidence_fragility) * 0.2, 0.1)
                reduction = max(
                    0.0,
                    relief
                    + max(0.0, entropy_relief)
                    + liquidity_relief
                    + confidence_relief
                    + projection_relief,
                )
                reduction += momentum_relief + liquidity_trend_relief + fragility_relief
                effective_risk = max(assessment.risk_score * 0.85, effective_risk - reduction)
            if abs(summary.skewness_bias) >= 1.2:
                effective_risk = max(
                    effective_risk,
                    min(
                        1.0,
                        assessment.risk_score
                        + min(abs(summary.skewness_bias) / 1.8, 1.0) * 0.25,
                    ),
                )
            if summary.kurtosis_excess >= 1.5:
                effective_risk = max(
                    effective_risk,
                    min(
                        1.0,
                        assessment.risk_score
                        + min(summary.kurtosis_excess / 3.5, 1.0) * 0.25,
                    ),
                )
            if (
                abs(summary.volume_imbalance) >= 0.5
                and summary.liquidity_pressure >= 0.45
            ):
                effective_risk = max(
                    effective_risk,
                    min(
                        1.0,
                        assessment.risk_score
                        + min(abs(summary.volume_imbalance) / 0.7, 1.0) * 0.25,
                    ),
                )
            confidence_penalty = 0.0
            if summary.confidence_trend < -0.05:
                confidence_penalty += min(abs(summary.confidence_trend) * 0.6, 0.15)
            if summary.confidence_volatility >= 0.1:
                confidence_penalty += min(summary.confidence_volatility * 0.5, 0.15)
            if summary.regime_streak <= 1:
                confidence_penalty += 0.08
            if summary.confidence_decay > 0:
                confidence_penalty += min(summary.confidence_decay * 0.6, 0.18)
            if summary.drawdown_pressure >= 0.6:
                confidence_penalty += min(summary.drawdown_pressure * 0.4, 0.18)
            if summary.liquidity_pressure >= 0.6:
                confidence_penalty += min(summary.liquidity_pressure * 0.35, 0.15)
            if summary.stress_index >= 0.5:
                confidence_penalty += min(summary.stress_index * 0.4, 0.2)
            if summary.shock_frequency >= 0.45:
                confidence_penalty += min(summary.shock_frequency * 0.35, 0.18)
            if summary.tail_risk_index >= 0.45:
                confidence_penalty += min(summary.tail_risk_index * 0.35, 0.18)
            if summary.degradation_score >= 0.4:
                confidence_penalty += min(summary.degradation_score * 0.4, 0.2)
            if summary.stability_projection <= 0.45:
                confidence_penalty += min((0.45 - summary.stability_projection) * 0.4, 0.18)
            if summary.volatility_trend > 0.015:
                confidence_penalty += min(summary.volatility_trend / 0.03 * 0.2, 0.12)
            if summary.drawdown_trend > 0.05:
                confidence_penalty += min(summary.drawdown_trend / 0.2 * 0.25, 0.15)
            if summary.volume_trend_volatility >= 0.18:
                confidence_penalty += min(
                    summary.volume_trend_volatility / 0.25 * 0.2,
                    0.12,
                )
            if summary.distribution_pressure >= 0.5:
                confidence_penalty += min(summary.distribution_pressure * 0.4, 0.2)
            if summary.liquidity_gap >= 0.5:
                confidence_penalty += min(summary.liquidity_gap * 0.35, 0.18)
            if summary.stress_projection >= 0.5:
                confidence_penalty += min(summary.stress_projection * 0.35, 0.18)
            if summary.stress_momentum >= 0.5:
                confidence_penalty += min(summary.stress_momentum * 0.35, 0.18)
            if summary.liquidity_trend >= 0.5:
                confidence_penalty += min(summary.liquidity_trend * 0.3, 0.16)
            if summary.confidence_fragility >= 0.45:
                confidence_penalty += min(summary.confidence_fragility * 0.35, 0.2)
            if summary.confidence_resilience <= 0.5:
                confidence_penalty += min(max(0.0, 0.5 - summary.confidence_resilience) * 0.5, 0.2)
            if summary.regime_entropy >= 0.65:
                confidence_penalty += min(summary.regime_entropy * 0.3, 0.15)
            if summary.resilience_score < 0.45:
                confidence_penalty += min(max(0.0, 0.45 - summary.resilience_score) * 0.5, 0.2)
            if summary.stress_balance < 0.5:
                confidence_penalty += min(max(0.0, 0.5 - summary.stress_balance) * 0.45, 0.18)
            if abs(summary.skewness_bias) >= 1.1:
                confidence_penalty += min(abs(summary.skewness_bias) / 2.0, 0.18)
            if summary.kurtosis_excess >= 1.4:
                confidence_penalty += min(summary.kurtosis_excess / 3.2, 0.18)
            if (
                abs(summary.volume_imbalance) >= 0.45
                and summary.liquidity_pressure >= 0.45
            ):
                confidence_penalty += min(abs(summary.volume_imbalance) / 0.7, 0.15)
            if confidence_penalty:
                effective_risk = max(effective_risk, min(1.0, assessment.risk_score + confidence_penalty))

        cooldown_active, cooldown_remaining = self._update_cooldown(
            summary=summary,
            effective_risk=effective_risk,
        )
        self._adjust_strategy_parameters(assessment, aggregated_risk=effective_risk, summary=summary)
        self._apply_orchestrator_strategy_selection(assessment)
        signal = self._map_regime_to_signal(assessment, last_return, summary=summary)
        signal = self._apply_signal_guardrails(signal, effective_risk, summary)
        pre_ai_signal = signal
        ai_force_hold = False
        if ai_context is None:
            if pre_ai_signal in {"buy", "sell"}:
                self._log(
                    "AI predictions unavailable – forcing HOLD",
                    level=logging.WARNING,
                    symbol=symbol,
                )
            signal = "hold"
            ai_force_hold = True
        else:
            if ai_direction == "hold":
                if pre_ai_signal in {"buy", "sell"}:
                    self._log(
                        "AI prediction below quality threshold; forcing HOLD",
                        level=logging.INFO,
                        symbol=symbol,
                        prediction_bps=ai_prediction_bps,
                        threshold_bps=ai_threshold_bps,
                    )
                signal = "hold"
                ai_force_hold = True
            elif pre_ai_signal in {"buy", "sell"} and ai_direction not in (None, pre_ai_signal):
                self._log(
                    "AI prediction disagrees with regime signal; forcing HOLD",
                    level=logging.INFO,
                    symbol=symbol,
                    regime_signal=pre_ai_signal,
                    ai_direction=ai_direction,
                    prediction_bps=ai_prediction_bps,
                )
                signal = "hold"
                ai_force_hold = True

        decision_evaluation: Any | None = None
        evaluation_payload: Mapping[str, object] | None = None
        if signal in {"buy", "sell"}:
            decision_evaluation = self._evaluate_decision_candidate(
                symbol=symbol,
                signal=signal,
                market_data=market_data,
                assessment=assessment,
                last_return=last_return,
                ai_context=ai_context,
                ai_manager=ai_manager,
            )
            if decision_evaluation is not None:
                thresholds_snapshot = self._decision_threshold_snapshot()
                evaluation_payload = self._serialize_decision_evaluation(
                    decision_evaluation,
                    thresholds=thresholds_snapshot,
                )
                if not getattr(decision_evaluation, "accepted", True):
                    self._log(
                        "DecisionOrchestrator rejected signal",  # type: ignore[arg-type]
                        level=logging.INFO,
                        symbol=symbol,
                        signal=signal,
                        reasons=list(getattr(decision_evaluation, "reasons", ())),
                        thresholds=thresholds_snapshot,
                    )
                    signal = "hold"
                    ai_force_hold = True
        if evaluation_payload is not None:
            self._record_decision_audit_stage(
                "decision_evaluated",
                symbol=symbol,
                payload=evaluation_payload,
            )

        guardrail_reasons = list(self._last_guardrail_reasons)
        guardrail_objects = list(self._last_guardrail_triggers)
        guardrail_triggers = [trigger.to_dict() for trigger in guardrail_objects]
        if guardrail_reasons and signal == "hold" and not ai_force_hold:
            self._log(
                "Signal overridden by guardrails",
                level=logging.INFO,
                reasons=guardrail_reasons,
                triggers=guardrail_triggers,
            )
            self._handle_guardrail_trigger(symbol, guardrail_reasons, guardrail_objects)
        if cooldown_active:
            signal = "hold"
        decision = self._build_risk_decision(
            symbol,
            signal,
            assessment,
            effective_risk=effective_risk,
            summary=summary,
            cooldown_active=cooldown_active,
            cooldown_remaining=cooldown_remaining,
            cooldown_reason=self._cooldown_reason,
            guardrail_reasons=guardrail_reasons,
            guardrail_triggers=self._last_guardrail_triggers,
            decision_engine=decision_evaluation,
            ai_context=ai_context,
        )

        self._record_decision_audit_stage(
            "decision_composed",
            symbol=symbol,
            payload=decision.to_dict(),
            portfolio_snapshot=self._capture_portfolio_snapshot(),
        )

        self._last_signal = signal
        self._last_regime = assessment
        self._last_risk_decision = decision

        risk_service = self._resolve_risk_service()
        risk_invoked = risk_service is not None
        risk_response: Any | None = None
        recorded_approval: bool | None = None
        normalized_approval: bool | None = None
        risk_error: BaseException | None = None

        if risk_service is not None:
            try:
                risk_response = self._invoke_risk_service(risk_service, decision)
            except Exception as exc:  # pragma: no cover - defensive guard
                risk_error = exc
                self._log(
                    "Risk service evaluation failed; treating as rejected",
                    level=logging.ERROR,
                    symbol=symbol,
                    error=repr(exc),
                )
                recorded_approval = False
                normalized_approval = False
            else:
                recorded_approval, normalized_approval = self._normalize_risk_approval(
                    decision,
                    risk_service,
                    risk_response,
                )

        if normalized_approval is None:
            normalized_approval = decision.should_trade if not risk_invoked else False
        if recorded_approval is None and risk_invoked:
            recorded_approval = normalized_approval

        if risk_invoked:
            self._record_risk_evaluation(
                decision,
                approved=recorded_approval,
                normalized=normalized_approval,
                response=risk_response,
                service=risk_service,
                error=risk_error,
            )
            audit_payload: dict[str, Any] = {
                "approved": recorded_approval,
                "normalized": normalized_approval,
            }
            if risk_service is not None:
                audit_payload["service"] = type(risk_service).__name__
            if risk_response is not None:
                audit_payload["response"] = self._summarize_risk_response(risk_response)
            if risk_error is not None:
                audit_payload["error"] = str(risk_error)
            self._record_decision_audit_stage(
                "risk_evaluated",
                symbol=symbol,
                payload=audit_payload,
                risk_snapshot=self._capture_risk_snapshot(),
            )
        else:
            self._record_decision_audit_stage(
                "risk_skipped",
                symbol=symbol,
                payload={"reason": "no_service"},
            )

        if normalized_approval:
            with self._lock:
                cooldown_active = decision.cooldown_active
                should_trade = decision.should_trade
                service = execution_service

            if cooldown_active:
                self._log(
                    "Risk evaluation approved trade but cooldown is active; skipping execution",
                    level=logging.DEBUG,
                )
                self._record_decision_audit_stage(
                    "execution_skipped",
                    symbol=symbol,
                    payload={"reason": "cooldown"},
                    risk_snapshot=self._capture_risk_snapshot(),
                )
            elif not should_trade:
                self._log(
                    "Risk evaluation approved trade but decision is not actionable; skipping execution",
                    level=logging.DEBUG,
                )
                self._record_decision_audit_stage(
                    "execution_skipped",
                    symbol=symbol,
                    payload={"reason": "not_actionable"},
                    risk_snapshot=self._capture_risk_snapshot(),
                )
            elif service is not None:
                try:
                    self._dispatch_execution(service, decision, symbol)
                except Exception as exc:  # pragma: no cover - defensive guard
                    self._log(
                        f"Execution service failed to execute trade: {exc!r}",
                        level=logging.ERROR,
                    )
            else:
                self._log(
                    "Risk evaluation approved trade but execution service is not configured",
                    level=logging.DEBUG,
                )
                self._record_decision_audit_stage(
                    "execution_skipped",
                    symbol=symbol,
                    payload={"reason": "no_service"},
                    risk_snapshot=self._capture_risk_snapshot(),
                )


    def _apply_risk_evaluation_limit_locked(
        self, limit: int | None
    ) -> int:
        history = self._risk_evaluations
        if limit is None or limit < 0 or not history:
            return 0
        if limit == 0:
            trimmed = len(history)
            history.clear()
            return trimmed
        overflow = len(history) - limit
        if overflow > 0:
            del history[:overflow]
            return overflow
        return 0

    def _prune_risk_evaluations_locked(
        self, *, reference_time: float | None = None
    ) -> int:
        history = self._risk_evaluations
        ttl = self._risk_evaluations_ttl_s
        if ttl is None or ttl <= 0 or not history:
            return 0
        cutoff = (reference_time if reference_time is not None else time.time()) - ttl
        trimmed = 0
        retained: list[dict[str, Any]] = []
        for entry in history:
            try:
                timestamp_value = float(entry.get("timestamp", cutoff + ttl))
            except (TypeError, ValueError):
                timestamp_value = cutoff + ttl
            if timestamp_value >= cutoff:
                retained.append(entry)
            else:
                trimmed += 1
        if trimmed:
            history[:] = retained
        return trimmed

    def _log_risk_history_trimmed(
        self,
        *,
        context: str,
        trimmed: int,
        ttl: float | None,
        history: int,
    ) -> None:
        if trimmed <= 0:
            return
        self._log(
            "Risk evaluation history trimmed",
            level=logging.DEBUG,
            context=context,
            trimmed=trimmed,
            ttl=ttl,
            remaining=history,
        )

    def _store_risk_evaluation_entry(
        self,
        entry: dict[str, Any],
        *,
        reference_time: float | None = None,
    ) -> tuple[int, int, int | None, float | None, int]:
        timestamp = entry.get("timestamp")
        try:
            timestamp_value = float(timestamp) if timestamp is not None else float(time.time())
        except (TypeError, ValueError):  # pragma: no cover - defensive guard
            timestamp_value = float(time.time())

        with self._lock:
            history = self._risk_evaluations
            if history:
                positions = [float(item.get("timestamp", 0.0)) for item in history]
                index = bisect_right(positions, timestamp_value)
            else:
                index = 0
            history.insert(index, entry)
            limit_snapshot = self._risk_evaluations_limit
            trimmed_by_limit = self._apply_risk_evaluation_limit_locked(limit_snapshot)
            trimmed_by_ttl = self._prune_risk_evaluations_locked(
                reference_time=reference_time if reference_time is not None else timestamp_value
            )
            ttl_snapshot = self._risk_evaluations_ttl_s
            history_size = len(history)

        return trimmed_by_limit, trimmed_by_ttl, limit_snapshot, ttl_snapshot, history_size

    def _build_risk_evaluation_event_payload(
        self,
        entry: Mapping[str, Any],
        *,
        trimmed_by_limit: int,
        trimmed_by_ttl: int,
        history_size: int,
        limit_snapshot: int | None,
        ttl_snapshot: float | None,
    ) -> dict[str, Any]:
        payload: dict[str, Any] = copy.deepcopy(dict(entry))
        payload.setdefault("normalized", payload.get("approved"))
        payload["history_trimmed_by_limit"] = trimmed_by_limit
        payload["history_trimmed_by_ttl"] = trimmed_by_ttl
        payload["history_size"] = history_size
        payload["history_limit"] = limit_snapshot
        payload["history_ttl"] = ttl_snapshot
        return payload

    def _emit_risk_evaluation_event(self, payload: Mapping[str, Any]) -> None:
        emitter_emit = getattr(self.emitter, "emit", None)
        if not callable(emitter_emit):
            return
        try:
            emitter_emit("auto_trader.risk_evaluation", **dict(payload))
        except Exception:  # pragma: no cover - emission should not break trading
            LOGGER.debug("Risk evaluation emission failed", exc_info=True)

    def _notify_risk_evaluation_listeners(self, payload: Mapping[str, Any]) -> None:
        with self._lock:
            listeners = tuple(self._risk_evaluation_listeners)
        if not listeners:
            return
        for listener in listeners:
            try:
                listener(copy.deepcopy(dict(payload)))
            except Exception:  # pragma: no cover - listeners should not break trading
                LOGGER.debug("Risk evaluation listener failed", exc_info=True)

    def add_risk_evaluation_listener(
        self, listener: Callable[[Mapping[str, Any]], None]
    ) -> None:
        """Rejestruje obserwatora nowych wpisów historii ocen ryzyka."""

        if not callable(listener):
            raise TypeError("listener musi być wywoływalny")
        with self._lock:
            self._risk_evaluation_listeners.add(listener)

    def remove_risk_evaluation_listener(
        self, listener: Callable[[Mapping[str, Any]], None]
    ) -> None:
        """Usuwa wcześniej zarejestrowanego obserwatora ocen ryzyka."""

        with self._lock:
            self._risk_evaluation_listeners.discard(listener)

    def _record_risk_evaluation(
        self,
        decision: "RiskDecision",
        *,
        approved: bool | None,
        normalized: bool | None,
        response: Any,
        service: Any,
        error: Exception | None,
    ) -> None:
        normalized_value = normalized if normalized is not None else approved
        active_decision_id = (
            self._normalize_decision_id(self._active_decision_id)
            or self._generate_decision_id()
        )
        entry: dict[str, Any] = {
            "timestamp": time.time(),
            "approved": approved,
            "normalized": normalized_value,
            "decision": decision.to_dict(),
        }
        entry["decision_id"] = active_decision_id
        if service is not None:
            entry["service"] = type(service).__name__
        if error is not None:
            entry["error"] = repr(error)
        else:
            response_summary = self._summarize_risk_response(response)
            if response_summary is not None:
                entry["response"] = response_summary
        (
            trimmed_by_limit,
            trimmed_by_ttl,
            limit_snapshot,
            ttl_snapshot,
            history_size,
        ) = self._store_risk_evaluation_entry(
            entry,
            reference_time=entry["timestamp"],
        )
        self._log_risk_history_trimmed(
            context="get",
            trimmed=trimmed_by_ttl,
            ttl=ttl_snapshot,
            history=history_size,
        )
        payload = self._build_risk_evaluation_event_payload(
            entry,
            trimmed_by_limit=trimmed_by_limit,
            trimmed_by_ttl=trimmed_by_ttl,
            history_size=history_size,
            limit_snapshot=limit_snapshot,
            ttl_snapshot=ttl_snapshot,
        )
        self._emit_risk_evaluation_event(payload)
        self._notify_risk_evaluation_listeners(payload)

    def _resolve_risk_service(self) -> Any | None:
        risk_service = getattr(self, "risk_service", None)
        if risk_service is None:
            risk_service = getattr(self, "core_risk_engine", None)
        return risk_service

    def _invoke_risk_service(self, service: Any, decision: "RiskDecision") -> Any:
        if hasattr(service, "evaluate_decision"):
            return service.evaluate_decision(decision)
        if callable(service):  # pragma: no branch - simple delegation
            return service(decision)
        raise TypeError("Configured risk service is not callable")

    def _normalize_risk_approval(
        self,
        decision: "RiskDecision",
        service: Any,
        response: Any,
    ) -> tuple[bool | None, bool | None]:
        approval: bool | None = None
        normalized: bool | None = None

        risk_details = decision.details.setdefault("risk_service", {})
        risk_details["service"] = type(service).__name__
        summary = self._summarize_risk_response(response)
        if summary is not None:
            risk_details["response"] = summary

        candidate = response
        additional_context: Mapping[str, Any] | None = None
        if isinstance(response, tuple) and response:
            candidate = response[0]
            if len(response) > 1 and isinstance(response[1], Mapping):
                additional_context = dict(response[1])
        elif isinstance(response, list) and response:
            candidate = response[0]
        if additional_context:
            risk_details["context"] = additional_context

        approval = self._coerce_risk_approval(candidate)
        if approval is None:
            if isinstance(response, Mapping):
                for key in ("approved", "allow", "should_trade", "trade"):
                    if key in response:
                        approval = self._coerce_risk_approval(response[key])
                        if approval is not None:
                            break
            elif hasattr(response, "__dict__"):
                for key in ("approved", "allow", "should_trade", "trade"):
                    if hasattr(response, key):
                        approval = self._coerce_risk_approval(getattr(response, key))
                        if approval is not None:
                            break

        if approval is not None:
            normalized = approval

        return approval, normalized

    def _coerce_risk_approval(self, candidate: Any) -> bool | None:
        if isinstance(candidate, bool):
            return candidate
        if isinstance(candidate, enum.Enum):
            return self._coerce_risk_approval(candidate.value)
        if isinstance(candidate, (int, float)):
            if candidate >= 1:
                return True
            if candidate <= 0:
                return False
            return None
        if isinstance(candidate, str):
            value = candidate.strip().lower()
            if value in {"true", "yes", "y", "allow", "allowed", "approve", "approved", "accept", "accepted", "ok"}:
                return True
            if value in {"false", "no", "n", "deny", "denied", "block", "blocked", "reject", "rejected"}:
                return False
            return None
        return None

    def _summarize_risk_response(self, response: Any) -> dict[str, Any] | None:
        if response is None:
            return None

        summary: dict[str, Any] = {"type": type(response).__name__}
        if isinstance(response, str):
            value = response.strip()
            if len(value) > 120:
                value = value[:117] + "..."
            summary["value"] = value
        elif isinstance(response, (bool, int, float)):
            summary["value"] = response
        elif isinstance(response, Mapping):
            summary["size"] = len(response)
            summary["keys"] = sorted(str(key) for key in response.keys())
        elif isinstance(response, (list, tuple, set, frozenset)):
            sequence = list(response)
            summary["size"] = len(sequence)
            if sequence:
                preview = sequence[:5]
                summary["preview"] = [repr(item) for item in preview]
        else:
            summary["repr"] = repr(response)
        return summary

        iterator: Iterable[dict[str, Any]]
        if reverse:
            iterator = reversed(filtered_records)
        else:
            iterator = iter(filtered_records)

        results: list[dict[str, Any]] = []
        for entry in iterator:
            results.append(copy.deepcopy(entry))
            if normalized_limit is not None and len(results) >= normalized_limit:
                break
        return results



    def get_grouped_decision_audit_entries(
        self,
        *,
        limit: int | None = None,
        reverse: bool = False,
        stage: str | Sequence[object] | None = None,
        symbol: str | Sequence[object] | None = None,
        mode: str | Sequence[object] | None = None,
        decision_id: str | Sequence[object] | None = None,
        since: Any = None,
        until: Any = None,
        has_risk_snapshot: bool | None = None,
        has_portfolio_snapshot: bool | None = None,
        timezone_hint: timezone | tzinfo | None = timezone.utc,
        include_unidentified: bool = False,
    ) -> Mapping[str | None, Sequence[Mapping[str, object]]]:
        """Return audit entries grouped by decision identifier."""

        log = getattr(self, "_decision_audit_log", None)
        if log is None:
            return {}
        return log.group_by_decision(
            limit=limit,
            reverse=reverse,
            stage=stage,
            symbol=symbol,
            mode=mode,
            decision_id=decision_id,
            since=since,
            until=until,
            has_risk_snapshot=has_risk_snapshot,
            has_portfolio_snapshot=has_portfolio_snapshot,
            timezone_hint=timezone_hint,
            include_unidentified=include_unidentified,
        )

    def get_decision_audit_trace(
        self,
        decision_id: Any,
        *,
        stage: str | Sequence[object] | None = None,
        symbol: str | Sequence[object] | None = None,
        mode: str | Sequence[object] | None = None,
        since: Any = None,
        until: Any = None,
        has_risk_snapshot: bool | None = None,
        has_portfolio_snapshot: bool | None = None,
        timezone_hint: timezone | tzinfo | None = timezone.utc,
        include_payload: bool = True,
        include_snapshots: bool = True,
        include_metadata: bool = True,
    ) -> Sequence[Mapping[str, object]]:
        """Return ordered audit entries for a specific decision identifier."""

        log = getattr(self, "_decision_audit_log", None)
        if log is None:
            return ()
        return log.trace_decision(
            decision_id,
            stage=stage,
            symbol=symbol,
            mode=mode,
            since=since,
            until=until,
            has_risk_snapshot=has_risk_snapshot,
            has_portfolio_snapshot=has_portfolio_snapshot,
            timezone_hint=timezone_hint,
            include_payload=include_payload,
            include_snapshots=include_snapshots,
            include_metadata=include_metadata,
        )

    def add_decision_audit_listener(
        self, listener: Callable[[DecisionAuditRecord], None]
    ) -> bool:
        log = getattr(self, "_decision_audit_log", None)
        if log is None:
            return False
        log.add_listener(listener)
        return True

    def remove_decision_audit_listener(
        self, listener: Callable[[DecisionAuditRecord], None]
    ) -> bool:
        log = getattr(self, "_decision_audit_log", None)
        if log is None:
            return False
        return log.remove_listener(listener)

    def get_decision_audit_summary(
        self,
        *,
        limit: int | None = None,
        reverse: bool = False,
        stage: str | Sequence[object] | None = None,
        symbol: str | Sequence[object] | None = None,
        mode: str | Sequence[object] | None = None,
        decision_id: str | Sequence[object] | None = None,
        since: Any = None,
        until: Any = None,
        has_risk_snapshot: bool | None = None,
        has_portfolio_snapshot: bool | None = None,
    ) -> Mapping[str, object]:
        log = getattr(self, "_decision_audit_log", None)
        if log is None:
            return {
                "count": 0,
                "stages": {},
                "symbols": {},
                "modes": {},
                "decision_ids": {},
                "unique_decision_ids": 0,
                "with_risk_snapshot": 0,
                "with_portfolio_snapshot": 0,
            }
        return log.summarize(
            limit=limit,
            reverse=reverse,
            stage=stage,
            symbol=symbol,
            mode=mode,
            decision_id=decision_id,
            since=since,
            until=until,
            has_risk_snapshot=has_risk_snapshot,
            has_portfolio_snapshot=has_portfolio_snapshot,
        )

    def get_decision_audit_dataframe(
        self,
        *,
        limit: int | None = 20,
        reverse: bool = False,
        stage: str | Sequence[object] | None = None,
        symbol: str | Sequence[object] | None = None,
        mode: str | Sequence[object] | None = None,
        decision_id: str | Sequence[object] | None = None,
        since: Any = None,
        until: Any = None,
        has_risk_snapshot: bool | None = None,
        has_portfolio_snapshot: bool | None = None,
        timezone_hint: timezone | tzinfo | None = timezone.utc,
    ) -> Any:
        """Return a ``pandas.DataFrame`` representation of the audit log."""

        log = getattr(self, "_decision_audit_log", None)
        if log is None:
            try:
                import pandas as pd
            except ModuleNotFoundError as exc:  # pragma: no cover - optional dependency guard
                raise RuntimeError(
                    "pandas is required to export the decision audit log as a DataFrame",
                ) from exc

            empty_frame = pd.DataFrame(
                {
                    "timestamp": pd.Series(dtype="datetime64[ns, UTC]"),
                    "stage": pd.Series(dtype="object"),
                    "symbol": pd.Series(dtype="object"),
                    "mode": pd.Series(dtype="object"),
                    "decision_id": pd.Series(dtype="object"),
                    "payload": pd.Series(dtype="object"),
                    "risk_snapshot": pd.Series(dtype="object"),
                    "portfolio_snapshot": pd.Series(dtype="object"),
                    "metadata": pd.Series(dtype="object"),
                }
            )
            empty_frame.attrs["audit_filters"] = {
                "limit": limit,
                "reverse": reverse,
                "stage": stage,
                "symbol": symbol,
                "mode": mode,
                "decision_id": decision_id,
                "since": since,
                "until": until,
                "has_risk_snapshot": has_risk_snapshot,
                "has_portfolio_snapshot": has_portfolio_snapshot,
                "timezone_hint": timezone_hint,
            }
            return empty_frame

        return log.to_dataframe(
            limit=limit,
            reverse=reverse,
            stage=stage,
            symbol=symbol,
            mode=mode,
            decision_id=decision_id,
            since=since,
            until=until,
            has_risk_snapshot=has_risk_snapshot,
            has_portfolio_snapshot=has_portfolio_snapshot,
            timezone_hint=timezone_hint,
        )


    def trim_decision_audit_log(
        self,
        *,
        before: Any | None = None,
        max_age_s: float | int | None = None,
    ) -> int:
        log = getattr(self, "_decision_audit_log", None)
        if log is None:
            return 0
        return log.trim(before=before, max_age_s=max_age_s)

    def export_decision_audit_log(
        self,
        *,
        limit: int | None = None,
        reverse: bool = False,
        stage: str | Iterable[object] | None = None,
        symbol: str | Iterable[object] | None = None,
        mode: str | Iterable[object] | None = None,
        decision_id: str | Iterable[object] | None = None,
        since: Any = None,
        until: Any = None,
        has_risk_snapshot: bool | None = None,
        has_portfolio_snapshot: bool | None = None,
        timezone_hint: timezone | tzinfo | None = timezone.utc,
    ) -> Mapping[str, object]:
        log = getattr(self, "_decision_audit_log", None)
        if log is None:
            def _normalize_filter(
                value: str | Iterable[object] | None,
            ) -> tuple[str, ...] | None:
                normalized = DecisionAuditLog._normalize_token_filter(value)
                if normalized is None:
                    return None
                return tuple(sorted(normalized))

            return {
                "version": 1,
                "entries": [],
                "retention": {
                    "max_entries": 0,
                    "max_age_s": None,
                },
                "filters": {
                    "limit": limit,
                    "reverse": reverse,
                    "stage": _normalize_filter(stage),
                    "symbol": _normalize_filter(symbol),
                    "mode": _normalize_filter(mode),
                    "decision_id": _normalize_filter(decision_id),
                    "since": since,
                    "until": until,
                    "has_risk_snapshot": has_risk_snapshot,
                    "has_portfolio_snapshot": has_portfolio_snapshot,
                    "timezone_hint": timezone_hint.tzname(None)
                    if isinstance(timezone_hint, (timezone, tzinfo))
                    else timezone_hint,
                },
            }
        return log.export(
            limit=limit,
            reverse=reverse,
            stage=stage,
            symbol=symbol,
            mode=mode,
            decision_id=decision_id,
            since=since,
            until=until,
            has_risk_snapshot=has_risk_snapshot,
            has_portfolio_snapshot=has_portfolio_snapshot,
            timezone_hint=timezone_hint,
        )

    def load_decision_audit_log(
        self,
        payload: Mapping[str, object],
        *,
        merge: bool = False,
        notify_listeners: bool = False,
    ) -> int:
        log = getattr(self, "_decision_audit_log", None)
        if log is None:
            return 0
        return log.load(payload, merge=merge, notify_listeners=notify_listeners)









    def _collect_guardrail_events(
        self,
        *,
        include_errors: bool,
        approved_filter: set[bool | None] | None,
        normalized_filter: set[bool | None] | None,
        service_filter: set[str] | None,
        decision_state_filter: set[str] | None,
        decision_reason_filter: set[str] | None,
        decision_mode_filter: set[str] | None,
        decision_id_filter: set[str] | None = None,
        since_ts: float | None,
        until_ts: float | None,
        reason_filter: set[str] | None,
        trigger_filter: set[str] | None,
        trigger_label_filter: set[str] | None,
        trigger_comparator_filter: set[str] | None,
        trigger_unit_filter: set[str] | None,
        trigger_threshold_filter: tuple[set[float], bool] | None,
        trigger_threshold_min: float | None,
        trigger_threshold_max: float | None,
        trigger_value_filter: tuple[set[float], bool] | None,
        trigger_value_min: float | None,
        trigger_value_max: float | None,
    ) -> tuple[
        list[tuple[dict[str, Any], tuple[str, ...], tuple[dict[str, Any], ...]]],
        int,
        float | None,
        int,
        list[dict[str, Any]],
    ]:
        (
            filtered_records,
            trimmed_by_ttl,
            ttl_snapshot,
            history_size,
        ) = self._collect_filtered_risk_evaluations(
            include_errors=include_errors,
            approved_filter=approved_filter,
            normalized_filter=normalized_filter,
            service_filter=service_filter,
            since_ts=since_ts,
            until_ts=until_ts,
            state_filter=decision_state_filter,
            reason_filter=decision_reason_filter,
            mode_filter=decision_mode_filter,
        )

        effective_history: list[dict[str, Any]] = []
        for entry in history_snapshot:
            timestamp = entry.get("finished_at")
            if timestamp is None:
                timestamp = entry.get("started_at")
            if since_ts is not None and (timestamp is None or timestamp < since_ts):
                continue
            if until_ts is not None and (timestamp is None or timestamp > until_ts):
                continue
            effective_history.append(entry)

        if normalized_limit == 0:
            effective_history = []
        elif normalized_limit is not None and len(effective_history) > normalized_limit:
            effective_history = effective_history[-normalized_limit:]

        total = len(effective_history)
        summary: dict[str, Any] = {
            "total": total,
            "filters": {
                "since": since_ts,
                "until": until_ts,
                "limit": normalized_limit,
            },
            "config": {
                "limit": None if limit_cfg <= 0 else limit_cfg,
                "ttl": ttl_cfg,
            },
        }

        if total == 0:
            summary.update(
                {
                    "orders": {
                        "total": 0,
                        "average": 0.0,
                        "min": 0,
                        "max": 0,
                    },
                    "signals": {
                        "total": 0,
                        "average": 0.0,
                        "min": 0,
                        "max": 0,
                        "by_side": {},
                    },
                    "results": {
                        "total": 0,
                        "average": 0.0,
                        "min": 0,
                        "max": 0,
                        "status_counts": {},
                    },
                    "duration": {
                        "total": 0.0,
                        "average": 0.0,
                        "min": None,
                        "max": None,
                    },
                    "first_sequence": None,
                    "last_sequence": None,
                    "first_timestamp": None,
                    "last_timestamp": None,
                }
            )
            return summary

        orders_per_cycle: list[int] = []
        signals_per_cycle: list[int] = []
        results_per_cycle: list[int] = []
        durations: list[float] = []
        signal_sides: Counter[str] = Counter()
        result_statuses: Counter[str] = Counter()
        first_sequence: int | None = None
        last_sequence: int | None = None
        first_timestamp: float | None = None
        last_timestamp: float | None = None

        for entry in effective_history:
            sequence = entry.get("sequence")
            if sequence is not None:
                try:
                    sequence_int = int(sequence)
                except (TypeError, ValueError):  # pragma: no cover - defensive guard
                    sequence_int = None
                else:
                    if first_sequence is None:
                        first_sequence = sequence_int
                    last_sequence = sequence_int

            timestamp = entry.get("finished_at")
            if timestamp is None:
                timestamp = entry.get("started_at")
            if timestamp is not None:
                try:
                    timestamp_float = float(timestamp)
                except (TypeError, ValueError):  # pragma: no cover - defensive guard
                    timestamp_float = None
                else:
                    if first_timestamp is None:
                        first_timestamp = timestamp_float
                    last_timestamp = timestamp_float

            orders_value = entry.get("orders")
            if isinstance(orders_value, (int, float)):
                orders_count = max(0, int(orders_value))
            else:
                orders_count = len(entry.get("results", ()) or ())
            orders_per_cycle.append(orders_count)

            signals_sequence = entry.get("signals") or ()
            results_sequence = entry.get("results") or ()

            signals_count = len(signals_sequence)
            results_count = len(results_sequence)
            signals_per_cycle.append(signals_count)
            results_per_cycle.append(results_count)

            duration_value = entry.get("duration_s")
            if duration_value is not None:
                try:
                    durations.append(max(0.0, float(duration_value)))
                except (TypeError, ValueError):  # pragma: no cover - defensive guard
                    pass

            for raw_signal in signals_sequence:
                side = None
                payload = getattr(raw_signal, "signal", raw_signal)
                if isinstance(payload, Mapping):
                    side = payload.get("side")
                if side is None:
                    side = getattr(payload, "side", None)
                if side is None and isinstance(raw_signal, Mapping):
                    side = raw_signal.get("side")
                if side is None:
                    side = getattr(raw_signal, "side", None)
                if side is None:
                    continue
                side_str = str(side).lower()
                signal_sides[side_str] += 1

    def _apply_risk_evaluation_filters(
        self,
        records: Iterable[dict[str, Any]],
        *,
        include_errors: bool,
        approved_filter: set[bool | None] | None,
        normalized_filter: set[bool | None] | None,
        service_filter: set[str] | None,
        since_ts: float | None,
        until_ts: float | None,
        state_filter: set[str] | None,
        reason_filter: set[str] | None,
        mode_filter: set[str] | None,
        decision_id_filter: set[str] | None = None,
    ) -> GuardrailTimelineRecords:
        filtered: list[dict[str, Any]] = []
        for entry in records:
            if not include_errors and "error" in entry:
                continue
            if approved_filter is not None and entry.get("approved") not in approved_filter:
                continue
            if normalized_filter is not None and entry.get("normalized") not in normalized_filter:
                continue
            service_key = entry.get("service") or _UNKNOWN_SERVICE
            if service_filter is not None and service_key not in service_filter:
                continue
            timestamp = entry.get("timestamp")
            if since_ts is not None and (timestamp is None or timestamp < since_ts):
                continue
            if until_ts is not None and (timestamp is None or timestamp > until_ts):
                continue

            decision_id_value = entry.get("decision_id")
            decision_id_token = (
                str(decision_id_value)
                if decision_id_value is not None
                else _MISSING_DECISION_ID
            )
            if (
                decision_id_filter is not None
                and decision_id_token not in decision_id_filter
            ):
                continue

            decision_payload = entry.get("decision")
            decision_state_token = _MISSING_DECISION_STATE
            decision_reason_token = _MISSING_DECISION_REASON
            decision_mode_token = _MISSING_DECISION_MODE
            if isinstance(decision_payload, Mapping):
                state_value = decision_payload.get("state")
                if state_value is not None:
                    decision_state_token = str(state_value)
                reason_value = decision_payload.get("reason")
                if reason_value is not None:
                    decision_reason_token = str(reason_value)
                mode_value = decision_payload.get("mode")
                if mode_value is not None:
                    decision_mode_token = str(mode_value)

        duration_metrics: dict[str, Any]
        if durations:
            total_duration = sum(durations)
            duration_metrics = {
                "total": total_duration,
                "average": total_duration / len(durations),
                "min": min(durations),
                "max": max(durations),
            }
        else:
            duration_metrics = {
                "total": 0.0,
                "average": 0.0,
                "min": None,
                "max": None,
            }

        summary.update(
            {
                "orders": _aggregate_numbers(orders_per_cycle),
                "signals": {
                    **_aggregate_numbers(signals_per_cycle),
                    "by_side": dict(signal_sides),
                },
                "results": {
                    **_aggregate_numbers(results_per_cycle),
                    "status_counts": dict(result_statuses),
                },
                "duration": duration_metrics,
                "first_sequence": first_sequence,
                "last_sequence": last_sequence,
                "first_timestamp": first_timestamp,
                "last_timestamp": last_timestamp,
            }
        )
        return summary



    def clear_risk_evaluations(self) -> None:
        with self._lock:
            self._risk_evaluations.clear()

    def get_decision_audit_entries(
        self,
        limit: int = 20,
        **filters: Any,
    ) -> Sequence[Mapping[str, object]]:
        log = getattr(self, "_decision_audit_log", None)
        if log is None:
            return ()
        query: dict[str, Any] = dict(filters)
        query.setdefault("limit", limit)
        try:
            return log.query_dicts(**query)
        except AttributeError:
            return log.to_dicts(limit)

    def clear_decision_audit_log(self) -> None:
        log = getattr(self, "_decision_audit_log", None)
        if log is not None:
            log.clear()



    def summarize_risk_evaluations(
        self,
        *,
        approved: bool | None | Iterable[bool | None] | object = _NO_FILTER,
        normalized: bool | None | Iterable[bool | None] | object = _NO_FILTER,
        include_errors: bool = True,
        service: str | None | Iterable[str | None] | object = _NO_FILTER,
        decision_state: str | Iterable[str | None] | object = _NO_FILTER,
        decision_reason: str | Iterable[str | None] | object = _NO_FILTER,
        decision_mode: str | Iterable[str | None] | object = _NO_FILTER,
        decision_id: str | Iterable[str | None] | object = _NO_FILTER,
        since: Any = None,
        until: Any = None,
    ) -> dict[str, Any]:
        approved_filter = self._prepare_bool_filter(approved)
        normalized_filter = self._prepare_bool_filter(normalized)
        service_filter = self._prepare_service_filter(service)
        decision_state_filter = self._prepare_decision_filter(
            decision_state,
            missing_token=_MISSING_DECISION_STATE,
        )
        decision_reason_filter = self._prepare_decision_filter(
            decision_reason,
            missing_token=_MISSING_DECISION_REASON,
        )
        decision_mode_filter = self._prepare_decision_filter(
            decision_mode,
            missing_token=_MISSING_DECISION_MODE,
        )
        decision_id_filter = self._prepare_decision_filter(
            decision_id,
            missing_token=_MISSING_DECISION_ID,
        )
        since_ts = self._normalize_time_bound(since)
        until_ts = self._normalize_time_bound(until)
        (
            filtered_records,
            trimmed_by_ttl,
            ttl_snapshot,
            history_size,
        ) = self._collect_filtered_risk_evaluations(
            include_errors=include_errors,
            approved_filter=approved_filter,
            normalized_filter=normalized_filter,
            service_filter=service_filter,
            since_ts=since_ts,
            until_ts=until_ts,
            state_filter=decision_state_filter,
            reason_filter=decision_reason_filter,
            mode_filter=decision_mode_filter,
            decision_id_filter=decision_id_filter,
        )
        self._log_risk_history_trimmed(
            context="summarize",
            trimmed=trimmed_by_ttl,
            ttl=ttl_snapshot,
            history=history_size,
        )

        total = len(filtered_records)
        summary: dict[str, Any] = {
            "total": total,
            "approved": 0,
            "rejected": 0,
            "unknown": 0,
            "errors": 0,
            "raw_true": 0,
            "raw_false": 0,
            "raw_none": 0,
            "services": {},
        }
        if total == 0:
            summary["approval_rate"] = 0.0
            summary["error_rate"] = 0.0
            return summary

        summary["first_timestamp"] = filtered_records[0]["timestamp"]
        summary["last_timestamp"] = filtered_records[-1]["timestamp"]

        services_summary: dict[str, dict[str, Any]] = {}

        for entry in filtered_records:
            normalized_value = entry.get("normalized")
            if normalized_value is True:
                summary["approved"] += 1
            elif normalized_value is False:
                summary["rejected"] += 1
            else:
                summary["unknown"] += 1

            raw_value = entry.get("approved")
            if raw_value is True:
                summary["raw_true"] += 1
            elif raw_value is False:
                summary["raw_false"] += 1
            else:
                summary["raw_none"] += 1

            has_error = "error" in entry
            if has_error:
                summary["errors"] += 1

            service_key = entry.get("service") or _UNKNOWN_SERVICE
            bucket = services_summary.setdefault(
                service_key,
                {
                    "total": 0,
                    "approved": 0,
                    "rejected": 0,
                    "unknown": 0,
                    "errors": 0,
                    "raw_true": 0,
                    "raw_false": 0,
                    "raw_none": 0,
                },
            )
            bucket["total"] += 1

            if normalized_value is True:
                bucket["approved"] += 1
            elif normalized_value is False:
                bucket["rejected"] += 1
            else:
                bucket["unknown"] += 1

            if raw_value is True:
                bucket["raw_true"] += 1
            elif raw_value is False:
                bucket["raw_false"] += 1
            else:
                bucket["raw_none"] += 1

            if has_error:
                bucket["errors"] += 1

        summary["services"] = services_summary
        summary["approval_rate"] = summary["approved"] / total
        summary["error_rate"] = summary["errors"] / total

        for bucket in services_summary.values():
            total_bucket = bucket["total"]
            if total_bucket:
                bucket["approval_rate"] = bucket["approved"] / total_bucket
                bucket["error_rate"] = bucket["errors"] / total_bucket
            else:  # pragma: no cover - defensive guard
                bucket["approval_rate"] = 0.0
                bucket["error_rate"] = 0.0

        return summary

    def summarize_risk_guardrails(
        self,
        *,
        approved: bool | None | Iterable[bool | None] | object = _NO_FILTER,
        normalized: bool | None | Iterable[bool | None] | object = _NO_FILTER,
        include_errors: bool = True,
        service: str | None | Iterable[str | None] | object = _NO_FILTER,
        decision_state: str | Iterable[str | None] | object = _NO_FILTER,
        decision_reason: str | Iterable[str | None] | object = _NO_FILTER,
        decision_mode: str | Iterable[str | None] | object = _NO_FILTER,
        decision_id: str | Iterable[str | None] | object = _NO_FILTER,
        reason: str | Iterable[str] | object = _NO_FILTER,
        trigger: str | Iterable[str] | object = _NO_FILTER,
        trigger_label: str | Iterable[str | None] | object = _NO_FILTER,
        trigger_comparator: str | Iterable[str | None] | object = _NO_FILTER,
        trigger_unit: str | Iterable[str | None] | object = _NO_FILTER,
        trigger_threshold: float | None | Iterable[float | None] | object = _NO_FILTER,
        trigger_threshold_min: Any = None,
        trigger_threshold_max: Any = None,
        trigger_value: float | None | Iterable[float | None] | object = _NO_FILTER,
        trigger_value_min: Any = None,
        trigger_value_max: Any = None,
        since: Any = None,
        until: Any = None,
    ) -> dict[str, Any]:
        (
            approved_filter,
            normalized_filter,
            service_filter,
            decision_state_filter,
            decision_reason_filter,
            decision_mode_filter,
            decision_id_filter,
            reason_filter,
            trigger_filter,
            trigger_label_filter,
            trigger_comparator_filter,
            trigger_unit_filter,
            trigger_threshold_filter,
            trigger_threshold_min_value,
            trigger_threshold_max_value,
            trigger_value_filter,
            trigger_value_min_value,
            trigger_value_max_value,
            since_ts,
            until_ts,
        ) = self._resolve_guardrail_event_filters(
            approved=approved,
            normalized=normalized,
            service=service,
            decision_state=decision_state,
            decision_reason=decision_reason,
            decision_mode=decision_mode,
            decision_id=decision_id,
            reason=reason,
            trigger=trigger,
            trigger_label=trigger_label,
            trigger_comparator=trigger_comparator,
            trigger_unit=trigger_unit,
            trigger_threshold=trigger_threshold,
            trigger_threshold_min=trigger_threshold_min,
            trigger_threshold_max=trigger_threshold_max,
            trigger_value=trigger_value,
            trigger_value_min=trigger_value_min,
            trigger_value_max=trigger_value_max,
            since=since,
            until=until,
        )

        (
            guardrail_records,
            trimmed_by_ttl,
            ttl_snapshot,
            history_size,
            filtered_records,
        ) = self._collect_guardrail_events(
            include_errors=include_errors,
            approved_filter=approved_filter,
            normalized_filter=normalized_filter,
            service_filter=service_filter,
            decision_state_filter=decision_state_filter,
            decision_reason_filter=decision_reason_filter,
            decision_mode_filter=decision_mode_filter,
            decision_id_filter=decision_id_filter,
            since_ts=since_ts,
            until_ts=until_ts,
            reason_filter=reason_filter,
            trigger_filter=trigger_filter,
            trigger_label_filter=trigger_label_filter,
            trigger_comparator_filter=trigger_comparator_filter,
            trigger_unit_filter=trigger_unit_filter,
            trigger_threshold_filter=trigger_threshold_filter,
            trigger_threshold_min=trigger_threshold_min_value,
            trigger_threshold_max=trigger_threshold_max_value,
            trigger_value_filter=trigger_value_filter,
            trigger_value_min=trigger_value_min_value,
            trigger_value_max=trigger_value_max_value,
        )
        self._log_risk_history_trimmed(
            context="guardrails",
            trimmed=trimmed_by_ttl,
            ttl=ttl_snapshot,
            history=history_size,
        )

        base_total = len(filtered_records)
        apply_guardrail_filters = any(
            filter_set is not None
            for filter_set in (
                reason_filter,
                trigger_filter,
                trigger_label_filter,
                trigger_comparator_filter,
                trigger_unit_filter,
                trigger_threshold_filter,
                trigger_value_filter,
            )
        ) or any(
            bound is not None
            for bound in (
                trigger_threshold_min_value,
                trigger_threshold_max_value,
                trigger_value_min_value,
                trigger_value_max_value,
            )
        )
        total = len(guardrail_records) if apply_guardrail_filters else base_total
        summary: dict[str, Any] = {
            "total": total,
            "guardrail_events": 0,
            "reasons": {},
            "triggers": {},
            "services": {},
        }
        if total == 0:
            return summary

        reason_counts: Counter[str] = Counter()
        service_buckets: dict[str, dict[str, Any]] = {}
        trigger_buckets: dict[str, dict[str, Any]] = {}

        if apply_guardrail_filters:
            service_source = [entry for entry, _, _ in guardrail_records]
        else:
            service_source = filtered_records

        for entry in service_source:
            service_key = entry.get("service") or _UNKNOWN_SERVICE
            service_name = str(service_key)
            service_buckets.setdefault(
                service_name,
                {
                    "total": 0,
                    "guardrail_events": 0,
                    "reasons": Counter(),
                    "triggers": Counter(),
                },
            )
            service_buckets[service_name]["total"] += 1

        for entry, reasons, triggers in guardrail_records:
            service_key = entry.get("service") or _UNKNOWN_SERVICE
            service_name = str(service_key)
            service_bucket = service_buckets.setdefault(
                service_name,
                {
                    "total": 0,
                    "guardrail_events": 0,
                    "reasons": Counter(),
                    "triggers": Counter(),
                },
            )

            for reason_value in reasons:
                reason_counts[reason_value] += 1
                service_bucket["reasons"][reason_value] += 1

            for trigger_entry in triggers:
                trigger_name_raw = trigger_entry.get("name")
                trigger_name = (
                    str(trigger_name_raw)
                    if trigger_name_raw is not None
                    else "<unknown>"
                )
                trigger_bucket = trigger_buckets.setdefault(
                    trigger_name,
                    {
                        "count": 0,
                        "label": None,
                        "comparator": None,
                        "unit": None,
                        "threshold": None,
                        "value_min": None,
                        "value_max": None,
                        "value_last": None,
                        "_value_sum": 0.0,
                        "_value_count": 0,
                        "services": Counter(),
                    },
                )
                trigger_bucket["count"] += 1
                trigger_label = trigger_entry.get("label")
                if trigger_label and trigger_bucket["label"] is None:
                    trigger_bucket["label"] = str(trigger_label)
                comparator = trigger_entry.get("comparator")
                if comparator and trigger_bucket["comparator"] is None:
                    trigger_bucket["comparator"] = str(comparator)

                trigger_unit = trigger_entry.get("unit")
                if trigger_unit and trigger_bucket["unit"] is None:
                    trigger_bucket["unit"] = str(trigger_unit)

                threshold_value = trigger_entry.get("threshold")
                threshold_float = AutoTrader._coerce_float(threshold_value)
                if trigger_bucket["threshold"] is None:
                    trigger_bucket["threshold"] = (
                        threshold_float
                        if threshold_float is not None
                        else threshold_value
                    )

                value_raw = trigger_entry.get("value")
                value_float = AutoTrader._coerce_float(value_raw)
                trigger_bucket["value_last"] = copy.deepcopy(value_raw)
                if value_float is not None:
                    current_min = trigger_bucket["value_min"]
                    if current_min is None or value_float < current_min:
                        trigger_bucket["value_min"] = value_float
                    current_max = trigger_bucket["value_max"]
                    if current_max is None or value_float > current_max:
                        trigger_bucket["value_max"] = value_float
                    trigger_bucket["_value_sum"] += value_float
                    trigger_bucket["_value_count"] += 1

                trigger_bucket["services"][service_name] += 1
                service_bucket["triggers"][trigger_name] += 1

            summary["guardrail_events"] += 1
            service_bucket["guardrail_events"] += 1

        summary["reasons"] = dict(reason_counts)

        normalized_triggers: dict[str, Any] = {}
        for trigger_name, trigger_bucket in trigger_buckets.items():
            value_count = trigger_bucket.pop("_value_count", 0)
            value_sum = trigger_bucket.pop("_value_sum", 0.0)
            trigger_bucket["services"] = dict(trigger_bucket["services"])
            if value_count:
                trigger_bucket["value_avg"] = value_sum / value_count
            else:
                trigger_bucket["value_avg"] = None
            normalized_triggers[trigger_name] = trigger_bucket
        summary["triggers"] = normalized_triggers

        summary["services"] = {
            service_name: {
                "total": bucket["total"],
                "guardrail_events": bucket["guardrail_events"],
                "reasons": dict(bucket["reasons"]),
                "triggers": dict(bucket["triggers"]),
            }
            for service_name, bucket in service_buckets.items()
        }

        return summary

    def summarize_risk_decision_dimensions(
        self,
        *,
        approved: bool | None | Iterable[bool | None] | object = _NO_FILTER,
        normalized: bool | None | Iterable[bool | None] | object = _NO_FILTER,
        include_errors: bool = True,
        service: str | None | Iterable[str | None] | object = _NO_FILTER,
        decision_state: str | Iterable[str | None] | object = _NO_FILTER,
        decision_reason: str | Iterable[str | None] | object = _NO_FILTER,
        decision_mode: str | Iterable[str | None] | object = _NO_FILTER,
        decision_id: str | Iterable[str | None] | object = _NO_FILTER,
        since: Any = None,
        until: Any = None,
    ) -> dict[str, Any]:
        """Agreguje historię decyzji ryzyka po stanie, powodzie i trybie."""

        approved_filter = self._prepare_bool_filter(approved)
        normalized_filter = self._prepare_bool_filter(normalized)
        service_filter = self._prepare_service_filter(service)
        decision_state_filter = self._prepare_decision_filter(
            decision_state,
            missing_token=_MISSING_DECISION_STATE,
        )
        decision_reason_filter = self._prepare_decision_filter(
            decision_reason,
            missing_token=_MISSING_DECISION_REASON,
        )
        decision_mode_filter = self._prepare_decision_filter(
            decision_mode,
            missing_token=_MISSING_DECISION_MODE,
        )
        decision_id_filter = self._prepare_decision_filter(
            decision_id,
            missing_token=_MISSING_DECISION_ID,
        )
        since_ts = self._normalize_time_bound(since)
        until_ts = self._normalize_time_bound(until)

        (
            filtered_records,
            trimmed_by_ttl,
            ttl_snapshot,
            history_size,
        ) = self._collect_filtered_risk_evaluations(
            include_errors=include_errors,
            approved_filter=approved_filter,
            normalized_filter=normalized_filter,
            service_filter=service_filter,
            since_ts=since_ts,
            until_ts=until_ts,
            state_filter=decision_state_filter,
            reason_filter=decision_reason_filter,
            mode_filter=decision_mode_filter,
            decision_id_filter=decision_id_filter,
        )
        self._log_risk_history_trimmed(
            context="decision-dimensions",
            trimmed=trimmed_by_ttl,
            ttl=ttl_snapshot,
            history=history_size,
        )

        total = len(filtered_records)
        summary: dict[str, Any] = {
            "total": total,
            "states": {},
            "reasons": {},
            "modes": {},
            "combinations": [],
            "services": {},
            "first_timestamp": None,
            "last_timestamp": None,
        }
        if total == 0:
            return summary

        states_summary: dict[str, dict[str, Any]] = {}
        reasons_summary: dict[str, dict[str, Any]] = {}
        modes_summary: dict[str, dict[str, Any]] = {}
        combinations_summary: dict[tuple[str, str, str], dict[str, Any]] = {}
        services_counter: Counter[str] = Counter()

        for entry in filtered_records:
            decision_payload = entry.get("decision") or {}
            state_raw = decision_payload.get("state")
            reason_raw = decision_payload.get("reason")
            mode_raw = decision_payload.get("mode")

            state_key = str(state_raw) if state_raw is not None else _MISSING_DECISION_STATE
            reason_key = (
                _MISSING_DECISION_REASON
                if reason_raw is None
                else str(reason_raw)
            )
            mode_key = (
                _MISSING_DECISION_MODE
                if mode_raw is None
                else str(mode_raw)
            )

            normalized_value = entry.get("normalized")
            if normalized_value is True:
                normalized_state: bool | None = True
            elif normalized_value is False:
                normalized_state = False
            else:
                normalized_state = None

            raw_value = entry.get("approved")
            if raw_value is True:
                raw_state: bool | None = True
            elif raw_value is False:
                raw_state = False
            else:
                raw_state = None

            has_error = "error" in entry
            service_key = entry.get("service") or _UNKNOWN_SERVICE
            service_name = str(service_key)
            services_counter[service_name] += 1

            state_bucket = states_summary.setdefault(
                state_key, self._create_decision_bucket()
            )
            self._update_decision_bucket(
                state_bucket,
                normalized_value=normalized_state,
                raw_value=raw_state,
                has_error=has_error,
                service_key=service_name,
            )

            reason_bucket = reasons_summary.setdefault(
                reason_key, self._create_decision_bucket()
            )
            self._update_decision_bucket(
                reason_bucket,
                normalized_value=normalized_state,
                raw_value=raw_state,
                has_error=has_error,
                service_key=service_name,
            )

            mode_bucket = modes_summary.setdefault(
                mode_key, self._create_decision_bucket()
            )
            self._update_decision_bucket(
                mode_bucket,
                normalized_value=normalized_state,
                raw_value=raw_state,
                has_error=has_error,
                service_key=service_name,
            )

            combination_bucket = combinations_summary.setdefault(
                (state_key, reason_key, mode_key),
                self._create_decision_bucket(),
            )
            self._update_decision_bucket(
                combination_bucket,
                normalized_value=normalized_state,
                raw_value=raw_state,
                has_error=has_error,
                service_key=service_name,
            )

        for bucket in states_summary.values():
            self._finalize_decision_bucket(bucket)
        for bucket in reasons_summary.values():
            self._finalize_decision_bucket(bucket)
        for bucket in modes_summary.values():
            self._finalize_decision_bucket(bucket)
        for bucket in combinations_summary.values():
            self._finalize_decision_bucket(bucket)

        combinations_list: list[dict[str, Any]] = []
        for (state_key, reason_key, mode_key), bucket in combinations_summary.items():
            payload = {**bucket}
            payload["state"] = state_key
            payload["reason"] = reason_key
            payload["mode"] = mode_key
            combinations_list.append(payload)

        combinations_list.sort(
            key=lambda item: (
                -item.get("total", 0),
                item.get("state", ""),
                item.get("reason", ""),
                item.get("mode", ""),
            )
        )

        summary["states"] = self._sort_decision_dimension(states_summary)
        summary["reasons"] = self._sort_decision_dimension(reasons_summary)
        summary["modes"] = self._sort_decision_dimension(modes_summary)
        summary["combinations"] = combinations_list
        summary["services"] = {
            name: count
            for name, count in sorted(
                services_counter.items(),
                key=lambda item: (-item[1], item[0]),
            )
        }
        summary["first_timestamp"] = filtered_records[0].get("timestamp")
        summary["last_timestamp"] = filtered_records[-1].get("timestamp")

        return summary

    def _build_risk_decision_timeline(
        self,
        *,
        approved: bool | None | Iterable[bool | None] | object = _NO_FILTER,
        normalized: bool | None | Iterable[bool | None] | object = _NO_FILTER,
        include_errors: bool = True,
        service: str | None | Iterable[str | None] | object = _NO_FILTER,
        decision_state: str | Iterable[str | None] | object = _NO_FILTER,
        decision_reason: str | Iterable[str | None] | object = _NO_FILTER,
        decision_mode: str | Iterable[str | None] | object = _NO_FILTER,
        decision_id: str | Iterable[str | None] | object = _NO_FILTER,
        since: Any = None,
        until: Any = None,
    ) -> dict[str, Any]:
        approved_filter = self._prepare_bool_filter(approved)
        normalized_filter = self._prepare_bool_filter(normalized)
        service_filter = self._prepare_service_filter(service)
        decision_state_filter = self._prepare_decision_filter(
            decision_state,
            missing_token=_MISSING_DECISION_STATE,
        )
        decision_reason_filter = self._prepare_decision_filter(
            decision_reason,
            missing_token=_MISSING_DECISION_REASON,
        )
        decision_mode_filter = self._prepare_decision_filter(
            decision_mode,
            missing_token=_MISSING_DECISION_MODE,
        )
        decision_id_filter = self._prepare_decision_filter(
            decision_id,
            missing_token=_MISSING_DECISION_ID,
        )
        since_ts = self._normalize_time_bound(since)
        until_ts = self._normalize_time_bound(until)
        (
            filtered_records,
            trimmed_by_ttl,
            ttl_snapshot,
            history_size,
        ) = self._collect_filtered_risk_evaluations(
            include_errors=include_errors,
            approved_filter=approved_filter,
            normalized_filter=normalized_filter,
            service_filter=service_filter,
            since_ts=since_ts,
            until_ts=until_ts,
            state_filter=decision_state_filter,
            reason_filter=decision_reason_filter,
            mode_filter=decision_mode_filter,
            decision_id_filter=decision_id_filter,
        )
        self._log_risk_history_trimmed(
            context=context,
            trimmed=trimmed_by_ttl,
            ttl=ttl_snapshot,
            history=history_size,
        )

        summary: dict[str, Any] = {
            "bucket_s": bucket_value,
            "total": len(filtered_records),
            "buckets": [],
            "first_timestamp": None,
            "last_timestamp": None,
        }
        summary["filters"] = self._snapshot_decision_timeline_filters(
            approved_filter=approved_filter,
            normalized_filter=normalized_filter,
            include_errors=include_errors,
            service_filter=service_filter,
            decision_state_filter=decision_state_filter,
            decision_reason_filter=decision_reason_filter,
            decision_mode_filter=decision_mode_filter,
            decision_id_filter=decision_id_filter,
            since_ts=since_ts,
            until_ts=until_ts,
            include_services=include_services,
            include_decision_dimensions=include_decision_dimensions,
            fill_gaps=fill_gaps,
            coerce_timestamps=coerce_timestamps,
            tz_value=tz,
        )
        summary_totals = {
            "approved": 0,
            "rejected": 0,
            "unknown": 0,
            "errors": 0,
            "raw_true": 0,
            "raw_false": 0,
            "raw_none": 0,
        }
        total_services: dict[str, dict[str, int]] | None = None
        if include_services:
            summary["services"] = {}
            total_services = {}
        summary.update(summary_totals)
        summary["approval_rate"] = 0.0
        summary["error_rate"] = 0.0
        if not filtered_records:
            return summary

        def build_bucket() -> dict[str, Any]:
            bucket = self._create_decision_bucket()
            if include_decision_dimensions:
                bucket["states"] = Counter()
                bucket["reasons"] = Counter()
                bucket["modes"] = Counter()
            return bucket

        bucket_map: dict[int, dict[str, Any]] = {}
        missing_bucket: dict[str, Any] | None = None
        first_ts: float | None = None
        last_ts: float | None = None

        for entry in filtered_records:
            timestamp_value = self._normalize_time_bound(entry.get("timestamp"))
            if timestamp_value is not None:
                if not math.isfinite(timestamp_value) or math.isnan(timestamp_value):
                    timestamp_value = None

            if timestamp_value is None:
                if missing_bucket is None:
                    missing_bucket = build_bucket()
                bucket_payload = missing_bucket
            else:
                if first_ts is None or timestamp_value < first_ts:
                    first_ts = timestamp_value
                if last_ts is None or timestamp_value > last_ts:
                    last_ts = timestamp_value

                bucket_index = int(math.floor(timestamp_value / bucket_value))
                bucket_payload = bucket_map.get(bucket_index)
                if bucket_payload is None:
                    bucket_payload = build_bucket()
                    bucket_map[bucket_index] = bucket_payload

            normalized_value = entry.get("normalized")
            raw_value = entry.get("approved")
            has_error = "error" in entry
            service_key = entry.get("service") or _UNKNOWN_SERVICE

            if normalized_value is True:
                summary_totals["approved"] += 1
            elif normalized_value is False:
                summary_totals["rejected"] += 1
            else:
                summary_totals["unknown"] += 1

            if raw_value is True:
                summary_totals["raw_true"] += 1
            elif raw_value is False:
                summary_totals["raw_false"] += 1
            else:
                summary_totals["raw_none"] += 1

            if has_error:
                summary_totals["errors"] += 1

            self._update_decision_bucket(
                bucket_payload,
                normalized_value=normalized_value,
                raw_value=raw_value,
                has_error=has_error,
                service_key=str(service_key),
            )

            if total_services is not None:
                service_totals = total_services.setdefault(
                    str(service_key),
                    {
                        "evaluations": 0,
                        "approved": 0,
                        "rejected": 0,
                        "unknown": 0,
                        "errors": 0,
                        "raw_true": 0,
                        "raw_false": 0,
                        "raw_none": 0,
                    },
                )
                service_totals["evaluations"] += 1
                if normalized_value is True:
                    service_totals["approved"] += 1
                elif normalized_value is False:
                    service_totals["rejected"] += 1
                else:
                    service_totals["unknown"] += 1

                if raw_value is True:
                    service_totals["raw_true"] += 1
                elif raw_value is False:
                    service_totals["raw_false"] += 1
                else:
                    service_totals["raw_none"] += 1

                if has_error:
                    service_totals["errors"] += 1

            if include_decision_dimensions:
                decision_payload = entry.get("decision")
                decision_map = (
                    decision_payload
                    if isinstance(decision_payload, Mapping)
                    else {}
                )
                state_value = self._normalize_decision_dimension_value(
                    decision_map.get("state"),
                    missing_token=_MISSING_DECISION_STATE,
                )
                reason_value = self._normalize_decision_dimension_value(
                    decision_map.get("reason"),
                    missing_token=_MISSING_DECISION_REASON,
                )
                mode_value = self._normalize_decision_dimension_value(
                    decision_map.get("mode"),
                    missing_token=_MISSING_DECISION_MODE,
                )

                states_counter = bucket_payload.setdefault("states", Counter())
                reasons_counter = bucket_payload.setdefault("reasons", Counter())
                modes_counter = bucket_payload.setdefault("modes", Counter())

                states_counter[state_value] += 1
                reasons_counter[reason_value] += 1
                modes_counter[mode_value] += 1

        if fill_gaps and bucket_map:
            bucket_indices = sorted(bucket_map.keys())
            for bucket_index in range(bucket_indices[0], bucket_indices[-1] + 1):
                bucket_map.setdefault(bucket_index, build_bucket())

        buckets_output: list[dict[str, Any]] = []
        for bucket_index in sorted(bucket_map.keys()):
            bucket_payload = bucket_map[bucket_index]
            self._finalize_decision_bucket(bucket_payload)

            start_ts = bucket_index * bucket_value
            end_ts = start_ts + bucket_value

            bucket_summary: dict[str, Any] = {
                "index": bucket_index,
                "start": self._normalize_timestamp_for_export(
                    start_ts,
                    coerce=coerce_timestamps,
                    tz=tz,
                ),
                "end": self._normalize_timestamp_for_export(
                    end_ts,
                    coerce=coerce_timestamps,
                    tz=tz,
                ),
                "total": bucket_payload.get("total", 0),
                "approved": bucket_payload.get("approved", 0),
                "rejected": bucket_payload.get("rejected", 0),
                "unknown": bucket_payload.get("unknown", 0),
                "errors": bucket_payload.get("errors", 0),
                "raw_true": bucket_payload.get("raw_true", 0),
                "raw_false": bucket_payload.get("raw_false", 0),
                "raw_none": bucket_payload.get("raw_none", 0),
                "approval_rate": bucket_payload.get("approval_rate", 0.0),
                "error_rate": bucket_payload.get("error_rate", 0.0),
            }

            if include_services:
                bucket_summary["services"] = dict(bucket_payload.get("services", {}))
            if include_decision_dimensions:
                bucket_summary["states"] = self._finalize_dimension_counter(
                    bucket_payload.get("states")
                )
                bucket_summary["reasons"] = self._finalize_dimension_counter(
                    bucket_payload.get("reasons")
                )
                bucket_summary["modes"] = self._finalize_dimension_counter(
                    bucket_payload.get("modes")
                )

            buckets_output.append(bucket_summary)

        summary["buckets"] = buckets_output
        summary["first_timestamp"] = first_ts
        summary["last_timestamp"] = last_ts
        summary.update(summary_totals)
        total_count = summary.get("total", 0) or 0
        summary["approval_rate"] = (
            summary_totals["approved"] / total_count if total_count else 0.0
        )
        summary["error_rate"] = (
            summary_totals["errors"] / total_count if total_count else 0.0
        )

        if total_services is not None:
            summary["services"] = {
                service_name: _ServiceDecisionTotals(
                    {
                        "evaluations": totals.get("evaluations", 0),
                        "approved": totals.get("approved", 0),
                        "rejected": totals.get("rejected", 0),
                        "unknown": totals.get("unknown", 0),
                        "errors": totals.get("errors", 0),
                        "raw_true": totals.get("raw_true", 0),
                        "raw_false": totals.get("raw_false", 0),
                        "raw_none": totals.get("raw_none", 0),
                    }
                )
                for service_name, totals in sorted(
                    total_services.items(),
                    key=lambda item: (-item[1].get("evaluations", 0), item[0]),
                )
            }
            if include_services:
                missing_summary["services"] = dict(missing_bucket.get("services", {}))
            if include_decision_dimensions:
                missing_summary["states"] = self._finalize_dimension_counter(
                    missing_bucket.get("states")
                )
                missing_summary["reasons"] = self._finalize_dimension_counter(
                    missing_bucket.get("reasons")
                )
                missing_summary["modes"] = self._finalize_dimension_counter(
                    missing_bucket.get("modes")
                )
            summary["missing_timestamp"] = missing_summary

        if missing_bucket is not None and missing_bucket.get("total", 0):
            self._finalize_decision_bucket(missing_bucket)
            missing_summary: dict[str, Any] = {
                "index": None,
                "total": missing_bucket.get("total", 0),
                "approved": missing_bucket.get("approved", 0),
                "rejected": missing_bucket.get("rejected", 0),
                "unknown": missing_bucket.get("unknown", 0),
                "errors": missing_bucket.get("errors", 0),
                "raw_true": missing_bucket.get("raw_true", 0),
                "raw_false": missing_bucket.get("raw_false", 0),
                "raw_none": missing_bucket.get("raw_none", 0),
                "approval_rate": missing_bucket.get("approval_rate", 0.0),
                "error_rate": missing_bucket.get("error_rate", 0.0),
            }
            if include_services:
                missing_summary["services"] = dict(missing_bucket.get("services", {}))
            if include_decision_dimensions:
                missing_summary["states"] = self._finalize_dimension_counter(
                    missing_bucket.get("states")
                )
                missing_summary["reasons"] = self._finalize_dimension_counter(
                    missing_bucket.get("reasons")
                )
                missing_summary["modes"] = self._finalize_dimension_counter(
                    missing_bucket.get("modes")
                )
            summary["missing_timestamp"] = missing_summary

        if not include_services:
            for bucket in summary["buckets"]:
                bucket.pop("services", None)
            missing_entry = summary.get("missing_timestamp")
            if isinstance(missing_entry, dict):
                missing_entry.pop("services", None)

        return summary

    def summarize_risk_decision_timeline(
        self,
        *,
        bucket_s: float,
        approved: bool | None | Iterable[bool | None] | object = _NO_FILTER,
        normalized: bool | None | Iterable[bool | None] | object = _NO_FILTER,
        include_errors: bool = True,
        service: str | None | Iterable[str | None] | object = _NO_FILTER,
        decision_state: str | Iterable[str | None] | object = _NO_FILTER,
        decision_reason: str | Iterable[str | None] | object = _NO_FILTER,
        decision_mode: str | Iterable[str | None] | object = _NO_FILTER,
        decision_id: str | Iterable[str | None] | object = _NO_FILTER,
        since: Any = None,
        until: Any = None,
        include_services: bool = True,
        include_decision_dimensions: bool = False,
        fill_gaps: bool = False,
        coerce_timestamps: bool = False,
        tz: tzinfo | None = timezone.utc,
    ) -> dict[str, Any]:
        """Agreguje decyzje ryzyka w kubełkach czasowych."""

        try:
            bucket_value = float(bucket_s)
        except (TypeError, ValueError) as exc:  # pragma: no cover - walidacja wejścia
            raise ValueError("bucket_s must be a positive number") from exc
        if not math.isfinite(bucket_value) or bucket_value <= 0.0:
            raise ValueError("bucket_s must be a positive number")

        approved_filter = self._prepare_bool_filter(approved)
        normalized_filter = self._prepare_bool_filter(normalized)
        service_filter = self._prepare_service_filter(service)
        decision_state_filter = self._prepare_decision_filter(
            decision_state,
            missing_token=_MISSING_DECISION_STATE,
        )
        decision_reason_filter = self._prepare_decision_filter(
            decision_reason,
            missing_token=_MISSING_DECISION_REASON,
        )
        decision_mode_filter = self._prepare_decision_filter(
            decision_mode,
            missing_token=_MISSING_DECISION_MODE,
        )
        decision_id_filter = self._prepare_decision_filter(
            decision_id,
            missing_token=_MISSING_DECISION_ID,
        )

        since_ts = self._normalize_time_bound(since)
        until_ts = self._normalize_time_bound(until)

        return self._build_risk_decision_timeline(
            context="decision-timeline",
            bucket_value=bucket_value,
            include_errors=include_errors,
            include_services=include_services,
            include_decision_dimensions=include_decision_dimensions,
            fill_gaps=fill_gaps,
            coerce_timestamps=coerce_timestamps,
            tz=tz,
            approved_filter=approved_filter,
            normalized_filter=normalized_filter,
            service_filter=service_filter,
            decision_state_filter=decision_state_filter,
            decision_reason_filter=decision_reason_filter,
            decision_mode_filter=decision_mode_filter,
            decision_id_filter=decision_id_filter,
            since_ts=since_ts,
            until_ts=until_ts,
        )


    def risk_decision_timeline_to_records(
        self,
        *,
        bucket_s: float,
        approved: bool | None | Iterable[bool | None] | object = _NO_FILTER,
        normalized: bool | None | Iterable[bool | None] | object = _NO_FILTER,
        include_errors: bool = True,
        service: str | None | Iterable[str | None] | object = _NO_FILTER,
        decision_state: str | Iterable[str | None] | object = _NO_FILTER,
        decision_reason: str | Iterable[str | None] | object = _NO_FILTER,
        decision_mode: str | Iterable[str | None] | object = _NO_FILTER,
        decision_id: str | Iterable[str | None] | object = _NO_FILTER,
        since: Any = None,
        until: Any = None,
        include_services: bool = True,
        include_decision_dimensions: bool = False,
        fill_gaps: bool = False,
        include_missing_bucket: bool = False,
        coerce_timestamps: bool = False,
        tz: tzinfo | None = timezone.utc,
    ) -> list[dict[str, Any]]:
        """Eksportuje kubełki timeline'u decyzji w formie listy rekordów."""

        try:
            bucket_value = float(bucket_s)
        except (TypeError, ValueError) as exc:  # pragma: no cover - walidacja wejścia
            raise ValueError("bucket_s must be a positive number") from exc
        if not math.isfinite(bucket_value) or bucket_value <= 0.0:
            raise ValueError("bucket_s must be a positive number")

        approved_filter = self._prepare_bool_filter(approved)
        normalized_filter = self._prepare_bool_filter(normalized)
        service_filter = self._prepare_service_filter(service)
        decision_state_filter = self._prepare_decision_filter(
            decision_state,
            missing_token=_MISSING_DECISION_STATE,
        )
        decision_reason_filter = self._prepare_decision_filter(
            decision_reason,
            missing_token=_MISSING_DECISION_REASON,
        )
        decision_mode_filter = self._prepare_decision_filter(
            decision_mode,
            missing_token=_MISSING_DECISION_MODE,
        )
        decision_id_filter = self._prepare_decision_filter(
            decision_id,
            missing_token=_MISSING_DECISION_ID,
        )

        since_ts = self._normalize_time_bound(since)
        until_ts = self._normalize_time_bound(until)

        summary = self._build_risk_decision_timeline(
            context="decision-timeline-records",
            bucket_value=bucket_value,
            include_errors=include_errors,
            include_services=include_services,
            include_decision_dimensions=include_decision_dimensions,
            fill_gaps=fill_gaps,
            coerce_timestamps=coerce_timestamps,
            tz=tz,
            approved_filter=approved_filter,
            normalized_filter=normalized_filter,
            service_filter=service_filter,
            decision_state_filter=decision_state_filter,
            decision_reason_filter=decision_reason_filter,
            decision_mode_filter=decision_mode_filter,
            decision_id_filter=decision_id_filter,
            since_ts=since_ts,
            until_ts=until_ts,
        )

        records: list[dict[str, Any]] = []
        for bucket in summary.get("buckets", []):
            bucket_record = copy.deepcopy(bucket)
            bucket_record.setdefault("bucket_type", "bucket")
            records.append(bucket_record)

        if include_missing_bucket:
            missing_entry = summary.get("missing_timestamp")
            if isinstance(missing_entry, Mapping) and missing_entry.get("total", 0):
                missing_record = copy.deepcopy(missing_entry)
                missing_record.setdefault("bucket_type", "missing")
                missing_record.setdefault("index", None)
                missing_record["start"] = None
                missing_record["end"] = None
                records.append(missing_record)

        metadata = _extract_guardrail_timeline_metadata(summary)

        if include_services and isinstance(summary.get("services"), Mapping):
            summary_record = {
                "bucket_type": "summary",
                "index": None,
                "start": self._normalize_timestamp_for_export(
                    summary.get("first_timestamp"),
                    coerce=coerce_timestamps,
                    tz=tz,
                ),
                "end": self._normalize_timestamp_for_export(
                    summary.get("last_timestamp"),
                    coerce=coerce_timestamps,
                    tz=tz,
                ),
                "total": summary.get("total", 0),
                "approved": summary.get("approved", 0),
                "rejected": summary.get("rejected", 0),
                "unknown": summary.get("unknown", 0),
                "errors": summary.get("errors", 0),
                "raw_true": summary.get("raw_true", 0),
                "raw_false": summary.get("raw_false", 0),
                "raw_none": summary.get("raw_none", 0),
                "guardrail_rate": summary.get("guardrail_rate", 0.0),
                "approval_rate": summary.get("approval_rate", 0.0),
                "error_rate": summary.get("error_rate", 0.0),
                "services": copy.deepcopy(summary.get("services")),
            }
            if "guardrail_trigger_thresholds" in summary:
                summary_record["guardrail_trigger_thresholds"] = copy.deepcopy(
                    summary.get("guardrail_trigger_thresholds")
                )
            if "guardrail_trigger_values" in summary:
                summary_record["guardrail_trigger_values"] = copy.deepcopy(
                    summary.get("guardrail_trigger_values")
                )
            if include_decision_dimensions:
                summary_record.setdefault("states", {})
                summary_record.setdefault("reasons", {})
                summary_record.setdefault("modes", {})
            records.append(summary_record)

        return GuardrailTimelineRecords(records, metadata)

    def risk_decision_timeline_to_dataframe(
        self,
        *,
        bucket_s: float,
        approved: bool | None | Iterable[bool | None] | object = _NO_FILTER,
        normalized: bool | None | Iterable[bool | None] | object = _NO_FILTER,
        include_errors: bool = True,
        service: str | None | Iterable[str | None] | object = _NO_FILTER,
        decision_state: str | Iterable[str | None] | object = _NO_FILTER,
        decision_reason: str | Iterable[str | None] | object = _NO_FILTER,
        decision_mode: str | Iterable[str | None] | object = _NO_FILTER,
        decision_id: str | Iterable[str | None] | object = _NO_FILTER,
        since: Any = None,
        until: Any = None,
        include_services: bool = False,
        include_decision_dimensions: bool = False,
        fill_gaps: bool = False,
        include_missing_bucket: bool = False,
        coerce_timestamps: bool = True,
        tz: tzinfo | None = timezone.utc,
    ) -> pd.DataFrame:
        """Buduje ``DataFrame`` z kubełkami timeline'u decyzji ryzyka."""

        records = self.risk_decision_timeline_to_records(
            bucket_s=bucket_s,
            approved=approved,
            normalized=normalized,
            include_errors=include_errors,
            service=service,
            decision_state=decision_state,
            decision_reason=decision_reason,
            decision_mode=decision_mode,
            decision_id=decision_id,
            since=since,
            until=until,
            include_services=include_services,
            include_decision_dimensions=include_decision_dimensions,
            fill_gaps=fill_gaps,
            include_missing_bucket=include_missing_bucket,
            coerce_timestamps=coerce_timestamps,
            tz=tz,
        )

        base_columns = [
            "bucket_type",
            "index",
            "start",
            "end",
            "total",
            "approved",
            "rejected",
            "unknown",
            "errors",
            "raw_true",
            "raw_false",
            "raw_none",
            "approval_rate",
            "error_rate",
        ]
        if include_services:
            base_columns.append("services")
        if include_decision_dimensions:
            base_columns.extend(["states", "reasons", "modes"])

        if not records:
            return pd.DataFrame(columns=base_columns)

        rows: list[dict[str, Any]] = []
        for record in records:
            row = {column: record.get(column) for column in base_columns}
            rows.append(row)

        df = pd.DataFrame.from_records(rows, columns=base_columns)
        return df

    def _build_guardrail_event_record(
        self,
        entry: Mapping[str, Any],
        reasons: Sequence[str],
        triggers: Sequence[Mapping[str, Any]],
        *,
        include_decision: bool,
        include_service: bool,
        include_response: bool,
        include_error: bool,
        include_guardrail_dimensions: bool,
        coerce_timestamps: bool,
        tz: tzinfo | None,
    ) -> dict[str, Any]:
        record: dict[str, Any] = {
            "timestamp": self._normalize_timestamp_for_export(
                entry.get("timestamp"),
                coerce=coerce_timestamps,
                tz=tz,
            ),
            "approved": entry.get("approved"),
            "normalized": entry.get("normalized"),
            "decision_id": self._normalize_decision_id(entry.get("decision_id")),
        }

        if include_service:
            record["service"] = entry.get("service") or _UNKNOWN_SERVICE
        if include_response:
            record["response"] = copy.deepcopy(entry.get("response"))
        if include_error:
            record["error"] = copy.deepcopy(entry.get("error"))
        if include_guardrail_dimensions:
            record["guardrail_reasons"] = tuple(reasons)
            record["guardrail_triggers"] = tuple(
                copy.deepcopy(trigger) for trigger in triggers
            )
            record["guardrail_reason_count"] = len(reasons)
            record["guardrail_trigger_count"] = len(triggers)
        if include_decision:
            record["decision"] = copy.deepcopy(entry.get("decision"))

        return record

    def guardrail_events_to_records(
        self,
        *,
        approved: bool | None | Iterable[bool | None] | object = _NO_FILTER,
        normalized: bool | None | Iterable[bool | None] | object = _NO_FILTER,
        include_errors: bool = True,
        service: str | None | Iterable[str | None] | object = _NO_FILTER,
        decision_state: str | Iterable[str | None] | object = _NO_FILTER,
        decision_reason: str | Iterable[str | None] | object = _NO_FILTER,
        decision_mode: str | Iterable[str | None] | object = _NO_FILTER,
        decision_id: str | Iterable[str | None] | object = _NO_FILTER,
        since: Any = None,
        until: Any = None,
        limit: int | None = None,
        reverse: bool = False,
        include_decision: bool = True,
        coerce_timestamps: bool = False,
        tz: tzinfo | None = timezone.utc,
    ) -> list[dict[str, Any]]:
        """Eksportuje zdarzenia guardrail z historii ocen ryzyka."""

        try:
            bucket_value = float(bucket_s)
        except (TypeError, ValueError) as exc:  # pragma: no cover - walidacja wejścia
            raise ValueError("bucket_s must be a positive number") from exc
        if not math.isfinite(bucket_value) or bucket_value <= 0.0:
            raise ValueError("bucket_s must be a positive number")

        approved_filter = self._prepare_bool_filter(approved)
        normalized_filter = self._prepare_bool_filter(normalized)
        service_filter = self._prepare_service_filter(service)
        decision_state_filter = self._prepare_decision_filter(
            decision_state,
            missing_token=_MISSING_DECISION_STATE,
        )
        decision_reason_filter = self._prepare_decision_filter(
            decision_reason,
            missing_token=_MISSING_DECISION_REASON,
        )
        decision_mode_filter = self._prepare_decision_filter(
            decision_mode,
            missing_token=_MISSING_DECISION_MODE,
        )

        since_ts = self._normalize_time_bound(since)
        until_ts = self._normalize_time_bound(until)

        return self._build_risk_decision_timeline(
            context="decision-timeline",
            bucket_value=bucket_value,
            include_errors=include_errors,
            include_services=include_services,
            include_decision_dimensions=include_decision_dimensions,
            fill_gaps=fill_gaps,
            coerce_timestamps=coerce_timestamps,
            tz=tz,
            approved_filter=approved_filter,
            normalized_filter=normalized_filter,
            service_filter=service_filter,
            decision_state_filter=decision_state_filter,
            decision_reason_filter=decision_reason_filter,
            decision_mode_filter=decision_mode_filter,
            since_ts=since_ts,
            until_ts=until_ts,
        )


    def export_guardrail_events(
        self,
        *,
        approved: bool | None | Iterable[bool | None] | object = _NO_FILTER,
        normalized: bool | None | Iterable[bool | None] | object = _NO_FILTER,
        include_errors: bool = True,
        service: str | None | Iterable[str | None] | object = _NO_FILTER,
        decision_state: str | Iterable[str | None] | object = _NO_FILTER,
        decision_reason: str | Iterable[str | None] | object = _NO_FILTER,
        decision_mode: str | Iterable[str | None] | object = _NO_FILTER,
        decision_id: str | Iterable[str | None] | object = _NO_FILTER,
        reason: str | Iterable[str] | object = _NO_FILTER,
        trigger: str | Iterable[str] | object = _NO_FILTER,
        trigger_label: str | Iterable[str | None] | object = _NO_FILTER,
        trigger_comparator: str | Iterable[str | None] | object = _NO_FILTER,
        trigger_unit: str | Iterable[str | None] | object = _NO_FILTER,
        trigger_threshold: float | None | Iterable[float | None] | object = _NO_FILTER,
        trigger_threshold_min: Any = None,
        trigger_threshold_max: Any = None,
        trigger_value: float | None | Iterable[float | None] | object = _NO_FILTER,
        trigger_value_min: Any = None,
        trigger_value_max: Any = None,
        since: Any = None,
        until: Any = None,
        limit: int | None = None,
        reverse: bool = False,
        include_decision: bool = True,
        include_service: bool = True,
        include_response: bool = True,
        include_error: bool = True,
        include_guardrail_dimensions: bool = True,
        coerce_timestamps: bool = False,
        tz: tzinfo | None = timezone.utc,
    ) -> Mapping[str, Any]:
        normalized_limit = self._normalize_history_export_limit(limit)

        (
            approved_filter,
            normalized_filter,
            service_filter,
            decision_state_filter,
            decision_reason_filter,
            decision_mode_filter,
            decision_id_filter,
            reason_filter,
            trigger_filter,
            trigger_label_filter,
            trigger_comparator_filter,
            trigger_unit_filter,
            trigger_threshold_filter,
            trigger_threshold_min_value,
            trigger_threshold_max_value,
            trigger_value_filter,
            trigger_value_min_value,
            trigger_value_max_value,
            since_ts,
            until_ts,
        ) = self._resolve_guardrail_event_filters(
            approved=approved,
            normalized=normalized,
            service=service,
            decision_state=decision_state,
            decision_reason=decision_reason,
            decision_mode=decision_mode,
            decision_id=decision_id,
            reason=reason,
            trigger=trigger,
            trigger_label=trigger_label,
            trigger_comparator=trigger_comparator,
            trigger_unit=trigger_unit,
            trigger_threshold=trigger_threshold,
            trigger_threshold_min=trigger_threshold_min,
            trigger_threshold_max=trigger_threshold_max,
            trigger_value=trigger_value,
            trigger_value_min=trigger_value_min,
            trigger_value_max=trigger_value_max,
            since=since,
            until=until,
        )

        (
            guardrail_records,
            trimmed_by_ttl,
            ttl_snapshot,
            history_size,
            _filtered_records,
        ) = self._collect_guardrail_events(
            include_errors=include_errors,
            approved_filter=approved_filter,
            normalized_filter=normalized_filter,
            service_filter=service_filter,
            decision_state_filter=decision_state_filter,
            decision_reason_filter=decision_reason_filter,
            decision_mode_filter=decision_mode_filter,
            decision_id_filter=decision_id_filter,
            since_ts=since_ts,
            until_ts=until_ts,
            reason_filter=reason_filter,
            trigger_filter=trigger_filter,
            trigger_label_filter=trigger_label_filter,
            trigger_comparator_filter=trigger_comparator_filter,
            trigger_unit_filter=trigger_unit_filter,
            trigger_threshold_filter=trigger_threshold_filter,
            trigger_threshold_min=trigger_threshold_min_value,
            trigger_threshold_max=trigger_threshold_max_value,
            trigger_value_filter=trigger_value_filter,
            trigger_value_min=trigger_value_min_value,
            trigger_value_max=trigger_value_max_value,
        )

        self._log_risk_history_trimmed(
            context="guardrail-export",
            trimmed=trimmed_by_ttl,
            ttl=ttl_snapshot,
            history=history_size,
        )

        records: list[dict[str, Any]] = []
        if guardrail_records:
            iterable = guardrail_records
            if reverse:
                iterable = list(reversed(guardrail_records))
            for entry, reasons, triggers in iterable:
                record = self._build_guardrail_event_record(
                    entry,
                    reasons,
                    triggers,
                    include_decision=include_decision,
                    include_service=include_service,
                    include_response=include_response,
                    include_error=include_error,
                    include_guardrail_dimensions=include_guardrail_dimensions,
                    coerce_timestamps=coerce_timestamps,
                    tz=tz,
                )
                if coerce_timestamps:
                    timestamp_value = record.get("timestamp")
                    if hasattr(timestamp_value, "isoformat"):
                        record["timestamp"] = timestamp_value.isoformat()
                records.append(record)
                if normalized_limit is not None and len(records) >= normalized_limit:
                    break

        with self._lock:
            limit_snapshot = self._risk_evaluations_limit

        def _serialize_filter(values: Iterable[object] | None) -> list[str] | None:
            if values is None:
                return None
            return sorted(str(item) for item in values)

        def _serialize_numeric_filter(
            payload: tuple[set[float], bool] | None,
        ) -> Mapping[str, Any] | None:
            if payload is None:
                return None
            value_set, include_missing_flag = payload
            return {
                "values": sorted(float(item) for item in value_set),
                "include_missing": bool(include_missing_flag),
            }

        def _serialize_bound(value: float | None) -> str | None:
            if value is None:
                return None
            try:
                numeric = float(value)
            except (TypeError, ValueError):  # pragma: no cover - defensive guard
                return None
            return datetime.fromtimestamp(numeric, tz=timezone.utc).isoformat()

        filters_payload: dict[str, Any] = {
            "approved": _serialize_filter(approved_filter),
            "normalized": _serialize_filter(normalized_filter),
            "include_errors": bool(include_errors),
            "service": _serialize_filter(service_filter),
            "decision_state": _serialize_filter(decision_state_filter),
            "decision_reason": _serialize_filter(decision_reason_filter),
            "decision_mode": _serialize_filter(decision_mode_filter),
            "decision_id": _serialize_filter(decision_id_filter),
            "reason": _serialize_filter(reason_filter),
            "trigger": _serialize_filter(trigger_filter),
            "trigger_label": _serialize_filter(trigger_label_filter),
            "trigger_comparator": _serialize_filter(trigger_comparator_filter),
            "trigger_unit": _serialize_filter(trigger_unit_filter),
            "trigger_threshold": _serialize_numeric_filter(trigger_threshold_filter),
            "trigger_threshold_min": (
                float(trigger_threshold_min_value)
                if trigger_threshold_min_value is not None
                else None
            ),
            "trigger_threshold_max": (
                float(trigger_threshold_max_value)
                if trigger_threshold_max_value is not None
                else None
            ),
            "trigger_value": _serialize_numeric_filter(trigger_value_filter),
            "trigger_value_min": (
                float(trigger_value_min_value)
                if trigger_value_min_value is not None
                else None
            ),
            "trigger_value_max": (
                float(trigger_value_max_value)
                if trigger_value_max_value is not None
                else None
            ),
            "since": _serialize_bound(since_ts),
            "until": _serialize_bound(until_ts),
            "limit": normalized_limit,
            "reverse": bool(reverse),
            "include_decision": bool(include_decision),
            "include_service": bool(include_service),
            "include_response": bool(include_response),
            "include_error": bool(include_error),
            "include_guardrail_dimensions": bool(include_guardrail_dimensions),
            "coerce_timestamps": bool(coerce_timestamps),
            "timezone": tz.tzname(None) if isinstance(tz, tzinfo) else tz,
        }

        payload: dict[str, Any] = {
            "version": 1,
            "entries": records,
            "filters": filters_payload,
            "retention": {
                "limit": limit_snapshot,
                "ttl_s": ttl_snapshot,
            },
            "trimmed_by_ttl": trimmed_by_ttl,
            "history_size": history_size,
        }
        return payload

    def dump_guardrail_events(
        self,
        destination: str | Path,
        *,
        approved: bool | None | Iterable[bool | None] | object = _NO_FILTER,
        normalized: bool | None | Iterable[bool | None] | object = _NO_FILTER,
        include_errors: bool = True,
        service: str | None | Iterable[str | None] | object = _NO_FILTER,
        decision_state: str | Iterable[str | None] | object = _NO_FILTER,
        decision_reason: str | Iterable[str | None] | object = _NO_FILTER,
        decision_mode: str | Iterable[str | None] | object = _NO_FILTER,
        decision_id: str | Iterable[str | None] | object = _NO_FILTER,
        since: Any = None,
        until: Any = None,
        limit: int | None = None,
        reverse: bool = False,
        include_decision: bool = True,
        include_service: bool = True,
        include_response: bool = True,
        include_error: bool = True,
        include_guardrail_dimensions: bool = True,
        coerce_timestamps: bool = False,
        tz: tzinfo | None = timezone.utc,
        ensure_ascii: bool = False,
    ) -> None:
        payload = self.export_guardrail_events(
            approved=approved,
            normalized=normalized,
            include_errors=include_errors,
            service=service,
            decision_state=decision_state,
            decision_reason=decision_reason,
            decision_mode=decision_mode,
            decision_id=decision_id,
            reason=reason,
            trigger=trigger,
            trigger_label=trigger_label,
            trigger_comparator=trigger_comparator,
            trigger_unit=trigger_unit,
            trigger_threshold=trigger_threshold,
            trigger_threshold_min=trigger_threshold_min,
            trigger_threshold_max=trigger_threshold_max,
            trigger_value=trigger_value,
            trigger_value_min=trigger_value_min,
            trigger_value_max=trigger_value_max,
            since=since,
            until=until,
            limit=limit,
            reverse=reverse,
            include_decision=include_decision,
            include_service=include_service,
            include_response=include_response,
            include_error=include_error,
            include_guardrail_dimensions=include_guardrail_dimensions,
            coerce_timestamps=coerce_timestamps,
            tz=tz,
        )

        path = Path(destination)
        path.parent.mkdir(parents=True, exist_ok=True)
        path.write_text(
            json.dumps(payload, indent=2, ensure_ascii=ensure_ascii),
            encoding="utf-8",
        )

    def load_guardrail_events(
        self,
        payload: Mapping[str, Any],
        *,
        merge: bool = False,
        notify_listeners: bool = False,
    ) -> int:
        if not isinstance(payload, Mapping):
            raise TypeError("payload musi być słownikiem zgodnym z export_guardrail_events()")

        entries_payload = payload.get("entries", [])
        if entries_payload is None:
            entries_payload = []
        if not isinstance(entries_payload, Iterable):
            raise TypeError("entries muszą być iterowalne i zawierać słowniki")

        normalized_entries: list[dict[str, Any]] = []
        for entry in entries_payload:
            if not isinstance(entry, Mapping):
                raise TypeError("każdy entry musi być słownikiem")
            normalized_entry = dict(entry)
            normalized_entry["timestamp"] = self._normalize_time_bound(
                normalized_entry.get("timestamp")
            )
            normalized_entry["decision_id"] = self._normalize_decision_id(
                normalized_entry.get("decision_id")
            )
            normalized_entries.append(normalized_entry)

        normalized_payload = dict(payload)
        normalized_payload["entries"] = normalized_entries
        return self.load_risk_evaluations(
            normalized_payload,
            merge=merge,
            notify_listeners=notify_listeners,
        )

    def import_guardrail_events(
        self,
        source: str | Path,
        *,
        merge: bool = False,
        notify_listeners: bool = False,
    ) -> int:
        if json is None:  # pragma: no cover - środowiska bez json
            raise RuntimeError("moduł json jest wymagany do importu historii guardrail")

        path = Path(source)
        payload = json.loads(path.read_text(encoding="utf-8"))
        if not isinstance(payload, Mapping):
            raise TypeError("plik musi zawierać obiekt JSON zgodny z export_guardrail_events()")
        return self.load_guardrail_events(
            payload,
            merge=merge,
            notify_listeners=notify_listeners,
        )

    def get_guardrail_event_trace(
        self,
        decision_id: Any,
        *,
        approved: bool | None | Iterable[bool | None] | object = _NO_FILTER,
        normalized: bool | None | Iterable[bool | None] | object = _NO_FILTER,
        include_errors: bool = True,
        service: str | None | Iterable[str | None] | object = _NO_FILTER,
        decision_state: str | Iterable[str | None] | object = _NO_FILTER,
        decision_reason: str | Iterable[str | None] | object = _NO_FILTER,
        decision_mode: str | Iterable[str | None] | object = _NO_FILTER,
        decision_id_filter: str | Iterable[str | None] | object = _NO_FILTER,
        since: Any = None,
        until: Any = None,
        include_decision: bool = True,
        include_service: bool = True,
        include_response: bool = True,
        include_error: bool = True,
        include_guardrail_dimensions: bool = True,
        coerce_timestamps: bool = True,
        tz: tzinfo | None = timezone.utc,
    ) -> Sequence[Mapping[str, Any]]:
        normalized_id = self._normalize_decision_id(decision_id)
        if normalized_id is None:
            return ()

        (
            approved_filter,
            normalized_filter,
            service_filter,
            decision_state_filter,
            decision_reason_filter,
            decision_mode_filter,
            decision_id_filter,
            reason_filter,
            trigger_filter,
            trigger_label_filter,
            trigger_comparator_filter,
            trigger_unit_filter,
            trigger_threshold_filter,
            trigger_threshold_min_value,
            trigger_threshold_max_value,
            trigger_value_filter,
            trigger_value_min_value,
            trigger_value_max_value,
            since_ts,
            until_ts,
        ) = self._resolve_guardrail_event_filters(
            approved=approved,
            normalized=normalized,
            service=service,
            decision_state=decision_state,
            decision_reason=decision_reason,
            decision_mode=decision_mode,
            decision_id=decision_id_filter,
            since=since,
            until=until,
        )

        (
            guardrail_records,
            trimmed_by_ttl,
            ttl_snapshot,
            history_size,
            _filtered_records,
        ) = self._collect_guardrail_events(
            include_errors=include_errors,
            approved_filter=approved_filter,
            normalized_filter=normalized_filter,
            service_filter=service_filter,
            decision_state_filter=decision_state_filter,
            decision_reason_filter=decision_reason_filter,
            decision_mode_filter=decision_mode_filter,
            decision_id_filter=decision_id_filter,
            since_ts=since_ts,
            until_ts=until_ts,
            reason_filter=reason_filter,
            trigger_filter=trigger_filter,
            trigger_label_filter=trigger_label_filter,
            trigger_comparator_filter=trigger_comparator_filter,
            trigger_unit_filter=trigger_unit_filter,
            trigger_threshold_filter=trigger_threshold_filter,
            trigger_threshold_min=trigger_threshold_min_value,
            trigger_threshold_max=trigger_threshold_max_value,
            trigger_value_filter=trigger_value_filter,
            trigger_value_min=trigger_value_min_value,
            trigger_value_max=trigger_value_max_value,
        )

        self._log_risk_history_trimmed(
            context="guardrail-trace",
            trimmed=trimmed_by_ttl,
            ttl=ttl_snapshot,
            history=history_size,
        )

        if not guardrail_records:
            return ()

        first_timestamp = self._normalize_time_bound(guardrail_records[0][0].get("timestamp"))
        if first_timestamp is None:
            first_timestamp = 0.0
        previous_timestamp = first_timestamp

        timeline: list[Mapping[str, Any]] = []
        for index, (entry, reasons, triggers) in enumerate(guardrail_records):
            record = self._build_guardrail_event_record(
                entry,
                reasons,
                triggers,
                include_decision=include_decision,
                include_service=include_service,
                include_response=include_response,
                include_error=include_error,
                include_guardrail_dimensions=include_guardrail_dimensions,
                coerce_timestamps=coerce_timestamps,
                tz=tz,
            )
            if record.get("decision_id") is None:
                record["decision_id"] = normalized_id

            timestamp_value = self._normalize_time_bound(entry.get("timestamp"))
            if timestamp_value is None:
                timestamp_value = previous_timestamp if index else first_timestamp

            record["timestamp"] = self._normalize_timestamp_for_export(
                entry.get("timestamp"),
                coerce=coerce_timestamps,
                tz=tz,
            )
            record["step_index"] = index
            record["elapsed_since_first_s"] = float(max(0.0, timestamp_value - first_timestamp))
            record["elapsed_since_previous_s"] = float(
                max(0.0, timestamp_value - previous_timestamp if index else 0.0)
            )

            timeline.append(record)
            previous_timestamp = timestamp_value

        return tuple(timeline)

    def get_grouped_guardrail_events(
        self,
        *,
        approved: bool | None | Iterable[bool | None] | object = _NO_FILTER,
        normalized: bool | None | Iterable[bool | None] | object = _NO_FILTER,
        include_errors: bool = True,
        service: str | None | Iterable[str | None] | object = _NO_FILTER,
        decision_state: str | Iterable[str | None] | object = _NO_FILTER,
        decision_reason: str | Iterable[str | None] | object = _NO_FILTER,
        decision_mode: str | Iterable[str | None] | object = _NO_FILTER,
        decision_id: str | Iterable[str | None] | object = _NO_FILTER,
        reason: str | Iterable[str] | object = _NO_FILTER,
        trigger: str | Iterable[str] | object = _NO_FILTER,
        trigger_label: str | Iterable[str | None] | object = _NO_FILTER,
        trigger_comparator: str | Iterable[str | None] | object = _NO_FILTER,
        trigger_unit: str | Iterable[str | None] | object = _NO_FILTER,
        trigger_threshold: float | None | Iterable[float | None] | object = _NO_FILTER,
        trigger_threshold_min: Any = None,
        trigger_threshold_max: Any = None,
        trigger_value: float | None | Iterable[float | None] | object = _NO_FILTER,
        trigger_value_min: Any = None,
        trigger_value_max: Any = None,
        since: Any = None,
        until: Any = None,
        include_unidentified: bool = False,
        include_decision: bool = True,
        include_service: bool = True,
        include_response: bool = True,
        include_error: bool = True,
        include_guardrail_dimensions: bool = True,
        coerce_timestamps: bool = True,
        tz: tzinfo | None = timezone.utc,
    ) -> Mapping[str | None, Sequence[Mapping[str, Any]]]:
        (
            approved_filter,
            normalized_filter,
            service_filter,
            decision_state_filter,
            decision_reason_filter,
            decision_mode_filter,
            decision_id_filter,
            reason_filter,
            trigger_filter,
            trigger_label_filter,
            trigger_comparator_filter,
            trigger_unit_filter,
            trigger_threshold_filter,
            trigger_threshold_min_value,
            trigger_threshold_max_value,
            trigger_value_filter,
            trigger_value_min_value,
            trigger_value_max_value,
            since_ts,
            until_ts,
        ) = self._resolve_guardrail_event_filters(
            approved=approved,
            normalized=normalized,
            service=service,
            decision_state=decision_state,
            decision_reason=decision_reason,
            decision_mode=decision_mode,
            decision_id=decision_id,
            reason=reason,
            trigger=trigger,
            trigger_label=trigger_label,
            trigger_comparator=trigger_comparator,
            trigger_unit=trigger_unit,
            trigger_threshold=trigger_threshold,
            trigger_threshold_min=trigger_threshold_min,
            trigger_threshold_max=trigger_threshold_max,
            trigger_value=trigger_value,
            trigger_value_min=trigger_value_min,
            trigger_value_max=trigger_value_max,
            since=since,
            until=until,
        )

        (
            guardrail_records,
            trimmed_by_ttl,
            ttl_snapshot,
            history_size,
            _filtered_records,
        ) = self._collect_guardrail_events(
            include_errors=include_errors,
            approved_filter=approved_filter,
            normalized_filter=normalized_filter,
            service_filter=service_filter,
            decision_state_filter=decision_state_filter,
            decision_reason_filter=decision_reason_filter,
            decision_mode_filter=decision_mode_filter,
            decision_id_filter=decision_id_filter,
            since_ts=since_ts,
            until_ts=until_ts,
            reason_filter=reason_filter,
            trigger_filter=trigger_filter,
            trigger_label_filter=trigger_label_filter,
            trigger_comparator_filter=trigger_comparator_filter,
            trigger_unit_filter=trigger_unit_filter,
            trigger_threshold_filter=trigger_threshold_filter,
            trigger_threshold_min=trigger_threshold_min_value,
            trigger_threshold_max=trigger_threshold_max_value,
            trigger_value_filter=trigger_value_filter,
            trigger_value_min=trigger_value_min_value,
            trigger_value_max=trigger_value_max_value,
        )

        self._log_risk_history_trimmed(
            context="guardrail-group",
            trimmed=trimmed_by_ttl,
            ttl=ttl_snapshot,
            history=history_size,
        )

        grouped: OrderedDict[str | None, list[dict[str, Any]]] = OrderedDict()
        for entry, reasons, triggers in guardrail_records:
            normalized_decision_id = self._normalize_decision_id(entry.get("decision_id"))
            if normalized_decision_id is None and not include_unidentified:
                continue

            key = normalized_decision_id
            if key not in grouped:
                grouped[key] = []

            record = self._build_guardrail_event_record(
                entry,
                reasons,
                triggers,
                include_decision=include_decision,
                include_service=include_service,
                include_response=include_response,
                include_error=include_error,
                include_guardrail_dimensions=include_guardrail_dimensions,
                coerce_timestamps=coerce_timestamps,
                tz=tz,
            )
            record["timestamp"] = self._normalize_timestamp_for_export(
                entry.get("timestamp"),
                coerce=coerce_timestamps,
                tz=tz,
            )
            record["decision_id"] = normalized_decision_id
            grouped[key].append(record)

        return {key: tuple(values) for key, values in grouped.items()}

    def _build_guardrail_timeline(
        self,
        *,
        context: str,
        bucket_value: float,
        include_errors: bool,
        include_services: bool,
        include_guardrail_dimensions: bool,
        include_decision_dimensions: bool,
        fill_gaps: bool,
        coerce_timestamps: bool,
        tz: tzinfo | None,
        approved_filter: Any,
        normalized_filter: Any,
        service_filter: Any,
        decision_state_filter: Any,
        decision_reason_filter: Any,
        decision_mode_filter: Any,
        decision_id_filter: Any,
        reason_filter: Any,
        trigger_filter: Any,
        trigger_label_filter: Any,
        trigger_comparator_filter: Any,
        trigger_unit_filter: Any,
        trigger_threshold_filter: Any,
        trigger_threshold_min: float | None,
        trigger_threshold_max: float | None,
        trigger_value_filter: Any,
        trigger_value_min: float | None,
        trigger_value_max: float | None,
        since_ts: float | None,
        until_ts: float | None,
    ) -> dict[str, Any]:
        (
            guardrail_records,
            trimmed_by_ttl,
            ttl_snapshot,
            history_size,
            filtered_records,
        ) = self._collect_guardrail_events(
            include_errors=include_errors,
            approved_filter=approved_filter,
            normalized_filter=normalized_filter,
            service_filter=service_filter,
            decision_state_filter=decision_state_filter,
            decision_reason_filter=decision_reason_filter,
            decision_mode_filter=decision_mode_filter,
            since_ts=since_ts,
            until_ts=until_ts,
            reason_filter=reason_filter,
            trigger_filter=trigger_filter,
            trigger_label_filter=trigger_label_filter,
            trigger_comparator_filter=trigger_comparator_filter,
            trigger_unit_filter=trigger_unit_filter,
            trigger_threshold_filter=trigger_threshold_filter,
            trigger_threshold_min=trigger_threshold_min,
            trigger_threshold_max=trigger_threshold_max,
            trigger_value_filter=trigger_value_filter,
            trigger_value_min=trigger_value_min,
            trigger_value_max=trigger_value_max,
        )
        self._log_risk_history_trimmed(
            context=context,
            trimmed=trimmed_by_ttl,
            ttl=ttl_snapshot,
            history=history_size,
        )

        summary: dict[str, Any] = {
            "bucket_s": bucket_value,
            "total": len(guardrail_records),
            "evaluations": len(filtered_records),
            "buckets": [],
            "first_timestamp": None,
            "last_timestamp": None,
        }
        summary["approval_states"] = {}
        summary["normalization_states"] = {}
        summary["filters"] = self._snapshot_guardrail_timeline_filters(
            approved_filter=approved_filter,
            normalized_filter=normalized_filter,
            include_errors=include_errors,
            service_filter=service_filter,
            decision_state_filter=decision_state_filter,
            decision_reason_filter=decision_reason_filter,
            decision_mode_filter=decision_mode_filter,
            decision_id_filter=decision_id_filter,
            reason_filter=reason_filter,
            trigger_filter=trigger_filter,
            trigger_label_filter=trigger_label_filter,
            trigger_comparator_filter=trigger_comparator_filter,
            trigger_unit_filter=trigger_unit_filter,
            trigger_threshold_filter=trigger_threshold_filter,
            trigger_threshold_min=trigger_threshold_min,
            trigger_threshold_max=trigger_threshold_max,
            trigger_value_filter=trigger_value_filter,
            trigger_value_min=trigger_value_min,
            trigger_value_max=trigger_value_max,
            since_ts=since_ts,
            until_ts=until_ts,
            include_services=include_services,
            include_guardrail_dimensions=include_guardrail_dimensions,
            include_decision_dimensions=include_decision_dimensions,
            fill_gaps=fill_gaps,
            coerce_timestamps=coerce_timestamps,
            tz_value=tz,
        )
        total_approval_states: Counter[str] = Counter()
        total_normalization_states: Counter[str] = Counter()
        total_services: dict[str, dict[str, int]] | None = None
        if include_services:
            summary["services"] = {}
            total_services = {}
        total_guardrail_reasons: Counter[str] | None = None
        total_guardrail_triggers: Counter[str] | None = None
        total_guardrail_trigger_labels: Counter[str] | None = None
        total_guardrail_trigger_comparators: Counter[str] | None = None
        total_guardrail_trigger_units: Counter[str] | None = None
        if include_guardrail_dimensions:
            summary["guardrail_trigger_thresholds"] = {}
            summary["guardrail_trigger_values"] = {}
            total_guardrail_reasons = Counter()
            total_guardrail_triggers = Counter()
            total_guardrail_trigger_labels = Counter()
            total_guardrail_trigger_comparators = Counter()
            total_guardrail_trigger_units = Counter()
        total_decision_states: Counter[str] | None = None
        total_decision_reasons: Counter[str] | None = None
        total_decision_modes: Counter[str] | None = None
        if include_decision_dimensions:
            total_decision_states = Counter()
            total_decision_reasons = Counter()
            total_decision_modes = Counter()

        if not filtered_records and not guardrail_records:
            return summary

        total_threshold_stats = (
            self._init_guardrail_numeric_stats()
            if include_guardrail_dimensions
            else None
        )
        total_value_stats = (
            self._init_guardrail_numeric_stats()
            if include_guardrail_dimensions
            else None
        )

        def build_bucket() -> dict[str, Any]:
            bucket: dict[str, Any] = {
                "guardrail_events": 0,
                "evaluations": 0,
            }
            bucket["approval_states"] = Counter()
            bucket["normalization_states"] = Counter()
            if include_services:
                bucket["services"] = {}
            if include_guardrail_dimensions:
                bucket["guardrail_reasons"] = Counter()
                bucket["guardrail_triggers"] = Counter()
                bucket["guardrail_trigger_labels"] = Counter()
                bucket["guardrail_trigger_comparators"] = Counter()
                bucket["guardrail_trigger_units"] = Counter()
                bucket["guardrail_trigger_thresholds"] = (
                    self._init_guardrail_numeric_stats()
                )
                bucket["guardrail_trigger_values"] = (
                    self._init_guardrail_numeric_stats()
                )
            if include_decision_dimensions:
                bucket["decision_states"] = Counter()
                bucket["decision_reasons"] = Counter()
                bucket["decision_modes"] = Counter()
            return bucket

        bucket_map: dict[int, dict[str, Any]] = {}
        missing_bucket: dict[str, Any] | None = None
        first_ts: float | None = None
        last_ts: float | None = None

        def resolve_bucket(timestamp_value: float | None) -> dict[str, Any]:
            nonlocal first_ts, last_ts, missing_bucket
            if timestamp_value is not None:
                if not math.isfinite(timestamp_value) or math.isnan(timestamp_value):
                    timestamp_value = None

            if timestamp_value is None:
                if missing_bucket is None:
                    missing_bucket = build_bucket()
                return missing_bucket

            if first_ts is None or timestamp_value < first_ts:
                first_ts = timestamp_value
            if last_ts is None or timestamp_value > last_ts:
                last_ts = timestamp_value

            bucket_index = int(math.floor(timestamp_value / bucket_value))
            bucket_payload = bucket_map.get(bucket_index)
            if bucket_payload is None:
                bucket_payload = build_bucket()
                bucket_map[bucket_index] = bucket_payload
            return bucket_payload

        for entry in filtered_records:
            timestamp_value = self._normalize_time_bound(entry.get("timestamp"))
            bucket_payload = resolve_bucket(timestamp_value)
            bucket_payload["evaluations"] += 1
            approval_state = self._normalize_approval_flag(entry.get("approved"))
            bucket_payload.setdefault("approval_states", Counter())[approval_state] += 1
            total_approval_states[approval_state] += 1
            normalization_state = self._normalize_normalization_flag(
                entry.get("normalized")
            )
            bucket_payload.setdefault("normalization_states", Counter())[normalization_state] += 1
            total_normalization_states[normalization_state] += 1

            if include_services:
                service_key = str(entry.get("service") or _UNKNOWN_SERVICE)
                services_bucket = bucket_payload.setdefault("services", {})
                service_payload = services_bucket.get(service_key)
                if service_payload is None:
                    service_payload = {"evaluations": 0, "guardrail_events": 0}
                    services_bucket[service_key] = service_payload
                service_payload["evaluations"] += 1
                if total_services is not None:
                    service_totals = total_services.setdefault(
                        service_key,
                        {"evaluations": 0, "guardrail_events": 0},
                    )
                    service_totals["evaluations"] += 1

        for entry, reasons, triggers in guardrail_records:
            timestamp_value = self._normalize_time_bound(entry.get("timestamp"))
            bucket_payload = resolve_bucket(timestamp_value)
            bucket_payload["guardrail_events"] += 1

            if include_services:
                service_key = str(entry.get("service") or _UNKNOWN_SERVICE)
                services_bucket = bucket_payload.setdefault("services", {})
                service_payload = services_bucket.get(service_key)
                if service_payload is None:
                    service_payload = {"evaluations": 0, "guardrail_events": 0}
                    services_bucket[service_key] = service_payload
                service_payload["guardrail_events"] += 1
                if total_services is not None:
                    service_totals = total_services.setdefault(
                        service_key,
                        {"evaluations": 0, "guardrail_events": 0},
                    )
                    service_totals["guardrail_events"] += 1

            if include_guardrail_dimensions:
                reasons_counter = bucket_payload.setdefault(
                    "guardrail_reasons", Counter()
                )
                for reason_value in reasons:
                    normalized_reason = str(reason_value)
                    reasons_counter[normalized_reason] += 1
                    if total_guardrail_reasons is not None:
                        total_guardrail_reasons[normalized_reason] += 1

                triggers_counter = bucket_payload.setdefault(
                    "guardrail_triggers", Counter()
                )
                for trigger_entry in triggers:
                    trigger_name_raw = trigger_entry.get("name")
                    trigger_name = (
                        str(trigger_name_raw)
                        if trigger_name_raw is not None
                        else "<unknown>"
                    )
                    triggers_counter[trigger_name] += 1
                    if total_guardrail_triggers is not None:
                        total_guardrail_triggers[trigger_name] += 1

                labels_counter = bucket_payload.setdefault(
                    "guardrail_trigger_labels", Counter()
                )
                comparators_counter = bucket_payload.setdefault(
                    "guardrail_trigger_comparators", Counter()
                )
                units_counter = bucket_payload.setdefault(
                    "guardrail_trigger_units", Counter()
                )
                threshold_stats = bucket_payload.get(
                    "guardrail_trigger_thresholds"
                )
                value_stats = bucket_payload.get("guardrail_trigger_values")
                for trigger_entry in triggers:
                    label_raw = trigger_entry.get("label")
                    label_value = (
                        _MISSING_GUARDRAIL_LABEL
                        if label_raw is None
                        else str(label_raw)
                    )
                    labels_counter[label_value] += 1
                    if total_guardrail_trigger_labels is not None:
                        total_guardrail_trigger_labels[label_value] += 1

                    comparator_raw = trigger_entry.get("comparator")
                    comparator_value = (
                        _MISSING_GUARDRAIL_COMPARATOR
                        if comparator_raw is None
                        else str(comparator_raw)
                    )
                    comparators_counter[comparator_value] += 1
                    if total_guardrail_trigger_comparators is not None:
                        total_guardrail_trigger_comparators[
                            comparator_value
                        ] += 1

                    unit_raw = trigger_entry.get("unit")
                    unit_value = (
                        _MISSING_GUARDRAIL_UNIT
                        if unit_raw is None
                        else str(unit_raw)
                    )
                    units_counter[unit_value] += 1
                    if total_guardrail_trigger_units is not None:
                        total_guardrail_trigger_units[unit_value] += 1

                    if threshold_stats is not None:
                        self._ingest_guardrail_numeric_value(
                            threshold_stats,
                            trigger_entry.get("threshold"),
                        )
                    if value_stats is not None:
                        self._ingest_guardrail_numeric_value(
                            value_stats,
                            trigger_entry.get("value"),
                        )
                    if total_threshold_stats is not None:
                        self._ingest_guardrail_numeric_value(
                            total_threshold_stats,
                            trigger_entry.get("threshold"),
                        )
                    if total_value_stats is not None:
                        self._ingest_guardrail_numeric_value(
                            total_value_stats,
                            trigger_entry.get("value"),
                        )

            if include_decision_dimensions:
                decision_payload = entry.get("decision")
                decision_map = (
                    decision_payload
                    if isinstance(decision_payload, Mapping)
                    else {}
                )
                state_value = self._normalize_decision_dimension_value(
                    decision_map.get("state"),
                    missing_token=_MISSING_DECISION_STATE,
                )
                reason_value = self._normalize_decision_dimension_value(
                    decision_map.get("reason"),
                    missing_token=_MISSING_DECISION_REASON,
                )
                mode_value = self._normalize_decision_dimension_value(
                    decision_map.get("mode"),
                    missing_token=_MISSING_DECISION_MODE,
                )

                states_counter = bucket_payload.setdefault(
                    "decision_states", Counter()
                )
                reasons_counter = bucket_payload.setdefault(
                    "decision_reasons", Counter()
                )
                modes_counter = bucket_payload.setdefault(
                    "decision_modes", Counter()
                )

                states_counter[state_value] += 1
                if total_decision_states is not None:
                    total_decision_states[state_value] += 1
                reasons_counter[reason_value] += 1
                if total_decision_reasons is not None:
                    total_decision_reasons[reason_value] += 1
                modes_counter[mode_value] += 1
                if total_decision_modes is not None:
                    total_decision_modes[mode_value] += 1

        if fill_gaps and bucket_map:
            bucket_indices = sorted(bucket_map.keys())
            for bucket_index in range(bucket_indices[0], bucket_indices[-1] + 1):
                bucket_map.setdefault(bucket_index, build_bucket())

        buckets_output: list[dict[str, Any]] = []
        for bucket_index in sorted(bucket_map.keys()):
            bucket_payload = bucket_map[bucket_index]
            start_ts = bucket_index * bucket_value
            end_ts = start_ts + bucket_value

            bucket_summary: dict[str, Any] = {
                "index": bucket_index,
                "start": self._normalize_timestamp_for_export(
                    start_ts,
                    coerce=coerce_timestamps,
                    tz=tz,
                ),
                "end": self._normalize_timestamp_for_export(
                    end_ts,
                    coerce=coerce_timestamps,
                    tz=tz,
                ),
                "guardrail_events": bucket_payload.get("guardrail_events", 0),
                "evaluations": bucket_payload.get("evaluations", 0),
            }
            guardrail_events = bucket_summary["guardrail_events"]
            evaluations = bucket_summary["evaluations"]
            bucket_summary["guardrail_rate"] = (
                guardrail_events / evaluations if evaluations else 0.0
            )
            bucket_summary["approval_states"] = self._finalize_dimension_counter(
                bucket_payload.get("approval_states")
            )
            bucket_summary["normalization_states"] = self._finalize_dimension_counter(
                bucket_payload.get("normalization_states")
            )

            if include_services:
                services_payload = bucket_payload.get("services", {})
                bucket_summary["services"] = {
                    service_name: {
                        "evaluations": data.get("evaluations", 0),
                        "guardrail_events": data.get("guardrail_events", 0),
                    }
                    for service_name, data in sorted(services_payload.items())
                }

            if include_guardrail_dimensions:
                bucket_summary["guardrail_reasons"] = self._finalize_dimension_counter(
                    bucket_payload.get("guardrail_reasons")
                )
                bucket_summary["guardrail_triggers"] = self._finalize_dimension_counter(
                    bucket_payload.get("guardrail_triggers")
                )
                bucket_summary[
                    "guardrail_trigger_labels"
                ] = self._finalize_dimension_counter(
                    bucket_payload.get("guardrail_trigger_labels")
                )
                bucket_summary[
                    "guardrail_trigger_comparators"
                ] = self._finalize_dimension_counter(
                    bucket_payload.get("guardrail_trigger_comparators")
                )
                bucket_summary[
                    "guardrail_trigger_units"
                ] = self._finalize_dimension_counter(
                    bucket_payload.get("guardrail_trigger_units")
                )
                bucket_summary["guardrail_trigger_thresholds"] = (
                    self._finalize_guardrail_numeric_stats(
                        bucket_payload.get("guardrail_trigger_thresholds")
                    )
                )
                bucket_summary["guardrail_trigger_values"] = (
                    self._finalize_guardrail_numeric_stats(
                        bucket_payload.get("guardrail_trigger_values")
                    )
                )

            if include_decision_dimensions:
                bucket_summary["decision_states"] = self._finalize_dimension_counter(
                    bucket_payload.get("decision_states")
                )
                bucket_summary["decision_reasons"] = self._finalize_dimension_counter(
                    bucket_payload.get("decision_reasons")
                )
                bucket_summary["decision_modes"] = self._finalize_dimension_counter(
                    bucket_payload.get("decision_modes")
                )

            buckets_output.append(bucket_summary)

        summary["buckets"] = buckets_output
        summary["first_timestamp"] = first_ts
        summary["last_timestamp"] = last_ts
        total_guardrail_events = summary.get("total", 0) or 0
        total_evaluations = summary.get("evaluations", 0) or 0
        summary["guardrail_rate"] = (
            total_guardrail_events / total_evaluations
            if total_evaluations
            else 0.0
        )
        summary["approval_states"] = self._finalize_dimension_counter(
            total_approval_states
        )
        summary["normalization_states"] = self._finalize_dimension_counter(
            total_normalization_states
        )
        if total_services is not None:
            summary["services"] = {
                service_name: {
                    "evaluations": totals.get("evaluations", 0),
                    "guardrail_events": totals.get("guardrail_events", 0),
                }
                for service_name, totals in sorted(total_services.items())
            }
        if include_guardrail_dimensions:
            summary["guardrail_trigger_thresholds"] = (
                self._finalize_guardrail_numeric_stats(total_threshold_stats)
            )
            summary["guardrail_trigger_values"] = (
                self._finalize_guardrail_numeric_stats(total_value_stats)
            )
            summary["guardrail_reasons"] = self._finalize_dimension_counter(
                total_guardrail_reasons
            )
            summary["guardrail_triggers"] = self._finalize_dimension_counter(
                total_guardrail_triggers
            )
            summary["guardrail_trigger_labels"] = self._finalize_dimension_counter(
                total_guardrail_trigger_labels
            )
            summary["guardrail_trigger_comparators"] = (
                self._finalize_dimension_counter(total_guardrail_trigger_comparators)
            )
            summary["guardrail_trigger_units"] = self._finalize_dimension_counter(
                total_guardrail_trigger_units
            )

        if include_decision_dimensions:
            summary["decision_states"] = self._finalize_dimension_counter(
                total_decision_states
            )
            summary["decision_reasons"] = self._finalize_dimension_counter(
                total_decision_reasons
            )
            summary["decision_modes"] = self._finalize_dimension_counter(
                total_decision_modes
            )

        if missing_bucket is not None and (
            missing_bucket.get("guardrail_events", 0)
            or missing_bucket.get("evaluations", 0)
        ):
            missing_summary: dict[str, Any] = {
                "index": None,
                "start": None,
                "end": None,
                "guardrail_events": missing_bucket.get("guardrail_events", 0),
                "evaluations": missing_bucket.get("evaluations", 0),
            }
            missing_guardrail_events = missing_summary["guardrail_events"]
            missing_evaluations = missing_summary["evaluations"]
            missing_summary["guardrail_rate"] = (
                missing_guardrail_events / missing_evaluations
                if missing_evaluations
                else 0.0
            )
            missing_summary["approval_states"] = self._finalize_dimension_counter(
                missing_bucket.get("approval_states")
            )
            missing_summary["normalization_states"] = self._finalize_dimension_counter(
                missing_bucket.get("normalization_states")
            )
            if include_services:
                services_payload = missing_bucket.get("services", {})
                missing_summary["services"] = {
                    service_name: {
                        "evaluations": data.get("evaluations", 0),
                        "guardrail_events": data.get("guardrail_events", 0),
                    }
                    for service_name, data in sorted(services_payload.items())
                }
            if include_guardrail_dimensions:
                missing_summary["guardrail_reasons"] = self._finalize_dimension_counter(
                    missing_bucket.get("guardrail_reasons")
                )
                missing_summary["guardrail_triggers"] = self._finalize_dimension_counter(
                    missing_bucket.get("guardrail_triggers")
                )
                missing_summary[
                    "guardrail_trigger_labels"
                ] = self._finalize_dimension_counter(
                    missing_bucket.get("guardrail_trigger_labels")
                )
                missing_summary[
                    "guardrail_trigger_comparators"
                ] = self._finalize_dimension_counter(
                    missing_bucket.get("guardrail_trigger_comparators")
                )
                missing_summary[
                    "guardrail_trigger_units"
                ] = self._finalize_dimension_counter(
                    missing_bucket.get("guardrail_trigger_units")
                )
                missing_summary["guardrail_trigger_thresholds"] = (
                    self._finalize_guardrail_numeric_stats(
                        missing_bucket.get("guardrail_trigger_thresholds")
                    )
                )
                missing_summary["guardrail_trigger_values"] = (
                    self._finalize_guardrail_numeric_stats(
                        missing_bucket.get("guardrail_trigger_values")
                    )
                )
            if include_decision_dimensions:
                missing_summary["decision_states"] = self._finalize_dimension_counter(
                    missing_bucket.get("decision_states")
                )
                missing_summary["decision_reasons"] = self._finalize_dimension_counter(
                    missing_bucket.get("decision_reasons")
                )
                missing_summary["decision_modes"] = self._finalize_dimension_counter(
                    missing_bucket.get("decision_modes")
                )
            summary["missing_timestamp"] = missing_summary

        return summary

    def _prune_controller_cycle_history_locked(
        self,
        *,
        reference_time: float | None = None,
    ) -> tuple[int, int]:
        trimmed_by_limit = 0
        trimmed_by_ttl = 0
        history = self._controller_cycle_history

        limit = self._controller_cycle_history_limit
        if limit > 0 and len(history) > limit:
            trimmed_by_limit = len(history) - limit
            if trimmed_by_limit > 0:
                del history[:trimmed_by_limit]

        ttl = self._controller_cycle_history_ttl_s
        if ttl is not None and ttl > 0.0 and history:
            try:
                cutoff_reference = (
                    float(reference_time)
                    if reference_time is not None
                    else float(time.time())
                )
            except (TypeError, ValueError):  # pragma: no cover - defensive guard
                cutoff_reference = float(time.time())

            cutoff = cutoff_reference - ttl
            if cutoff > float("-inf"):
                retained: list[dict[str, Any]] = []
                for entry in history:
                    timestamp = entry.get("finished_at")
                    if timestamp is None:
                        timestamp = entry.get("started_at")
                    if timestamp is None or timestamp >= cutoff:
                        retained.append(entry)
                    else:
                        trimmed_by_ttl += 1
                if trimmed_by_ttl:
                    history[:] = retained

        return trimmed_by_limit, trimmed_by_ttl

    def get_last_controller_cycle(self) -> dict[str, Any] | None:
        """Zwraca zrzut ostatniego cyklu runnera realtime.

        Słownik zawiera surowe obiekty sygnałów i wyników zwrócone przez runnera
        oraz znacznik czasu rozpoczęcia cyklu (w sekundach unix epoch), jeśli był
        dostępny.  Zwracana jest kopia danych, dzięki czemu wywołujący nie może
        zmodyfikować wewnętrznego stanu AutoTradera.
        """

        duration = None
        orders = 0
        with self._lock:
            if (
                self._controller_cycle_signals is None
                and self._controller_cycle_results is None
                and self._controller_cycle_started_at is None
                and self._controller_cycle_finished_at is None
            ):
                return None

            signals = tuple(self._controller_cycle_signals or ())
            results = tuple(self._controller_cycle_results or ())
            started_at = self._controller_cycle_started_at
            finished_at = self._controller_cycle_finished_at
            sequence = self._controller_cycle_sequence
            duration = self._controller_cycle_last_duration
            orders = self._controller_cycle_last_orders

        if (
            not signals
            and not results
            and started_at is None
            and finished_at is None
        ):
            return None

        return {
            "signals": signals,
            "results": results,
            "started_at": started_at,
            "finished_at": finished_at,
            "sequence": sequence,
            "duration_s": duration,
            "orders": orders,
        }

    def get_controller_cycle_history(
        self,
        *,
        limit: int | None = None,
        reverse: bool = False,
    ) -> list[dict[str, Any]]:
        """Zwraca historię cykli bridge'a realtime.

        Parametr ``limit`` ogranicza liczbę rekordów (domyślnie wykorzystuje
        wewnętrzny limit AutoTradera), a ``reverse`` pozwala uzyskać dane w
        kolejności malejącej po sekwencji.
        """

        if limit is not None:
            try:
                normalized_limit = int(limit)
            except (TypeError, ValueError):  # pragma: no cover - defensive guard
                normalized_limit = None
            else:
                if normalized_limit < 0:
                    normalized_limit = 0
                if normalized_limit == 0:
                    return []
        else:
            normalized_limit = None

        with self._lock:
            history = list(self._controller_cycle_history)

        if not history:
            return []

        iterator: Iterable[dict[str, Any]]
        if reverse:
            iterator = reversed(history)
        else:
            iterator = iter(history)

        results: list[dict[str, Any]] = []
        for entry in iterator:
            copied = {
                "sequence": entry.get("sequence"),
                "signals": tuple(entry.get("signals", ())),
                "results": tuple(entry.get("results", ())),
                "started_at": entry.get("started_at"),
                "finished_at": entry.get("finished_at"),
                "duration_s": entry.get("duration_s"),
                "orders": entry.get("orders"),
            }
            results.append(copied)
            if normalized_limit is not None and len(results) >= normalized_limit:
                break
        return results

    def set_controller_cycle_history_limit(self, limit: int | None) -> int:
        """Aktualizuje limit przechowywania historii cykli kontrolera.

        Zwracana wartość to znormalizowany limit – ``-1`` oznacza brak
        ograniczenia (historia rośnie do rozmiaru pamięci).  Podanie
        ``None`` lub wartości nie-dodatniej dezaktywuje przycinanie historii.
        """

        normalized = self._normalise_cycle_history_limit(limit)
        trimmed_by_limit = 0
        trimmed_by_ttl = 0
        ttl_snapshot: float | None = None
        history_size = 0
        with self._lock:
            self._controller_cycle_history_limit = normalized
            trimmed_by_limit, trimmed_by_ttl = self._prune_controller_cycle_history_locked()
            ttl_snapshot = self._controller_cycle_history_ttl_s
            history_size = len(self._controller_cycle_history)
        self._log(
            "Zmieniono limit historii cykli kontrolera",
            level=logging.DEBUG,
            limit=None if normalized <= 0 else normalized,
            ttl=ttl_snapshot,
            trimmed_by_limit=trimmed_by_limit,
            trimmed_by_ttl=trimmed_by_ttl,
            history=history_size,
        )
        return normalized

    def get_controller_cycle_history_ttl(self) -> float | None:
        """Zwraca obowiązujący TTL (w sekundach) dla historii cykli kontrolera."""

        with self._lock:
            ttl = self._controller_cycle_history_ttl_s
        return ttl

    def set_controller_cycle_history_ttl(self, ttl: float | None) -> float | None:
        """Aktualizuje czas życia rekordów historii cykli kontrolera."""

        normalized = self._normalise_cycle_history_ttl(ttl)
        trimmed_by_limit = 0
        trimmed_by_ttl = 0
        limit_snapshot = 0
        history_size = 0
        with self._lock:
            self._controller_cycle_history_ttl_s = normalized
            trimmed_by_limit, trimmed_by_ttl = self._prune_controller_cycle_history_locked()
            limit_snapshot = self._controller_cycle_history_limit
            history_size = len(self._controller_cycle_history)
        self._log(
            "Zmieniono TTL historii cykli kontrolera",
            level=logging.DEBUG,
            ttl=normalized,
            limit=None if limit_snapshot <= 0 else limit_snapshot,
            trimmed_by_limit=trimmed_by_limit,
            trimmed_by_ttl=trimmed_by_ttl,
            history=history_size,
        )
        return normalized

    def clear_controller_cycle_history(self) -> None:
        """Usuwa wszystkie zapisane cykle kontrolera."""

        cleared = 0
        with self._lock:
            if self._controller_cycle_history:
                cleared = len(self._controller_cycle_history)
                self._controller_cycle_history.clear()
        if cleared:
            self._log(
                "Wyczyszczono historię cykli kontrolera",
                level=logging.DEBUG,
                cleared=cleared,
            )

    def summarize_controller_cycle_history(
        self,
        *,
        since: object = None,
        until: object = None,
        limit: int | None = None,
    ) -> dict[str, Any]:
        """Buduje zbiorczy raport z historii cykli kontrolera.

        Parametry ``since`` i ``until`` pozwalają ograniczyć analizę do
        zadanego przedziału czasowego (akceptują ``datetime``, ``Timestamp``
        Pandas oraz float/int jako sekundę epoki).  Opcjonalny ``limit``
        ogranicza liczbę najnowszych rekordów uwzględnionych w raporcie –
        ``0`` zwraca pusty raport.
        """

        normalized_limit: int | None
        if limit is None:
            normalized_limit = None
        else:
            try:
                normalized_limit = int(limit)
            except (TypeError, ValueError):  # pragma: no cover - defensive guard
                normalized_limit = None
            else:
                if normalized_limit <= 0:
                    normalized_limit = 0

        since_ts = self._normalize_time_bound(since)
        until_ts = self._normalize_time_bound(until)

        with self._lock:
            history_snapshot = list(self._controller_cycle_history)
            limit_cfg = self._controller_cycle_history_limit
            ttl_cfg = self._controller_cycle_history_ttl_s

        effective_history: list[dict[str, Any]] = []
        for entry in history_snapshot:
            timestamp = entry.get("finished_at")
            if timestamp is None:
                timestamp = entry.get("started_at")
            if since_ts is not None and (timestamp is None or timestamp < since_ts):
                continue
            if until_ts is not None and (timestamp is None or timestamp > until_ts):
                continue
            effective_history.append(entry)

        if normalized_limit == 0:
            effective_history = []
        elif normalized_limit is not None and len(effective_history) > normalized_limit:
            effective_history = effective_history[-normalized_limit:]

        total = len(effective_history)
        summary: dict[str, Any] = {
            "total": total,
            "filters": {
                "since": since_ts,
                "until": until_ts,
                "limit": normalized_limit,
            },
            "config": {
                "limit": None if limit_cfg <= 0 else limit_cfg,
                "ttl": ttl_cfg,
            },
        }

        if total == 0:
            summary.update(
                {
                    "orders": {
                        "total": 0,
                        "average": 0.0,
                        "min": 0,
                        "max": 0,
                    },
                    "signals": {
                        "total": 0,
                        "average": 0.0,
                        "min": 0,
                        "max": 0,
                        "by_side": {},
                    },
                    "results": {
                        "total": 0,
                        "average": 0.0,
                        "min": 0,
                        "max": 0,
                        "status_counts": {},
                    },
                    "duration": {
                        "total": 0.0,
                        "average": 0.0,
                        "min": None,
                        "max": None,
                    },
                    "first_sequence": None,
                    "last_sequence": None,
                    "first_timestamp": None,
                    "last_timestamp": None,
                }
            )
            return summary

        orders_per_cycle: list[int] = []
        signals_per_cycle: list[int] = []
        results_per_cycle: list[int] = []
        durations: list[float] = []
        signal_sides: Counter[str] = Counter()
        result_statuses: Counter[str] = Counter()
        first_sequence: int | None = None
        last_sequence: int | None = None
        first_timestamp: float | None = None
        last_timestamp: float | None = None

        for entry in effective_history:
            sequence = entry.get("sequence")
            if sequence is not None:
                try:
                    sequence_int = int(sequence)
                except (TypeError, ValueError):  # pragma: no cover - defensive guard
                    sequence_int = None
                else:
                    if first_sequence is None:
                        first_sequence = sequence_int
                    last_sequence = sequence_int

            timestamp = entry.get("finished_at")
            if timestamp is None:
                timestamp = entry.get("started_at")
            if timestamp is not None:
                try:
                    timestamp_float = float(timestamp)
                except (TypeError, ValueError):  # pragma: no cover - defensive guard
                    timestamp_float = None
                else:
                    if first_timestamp is None:
                        first_timestamp = timestamp_float
                    last_timestamp = timestamp_float

            orders_value = entry.get("orders")
            if isinstance(orders_value, (int, float)):
                orders_count = max(0, int(orders_value))
            else:
                orders_count = len(entry.get("results", ()) or ())
            orders_per_cycle.append(orders_count)

            signals_sequence = entry.get("signals") or ()
            results_sequence = entry.get("results") or ()

            signals_count = len(signals_sequence)
            results_count = len(results_sequence)
            signals_per_cycle.append(signals_count)
            results_per_cycle.append(results_count)

            duration_value = entry.get("duration_s")
            if duration_value is not None:
                try:
                    durations.append(max(0.0, float(duration_value)))
                except (TypeError, ValueError):  # pragma: no cover - defensive guard
                    pass

            for raw_signal in signals_sequence:
                side = None
                payload = getattr(raw_signal, "signal", raw_signal)
                if isinstance(payload, Mapping):
                    side = payload.get("side")
                if side is None:
                    side = getattr(payload, "side", None)
                if side is None and isinstance(raw_signal, Mapping):
                    side = raw_signal.get("side")
                if side is None:
                    side = getattr(raw_signal, "side", None)
                if side is None:
                    continue
                side_str = str(side).lower()
                signal_sides[side_str] += 1

            for raw_result in results_sequence:
                status = getattr(raw_result, "status", None)
                if status is None and isinstance(raw_result, Mapping):
                    status = raw_result.get("status")
                if status is None:
                    continue
                result_statuses[str(status).lower()] += 1

        def _aggregate_numbers(values: list[int]) -> dict[str, Any]:
            if not values:
                return {"total": 0, "average": 0.0, "min": 0, "max": 0}
            total_value = sum(values)
            return {
                "total": total_value,
                "average": total_value / len(values),
                "min": min(values),
                "max": max(values),
            }

        duration_metrics: dict[str, Any]
        if durations:
            total_duration = sum(durations)
            duration_metrics = {
                "total": total_duration,
                "average": total_duration / len(durations),
                "min": min(durations),
                "max": max(durations),
            }
        else:
            duration_metrics = {
                "total": 0.0,
                "average": 0.0,
                "min": None,
                "max": None,
            }

        summary.update(
            {
                "orders": _aggregate_numbers(orders_per_cycle),
                "signals": {
                    **_aggregate_numbers(signals_per_cycle),
                    "by_side": dict(signal_sides),
                },
                "results": {
                    **_aggregate_numbers(results_per_cycle),
                    "status_counts": dict(result_statuses),
                },
                "duration": duration_metrics,
                "first_sequence": first_sequence,
                "last_sequence": last_sequence,
                "first_timestamp": first_timestamp,
                "last_timestamp": last_timestamp,
            }
        )
        return summary




    def _filtered_controller_cycle_history(
        self,
        *,
        since_ts: float | None,
        until_ts: float | None,
        reverse: bool,
    ) -> list[tuple[dict[str, Any], float | None, float | None]]:
        with self._lock:
            history_snapshot = list(self._controller_cycle_history)

        if not history_snapshot:
            return []

        filtered: list[tuple[dict[str, Any], float | None, float | None]] = []
        for entry in history_snapshot:
            started_raw = entry.get("started_at")
            finished_raw = entry.get("finished_at")
            started_ts = self._normalize_time_bound(started_raw)
            finished_ts = self._normalize_time_bound(finished_raw)
            pivot_ts = finished_ts if finished_ts is not None else started_ts
            if since_ts is not None and (pivot_ts is None or pivot_ts < since_ts):
                continue
            if until_ts is not None and (pivot_ts is None or pivot_ts > until_ts):
                continue
            filtered.append((entry, started_ts, finished_ts))

        if reverse:
            filtered.reverse()

        return filtered

    def controller_cycle_history_to_records(
        self,
        *,
        since: object = None,
        until: object = None,
        limit: int | None = None,
        reverse: bool = False,
        include_sequences: bool = True,
        include_counts: bool = True,
        coerce_timestamps: bool = False,
        tz: tzinfo | None = timezone.utc,
    ) -> list[dict[str, Any]]:
        """Zwraca listę rekordów historii cykli kontrolera."""

        normalized_limit = self._normalize_history_export_limit(limit)
        if normalized_limit == 0:
            return []

        since_ts = self._normalize_time_bound(since)
        until_ts = self._normalize_time_bound(until)

        filtered = self._filtered_controller_cycle_history(
            since_ts=since_ts,
            until_ts=until_ts,
            reverse=reverse,
        )

        if not filtered:
            return []

        def _convert_timestamp(value_ts: float | None, raw: object) -> object:
            if not coerce_timestamps:
                return raw
            if value_ts is None:
                return None
            if tz is not None:
                return datetime.fromtimestamp(value_ts, tz=tz)
            return datetime.fromtimestamp(value_ts, tz=timezone.utc).replace(tzinfo=None)

        records: list[dict[str, Any]] = []
        for entry, started_ts, finished_ts in filtered:
            signals = tuple(entry.get("signals", ()) or ())
            results = tuple(entry.get("results", ()) or ())
            orders_value = entry.get("orders")
            if isinstance(orders_value, (int, float)):
                orders_count = max(0, int(orders_value))
            else:
                orders_count = len(results)

            started_raw = entry.get("started_at")
            finished_raw = entry.get("finished_at")

            record: dict[str, Any] = {
                "sequence": entry.get("sequence"),
                "duration_s": entry.get("duration_s"),
                "orders": orders_count,
                "started_at": _convert_timestamp(started_ts, started_raw),
                "finished_at": _convert_timestamp(finished_ts, finished_raw),
            }

            if include_counts:
                record["signals_count"] = len(signals)
                record["results_count"] = len(results)

            if include_sequences:
                record["signals"] = signals
                record["results"] = results

            records.append(record)
            if normalized_limit is not None and len(records) >= normalized_limit:
                break

        return records

    def controller_cycle_history_to_dataframe(
        self,
        *,
        since: object = None,
        until: object = None,
        limit: int | None = None,
        reverse: bool = False,
        include_sequences: bool = True,
        include_counts: bool = True,
        coerce_timestamps: bool = True,
    ) -> pd.DataFrame:
        """Buduje ``DataFrame`` z historią cykli kontrolera.

        Parametry ``since`` i ``until`` filtrują rekordy według czasu zakończenia
        (z zapasem czasu rozpoczęcia jeśli ``finished_at`` jest niedostępne).
        ``limit`` oraz ``reverse`` odwzorowują zachowanie ``get_controller_cycle_history``.
        ``include_sequences`` pozwala kontrolować obecność surowych sekwencji sygnałów
        i wyników, natomiast ``include_counts`` dodaje kolumny z ich licznością.
        Włączenie ``coerce_timestamps`` zamienia znaczniki czasu na ``Timestamp`` UTC,
        co ułatwia dalszą analizę w Pandas.
        """

        normalized_limit = self._normalize_history_export_limit(limit)
        if normalized_limit == 0:
            columns = [
                "sequence",
                "started_at",
                "finished_at",
                "duration_s",
                "orders",
            ]
            if include_counts:
                columns.extend(["signals_count", "results_count"])
            if include_sequences:
                columns.extend(["signals", "results"])
            return pd.DataFrame(columns=columns)

        since_ts = self._normalize_time_bound(since)
        until_ts = self._normalize_time_bound(until)

        filtered = self._filtered_controller_cycle_history(
            since_ts=since_ts,
            until_ts=until_ts,
            reverse=reverse,
        )

        if not filtered:
            columns = [
                "sequence",
                "started_at",
                "finished_at",
                "duration_s",
                "orders",
            ]
            if include_counts:
                columns.extend(["signals_count", "results_count"])
            if include_sequences:
                columns.extend(["signals", "results"])
            return pd.DataFrame(columns=columns)

        rows: list[dict[str, Any]] = []
        for entry, started_ts, finished_ts in filtered:
            signals = tuple(entry.get("signals", ()) or ())
            results = tuple(entry.get("results", ()) or ())
            orders_value = entry.get("orders")
            if isinstance(orders_value, (int, float)):
                orders_count = max(0, int(orders_value))
            else:
                orders_count = len(results)

            started_raw = entry.get("started_at")
            finished_raw = entry.get("finished_at")

            row: dict[str, Any] = {
                "sequence": entry.get("sequence"),
                "duration_s": entry.get("duration_s"),
                "orders": orders_count,
            }

            if coerce_timestamps:
                row["started_at"] = (
                    pd.to_datetime(started_ts, unit="s", utc=True)
                    if started_ts is not None
                    else pd.NaT
                )
                row["finished_at"] = (
                    pd.to_datetime(finished_ts, unit="s", utc=True)
                    if finished_ts is not None
                    else pd.NaT
                )
            else:
                row["started_at"] = started_raw
                row["finished_at"] = finished_raw

            if include_counts:
                row["signals_count"] = len(signals)
                row["results_count"] = len(results)

            if include_sequences:
                row["signals"] = signals
                row["results"] = results

            rows.append(row)
            if normalized_limit is not None and len(rows) >= normalized_limit:
                break

        df = pd.DataFrame.from_records(rows)

        expected_columns = [
            "sequence",
            "started_at",
            "finished_at",
            "duration_s",
            "orders",
        ]
        if include_counts:
            expected_columns.extend(["signals_count", "results_count"])
        if include_sequences:
            expected_columns.extend(["signals", "results"])

        for column in expected_columns:
            if column not in df.columns:
                df[column] = pd.NA

        return df[expected_columns]

    def summarize_guardrail_timeline(
        self,
        *,
        bucket_s: float,
        approved: bool | None | Iterable[bool | None] | object = _NO_FILTER,
        normalized: bool | None | Iterable[bool | None] | object = _NO_FILTER,
        include_errors: bool = True,
        service: str | None | Iterable[str | None] | object = _NO_FILTER,
        decision_state: str | Iterable[str | None] | object = _NO_FILTER,
        decision_reason: str | Iterable[str | None] | object = _NO_FILTER,
        decision_mode: str | Iterable[str | None] | object = _NO_FILTER,
        decision_id: str | Iterable[str | None] | object = _NO_FILTER,
        reason: str | Iterable[str] | object = _NO_FILTER,
        trigger: str | Iterable[str] | object = _NO_FILTER,
        trigger_label: str | Iterable[str | None] | object = _NO_FILTER,
        trigger_comparator: str | Iterable[str | None] | object = _NO_FILTER,
        trigger_unit: str | Iterable[str | None] | object = _NO_FILTER,
        trigger_threshold: float | None | Iterable[float | None] | object = _NO_FILTER,
        trigger_threshold_min: Any = None,
        trigger_threshold_max: Any = None,
        trigger_value: float | None | Iterable[float | None] | object = _NO_FILTER,
        trigger_value_min: Any = None,
        trigger_value_max: Any = None,
        since: Any = None,
        until: Any = None,
        include_services: bool = True,
        include_guardrail_dimensions: bool = True,
        include_decision_dimensions: bool = False,
        fill_gaps: bool = False,
        coerce_timestamps: bool = False,
        tz: tzinfo | None = timezone.utc,
    ) -> dict[str, Any]:
        try:
            bucket_value = float(bucket_s)
        except (TypeError, ValueError) as exc:  # pragma: no cover - walidacja wejścia
            raise ValueError("bucket_s must be a positive number") from exc
        if not math.isfinite(bucket_value) or bucket_value <= 0.0:
            raise ValueError("bucket_s must be a positive number")

        approved_filter = self._prepare_bool_filter(approved)
        normalized_filter = self._prepare_bool_filter(normalized)
        service_filter = self._prepare_service_filter(service)
        reason_filter = self._prepare_string_filter(reason)
        trigger_filter = self._prepare_string_filter(trigger)
        trigger_label_filter = self._prepare_guardrail_filter(
            trigger_label,
            missing_token=_MISSING_GUARDRAIL_LABEL,
        )
        trigger_comparator_filter = self._prepare_guardrail_filter(
            trigger_comparator,
            missing_token=_MISSING_GUARDRAIL_COMPARATOR,
        )
        trigger_unit_filter = self._prepare_guardrail_filter(
            trigger_unit,
            missing_token=_MISSING_GUARDRAIL_UNIT,
        )
        trigger_threshold_filter = self._prepare_guardrail_numeric_filter(
            trigger_threshold
        )
        trigger_value_filter = self._prepare_guardrail_numeric_filter(trigger_value)
        decision_state_filter = self._prepare_decision_filter(
            decision_state,
            missing_token=_MISSING_DECISION_STATE,
        )
        decision_reason_filter = self._prepare_decision_filter(
            decision_reason,
            missing_token=_MISSING_DECISION_REASON,
        )
        decision_mode_filter = self._prepare_decision_filter(
            decision_mode,
            missing_token=_MISSING_DECISION_MODE,
        )
        decision_id_filter = self._prepare_decision_filter(
            decision_id,
            missing_token=_MISSING_DECISION_ID,
        )

        trigger_threshold_min_value = (
            self._coerce_float(trigger_threshold_min)
            if trigger_threshold_min is not None
            else None
        )
        trigger_threshold_max_value = (
            self._coerce_float(trigger_threshold_max)
            if trigger_threshold_max is not None
            else None
        )
        trigger_value_min_value = (
            self._coerce_float(trigger_value_min)
            if trigger_value_min is not None
            else None
        )
        trigger_value_max_value = (
            self._coerce_float(trigger_value_max)
            if trigger_value_max is not None
            else None
        )

        since_ts = self._normalize_time_bound(since)
        until_ts = self._normalize_time_bound(until)
        trimmed_by_ttl = 0
        ttl_snapshot: float | None = None
        history_size = 0
        with self._lock:
            trimmed_by_ttl = self._prune_risk_evaluations_locked()
            records = list(self._risk_evaluations)
            ttl_snapshot = self._risk_evaluations_ttl_s
            history_size = len(self._risk_evaluations)
        self._log_risk_history_trimmed(
            context="guardrail-timeline",
            trimmed=trimmed_by_ttl,
            ttl=ttl_snapshot,
            history=history_size,
        )

        return self._build_guardrail_timeline(
            context="guardrail-timeline",
            bucket_value=bucket_value,
            include_errors=include_errors,
            include_services=include_services,
            include_guardrail_dimensions=include_guardrail_dimensions,
            include_decision_dimensions=include_decision_dimensions,
            fill_gaps=fill_gaps,
            coerce_timestamps=coerce_timestamps,
            tz=tz,
            approved_filter=approved_filter,
            normalized_filter=normalized_filter,
            service_filter=service_filter,
            decision_state_filter=decision_state_filter,
            decision_reason_filter=decision_reason_filter,
            decision_mode_filter=decision_mode_filter,
            decision_id_filter=decision_id_filter,
            reason_filter=reason_filter,
            trigger_filter=trigger_filter,
            trigger_label_filter=trigger_label_filter,
            trigger_comparator_filter=trigger_comparator_filter,
            trigger_unit_filter=trigger_unit_filter,
            trigger_threshold_filter=trigger_threshold_filter,
            trigger_threshold_min=trigger_threshold_min_value,
            trigger_threshold_max=trigger_threshold_max_value,
            trigger_value_filter=trigger_value_filter,
            trigger_value_min=trigger_value_min_value,
            trigger_value_max=trigger_value_max_value,
            since_ts=since_ts,
            until_ts=until_ts,
        )

    def guardrail_timeline_to_records(
        self,
        *,
        bucket_s: float,
        approved: bool | None | Iterable[bool | None] | object = _NO_FILTER,
        normalized: bool | None | Iterable[bool | None] | object = _NO_FILTER,
        include_errors: bool = True,
        service: str | None | Iterable[str | None] | object = _NO_FILTER,
        decision_state: str | Iterable[str | None] | object = _NO_FILTER,
        decision_reason: str | Iterable[str | None] | object = _NO_FILTER,
        decision_mode: str | Iterable[str | None] | object = _NO_FILTER,
        reason: str | Iterable[str] | object = _NO_FILTER,
        trigger: str | Iterable[str] | object = _NO_FILTER,
        trigger_label: str | Iterable[str | None] | object = _NO_FILTER,
        trigger_comparator: str | Iterable[str | None] | object = _NO_FILTER,
        trigger_unit: str | Iterable[str | None] | object = _NO_FILTER,
        trigger_threshold: float | None | Iterable[float | None] | object = _NO_FILTER,
        trigger_threshold_min: Any = None,
        trigger_threshold_max: Any = None,
        trigger_value: float | None | Iterable[float | None] | object = _NO_FILTER,
        trigger_value_min: Any = None,
        trigger_value_max: Any = None,
        since: Any = None,
        until: Any = None,
        include_services: bool = True,
        include_guardrail_dimensions: bool = True,
        include_decision_dimensions: bool = False,
        fill_gaps: bool = False,
        include_missing_bucket: bool = False,
        coerce_timestamps: bool = False,
        tz: tzinfo | None = timezone.utc,
        include_summary_metadata: bool = False,
    ) -> list[dict[str, Any]]:
        summary = self.summarize_guardrail_timeline(
            bucket_s=bucket_s,
            approved=approved,
            normalized=normalized,
            include_errors=include_errors,
            service=service,
            decision_state=decision_state,
            decision_reason=decision_reason,
            decision_mode=decision_mode,
            reason=reason,
            trigger=trigger,
            trigger_label=trigger_label,
            trigger_comparator=trigger_comparator,
            trigger_unit=trigger_unit,
            trigger_threshold=trigger_threshold,
            trigger_threshold_min=trigger_threshold_min,
            trigger_threshold_max=trigger_threshold_max,
            trigger_value=trigger_value,
            trigger_value_min=trigger_value_min,
            trigger_value_max=trigger_value_max,
            since=since,
            until=until,
            include_services=include_services,
            include_guardrail_dimensions=include_guardrail_dimensions,
            include_decision_dimensions=include_decision_dimensions,
            fill_gaps=fill_gaps,
            coerce_timestamps=coerce_timestamps,
            tz=tz,
        )

        records: list[dict[str, Any]] = []
        for bucket in summary.get("buckets", []):
            bucket_record = copy.deepcopy(bucket)
            bucket_record.setdefault("bucket_type", "bucket")
            if not include_services:
                bucket_record.pop("services", None)
            if not include_guardrail_dimensions:
                for key in (
                    "guardrail_reasons",
                    "guardrail_triggers",
                    "guardrail_trigger_labels",
                    "guardrail_trigger_comparators",
                    "guardrail_trigger_units",
                    "guardrail_trigger_thresholds",
                    "guardrail_trigger_values",
                ):
                    bucket_record.pop(key, None)
            if not include_decision_dimensions:
                for key in ("decision_states", "decision_reasons", "decision_modes"):
                    bucket_record.pop(key, None)
            records.append(bucket_record)

        if include_missing_bucket:
            missing_entry = summary.get("missing_timestamp")
            if isinstance(missing_entry, Mapping) and (
                missing_entry.get("guardrail_events")
                or missing_entry.get("evaluations")
            ):
                missing_record = copy.deepcopy(missing_entry)
                missing_record.setdefault("bucket_type", "missing")
                missing_record.setdefault("index", None)
                missing_record["start"] = None
                missing_record["end"] = None
                if not include_services:
                    missing_record.pop("services", None)
                if not include_guardrail_dimensions:
                    for key in (
                        "guardrail_reasons",
                        "guardrail_triggers",
                        "guardrail_trigger_labels",
                        "guardrail_trigger_comparators",
                        "guardrail_trigger_units",
                        "guardrail_trigger_thresholds",
                        "guardrail_trigger_values",
                    ):
                        missing_record.pop(key, None)
                if not include_decision_dimensions:
                    for key in ("decision_states", "decision_reasons", "decision_modes"):
                        missing_record.pop(key, None)
                records.append(missing_record)

        if include_summary_metadata:
            summary_record = {
                key: copy.deepcopy(value)
                for key, value in summary.items()
                if key != "buckets"
            }
            summary_record.setdefault("bucket_type", "summary")
            summary_record.setdefault("index", None)
            summary_record.setdefault("start", None)
            summary_record.setdefault("end", None)
            summary_record.setdefault("guardrail_events", summary.get("total", 0))
            if not include_services:
                summary_record.pop("services", None)
            if not include_guardrail_dimensions:
                for key in (
                    "guardrail_reasons",
                    "guardrail_triggers",
                    "guardrail_trigger_labels",
                    "guardrail_trigger_comparators",
                    "guardrail_trigger_units",
                    "guardrail_trigger_thresholds",
                    "guardrail_trigger_values",
                ):
                    summary_record.pop(key, None)
            if not include_decision_dimensions:
                for key in ("decision_states", "decision_reasons", "decision_modes"):
                    summary_record.pop(key, None)
            if coerce_timestamps:
                for timestamp_key in ("first_timestamp", "last_timestamp"):
                    if timestamp_key in summary_record:
                        summary_record[timestamp_key] = (
                            self._normalize_timestamp_for_export(
                                summary_record[timestamp_key],
                                coerce=True,
                                tz=tz,
                            )
                        )
            records.append(summary_record)

        metadata = _extract_guardrail_timeline_metadata(summary)
        return GuardrailTimelineRecords(records, metadata)

    def guardrail_timeline_to_dataframe(
        self,
        *,
        bucket_s: float,
        approved: bool | None | Iterable[bool | None] | object = _NO_FILTER,
        normalized: bool | None | Iterable[bool | None] | object = _NO_FILTER,
        include_errors: bool = True,
        service: str | None | Iterable[str | None] | object = _NO_FILTER,
        decision_state: str | Iterable[str | None] | object = _NO_FILTER,
        decision_reason: str | Iterable[str | None] | object = _NO_FILTER,
        decision_mode: str | Iterable[str | None] | object = _NO_FILTER,
        reason: str | Iterable[str] | object = _NO_FILTER,
        trigger: str | Iterable[str] | object = _NO_FILTER,
        trigger_label: str | Iterable[str | None] | object = _NO_FILTER,
        trigger_comparator: str | Iterable[str | None] | object = _NO_FILTER,
        trigger_unit: str | Iterable[str | None] | object = _NO_FILTER,
        trigger_threshold: float | None | Iterable[float | None] | object = _NO_FILTER,
        trigger_threshold_min: Any = None,
        trigger_threshold_max: Any = None,
        trigger_value: float | None | Iterable[float | None] | object = _NO_FILTER,
        trigger_value_min: Any = None,
        trigger_value_max: Any = None,
        since: Any = None,
        until: Any = None,
        include_services: bool = False,
        include_guardrail_dimensions: bool = False,
        include_decision_dimensions: bool = False,
        fill_gaps: bool = False,
        include_missing_bucket: bool = False,
        coerce_timestamps: bool = True,
        tz: tzinfo | None = timezone.utc,
        include_summary_metadata: bool = False,
    ) -> pd.DataFrame:
        records = self.guardrail_timeline_to_records(
            bucket_s=bucket_s,
            approved=approved,
            normalized=normalized,
            include_errors=include_errors,
            service=service,
            decision_state=decision_state,
            decision_reason=decision_reason,
            decision_mode=decision_mode,
            reason=reason,
            trigger=trigger,
            trigger_label=trigger_label,
            trigger_comparator=trigger_comparator,
            trigger_unit=trigger_unit,
            trigger_threshold=trigger_threshold,
            trigger_threshold_min=trigger_threshold_min,
            trigger_threshold_max=trigger_threshold_max,
            trigger_value=trigger_value,
            trigger_value_min=trigger_value_min,
            trigger_value_max=trigger_value_max,
            since=since,
            until=until,
            include_services=True,
            include_guardrail_dimensions=True,
            include_decision_dimensions=True,
            fill_gaps=fill_gaps,
            include_missing_bucket=include_missing_bucket,
            coerce_timestamps=coerce_timestamps,
            tz=tz,
            include_summary_metadata=include_summary_metadata,
        )

        summary_metadata = getattr(records, "summary", None)

        if not records:
            base_columns = [
                "index",
                "start",
                "end",
                "guardrail_events",
                "evaluations",
                "guardrail_rate",
                "bucket_type",
            ]
            optional_columns: list[tuple[bool, str]] = [
                (include_services, "services"),
                (include_guardrail_dimensions, "guardrail_reasons"),
                (include_guardrail_dimensions, "guardrail_triggers"),
                (include_guardrail_dimensions, "guardrail_trigger_labels"),
                (include_guardrail_dimensions, "guardrail_trigger_comparators"),
                (include_guardrail_dimensions, "guardrail_trigger_units"),
                (include_guardrail_dimensions, "guardrail_trigger_thresholds"),
                (include_guardrail_dimensions, "guardrail_trigger_values"),
                (include_decision_dimensions, "decision_states"),
                (include_decision_dimensions, "decision_reasons"),
                (include_decision_dimensions, "decision_modes"),
            ]
            for include_flag, column_name in optional_columns:
                if include_flag:
                    base_columns.append(column_name)
            df = pd.DataFrame(columns=base_columns)
        else:
            drop_columns: set[str] = set()
            if not include_services:
                drop_columns.add("services")
            if not include_guardrail_dimensions:
                drop_columns.update(
                    {
                        "guardrail_reasons",
                        "guardrail_triggers",
                        "guardrail_trigger_labels",
                        "guardrail_trigger_comparators",
                        "guardrail_trigger_units",
                        "guardrail_trigger_thresholds",
                        "guardrail_trigger_values",
                    }
                )
            if not include_decision_dimensions:
                drop_columns.update(
                    {"decision_states", "decision_reasons", "decision_modes"}
                )

            if drop_columns:
                sanitized_records = [
                    {
                        key: copy.deepcopy(value)
                        for key, value in record.items()
                        if key not in drop_columns
                    }
                    for record in records
                ]
            else:
                sanitized_records = [copy.deepcopy(record) for record in records]

            df = pd.DataFrame(sanitized_records)

        if summary_metadata is not None and (
            include_services
            and include_guardrail_dimensions
            and include_decision_dimensions
        ):
            df.attrs["guardrail_summary"] = copy.deepcopy(summary_metadata)
        else:
            df.attrs["guardrail_summary"] = self.summarize_guardrail_timeline(
                bucket_s=bucket_s,
                approved=approved,
                normalized=normalized,
                include_errors=include_errors,
                service=service,
                decision_state=decision_state,
                decision_reason=decision_reason,
                decision_mode=decision_mode,
                reason=reason,
                trigger=trigger,
                trigger_label=trigger_label,
                trigger_comparator=trigger_comparator,
                trigger_unit=trigger_unit,
                trigger_threshold=trigger_threshold,
                trigger_threshold_min=trigger_threshold_min,
                trigger_threshold_max=trigger_threshold_max,
                trigger_value=trigger_value,
                trigger_value_min=trigger_value_min,
                trigger_value_max=trigger_value_max,
                since=since,
                until=until,
                include_services=True,
                include_guardrail_dimensions=True,
                include_decision_dimensions=True,
                fill_gaps=fill_gaps,
                coerce_timestamps=coerce_timestamps,
                tz=tz,
            )

        return df

    def build_lifecycle_snapshot(
        self,
        *,
        bucket_s: float = 3600.0,
        tz: tzinfo | None = timezone.utc,
    ) -> dict[str, Any]:
        tzinfo = tz or timezone.utc
        now_dt = datetime.now(tzinfo)
        try:
            symbol = self.symbol_getter()
        except Exception:  # pragma: no cover - defensywne logowanie
            LOGGER.debug("Symbol getter failed during lifecycle snapshot", exc_info=True)
            symbol = "<unknown>"

        schedule_state = self.get_schedule_state()
        schedule_payload = _serialize_schedule_state(schedule_state)

        try:
            guardrail_summary = self.summarize_guardrail_timeline(
                bucket_s=bucket_s,
                include_errors=True,
                include_services=True,
                include_guardrail_dimensions=True,
                include_decision_dimensions=True,
                coerce_timestamps=True,
                tz=tzinfo,
            )
        except Exception:  # pragma: no cover - defensywne logowanie
            LOGGER.debug("Guardrail timeline summary failed", exc_info=True)
            guardrail_summary = self._fallback_guardrail_summary()

        try:
            decision_summary = self.summarize_risk_decision_timeline(
                bucket_s=bucket_s,
                include_errors=True,
                include_services=True,
                include_decision_dimensions=True,
                coerce_timestamps=True,
                tz=tzinfo,
            )
        except Exception:  # pragma: no cover - defensywne logowanie
            LOGGER.debug("Decision timeline summary failed", exc_info=True)
            decision_summary = self._fallback_decision_summary()

        with self._lock:
            last_guardrail_reasons = list(self._last_guardrail_reasons)
            last_guardrail_triggers = [trigger.to_dict() for trigger in self._last_guardrail_triggers]
            last_decision = (
                self._last_risk_decision.to_dict()
                if self._last_risk_decision is not None
                else None
            )
            last_regime = (
                self._last_regime.to_dict()
                if self._last_regime is not None
                else None
            )
            last_signal = self._last_signal
            ai_context = (
                copy.deepcopy(self._last_ai_context)
                if self._last_ai_context is not None
                else None
            )
            ai_degraded = bool(self._ai_degraded)
            cooldown_until = self._cooldown_until
            cooldown_reason = self._cooldown_reason
            controller_history = [copy.deepcopy(entry) for entry in self._controller_cycle_history]
            controller_summary = {
                "sequence": self._controller_cycle_sequence,
                "last_duration_s": self._controller_cycle_last_duration,
                "last_orders": self._controller_cycle_last_orders,
                "history": controller_history,
            }
            risk_history_size = len(self._risk_evaluations)
            auto_trade_state = {
                "active": bool(self._auto_trade_thread_active),
                "user_confirmed": bool(self._auto_trade_user_confirmed),
                "trusted_auto_confirm": bool(self._trusted_auto_confirm),
                "started": bool(self._started),
            }
            schedule_last_alert = self._schedule_last_alert_state

        now_ts = time.time()
        if cooldown_until and cooldown_until > now_ts:
            cooldown_remaining = cooldown_until - now_ts
        else:
            cooldown_remaining = 0.0
        cooldown_dt = self._ensure_datetime(cooldown_until, tzinfo)
        cooldown_until_iso = cooldown_dt.isoformat() if cooldown_dt is not None else None

        metrics_labels = self._base_metric_labels
        cycles_total = self._metric_cycle_total.value(labels=metrics_labels)
        strategy_switch_total = self._metric_strategy_switch_total.value(labels=metrics_labels)
        guardrail_blocks_total = 0.0
        guardrail_values = getattr(self._metric_guardrail_blocks_total, "_values", {})
        for label_tuple, value in getattr(guardrail_values, "items", lambda: [])():
            labels = dict(label_tuple)
            if all(labels.get(key) == val for key, val in metrics_labels.items()):
                guardrail_blocks_total += float(value)
        recalibration_total = self._metric_recalibration_total.value(labels=metrics_labels)
        schedule_open_value = self._metric_schedule_open_gauge.value(labels=metrics_labels)
        strategy_gauge_value = self._metric_strategy_state_gauge.value(labels=metrics_labels)
        histogram_state = self._metric_schedule_closed_seconds.snapshot(labels=metrics_labels)
        histogram_buckets: dict[str, int] = {}
        for boundary, count in sorted(histogram_state.counts.items(), key=lambda item: item[0]):
            if math.isinf(boundary):
                key = "+inf"
            else:
                key = str(boundary)
            histogram_buckets[key] = int(count)

        metrics_snapshot = {
            "cycles_total": cycles_total,
            "strategy_switch_total": strategy_switch_total,
            "guardrail_blocks_total": guardrail_blocks_total,
            "recalibration_total": recalibration_total,
            "schedule_open": schedule_open_value,
            "strategy_active": strategy_gauge_value,
            "schedule_block_histogram": {
                "sum": histogram_state.sum,
                "count": histogram_state.count,
                "buckets": histogram_buckets,
            },
        }

        recalibrations: list[dict[str, Any]] = []
        orchestrator = getattr(self, "decision_orchestrator", None)
        due_recalibrations = getattr(orchestrator, "due_recalibrations", None)
        if callable(due_recalibrations):
            try:
                for item in due_recalibrations():
                    strategy = getattr(item, "strategy", None) or getattr(item, "name", None)
                    next_run = getattr(item, "next_run", None)
                    payload: dict[str, Any] = {"strategy": strategy}
                    if next_run is not None:
                        payload["next_run"] = self._normalize_timestamp_for_export(
                            next_run,
                            coerce=False,
                            tz=tzinfo,
                        )
                    recalibrations.append(payload)
            except Exception:  # pragma: no cover - defensywne logowanie
                self._log(
                    "DecisionOrchestrator.due_recalibrations snapshot failed",
                    level=logging.DEBUG,
                )

        snapshot = {
            "timestamp": now_dt.isoformat(),
            "symbol": symbol,
            "environment": self._environment_name,
            "portfolio": self._portfolio_id,
            "risk_profile": self._risk_profile_name,
            "schedule": schedule_payload,
            "strategy": {
                "current": self.current_strategy,
                "leverage": self.current_leverage,
                "stop_loss_pct": self.current_stop_loss_pct,
                "take_profit_pct": self.current_take_profit_pct,
                "last_signal": last_signal,
                "last_regime": last_regime,
            },
            "guardrails": {
                "summary": guardrail_summary,
                "last_reasons": last_guardrail_reasons,
                "last_triggers": last_guardrail_triggers,
            },
            "risk_decisions": {
                "summary": decision_summary,
                "last_decision": last_decision,
                "history_size": risk_history_size,
                "thresholds": self._decision_threshold_snapshot(),
            },
            "ai": {
                "degraded": ai_degraded,
                "context": ai_context,
                "threshold_bps": getattr(
                    getattr(self, "ai_manager", None),
                    "ai_threshold_bps",
                    None,
                ),
            },
            "controller": {
                **controller_summary,
                "auto_trade": auto_trade_state,
                "schedule_last_alert": schedule_last_alert,
            },
            "cooldown": {
                "active": cooldown_remaining > 0.0,
                "remaining_s": cooldown_remaining if cooldown_remaining > 0.0 else 0.0,
                "reason": cooldown_reason,
                "until": cooldown_until_iso,
            },
            "metrics": metrics_snapshot,
            "recalibrations": recalibrations,
        }

        return snapshot

    def risk_evaluations_to_dataframe(
        self,
        *,
        approved: bool | None | Iterable[bool | None] | object = _NO_FILTER,
        normalized: bool | None | Iterable[bool | None] | object = _NO_FILTER,
        include_errors: bool = True,
        service: str | None | Iterable[str | None] | object = _NO_FILTER,
        decision_state: str | Iterable[str | None] | object = _NO_FILTER,
        decision_reason: str | Iterable[str | None] | object = _NO_FILTER,
        decision_mode: str | Iterable[str | None] | object = _NO_FILTER,
        decision_id: str | Iterable[str | None] | object = _NO_FILTER,
        since: Any = None,
        until: Any = None,
        flatten_decision: bool = False,
        decision_prefix: str = "decision_",
        decision_fields: Iterable[Any] | Any | None = None,
        drop_decision_column: bool = False,
        fill_value: Any = pd.NA,
        coerce_timestamps: bool = False,
        tz: tzinfo | None = timezone.utc,
    ) -> pd.DataFrame:
        """Return risk evaluations as a pandas DataFrame with optional filters."""

        (
            approved_filter,
            normalized_filter,
            service_filter,
            decision_state_filter,
            decision_reason_filter,
            decision_mode_filter,
            decision_id_filter,
            normalized_decision_fields,
            since_ts,
            until_ts,
        ) = self._resolve_risk_evaluation_filters(
            approved=approved,
            normalized=normalized,
            service=service,
            decision_state=decision_state,
            decision_reason=decision_reason,
            decision_mode=decision_mode,
            decision_id=decision_id,
            since=since,
            until=until,
            decision_fields=decision_fields,
        )

        (
            filtered_records,
            trimmed_by_ttl,
            ttl_snapshot,
            history_size,
        ) = self._collect_filtered_risk_evaluations(
            include_errors=include_errors,
            approved_filter=approved_filter,
            normalized_filter=normalized_filter,
            service_filter=service_filter,
            since_ts=since_ts,
            until_ts=until_ts,
            state_filter=decision_state_filter,
            reason_filter=decision_reason_filter,
            mode_filter=decision_mode_filter,
            decision_id_filter=decision_id_filter,
        )

        self._log_risk_history_trimmed(
            context="dataframe",
            trimmed=trimmed_by_ttl,
            ttl=ttl_snapshot,
            history=history_size,
        )

        base_columns = [
            "timestamp",
            "approved",
            "normalized",
            "decision_id",
            "decision",
            "service",
            "response",
            "error",
        ]

        if not filtered_records:
            empty_columns = list(base_columns)
            if drop_decision_column:
                empty_columns = [
                    column for column in empty_columns if column != "decision"
                ]
            if flatten_decision and normalized_decision_fields:
                prefix = str(decision_prefix)
                empty_columns.extend(
                    f"{prefix}{field}" for field in normalized_decision_fields
                )
            return pd.DataFrame(columns=empty_columns)

        rows = [copy.deepcopy(entry) for entry in filtered_records]
        df = pd.DataFrame.from_records(rows)
        for column in base_columns:
            if column not in df.columns:
                df[column] = pd.NA

        if coerce_timestamps and "timestamp" in df.columns:
            df["timestamp"] = [
                self._normalize_timestamp_for_export(value, coerce=True, tz=tz)
                for value in df["timestamp"].tolist()
            ]

        flattened_columns: list[str] = []
        if flatten_decision and "decision" in df.columns:
            prefix = str(decision_prefix)
            decision_series = df["decision"]
            ordered_keys: list[Any]
            if normalized_decision_fields is not None:
                ordered_keys = list(normalized_decision_fields)
            else:
                ordered_keys = []
                for payload in decision_series:
                    if isinstance(payload, dict):
                        for key in payload.keys():
                            if not any(existing == key for existing in ordered_keys):
                                ordered_keys.append(key)
            for key in ordered_keys:
                column_name = f"{prefix}{key}"
                df[column_name] = [
                    copy.deepcopy(payload[key])
                    if isinstance(payload, dict) and key in payload
                    else copy.deepcopy(fill_value)
                    for payload in decision_series
                ]
                flattened_columns.append(column_name)

        if drop_decision_column and "decision" in df.columns:
            df = df.drop(columns=["decision"])

        remaining_columns = [
            column
            for column in df.columns
            if column not in base_columns and column not in flattened_columns
        ]
        ordered_base_columns = [
            column
            for column in base_columns
            if column in df.columns and (column != "decision" or not drop_decision_column)
        ]
        ordered_columns = ordered_base_columns + flattened_columns + remaining_columns
        return df[ordered_columns]

    def risk_evaluations_to_records(
        self,
        *,
        approved: bool | None | Iterable[bool | None] | object = _NO_FILTER,
        normalized: bool | None | Iterable[bool | None] | object = _NO_FILTER,
        include_errors: bool = True,
        service: str | None | Iterable[str | None] | object = _NO_FILTER,
        decision_state: str | Iterable[str | None] | object = _NO_FILTER,
        decision_reason: str | Iterable[str | None] | object = _NO_FILTER,
        decision_mode: str | Iterable[str | None] | object = _NO_FILTER,
        decision_id: str | Iterable[str | None] | object = _NO_FILTER,
        since: Any = None,
        until: Any = None,
        flatten_decision: bool = False,
        decision_prefix: str = "decision_",
        decision_fields: Iterable[Any] | Any | None = None,
        drop_decision_column: bool = False,
        fill_value: Any = pd.NA,
        coerce_timestamps: bool = False,
        tz: tzinfo | None = timezone.utc,
    ) -> list[dict[str, Any]]:
        """Eksportuje historię ocen ryzyka jako listę słowników."""

        (
            approved_filter,
            normalized_filter,
            service_filter,
            decision_state_filter,
            decision_reason_filter,
            decision_mode_filter,
            decision_id_filter,
            normalized_decision_fields,
            since_ts,
            until_ts,
        ) = self._resolve_risk_evaluation_filters(
            approved=approved,
            normalized=normalized,
            service=service,
            decision_state=decision_state,
            decision_reason=decision_reason,
            decision_mode=decision_mode,
            decision_id=decision_id,
            since=since,
            until=until,
            decision_fields=decision_fields,
        )

        (
            filtered_records,
            trimmed_by_ttl,
            ttl_snapshot,
            history_size,
        ) = self._collect_filtered_risk_evaluations(
            include_errors=include_errors,
            approved_filter=approved_filter,
            normalized_filter=normalized_filter,
            service_filter=service_filter,
            since_ts=since_ts,
            until_ts=until_ts,
            state_filter=decision_state_filter,
            reason_filter=decision_reason_filter,
            mode_filter=decision_mode_filter,
            decision_id_filter=decision_id_filter,
        )
        self._log_risk_history_trimmed(
            context="records",
            trimmed=trimmed_by_ttl,
            ttl=ttl_snapshot,
            history=history_size,
        )

        return self._build_risk_evaluation_records(
            filtered_records,
            normalized_decision_fields=normalized_decision_fields,
            flatten_decision=flatten_decision,
            decision_prefix=decision_prefix,
            drop_decision_column=drop_decision_column,
            fill_value=fill_value,
            coerce_timestamps=coerce_timestamps,
            tz=tz,
        )

    def get_grouped_risk_evaluations(
        self,
        *,
        approved: bool | None | Iterable[bool | None] | object = _NO_FILTER,
        normalized: bool | None | Iterable[bool | None] | object = _NO_FILTER,
        include_errors: bool = True,
        service: str | None | Iterable[str | None] | object = _NO_FILTER,
        decision_state: str | Iterable[str | None] | object = _NO_FILTER,
        decision_reason: str | Iterable[str | None] | object = _NO_FILTER,
        decision_mode: str | Iterable[str | None] | object = _NO_FILTER,
        decision_id: str | Iterable[str | None] | object = _NO_FILTER,
        since: Any = None,
        until: Any = None,
        include_unidentified: bool = False,
        coerce_timestamps: bool = True,
        tz: tzinfo | None = timezone.utc,
    ) -> Mapping[str | None, Sequence[Mapping[str, Any]]]:
        """Zwraca wpisy historii ryzyka pogrupowane wg identyfikatora decyzji."""

        (
            approved_filter,
            normalized_filter,
            service_filter,
            decision_state_filter,
            decision_reason_filter,
            decision_mode_filter,
            decision_id_filter,
            _,
            since_ts,
            until_ts,
        ) = self._resolve_risk_evaluation_filters(
            approved=approved,
            normalized=normalized,
            service=service,
            decision_state=decision_state,
            decision_reason=decision_reason,
            decision_mode=decision_mode,
            decision_id=decision_id,
            since=since,
            until=until,
            decision_fields=None,
        )

        (
            filtered_records,
            trimmed_by_ttl,
            ttl_snapshot,
            history_size,
        ) = self._collect_filtered_risk_evaluations(
            include_errors=include_errors,
            approved_filter=approved_filter,
            normalized_filter=normalized_filter,
            service_filter=service_filter,
            since_ts=since_ts,
            until_ts=until_ts,
            state_filter=decision_state_filter,
            reason_filter=decision_reason_filter,
            mode_filter=decision_mode_filter,
            decision_id_filter=decision_id_filter,
        )

        self._log_risk_history_trimmed(
            context="group",
            trimmed=trimmed_by_ttl,
            ttl=ttl_snapshot,
            history=history_size,
        )

        grouped: OrderedDict[str | None, list[dict[str, Any]]] = OrderedDict()
        for entry in filtered_records:
            normalized_decision_id = self._normalize_decision_id(entry.get("decision_id"))
            if normalized_decision_id is None and not include_unidentified:
                continue

            key = normalized_decision_id
            if key not in grouped:
                grouped[key] = []

            record = copy.deepcopy(entry)
            record["decision_id"] = normalized_decision_id
            record["timestamp"] = self._normalize_timestamp_for_export(
                record.get("timestamp"),
                coerce=coerce_timestamps,
                tz=tz,
            )
            grouped[key].append(record)

        return {key: tuple(values) for key, values in grouped.items()}

    def get_risk_evaluation_trace(
        self,
        decision_id: Any,
        *,
        approved: bool | None | Iterable[bool | None] | object = _NO_FILTER,
        normalized: bool | None | Iterable[bool | None] | object = _NO_FILTER,
        include_errors: bool = True,
        service: str | None | Iterable[str | None] | object = _NO_FILTER,
        decision_state: str | Iterable[str | None] | object = _NO_FILTER,
        decision_reason: str | Iterable[str | None] | object = _NO_FILTER,
        decision_mode: str | Iterable[str | None] | object = _NO_FILTER,
        since: Any = None,
        until: Any = None,
        include_decision: bool = True,
        include_service: bool = True,
        include_response: bool = True,
        include_error: bool = True,
        coerce_timestamps: bool = True,
        tz: tzinfo | None = timezone.utc,
    ) -> Sequence[Mapping[str, Any]]:
        """Buduje uporządkowaną oś czasu ocen ryzyka dla podanej decyzji."""

        normalized_id = self._normalize_decision_id(decision_id)
        if normalized_id is None:
            return ()

        (
            approved_filter,
            normalized_filter,
            service_filter,
            decision_state_filter,
            decision_reason_filter,
            decision_mode_filter,
            decision_id_filter,
            _,
            since_ts,
            until_ts,
        ) = self._resolve_risk_evaluation_filters(
            approved=approved,
            normalized=normalized,
            service=service,
            decision_state=decision_state,
            decision_reason=decision_reason,
            decision_mode=decision_mode,
            decision_id=[normalized_id],
            since=since,
            until=until,
            decision_fields=None,
        )

        (
            filtered_records,
            trimmed_by_ttl,
            ttl_snapshot,
            history_size,
        ) = self._collect_filtered_risk_evaluations(
            include_errors=include_errors,
            approved_filter=approved_filter,
            normalized_filter=normalized_filter,
            service_filter=service_filter,
            since_ts=since_ts,
            until_ts=until_ts,
            state_filter=decision_state_filter,
            reason_filter=decision_reason_filter,
            mode_filter=decision_mode_filter,
            decision_id_filter=decision_id_filter,
        )

        self._log_risk_history_trimmed(
            context="trace",
            trimmed=trimmed_by_ttl,
            ttl=ttl_snapshot,
            history=history_size,
        )

        if not filtered_records:
            return ()

        first_timestamp = self._normalize_time_bound(filtered_records[0].get("timestamp"))
        if first_timestamp is None:
            first_timestamp = 0.0
        previous_timestamp = first_timestamp

        timeline: list[Mapping[str, Any]] = []
        for index, entry in enumerate(filtered_records):
            record = copy.deepcopy(entry)
            record["decision_id"] = self._normalize_decision_id(record.get("decision_id")) or normalized_id
            record["timestamp"] = self._normalize_timestamp_for_export(
                record.get("timestamp"),
                coerce=coerce_timestamps,
                tz=tz,
            )

            if not include_decision:
                record.pop("decision", None)
            if not include_service:
                record.pop("service", None)
            if not include_response:
                record.pop("response", None)
            if not include_error:
                record.pop("error", None)

            timestamp_value = self._normalize_time_bound(entry.get("timestamp"))
            if timestamp_value is None:
                timestamp_value = previous_timestamp if index else first_timestamp

            elapsed_since_first = max(0.0, timestamp_value - first_timestamp)
            elapsed_since_previous = max(
                0.0,
                timestamp_value - previous_timestamp if index else 0.0,
            )

            record["step_index"] = index
            record["elapsed_since_first_s"] = float(elapsed_since_first)
            record["elapsed_since_previous_s"] = float(elapsed_since_previous)

            timeline.append(record)
            previous_timestamp = timestamp_value

        return tuple(timeline)



    def export_risk_evaluations(
        self,
        *,
        approved: bool | None | Iterable[bool | None] | object = _NO_FILTER,
        normalized: bool | None | Iterable[bool | None] | object = _NO_FILTER,
        include_errors: bool = True,
        service: str | None | Iterable[str | None] | object = _NO_FILTER,
        decision_state: str | Iterable[str | None] | object = _NO_FILTER,
        decision_reason: str | Iterable[str | None] | object = _NO_FILTER,
        decision_mode: str | Iterable[str | None] | object = _NO_FILTER,
        decision_id: str | Iterable[str | None] | object = _NO_FILTER,
        since: Any = None,
        until: Any = None,
        flatten_decision: bool = False,
        decision_prefix: str = "decision_",
        decision_fields: Iterable[Any] | Any | None = None,
        drop_decision_column: bool = False,
        fill_value: Any = pd.NA,
        coerce_timestamps: bool = False,
        tz: tzinfo | None = timezone.utc,
    ) -> Mapping[str, Any]:
        (
            approved_filter,
            normalized_filter,
            service_filter,
            decision_state_filter,
            decision_reason_filter,
            decision_mode_filter,
            decision_id_filter,
            normalized_decision_fields,
            since_ts,
            until_ts,
        ) = self._resolve_risk_evaluation_filters(
            approved=approved,
            normalized=normalized,
            service=service,
            decision_state=decision_state,
            decision_reason=decision_reason,
            decision_mode=decision_mode,
            decision_id=decision_id,
            since=since,
            until=until,
            decision_fields=decision_fields,
        )

        (
            filtered_records,
            trimmed_by_ttl,
            ttl_snapshot,
            history_size,
        ) = self._collect_filtered_risk_evaluations(
            include_errors=include_errors,
            approved_filter=approved_filter,
            normalized_filter=normalized_filter,
            service_filter=service_filter,
            since_ts=since_ts,
            until_ts=until_ts,
            state_filter=decision_state_filter,
            reason_filter=decision_reason_filter,
            mode_filter=decision_mode_filter,
            decision_id_filter=decision_id_filter,
        )

        self._log_risk_history_trimmed(
            context="export",
            trimmed=trimmed_by_ttl,
            ttl=ttl_snapshot,
            history=history_size,
        )

        records = self._build_risk_evaluation_records(
            filtered_records,
            normalized_decision_fields=normalized_decision_fields,
            flatten_decision=flatten_decision,
            decision_prefix=decision_prefix,
            drop_decision_column=drop_decision_column,
            fill_value=fill_value,
            coerce_timestamps=coerce_timestamps,
            tz=tz,
        )
        json_ready = self._jsonify_risk_evaluation_records(records)

        with self._lock:
            limit_snapshot = self._risk_evaluations_limit

        def _serialize_filter(values: Iterable[object] | None) -> list[str] | None:
            if values is None:
                return None
            return sorted(str(item) for item in values)

        filters_payload: dict[str, Any] = {
            "approved": _serialize_filter(approved_filter),
            "normalized": _serialize_filter(normalized_filter),
            "include_errors": bool(include_errors),
            "service": _serialize_filter(service_filter),
            "decision_state": _serialize_filter(decision_state_filter),
            "decision_reason": _serialize_filter(decision_reason_filter),
            "decision_mode": _serialize_filter(decision_mode_filter),
            "decision_id": _serialize_filter(decision_id_filter),
            "since": since_ts.isoformat() if since_ts is not None else None,
            "until": until_ts.isoformat() if until_ts is not None else None,
            "flatten_decision": bool(flatten_decision),
            "decision_prefix": str(decision_prefix),
            "decision_fields": (
                list(normalized_decision_fields)
                if normalized_decision_fields is not None
                else None
            ),
            "drop_decision_column": bool(drop_decision_column),
            "fill_value_repr": repr(fill_value),
            "coerce_timestamps": bool(coerce_timestamps),
            "timezone": tz.tzname(None) if isinstance(tz, tzinfo) else tz,
        }

        payload: dict[str, Any] = {
            "version": 1,
            "entries": json_ready,
            "filters": filters_payload,
            "retention": {
                "limit": limit_snapshot,
                "ttl_s": ttl_snapshot,
            },
            "trimmed_by_ttl": trimmed_by_ttl,
            "history_size": history_size,
        }
        return payload

    def dump_risk_evaluations(
        self,
        destination: str | Path,
        *,
        approved: bool | None | Iterable[bool | None] | object = _NO_FILTER,
        normalized: bool | None | Iterable[bool | None] | object = _NO_FILTER,
        include_errors: bool = True,
        service: str | None | Iterable[str | None] | object = _NO_FILTER,
        decision_state: str | Iterable[str | None] | object = _NO_FILTER,
        decision_reason: str | Iterable[str | None] | object = _NO_FILTER,
        decision_mode: str | Iterable[str | None] | object = _NO_FILTER,
        decision_id: str | Iterable[str | None] | object = _NO_FILTER,
        since: Any = None,
        until: Any = None,
        flatten_decision: bool = False,
        decision_prefix: str = "decision_",
        decision_fields: Iterable[Any] | Any | None = None,
        drop_decision_column: bool = False,
        fill_value: Any = pd.NA,
        coerce_timestamps: bool = False,
        tz: tzinfo | None = timezone.utc,
        ensure_ascii: bool = False,
    ) -> None:
        payload = self.export_risk_evaluations(
            approved=approved,
            normalized=normalized,
            include_errors=include_errors,
            service=service,
            decision_state=decision_state,
            decision_reason=decision_reason,
            decision_mode=decision_mode,
            decision_id=decision_id,
            since=since,
            until=until,
            flatten_decision=flatten_decision,
            decision_prefix=decision_prefix,
            decision_fields=decision_fields,
            drop_decision_column=drop_decision_column,
            fill_value=fill_value,
            coerce_timestamps=coerce_timestamps,
            tz=tz,
        )

        path = Path(destination)
        path.parent.mkdir(parents=True, exist_ok=True)
        path.write_text(
            json.dumps(payload, indent=2, ensure_ascii=ensure_ascii),
            encoding="utf-8",
        )

    def load_risk_evaluations(
        self,
        payload: Mapping[str, Any],
        *,
        merge: bool = False,
        notify_listeners: bool = False,
    ) -> int:
        """Ładuje historię ocen ryzyka z mapy zwróconej przez ``export_risk_evaluations``."""

        if not isinstance(payload, Mapping):
            raise TypeError("payload musi być słownikiem zgodnym z export_risk_evaluations()")

        entries_payload = payload.get("entries", [])
        if entries_payload is None:
            entries_payload = []
        if not isinstance(entries_payload, Iterable):
            raise TypeError("entries muszą być iterowalne i zawierać słowniki")

        filters_payload = payload.get("filters", {}) or {}
        if not isinstance(filters_payload, Mapping):
            raise TypeError("filters muszą być słownikiem")

        flatten_decision = bool(filters_payload.get("flatten_decision", False))
        drop_decision_column = bool(filters_payload.get("drop_decision_column", False))
        decision_prefix = str(filters_payload.get("decision_prefix", "decision_"))

        raw_decision_fields = filters_payload.get("decision_fields")
        if raw_decision_fields is None:
            decision_fields: list[Any] = []
        elif isinstance(raw_decision_fields, (str, bytes)):
            decision_fields = [raw_decision_fields]
        elif isinstance(raw_decision_fields, Iterable):
            decision_fields = [field for field in raw_decision_fields]
        else:
            decision_fields = [raw_decision_fields]

        decision_fields = [field if isinstance(field, str) else str(field) for field in decision_fields]

        records: list[dict[str, Any]] = []
        for entry in entries_payload:
            if not isinstance(entry, Mapping):
                raise TypeError("każdy wpis musi być słownikiem")

            timestamp_raw = entry.get("timestamp")
            timestamp_value = self._normalize_time_bound(timestamp_raw)
            if timestamp_value is None:
                raise ValueError("wpis historii ocen ryzyka wymaga znacznika czasu")

            approved_value = copy.deepcopy(entry.get("approved"))
            normalized_value = copy.deepcopy(entry.get("normalized"))
            if normalized_value is None:
                normalized_value = approved_value

            base_decision = entry.get("decision")
            if isinstance(base_decision, Mapping):
                decision_payload = {
                    str(key): copy.deepcopy(value) for key, value in base_decision.items()
                }
            else:
                decision_payload = {}

            if flatten_decision:
                candidate_fields = set(decision_fields)
                for key in entry.keys():
                    if isinstance(key, str) and key.startswith(decision_prefix):
                        candidate_fields.add(key[len(decision_prefix) :])
                for field in candidate_fields:
                    column_name = f"{decision_prefix}{field}"
                    if column_name in entry:
                        decision_payload.setdefault(
                            field if isinstance(field, str) else str(field),
                            copy.deepcopy(entry[column_name]),
                        )
            elif drop_decision_column and not decision_payload:
                decision_payload = {}

            record: dict[str, Any] = {
                "timestamp": float(timestamp_value),
                "approved": approved_value,
                "normalized": normalized_value,
                "decision": decision_payload,
            }

            for key in ("service", "response", "error"):
                if key in entry:
                    record[key] = copy.deepcopy(entry[key])

            decision_id_value = entry.get("decision_id")
            normalized_decision_id = self._normalize_decision_id(decision_id_value)
            if normalized_decision_id is not None or decision_id_value is not None:
                record["decision_id"] = (
                    normalized_decision_id if normalized_decision_id is not None else copy.deepcopy(decision_id_value)
                )

            records.append(record)

        records.sort(key=lambda item: float(item.get("timestamp", 0.0)))

        retention_payload = payload.get("retention", {}) or {}
        if not isinstance(retention_payload, Mapping):
            raise TypeError("retention musi być słownikiem")

        trimmed_by_limit_total = 0
        trimmed_by_ttl_total = 0
        limit_snapshot: int | None = None
        ttl_snapshot: float | None = None
        history_size = 0

        with self._lock:
            if not merge:
                self._risk_evaluations.clear()

            if "limit" in retention_payload:
                limit_raw = retention_payload.get("limit")
                if limit_raw is None:
                    normalized_limit: int | None = None
                else:
                    try:
                        normalized_limit = int(limit_raw)
                    except (TypeError, ValueError):
                        normalized_limit = None
                    else:
                        if normalized_limit < 0:
                            normalized_limit = 0
                self._risk_evaluations_limit = normalized_limit

            if "ttl_s" in retention_payload:
                ttl_raw = retention_payload.get("ttl_s")
                if ttl_raw is None:
                    self._risk_evaluations_ttl_s = None
                else:
                    self._risk_evaluations_ttl_s = self._normalise_cycle_history_ttl(ttl_raw)

            limit_snapshot = self._risk_evaluations_limit
            ttl_snapshot = self._risk_evaluations_ttl_s
            trimmed_by_limit_total += self._apply_risk_evaluation_limit_locked(limit_snapshot)
            trimmed_by_ttl_total += self._prune_risk_evaluations_locked()
            history_size = len(self._risk_evaluations)

        records.sort(key=lambda item: float(item.get("timestamp", 0.0)))

        event_payloads: list[dict[str, Any]] = []
        for record in records:
            (
                trimmed_by_limit,
                trimmed_by_ttl,
                limit_snapshot,
                ttl_snapshot,
                history_size,
            ) = self._store_risk_evaluation_entry(
                record,
                reference_time=record.get("timestamp"),
            )
            trimmed_by_limit_total += trimmed_by_limit
            trimmed_by_ttl_total += trimmed_by_ttl
            event_payloads.append(
                self._build_risk_evaluation_event_payload(
                    record,
                    trimmed_by_limit=trimmed_by_limit,
                    trimmed_by_ttl=trimmed_by_ttl,
                    history_size=history_size,
                    limit_snapshot=limit_snapshot,
                    ttl_snapshot=ttl_snapshot,
                )
            )

        self._log_risk_history_trimmed(
            context="load",
            trimmed=trimmed_by_ttl_total,
            ttl=ttl_snapshot,
            history=history_size,
        )
        self._log(
            "Załadowano historię ocen ryzyka",
            level=logging.DEBUG,
            loaded=len(records),
            merge=bool(merge),
            trimmed_limit=trimmed_by_limit_total,
            trimmed_ttl=trimmed_by_ttl_total,
            history=history_size,
            limit=limit_snapshot,
            ttl=ttl_snapshot,
        )

        for payload in event_payloads:
            self._emit_risk_evaluation_event(payload)
            if notify_listeners:
                self._notify_risk_evaluation_listeners(payload)

        return len(records)

    def import_risk_evaluations(
        self,
        source: str | Path,
        *,
        merge: bool = False,
        notify_listeners: bool = False,
    ) -> int:
        """Importuje historię ocen ryzyka z pliku JSON."""

        if json is None:  # pragma: no cover - środowiska bez json
            raise RuntimeError("moduł json jest wymagany do importu historii ocen ryzyka")

        path = Path(source)
        payload = json.loads(path.read_text(encoding="utf-8"))
        if not isinstance(payload, Mapping):
            raise TypeError("plik musi zawierać obiekt JSON zgodny z export_risk_evaluations()")
        return self.load_risk_evaluations(
            payload,
            merge=merge,
            notify_listeners=notify_listeners,
        )

    def configure_risk_evaluation_history(self, limit: int | None) -> None:
        normalised: int | None
        if limit is None:
            normalised = None
        else:
            try:
                normalised = int(limit)
            except (TypeError, ValueError):  # pragma: no cover - defensive
                normalised = None
            else:
                if normalised < 0:
                    normalised = 0
        trimmed_by_limit = 0
        trimmed_by_ttl = 0
        ttl_snapshot: float | None = None
        history_size = 0
        with self._lock:
            self._risk_evaluations_limit = normalised
            trimmed_by_limit = self._apply_risk_evaluation_limit_locked(normalised)
            trimmed_by_ttl = self._prune_risk_evaluations_locked()
            ttl_snapshot = self._risk_evaluations_ttl_s
            history_size = len(self._risk_evaluations)
        self._log_risk_history_trimmed(
            context="configure",
            trimmed=trimmed_by_ttl,
            ttl=ttl_snapshot,
            history=history_size,
        )
        self._log(
            "Skonfigurowano limit historii ocen ryzyka",
            level=logging.DEBUG,
            limit=normalised,
            trimmed_limit=trimmed_by_limit,
            trimmed_ttl=trimmed_by_ttl,
            history=history_size,
            ttl=ttl_snapshot,
        )

    def get_risk_evaluations_ttl(self) -> float | None:
        """Zwraca obowiązujący TTL (w sekundach) dla historii ocen ryzyka."""

        with self._lock:
            ttl = self._risk_evaluations_ttl_s
        return ttl

    def set_risk_evaluations_ttl(self, ttl: float | None) -> float | None:
        """Aktualizuje czas życia historii ocen ryzyka."""

        normalized = self._normalise_cycle_history_ttl(ttl)
        trimmed_by_ttl = 0
        history_size = 0
        limit_snapshot: int | None = None
        with self._lock:
            self._risk_evaluations_ttl_s = normalized
            trimmed_by_ttl = self._prune_risk_evaluations_locked()
            history_size = len(self._risk_evaluations)
            limit_snapshot = self._risk_evaluations_limit
        self._log(
            "Zmieniono TTL historii ocen ryzyka",
            level=logging.DEBUG,
            ttl=normalized,
            limit=limit_snapshot,
            trimmed=trimmed_by_ttl,
            history=history_size,
        )
        return normalized


__all__ = ["AutoTrader", "RiskDecision", "EmitterLike", "GuardrailTrigger"]<|MERGE_RESOLUTION|>--- conflicted
+++ resolved
@@ -2308,11 +2308,7 @@
             return None
         return dt.timestamp()
 
-<<<<<<< HEAD
-    def _compute_ai_signal_context_impl(
-=======
     def _normalize_timestamp_for_export(
->>>>>>> f18c7262
         self,
         value: Any,
         *,
