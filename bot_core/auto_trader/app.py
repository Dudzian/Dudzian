"""Lightweight auto-trading controller used by tests and runtime scaffolding.

This module re-implements the bare minimum of the legacy ``AutoTrader``
behaviour in a dependency-free manner so that it can operate without the
monolithic application package.  The original implementation pulled a large
amount of infrastructure (event emitters, Prometheus exporters, runtime
services).  For unit tests we only need predictable threading semantics and
state transitions.

The implementation below focuses on deterministic start/stop logic, manual
activation flow and logging hooks.  It still exposes a small ``RiskDecision``
structure for compatibility with code that serialises decisions.
"""
from __future__ import annotations

import asyncio
import copy
import enum
import logging
import math
import threading
import time
from datetime import datetime, timezone, tzinfo
from collections import Counter
from collections.abc import Iterable
from dataclasses import dataclass, field
from typing import Any, Callable, Dict, Mapping, Optional, Protocol, Sequence, cast

import pandas as pd

from bot_core.auto_trader.audit import DecisionAuditLog
<<<<<<< HEAD
from bot_core.auto_trader.schedule import (
    ScheduleOverride,
    ScheduleState,
    ScheduleWindow,
    TradingSchedule,
)
=======
from bot_core.auto_trader.schedule import ScheduleState, TradingSchedule
>>>>>>> 446e74e8
from bot_core.ai.regime import (
    MarketRegime,
    MarketRegimeAssessment,
    MarketRegimeClassifier,
    RegimeSummary,
    RiskLevel,
)
from bot_core.ai.config_loader import load_risk_thresholds
from bot_core.config.models import DecisionEngineConfig, DecisionOrchestratorThresholds
from bot_core.decision import DecisionCandidate, DecisionEvaluation, DecisionOrchestrator
from bot_core.execution import (
    ExecutionContext,
    ExecutionService,
    MarketMetadata,
    PaperTradingExecutionService,
)
from bot_core.exchanges.base import OrderRequest
from bot_core.risk.engine import ThresholdRiskEngine


LOGGER = logging.getLogger(__name__)


_NO_FILTER = object()
_UNKNOWN_SERVICE = "<unknown>"
_MISSING_GUARDRAIL_LABEL = "<no-label>"
_MISSING_GUARDRAIL_COMPARATOR = "<no-comparator>"
_MISSING_GUARDRAIL_UNIT = "<no-unit>"
_MISSING_DECISION_STATE = "<no-state>"
_MISSING_DECISION_REASON = "<no-reason>"
_MISSING_DECISION_MODE = "<no-mode>"
_APPROVAL_APPROVED = "approved"
_APPROVAL_DENIED = "denied"
_APPROVAL_UNKNOWN = "<unknown-approval>"
_NORMALIZED_NORMALIZED = "normalized"
_NORMALIZED_RAW = "raw"
_NORMALIZED_UNKNOWN = "<unknown-normalization>"
_CONTROLLER_HISTORY_DEFAULT_LIMIT = 32
_SCHEDULE_SYMBOL = "<schedule>"


class GuardrailTimelineRecords(list):
    """Lista kubełków timeline'u guardrail wraz z metadanymi podsumowania."""

    def __init__(self, records: Iterable[dict[str, Any]], summary: Mapping[str, Any]):
        super().__init__(records)
        self.summary: dict[str, Any] = dict(summary)


def _extract_guardrail_timeline_metadata(summary: Mapping[str, Any]) -> dict[str, Any]:
    metadata: dict[str, Any] = {}
    for key in (
        "bucket_s",
        "total",
        "evaluations",
        "guardrail_rate",
        "approval_states",
        "normalization_states",
        "first_timestamp",
        "last_timestamp",
        "filters",
        "services",
        "guardrail_reasons",
        "guardrail_triggers",
        "guardrail_trigger_labels",
        "guardrail_trigger_comparators",
        "guardrail_trigger_units",
        "guardrail_trigger_thresholds",
        "guardrail_trigger_values",
        "decision_states",
        "decision_reasons",
        "decision_modes",
        "missing_timestamp",
    ):
        value = summary.get(key)
        if value is not None:
            metadata[key] = copy.deepcopy(value)
    return metadata


class _ServiceDecisionTotals(dict[str, Any]):
    """Rozszerzone statystyki usług z tolerancyjnym porównaniem słowników."""

    def __eq__(self, other: object) -> bool:  # pragma: no cover - try to reuse dict impl when possible
        if isinstance(other, Mapping):
            for key, value in other.items():
                if self.get(key) != value:
                    return False
            return True
        return super().__eq__(other)


class EmitterLike(Protocol):
    """Minimal protocol expected from GUI/event emitter integrations."""

    def on(self, event: str, callback: Callable[..., Any], *, tag: str | None = None) -> None:
        ...  # pragma: no cover - optional interface used by runtime only

    def off(self, event: str, *, tag: str | None = None) -> None:
        ...  # pragma: no cover - optional interface used by runtime only

    def emit(self, event: str, **payload: Any) -> None:
        ...  # pragma: no cover - optional interface used by runtime only

    def log(self, message: str, *args: Any, **kwargs: Any) -> None:
        ...


<<<<<<< HEAD
=======
def _serialize_schedule_window(window: ScheduleWindow) -> dict[str, Any]:
    """Return a serialisable snapshot of a schedule window."""

    payload: dict[str, Any] = {
        "start": window.start.isoformat(),
        "end": window.end.isoformat(),
        "mode": window.mode,
        "allow_trading": bool(window.allow_trading),
        "days": sorted(int(day) for day in window.days),
        "duration_s": int(window.duration.total_seconds()),
    }
    if window.label is not None:
        payload["label"] = window.label
    return payload


def _serialize_schedule_override(override: ScheduleOverride) -> dict[str, Any]:
    """Return a serialisable snapshot of a schedule override."""

    payload: dict[str, Any] = {
        "start": override.start.astimezone(timezone.utc).isoformat(),
        "end": override.end.astimezone(timezone.utc).isoformat(),
        "mode": override.mode,
        "allow_trading": bool(override.allow_trading),
        "duration_s": int(override.duration.total_seconds()),
    }
    if override.label is not None:
        payload["label"] = override.label
    return payload


def _serialize_schedule_state(state: ScheduleState) -> dict[str, Any]:
    """Return a serialisable snapshot of a schedule state."""

    payload: dict[str, Any] = {
        "mode": state.mode,
        "is_open": bool(state.is_open),
    }
    if state.window is not None:
        payload["window"] = _serialize_schedule_window(state.window)
    if state.next_transition is not None:
        payload["next_transition"] = state.next_transition.astimezone(timezone.utc).isoformat()
    if state.override is not None:
        payload["override"] = _serialize_schedule_override(state.override)
    if state.next_override is not None:
        payload["next_override"] = _serialize_schedule_override(state.next_override)
    remaining = state.time_until_transition
    if remaining is not None:
        payload["time_until_transition_s"] = remaining
    next_override_delay = state.time_until_next_override
    if next_override_delay is not None:
        payload["time_until_next_override_s"] = next_override_delay
    payload["override_active"] = state.override_active
    return payload

>>>>>>> 446e74e8

@dataclass(slots=True)
class RiskDecision:
    """Serializable snapshot describing the outcome of a risk engine check."""

    should_trade: bool
    fraction: float
    state: str
    reason: Optional[str] = None
    details: Dict[str, Any] = field(default_factory=dict)
    stop_loss_pct: Optional[float] = None
    take_profit_pct: Optional[float] = None
    mode: str = "demo"
    cooldown_active: bool = False
    cooldown_remaining_s: Optional[float] = None
    cooldown_reason: Optional[str] = None

    def to_dict(self) -> Dict[str, Any]:
        payload: Dict[str, Any] = {
            "should_trade": self.should_trade,
            "fraction": float(self.fraction),
            "state": self.state,
            "reason": self.reason,
            "details": dict(self.details),
            "mode": self.mode,
        }
        if self.stop_loss_pct is not None:
            payload["stop_loss_pct"] = float(self.stop_loss_pct)
        if self.take_profit_pct is not None:
            payload["take_profit_pct"] = float(self.take_profit_pct)
        payload["cooldown_active"] = self.cooldown_active
        if self.cooldown_remaining_s is not None:
            payload["cooldown_remaining_s"] = float(self.cooldown_remaining_s)
        if self.cooldown_reason is not None:
            payload["cooldown_reason"] = self.cooldown_reason
        return payload


@dataclass(slots=True)
class GuardrailTrigger:
    """Structured details about a guardrail that forced a HOLD signal."""

    name: str
    label: str
    comparator: str
    threshold: float
    unit: Optional[str] = None
    value: Optional[float] = None

    def to_dict(self) -> Dict[str, Any]:
        payload: Dict[str, Any] = {
            "name": self.name,
            "label": self.label,
            "comparator": self.comparator,
            "threshold": float(self.threshold),
        }
        if self.unit is not None:
            payload["unit"] = self.unit
        if self.value is not None:
            payload["value"] = float(self.value)
        return payload


class AutoTrader:
    """Small cooperative wrapper around an auto-trading loop.

    The class is intentionally tiny – it exists so that unit tests can exercise
    manual confirmation logic without pulling in the whole legacy runtime.  It
    exposes the same public attributes that the tests rely on (``enable_auto_trade``
    and ``_auto_trade_user_confirmed``) and uses an overridable ``_auto_trade_loop``
    method executed inside a worker thread when the user confirms auto-trading.
    """

    def __init__(
        self,
        emitter: EmitterLike,
        gui: Any,
        symbol_getter: Callable[[], str],
        pf_min: float = 1.3,
        expectancy_min: float = 0.0,
        metrics_window: int = 30,
        atr_ratio_threshold: float = 0.5,
        atr_baseline_len: int = 100,
        reopt_cooldown_s: int = 1800,
        walkforward_interval_s: Optional[int] = 3600,
        walkforward_min_closed_trades: int = 10,
        enable_auto_trade: bool = True,
        auto_trade_interval_s: float = 30.0,
        market_data_provider: Optional[Any] = None,
        *,
        signal_service: Optional[Any] = None,
        risk_service: Optional[Any] = None,
        execution_service: Optional[Any] = None,
        data_provider: Optional[Any] = None,
        bootstrap_context: Any | None = None,
        core_risk_engine: Any | None = None,
        core_execution_service: Any | None = None,
        ai_connector: Any | None = None,
        thresholds_loader: Callable[[], Mapping[str, Any]] | None = None,
        risk_evaluations_limit: int | None = 256,
        risk_evaluations_ttl_s: float | None = None,
        controller_runner: Any | None = None,
        controller_runner_factory: Callable[[], Any] | None = None,
        controller_cycle_history_limit: int | None = 32,
        controller_cycle_history_ttl_s: float | None = None,
        trusted_auto_confirm: bool = False,
        work_schedule: TradingSchedule | None = None,
        decision_audit_log: DecisionAuditLog | None = None,
        portfolio_manager: Any | None = None,
    ) -> None:
        self.emitter = emitter
        self.gui = gui
        self.symbol_getter = symbol_getter
        self.market_data_provider = market_data_provider

        self.enable_auto_trade = bool(enable_auto_trade)
        self.auto_trade_interval_s = float(auto_trade_interval_s)

        self.signal_service = signal_service
        self.risk_service = risk_service
        self.execution_service = execution_service
        self.data_provider = data_provider
        self.bootstrap_context = bootstrap_context
        self.portfolio_manager = (
            portfolio_manager
            or getattr(gui, "portfolio_manager", None)
            or getattr(gui, "portfolio_mgr", None)
        )
        if self.portfolio_manager is None and bootstrap_context is not None:
            self.portfolio_manager = getattr(bootstrap_context, "portfolio_manager", None)

        bootstrap_orchestrator = (
            getattr(bootstrap_context, "decision_orchestrator", None)
            if bootstrap_context is not None
            else None
        )
        bootstrap_risk_engine = (
            getattr(bootstrap_context, "risk_engine", None)
            if bootstrap_context is not None
            else None
        )
        self._decision_engine_config = (
            getattr(bootstrap_context, "decision_engine_config", None)
            if bootstrap_context is not None
            else None
        )
        self._risk_profile_name = str(
            getattr(bootstrap_context, "risk_profile_name", "paper") or "paper"
        )
        self._portfolio_id = str(
            getattr(bootstrap_context, "portfolio_id", "autotrader") or "autotrader"
        )
        self._environment_name = self._detect_environment_name(bootstrap_context)
        if core_risk_engine is not None:
            self.core_risk_engine = core_risk_engine
        else:
            self.core_risk_engine = bootstrap_risk_engine or self._build_default_risk_engine()
        self._decision_risk_engine = bootstrap_risk_engine or self.core_risk_engine

        if self._decision_engine_config is None:
            self._decision_engine_config = self._build_default_decision_engine_config()

        if bootstrap_orchestrator is not None:
            self.decision_orchestrator = bootstrap_orchestrator
        else:
            self.decision_orchestrator = self._build_decision_orchestrator()
        self._attach_decision_orchestrator()

        self.core_execution_service = core_execution_service
        self._default_execution_service: ExecutionService | None = None
        self._default_execution_symbol: str | None = None
        self._execution_context: ExecutionContext | None = None
        self.ai_connector = ai_connector
        self.ai_manager: Any | None = getattr(gui, "ai_mgr", None)
        if self.ai_manager is None and bootstrap_context is not None:
            self.ai_manager = getattr(bootstrap_context, "ai_manager", None)
        self._thresholds_loader: Callable[[], Mapping[str, Any]] = (
            thresholds_loader or load_risk_thresholds
        )
        self._thresholds: Mapping[str, Any] = {}
        self.reload_thresholds()

        self._decision_audit_log = (
            decision_audit_log
            or getattr(bootstrap_context, "decision_audit_log", None)
            or DecisionAuditLog()
        )
        self._initial_mode = self._detect_initial_mode()
        self._work_schedule = work_schedule or self._build_default_work_schedule()
        self._schedule_state: ScheduleState | None = None
        self._schedule_mode: str = self._initial_mode
        self._auto_restart_backoff_s = 1.0
        self._auto_restart_backoff_max_s = 60.0
        self._restart_attempts = 0
        self._last_schedule_snapshot: tuple[str, bool] | None = None
        self._execution_metadata: dict[str, str] = {}

        self._controller_runner: Any | None = controller_runner
        self._controller_runner_factory: Callable[[], Any] | None = controller_runner_factory

        self.current_strategy: str = "neutral"
        self.current_leverage: float = 1.0
        self.current_stop_loss_pct: float = 0.02
        self.current_take_profit_pct: float = 0.04
        self._last_signal: str | None = None
        self._last_regime: MarketRegimeAssessment | None = None
        self._last_risk_decision: RiskDecision | None = None
        self._controller_cycle_signals: tuple[Any, ...] | None = None
        self._controller_cycle_results: tuple[Any, ...] | None = None
        self._controller_cycle_started_at: float | None = None
        self._controller_cycle_finished_at: float | None = None
        self._controller_cycle_last_duration: float | None = None
        self._controller_cycle_sequence: int = 0
        self._controller_cycle_last_orders: int = 0
        self._controller_cycle_history: list[dict[str, Any]] = []
        self._controller_cycle_history_limit = self._normalise_cycle_history_limit(
            controller_cycle_history_limit
        )
        self._controller_cycle_history_ttl_s = self._normalise_cycle_history_ttl(
            controller_cycle_history_ttl_s
        )
        self._last_ai_context: Mapping[str, Any] | None = None
        self._cooldown_until: float = 0.0
        self._cooldown_reason: str | None = None
        self._last_guardrail_reasons: list[str] = []
        self._last_guardrail_triggers: list[GuardrailTrigger] = []
        self._ai_degraded = False

        self._stop = threading.Event()
        self._auto_trade_stop = threading.Event()
        self._auto_trade_thread: threading.Thread | None = None
        self._auto_trade_thread_active = False
        self._trusted_auto_confirm = bool(trusted_auto_confirm)
        self._auto_trade_user_confirmed = self._trusted_auto_confirm
        self._started = False
        self._lock = threading.RLock()
        self._risk_evaluations: list[dict[str, Any]] = []
        self._risk_evaluations_limit: int | None = None
        self._risk_evaluations_ttl_s: float | None = self._normalise_cycle_history_ttl(
            risk_evaluations_ttl_s
        )
        self.configure_risk_evaluation_history(risk_evaluations_limit)

    def reload_thresholds(self) -> None:
        """Reload cached risk thresholds from the configured loader."""

        self._thresholds = self._thresholds_loader()

    # ------------------------------------------------------------------
    # Lifecycle helpers
    # ------------------------------------------------------------------
    def _log(self, message: str, *, level: int = logging.INFO, **kwargs: Any) -> None:
        if hasattr(self.emitter, "log"):
            try:
                self.emitter.log(message, level=logging.getLevelName(level), component="AutoTrader", **kwargs)
                return
            except Exception:  # pragma: no cover - defensive logging
                LOGGER.log(level, "Emitter logging failed", exc_info=True)
        LOGGER.log(level, message)

    def _run_auto_trade_thread(self) -> None:
        while not self._auto_trade_stop.is_set() and not self._stop.is_set():
            self._auto_trade_thread_active = True
            try:
                self._auto_trade_loop()
            except Exception as exc:  # pragma: no cover - keep thread resilient
                self._restart_attempts += 1
                delay = min(self._auto_restart_backoff_s, self._auto_restart_backoff_max_s)
                LOGGER.exception("Auto-trade loop crashed; restarting in %.2fs", delay)
                self._record_decision_audit_stage(
                    "auto_trade_crash",
                    symbol=_SCHEDULE_SYMBOL,
                    payload={"attempt": self._restart_attempts, "delay": delay, "error": str(exc)},
                )
                self._auto_restart_backoff_s = min(self._auto_restart_backoff_s * 2.0, self._auto_restart_backoff_max_s)
                self._auto_trade_thread_active = False
                if self._auto_trade_stop.wait(delay) or self._stop.is_set():
                    break
                continue
            else:
                self._restart_attempts = 0
                self._auto_restart_backoff_s = 1.0
            finally:
                self._auto_trade_thread_active = False
            if self._auto_trade_stop.wait(self.auto_trade_interval_s):
                break
        self._auto_trade_thread_active = False
        self._auto_trade_stop.set()

    def _start_auto_trade_thread_locked(self) -> None:
        if self._auto_trade_thread is not None and self._auto_trade_thread.is_alive():
            return
        self._auto_trade_stop.clear()
        self._auto_trade_thread = threading.Thread(
            target=self._run_auto_trade_thread,
            name="AutoTraderThread",
            daemon=True,
        )
        self._auto_trade_thread.start()

    def _cancel_auto_trade_thread_locked(self) -> None:
        self._auto_trade_stop.set()
        thread = self._auto_trade_thread
        if thread is not None and thread.is_alive():
            thread.join(timeout=1.0)
        self._auto_trade_thread = None
        self._auto_trade_thread_active = False

    def start(self) -> None:
        with self._lock:
            if self._started:
                return
            self._stop.clear()
            self._started = True
            if self.enable_auto_trade and not self._auto_trade_user_confirmed:
                self._log("Auto-trade awaiting explicit activation")
            if self.enable_auto_trade and self._auto_trade_user_confirmed:
                self._start_auto_trade_thread_locked()

    def confirm_auto_trade(self, flag: bool) -> None:
        with self._lock:
            self._auto_trade_user_confirmed = bool(flag)
            if not self._started or not self.enable_auto_trade:
                return
            if self._auto_trade_user_confirmed:
                self._start_auto_trade_thread_locked()
            else:
                self._cancel_auto_trade_thread_locked()

    def stop(self) -> None:
        with self._lock:
            if not self._started:
                return
            self._started = False
            self._stop.set()
            self._cancel_auto_trade_thread_locked()
            self._log("AutoTrader stopped.")

    def configure_controller_runner(
        self,
        runner: Any | None = None,
        *,
        factory: Callable[[], Any] | None = None,
    ) -> None:
        """Configure an optional realtime runner bridging controller signals to TradingController."""

        with self._lock:
            self._controller_runner = runner
            self._controller_runner_factory = factory

        if runner is not None:
            self._log("Controller runner attached", level=logging.INFO)
        elif factory is not None:
            self._log("Controller runner factory configured", level=logging.INFO)
        else:
            self._log("Controller runner disabled", level=logging.DEBUG)

    def _resolve_controller_runner(self) -> Any | None:
        with self._lock:
            runner = self._controller_runner
            factory = self._controller_runner_factory if runner is None else None

        if runner is not None:
            return runner
        if factory is None:
            return None

        try:
            candidate = factory()
        except Exception as exc:  # pragma: no cover - defensive guard
            self._log(
                f"Controller runner factory failed: {exc!r}",
                level=logging.ERROR,
            )
            return None

        if candidate is None:
            self._log("Controller runner factory returned None", level=logging.DEBUG)
            return None

        with self._lock:
            self._controller_runner = candidate

        self._log("Controller runner instantiated", level=logging.INFO)
        return candidate

    def _execute_controller_runner_cycle(self, runner: Any) -> None:
        run_once = getattr(runner, "run_once", None)
        if not callable(run_once):
            self._log(
                "Configured controller runner does not expose run_once(); disabling bridge",
                level=logging.ERROR,
            )
            with self._lock:
                if runner is self._controller_runner:
                    self._controller_runner = None
            return

        invocation_started = time.time()

        try:
            results = run_once()
        except Exception as exc:  # pragma: no cover - defensive guard
            self._log(
                f"Controller runner cycle failed: {exc!r}",
                level=logging.ERROR,
            )
            return

        def _normalise_sequence(payload: Any) -> tuple[Any, ...]:
            if payload is None:
                return ()
            if isinstance(payload, tuple):
                return payload
            if isinstance(payload, Iterable) and not isinstance(payload, (str, bytes)):
                try:
                    return tuple(payload)
                except TypeError:
                    payload = list(payload)
                    return tuple(payload)
            return (payload,)

        cycle_signals = getattr(runner, "last_cycle_signals", None)
        raw_cycle_results = getattr(runner, "last_cycle_results", None)
        if raw_cycle_results is None:
            raw_cycle_results = results

        stored_signals = _normalise_sequence(cycle_signals)
        stored_results = _normalise_sequence(raw_cycle_results)

        orders_count = len(stored_results)
        last_signal_label: str | None = None
        if stored_signals:
            try:
                signal_payload = getattr(stored_signals[-1], "signal", stored_signals[-1])
                side = getattr(signal_payload, "side", None)
                if isinstance(side, str):
                    last_signal_label = side.lower()
            except Exception:  # pragma: no cover - optional metadata only
                last_signal_label = None

        started_at = getattr(runner, "last_cycle_started_at", None)
        started_timestamp: float | None = None
        if started_at is not None:
            if hasattr(started_at, "timestamp"):
                try:
                    started_timestamp = float(started_at.timestamp())  # type: ignore[call-arg]
                except Exception:  # pragma: no cover - defensive guard
                    started_timestamp = None
            else:
                try:
                    started_timestamp = float(started_at)  # type: ignore[arg-type]
                except (TypeError, ValueError):  # pragma: no cover - defensive guard
                    started_timestamp = None
        elif stored_signals or stored_results:
            started_timestamp = float(invocation_started)

        finished_timestamp = float(time.time())
        duration_seconds: float | None = None
        if started_timestamp is not None:
            duration_seconds = max(0.0, finished_timestamp - started_timestamp)
        elif stored_signals or stored_results:
            duration_seconds = max(0.0, finished_timestamp - invocation_started)
        telemetry_payload = {
            "signals": stored_signals,
            "results": stored_results,
            "started_at": started_timestamp,
            "finished_at": finished_timestamp,
            "duration_s": duration_seconds,
            "orders": orders_count,
        }

        self._log(
            "AutoTrader controller runner executed cycle",
            level=logging.INFO,
            orders=orders_count,
            last_signal=last_signal_label,
            signals=len(stored_signals),
        )

        sequence = 0
        trimmed_by_limit = 0
        trimmed_by_ttl = 0
        limit_snapshot = self._controller_cycle_history_limit
        ttl_snapshot = self._controller_cycle_history_ttl_s
        history_size = 0
        with self._lock:
            self._controller_cycle_signals = stored_signals
            self._controller_cycle_results = stored_results
            self._controller_cycle_started_at = started_timestamp
            self._controller_cycle_finished_at = finished_timestamp
            self._controller_cycle_last_duration = duration_seconds
            self._controller_cycle_last_orders = orders_count
            self._controller_cycle_sequence += 1
            sequence = self._controller_cycle_sequence

            history_entry = {
                "sequence": sequence,
                "signals": stored_signals,
                "results": stored_results,
                "started_at": started_timestamp,
                "finished_at": finished_timestamp,
                "duration_s": duration_seconds,
                "orders": orders_count,
            }
            self._controller_cycle_history.append(history_entry)
            trimmed_by_limit, trimmed_by_ttl = self._prune_controller_cycle_history_locked(
                reference_time=finished_timestamp
            )
            limit_snapshot = self._controller_cycle_history_limit
            ttl_snapshot = self._controller_cycle_history_ttl_s
            history_size = len(self._controller_cycle_history)

        telemetry_payload["sequence"] = sequence

        if trimmed_by_limit or trimmed_by_ttl:
            self._log(
                "Przycięto historię cykli kontrolera po nowym cyklu",
                level=logging.DEBUG,
                limit=None if limit_snapshot <= 0 else limit_snapshot,
                ttl=ttl_snapshot,
                trimmed_by_limit=trimmed_by_limit,
                trimmed_by_ttl=trimmed_by_ttl,
                history=history_size,
            )

        if last_signal_label:
            self._last_signal = last_signal_label
        self._last_risk_decision = None

        emitter_emit = getattr(self.emitter, "emit", None)
        if callable(emitter_emit):
            try:
                emitter_emit("auto_trader.controller_cycle", **telemetry_payload)
            except Exception:  # pragma: no cover - defensive logging
                self._log(
                    "Emitter failed to publish controller cycle telemetry",
                    level=logging.DEBUG,
                )

    # ------------------------------------------------------------------
    # Market intelligence helpers -------------------------------------
    # ------------------------------------------------------------------
    def _resolve_ai_manager(self) -> Any | None:
        if self.ai_manager is not None:
            return self.ai_manager
        candidate = getattr(self.gui, "ai_mgr", None)
        if candidate is not None:
            self.ai_manager = candidate
            return candidate
        if self.ai_connector is not None:
            return self.ai_connector
        return None

    def _build_default_risk_engine(self) -> Any | None:
        try:
            return ThresholdRiskEngine()
        except Exception:  # pragma: no cover - środowisko testowe może nie mieć zależności
            LOGGER.debug("AutoTrader could not create default ThresholdRiskEngine", exc_info=True)
            return None

    def _build_default_decision_engine_config(self) -> DecisionEngineConfig:
        thresholds = DecisionOrchestratorThresholds(
            max_cost_bps=200.0,
            min_net_edge_bps=-1000.0,
            max_daily_loss_pct=1.0,
            max_drawdown_pct=1.0,
            max_position_ratio=10.0,
            max_open_positions=50,
            max_latency_ms=2000.0,
        )
        return DecisionEngineConfig(
            orchestrator=thresholds,
            min_probability=0.0,
            require_cost_data=False,
            penalty_cost_bps=0.0,
        )

    def _build_decision_orchestrator(self) -> DecisionOrchestrator:
        try:
            return DecisionOrchestrator(self._decision_engine_config)
        except Exception as exc:  # pragma: no cover - diagnostic aid
            raise RuntimeError("AutoTrader requires a functional DecisionOrchestrator") from exc

    def _attach_decision_orchestrator(self) -> None:
        orchestrator = getattr(self, "decision_orchestrator", None)
        if orchestrator is None:
            raise RuntimeError("DecisionOrchestrator could not be initialised")
        engine = getattr(self.core_risk_engine, "attach_decision_orchestrator", None)
        if callable(engine):
            try:
                engine(orchestrator)
            except Exception:  # pragma: no cover - defensive logging
                LOGGER.exception(
                    "AutoTrader could not attach DecisionOrchestrator to risk engine",
                )

    def _detect_initial_mode(self) -> str:
        if hasattr(self.gui, "is_demo_mode_active"):
            try:
                return "demo" if self.gui.is_demo_mode_active() else "live"
            except Exception:  # pragma: no cover - GUI may raise
                LOGGER.debug("GUI demo mode detection failed", exc_info=True)
        return "demo"

    def _build_default_work_schedule(self) -> TradingSchedule:
        tz_name = None
        context = getattr(self, "bootstrap_context", None)
        if context is not None:
            tz_name = getattr(context, "timezone", None)
        if isinstance(tz_name, str) and tz_name.strip():
            return TradingSchedule.always_on(mode=self._initial_mode, timezone_name=str(tz_name))
        return TradingSchedule.always_on(mode=self._initial_mode)

    @staticmethod
<<<<<<< HEAD
    def _coerce_schedule_overrides(
        overrides: ScheduleOverride
        | Mapping[str, object]
        | Sequence[object]
    ) -> list[ScheduleOverride]:
        def _convert(item: object) -> list[ScheduleOverride]:
            if isinstance(item, ScheduleOverride):
                return [item]
            if isinstance(item, Mapping):
                return [ScheduleOverride.from_mapping(item)]
            if isinstance(item, Sequence) and not isinstance(item, (str, bytes, bytearray)):
                collected: list[ScheduleOverride] = []
                for entry in item:
                    collected.extend(_convert(entry))
                return collected
            raise TypeError("override definitions must be ScheduleOverride or mappings")

        converted = _convert(overrides)
        if not converted:
            raise ValueError("at least one schedule override must be provided")
        return converted

    @staticmethod
    def _coerce_override_labels(labels: str | Sequence[object] | None) -> set[str] | None:
        if labels is None:
            return None
        if isinstance(labels, str):
            label = labels.strip()
            return {label} if label else set()
        if isinstance(labels, Sequence) and not isinstance(labels, (bytes, bytearray)):
            result: set[str] = set()
            for item in labels:
                if item is None:
                    continue
                token = str(item).strip()
                if token:
                    result.add(token)
            return result
        raise TypeError("labels must be a string or a sequence of strings")

    def get_work_schedule(self) -> TradingSchedule:
        """Return the current trading schedule, initialising defaults if missing."""

        with self._lock:
            schedule = getattr(self, "_work_schedule", None)
            if schedule is None:
                schedule = self._build_default_work_schedule()
                self._work_schedule = schedule
        return schedule

    def set_work_schedule(
        self,
        schedule: TradingSchedule | Mapping[str, object] | Sequence[object] | None,
        *,
        reason: str | None = None,
    ) -> ScheduleState:
        """Replace the active work schedule and publish its state."""

        if schedule is not None and not isinstance(schedule, TradingSchedule):
            if isinstance(schedule, Mapping) or (
                isinstance(schedule, Sequence)
                and not isinstance(schedule, (str, bytes, bytearray))
            ):
                schedule = TradingSchedule.from_payload(schedule)
            else:
                raise TypeError("schedule must be a TradingSchedule or serialisable payload")
        if schedule is None:
            schedule = self._build_default_work_schedule()
            with self._lock:
                self._work_schedule = schedule
            update_reason = reason or "reset"
        else:
            update_reason = reason or "update"

        state = schedule.describe()
        with self._lock:
            self._work_schedule = schedule
            self._schedule_state = state
            self._schedule_mode = state.mode
            self._last_schedule_snapshot = (state.mode, state.is_open)

        status = "open" if state.is_open else "closed"
        self._log(
            f"Trading schedule updated to mode={state.mode} ({status})",
            level=logging.INFO,
            reason=update_reason,
        )

        payload = state.to_mapping()
        payload["reason"] = update_reason
        self._record_decision_audit_stage(
            "schedule_configured",
            symbol=_SCHEDULE_SYMBOL,
            payload=payload,
        )
        self._emit_schedule_state_event(state, reason=update_reason)
        return state

    def apply_schedule_override(
        self,
        overrides: ScheduleOverride | Mapping[str, object] | Sequence[object],
        *,
        reason: str | None = None,
        replace: bool = False,
    ) -> ScheduleState:
        schedule = getattr(self, "_work_schedule", None)
        if schedule is None:
            schedule = self._build_default_work_schedule()
        overrides_list = self._coerce_schedule_overrides(overrides)
        existing = schedule.overrides
        combined: tuple[ScheduleOverride, ...]
        if replace:
            combined = tuple(overrides_list)
        else:
            combined = existing + tuple(overrides_list)
        updated_schedule = schedule.with_overrides(combined)
        update_reason = reason or ("override_replace" if replace else "override")
        state = self.set_work_schedule(updated_schedule, reason=update_reason)
        payload = state.to_mapping()
        payload["reason"] = update_reason
        payload["overrides_applied"] = [
            item.to_mapping(include_duration=True, timezone_hint=timezone.utc)
            for item in overrides_list
        ]
        payload["override_replace"] = bool(replace)
        self._record_decision_audit_stage(
            "schedule_override_applied",
            symbol=_SCHEDULE_SYMBOL,
            payload=payload,
        )
        return state

    def list_schedule_overrides(self) -> tuple[ScheduleOverride, ...]:
        """Return a snapshot of overrides currently applied to the schedule."""

        schedule = self.get_work_schedule()
        return schedule.overrides

    def clear_schedule_overrides(
        self,
        *,
        labels: str | Sequence[object] | None = None,
        reason: str | None = None,
    ) -> ScheduleState:
        schedule = getattr(self, "_work_schedule", None)
        if schedule is None:
            schedule = self._build_default_work_schedule()
        existing = schedule.overrides
        if not existing:
            return self.get_schedule_state()

        label_filter = self._coerce_override_labels(labels)
        if label_filter:
            filtered = tuple(
                override
                for override in existing
                if override.label is None or override.label not in label_filter
            )
        else:
            filtered = ()

        if filtered == existing:
            return self.get_schedule_state()

        updated_schedule = schedule.with_overrides(filtered)
        update_reason = reason or "override_clear"
        state = self.set_work_schedule(updated_schedule, reason=update_reason)
        payload = state.to_mapping()
        payload["reason"] = update_reason
        payload["remaining_overrides"] = [
            item.to_mapping(include_duration=True, timezone_hint=timezone.utc)
            for item in filtered
        ]
        if label_filter is not None:
            payload["cleared_labels"] = sorted(label_filter)
        self._record_decision_audit_stage(
            "schedule_override_cleared",
            symbol=_SCHEDULE_SYMBOL,
            payload=payload,
        )
        return state

    def get_schedule_state(self) -> ScheduleState:
        """Return the latest schedule state, recalculating it if needed."""

        schedule = self.get_work_schedule()
        state = schedule.describe()
        with self._lock:
            self._schedule_state = state
            self._schedule_mode = state.mode
        return state

    def is_schedule_open(self) -> bool:
        """Return ``True`` when the work schedule allows trading."""

        return self.get_schedule_state().is_open

    @staticmethod
=======
>>>>>>> 446e74e8
    def _detect_environment_name(bootstrap_context: Any | None) -> str:
        if bootstrap_context is None:
            return "paper"
        candidate = getattr(bootstrap_context, "environment", None)
        if isinstance(candidate, str):
            return candidate
        value = getattr(candidate, "value", None)
        if isinstance(value, str):
            return value
        name = getattr(candidate, "name", None)
        if isinstance(name, str):
            return name
        alt = getattr(bootstrap_context, "environment_name", None)
        if isinstance(alt, str):
            return alt
        return "paper"

    def _resolve_execution_service(self, symbol: str) -> Any:
        service = self.execution_service or self.core_execution_service
        if service is not None:
            return service
        if (
            self._default_execution_service is None
            or (self._default_execution_symbol is not None and self._default_execution_symbol != symbol)
        ):
            try:
                self._default_execution_service = self._build_default_execution_service(symbol)
            except Exception as exc:  # pragma: no cover - defensive logging
                self._default_execution_service = None
                LOGGER.error(
                    "Failed to initialise default execution service for %s: %s",
                    symbol,
                    exc,
                )
            else:
                self._default_execution_symbol = symbol
        return self._default_execution_service

    def _build_default_execution_service(self, symbol: str) -> ExecutionService:
        base_asset, quote_asset = self._split_symbol(symbol)
        metadata = MarketMetadata(base_asset=base_asset, quote_asset=quote_asset)
        balances = {quote_asset: 100_000.0}
        return PaperTradingExecutionService({symbol: metadata}, initial_balances=balances)

    @staticmethod
    def _split_symbol(symbol: str) -> tuple[str, str]:
        normalized = symbol.strip().upper()
        common_quotes = ("USDT", "USDC", "USD", "EUR", "BTC", "ETH", "BNB", "BUSD")
        for quote in common_quotes:
            if normalized.endswith(quote) and len(normalized) > len(quote):
                return normalized[: -len(quote)], quote
        if len(normalized) > 3:
            return normalized[:-3], normalized[-3:]
        return normalized or "ASSET", "USDT"

    def _resolve_execution_context(self) -> ExecutionContext:
        if self._execution_context is None:
            metadata = dict(self._execution_metadata)
            self._execution_context = ExecutionContext(
                portfolio_id=self._portfolio_id,
                risk_profile=self._risk_profile_name,
                environment=self._environment_name,
                metadata=metadata,
            )
        return self._execution_context

    def _enforce_work_schedule(self) -> bool:
        schedule = getattr(self, "_work_schedule", None)
        if schedule is None:
            return True
        state = schedule.describe()
        self._schedule_state = state
        self._schedule_mode = state.mode
        snapshot = (state.mode, state.is_open)
        if snapshot != self._last_schedule_snapshot:
            status = "open" if state.is_open else "closed"
            self._log(
                f"Trading schedule switched to mode={state.mode} ({status})",
                level=logging.INFO,
            )
<<<<<<< HEAD
            payload = state.to_mapping()
            payload["reason"] = "transition"
            self._record_decision_audit_stage(
                "schedule_transition",
                symbol=_SCHEDULE_SYMBOL,
                payload=payload,
            )
            self._emit_schedule_state_event(state, reason="transition")
            self._last_schedule_snapshot = snapshot
        if not state.is_open:
            delay = state.time_until_transition or self.auto_trade_interval_s
            payload = state.to_mapping()
            payload["reason"] = "blocked"
            self._record_decision_audit_stage(
                "schedule_blocked",
                symbol=_SCHEDULE_SYMBOL,
                payload=payload,
=======
            self._last_schedule_snapshot = snapshot
        if not state.is_open:
            delay = state.time_until_transition or self.auto_trade_interval_s
            self._record_decision_audit_stage(
                "schedule_blocked",
                symbol=_SCHEDULE_SYMBOL,
                payload={"mode": state.mode},
>>>>>>> 446e74e8
            )
            self._auto_trade_stop.wait(delay)
            return False
        return True

    def _record_decision_audit_stage(
        self,
        stage: str,
        *,
        symbol: str,
        payload: Mapping[str, object] | None = None,
        risk_snapshot: Mapping[str, object] | None = None,
        portfolio_snapshot: Mapping[str, object] | None = None,
        metadata: Mapping[str, object] | None = None,
    ) -> None:
        log = getattr(self, "_decision_audit_log", None)
        if log is None:
            return
        try:
            log.record(
                stage,
                symbol,
                mode=self._schedule_mode,
                payload=payload or {},
                risk_snapshot=risk_snapshot,
                portfolio_snapshot=portfolio_snapshot,
                metadata=metadata,
            )
        except Exception:  # pragma: no cover - audit log failures should not break trading
            LOGGER.debug("Decision audit logging failed", exc_info=True)

<<<<<<< HEAD
    def _emit_schedule_state_event(self, state: ScheduleState, *, reason: str | None = None) -> None:
        emitter_emit = getattr(self.emitter, "emit", None)
        if not callable(emitter_emit):
            return
        payload = state.to_mapping()
        if reason is not None:
            payload["reason"] = reason
        try:
            emitter_emit("auto_trader.schedule_state", **payload)
        except Exception:  # pragma: no cover - emission should not break trading
            LOGGER.debug("Schedule state emission failed", exc_info=True)

=======
>>>>>>> 446e74e8
    def _capture_risk_snapshot(self) -> Mapping[str, object] | None:
        service = self.risk_service or getattr(self, "core_risk_engine", None)
        if service is None:
            return None
        snapshot_fn = getattr(service, "snapshot_state", None)
        if not callable(snapshot_fn):
            return None
        try:
            return snapshot_fn(self._risk_profile_name)
        except TypeError:
            try:
                return snapshot_fn(profile_name=self._risk_profile_name)
            except TypeError:
                try:
                    return snapshot_fn(profile=self._risk_profile_name)
                except Exception:
                    LOGGER.debug("Risk snapshot capture failed", exc_info=True)
        except Exception:
            LOGGER.debug("Risk snapshot capture failed", exc_info=True)
        return None

    def _capture_portfolio_snapshot(self) -> Mapping[str, object] | None:
        manager = getattr(self, "portfolio_manager", None)
        if manager is None:
            return None
        candidates = (
            "snapshot",
            "snapshot_state",
            "get_snapshot",
            "get_state",
            "portfolio_state",
            "summary",
            "get_summary",
            "to_dict",
        )
        for attr in candidates:
            getter = getattr(manager, attr, None)
            if not callable(getter):
                continue
            try:
                result = getter()
            except TypeError:
                try:
                    result = getter(self._risk_profile_name)
                except Exception:
                    continue
            except Exception:
                continue
            if result is None:
                continue
            if isinstance(result, Mapping):
                return dict(result)
            if hasattr(result, "_asdict"):
                try:
                    return dict(result._asdict())  # type: ignore[call-arg]
                except Exception:
                    continue
            if hasattr(result, "__dict__"):
                return dict(vars(result))
            try:
                return dict(result)  # type: ignore[arg-type]
            except Exception:
                continue
        return None

    def _build_order_request(self, symbol: str, decision: RiskDecision) -> OrderRequest:
        signal = str(decision.details.get("signal", "hold")).lower()
        side = "buy" if signal not in {"buy", "sell"} else signal
        quantity = float(decision.fraction or 0.0)
        if quantity <= 0:
            quantity = 1.0 if decision.should_trade else 0.0
        metadata: dict[str, str] = {}
        for key, value in decision.details.items():
            if isinstance(value, (str, int, float, bool)):
                metadata[str(key)] = str(value)
        metadata["mode"] = decision.mode
        return OrderRequest(
            symbol=symbol,
            side=side,
            quantity=abs(quantity),
            order_type="market",
            metadata=metadata,
        )

    def _dispatch_execution(self, service: Any, decision: RiskDecision, symbol: str) -> None:
        try:
            if isinstance(service, ExecutionService):
                request = self._build_order_request(symbol, decision)
                if request.quantity <= 0:
                    self._record_decision_audit_stage(
                        "execution_skipped",
                        symbol=symbol,
                        payload={"reason": "zero_quantity"},
                        portfolio_snapshot=self._capture_portfolio_snapshot(),
                    )
                    return
                context = self._resolve_execution_context()
                service.execute(request, context)
                payload = {
                    "order": {
                        "symbol": request.symbol,
                        "side": request.side,
                        "quantity": request.quantity,
                        "order_type": request.order_type,
                    }
                }
                self._record_decision_audit_stage(
                    "execution_submitted",
                    symbol=symbol,
                    payload=payload,
                    portfolio_snapshot=self._capture_portfolio_snapshot(),
                )
                return

            execute_fn = getattr(service, "execute_decision", None)
            if callable(execute_fn):
                execute_fn(decision)
                self._record_decision_audit_stage(
                    "execution_submitted",
                    symbol=symbol,
                    payload={"adapter": "execute_decision", "decision": decision.to_dict()},
                    portfolio_snapshot=self._capture_portfolio_snapshot(),
                )
                return

            execute_fn = getattr(service, "execute", None)
            if callable(execute_fn):
                payload: Mapping[str, object]
                calls_attr = getattr(service, "calls", None)
                methods_attr = getattr(service, "methods", None)
                previous_calls = len(calls_attr) if isinstance(calls_attr, list) else None
                previous_methods = len(methods_attr) if isinstance(methods_attr, list) else None
                try:
                    execute_fn(decision)
                    payload = {"adapter": "execute", "decision": decision.to_dict()}
                except TypeError:
                    request = self._build_order_request(symbol, decision)
                    if request.quantity <= 0:
                        self._record_decision_audit_stage(
                            "execution_skipped",
                            symbol=symbol,
                            payload={"reason": "zero_quantity"},
                            portfolio_snapshot=self._capture_portfolio_snapshot(),
                        )
                        return
                    context = self._resolve_execution_context()
                    execute_fn(request, context)  # type: ignore[arg-type]
                    payload = {
                        "adapter": "execute",
                        "order": {
                            "symbol": request.symbol,
                            "side": request.side,
                            "quantity": request.quantity,
                            "order_type": request.order_type,
                        },
                    }
                else:
                    self._trim_execution_records(calls_attr, previous_calls)
                    self._trim_execution_records(methods_attr, previous_methods)
                self._record_decision_audit_stage(
                    "execution_submitted",
                    symbol=symbol,
                    payload=payload,
                    portfolio_snapshot=self._capture_portfolio_snapshot(),
                )
                return

            if callable(service):
                service(decision)
                self._record_decision_audit_stage(
                    "execution_submitted",
                    symbol=symbol,
                    payload={"adapter": "callable", "decision": decision.to_dict()},
                    portfolio_snapshot=self._capture_portfolio_snapshot(),
                )
                return

            raise TypeError("Configured execution service is not callable")
        except Exception:
            self._record_decision_audit_stage(
                "execution_failed",
                symbol=symbol,
                payload={"error": "execution_exception"},
                portfolio_snapshot=self._capture_portfolio_snapshot(),
            )
            raise

    @staticmethod
    def _trim_execution_records(container: Any, previous_len: int | None) -> None:
        if not isinstance(container, list) or previous_len is None:
            return
        if len(container) <= previous_len + 1:
            return
        del container[previous_len + 1 :]

    def _ai_feature_columns(self, market_data: pd.DataFrame) -> list[str]:
        numeric_cols = [
            str(column)
            for column in market_data.columns
            if pd.api.types.is_numeric_dtype(market_data[column])
        ]
        if numeric_cols:
            return numeric_cols
        return [str(column) for column in market_data.columns]

    @staticmethod
    def _ai_probability_from_prediction(prediction: float) -> float:
        clamped = max(min(float(prediction) * 4.0, 20.0), -20.0)
        return 1.0 / (1.0 + math.exp(-clamped))

    def _compute_ai_signal_context(
        self,
        ai_manager: Any | None,
        symbol: str,
        market_data: pd.DataFrame,
    ) -> Mapping[str, object] | None:
        if ai_manager is None:
            return None

        require_real = getattr(ai_manager, "require_real_models", None)
        if callable(require_real):
            try:
                require_real()
            except RuntimeError as exc:
                self._log(
                    "AI manager reports degraded backend; holding signals",
                    level=logging.WARNING,
                    symbol=symbol,
                    error=str(exc),
                )
                return None

        predictor = getattr(ai_manager, "predict_series", None)
        if predictor is None:
            return None

        feature_cols = self._ai_feature_columns(market_data)
        try:
            prediction_result = predictor(symbol, market_data, feature_cols=feature_cols)
        except TypeError:
            prediction_result = predictor(symbol, market_data)
        except Exception as exc:
            self._log(
                f"AI predict_series invocation failed: {exc!r}",
                level=logging.ERROR,
                symbol=symbol,
            )
            return None

        if asyncio.iscoroutine(prediction_result):
            loop = asyncio.new_event_loop()
            try:
                asyncio.set_event_loop(loop)
                predictions = loop.run_until_complete(prediction_result)
            finally:
                asyncio.set_event_loop(None)
                loop.close()
        else:
            predictions = prediction_result

        if not isinstance(predictions, pd.Series):
            try:
                predictions = pd.Series(
                    predictions,
                    index=market_data.index[-len(predictions) :],
                )
            except Exception:
                predictions = pd.Series(predictions)

        if predictions.empty:
            return None

        value = float(predictions.iloc[-1])
        prediction_bps = value * 10_000.0
        threshold = float(getattr(ai_manager, "ai_threshold_bps", 0.0))
        if prediction_bps >= threshold:
            direction = "buy"
        elif prediction_bps <= -threshold:
            direction = "sell"
        else:
            direction = "hold"

        probability = self._ai_probability_from_prediction(value)
        evaluated_at_raw = predictions.index[-1]
        evaluated_at: str | float | None
        if hasattr(evaluated_at_raw, "isoformat"):
            evaluated_at = evaluated_at_raw.isoformat()
        elif isinstance(evaluated_at_raw, (int, float)):
            evaluated_at = float(evaluated_at_raw)
        else:
            evaluated_at = None

        snapshot: Dict[str, object] = {
            "prediction": value,
            "prediction_bps": prediction_bps,
            "threshold_bps": threshold,
            "direction": direction,
            "probability": probability,
        }
        if evaluated_at is not None:
            snapshot["evaluated_at"] = evaluated_at

        self._log(
            "AI prediction snapshot",
            level=logging.DEBUG,
            symbol=symbol,
            prediction_bps=prediction_bps,
            direction=direction,
            threshold_bps=threshold,
        )
        return snapshot

    def _normalize_ai_context(
        self,
        ai_context: Mapping[str, object],
        *,
        default_return_bps: float,
        default_probability: float,
    ) -> tuple[float, float, Dict[str, Any]]:
        normalized_return = float(default_return_bps)
        normalized_probability = max(0.0, min(1.0, float(default_probability)))
        payload: Dict[str, Any] = {}

        prediction_raw = ai_context.get("prediction")
        if prediction_raw is not None:
            try:
                payload["prediction"] = float(prediction_raw)
            except (TypeError, ValueError):
                pass

        prediction_bps_raw = ai_context.get("prediction_bps")
        if prediction_bps_raw is not None:
            try:
                normalized_return = float(prediction_bps_raw)
            except (TypeError, ValueError):
                pass
        payload["prediction_bps"] = normalized_return

        threshold_raw = ai_context.get("threshold_bps")
        try:
            payload["threshold_bps"] = float(threshold_raw) if threshold_raw is not None else 0.0
        except (TypeError, ValueError):
            payload["threshold_bps"] = 0.0

        payload["direction"] = ai_context.get("direction")

        probability_raw = ai_context.get("probability")
        if probability_raw is not None:
            try:
                ai_probability = max(0.0, min(1.0, float(probability_raw)))
            except (TypeError, ValueError):
                ai_probability = None
            if ai_probability is not None:
                payload["probability"] = ai_probability
                normalized_probability = max(normalized_probability, ai_probability)

        if "evaluated_at" in ai_context:
            payload["evaluated_at"] = ai_context["evaluated_at"]

        return normalized_return, normalized_probability, payload

    def _resolve_decision_orchestrator(self) -> Any | None:
        orchestrator = self.decision_orchestrator
        if orchestrator is not None:
            return orchestrator
        if self.bootstrap_context is not None:
            return getattr(self.bootstrap_context, "decision_orchestrator", None)
        return None

    def _fetch_market_data(self, symbol: str, timeframe: str) -> pd.DataFrame | None:
        provider = self.market_data_provider or self.data_provider
        if provider is None:
            return None

        def _coerce(result: Any) -> pd.DataFrame | None:
            if result is None:
                return None
            if isinstance(result, pd.DataFrame):
                return result
            try:
                df = pd.DataFrame(result)
            except Exception:
                return None
            return df

        if hasattr(provider, "get_historical"):
            getter = getattr(provider, "get_historical")
            try:
                return _coerce(getter(symbol=symbol, timeframe=timeframe, limit=256))
            except TypeError:
                try:
                    return _coerce(getter(symbol, timeframe, 256))
                except TypeError:
                    return _coerce(getter(symbol, timeframe))
        if callable(provider):
            try:
                return _coerce(provider(symbol=symbol, timeframe=timeframe))
            except TypeError:
                try:
                    return _coerce(provider(symbol, timeframe))
                except TypeError:
                    try:
                        return _coerce(provider(symbol))
                    except TypeError:
                        try:
                            return _coerce(provider())
                        except TypeError:
                            return None
        return None

    def _decision_risk_profile_name(self) -> str:
        if self.bootstrap_context is not None:
            profile = getattr(self.bootstrap_context, "risk_profile_name", None)
            if profile:
                return str(profile)
        return "default"

    def _estimate_candidate_notional(self, symbol: str) -> float:
        del symbol  # symbol not used yet
        leverage = abs(getattr(self, "current_leverage", 1.0))
        return max(1000.0, leverage * 1000.0)

    def _build_decision_candidate(
        self,
        *,
        symbol: str,
        signal: str,
        market_data: pd.DataFrame,
        assessment: MarketRegimeAssessment,
        last_return: float,
        ai_context: Mapping[str, object] | None = None,
        ai_manager: Any | None = None,
    ) -> Any | None:
        if DecisionCandidate is None:
            return None
        if market_data.empty:
            return None
        try:
            row = market_data.iloc[-1]
        except Exception:
            return None
        features: Dict[str, float] = {}
        for key, value in row.items():
            try:
                features[str(key)] = float(value)
            except (TypeError, ValueError):
                continue
        features["assessment_confidence"] = float(assessment.confidence)
        features["assessment_risk"] = float(assessment.risk_score)
        features["signal_direction"] = 1.0 if signal == "buy" else -1.0
        timestamp = getattr(row, "name", None)
        metadata: Dict[str, Any] = {
            "auto_trader": {
                "signal": signal,
                "strategy": self.current_strategy,
            },
            "decision_engine": {
                "features": features,
                "generated_at": timestamp,
            },
        }
        decision_section = metadata["decision_engine"]
        expected_return = float(last_return * 10_000.0)
        if signal == "sell":
            expected_return = -abs(expected_return)
        elif signal == "buy":
            expected_return = abs(expected_return)
        expected_probability = max(0.0, min(1.0, float(assessment.confidence)))
        candidate_notional = self._estimate_candidate_notional(symbol)
        if ai_manager is not None and hasattr(ai_manager, "build_decision_engine_payload"):
            try:
                engine_payload = ai_manager.build_decision_engine_payload(
                    strategy=self.current_strategy,
                    action="enter" if signal == "buy" else "exit",
                    risk_profile=self._decision_risk_profile_name(),
                    symbol=symbol,
                    notional=candidate_notional,
                    features=features,
                )
            except Exception:  # pragma: no cover - diagnostyka integracji
                engine_payload = None
                LOGGER.debug("AI manager decision payload generation failed", exc_info=True)
            else:
                if isinstance(engine_payload, Mapping):
                    decision_section.update(engine_payload)
                    if ai_context is None and isinstance(engine_payload.get("ai"), Mapping):
                        ai_context = engine_payload.get("ai")
        if ai_context:
            expected_return, expected_probability, ai_payload = self._normalize_ai_context(
                ai_context,
                default_return_bps=expected_return,
                default_probability=expected_probability,
            )
            decision_section["ai"] = ai_payload
        candidate = DecisionCandidate(
            strategy=self.current_strategy,
            action="enter" if signal == "buy" else "exit",
            risk_profile=self._decision_risk_profile_name(),
            symbol=symbol,
            notional=candidate_notional,
            expected_return_bps=expected_return,
            expected_probability=expected_probability,
            metadata=metadata,
        )
        return candidate

    def _build_risk_snapshot(self, profile: str) -> Mapping[str, object]:
        engine = self._decision_risk_engine or self.core_risk_engine
        if engine is not None and hasattr(engine, "snapshot_state"):
            try:
                snapshot = engine.snapshot_state(profile)
            except Exception:
                snapshot = None
            if snapshot:
                return snapshot
        return {
            "profile": profile,
            "start_of_day_equity": 100_000.0,
            "last_equity": 100_000.0,
            "peak_equity": 100_000.0,
            "daily_realized_pnl": 0.0,
            "positions": {},
        }

    def _decision_threshold_snapshot(self) -> Mapping[str, object]:
        config = self._decision_engine_config
        thresholds: Mapping[str, object] | None = None
        if config is not None:
            orchestrator_cfg = getattr(config, "orchestrator", None)
            if orchestrator_cfg is not None:
                thresholds = {
                    "max_cost_bps": getattr(orchestrator_cfg, "max_cost_bps", None),
                    "min_net_edge_bps": getattr(orchestrator_cfg, "min_net_edge_bps", None),
                    "min_probability": getattr(config, "min_probability", None),
                }
        return thresholds or {}

    def _serialize_decision_evaluation(
        self,
        evaluation: Any,
        *,
        thresholds: Mapping[str, object] | None = None,
    ) -> Mapping[str, object]:
        payload: Dict[str, Any] = {
            "accepted": bool(getattr(evaluation, "accepted", False)),
            "reasons": list(getattr(evaluation, "reasons", ())),
            "model": getattr(evaluation, "model_name", None),
            "net_edge_bps": getattr(evaluation, "net_edge_bps", None),
            "cost_bps": getattr(evaluation, "cost_bps", None),
            "model_expected_return_bps": getattr(
                evaluation, "model_expected_return_bps", None
            ),
            "model_success_probability": getattr(
                evaluation, "model_success_probability", None
            ),
        }
        selection = getattr(evaluation, "model_selection", None)
        if selection is not None and hasattr(selection, "to_mapping"):
            try:
                payload["model_selection"] = selection.to_mapping()
            except Exception:
                payload["model_selection"] = {
                    "selected": getattr(selection, "selected", None),
                }
        snapshot = thresholds or getattr(evaluation, "thresholds_snapshot", None)
        if snapshot:
            payload["thresholds"] = dict(snapshot)
        return payload

    def _evaluate_decision_candidate(
        self,
        *,
        symbol: str,
        signal: str,
        market_data: pd.DataFrame,
        assessment: MarketRegimeAssessment,
        last_return: float,
        ai_context: Mapping[str, object] | None = None,
        ai_manager: Any | None = None,
    ) -> Any | None:
        orchestrator = self._resolve_decision_orchestrator()
        if orchestrator is None or DecisionCandidate is None:
            return None
        candidate = self._build_decision_candidate(
            symbol=symbol,
            signal=signal,
            market_data=market_data,
            assessment=assessment,
            last_return=last_return,
            ai_context=ai_context,
            ai_manager=ai_manager,
        )
        if candidate is None:
            return None
        snapshot = self._build_risk_snapshot(candidate.risk_profile)
        try:
            evaluation = orchestrator.evaluate_candidate(candidate, snapshot)
        except Exception as exc:  # pragma: no cover - defensywne logowanie
            self._log(
                f"DecisionOrchestrator evaluation failed: {exc!r}",
                level=logging.ERROR,
            )
            return None
        return evaluation

    def _map_regime_to_signal(
        self,
        assessment: MarketRegimeAssessment,
        last_return: float,
        *,
        summary: RegimeSummary | None = None,
    ) -> str:
        cfg = self._thresholds["auto_trader"]["map_regime_to_signal"]
        if assessment.confidence < float(cfg.get("assessment_confidence", 0.2)):
            return "hold"
        if summary is not None and summary.confidence < float(cfg.get("summary_confidence", 0.45)):
            return "hold"
        if summary is not None and summary.stability < float(cfg.get("summary_stability", 0.4)):
            return "hold"
        if summary is not None and summary.risk_level in {RiskLevel.ELEVATED, RiskLevel.CRITICAL}:
            return "hold"
        if summary is not None and summary.risk_trend > float(cfg.get("risk_trend", 0.15)):
            return "hold"
        if summary is not None and summary.risk_volatility > float(cfg.get("risk_volatility", 0.18)):
            return "hold"
        if summary is not None and summary.regime_persistence < float(cfg.get("regime_persistence", 0.25)):
            return "hold"
        if summary is not None and summary.transition_rate > float(cfg.get("transition_rate", 0.55)):
            return "hold"
        if summary is not None and summary.confidence_trend < float(cfg.get("confidence_trend", -0.15)):
            return "hold"
        if summary is not None and summary.confidence_volatility >= float(cfg.get("confidence_volatility", 0.15)):
            return "hold"
        if (
            summary is not None
            and summary.regime_streak <= int(cfg.get("regime_streak", 1))
            and summary.stability < float(cfg.get("stability_for_short_streak", 0.7))
        ):
            return "hold"
        if summary is not None and summary.resilience_score <= float(cfg.get("resilience_score", 0.3)):
            return "hold"
        if summary is not None and summary.stress_balance <= float(cfg.get("stress_balance", 0.35)):
            return "hold"
        if summary is not None and summary.regime_entropy >= float(cfg.get("regime_entropy", 0.75)):
            return "hold"
        if summary is not None and summary.instability_score > float(cfg.get("instability_score", 0.65)):
            return "hold"
        if summary is not None and summary.confidence_decay > float(cfg.get("confidence_decay", 0.2)):
            return "hold"
        if summary is not None and summary.drawdown_pressure >= float(cfg.get("drawdown_pressure", 0.6)):
            return "hold"
        if summary is not None and summary.liquidity_pressure >= float(cfg.get("liquidity_pressure", 0.65)):
            return "hold"
        if summary is not None and summary.volatility_ratio >= float(cfg.get("volatility_ratio", 1.55)):
            return "hold"
        if summary is not None and summary.degradation_score >= float(cfg.get("degradation_score", 0.55)):
            return "hold"
        if summary is not None and summary.stability_projection <= float(cfg.get("stability_projection", 0.4)):
            return "hold"
        if summary is not None and summary.volume_trend_volatility >= float(cfg.get("volume_trend_volatility", 0.18)):
            return "hold"
        if summary is not None and summary.liquidity_gap >= float(cfg.get("liquidity_gap", 0.6)):
            return "hold"
        if summary is not None and summary.stress_projection >= float(cfg.get("stress_projection", 0.6)):
            return "hold"
        if summary is not None and summary.confidence_resilience <= float(cfg.get("confidence_resilience", 0.4)):
            return "hold"
        if summary is not None and summary.distribution_pressure >= float(cfg.get("distribution_pressure", 0.55)):
            return "hold"
        if (
            summary is not None
            and abs(summary.skewness_bias) >= float(cfg.get("skewness_bias", 1.2))
            and summary.risk_score >= float(cfg.get("risk_score", 0.45))
        ):
            return "hold"
        if (
            summary is not None
            and summary.kurtosis_excess >= float(cfg.get("kurtosis_excess", 1.5))
            and summary.risk_score >= float(cfg.get("risk_score", 0.45))
        ):
            return "hold"
        if (
            summary is not None
            and abs(summary.volume_imbalance) >= float(cfg.get("volume_imbalance", 0.5))
            and summary.liquidity_pressure >= float(cfg.get("liquidity_pressure_support", 0.45))
        ):
            return "hold"
        if summary is not None and summary.volatility_trend > float(cfg.get("volatility_trend", 0.02)):
            return "hold"
        if summary is not None and summary.drawdown_trend > float(cfg.get("drawdown_trend", 0.08)):
            return "hold"
        if assessment.risk_score >= float(cfg.get("risk_score", 0.75)):
            return "hold"
        if assessment.regime is MarketRegime.TREND:
            return "buy" if last_return >= 0 else "sell"
        if assessment.regime is MarketRegime.MEAN_REVERSION:
            return "sell" if last_return > 0 else "buy"
        threshold = float(cfg.get("return_threshold", 0.001))
        if last_return > threshold:
            return "buy"
        if last_return < -threshold:
            return "sell"
        return "hold"

    def _adjust_strategy_parameters(
        self,
        assessment: MarketRegimeAssessment,
        *,
        aggregated_risk: float | None = None,
        summary: RegimeSummary | None = None,
    ) -> None:
        risk = float(aggregated_risk) if aggregated_risk is not None else assessment.risk_score
        cfg = self._thresholds["auto_trader"]["adjust_strategy_parameters"]
        def _t(name: str, default: float) -> float:
            value = cfg.get(name, default)
            return float(value if isinstance(value, (int, float)) else default)
        if risk >= float(cfg.get("high_risk", 0.75)):
            self.current_strategy = "capital_preservation"
            self.current_leverage = 0.0
            self.current_stop_loss_pct = 0.01
            self.current_take_profit_pct = 0.02
        elif assessment.regime is MarketRegime.TREND:
            self.current_strategy = "trend_following"
            self.current_leverage = 2.0 if risk < float(cfg.get("trend_low_risk", 0.4)) else 1.5
            self.current_stop_loss_pct = 0.03 if risk < float(cfg.get("trend_low_risk", 0.4)) else 0.04
            self.current_take_profit_pct = 0.06 if risk < float(cfg.get("trend_low_risk", 0.4)) else 0.04
        elif assessment.regime is MarketRegime.MEAN_REVERSION:
            self.current_strategy = "mean_reversion"
            self.current_leverage = 1.0 if risk < float(cfg.get("mean_reversion_low_risk", 0.4)) else 0.7
            self.current_stop_loss_pct = 0.015 if risk < float(cfg.get("mean_reversion_low_risk", 0.4)) else 0.02
            self.current_take_profit_pct = 0.03 if risk < float(cfg.get("mean_reversion_low_risk", 0.4)) else 0.025
        else:
            self.current_strategy = "intraday_breakout"
            self.current_leverage = 0.8 if risk < float(cfg.get("intraday_low_risk", 0.5)) else 0.5
            self.current_stop_loss_pct = 0.02 if risk < float(cfg.get("intraday_low_risk", 0.5)) else 0.03
            self.current_take_profit_pct = 0.025 if risk < float(cfg.get("intraday_low_risk", 0.5)) else 0.02

        if summary is not None:
            if summary.risk_level is RiskLevel.CRITICAL:
                self.current_strategy = "capital_preservation"
                self.current_leverage = 0.0
                self.current_stop_loss_pct = 0.01
                self.current_take_profit_pct = 0.02
            elif summary.risk_level is RiskLevel.ELEVATED:
                self.current_leverage = min(
                    self.current_leverage,
                    0.8 if assessment.regime is MarketRegime.TREND else 0.5,
                )
                self.current_stop_loss_pct = max(
                    self.current_stop_loss_pct * float(cfg.get("risk_level_elevated_stop_loss", 0.85)),
                    0.01,
                )
                self.current_take_profit_pct = max(
                    self.current_take_profit_pct * float(cfg.get("risk_level_elevated_take_profit", 0.9)),
                    self.current_stop_loss_pct * 1.4,
                )
            elif summary.risk_level is RiskLevel.CALM and risk < float(cfg.get("risk_level_calm", 0.5)):
                self.current_leverage = min(
                    self.current_leverage * float(cfg.get("risk_level_calm_leverage", 1.2)),
                    2.5,
                )
                self.current_take_profit_pct = min(
                    self.current_take_profit_pct * float(cfg.get("risk_level_calm_take_profit", 1.1)),
                    0.08,
                )

            if summary.resilience_score <= float(cfg.get("resilience_low", 0.35)):
                self.current_leverage = min(self.current_leverage, 0.45)
                if self.current_leverage == 0:
                    self.current_strategy = "capital_preservation"
                elif not self.current_strategy.endswith("_probing"):
                    self.current_strategy = f"{self.current_strategy}_probing"
                self.current_stop_loss_pct = max(self.current_stop_loss_pct * 0.88, 0.01)
                self.current_take_profit_pct = max(self.current_take_profit_pct * 0.92, self.current_stop_loss_pct * 1.35)
            elif (
                summary.resilience_score >= float(cfg.get("resilience_high", 0.65))
                and summary.stress_balance >= float(cfg.get("stress_balance_high", 0.6))
                and summary.risk_level in {RiskLevel.CALM, RiskLevel.BALANCED}
                and risk < float(cfg.get("risk_level_calm_upper", 0.6))
            ):
                self.current_leverage = min(self.current_leverage * 1.05, 3.2)
                self.current_take_profit_pct = min(self.current_take_profit_pct * 1.05, 0.09)

            if summary.regime_entropy >= float(cfg.get("entropy_high", 0.75)):
                self.current_leverage = min(self.current_leverage, 0.45)
                if self.current_leverage == 0:
                    self.current_strategy = "capital_preservation"
                elif not self.current_strategy.endswith("_probing"):
                    self.current_strategy = f"{self.current_strategy}_probing"
                self.current_stop_loss_pct = max(self.current_stop_loss_pct * 0.9, 0.01)
                self.current_take_profit_pct = max(self.current_take_profit_pct * 0.92, self.current_stop_loss_pct * 1.35)
            elif (
                summary.regime_entropy <= float(cfg.get("entropy_low", 0.45))
                and summary.resilience_score >= float(cfg.get("resilience_high", 0.65))
                and summary.risk_level in {RiskLevel.CALM, RiskLevel.BALANCED}
                and risk < float(cfg.get("risk_level_calm_upper", 0.6))
            ):
                self.current_leverage = min(self.current_leverage * 1.03, 3.25)
                self.current_take_profit_pct = min(self.current_take_profit_pct * 1.03, 0.09)

            if summary.risk_volatility >= float(cfg.get("risk_volatility_high", 0.2)):
                self.current_leverage = min(self.current_leverage, 0.6)
                self.current_stop_loss_pct = max(self.current_stop_loss_pct * 0.9, 0.01)
                self.current_take_profit_pct = max(self.current_take_profit_pct * 0.95, self.current_stop_loss_pct * 1.3)

            if summary.regime_persistence <= float(cfg.get("regime_persistence_low", 0.3)):
                self.current_leverage = min(self.current_leverage, 0.4)
                if self.current_leverage == 0:
                    self.current_strategy = "capital_preservation"
                else:
                    if not self.current_strategy.endswith("_probing"):
                        self.current_strategy = f"{self.current_strategy}_probing"
                self.current_stop_loss_pct = max(self.current_stop_loss_pct * 0.85, 0.01)
                self.current_take_profit_pct = max(self.current_take_profit_pct * 0.9, self.current_stop_loss_pct * 1.4)
            elif (
                summary.regime_persistence >= float(cfg.get("regime_persistence_high", 0.65))
                and summary.risk_level in {RiskLevel.CALM, RiskLevel.BALANCED}
                and summary.risk_volatility < float(cfg.get("risk_volatility_high", 0.2))
                and summary.instability_score <= float(cfg.get("instability_ceiling", 0.4))
            ):
                self.current_leverage = min(self.current_leverage * 1.05, 2.75)
                self.current_take_profit_pct = min(self.current_take_profit_pct * 1.05, 0.085)

            if summary.confidence_volatility >= float(cfg.get("confidence_volatility_high", 0.15)):
                self.current_leverage = min(self.current_leverage, 0.5)
                self.current_stop_loss_pct = max(self.current_stop_loss_pct * 0.9, 0.01)
                self.current_take_profit_pct = max(self.current_take_profit_pct * 0.92, self.current_stop_loss_pct * 1.35)

            if summary.confidence_trend < float(cfg.get("confidence_trend_low", -0.1)):
                self.current_leverage = min(self.current_leverage, 0.6)
                if self.current_leverage == 0:
                    self.current_strategy = "capital_preservation"
                elif not self.current_strategy.endswith("_probing"):
                    self.current_strategy = f"{self.current_strategy}_probing"
                self.current_stop_loss_pct = max(self.current_stop_loss_pct * 0.85, 0.01)
                self.current_take_profit_pct = max(self.current_take_profit_pct * 0.9, self.current_stop_loss_pct * 1.4)

            if summary.regime_streak <= int(cfg.get("regime_streak_low", 1)):
                self.current_leverage = min(self.current_leverage, 0.4)
                if self.current_leverage == 0:
                    self.current_strategy = "capital_preservation"
                elif not self.current_strategy.endswith("_probing"):
                    self.current_strategy = f"{self.current_strategy}_probing"
                self.current_stop_loss_pct = max(self.current_stop_loss_pct * 0.85, 0.01)
                self.current_take_profit_pct = max(self.current_take_profit_pct * 0.9, self.current_stop_loss_pct * 1.4)

            if (
                summary.confidence_trend > float(cfg.get("confidence_trend_high", 0.12))
                and summary.confidence_volatility <= float(cfg.get("confidence_volatility_low", 0.08))
                and summary.risk_level in {RiskLevel.CALM, RiskLevel.BALANCED}
                and summary.regime_persistence >= float(cfg.get("regime_persistence_high", 0.65))
                and summary.instability_score <= float(cfg.get("instability_ceiling", 0.4))
            ):
                self.current_leverage = min(self.current_leverage * 1.1, 3.0)
                self.current_take_profit_pct = min(self.current_take_profit_pct * 1.08, 0.09)

            if summary.transition_rate >= float(cfg.get("transition_rate_high", 0.5)):
                self.current_leverage = min(self.current_leverage, 0.45)
                if self.current_leverage == 0:
                    self.current_strategy = "capital_preservation"
                elif not self.current_strategy.endswith("_probing"):
                    self.current_strategy = f"{self.current_strategy}_probing"
                self.current_stop_loss_pct = max(self.current_stop_loss_pct * 0.85, 0.01)
                self.current_take_profit_pct = max(self.current_take_profit_pct * 0.9, self.current_stop_loss_pct * 1.4)

            if summary.instability_score >= _t("instability_critical", 0.75):
                self.current_strategy = "capital_preservation"
                self.current_leverage = 0.0
                self.current_stop_loss_pct = 0.01
                self.current_take_profit_pct = 0.02
            elif summary.instability_score >= _t("instability_elevated", 0.6):
                self.current_leverage = min(self.current_leverage, 0.5)
                if self.current_leverage == 0:
                    self.current_strategy = "capital_preservation"
                elif not self.current_strategy.endswith("_probing"):
                    self.current_strategy = f"{self.current_strategy}_probing"
                self.current_stop_loss_pct = max(self.current_stop_loss_pct * 0.85, 0.01)
                self.current_take_profit_pct = max(self.current_take_profit_pct * 0.92, self.current_stop_loss_pct * 1.4)
            elif summary.instability_score <= _t("instability_low", 0.25) and summary.risk_level in {RiskLevel.CALM, RiskLevel.BALANCED}:
                self.current_leverage = min(self.current_leverage * 1.08, 3.2)
                self.current_take_profit_pct = min(self.current_take_profit_pct * 1.07, 0.095)

            if summary.drawdown_pressure >= _t("drawdown_critical", 0.75):
                self.current_strategy = "capital_preservation"
                self.current_leverage = 0.0
                self.current_stop_loss_pct = 0.01
                self.current_take_profit_pct = 0.02
            elif summary.drawdown_pressure >= _t("drawdown_elevated", 0.55):
                self.current_leverage = min(self.current_leverage, 0.45)
                if self.current_leverage == 0:
                    self.current_strategy = "capital_preservation"
                elif not self.current_strategy.endswith("_probing"):
                    self.current_strategy = f"{self.current_strategy}_probing"
                self.current_stop_loss_pct = max(self.current_stop_loss_pct * 0.85, 0.01)
                self.current_take_profit_pct = max(self.current_take_profit_pct * 0.9, self.current_stop_loss_pct * 1.4)
            elif (
                summary.drawdown_pressure <= _t("drawdown_low", 0.3)
                and summary.risk_level in {RiskLevel.CALM, RiskLevel.BALANCED}
            ):
                self.current_leverage = min(self.current_leverage * 1.06, 3.1)
                self.current_take_profit_pct = min(self.current_take_profit_pct * 1.05, 0.09)

            if summary.liquidity_pressure >= _t("liquidity_pressure_high", 0.7):
                self.current_leverage = min(self.current_leverage, 0.35)
                if self.current_leverage == 0:
                    self.current_strategy = "capital_preservation"
                elif not self.current_strategy.endswith("_probing"):
                    self.current_strategy = f"{self.current_strategy}_probing"
                self.current_stop_loss_pct = max(self.current_stop_loss_pct * 0.88, 0.01)
                self.current_take_profit_pct = max(self.current_take_profit_pct * 0.9, self.current_stop_loss_pct * 1.35)
            elif (
                summary.liquidity_pressure <= _t("liquidity_pressure_low", 0.35)
                and summary.risk_level in {RiskLevel.CALM, RiskLevel.BALANCED}
                and risk < _t("low_risk_enhancement_cap", 0.5)
            ):
                self.current_leverage = min(self.current_leverage * 1.04, 3.0)
                self.current_take_profit_pct = min(self.current_take_profit_pct * 1.04, 0.085)

            if summary.confidence_decay >= _t("confidence_decay_high", 0.25):
                self.current_leverage = min(self.current_leverage, 0.45)
                if self.current_leverage == 0:
                    self.current_strategy = "capital_preservation"
                elif not self.current_strategy.endswith("_probing"):
                    self.current_strategy = f"{self.current_strategy}_probing"
                self.current_stop_loss_pct = max(self.current_stop_loss_pct * 0.85, 0.01)
                self.current_take_profit_pct = max(self.current_take_profit_pct * 0.9, self.current_stop_loss_pct * 1.4)

            if summary.degradation_score >= _t("degradation_critical", 0.6):
                self.current_strategy = "capital_preservation"
                self.current_leverage = 0.0
                self.current_stop_loss_pct = 0.01
                self.current_take_profit_pct = 0.02
            elif summary.degradation_score >= _t("degradation_elevated", 0.45):
                self.current_leverage = min(self.current_leverage, 0.35)
                if self.current_leverage == 0:
                    self.current_strategy = "capital_preservation"
                elif not self.current_strategy.endswith("_probing"):
                    self.current_strategy = f"{self.current_strategy}_probing"
                self.current_stop_loss_pct = max(self.current_stop_loss_pct * 0.84, 0.01)
                self.current_take_profit_pct = max(self.current_take_profit_pct * 0.9, self.current_stop_loss_pct * 1.35)
            elif (
                summary.degradation_score <= _t("degradation_low", 0.25)
                and summary.stability_projection >= _t("stability_projection_high", 0.65)
                and summary.risk_level in {RiskLevel.CALM, RiskLevel.BALANCED}
                and risk < _t("low_risk_enhancement_cap", 0.5)
            ):
                self.current_leverage = min(self.current_leverage * 1.03, 3.1)
                self.current_take_profit_pct = min(self.current_take_profit_pct * 1.04, 0.09)

            if summary.stability_projection <= _t("stability_projection_low", 0.4):
                self.current_leverage = min(self.current_leverage, 0.4)
                if self.current_leverage == 0:
                    self.current_strategy = "capital_preservation"
                elif not self.current_strategy.endswith("_probing"):
                    self.current_strategy = f"{self.current_strategy}_probing"
                self.current_stop_loss_pct = max(self.current_stop_loss_pct * 0.84, 0.01)
                self.current_take_profit_pct = max(self.current_take_profit_pct * 0.9, self.current_stop_loss_pct * 1.35)
            elif (
                summary.stability_projection >= _t("stability_projection_high", 0.65)
                and summary.degradation_score <= _t("degradation_positive_cap", 0.3)
                and summary.risk_level in {RiskLevel.CALM, RiskLevel.BALANCED}
                and risk < _t("low_risk_enhancement_cap", 0.5)
            ):
                self.current_leverage = min(self.current_leverage * 1.02, 3.05)
                self.current_take_profit_pct = min(self.current_take_profit_pct * 1.02, 0.09)

            if summary.volume_trend_volatility >= _t("volume_trend_volatility_high", 0.2):
                self.current_leverage = min(self.current_leverage, 0.35)
                if self.current_leverage == 0:
                    self.current_strategy = "capital_preservation"
                elif not self.current_strategy.endswith("_probing"):
                    self.current_strategy = f"{self.current_strategy}_probing"
                self.current_stop_loss_pct = max(self.current_stop_loss_pct * 0.83, 0.01)
                self.current_take_profit_pct = max(self.current_take_profit_pct * 0.9, self.current_stop_loss_pct * 1.35)
            elif (
                summary.volume_trend_volatility <= _t("volume_trend_volatility_low", 0.1)
                and summary.degradation_score <= _t("degradation_positive_cap", 0.3)
                and summary.risk_level in {RiskLevel.CALM, RiskLevel.BALANCED}
            ):
                self.current_leverage = min(self.current_leverage * 1.01, 3.0)
                self.current_take_profit_pct = min(self.current_take_profit_pct * 1.01, 0.085)

            if summary.volatility_trend > _t("volatility_trend_high", 0.02):
                self.current_leverage = min(self.current_leverage, 0.4)
                if self.current_leverage == 0:
                    self.current_strategy = "capital_preservation"
                elif not self.current_strategy.endswith("_probing"):
                    self.current_strategy = f"{self.current_strategy}_probing"
                self.current_stop_loss_pct = max(self.current_stop_loss_pct * 0.85, 0.01)
                self.current_take_profit_pct = max(self.current_take_profit_pct * 0.9, self.current_stop_loss_pct * 1.35)
            elif (
                summary.volatility_trend <= _t("volatility_trend_relief", 0.0)
                and summary.degradation_score <= _t("degradation_positive_cap", 0.3)
                and summary.risk_level in {RiskLevel.CALM, RiskLevel.BALANCED}
            ):
                self.current_leverage = min(self.current_leverage * 1.01, 3.1)
                self.current_take_profit_pct = min(self.current_take_profit_pct * 1.01, 0.088)

            if summary.drawdown_trend > _t("drawdown_trend_high", 0.08):
                self.current_leverage = min(self.current_leverage, 0.35)
                if self.current_leverage == 0:
                    self.current_strategy = "capital_preservation"
                elif not self.current_strategy.endswith("_probing"):
                    self.current_strategy = f"{self.current_strategy}_probing"
                self.current_stop_loss_pct = max(self.current_stop_loss_pct * 0.82, 0.01)
                self.current_take_profit_pct = max(self.current_take_profit_pct * 0.88, self.current_stop_loss_pct * 1.35)
            elif (
                summary.drawdown_trend <= _t("drawdown_trend_relief", 0.0)
                and summary.degradation_score <= _t("degradation_positive_cap", 0.3)
                and summary.risk_level in {RiskLevel.CALM, RiskLevel.BALANCED}
            ):
                self.current_leverage = min(self.current_leverage * 1.02, 3.05)
                self.current_take_profit_pct = min(self.current_take_profit_pct * 1.02, 0.09)

            if summary.stress_index >= _t("stress_index_critical", 0.8):
                self.current_strategy = "capital_preservation"
                self.current_leverage = 0.0
                self.current_stop_loss_pct = 0.01
                self.current_take_profit_pct = 0.02
            elif summary.stress_index >= _t("stress_index_elevated", 0.6):
                self.current_leverage = min(self.current_leverage, 0.35)
                if self.current_leverage == 0:
                    self.current_strategy = "capital_preservation"
                elif not self.current_strategy.endswith("_probing"):
                    self.current_strategy = f"{self.current_strategy}_probing"
                self.current_stop_loss_pct = max(self.current_stop_loss_pct * 0.82, 0.01)
                self.current_take_profit_pct = max(self.current_take_profit_pct * 0.88, self.current_stop_loss_pct * 1.35)
            elif (
                summary.stress_index <= _t("stress_index_low", 0.28)
                and summary.risk_level in {RiskLevel.CALM, RiskLevel.BALANCED}
                and risk < _t("stress_relief_risk_cap", 0.55)
            ):
                self.current_leverage = min(self.current_leverage * 1.04, 3.2)
                self.current_take_profit_pct = min(self.current_take_profit_pct * 1.04, 0.09)

            if summary.stress_momentum >= _t("stress_momentum_high", 0.65):
                self.current_leverage = min(self.current_leverage, 0.3)
                if self.current_leverage == 0:
                    self.current_strategy = "capital_preservation"
                elif not self.current_strategy.endswith("_probing"):
                    self.current_strategy = f"{self.current_strategy}_probing"
                self.current_stop_loss_pct = max(self.current_stop_loss_pct * 0.82, 0.01)
                self.current_take_profit_pct = max(self.current_take_profit_pct * 0.88, self.current_stop_loss_pct * 1.35)
            elif (
                summary.stress_momentum <= _t("stress_momentum_low", 0.35)
                and summary.stress_index <= _t("stress_index_relief", 0.35)
                and summary.risk_level in {RiskLevel.CALM, RiskLevel.BALANCED}
                and risk < _t("low_risk_enhancement_cap", 0.5)
            ):
                self.current_leverage = min(self.current_leverage * 1.02, 3.05)
                self.current_take_profit_pct = min(self.current_take_profit_pct * 1.02, 0.088)

            if summary.tail_risk_index >= _t("tail_risk_high", 0.55):
                self.current_leverage = min(self.current_leverage, 0.35)
                if self.current_leverage == 0:
                    self.current_strategy = "capital_preservation"
                elif not self.current_strategy.endswith("_probing"):
                    self.current_strategy = f"{self.current_strategy}_probing"
                self.current_stop_loss_pct = max(self.current_stop_loss_pct * 0.84, 0.01)
                self.current_take_profit_pct = max(self.current_take_profit_pct * 0.9, self.current_stop_loss_pct * 1.35)
            elif (
                summary.tail_risk_index <= _t("tail_risk_low", 0.2)
                and summary.stress_index <= _t("stress_index_tail_relief", 0.3)
                and summary.risk_level in {RiskLevel.CALM, RiskLevel.BALANCED}
                and risk < _t("low_risk_enhancement_cap", 0.5)
            ):
                self.current_leverage = min(self.current_leverage * 1.03, 3.1)
                self.current_take_profit_pct = min(self.current_take_profit_pct * 1.03, 0.085)

            if summary.shock_frequency >= _t("shock_frequency_high", 0.55):
                self.current_leverage = min(self.current_leverage, 0.3)
                if self.current_leverage == 0:
                    self.current_strategy = "capital_preservation"
                elif not self.current_strategy.endswith("_probing"):
                    self.current_strategy = f"{self.current_strategy}_probing"
                self.current_stop_loss_pct = max(self.current_stop_loss_pct * 0.82, 0.01)
                self.current_take_profit_pct = max(self.current_take_profit_pct * 0.88, self.current_stop_loss_pct * 1.35)
            elif (
                summary.shock_frequency <= _t("shock_frequency_low", 0.25)
                and summary.regime_persistence >= _t("regime_persistence_positive", 0.6)
                and summary.stress_index <= _t("stress_index_relief", 0.35)
                and summary.risk_level in {RiskLevel.CALM, RiskLevel.BALANCED}
            ):
                self.current_leverage = min(self.current_leverage * 1.02, 3.0)
                self.current_take_profit_pct = min(self.current_take_profit_pct * 1.02, 0.085)

            if (
                summary.distribution_pressure >= _t("distribution_pressure_adjust_high", 0.65)
                or abs(summary.skewness_bias) >= _t("skewness_bias_adjust_high", 1.3)
                or summary.kurtosis_excess >= _t("kurtosis_adjust_high", 1.8)
                or (
                    abs(summary.volume_imbalance)
                    >= _t("volume_imbalance_adjust_high", 0.55)
                    and summary.liquidity_pressure
                    >= float(cfg.get("liquidity_pressure_support", 0.45))
                )
            ):
                self.current_leverage = min(self.current_leverage, 0.3)
                if self.current_leverage == 0:
                    self.current_strategy = "capital_preservation"
                elif not self.current_strategy.endswith("_probing"):
                    self.current_strategy = f"{self.current_strategy}_probing"
                self.current_stop_loss_pct = max(self.current_stop_loss_pct * 0.82, 0.01)
                self.current_take_profit_pct = max(self.current_take_profit_pct * 0.88, self.current_stop_loss_pct * 1.35)
            elif (
                summary.distribution_pressure <= _t("distribution_pressure_adjust_low", 0.3)
                and abs(summary.skewness_bias) <= _t("skewness_bias_adjust_low", 0.8)
                and summary.kurtosis_excess <= _t("kurtosis_adjust_low", 1.0)
                and abs(summary.volume_imbalance) <= _t("volume_imbalance_adjust_low", 0.35)
                and summary.risk_level in {RiskLevel.CALM, RiskLevel.BALANCED}
                and risk < _t("low_risk_enhancement_cap", 0.5)
            ):
                self.current_leverage = min(self.current_leverage * 1.02, 3.05)
                self.current_take_profit_pct = min(self.current_take_profit_pct * 1.02, 0.09)

            if summary.liquidity_gap >= _t("liquidity_gap_high", 0.65):
                self.current_leverage = min(self.current_leverage, 0.35)
                if self.current_leverage == 0:
                    self.current_strategy = "capital_preservation"
                elif not self.current_strategy.endswith("_probing"):
                    self.current_strategy = f"{self.current_strategy}_probing"
                self.current_stop_loss_pct = max(self.current_stop_loss_pct * 0.84, 0.01)
                self.current_take_profit_pct = max(self.current_take_profit_pct * 0.9, self.current_stop_loss_pct * 1.35)
            elif (
                summary.liquidity_gap <= _t("liquidity_gap_low", 0.35)
                and summary.risk_level in {RiskLevel.CALM, RiskLevel.BALANCED}
                and summary.resilience_score >= _t("resilience_mid", 0.55)
                and risk < _t("low_risk_enhancement_cap", 0.5)
            ):
                self.current_leverage = min(self.current_leverage * 1.02, 3.05)
                self.current_take_profit_pct = min(self.current_take_profit_pct * 1.02, 0.09)

            if summary.liquidity_trend >= _t("liquidity_trend_high", 0.6):
                self.current_leverage = min(self.current_leverage, 0.35)
                if self.current_leverage == 0:
                    self.current_strategy = "capital_preservation"
                elif not self.current_strategy.endswith("_probing"):
                    self.current_strategy = f"{self.current_strategy}_probing"
                self.current_stop_loss_pct = max(self.current_stop_loss_pct * 0.84, 0.01)
                self.current_take_profit_pct = max(self.current_take_profit_pct * 0.9, self.current_stop_loss_pct * 1.35)
            elif (
                summary.liquidity_trend <= _t("liquidity_trend_low", 0.35)
                and summary.liquidity_gap <= _t("liquidity_gap_relief", 0.4)
                and summary.risk_level in {RiskLevel.CALM, RiskLevel.BALANCED}
                and risk < _t("low_risk_enhancement_cap", 0.5)
            ):
                self.current_leverage = min(self.current_leverage * 1.02, 3.05)
                self.current_take_profit_pct = min(self.current_take_profit_pct * 1.02, 0.09)

            if summary.stress_projection >= _t("stress_projection_critical", 0.65):
                self.current_strategy = "capital_preservation"
                self.current_leverage = 0.0
                self.current_stop_loss_pct = 0.01
                self.current_take_profit_pct = 0.02
            elif summary.stress_projection >= _t("stress_projection_elevated", 0.55):
                self.current_leverage = min(self.current_leverage, 0.35)
                if self.current_leverage == 0:
                    self.current_strategy = "capital_preservation"
                elif not self.current_strategy.endswith("_probing"):
                    self.current_strategy = f"{self.current_strategy}_probing"
                self.current_stop_loss_pct = max(self.current_stop_loss_pct * 0.84, 0.01)
                self.current_take_profit_pct = max(self.current_take_profit_pct * 0.9, self.current_stop_loss_pct * 1.35)
            elif (
                summary.stress_projection <= _t("stress_projection_low", 0.35)
                and summary.stress_index <= _t("stress_index_relief", 0.35)
                and summary.risk_level in {RiskLevel.CALM, RiskLevel.BALANCED}
                and risk < _t("moderate_risk_enhancement_cap", 0.45)
            ):
                self.current_leverage = min(self.current_leverage * 1.02, 3.0)
                self.current_take_profit_pct = min(self.current_take_profit_pct * 1.02, 0.085)

            if summary.confidence_resilience <= float(cfg.get("confidence_resilience", 0.4)):
                self.current_leverage = min(self.current_leverage, 0.45)
                if self.current_leverage == 0:
                    self.current_strategy = "capital_preservation"
                elif not self.current_strategy.endswith("_probing"):
                    self.current_strategy = f"{self.current_strategy}_probing"
                self.current_stop_loss_pct = max(self.current_stop_loss_pct * 0.85, 0.01)
                self.current_take_profit_pct = max(self.current_take_profit_pct * 0.9, self.current_stop_loss_pct * 1.35)
            elif (
                summary.confidence_resilience >= _t("confidence_resilience_high", 0.65)
                and summary.risk_level in {RiskLevel.CALM, RiskLevel.BALANCED}
                and risk < _t("moderate_risk_enhancement_cap", 0.45)
                and summary.resilience_score >= _t("resilience_mid", 0.55)
            ):
                self.current_leverage = min(self.current_leverage * 1.03, 3.1)
                self.current_take_profit_pct = min(self.current_take_profit_pct * 1.03, 0.09)

            if summary.confidence_fragility >= _t("confidence_fragility_high", 0.55):
                self.current_leverage = min(self.current_leverage, 0.35)
                if self.current_leverage == 0:
                    self.current_strategy = "capital_preservation"
                elif not self.current_strategy.endswith("_probing"):
                    self.current_strategy = f"{self.current_strategy}_probing"
                self.current_stop_loss_pct = max(self.current_stop_loss_pct * 0.84, 0.01)
                self.current_take_profit_pct = max(self.current_take_profit_pct * 0.9, self.current_stop_loss_pct * 1.35)
            elif (
                summary.confidence_fragility <= _t("confidence_fragility_low", 0.35)
                and summary.confidence_resilience >= _t("confidence_resilience_mid", 0.6)
                and summary.risk_level in {RiskLevel.CALM, RiskLevel.BALANCED}
                and risk < _t("moderate_risk_enhancement_cap", 0.45)
            ):
                self.current_leverage = min(self.current_leverage * 1.02, 3.0)
                self.current_take_profit_pct = min(self.current_take_profit_pct * 1.02, 0.085)

            if summary.volatility_of_volatility >= _t("volatility_of_volatility_high", 0.03):
                self.current_leverage = min(self.current_leverage, 0.4)
                if self.current_leverage == 0:
                    self.current_strategy = "capital_preservation"
                elif not self.current_strategy.endswith("_probing"):
                    self.current_strategy = f"{self.current_strategy}_probing"
                self.current_stop_loss_pct = max(self.current_stop_loss_pct * 0.85, 0.01)
                self.current_take_profit_pct = max(self.current_take_profit_pct * 0.9, self.current_stop_loss_pct * 1.35)
            elif (
                summary.volatility_of_volatility <= _t("volatility_of_volatility_low", 0.015)
                and summary.stress_index <= _t("stress_index_relief", 0.35)
                and summary.risk_level in {RiskLevel.CALM, RiskLevel.BALANCED}
            ):
                self.current_leverage = min(self.current_leverage * 1.02, 3.05)
                self.current_take_profit_pct = min(self.current_take_profit_pct * 1.02, 0.085)

        if summary is not None and risk < _t("summary_risk_cap", 0.75):
            if summary.risk_trend > _t("summary_risk_trend_high", 0.05):
                self.current_leverage = max(0.0, self.current_leverage - 0.3)
                self.current_stop_loss_pct = max(self.current_stop_loss_pct * 0.8, 0.01)
                self.current_take_profit_pct = max(self.current_take_profit_pct * 0.9, self.current_stop_loss_pct * 1.5)
            if summary.stability < _t("summary_stability_floor", 0.4):
                self.current_leverage = min(self.current_leverage, 0.5)
                if self.current_leverage == 0:
                    self.current_strategy = "capital_preservation"
                else:
                    self.current_strategy = f"{self.current_strategy}_probing"

        self.current_leverage = float(max(self.current_leverage, 0.0))
        self.current_stop_loss_pct = float(max(self.current_stop_loss_pct, 0.005))
        self.current_take_profit_pct = float(max(self.current_take_profit_pct, self.current_stop_loss_pct * 1.2))

    def _apply_signal_guardrails(
        self,
        signal: str,
        effective_risk: float,
        summary: RegimeSummary | None,
    ) -> str:
        reasons: list[str] = []
        triggers: list[GuardrailTrigger] = []

        def _finalise(result: str) -> str:
            self._last_guardrail_reasons = reasons
            self._last_guardrail_triggers = triggers
            return result

        if signal == "hold":
            return _finalise(signal)

        guardrails = self._thresholds["auto_trader"].get("signal_guardrails", {})

        def _label(name: str) -> str:
            return name.replace("_", " ")

        def _add_reason(name: str, comparator: str, threshold: float, value: float | None = None) -> None:
            label = _label(name)
            message = f"{label} {comparator} {threshold:.3f}"
            if value is not None:
                message = f"{message} (value={value:.3f})"
            reasons.append(message)
            triggers.append(
                GuardrailTrigger(
                    name=name,
                    label=label,
                    comparator=comparator,
                    threshold=float(threshold),
                    value=float(value) if value is not None else None,
                )
            )

        def _coerce_threshold(name: str, default: float) -> float | None:
            raw = guardrails.get(name, default)
            if raw is None:
                return None
            try:
                return float(raw)
            except (TypeError, ValueError):
                self._log(
                    f"Ignoring invalid guardrail threshold {name!r}: {raw!r}",
                    level=logging.DEBUG,
                )
                return float(default)

        risk_cap = _coerce_threshold("effective_risk_cap", 0.75)
        if risk_cap is not None and effective_risk >= risk_cap:
            _add_reason("effective_risk", ">=", risk_cap, effective_risk)
            return _finalise("hold")
        if summary is None:
            return _finalise(signal)

        def _metric(name: str) -> float | None:
            value = getattr(summary, name, None)
            if value is None:
                return None
            try:
                return float(value)
            except (TypeError, ValueError):
                return None

        for name, default in (
            ("stress_index", 0.65),
            ("tail_risk_index", 0.6),
            ("shock_frequency", 0.6),
            ("stress_momentum", 0.65),
            ("regime_entropy", 0.8),
            ("confidence_fragility", 0.65),
            ("degradation_score", 0.6),
            ("volume_trend_volatility", 0.2),
            ("liquidity_gap", 0.6),
            ("stress_projection", 0.6),
            ("liquidity_trend", 0.6),
        ):
            threshold = _coerce_threshold(name, default)
            if threshold is None:
                continue
            value = _metric(name)
            if value is not None and value >= threshold:
                _add_reason(name, ">=", threshold, value)
                return _finalise("hold")

        for name, default in (("volatility_trend", 0.025), ("drawdown_trend", 0.1)):
            threshold = _coerce_threshold(name, default)
            if threshold is None:
                continue
            value = _metric(name)
            if value is not None and value > threshold:
                _add_reason(name, ">", threshold, value)
                return _finalise("hold")

        for name, default in (
            ("resilience_score", 0.3),
            ("stress_balance", 0.35),
            ("stability_projection", 0.35),
            ("confidence_resilience", 0.4),
        ):
            threshold = _coerce_threshold(name, default)
            if threshold is None:
                continue
            value = _metric(name)
            if value is not None and value <= threshold:
                _add_reason(name, "<=", threshold, value)
                return _finalise("hold")

        return _finalise(signal)

    def _update_cooldown(
        self,
        *,
        summary: RegimeSummary | None,
        effective_risk: float,
    ) -> tuple[bool, float]:
        now = time.monotonic()
        cooldown_cfg = self._thresholds["auto_trader"]["cooldown"]
        if summary is not None:
            severity_weights = cooldown_cfg.get("severity_weights", {})
            stability_gap = float(cooldown_cfg.get("stability_projection_gap", 0.45))
            confidence_gap = float(cooldown_cfg.get("confidence_resilience_gap", 0.6))
            severity = max(
                summary.cooldown_score
                * float(severity_weights.get("cooldown_score", 1.0)),
                summary.severe_event_rate
                * float(severity_weights.get("severe_event_rate", 0.8)),
                summary.stress_index * float(severity_weights.get("stress_index", 0.7)),
                summary.stress_projection
                * float(severity_weights.get("stress_projection", 0.75)),
                summary.stress_momentum
                * float(severity_weights.get("stress_momentum", 0.7)),
                summary.degradation_score
                * float(severity_weights.get("degradation_score", 0.75)),
                max(0.0, stability_gap - summary.stability_projection)
                * float(severity_weights.get("stability_projection_gap", 0.6)),
                summary.liquidity_gap
                * float(severity_weights.get("liquidity_gap", 0.65)),
                summary.liquidity_trend
                * float(severity_weights.get("liquidity_trend", 0.6)),
                max(0.0, confidence_gap - summary.confidence_resilience)
                * float(severity_weights.get("confidence_resilience_gap", 0.6)),
                summary.confidence_fragility
                * float(severity_weights.get("confidence_fragility", 0.65)),
            )
            distribution_weights = cooldown_cfg.get("distribution_weights", {})
            normalisers = cooldown_cfg.get("distribution_normalisers", {})
            distribution_flags = max(
                summary.distribution_pressure
                * float(distribution_weights.get("distribution_pressure", 1.0)),
                min(
                    1.0,
                    abs(summary.skewness_bias)
                    / float(normalisers.get("skewness_bias", 1.6)),
                ),
                min(
                    1.0,
                    max(0.0, summary.kurtosis_excess)
                    / float(normalisers.get("kurtosis_excess", 3.0)),
                ),
                min(
                    1.0,
                    abs(summary.volume_imbalance)
                    / float(normalisers.get("volume_imbalance", 0.55)),
                ),
            )
            severity = max(
                severity,
                distribution_flags
                * float(severity_weights.get("distribution_flags_weight", 0.75)),
                max(0.0, float(cooldown_cfg.get("resilience_gap", 0.55)) - summary.resilience_score)
                * float(severity_weights.get("resilience_gap_weight", 0.65)),
                max(0.0, float(cooldown_cfg.get("stress_balance_gap", 0.5)) - summary.stress_balance)
                * float(severity_weights.get("stress_balance_gap_weight", 0.6)),
                summary.stress_projection * float(severity_weights.get("stress_projection", 0.7)),
                summary.liquidity_gap * float(severity_weights.get("liquidity_gap", 0.65)),
                summary.stress_momentum * float(severity_weights.get("stress_momentum", 0.7)),
                summary.liquidity_trend * float(severity_weights.get("liquidity_trend", 0.6)),
                summary.confidence_fragility * float(severity_weights.get("confidence_fragility", 0.65)),
                max(0.0, summary.regime_entropy - float(cooldown_cfg.get("entropy_gap", 0.65)))
                * float(severity_weights.get("entropy_excess_weight", 0.6)),
            )
            critical_cfg = cooldown_cfg.get("critical", {})
            if (
                effective_risk >= float(critical_cfg.get("risk", 0.85))
                or summary.risk_level is RiskLevel.CRITICAL
                or severity >= float(critical_cfg.get("severity", 0.75))
                or summary.degradation_score >= float(critical_cfg.get("degradation", 0.7))
                or summary.stability_projection <= float(critical_cfg.get("stability_projection", 0.25))
                or summary.distribution_pressure >= float(critical_cfg.get("distribution_pressure", 0.8))
                or distribution_flags >= float(critical_cfg.get("distribution_flags", 0.85))
                or summary.resilience_score <= float(critical_cfg.get("resilience_score", 0.25))
                or summary.stress_balance <= float(critical_cfg.get("stress_balance", 0.25))
                or summary.regime_entropy >= float(critical_cfg.get("regime_entropy", 0.85))
                or summary.stress_projection >= float(critical_cfg.get("stress_projection", 0.75))
                or summary.liquidity_gap >= float(critical_cfg.get("liquidity_gap", 0.75))
                or summary.stress_momentum >= float(critical_cfg.get("stress_momentum", 0.75))
                or summary.liquidity_trend >= float(critical_cfg.get("liquidity_trend", 0.7))
                or summary.confidence_resilience <= float(critical_cfg.get("confidence_resilience", 0.25))
                or summary.confidence_fragility >= float(critical_cfg.get("confidence_fragility", 0.7))
            ):
                duration = max(
                    self.auto_trade_interval_s * float(critical_cfg.get("duration_multiplier", 5.0)),
                    float(critical_cfg.get("duration_min", 300.0)),
                )
                self._cooldown_until = max(self._cooldown_until, now + duration)
                self._cooldown_reason = "critical_risk"
            elif (
                severity >= float(cooldown_cfg.get("elevated", {}).get("severity", 0.55))
                or (
                    summary.risk_level is RiskLevel.ELEVATED
                    and summary.stress_index >= float(cooldown_cfg.get("elevated", {}).get("stress_index", 0.6))
                )
                or summary.degradation_score >= float(cooldown_cfg.get("elevated", {}).get("degradation", 0.55))
                or summary.stability_projection <= float(cooldown_cfg.get("elevated", {}).get("stability_projection", 0.35))
                or summary.distribution_pressure >= float(cooldown_cfg.get("elevated", {}).get("distribution_pressure", 0.6))
                or distribution_flags >= float(cooldown_cfg.get("elevated", {}).get("distribution_flags", 0.65))
                or summary.resilience_score <= float(cooldown_cfg.get("elevated", {}).get("resilience_score", 0.4))
                or summary.stress_balance <= float(cooldown_cfg.get("elevated", {}).get("stress_balance", 0.4))
                or summary.regime_entropy >= float(cooldown_cfg.get("elevated", {}).get("regime_entropy", 0.75))
                or summary.stress_projection >= float(cooldown_cfg.get("elevated", {}).get("stress_projection", 0.6))
                or summary.liquidity_gap >= float(cooldown_cfg.get("elevated", {}).get("liquidity_gap", 0.6))
                or summary.stress_momentum >= float(cooldown_cfg.get("elevated", {}).get("stress_momentum", 0.6))
                or summary.liquidity_trend >= float(cooldown_cfg.get("elevated", {}).get("liquidity_trend", 0.6))
                or summary.confidence_resilience <= float(cooldown_cfg.get("elevated", {}).get("confidence_resilience", 0.35))
                or summary.confidence_fragility >= float(cooldown_cfg.get("elevated", {}).get("confidence_fragility", 0.6))
            ):
                elevated_cfg = cooldown_cfg.get("elevated", {})
                duration = max(
                    self.auto_trade_interval_s * float(elevated_cfg.get("duration_multiplier", 3.0)),
                    float(elevated_cfg.get("duration_min", 180.0)),
                )
                self._cooldown_until = max(self._cooldown_until, now + duration)
                self._cooldown_reason = "elevated_risk"
            elif (
                severity >= float(cooldown_cfg.get("instability", {}).get("severity", 0.45))
                and summary.risk_level in {RiskLevel.ELEVATED, RiskLevel.WATCH}
                or summary.degradation_score >= float(cooldown_cfg.get("instability", {}).get("degradation", 0.45))
                or summary.distribution_pressure >= float(cooldown_cfg.get("instability", {}).get("distribution_pressure", 0.5))
                or distribution_flags >= float(cooldown_cfg.get("instability", {}).get("distribution_flags", 0.55))
                or summary.resilience_score <= float(cooldown_cfg.get("instability", {}).get("resilience_score", 0.45))
                or summary.stress_balance <= float(cooldown_cfg.get("instability", {}).get("stress_balance", 0.4))
                or summary.regime_entropy >= float(cooldown_cfg.get("instability", {}).get("regime_entropy", 0.65))
                or summary.stress_projection >= float(cooldown_cfg.get("instability", {}).get("stress_projection", 0.5))
                or summary.liquidity_gap >= float(cooldown_cfg.get("instability", {}).get("liquidity_gap", 0.5))
                or summary.stress_momentum >= float(cooldown_cfg.get("instability", {}).get("stress_momentum", 0.5))
                or summary.liquidity_trend >= float(cooldown_cfg.get("instability", {}).get("liquidity_trend", 0.5))
                or summary.confidence_resilience <= float(cooldown_cfg.get("instability", {}).get("confidence_resilience", 0.4))
                or summary.confidence_fragility >= float(cooldown_cfg.get("instability", {}).get("confidence_fragility", 0.5))
            ):
                instability_cfg = cooldown_cfg.get("instability", {})
                duration = max(
                    self.auto_trade_interval_s * float(instability_cfg.get("duration_multiplier", 2.0)),
                    float(instability_cfg.get("duration_min", 120.0)),
                )
                self._cooldown_until = max(self._cooldown_until, now + duration)
                self._cooldown_reason = "instability_spike"
            elif (
                summary.cooldown_score <= float(cooldown_cfg.get("release", {}).get("cooldown_score", 0.35))
                and summary.recovery_potential >= float(cooldown_cfg.get("release", {}).get("recovery_potential", 0.6))
                and effective_risk <= float(cooldown_cfg.get("release", {}).get("risk", 0.55))
                and summary.degradation_score <= float(cooldown_cfg.get("release", {}).get("degradation_score", 0.35))
                and summary.stability_projection >= float(cooldown_cfg.get("release", {}).get("stability_projection", 0.45))
                and summary.distribution_pressure <= float(cooldown_cfg.get("release", {}).get("distribution_pressure", 0.4))
                and abs(summary.skewness_bias) <= float(cooldown_cfg.get("release", {}).get("skewness_bias", 0.9))
                and summary.kurtosis_excess <= float(cooldown_cfg.get("release", {}).get("kurtosis_excess", 1.2))
                and abs(summary.volume_imbalance) <= float(cooldown_cfg.get("release", {}).get("volume_imbalance", 0.4))
                and summary.resilience_score >= float(cooldown_cfg.get("release", {}).get("resilience_score", 0.55))
                and summary.stress_balance >= float(cooldown_cfg.get("release", {}).get("stress_balance", 0.5))
                and summary.regime_entropy <= float(cooldown_cfg.get("release", {}).get("regime_entropy", 0.55))
                and summary.liquidity_gap <= float(cooldown_cfg.get("release", {}).get("liquidity_gap", 0.4))
                and summary.stress_projection <= float(cooldown_cfg.get("release", {}).get("stress_projection", 0.4))
                and summary.stress_momentum <= float(cooldown_cfg.get("release", {}).get("stress_momentum", 0.4))
                and summary.liquidity_trend <= float(cooldown_cfg.get("release", {}).get("liquidity_trend", 0.4))
                and summary.confidence_resilience >= float(cooldown_cfg.get("release", {}).get("confidence_resilience", 0.55))
                and summary.confidence_fragility <= float(cooldown_cfg.get("release", {}).get("confidence_fragility", 0.4))
            ):
                self._cooldown_until = 0.0
                self._cooldown_reason = None
        elif effective_risk >= float(cooldown_cfg.get("high_risk_fallback", {}).get("risk", 0.9)):
            fallback_cfg = cooldown_cfg.get("high_risk_fallback", {})
            duration = max(
                self.auto_trade_interval_s * float(fallback_cfg.get("duration_multiplier", 2.0)),
                float(fallback_cfg.get("duration_min", 150.0)),
            )
            self._cooldown_until = max(self._cooldown_until, now + duration)
            self._cooldown_reason = "high_risk"

        remaining = max(0.0, self._cooldown_until - now)
        active = remaining > 0.0
        if active and summary is not None:
            release_active_cfg = cooldown_cfg.get("release_active", {})
            if (
                summary.recovery_potential >= float(release_active_cfg.get("recovery_potential", 0.7))
                and summary.cooldown_score <= float(release_active_cfg.get("cooldown_score", 0.4))
                and summary.severe_event_rate <= float(release_active_cfg.get("severe_event_rate", 0.4))
                and effective_risk <= float(release_active_cfg.get("risk", 0.55))
                and summary.degradation_score <= float(release_active_cfg.get("degradation_score", 0.35))
                and summary.stability_projection >= float(release_active_cfg.get("stability_projection", 0.5))
                and summary.distribution_pressure <= float(release_active_cfg.get("distribution_pressure", 0.4))
                and abs(summary.skewness_bias) <= float(release_active_cfg.get("skewness_bias", 0.9))
                and summary.kurtosis_excess <= float(release_active_cfg.get("kurtosis_excess", 1.2))
                and abs(summary.volume_imbalance) <= float(release_active_cfg.get("volume_imbalance", 0.4))
                and summary.resilience_score >= float(release_active_cfg.get("resilience_score", 0.6))
                and summary.stress_balance >= float(release_active_cfg.get("stress_balance", 0.55))
                and summary.regime_entropy <= float(release_active_cfg.get("regime_entropy", 0.5))
                and summary.liquidity_gap <= float(release_active_cfg.get("liquidity_gap", 0.4))
                and summary.stress_projection <= float(release_active_cfg.get("stress_projection", 0.35))
                and summary.confidence_resilience >= float(release_active_cfg.get("confidence_resilience", 0.6))
            ):
                self._cooldown_until = 0.0
                self._cooldown_reason = None
                remaining = 0.0
                active = False
        if not active:
            self._cooldown_until = 0.0
            self._cooldown_reason = None
        return active, remaining

    def _build_risk_decision(
        self,
        symbol: str,
        signal: str,
        assessment: MarketRegimeAssessment,
        *,
        effective_risk: float,
        summary: RegimeSummary | None = None,
        cooldown_active: bool = False,
        cooldown_remaining: float = 0.0,
        cooldown_reason: str | None = None,
        guardrail_reasons: list[str] | None = None,
        guardrail_triggers: list[GuardrailTrigger] | None = None,
        decision_engine: Any | None = None,
        ai_context: Mapping[str, object] | None = None,
    ) -> RiskDecision:
        should_trade = signal in {"buy", "sell"} and self.current_leverage > 0 and not cooldown_active
        if cooldown_active:
            state = "halted"
        else:
            state = "risk_off" if effective_risk >= 0.75 else "ready"
        reason = f"Regime {assessment.regime.value}"
        details = {
            "symbol": symbol,
            "signal": signal,
            "confidence": assessment.confidence,
            "risk_score": assessment.risk_score,
            "effective_risk": effective_risk,
            "strategy": self.current_strategy,
        }
        details["cooldown_active"] = cooldown_active
        details["cooldown_remaining_s"] = cooldown_remaining
        details["cooldown_reason"] = cooldown_reason
        details["guardrail_reasons"] = list(guardrail_reasons or [])
        details["guardrail_triggers"] = [trigger.to_dict() for trigger in guardrail_triggers or []]
        if summary is not None:
            details["summary"] = summary.to_dict()
        decision_payload: Dict[str, Any] | None = None
        if decision_engine is not None:
            decision_payload = self._serialize_decision_evaluation(
                decision_engine,
                thresholds=self._decision_threshold_snapshot(),
            )
        if ai_context:
            base_return_raw = ai_context.get("prediction_bps", 0.0)
            try:
                base_return = float(base_return_raw)
            except (TypeError, ValueError):
                base_return = 0.0
            base_probability_raw = ai_context.get("probability", 0.0)
            try:
                base_probability = float(base_probability_raw)
            except (TypeError, ValueError):
                base_probability = 0.0
            _, _, ai_payload = self._normalize_ai_context(
                ai_context,
                default_return_bps=base_return,
                default_probability=base_probability,
            )
            if decision_payload is None:
                decision_payload = {}
            decision_payload["ai"] = ai_payload
        if decision_payload is not None:
            details["decision_engine"] = decision_payload
        mode = self._schedule_mode
        gui_mode: str | None = None
        if hasattr(self.gui, "is_demo_mode_active"):
            try:
                gui_mode = "demo" if self.gui.is_demo_mode_active() else "live"
            except Exception:
                gui_mode = None
        if mode not in {"demo", "live"}:
            mode = gui_mode or "demo"
        elif gui_mode is not None and gui_mode != mode:
            self._log(
                "Schedule mode overrides GUI mode",
                level=logging.DEBUG,
                schedule_mode=mode,
                gui_mode=gui_mode,
            )
        if getattr(self, "_ai_degraded", False):
            details["ai_degraded"] = True
            if mode == "live":
                should_trade = False
                state = "halted"
                reason = "AI backend degraded"
        fraction = self.current_leverage if should_trade else 0.0
        return RiskDecision(
            should_trade=should_trade,
            fraction=fraction,
            state=state,
            reason=reason,
            details=details,
            stop_loss_pct=self.current_stop_loss_pct,
            take_profit_pct=self.current_take_profit_pct,
            mode=mode,
            cooldown_active=cooldown_active,
            cooldown_remaining_s=cooldown_remaining if cooldown_active else None,
            cooldown_reason=cooldown_reason if cooldown_active else None,
        )

    # ------------------------------------------------------------------
    # Extension hook ----------------------------------------------------
    # ------------------------------------------------------------------
    def _auto_trade_loop(self) -> None:
        if not self._enforce_work_schedule():
            return
        runner = self._resolve_controller_runner()
        if runner is not None:
            self._execute_controller_runner_cycle(runner)
            self._auto_trade_stop.wait(self.auto_trade_interval_s)
            return

        risk_service = getattr(self, "risk_service", None)
        if risk_service is None:
            risk_service = getattr(self, "core_risk_engine", None)

        try:
            symbol = self.symbol_getter()
        except Exception as exc:  # pragma: no cover - defensive guard
            self._log(f"Failed to resolve trading symbol: {exc!r}", level=logging.ERROR)
            self._auto_trade_stop.wait(self.auto_trade_interval_s)
            return

        execution_service = self._resolve_execution_service(symbol)

        timeframe = "1h"
        timeframe_var = getattr(self.gui, "timeframe_var", None)
        if timeframe_var is not None and hasattr(timeframe_var, "get"):
            try:
                timeframe = str(timeframe_var.get())
            except Exception:
                timeframe = "1h"

        ai_manager = self._resolve_ai_manager()
        self._ai_degraded = bool(getattr(ai_manager, "is_degraded", False)) if ai_manager else False
        if self._ai_degraded:
            self._log(
                "AI manager running in degraded mode – live trades require explicit confirmation.",
                level=logging.WARNING,
            )
        if not symbol or ai_manager is None:
            self._log("Auto-trade prerequisites missing AI manager or symbol", level=logging.DEBUG)
            self._auto_trade_stop.wait(self.auto_trade_interval_s)
            return

        market_data = self._fetch_market_data(symbol, timeframe)
        if market_data is None or market_data.empty:
            self._log(
                f"No market data available for {symbol} on {timeframe}",
                level=logging.WARNING,
            )
            self._auto_trade_stop.wait(self.auto_trade_interval_s)
            return

        assessment: MarketRegimeAssessment
        try:
            if hasattr(ai_manager, "assess_market_regime"):
                try:
                    assessment = ai_manager.assess_market_regime(symbol, market_data)
                except TypeError:
                    assessment = ai_manager.assess_market_regime(market_data, symbol=symbol)
            else:
                classifier = MarketRegimeClassifier()
                assessment = classifier.assess(market_data, symbol=symbol)
        except Exception as exc:
            self._log(f"AI manager regime assessment failed: {exc!r}", level=logging.ERROR)
            self._auto_trade_stop.wait(self.auto_trade_interval_s)
            return

        summary: RegimeSummary | None = None
        if hasattr(ai_manager, "get_regime_summary"):
            try:
                summary = ai_manager.get_regime_summary(symbol)
            except Exception:
                summary = None

        returns = market_data.get("close")
        last_return = 0.0
        if isinstance(returns, pd.Series):
            changes = returns.pct_change().dropna()
            if not changes.empty:
                last_return = float(changes.iloc[-1])

        ai_context = self._compute_ai_signal_context(ai_manager, symbol, market_data)
        self._last_ai_context = ai_context
        ai_direction = None
        ai_prediction_bps = 0.0
        ai_threshold_bps = 0.0
        if ai_context:
            ai_direction = ai_context.get("direction")
            try:
                ai_prediction_bps = float(ai_context.get("prediction_bps", 0.0))
            except (TypeError, ValueError):
                ai_prediction_bps = 0.0
            try:
                ai_threshold_bps = float(ai_context.get("threshold_bps", 0.0))
            except (TypeError, ValueError):
                ai_threshold_bps = 0.0

        effective_risk = assessment.risk_score
        if summary is not None:
            effective_risk = max(
                effective_risk,
                float(summary.risk_score + min(summary.risk_volatility * 0.8, 0.25)),
            )
            if summary.regime_persistence < 0.25:
                effective_risk = max(effective_risk, 0.7)
            if summary.instability_score >= 0.6:
                effective_risk = max(
                    effective_risk,
                    min(1.0, summary.instability_score * 0.9 + summary.risk_score * 0.4),
                )
            if summary.transition_rate >= 0.5:
                effective_risk = max(
                    effective_risk,
                    min(1.0, assessment.risk_score + summary.transition_rate * 0.4),
                )
            if summary.confidence_decay > 0:
                effective_risk = max(
                    effective_risk,
                    min(1.0, assessment.risk_score + summary.confidence_decay * 0.5),
                )
            if summary.drawdown_pressure >= 0.5:
                effective_risk = max(
                    effective_risk,
                    min(1.0, assessment.risk_score + summary.drawdown_pressure * 0.5),
                )
            if summary.liquidity_pressure >= 0.5:
                effective_risk = max(
                    effective_risk,
                    min(1.0, assessment.risk_score + summary.liquidity_pressure * 0.4),
                )
            if summary.volatility_ratio >= 1.35:
                effective_risk = max(
                    effective_risk,
                    min(
                        1.0,
                        assessment.risk_score
                        + min(summary.volatility_ratio - 1.0, 1.0) * 0.3,
                    ),
                )
            if summary.stress_index >= 0.6:
                effective_risk = max(
                    effective_risk,
                    min(1.0, assessment.risk_score + summary.stress_index * 0.45),
                )
            elif summary.stress_index >= 0.4:
                effective_risk = max(
                    effective_risk,
                    min(1.0, assessment.risk_score + summary.stress_index * 0.35),
                )
            if summary.tail_risk_index >= 0.5:
                effective_risk = max(
                    effective_risk,
                    min(1.0, assessment.risk_score + summary.tail_risk_index * 0.4),
                )
            if summary.shock_frequency >= 0.55:
                effective_risk = max(
                    effective_risk,
                    min(1.0, assessment.risk_score + summary.shock_frequency * 0.35),
                )
            if summary.volatility_of_volatility >= 0.03:
                effective_risk = max(
                    effective_risk,
                    min(
                        1.0,
                        assessment.risk_score
                        + min(summary.volatility_of_volatility / 0.04, 1.0) * 0.3,
                    ),
                )
            if summary.degradation_score >= 0.5:
                effective_risk = max(
                    effective_risk,
                    min(1.0, assessment.risk_score + summary.degradation_score * 0.45),
                )
            if summary.stability_projection <= 0.45:
                effective_risk = max(
                    effective_risk,
                    min(
                        1.0,
                        assessment.risk_score
                        + max(0.0, 0.45 - summary.stability_projection) * 0.6,
                    ),
                )
            if summary.volume_trend_volatility >= 0.18:
                effective_risk = max(
                    effective_risk,
                    min(
                        1.0,
                        assessment.risk_score
                        + min(summary.volume_trend_volatility / 0.25, 1.0) * 0.3,
                    ),
                )
            if summary.volatility_trend > 0.015:
                effective_risk = max(
                    effective_risk,
                    min(
                        1.0,
                        assessment.risk_score
                        + min(summary.volatility_trend / 0.03, 1.0) * 0.25,
                    ),
                )
            if summary.drawdown_trend > 0.05:
                effective_risk = max(
                    effective_risk,
                    min(
                        1.0,
                        assessment.risk_score
                        + min(summary.drawdown_trend / 0.2, 1.0) * 0.35,
                    ),
                )
            if summary.distribution_pressure >= 0.55:
                effective_risk = max(
                    effective_risk,
                    min(
                        1.0,
                        assessment.risk_score
                        + min(summary.distribution_pressure, 1.0) * 0.4,
                    ),
                )
            if summary.liquidity_gap >= 0.55:
                effective_risk = max(
                    effective_risk,
                    min(
                        1.0,
                        assessment.risk_score
                        + min(summary.liquidity_gap, 1.0) * 0.35,
                    ),
                )
            if summary.stress_projection >= 0.5:
                effective_risk = max(
                    effective_risk,
                    min(
                        1.0,
                        assessment.risk_score
                        + min(summary.stress_projection, 1.0) * 0.4,
                    ),
                )
            if summary.stress_momentum >= 0.55:
                effective_risk = max(
                    effective_risk,
                    min(
                        1.0,
                        assessment.risk_score
                        + min(summary.stress_momentum, 1.0) * 0.38,
                    ),
                )
            if summary.liquidity_trend >= 0.6:
                effective_risk = max(
                    effective_risk,
                    min(
                        1.0,
                        assessment.risk_score
                        + min(summary.liquidity_trend, 1.0) * 0.35,
                    ),
                )
            if summary.confidence_fragility >= 0.5:
                effective_risk = max(
                    effective_risk,
                    min(
                        1.0,
                        assessment.risk_score
                        + min(summary.confidence_fragility, 1.0) * 0.35,
                    ),
                )
            if summary.resilience_score <= 0.35:
                effective_risk = max(
                    effective_risk,
                    min(
                        1.0,
                        assessment.risk_score
                        + min((0.35 - summary.resilience_score) * 0.7, 0.25)
                        + min(summary.cooldown_score * 0.25, 0.15),
                    ),
                )
            if summary.confidence_resilience <= 0.45:
                effective_risk = max(
                    effective_risk,
                    min(
                        1.0,
                        assessment.risk_score
                        + min((0.45 - summary.confidence_resilience) * 0.6, 0.2),
                    ),
                )
            if summary.stress_balance <= 0.4:
                effective_risk = max(
                    effective_risk,
                    min(
                        1.0,
                        assessment.risk_score
                        + min((0.4 - summary.stress_balance) * 0.65, 0.22),
                    ),
                )
            if summary.regime_entropy >= 0.7:
                effective_risk = max(
                    effective_risk,
                    min(
                        1.0,
                        assessment.risk_score
                        + min(summary.regime_entropy * 0.35, 0.25),
                    ),
                )
            elif (
                summary.resilience_score >= 0.7
                and summary.stress_balance >= 0.6
                and summary.regime_entropy <= 0.5
                and summary.liquidity_gap <= 0.45
                and summary.stress_projection <= 0.45
                and summary.confidence_resilience >= 0.6
                and summary.stress_momentum <= 0.45
                and summary.liquidity_trend <= 0.45
                and summary.confidence_fragility <= 0.45
            ):
                relief = min(max(0.0, summary.resilience_score - 0.7) * 0.25, 0.12)
                entropy_relief = min(max(0.0, 0.5 - summary.regime_entropy) * 0.18, 0.1)
                liquidity_relief = min(max(0.0, 0.45 - summary.liquidity_gap) * 0.18, 0.1)
                confidence_relief = min(
                    max(0.0, summary.confidence_resilience - 0.6) * 0.2,
                    0.1,
                )
                projection_relief = min(max(0.0, 0.45 - summary.stress_projection) * 0.2, 0.1)
                momentum_relief = min(max(0.0, 0.45 - summary.stress_momentum) * 0.2, 0.1)
                liquidity_trend_relief = min(max(0.0, 0.45 - summary.liquidity_trend) * 0.2, 0.1)
                fragility_relief = min(max(0.0, 0.45 - summary.confidence_fragility) * 0.2, 0.1)
                reduction = max(
                    0.0,
                    relief
                    + max(0.0, entropy_relief)
                    + liquidity_relief
                    + confidence_relief
                    + projection_relief,
                )
                reduction += momentum_relief + liquidity_trend_relief + fragility_relief
                effective_risk = max(assessment.risk_score * 0.85, effective_risk - reduction)
            if abs(summary.skewness_bias) >= 1.2:
                effective_risk = max(
                    effective_risk,
                    min(
                        1.0,
                        assessment.risk_score
                        + min(abs(summary.skewness_bias) / 1.8, 1.0) * 0.25,
                    ),
                )
            if summary.kurtosis_excess >= 1.5:
                effective_risk = max(
                    effective_risk,
                    min(
                        1.0,
                        assessment.risk_score
                        + min(summary.kurtosis_excess / 3.5, 1.0) * 0.25,
                    ),
                )
            if (
                abs(summary.volume_imbalance) >= 0.5
                and summary.liquidity_pressure >= 0.45
            ):
                effective_risk = max(
                    effective_risk,
                    min(
                        1.0,
                        assessment.risk_score
                        + min(abs(summary.volume_imbalance) / 0.7, 1.0) * 0.25,
                    ),
                )
            confidence_penalty = 0.0
            if summary.confidence_trend < -0.05:
                confidence_penalty += min(abs(summary.confidence_trend) * 0.6, 0.15)
            if summary.confidence_volatility >= 0.1:
                confidence_penalty += min(summary.confidence_volatility * 0.5, 0.15)
            if summary.regime_streak <= 1:
                confidence_penalty += 0.08
            if summary.confidence_decay > 0:
                confidence_penalty += min(summary.confidence_decay * 0.6, 0.18)
            if summary.drawdown_pressure >= 0.6:
                confidence_penalty += min(summary.drawdown_pressure * 0.4, 0.18)
            if summary.liquidity_pressure >= 0.6:
                confidence_penalty += min(summary.liquidity_pressure * 0.35, 0.15)
            if summary.stress_index >= 0.5:
                confidence_penalty += min(summary.stress_index * 0.4, 0.2)
            if summary.shock_frequency >= 0.45:
                confidence_penalty += min(summary.shock_frequency * 0.35, 0.18)
            if summary.tail_risk_index >= 0.45:
                confidence_penalty += min(summary.tail_risk_index * 0.35, 0.18)
            if summary.degradation_score >= 0.4:
                confidence_penalty += min(summary.degradation_score * 0.4, 0.2)
            if summary.stability_projection <= 0.45:
                confidence_penalty += min((0.45 - summary.stability_projection) * 0.4, 0.18)
            if summary.volatility_trend > 0.015:
                confidence_penalty += min(summary.volatility_trend / 0.03 * 0.2, 0.12)
            if summary.drawdown_trend > 0.05:
                confidence_penalty += min(summary.drawdown_trend / 0.2 * 0.25, 0.15)
            if summary.volume_trend_volatility >= 0.18:
                confidence_penalty += min(
                    summary.volume_trend_volatility / 0.25 * 0.2,
                    0.12,
                )
            if summary.distribution_pressure >= 0.5:
                confidence_penalty += min(summary.distribution_pressure * 0.4, 0.2)
            if summary.liquidity_gap >= 0.5:
                confidence_penalty += min(summary.liquidity_gap * 0.35, 0.18)
            if summary.stress_projection >= 0.5:
                confidence_penalty += min(summary.stress_projection * 0.35, 0.18)
            if summary.stress_momentum >= 0.5:
                confidence_penalty += min(summary.stress_momentum * 0.35, 0.18)
            if summary.liquidity_trend >= 0.5:
                confidence_penalty += min(summary.liquidity_trend * 0.3, 0.16)
            if summary.confidence_fragility >= 0.45:
                confidence_penalty += min(summary.confidence_fragility * 0.35, 0.2)
            if summary.confidence_resilience <= 0.5:
                confidence_penalty += min(max(0.0, 0.5 - summary.confidence_resilience) * 0.5, 0.2)
            if summary.regime_entropy >= 0.65:
                confidence_penalty += min(summary.regime_entropy * 0.3, 0.15)
            if summary.resilience_score < 0.45:
                confidence_penalty += min(max(0.0, 0.45 - summary.resilience_score) * 0.5, 0.2)
            if summary.stress_balance < 0.5:
                confidence_penalty += min(max(0.0, 0.5 - summary.stress_balance) * 0.45, 0.18)
            if abs(summary.skewness_bias) >= 1.1:
                confidence_penalty += min(abs(summary.skewness_bias) / 2.0, 0.18)
            if summary.kurtosis_excess >= 1.4:
                confidence_penalty += min(summary.kurtosis_excess / 3.2, 0.18)
            if (
                abs(summary.volume_imbalance) >= 0.45
                and summary.liquidity_pressure >= 0.45
            ):
                confidence_penalty += min(abs(summary.volume_imbalance) / 0.7, 0.15)
            if confidence_penalty:
                effective_risk = max(effective_risk, min(1.0, assessment.risk_score + confidence_penalty))

        cooldown_active, cooldown_remaining = self._update_cooldown(
            summary=summary,
            effective_risk=effective_risk,
        )
        self._adjust_strategy_parameters(assessment, aggregated_risk=effective_risk, summary=summary)
        signal = self._map_regime_to_signal(assessment, last_return, summary=summary)
        signal = self._apply_signal_guardrails(signal, effective_risk, summary)
        pre_ai_signal = signal
        ai_force_hold = False
        if ai_context is None:
            if pre_ai_signal in {"buy", "sell"}:
                self._log(
                    "AI predictions unavailable – forcing HOLD",
                    level=logging.WARNING,
                    symbol=symbol,
                )
            signal = "hold"
            ai_force_hold = True
        else:
            if ai_direction == "hold":
                if pre_ai_signal in {"buy", "sell"}:
                    self._log(
                        "AI prediction below quality threshold; forcing HOLD",
                        level=logging.INFO,
                        symbol=symbol,
                        prediction_bps=ai_prediction_bps,
                        threshold_bps=ai_threshold_bps,
                    )
                signal = "hold"
                ai_force_hold = True
            elif pre_ai_signal in {"buy", "sell"} and ai_direction not in (None, pre_ai_signal):
                self._log(
                    "AI prediction disagrees with regime signal; forcing HOLD",
                    level=logging.INFO,
                    symbol=symbol,
                    regime_signal=pre_ai_signal,
                    ai_direction=ai_direction,
                    prediction_bps=ai_prediction_bps,
                )
                signal = "hold"
                ai_force_hold = True

        decision_evaluation: Any | None = None
        evaluation_payload: Mapping[str, object] | None = None
        if signal in {"buy", "sell"}:
            decision_evaluation = self._evaluate_decision_candidate(
                symbol=symbol,
                signal=signal,
                market_data=market_data,
                assessment=assessment,
                last_return=last_return,
                ai_context=ai_context,
                ai_manager=ai_manager,
            )
            if decision_evaluation is not None:
                thresholds_snapshot = self._decision_threshold_snapshot()
                evaluation_payload = self._serialize_decision_evaluation(
                    decision_evaluation,
                    thresholds=thresholds_snapshot,
                )
                if not getattr(decision_evaluation, "accepted", True):
                    self._log(
                        "DecisionOrchestrator rejected signal",  # type: ignore[arg-type]
                        level=logging.INFO,
                        symbol=symbol,
                        signal=signal,
                        reasons=list(getattr(decision_evaluation, "reasons", ())),
                        thresholds=thresholds_snapshot,
                    )
                    signal = "hold"
                    ai_force_hold = True
        if evaluation_payload is not None:
            self._record_decision_audit_stage(
                "decision_evaluated",
                symbol=symbol,
                payload=evaluation_payload,
            )

        guardrail_reasons = list(self._last_guardrail_reasons)
        guardrail_triggers = [trigger.to_dict() for trigger in self._last_guardrail_triggers]
        if guardrail_reasons and signal == "hold" and not ai_force_hold:
            self._log(
                "Signal overridden by guardrails",
                level=logging.INFO,
                reasons=guardrail_reasons,
                triggers=guardrail_triggers,
            )
        if cooldown_active:
            signal = "hold"
        decision = self._build_risk_decision(
            symbol,
            signal,
            assessment,
            effective_risk=effective_risk,
            summary=summary,
            cooldown_active=cooldown_active,
            cooldown_remaining=cooldown_remaining,
            cooldown_reason=self._cooldown_reason,
            guardrail_reasons=guardrail_reasons,
            guardrail_triggers=self._last_guardrail_triggers,
            decision_engine=decision_evaluation,
            ai_context=ai_context,
        )

        self._record_decision_audit_stage(
            "decision_composed",
            symbol=symbol,
            payload=decision.to_dict(),
            portfolio_snapshot=self._capture_portfolio_snapshot(),
        )

        self._last_signal = signal
        self._last_regime = assessment
        self._last_risk_decision = decision

        self._log(
            f"Auto-trade decision[{symbol}]: regime={assessment.regime.value} signal={signal} risk={assessment.risk_score:.2f} effective_risk={effective_risk:.2f}",
            level=logging.INFO,
        )
        if hasattr(self.emitter, "emit"):
            payload: dict[str, Any] = {
                "symbol": symbol,
                "signal": signal,
                "regime": assessment.regime.value,
                "confidence": assessment.confidence,
                "risk_score": assessment.risk_score,
                "effective_risk": effective_risk,
                "strategy": self.current_strategy,
                "cooldown_active": cooldown_active,
                "cooldown_remaining_s": cooldown_remaining,
                "cooldown_reason": self._cooldown_reason,
                "decision": decision.to_dict(),
                "guardrail_reasons": guardrail_reasons,
                "guardrail_triggers": guardrail_triggers,
            }
            if summary is not None:
                payload["summary"] = summary.to_dict()
            try:  # pragma: no cover - optional integration
                self.emitter.emit("auto_trade_signal", **payload)
            except Exception:
                self._log("Emitter failed to broadcast auto_trade_signal", level=logging.DEBUG)

        normalized_approval: bool | None = None
        recorded_approval: bool | None = None
        risk_response: Any = None
        risk_error: Exception | None = None
        risk_invoked = False
        if risk_service is not None:
            evaluate_fn = getattr(risk_service, "evaluate_decision", None)
            if not callable(evaluate_fn):
                evaluate_fn = getattr(risk_service, "evaluate", None)
            if not callable(evaluate_fn) and callable(risk_service):
                evaluate_fn = cast(Callable[[RiskDecision], Any], risk_service)
            if callable(evaluate_fn):
                risk_invoked = True
                try:
                    risk_response = evaluate_fn(decision)
                    self._store_risk_response_metadata(decision, risk_response)
                except Exception as exc:  # pragma: no cover - defensive guard
                    self._log(
                        f"Risk service evaluation failed: {exc!r}",
                        level=logging.ERROR,
                    )
                    normalized_approval = False
                    recorded_approval = False
                    risk_error = exc
                else:
                    recorded_approval = self._coerce_risk_approval(risk_response)
                    if recorded_approval is None:
                        self._log(
                            "Risk service returned an unsupported approval response; treating as rejected",
                            level=logging.DEBUG,
                        )
                        normalized_approval = False
                    else:
                        normalized_approval = recorded_approval
        if risk_invoked:
            self._record_risk_evaluation(
                decision,
                approved=recorded_approval,
                normalized=normalized_approval,
                response=risk_response,
                service=risk_service,
                error=risk_error,
            )
            audit_payload: dict[str, Any] = {
                "approved": recorded_approval,
                "normalized": normalized_approval,
            }
            if risk_service is not None:
                audit_payload["service"] = type(risk_service).__name__
            if risk_response is not None:
                audit_payload["response"] = self._summarize_risk_response(risk_response)
            if risk_error is not None:
                audit_payload["error"] = str(risk_error)
            self._record_decision_audit_stage(
                "risk_evaluated",
                symbol=symbol,
                payload=audit_payload,
                risk_snapshot=self._capture_risk_snapshot(),
            )
        else:
            self._record_decision_audit_stage(
                "risk_skipped",
                symbol=symbol,
                payload={"reason": "no_service"},
            )

        if normalized_approval:
            with self._lock:
                cooldown_active = decision.cooldown_active
                should_trade = decision.should_trade
                service = execution_service

            if cooldown_active:
                self._log(
                    "Risk evaluation approved trade but cooldown is active; skipping execution",
                    level=logging.DEBUG,
                )
                self._record_decision_audit_stage(
                    "execution_skipped",
                    symbol=symbol,
                    payload={"reason": "cooldown"},
                    risk_snapshot=self._capture_risk_snapshot(),
                )
            elif not should_trade:
                self._log(
                    "Risk evaluation approved trade but decision is not actionable; skipping execution",
                    level=logging.DEBUG,
                )
                self._record_decision_audit_stage(
                    "execution_skipped",
                    symbol=symbol,
                    payload={"reason": "not_actionable"},
                    risk_snapshot=self._capture_risk_snapshot(),
                )
            elif service is not None:
                try:
                    self._dispatch_execution(service, decision, symbol)
                except Exception as exc:  # pragma: no cover - defensive guard
                    self._log(
                        f"Execution service failed to execute trade: {exc!r}",
                        level=logging.ERROR,
                    )
            else:
                self._log(
                    "Risk evaluation approved trade but execution service is not configured",
                    level=logging.DEBUG,
                )
                self._record_decision_audit_stage(
                    "execution_skipped",
                    symbol=symbol,
                    payload={"reason": "no_service"},
                    risk_snapshot=self._capture_risk_snapshot(),
                )

        self._auto_trade_stop.wait(self.auto_trade_interval_s)

    @staticmethod
    def _coerce_risk_approval(response: Any) -> bool | None:
        if response is None:
            return False
        if isinstance(response, bool):
            return response
        if isinstance(response, (int, float)):
            return response > 0
        if isinstance(response, enum.Enum):
            enum_result = AutoTrader._coerce_risk_approval(response.value)
            if enum_result is not None:
                return enum_result
            return AutoTrader._coerce_risk_approval(response.name)
        if isinstance(response, str):
            lowered = response.strip().lower()
            if lowered in {
                "true",
                "t",
                "yes",
                "y",
                "approved",
                "approve",
                "allow",
                "allowed",
                "ok",
                "go",
                "proceed",
            }:
                return True
            if lowered in {
                "false",
                "f",
                "no",
                "n",
                "deny",
                "denied",
                "block",
                "blocked",
                "stop",
            }:
                return False
            try:
                numeric = float(lowered)
            except ValueError:
                return None
            return numeric > 0
        if isinstance(response, (list, tuple)):
            for item in response:
                coerced = AutoTrader._coerce_risk_approval(item)
                if coerced is not None:
                    return coerced
            return None
        if isinstance(response, dict):
            for key in (
                "approved",
                "approve",
                "allow",
                "allowed",
                "ok",
                "permitted",
                "should_trade",
                "should_execute",
            ):
                if key in response:
                    return AutoTrader._coerce_risk_approval(response[key])
            return None
        for key in (
            "approved",
            "approve",
            "allow",
            "allowed",
            "ok",
            "permitted",
            "should_trade",
            "should_execute",
        ):
            if hasattr(response, key):
                return AutoTrader._coerce_risk_approval(getattr(response, key))
        return None

    @staticmethod
    def _truncate_repr(value: Any, *, limit: int = 160) -> str:
        text = repr(value)
        if len(text) <= limit:
            return text
        return text[: limit - 3] + "..."

    @staticmethod
    def _summarize_risk_response(response: Any) -> dict[str, Any]:
        summary: dict[str, Any] = {"type": type(response).__name__}
        if isinstance(response, (bool, int, float)):
            summary["value"] = response
        elif isinstance(response, str):
            trimmed = response.strip()
            summary["value"] = trimmed if len(trimmed) <= 120 else trimmed[:117] + "..."
        elif isinstance(response, dict):
            summary["keys"] = sorted(map(str, response.keys()))[:8]
        elif isinstance(response, (list, tuple, set)):
            preview = list(response)[:3]
            summary["size"] = len(response)
            if preview:
                summary["preview"] = [AutoTrader._truncate_repr(item, limit=60) for item in preview]
        else:
            summary["repr"] = AutoTrader._truncate_repr(response)
        return summary

    @staticmethod
    def _store_risk_response_metadata(decision: RiskDecision, response: Any) -> None:
        summary = AutoTrader._summarize_risk_response(response)
        bucket = decision.details.setdefault("risk_service", {})
        bucket["response"] = summary

    def _log_risk_history_trimmed(
        self,
        *,
        context: str,
        trimmed: int,
        ttl: float | None,
        history: int,
    ) -> None:
        if trimmed:
            self._log(
                "Przycięto historię ocen ryzyka na podstawie TTL",
                level=logging.DEBUG,
                context=context,
                trimmed=trimmed,
                ttl=ttl,
                history=history,
            )

    def _record_risk_evaluation(
        self,
        decision: RiskDecision,
        *,
        approved: bool | None,
        normalized: bool | None,
        response: Any,
        service: Any,
        error: Exception | None,
    ) -> None:
        normalized_value = normalized if normalized is not None else approved
        entry: dict[str, Any] = {
            "timestamp": time.time(),
            "approved": approved,
            "normalized": normalized_value,
            "decision": decision.to_dict(),
        }
        if service is not None:
            entry["service"] = type(service).__name__
        if error is not None:
            entry["error"] = repr(error)
        else:
            entry["response"] = self._summarize_risk_response(response)
        trimmed_by_ttl = 0
        ttl_snapshot: float | None = None
        history_size = 0
        with self._lock:
            self._risk_evaluations.append(entry)
            limit = self._risk_evaluations_limit
            if limit is not None and limit >= 0:
                if limit == 0:
                    self._risk_evaluations.clear()
                else:
                    overflow = len(self._risk_evaluations) - limit
                    if overflow > 0:
                        del self._risk_evaluations[:overflow]
            trimmed_by_ttl = self._prune_risk_evaluations_locked(
                reference_time=entry["timestamp"]
            )
            ttl_snapshot = self._risk_evaluations_ttl_s
            history_size = len(self._risk_evaluations)
        self._log_risk_history_trimmed(
            context="record",
            trimmed=trimmed_by_ttl,
            ttl=ttl_snapshot,
            history=history_size,
        )

    def _prune_risk_evaluations_locked(
        self,
        *,
        reference_time: float | None = None,
    ) -> int:
        trimmed = 0
        ttl = self._risk_evaluations_ttl_s
        if ttl is None or ttl <= 0.0:
            return 0
        history = self._risk_evaluations
        if not history:
            return 0

        try:
            cutoff_reference = (
                float(reference_time)
                if reference_time is not None
                else float(time.time())
            )
        except (TypeError, ValueError):  # pragma: no cover - defensive guard
            cutoff_reference = float(time.time())

        cutoff = cutoff_reference - ttl
        if cutoff <= float("-inf"):
            return 0

        retained: list[dict[str, Any]] = []
        for entry in history:
            timestamp = entry.get("timestamp")
            if timestamp is None or timestamp >= cutoff:
                retained.append(entry)
            else:
                trimmed += 1
        if trimmed:
            history[:] = retained
        return trimmed

    # Compatibility helpers -------------------------------------------
    def set_enable_auto_trade(self, flag: bool) -> None:
        self.enable_auto_trade = bool(flag)
        if not flag:
            self.confirm_auto_trade(False)

    def is_running(self) -> bool:
        return self._started and not self._stop.is_set()

    @staticmethod
    def _normalise_cycle_history_limit(limit: int | None) -> int:
        if limit is None:
            return -1
        try:
            normalized = int(limit)
        except (TypeError, ValueError):  # pragma: no cover - defensive guard
            return _CONTROLLER_HISTORY_DEFAULT_LIMIT
        if normalized <= 0:
            return -1
        return normalized

    @staticmethod
    def _normalise_cycle_history_ttl(ttl: float | None) -> float | None:
        if ttl is None:
            return None
        try:
            normalized = float(ttl)
        except (TypeError, ValueError):  # pragma: no cover - defensive guard
            return None
        if not normalized or normalized <= 0.0:
            return None
        return float(normalized)

    @staticmethod
    def _normalize_history_export_limit(limit: object) -> int | None:
        if limit is None:
            return None
        try:
            normalized = int(limit)
        except (TypeError, ValueError):  # pragma: no cover - defensive guard
            return None
        if normalized <= 0:
            return 0
        return normalized

    @staticmethod
    def _prepare_bool_filter(value: object) -> set[bool | None] | None:
        if value is _NO_FILTER:
            return None
        if isinstance(value, Iterable) and not isinstance(value, (str, bytes, bytearray)):
            return {cast(bool | None, item) for item in value}
        return {cast(bool | None, value)}

    @staticmethod
    def _prepare_service_filter(value: object) -> set[str] | None:
        if value is _NO_FILTER:
            return None
        if isinstance(value, Iterable) and not isinstance(value, (str, bytes, bytearray)):
            return {
                _UNKNOWN_SERVICE if item is None else str(item)
                for item in value
            }
        if value is None:
            return {_UNKNOWN_SERVICE}
        return {str(value)}

    @staticmethod
    def _prepare_string_filter(value: object) -> set[str] | None:
        if value is _NO_FILTER:
            return None
        if isinstance(value, Iterable) and not isinstance(value, (str, bytes, bytearray)):
            return {str(item) for item in value}
        return {str(value)}

    @staticmethod
    def _prepare_guardrail_filter(
        value: object,
        *,
        missing_token: str,
    ) -> set[str] | None:
        if value is _NO_FILTER:
            return None
        if isinstance(value, Iterable) and not isinstance(value, (str, bytes, bytearray)):
            prepared: set[str] = set()
            for item in value:
                if item is None:
                    prepared.add(missing_token)
                else:
                    prepared.add(str(item))
            return prepared
        if value is None:
            return {missing_token}
        return {str(value)}

    @staticmethod
    def _prepare_decision_filter(
        value: object,
        *,
        missing_token: str,
    ) -> set[str] | None:
        if value is _NO_FILTER:
            return None
        if isinstance(value, Iterable) and not isinstance(value, (str, bytes, bytearray)):
            prepared: set[str] = set()
            for item in value:
                if item is None:
                    prepared.add(missing_token)
                else:
                    prepared.add(str(item))
            return prepared
        if value is None:
            return {missing_token}
        return {str(value)}

    @staticmethod
    def _normalize_approval_flag(value: object) -> str:
        if value is True:
            return _APPROVAL_APPROVED
        if value is False:
            return _APPROVAL_DENIED
        return _APPROVAL_UNKNOWN

    @staticmethod
    def _normalize_normalization_flag(value: object) -> str:
        if value is True:
            return _NORMALIZED_NORMALIZED
        if value is False:
            return _NORMALIZED_RAW
        return _NORMALIZED_UNKNOWN

    @staticmethod
    def _normalize_decision_dimension_value(
        value: object,
        *,
        missing_token: str,
    ) -> str:
        if value is None:
            return missing_token
        if isinstance(value, str):
            stripped = value.strip()
            return stripped if stripped else missing_token
        try:
            return str(value)
        except Exception:  # pragma: no cover - defensywne logowanie
            return missing_token

    @staticmethod
    def _prepare_guardrail_numeric_filter(
        value: object,
    ) -> tuple[set[float], bool] | None:
        if value is _NO_FILTER:
            return None
        include_missing = False
        numeric_values: set[float] = set()
        if isinstance(value, Iterable) and not isinstance(
            value,
            (str, bytes, bytearray),
        ):
            for item in value:
                if item is None:
                    include_missing = True
                    continue
                coerced = AutoTrader._coerce_float(item)
                if coerced is not None:
                    numeric_values.add(coerced)
            return (numeric_values, include_missing)
        if value is None:
            return (set(), True)
        coerced = AutoTrader._coerce_float(value)
        if coerced is None:
            return (set(), False)
        return ({coerced}, False)

    @staticmethod
    def _serialize_bool_filter(values: set[bool | None] | None) -> list[bool | None] | None:
        if values is None:
            return None

        order: dict[bool | None, int] = {True: 0, False: 1, None: 2}
        return sorted(values, key=lambda item: order.get(item, 3))

    @staticmethod
    def _serialize_string_filter(values: set[str] | None) -> list[str] | None:
        if values is None:
            return None
        return sorted(values)

    @staticmethod
    def _serialize_numeric_filter(
        value: tuple[set[float], bool] | None,
    ) -> dict[str, Any] | None:
        if value is None:
            return None

        numeric_values, include_missing = value
        return {
            "values": sorted(numeric_values),
            "include_missing": include_missing,
        }

    @staticmethod
    def _describe_timezone(tz_value: tzinfo | None) -> str | None:
        if tz_value is None:
            return None

        for attribute in ("key", "zone", "name"):
            candidate = getattr(tz_value, attribute, None)
            if isinstance(candidate, str) and candidate:
                return candidate

        try:
            tz_name = tz_value.tzname(None)
        except Exception:  # pragma: no cover - defensywne zabezpieczenie
            tz_name = None

        if isinstance(tz_name, str) and tz_name:
            return tz_name

        return str(tz_value)

    @classmethod
    def _snapshot_guardrail_timeline_filters(
        cls,
        *,
        approved_filter: set[bool | None] | None,
        normalized_filter: set[bool | None] | None,
        include_errors: bool,
        service_filter: set[str] | None,
        decision_state_filter: set[str] | None,
        decision_reason_filter: set[str] | None,
        decision_mode_filter: set[str] | None,
        reason_filter: set[str] | None,
        trigger_filter: set[str] | None,
        trigger_label_filter: set[str] | None,
        trigger_comparator_filter: set[str] | None,
        trigger_unit_filter: set[str] | None,
        trigger_threshold_filter: tuple[set[float], bool] | None,
        trigger_threshold_min: float | None,
        trigger_threshold_max: float | None,
        trigger_value_filter: tuple[set[float], bool] | None,
        trigger_value_min: float | None,
        trigger_value_max: float | None,
        since_ts: float | None,
        until_ts: float | None,
        include_services: bool,
        include_guardrail_dimensions: bool,
        include_decision_dimensions: bool,
        fill_gaps: bool,
        coerce_timestamps: bool,
        tz_value: tzinfo | None,
    ) -> dict[str, Any]:
        return {
            "approved": cls._serialize_bool_filter(approved_filter),
            "normalized": cls._serialize_bool_filter(normalized_filter),
            "include_errors": bool(include_errors),
            "service": cls._serialize_string_filter(service_filter),
            "decision_state": cls._serialize_string_filter(decision_state_filter),
            "decision_reason": cls._serialize_string_filter(decision_reason_filter),
            "decision_mode": cls._serialize_string_filter(decision_mode_filter),
            "reason": cls._serialize_string_filter(reason_filter),
            "trigger": cls._serialize_string_filter(trigger_filter),
            "trigger_label": cls._serialize_string_filter(trigger_label_filter),
            "trigger_comparator": cls._serialize_string_filter(
                trigger_comparator_filter
            ),
            "trigger_unit": cls._serialize_string_filter(trigger_unit_filter),
            "trigger_threshold": cls._serialize_numeric_filter(
                trigger_threshold_filter
            ),
            "trigger_threshold_min": trigger_threshold_min,
            "trigger_threshold_max": trigger_threshold_max,
            "trigger_value": cls._serialize_numeric_filter(trigger_value_filter),
            "trigger_value_min": trigger_value_min,
            "trigger_value_max": trigger_value_max,
            "since": since_ts,
            "until": until_ts,
            "include_services": bool(include_services),
            "include_guardrail_dimensions": bool(include_guardrail_dimensions),
            "include_decision_dimensions": bool(include_decision_dimensions),
            "fill_gaps": bool(fill_gaps),
            "coerce_timestamps": bool(coerce_timestamps),
            "tz": cls._describe_timezone(tz_value),
        }

    @staticmethod
    def _create_decision_bucket() -> dict[str, Any]:
        return {
            "total": 0,
            "approved": 0,
            "rejected": 0,
            "unknown": 0,
            "errors": 0,
            "raw_true": 0,
            "raw_false": 0,
            "raw_none": 0,
            "services": Counter(),
        }

    @staticmethod
    def _update_decision_bucket(
        bucket: dict[str, Any],
        *,
        normalized_value: bool | None,
        raw_value: bool | None,
        has_error: bool,
        service_key: str,
    ) -> None:
        bucket["total"] += 1
        if normalized_value is True:
            bucket["approved"] += 1
        elif normalized_value is False:
            bucket["rejected"] += 1
        else:
            bucket["unknown"] += 1

        if raw_value is True:
            bucket["raw_true"] += 1
        elif raw_value is False:
            bucket["raw_false"] += 1
        else:
            bucket["raw_none"] += 1

        if has_error:
            bucket["errors"] += 1

        services_counter = bucket.get("services")
        if not isinstance(services_counter, Counter):
            services_counter = Counter()
            bucket["services"] = services_counter
        services_counter[service_key] += 1

    @staticmethod
    def _finalize_decision_bucket(bucket: dict[str, Any]) -> None:
        total = bucket.get("total", 0) or 0
        approved = bucket.get("approved", 0) or 0
        errors = bucket.get("errors", 0) or 0
        bucket["approval_rate"] = approved / total if total else 0.0
        bucket["error_rate"] = errors / total if total else 0.0

        services_counter = bucket.get("services")
        if isinstance(services_counter, Counter):
            sorted_services = sorted(
                services_counter.items(),
                key=lambda item: (-item[1], item[0]),
            )
            bucket["services"] = {key: value for key, value in sorted_services}
        elif isinstance(services_counter, dict):
            sorted_services = sorted(
                services_counter.items(),
                key=lambda item: (-item[1], item[0]),
            )
            bucket["services"] = {key: value for key, value in sorted_services}
        else:  # pragma: no cover - defensive guard
            bucket["services"] = {}

    @staticmethod
    def _finalize_dimension_counter(
        counter: Counter[str] | dict[str, int] | None,
    ) -> dict[str, int]:
        if isinstance(counter, Counter):
            items = counter.items()
        elif isinstance(counter, dict):
            items = counter.items()
        else:
            return {}
        ordered = sorted(items, key=lambda item: (-int(item[1]), str(item[0])))
        return {str(key): int(value) for key, value in ordered}

    @staticmethod
    def _sort_decision_dimension(
        dimension: dict[str, dict[str, Any]]
    ) -> dict[str, dict[str, Any]]:
        if not dimension:
            return {}
        ordered = sorted(
            dimension.items(),
            key=lambda item: (-item[1].get("total", 0), item[0]),
        )
        return {key: value for key, value in ordered}

    @staticmethod
    def _normalize_time_bound(value: object) -> float | None:
        if value is None:
            return None
        if isinstance(value, (int, float)):
            return float(value)
        try:
            timestamp = pd.Timestamp(value)
        except (TypeError, ValueError):  # pragma: no cover - defensive guard
            return None
        return float(timestamp.value) / 1_000_000_000

    @staticmethod
    def _normalize_timestamp_for_export(
        value: Any,
        *,
        coerce: bool,
        tz: tzinfo | None,
    ) -> Any:
        if not coerce:
            return copy.deepcopy(value)
        if value is None:
            return None
        if value is pd.NA or value is pd.NaT:  # type: ignore[attr-defined]
            return None
        if isinstance(value, float) and math.isnan(value):
            return None

        timestamp_value: float
        if isinstance(value, (int, float)):
            timestamp_value = float(value)
        else:
            try:
                timestamp_value = float(value)
            except (TypeError, ValueError):
                try:
                    parsed = pd.Timestamp(value)
                except (TypeError, ValueError):  # pragma: no cover - defensive
                    return None
                if pd.isna(parsed):
                    return None
                timestamp_value = float(parsed.value) / 1_000_000_000

        if tz is not None:
            return datetime.fromtimestamp(timestamp_value, tz=tz)
        return datetime.fromtimestamp(timestamp_value, tz=timezone.utc).replace(
            tzinfo=None
        )

    @staticmethod
    def _coerce_float(value: Any) -> float | None:
        if value is None:
            return None
        if isinstance(value, (int, float)):
            try:
                return float(value)
            except (TypeError, ValueError):  # pragma: no cover - defensive
                return None
        try:
            return float(value)
        except (TypeError, ValueError):
            return None

    @staticmethod
    def _init_guardrail_numeric_stats() -> dict[str, Any]:
        return {
            "count": 0,
            "sum": 0.0,
            "min": None,
            "max": None,
            "missing": 0,
        }

    @staticmethod
    def _ingest_guardrail_numeric_value(
        stats: dict[str, Any],
        value: Any,
    ) -> None:
        coerced = AutoTrader._coerce_float(value)
        if coerced is None:
            stats["missing"] = int(stats.get("missing", 0)) + 1
            return

        stats["count"] = int(stats.get("count", 0)) + 1
        stats["sum"] = float(stats.get("sum", 0.0)) + coerced

        current_min = stats.get("min")
        if current_min is None or coerced < float(current_min):
            stats["min"] = coerced

        current_max = stats.get("max")
        if current_max is None or coerced > float(current_max):
            stats["max"] = coerced

    @staticmethod
    def _finalize_guardrail_numeric_stats(
        stats: dict[str, Any] | None,
    ) -> dict[str, Any]:
        if not stats:
            return {}

        count = int(stats.get("count", 0))
        missing = int(stats.get("missing", 0))
        if count <= 0 and missing <= 0:
            return {}

        total = float(stats.get("sum", 0.0)) if count > 0 else 0.0
        minimum = stats.get("min")
        maximum = stats.get("max")
        average: float | None
        if count > 0:
            average = total / count
        else:
            average = None

        return {
            "count": count,
            "missing": missing,
            "sum": total,
            "min": minimum,
            "max": maximum,
            "average": average,
        }

    @staticmethod
    def _normalize_guardrail_trigger_payload(trigger: Any) -> dict[str, Any] | None:
        if isinstance(trigger, GuardrailTrigger):
            return trigger.to_dict()
        if hasattr(trigger, "to_dict"):
            try:
                payload = trigger.to_dict()  # type: ignore[call-arg]
            except Exception:  # pragma: no cover - defensywne logowanie
                return None
            if isinstance(payload, Mapping):
                trigger = payload
            else:
                return None
        if not isinstance(trigger, Mapping):
            return None
        normalized: dict[str, Any] = {}
        for key, value in trigger.items():
            if key in {"threshold", "value"}:
                coerced = AutoTrader._coerce_float(value)
                normalized[key] = coerced if coerced is not None else copy.deepcopy(value)
            else:
                normalized[key] = copy.deepcopy(value)
        return normalized

    def _extract_guardrail_metadata(
        self,
        entry: Mapping[str, Any],
    ) -> tuple[tuple[str, ...], tuple[dict[str, Any], ...]]:
        decision_payload = entry.get("decision")
        if not isinstance(decision_payload, Mapping):
            return (), ()
        details = decision_payload.get("details")
        if not isinstance(details, Mapping):
            return (), ()

        reasons_payload = details.get("guardrail_reasons")
        if isinstance(reasons_payload, Iterable) and not isinstance(
            reasons_payload,
            (str, bytes, bytearray),
        ):
            reasons: tuple[str, ...] = tuple(str(reason) for reason in reasons_payload)
        else:
            reasons = ()

        triggers_payload = details.get("guardrail_triggers")
        triggers: list[dict[str, Any]] = []
        if isinstance(triggers_payload, Iterable) and not isinstance(
            triggers_payload,
            (str, bytes, bytearray),
        ):
            for candidate in triggers_payload:
                normalized = AutoTrader._normalize_guardrail_trigger_payload(candidate)
                if normalized is not None:
                    triggers.append(normalized)

        return reasons, tuple(triggers)

    def _collect_guardrail_events(
        self,
        *,
        include_errors: bool,
        approved_filter: set[bool | None] | None,
        normalized_filter: set[bool | None] | None,
        service_filter: set[str] | None,
        decision_state_filter: set[str] | None,
        decision_reason_filter: set[str] | None,
        decision_mode_filter: set[str] | None,
        since_ts: float | None,
        until_ts: float | None,
        reason_filter: set[str] | None,
        trigger_filter: set[str] | None,
        trigger_label_filter: set[str] | None,
        trigger_comparator_filter: set[str] | None,
        trigger_unit_filter: set[str] | None,
        trigger_threshold_filter: tuple[set[float], bool] | None,
        trigger_threshold_min: float | None,
        trigger_threshold_max: float | None,
        trigger_value_filter: tuple[set[float], bool] | None,
        trigger_value_min: float | None,
        trigger_value_max: float | None,
    ) -> tuple[
        list[tuple[dict[str, Any], tuple[str, ...], tuple[dict[str, Any], ...]]],
        int,
        float | None,
        int,
        list[dict[str, Any]],
    ]:
        (
            filtered_records,
            trimmed_by_ttl,
            ttl_snapshot,
            history_size,
        ) = self._collect_filtered_risk_evaluations(
            include_errors=include_errors,
            approved_filter=approved_filter,
            normalized_filter=normalized_filter,
            service_filter=service_filter,
            since_ts=since_ts,
            until_ts=until_ts,
            state_filter=decision_state_filter,
            reason_filter=decision_reason_filter,
            mode_filter=decision_mode_filter,
        )

        guardrail_records: list[
            tuple[dict[str, Any], tuple[str, ...], tuple[dict[str, Any], ...]]
        ] = []
        for entry in filtered_records:
            reasons, triggers = self._extract_guardrail_metadata(entry)
            if not reasons and not triggers:
                continue

            if reason_filter is not None and not any(
                reason in reason_filter for reason in reasons
            ):
                continue

            if trigger_filter is not None:
                trigger_names = {
                    str(trigger.get("name", "<unknown>")) for trigger in triggers
                }
                if not trigger_names & trigger_filter:
                    continue

            if trigger_label_filter is not None:
                trigger_labels = {
                    (
                        _MISSING_GUARDRAIL_LABEL
                        if trigger.get("label") is None
                        else str(trigger.get("label"))
                    )
                    for trigger in triggers
                }
                if not trigger_labels & trigger_label_filter:
                    continue

            if trigger_comparator_filter is not None:
                trigger_comparators = {
                    (
                        _MISSING_GUARDRAIL_COMPARATOR
                        if trigger.get("comparator") is None
                        else str(trigger.get("comparator"))
                    )
                    for trigger in triggers
                }
                if not trigger_comparators & trigger_comparator_filter:
                    continue

            if trigger_unit_filter is not None:
                trigger_units = {
                    (
                        _MISSING_GUARDRAIL_UNIT
                        if trigger.get("unit") is None
                        else str(trigger.get("unit"))
                    )
                    for trigger in triggers
                }
                if not trigger_units & trigger_unit_filter:
                    continue

            if (
                trigger_threshold_filter is not None
                or trigger_threshold_min is not None
                or trigger_threshold_max is not None
            ):
                threshold_values: list[float] = []
                threshold_missing = False
                for trigger in triggers:
                    raw_threshold = trigger.get("threshold")
                    if raw_threshold is None:
                        threshold_missing = True
                    coerced_threshold = AutoTrader._coerce_float(raw_threshold)
                    if coerced_threshold is not None:
                        threshold_values.append(coerced_threshold)

                if trigger_threshold_filter is not None:
                    threshold_set, include_missing = trigger_threshold_filter
                    match = False
                    if include_missing and threshold_missing:
                        match = True
                    if not match and threshold_set:
                        if any(value in threshold_set for value in threshold_values):
                            match = True
                    if not match:
                        continue

                if trigger_threshold_min is not None or trigger_threshold_max is not None:
                    def _within_threshold_bounds(candidate: float) -> bool:
                        if trigger_threshold_min is not None and candidate < trigger_threshold_min:
                            return False
                        if trigger_threshold_max is not None and candidate > trigger_threshold_max:
                            return False
                        return True

                    if not any(
                        _within_threshold_bounds(candidate)
                        for candidate in threshold_values
                    ):
                        continue

            if (
                trigger_value_filter is not None
                or trigger_value_min is not None
                or trigger_value_max is not None
            ):
                value_values: list[float] = []
                value_missing = False
                for trigger in triggers:
                    raw_value = trigger.get("value")
                    if raw_value is None:
                        value_missing = True
                    coerced_value = AutoTrader._coerce_float(raw_value)
                    if coerced_value is not None:
                        value_values.append(coerced_value)

                if trigger_value_filter is not None:
                    value_set, include_missing = trigger_value_filter
                    match = False
                    if include_missing and value_missing:
                        match = True
                    if not match and value_set:
                        if any(value in value_set for value in value_values):
                            match = True
                    if not match:
                        continue

                if trigger_value_min is not None or trigger_value_max is not None:
                    def _within_value_bounds(candidate: float) -> bool:
                        if trigger_value_min is not None and candidate < trigger_value_min:
                            return False
                        if trigger_value_max is not None and candidate > trigger_value_max:
                            return False
                        return True

                    if not any(
                        _within_value_bounds(candidate)
                        for candidate in value_values
                    ):
                        continue

            guardrail_records.append((entry, reasons, triggers))

        return (
            guardrail_records,
            trimmed_by_ttl,
            ttl_snapshot,
            history_size,
            filtered_records,
        )

    def _apply_risk_evaluation_filters(
        self,
        records: Iterable[dict[str, Any]],
        *,
        include_errors: bool,
        approved_filter: set[bool | None] | None,
        normalized_filter: set[bool | None] | None,
        service_filter: set[str] | None,
        since_ts: float | None,
        until_ts: float | None,
        state_filter: set[str] | None,
        reason_filter: set[str] | None,
        mode_filter: set[str] | None,
    ) -> GuardrailTimelineRecords:
        filtered: list[dict[str, Any]] = []
        for entry in records:
            if not include_errors and "error" in entry:
                continue
            if approved_filter is not None and entry.get("approved") not in approved_filter:
                continue
            if normalized_filter is not None and entry.get("normalized") not in normalized_filter:
                continue
            service_key = entry.get("service") or _UNKNOWN_SERVICE
            if service_filter is not None and service_key not in service_filter:
                continue
            timestamp = entry.get("timestamp")
            if since_ts is not None and (timestamp is None or timestamp < since_ts):
                continue
            if until_ts is not None and (timestamp is None or timestamp > until_ts):
                continue

            decision_payload = entry.get("decision")
            decision_state_token = _MISSING_DECISION_STATE
            decision_reason_token = _MISSING_DECISION_REASON
            decision_mode_token = _MISSING_DECISION_MODE
            if isinstance(decision_payload, Mapping):
                state_value = decision_payload.get("state")
                if state_value is not None:
                    decision_state_token = str(state_value)
                reason_value = decision_payload.get("reason")
                if reason_value is not None:
                    decision_reason_token = str(reason_value)
                mode_value = decision_payload.get("mode")
                if mode_value is not None:
                    decision_mode_token = str(mode_value)

            if state_filter is not None and decision_state_token not in state_filter:
                continue
            if reason_filter is not None and decision_reason_token not in reason_filter:
                continue
            if mode_filter is not None and decision_mode_token not in mode_filter:
                continue

            filtered.append(entry)
        return filtered

    def _collect_filtered_risk_evaluations(
        self,
        *,
        include_errors: bool,
        approved_filter: set[bool | None] | None,
        normalized_filter: set[bool | None] | None,
        service_filter: set[str] | None,
        since_ts: float | None,
        until_ts: float | None,
        state_filter: set[str] | None,
        reason_filter: set[str] | None,
        mode_filter: set[str] | None,
    ) -> tuple[list[dict[str, Any]], int, float | None, int]:
        trimmed_by_ttl = 0
        ttl_snapshot: float | None = None
        history_size = 0
        with self._lock:
            trimmed_by_ttl = self._prune_risk_evaluations_locked()
            records = list(self._risk_evaluations)
            ttl_snapshot = self._risk_evaluations_ttl_s
            history_size = len(self._risk_evaluations)

        filtered_records = self._apply_risk_evaluation_filters(
            records,
            include_errors=include_errors,
            approved_filter=approved_filter,
            normalized_filter=normalized_filter,
            service_filter=service_filter,
            since_ts=since_ts,
            until_ts=until_ts,
            state_filter=state_filter,
            reason_filter=reason_filter,
            mode_filter=mode_filter,
        )

        return filtered_records, trimmed_by_ttl, ttl_snapshot, history_size

    def get_risk_evaluations(
        self,
        *,
        approved: bool | None | Iterable[bool | None] | object = _NO_FILTER,
        normalized: bool | None | Iterable[bool | None] | object = _NO_FILTER,
        include_errors: bool = True,
        limit: int | None = None,
        reverse: bool = False,
        service: str | None | Iterable[str | None] | object = _NO_FILTER,
        decision_state: str | Iterable[str | None] | object = _NO_FILTER,
        decision_reason: str | Iterable[str | None] | object = _NO_FILTER,
        decision_mode: str | Iterable[str | None] | object = _NO_FILTER,
        since: Any = None,
        until: Any = None,
    ) -> list[dict[str, Any]]:
        approved_filter = self._prepare_bool_filter(approved)
        normalized_filter = self._prepare_bool_filter(normalized)
        service_filter = self._prepare_service_filter(service)
        decision_state_filter = self._prepare_decision_filter(
            decision_state,
            missing_token=_MISSING_DECISION_STATE,
        )
        decision_reason_filter = self._prepare_decision_filter(
            decision_reason,
            missing_token=_MISSING_DECISION_REASON,
        )
        decision_mode_filter = self._prepare_decision_filter(
            decision_mode,
            missing_token=_MISSING_DECISION_MODE,
        )
        since_ts = self._normalize_time_bound(since)
        until_ts = self._normalize_time_bound(until)

        normalized_limit: int | None
        if limit is None:
            normalized_limit = None
        else:
            try:
                normalized_limit = int(limit)
            except (TypeError, ValueError):  # pragma: no cover - defensive guard
                normalized_limit = None
            else:
                if normalized_limit < 0:
                    normalized_limit = 0

        (
            filtered_records,
            trimmed_by_ttl,
            ttl_snapshot,
            history_size,
        ) = self._collect_filtered_risk_evaluations(
            include_errors=include_errors,
            approved_filter=approved_filter,
            normalized_filter=normalized_filter,
            service_filter=service_filter,
            since_ts=since_ts,
            until_ts=until_ts,
            state_filter=decision_state_filter,
            reason_filter=decision_reason_filter,
            mode_filter=decision_mode_filter,
        )

        self._log_risk_history_trimmed(
            context="get",
            trimmed=trimmed_by_ttl,
            ttl=ttl_snapshot,
            history=history_size,
        )

        iterator: Iterable[dict[str, Any]]
        if reverse:
            iterator = reversed(filtered_records)
        else:
            iterator = iter(filtered_records)

        results: list[dict[str, Any]] = []
        for entry in iterator:
            results.append(copy.deepcopy(entry))
            if normalized_limit is not None and len(results) >= normalized_limit:
                break
        return results

    def clear_risk_evaluations(self) -> None:
        with self._lock:
            self._risk_evaluations.clear()

<<<<<<< HEAD
    def get_decision_audit_entries(
        self,
        limit: int | None = 20,
        *,
        reverse: bool = False,
        stage: str | Sequence[object] | None = None,
        symbol: str | Sequence[object] | None = None,
        mode: str | Sequence[object] | None = None,
        since: Any = None,
        until: Any = None,
        has_risk_snapshot: bool | None = None,
        has_portfolio_snapshot: bool | None = None,
    ) -> Sequence[Mapping[str, object]]:
        log = getattr(self, "_decision_audit_log", None)
        if log is None:
            return ()
        return log.query_dicts(
            limit=limit,
            reverse=reverse,
            stage=stage,
            symbol=symbol,
            mode=mode,
            since=since,
            until=until,
            has_risk_snapshot=has_risk_snapshot,
            has_portfolio_snapshot=has_portfolio_snapshot,
        )
=======
    def get_decision_audit_entries(self, limit: int = 20) -> Sequence[Mapping[str, object]]:
        log = getattr(self, "_decision_audit_log", None)
        if log is None:
            return ()
        return log.to_dicts(limit)
>>>>>>> 446e74e8

    def clear_decision_audit_log(self) -> None:
        log = getattr(self, "_decision_audit_log", None)
        if log is not None:
            log.clear()

    def _prune_controller_cycle_history_locked(
        self,
        *,
        reference_time: float | None = None,
    ) -> tuple[int, int]:
        trimmed_by_limit = 0
        trimmed_by_ttl = 0
        history = self._controller_cycle_history

        limit = self._controller_cycle_history_limit
        if limit > 0 and len(history) > limit:
            trimmed_by_limit = len(history) - limit
            if trimmed_by_limit > 0:
                del history[:trimmed_by_limit]

        ttl = self._controller_cycle_history_ttl_s
        if ttl is not None and ttl > 0.0 and history:
            try:
                cutoff_reference = (
                    float(reference_time)
                    if reference_time is not None
                    else float(time.time())
                )
            except (TypeError, ValueError):  # pragma: no cover - defensive guard
                cutoff_reference = float(time.time())

            cutoff = cutoff_reference - ttl
            if cutoff > float("-inf"):
                retained: list[dict[str, Any]] = []
                for entry in history:
                    timestamp = entry.get("finished_at")
                    if timestamp is None:
                        timestamp = entry.get("started_at")
                    if timestamp is None or timestamp >= cutoff:
                        retained.append(entry)
                    else:
                        trimmed_by_ttl += 1
                if trimmed_by_ttl:
                    history[:] = retained

        return trimmed_by_limit, trimmed_by_ttl

    def get_last_controller_cycle(self) -> dict[str, Any] | None:
        """Zwraca zrzut ostatniego cyklu runnera realtime.

        Słownik zawiera surowe obiekty sygnałów i wyników zwrócone przez runnera
        oraz znacznik czasu rozpoczęcia cyklu (w sekundach unix epoch), jeśli był
        dostępny.  Zwracana jest kopia danych, dzięki czemu wywołujący nie może
        zmodyfikować wewnętrznego stanu AutoTradera.
        """

        duration = None
        orders = 0
        with self._lock:
            if (
                self._controller_cycle_signals is None
                and self._controller_cycle_results is None
                and self._controller_cycle_started_at is None
                and self._controller_cycle_finished_at is None
            ):
                return None

            signals = tuple(self._controller_cycle_signals or ())
            results = tuple(self._controller_cycle_results or ())
            started_at = self._controller_cycle_started_at
            finished_at = self._controller_cycle_finished_at
            sequence = self._controller_cycle_sequence
            duration = self._controller_cycle_last_duration
            orders = self._controller_cycle_last_orders

        if (
            not signals
            and not results
            and started_at is None
            and finished_at is None
        ):
            return None

        return {
            "signals": signals,
            "results": results,
            "started_at": started_at,
            "finished_at": finished_at,
            "sequence": sequence,
            "duration_s": duration,
            "orders": orders,
        }

    def get_controller_cycle_history(
        self,
        *,
        limit: int | None = None,
        reverse: bool = False,
    ) -> list[dict[str, Any]]:
        """Zwraca historię cykli bridge'a realtime.

        Parametr ``limit`` ogranicza liczbę rekordów (domyślnie wykorzystuje
        wewnętrzny limit AutoTradera), a ``reverse`` pozwala uzyskać dane w
        kolejności malejącej po sekwencji.
        """

        if limit is not None:
            try:
                normalized_limit = int(limit)
            except (TypeError, ValueError):  # pragma: no cover - defensive guard
                normalized_limit = None
            else:
                if normalized_limit < 0:
                    normalized_limit = 0
                if normalized_limit == 0:
                    return []
        else:
            normalized_limit = None

        with self._lock:
            history = list(self._controller_cycle_history)

        if not history:
            return []

        iterator: Iterable[dict[str, Any]]
        if reverse:
            iterator = reversed(history)
        else:
            iterator = iter(history)

        results: list[dict[str, Any]] = []
        for entry in iterator:
            copied = {
                "sequence": entry.get("sequence"),
                "signals": tuple(entry.get("signals", ())),
                "results": tuple(entry.get("results", ())),
                "started_at": entry.get("started_at"),
                "finished_at": entry.get("finished_at"),
                "duration_s": entry.get("duration_s"),
                "orders": entry.get("orders"),
            }
            results.append(copied)
            if normalized_limit is not None and len(results) >= normalized_limit:
                break
        return results

    def set_controller_cycle_history_limit(self, limit: int | None) -> int:
        """Aktualizuje limit przechowywania historii cykli kontrolera.

        Zwracana wartość to znormalizowany limit – ``-1`` oznacza brak
        ograniczenia (historia rośnie do rozmiaru pamięci).  Podanie
        ``None`` lub wartości nie-dodatniej dezaktywuje przycinanie historii.
        """

        normalized = self._normalise_cycle_history_limit(limit)
        trimmed_by_limit = 0
        trimmed_by_ttl = 0
        ttl_snapshot: float | None = None
        history_size = 0
        with self._lock:
            self._controller_cycle_history_limit = normalized
            trimmed_by_limit, trimmed_by_ttl = self._prune_controller_cycle_history_locked()
            ttl_snapshot = self._controller_cycle_history_ttl_s
            history_size = len(self._controller_cycle_history)
        self._log(
            "Zmieniono limit historii cykli kontrolera",
            level=logging.DEBUG,
            limit=None if normalized <= 0 else normalized,
            ttl=ttl_snapshot,
            trimmed_by_limit=trimmed_by_limit,
            trimmed_by_ttl=trimmed_by_ttl,
            history=history_size,
        )
        return normalized

    def get_controller_cycle_history_ttl(self) -> float | None:
        """Zwraca obowiązujący TTL (w sekundach) dla historii cykli kontrolera."""

        with self._lock:
            ttl = self._controller_cycle_history_ttl_s
        return ttl

    def set_controller_cycle_history_ttl(self, ttl: float | None) -> float | None:
        """Aktualizuje czas życia rekordów historii cykli kontrolera."""

        normalized = self._normalise_cycle_history_ttl(ttl)
        trimmed_by_limit = 0
        trimmed_by_ttl = 0
        limit_snapshot = 0
        history_size = 0
        with self._lock:
            self._controller_cycle_history_ttl_s = normalized
            trimmed_by_limit, trimmed_by_ttl = self._prune_controller_cycle_history_locked()
            limit_snapshot = self._controller_cycle_history_limit
            history_size = len(self._controller_cycle_history)
        self._log(
            "Zmieniono TTL historii cykli kontrolera",
            level=logging.DEBUG,
            ttl=normalized,
            limit=None if limit_snapshot <= 0 else limit_snapshot,
            trimmed_by_limit=trimmed_by_limit,
            trimmed_by_ttl=trimmed_by_ttl,
            history=history_size,
        )
        return normalized

    def clear_controller_cycle_history(self) -> None:
        """Usuwa wszystkie zapisane cykle kontrolera."""

        cleared = 0
        with self._lock:
            if self._controller_cycle_history:
                cleared = len(self._controller_cycle_history)
                self._controller_cycle_history.clear()
        if cleared:
            self._log(
                "Wyczyszczono historię cykli kontrolera",
                level=logging.DEBUG,
                cleared=cleared,
            )

    def summarize_controller_cycle_history(
        self,
        *,
        since: object = None,
        until: object = None,
        limit: int | None = None,
    ) -> dict[str, Any]:
        """Buduje zbiorczy raport z historii cykli kontrolera.

        Parametry ``since`` i ``until`` pozwalają ograniczyć analizę do
        zadanego przedziału czasowego (akceptują ``datetime``, ``Timestamp``
        Pandas oraz float/int jako sekundę epoki).  Opcjonalny ``limit``
        ogranicza liczbę najnowszych rekordów uwzględnionych w raporcie –
        ``0`` zwraca pusty raport.
        """

        normalized_limit: int | None
        if limit is None:
            normalized_limit = None
        else:
            try:
                normalized_limit = int(limit)
            except (TypeError, ValueError):  # pragma: no cover - defensive guard
                normalized_limit = None
            else:
                if normalized_limit <= 0:
                    normalized_limit = 0

        since_ts = self._normalize_time_bound(since)
        until_ts = self._normalize_time_bound(until)

        with self._lock:
            history_snapshot = list(self._controller_cycle_history)
            limit_cfg = self._controller_cycle_history_limit
            ttl_cfg = self._controller_cycle_history_ttl_s

        effective_history: list[dict[str, Any]] = []
        for entry in history_snapshot:
            timestamp = entry.get("finished_at")
            if timestamp is None:
                timestamp = entry.get("started_at")
            if since_ts is not None and (timestamp is None or timestamp < since_ts):
                continue
            if until_ts is not None and (timestamp is None or timestamp > until_ts):
                continue
            effective_history.append(entry)

        if normalized_limit == 0:
            effective_history = []
        elif normalized_limit is not None and len(effective_history) > normalized_limit:
            effective_history = effective_history[-normalized_limit:]

        total = len(effective_history)
        summary: dict[str, Any] = {
            "total": total,
            "filters": {
                "since": since_ts,
                "until": until_ts,
                "limit": normalized_limit,
            },
            "config": {
                "limit": None if limit_cfg <= 0 else limit_cfg,
                "ttl": ttl_cfg,
            },
        }

        if total == 0:
            summary.update(
                {
                    "orders": {
                        "total": 0,
                        "average": 0.0,
                        "min": 0,
                        "max": 0,
                    },
                    "signals": {
                        "total": 0,
                        "average": 0.0,
                        "min": 0,
                        "max": 0,
                        "by_side": {},
                    },
                    "results": {
                        "total": 0,
                        "average": 0.0,
                        "min": 0,
                        "max": 0,
                        "status_counts": {},
                    },
                    "duration": {
                        "total": 0.0,
                        "average": 0.0,
                        "min": None,
                        "max": None,
                    },
                    "first_sequence": None,
                    "last_sequence": None,
                    "first_timestamp": None,
                    "last_timestamp": None,
                }
            )
            return summary

        orders_per_cycle: list[int] = []
        signals_per_cycle: list[int] = []
        results_per_cycle: list[int] = []
        durations: list[float] = []
        signal_sides: Counter[str] = Counter()
        result_statuses: Counter[str] = Counter()
        first_sequence: int | None = None
        last_sequence: int | None = None
        first_timestamp: float | None = None
        last_timestamp: float | None = None

        for entry in effective_history:
            sequence = entry.get("sequence")
            if sequence is not None:
                try:
                    sequence_int = int(sequence)
                except (TypeError, ValueError):  # pragma: no cover - defensive guard
                    sequence_int = None
                else:
                    if first_sequence is None:
                        first_sequence = sequence_int
                    last_sequence = sequence_int

            timestamp = entry.get("finished_at")
            if timestamp is None:
                timestamp = entry.get("started_at")
            if timestamp is not None:
                try:
                    timestamp_float = float(timestamp)
                except (TypeError, ValueError):  # pragma: no cover - defensive guard
                    timestamp_float = None
                else:
                    if first_timestamp is None:
                        first_timestamp = timestamp_float
                    last_timestamp = timestamp_float

            orders_value = entry.get("orders")
            if isinstance(orders_value, (int, float)):
                orders_count = max(0, int(orders_value))
            else:
                orders_count = len(entry.get("results", ()) or ())
            orders_per_cycle.append(orders_count)

            signals_sequence = entry.get("signals") or ()
            results_sequence = entry.get("results") or ()

            signals_count = len(signals_sequence)
            results_count = len(results_sequence)
            signals_per_cycle.append(signals_count)
            results_per_cycle.append(results_count)

            duration_value = entry.get("duration_s")
            if duration_value is not None:
                try:
                    durations.append(max(0.0, float(duration_value)))
                except (TypeError, ValueError):  # pragma: no cover - defensive guard
                    pass

            for raw_signal in signals_sequence:
                side = None
                payload = getattr(raw_signal, "signal", raw_signal)
                if isinstance(payload, Mapping):
                    side = payload.get("side")
                if side is None:
                    side = getattr(payload, "side", None)
                if side is None and isinstance(raw_signal, Mapping):
                    side = raw_signal.get("side")
                if side is None:
                    side = getattr(raw_signal, "side", None)
                if side is None:
                    continue
                side_str = str(side).lower()
                signal_sides[side_str] += 1

            for raw_result in results_sequence:
                status = getattr(raw_result, "status", None)
                if status is None and isinstance(raw_result, Mapping):
                    status = raw_result.get("status")
                if status is None:
                    continue
                result_statuses[str(status).lower()] += 1

        def _aggregate_numbers(values: list[int]) -> dict[str, Any]:
            if not values:
                return {"total": 0, "average": 0.0, "min": 0, "max": 0}
            total_value = sum(values)
            return {
                "total": total_value,
                "average": total_value / len(values),
                "min": min(values),
                "max": max(values),
            }

        duration_metrics: dict[str, Any]
        if durations:
            total_duration = sum(durations)
            duration_metrics = {
                "total": total_duration,
                "average": total_duration / len(durations),
                "min": min(durations),
                "max": max(durations),
            }
        else:
            duration_metrics = {
                "total": 0.0,
                "average": 0.0,
                "min": None,
                "max": None,
            }

        summary.update(
            {
                "orders": _aggregate_numbers(orders_per_cycle),
                "signals": {
                    **_aggregate_numbers(signals_per_cycle),
                    "by_side": dict(signal_sides),
                },
                "results": {
                    **_aggregate_numbers(results_per_cycle),
                    "status_counts": dict(result_statuses),
                },
                "duration": duration_metrics,
                "first_sequence": first_sequence,
                "last_sequence": last_sequence,
                "first_timestamp": first_timestamp,
                "last_timestamp": last_timestamp,
            }
        )
        return summary

    def _filtered_controller_cycle_history(
        self,
        *,
        since_ts: float | None,
        until_ts: float | None,
        reverse: bool,
    ) -> list[tuple[dict[str, Any], float | None, float | None]]:
        with self._lock:
            history_snapshot = list(self._controller_cycle_history)

        if not history_snapshot:
            return []

        filtered: list[tuple[dict[str, Any], float | None, float | None]] = []
        for entry in history_snapshot:
            started_raw = entry.get("started_at")
            finished_raw = entry.get("finished_at")
            started_ts = self._normalize_time_bound(started_raw)
            finished_ts = self._normalize_time_bound(finished_raw)
            pivot_ts = finished_ts if finished_ts is not None else started_ts
            if since_ts is not None and (pivot_ts is None or pivot_ts < since_ts):
                continue
            if until_ts is not None and (pivot_ts is None or pivot_ts > until_ts):
                continue
            filtered.append((entry, started_ts, finished_ts))

        if reverse:
            filtered.reverse()

        return filtered

    def controller_cycle_history_to_records(
        self,
        *,
        since: object = None,
        until: object = None,
        limit: int | None = None,
        reverse: bool = False,
        include_sequences: bool = True,
        include_counts: bool = True,
        coerce_timestamps: bool = False,
        tz: tzinfo | None = timezone.utc,
    ) -> list[dict[str, Any]]:
        """Zwraca listę rekordów historii cykli kontrolera."""

        normalized_limit = self._normalize_history_export_limit(limit)
        if normalized_limit == 0:
            return []

        since_ts = self._normalize_time_bound(since)
        until_ts = self._normalize_time_bound(until)

        filtered = self._filtered_controller_cycle_history(
            since_ts=since_ts,
            until_ts=until_ts,
            reverse=reverse,
        )

        if not filtered:
            return []

        def _convert_timestamp(value_ts: float | None, raw: object) -> object:
            if not coerce_timestamps:
                return raw
            if value_ts is None:
                return None
            if tz is not None:
                return datetime.fromtimestamp(value_ts, tz=tz)
            return datetime.fromtimestamp(value_ts, tz=timezone.utc).replace(tzinfo=None)

        records: list[dict[str, Any]] = []
        for entry, started_ts, finished_ts in filtered:
            signals = tuple(entry.get("signals", ()) or ())
            results = tuple(entry.get("results", ()) or ())
            orders_value = entry.get("orders")
            if isinstance(orders_value, (int, float)):
                orders_count = max(0, int(orders_value))
            else:
                orders_count = len(results)

            started_raw = entry.get("started_at")
            finished_raw = entry.get("finished_at")

            record: dict[str, Any] = {
                "sequence": entry.get("sequence"),
                "duration_s": entry.get("duration_s"),
                "orders": orders_count,
                "started_at": _convert_timestamp(started_ts, started_raw),
                "finished_at": _convert_timestamp(finished_ts, finished_raw),
            }

            if include_counts:
                record["signals_count"] = len(signals)
                record["results_count"] = len(results)

            if include_sequences:
                record["signals"] = signals
                record["results"] = results

            records.append(record)
            if normalized_limit is not None and len(records) >= normalized_limit:
                break

        return records

    def controller_cycle_history_to_dataframe(
        self,
        *,
        since: object = None,
        until: object = None,
        limit: int | None = None,
        reverse: bool = False,
        include_sequences: bool = True,
        include_counts: bool = True,
        coerce_timestamps: bool = True,
    ) -> pd.DataFrame:
        """Buduje ``DataFrame`` z historią cykli kontrolera.

        Parametry ``since`` i ``until`` filtrują rekordy według czasu zakończenia
        (z zapasem czasu rozpoczęcia jeśli ``finished_at`` jest niedostępne).
        ``limit`` oraz ``reverse`` odwzorowują zachowanie ``get_controller_cycle_history``.
        ``include_sequences`` pozwala kontrolować obecność surowych sekwencji sygnałów
        i wyników, natomiast ``include_counts`` dodaje kolumny z ich licznością.
        Włączenie ``coerce_timestamps`` zamienia znaczniki czasu na ``Timestamp`` UTC,
        co ułatwia dalszą analizę w Pandas.
        """

        normalized_limit = self._normalize_history_export_limit(limit)
        if normalized_limit == 0:
            columns = [
                "sequence",
                "started_at",
                "finished_at",
                "duration_s",
                "orders",
            ]
            if include_counts:
                columns.extend(["signals_count", "results_count"])
            if include_sequences:
                columns.extend(["signals", "results"])
            return pd.DataFrame(columns=columns)

        since_ts = self._normalize_time_bound(since)
        until_ts = self._normalize_time_bound(until)

        filtered = self._filtered_controller_cycle_history(
            since_ts=since_ts,
            until_ts=until_ts,
            reverse=reverse,
        )

        if not filtered:
            columns = [
                "sequence",
                "started_at",
                "finished_at",
                "duration_s",
                "orders",
            ]
            if include_counts:
                columns.extend(["signals_count", "results_count"])
            if include_sequences:
                columns.extend(["signals", "results"])
            return pd.DataFrame(columns=columns)

        rows: list[dict[str, Any]] = []
        for entry, started_ts, finished_ts in filtered:
            signals = tuple(entry.get("signals", ()) or ())
            results = tuple(entry.get("results", ()) or ())
            orders_value = entry.get("orders")
            if isinstance(orders_value, (int, float)):
                orders_count = max(0, int(orders_value))
            else:
                orders_count = len(results)

            started_raw = entry.get("started_at")
            finished_raw = entry.get("finished_at")

            row: dict[str, Any] = {
                "sequence": entry.get("sequence"),
                "duration_s": entry.get("duration_s"),
                "orders": orders_count,
            }

            if coerce_timestamps:
                row["started_at"] = (
                    pd.to_datetime(started_ts, unit="s", utc=True)
                    if started_ts is not None
                    else pd.NaT
                )
                row["finished_at"] = (
                    pd.to_datetime(finished_ts, unit="s", utc=True)
                    if finished_ts is not None
                    else pd.NaT
                )
            else:
                row["started_at"] = started_raw
                row["finished_at"] = finished_raw

            if include_counts:
                row["signals_count"] = len(signals)
                row["results_count"] = len(results)

            if include_sequences:
                row["signals"] = signals
                row["results"] = results

            rows.append(row)
            if normalized_limit is not None and len(rows) >= normalized_limit:
                break

        df = pd.DataFrame.from_records(rows)

        expected_columns = [
            "sequence",
            "started_at",
            "finished_at",
            "duration_s",
            "orders",
        ]
        if include_counts:
            expected_columns.extend(["signals_count", "results_count"])
        if include_sequences:
            expected_columns.extend(["signals", "results"])

        for column in expected_columns:
            if column not in df.columns:
                df[column] = pd.NA

        return df[expected_columns]

    def summarize_risk_evaluations(
        self,
        *,
        approved: bool | None | Iterable[bool | None] | object = _NO_FILTER,
        normalized: bool | None | Iterable[bool | None] | object = _NO_FILTER,
        include_errors: bool = True,
        service: str | None | Iterable[str | None] | object = _NO_FILTER,
        decision_state: str | Iterable[str | None] | object = _NO_FILTER,
        decision_reason: str | Iterable[str | None] | object = _NO_FILTER,
        decision_mode: str | Iterable[str | None] | object = _NO_FILTER,
        since: Any = None,
        until: Any = None,
    ) -> dict[str, Any]:
        approved_filter = self._prepare_bool_filter(approved)
        normalized_filter = self._prepare_bool_filter(normalized)
        service_filter = self._prepare_service_filter(service)
        decision_state_filter = self._prepare_decision_filter(
            decision_state,
            missing_token=_MISSING_DECISION_STATE,
        )
        decision_reason_filter = self._prepare_decision_filter(
            decision_reason,
            missing_token=_MISSING_DECISION_REASON,
        )
        decision_mode_filter = self._prepare_decision_filter(
            decision_mode,
            missing_token=_MISSING_DECISION_MODE,
        )
        since_ts = self._normalize_time_bound(since)
        until_ts = self._normalize_time_bound(until)
        (
            filtered_records,
            trimmed_by_ttl,
            ttl_snapshot,
            history_size,
        ) = self._collect_filtered_risk_evaluations(
            include_errors=include_errors,
            approved_filter=approved_filter,
            normalized_filter=normalized_filter,
            service_filter=service_filter,
            since_ts=since_ts,
            until_ts=until_ts,
            state_filter=decision_state_filter,
            reason_filter=decision_reason_filter,
            mode_filter=decision_mode_filter,
        )
        self._log_risk_history_trimmed(
            context="summarize",
            trimmed=trimmed_by_ttl,
            ttl=ttl_snapshot,
            history=history_size,
        )

        total = len(filtered_records)
        summary: dict[str, Any] = {
            "total": total,
            "approved": 0,
            "rejected": 0,
            "unknown": 0,
            "errors": 0,
            "raw_true": 0,
            "raw_false": 0,
            "raw_none": 0,
            "services": {},
        }
        if total == 0:
            summary["approval_rate"] = 0.0
            summary["error_rate"] = 0.0
            return summary

        summary["first_timestamp"] = filtered_records[0]["timestamp"]
        summary["last_timestamp"] = filtered_records[-1]["timestamp"]

        services_summary: dict[str, dict[str, Any]] = {}

        for entry in filtered_records:
            normalized_value = entry.get("normalized")
            if normalized_value is True:
                summary["approved"] += 1
            elif normalized_value is False:
                summary["rejected"] += 1
            else:
                summary["unknown"] += 1

            raw_value = entry.get("approved")
            if raw_value is True:
                summary["raw_true"] += 1
            elif raw_value is False:
                summary["raw_false"] += 1
            else:
                summary["raw_none"] += 1

            has_error = "error" in entry
            if has_error:
                summary["errors"] += 1

            service_key = entry.get("service") or _UNKNOWN_SERVICE
            bucket = services_summary.setdefault(
                service_key,
                {
                    "total": 0,
                    "approved": 0,
                    "rejected": 0,
                    "unknown": 0,
                    "errors": 0,
                    "raw_true": 0,
                    "raw_false": 0,
                    "raw_none": 0,
                },
            )
            bucket["total"] += 1

            if normalized_value is True:
                bucket["approved"] += 1
            elif normalized_value is False:
                bucket["rejected"] += 1
            else:
                bucket["unknown"] += 1

            if raw_value is True:
                bucket["raw_true"] += 1
            elif raw_value is False:
                bucket["raw_false"] += 1
            else:
                bucket["raw_none"] += 1

            if has_error:
                bucket["errors"] += 1

        summary["services"] = services_summary
        summary["approval_rate"] = summary["approved"] / total
        summary["error_rate"] = summary["errors"] / total

        for bucket in services_summary.values():
            total_bucket = bucket["total"]
            if total_bucket:
                bucket["approval_rate"] = bucket["approved"] / total_bucket
                bucket["error_rate"] = bucket["errors"] / total_bucket
            else:  # pragma: no cover - defensive guard
                bucket["approval_rate"] = 0.0
                bucket["error_rate"] = 0.0

        return summary

    def summarize_risk_guardrails(
        self,
        *,
        approved: bool | None | Iterable[bool | None] | object = _NO_FILTER,
        normalized: bool | None | Iterable[bool | None] | object = _NO_FILTER,
        include_errors: bool = True,
        service: str | None | Iterable[str | None] | object = _NO_FILTER,
        decision_state: str | Iterable[str | None] | object = _NO_FILTER,
        decision_reason: str | Iterable[str | None] | object = _NO_FILTER,
        decision_mode: str | Iterable[str | None] | object = _NO_FILTER,
        reason: str | Iterable[str] | object = _NO_FILTER,
        trigger: str | Iterable[str] | object = _NO_FILTER,
        trigger_label: str | Iterable[str | None] | object = _NO_FILTER,
        trigger_comparator: str | Iterable[str | None] | object = _NO_FILTER,
        trigger_unit: str | Iterable[str | None] | object = _NO_FILTER,
        trigger_threshold: float | None | Iterable[float | None] | object = _NO_FILTER,
        trigger_threshold_min: Any = None,
        trigger_threshold_max: Any = None,
        trigger_value: float | None | Iterable[float | None] | object = _NO_FILTER,
        trigger_value_min: Any = None,
        trigger_value_max: Any = None,
        since: Any = None,
        until: Any = None,
    ) -> dict[str, Any]:
        approved_filter = self._prepare_bool_filter(approved)
        normalized_filter = self._prepare_bool_filter(normalized)
        service_filter = self._prepare_service_filter(service)
        reason_filter = self._prepare_string_filter(reason)
        trigger_filter = self._prepare_string_filter(trigger)
        trigger_label_filter = self._prepare_guardrail_filter(
            trigger_label,
            missing_token=_MISSING_GUARDRAIL_LABEL,
        )
        trigger_comparator_filter = self._prepare_guardrail_filter(
            trigger_comparator,
            missing_token=_MISSING_GUARDRAIL_COMPARATOR,
        )
        trigger_unit_filter = self._prepare_guardrail_filter(
            trigger_unit,
            missing_token=_MISSING_GUARDRAIL_UNIT,
        )
        trigger_threshold_filter = self._prepare_guardrail_numeric_filter(
            trigger_threshold
        )
        trigger_value_filter = self._prepare_guardrail_numeric_filter(trigger_value)
        decision_state_filter = self._prepare_decision_filter(
            decision_state,
            missing_token=_MISSING_DECISION_STATE,
        )
        decision_reason_filter = self._prepare_decision_filter(
            decision_reason,
            missing_token=_MISSING_DECISION_REASON,
        )
        decision_mode_filter = self._prepare_decision_filter(
            decision_mode,
            missing_token=_MISSING_DECISION_MODE,
        )
        trigger_threshold_min_value = (
            self._coerce_float(trigger_threshold_min)
            if trigger_threshold_min is not None
            else None
        )
        trigger_threshold_max_value = (
            self._coerce_float(trigger_threshold_max)
            if trigger_threshold_max is not None
            else None
        )
        trigger_value_min_value = (
            self._coerce_float(trigger_value_min)
            if trigger_value_min is not None
            else None
        )
        trigger_value_max_value = (
            self._coerce_float(trigger_value_max)
            if trigger_value_max is not None
            else None
        )
        since_ts = self._normalize_time_bound(since)
        until_ts = self._normalize_time_bound(until)

        (
            guardrail_records,
            trimmed_by_ttl,
            ttl_snapshot,
            history_size,
            filtered_records,
        ) = self._collect_guardrail_events(
            include_errors=include_errors,
            approved_filter=approved_filter,
            normalized_filter=normalized_filter,
            service_filter=service_filter,
            decision_state_filter=decision_state_filter,
            decision_reason_filter=decision_reason_filter,
            decision_mode_filter=decision_mode_filter,
            since_ts=since_ts,
            until_ts=until_ts,
            reason_filter=reason_filter,
            trigger_filter=trigger_filter,
            trigger_label_filter=trigger_label_filter,
            trigger_comparator_filter=trigger_comparator_filter,
            trigger_unit_filter=trigger_unit_filter,
            trigger_threshold_filter=trigger_threshold_filter,
            trigger_threshold_min=trigger_threshold_min_value,
            trigger_threshold_max=trigger_threshold_max_value,
            trigger_value_filter=trigger_value_filter,
            trigger_value_min=trigger_value_min_value,
            trigger_value_max=trigger_value_max_value,
        )
        self._log_risk_history_trimmed(
            context="guardrails",
            trimmed=trimmed_by_ttl,
            ttl=ttl_snapshot,
            history=history_size,
        )

        base_total = len(filtered_records)
        apply_guardrail_filters = any(
            filter_set is not None
            for filter_set in (
                reason_filter,
                trigger_filter,
                trigger_label_filter,
                trigger_comparator_filter,
                trigger_unit_filter,
                trigger_threshold_filter,
                trigger_value_filter,
            )
        ) or any(
            bound is not None
            for bound in (
                trigger_threshold_min_value,
                trigger_threshold_max_value,
                trigger_value_min_value,
                trigger_value_max_value,
            )
        )
        total = len(guardrail_records) if apply_guardrail_filters else base_total
        summary: dict[str, Any] = {
            "total": total,
            "guardrail_events": 0,
            "reasons": {},
            "triggers": {},
            "services": {},
        }
        if total == 0:
            return summary

        reason_counts: Counter[str] = Counter()
        service_buckets: dict[str, dict[str, Any]] = {}
        trigger_buckets: dict[str, dict[str, Any]] = {}

        if apply_guardrail_filters:
            service_source = [entry for entry, _, _ in guardrail_records]
        else:
            service_source = filtered_records

        for entry in service_source:
            service_key = entry.get("service") or _UNKNOWN_SERVICE
            service_name = str(service_key)
            service_buckets.setdefault(
                service_name,
                {
                    "total": 0,
                    "guardrail_events": 0,
                    "reasons": Counter(),
                    "triggers": Counter(),
                },
            )
            service_buckets[service_name]["total"] += 1

        for entry, reasons, triggers in guardrail_records:
            service_key = entry.get("service") or _UNKNOWN_SERVICE
            service_name = str(service_key)
            service_bucket = service_buckets.setdefault(
                service_name,
                {
                    "total": 0,
                    "guardrail_events": 0,
                    "reasons": Counter(),
                    "triggers": Counter(),
                },
            )

            for reason_value in reasons:
                reason_counts[reason_value] += 1
                service_bucket["reasons"][reason_value] += 1

            for trigger_entry in triggers:
                trigger_name_raw = trigger_entry.get("name")
                trigger_name = (
                    str(trigger_name_raw)
                    if trigger_name_raw is not None
                    else "<unknown>"
                )
                trigger_bucket = trigger_buckets.setdefault(
                    trigger_name,
                    {
                        "count": 0,
                        "label": None,
                        "comparator": None,
                        "unit": None,
                        "threshold": None,
                        "value_min": None,
                        "value_max": None,
                        "value_last": None,
                        "_value_sum": 0.0,
                        "_value_count": 0,
                        "services": Counter(),
                    },
                )
                trigger_bucket["count"] += 1
                trigger_label = trigger_entry.get("label")
                if trigger_label and trigger_bucket["label"] is None:
                    trigger_bucket["label"] = str(trigger_label)
                comparator = trigger_entry.get("comparator")
                if comparator and trigger_bucket["comparator"] is None:
                    trigger_bucket["comparator"] = str(comparator)

                trigger_unit = trigger_entry.get("unit")
                if trigger_unit and trigger_bucket["unit"] is None:
                    trigger_bucket["unit"] = str(trigger_unit)

                threshold_value = trigger_entry.get("threshold")
                threshold_float = AutoTrader._coerce_float(threshold_value)
                if trigger_bucket["threshold"] is None:
                    trigger_bucket["threshold"] = (
                        threshold_float
                        if threshold_float is not None
                        else threshold_value
                    )

                value_raw = trigger_entry.get("value")
                value_float = AutoTrader._coerce_float(value_raw)
                trigger_bucket["value_last"] = copy.deepcopy(value_raw)
                if value_float is not None:
                    current_min = trigger_bucket["value_min"]
                    if current_min is None or value_float < current_min:
                        trigger_bucket["value_min"] = value_float
                    current_max = trigger_bucket["value_max"]
                    if current_max is None or value_float > current_max:
                        trigger_bucket["value_max"] = value_float
                    trigger_bucket["_value_sum"] += value_float
                    trigger_bucket["_value_count"] += 1

                trigger_bucket["services"][service_name] += 1
                service_bucket["triggers"][trigger_name] += 1

            summary["guardrail_events"] += 1
            service_bucket["guardrail_events"] += 1

        summary["reasons"] = dict(reason_counts)

        normalized_triggers: dict[str, Any] = {}
        for trigger_name, trigger_bucket in trigger_buckets.items():
            value_count = trigger_bucket.pop("_value_count", 0)
            value_sum = trigger_bucket.pop("_value_sum", 0.0)
            trigger_bucket["services"] = dict(trigger_bucket["services"])
            if value_count:
                trigger_bucket["value_avg"] = value_sum / value_count
            else:
                trigger_bucket["value_avg"] = None
            normalized_triggers[trigger_name] = trigger_bucket
        summary["triggers"] = normalized_triggers

        summary["services"] = {
            service_name: {
                "total": bucket["total"],
                "guardrail_events": bucket["guardrail_events"],
                "reasons": dict(bucket["reasons"]),
                "triggers": dict(bucket["triggers"]),
            }
            for service_name, bucket in service_buckets.items()
        }

        return summary

    def summarize_risk_decision_dimensions(
        self,
        *,
        approved: bool | None | Iterable[bool | None] | object = _NO_FILTER,
        normalized: bool | None | Iterable[bool | None] | object = _NO_FILTER,
        include_errors: bool = True,
        service: str | None | Iterable[str | None] | object = _NO_FILTER,
        decision_state: str | Iterable[str | None] | object = _NO_FILTER,
        decision_reason: str | Iterable[str | None] | object = _NO_FILTER,
        decision_mode: str | Iterable[str | None] | object = _NO_FILTER,
        since: Any = None,
        until: Any = None,
    ) -> dict[str, Any]:
        """Agreguje historię decyzji ryzyka po stanie, powodzie i trybie."""

        approved_filter = self._prepare_bool_filter(approved)
        normalized_filter = self._prepare_bool_filter(normalized)
        service_filter = self._prepare_service_filter(service)
        decision_state_filter = self._prepare_decision_filter(
            decision_state,
            missing_token=_MISSING_DECISION_STATE,
        )
        decision_reason_filter = self._prepare_decision_filter(
            decision_reason,
            missing_token=_MISSING_DECISION_REASON,
        )
        decision_mode_filter = self._prepare_decision_filter(
            decision_mode,
            missing_token=_MISSING_DECISION_MODE,
        )
        since_ts = self._normalize_time_bound(since)
        until_ts = self._normalize_time_bound(until)

        (
            filtered_records,
            trimmed_by_ttl,
            ttl_snapshot,
            history_size,
        ) = self._collect_filtered_risk_evaluations(
            include_errors=include_errors,
            approved_filter=approved_filter,
            normalized_filter=normalized_filter,
            service_filter=service_filter,
            since_ts=since_ts,
            until_ts=until_ts,
            state_filter=decision_state_filter,
            reason_filter=decision_reason_filter,
            mode_filter=decision_mode_filter,
        )
        self._log_risk_history_trimmed(
            context="decision-dimensions",
            trimmed=trimmed_by_ttl,
            ttl=ttl_snapshot,
            history=history_size,
        )

        total = len(filtered_records)
        summary: dict[str, Any] = {
            "total": total,
            "states": {},
            "reasons": {},
            "modes": {},
            "combinations": [],
            "services": {},
            "first_timestamp": None,
            "last_timestamp": None,
        }
        if total == 0:
            return summary

        states_summary: dict[str, dict[str, Any]] = {}
        reasons_summary: dict[str, dict[str, Any]] = {}
        modes_summary: dict[str, dict[str, Any]] = {}
        combinations_summary: dict[tuple[str, str, str], dict[str, Any]] = {}
        services_counter: Counter[str] = Counter()

        for entry in filtered_records:
            decision_payload = entry.get("decision") or {}
            state_raw = decision_payload.get("state")
            reason_raw = decision_payload.get("reason")
            mode_raw = decision_payload.get("mode")

            state_key = str(state_raw) if state_raw is not None else _MISSING_DECISION_STATE
            reason_key = (
                _MISSING_DECISION_REASON
                if reason_raw is None
                else str(reason_raw)
            )
            mode_key = (
                _MISSING_DECISION_MODE
                if mode_raw is None
                else str(mode_raw)
            )

            normalized_value = entry.get("normalized")
            if normalized_value is True:
                normalized_state: bool | None = True
            elif normalized_value is False:
                normalized_state = False
            else:
                normalized_state = None

            raw_value = entry.get("approved")
            if raw_value is True:
                raw_state: bool | None = True
            elif raw_value is False:
                raw_state = False
            else:
                raw_state = None

            has_error = "error" in entry
            service_key = entry.get("service") or _UNKNOWN_SERVICE
            service_name = str(service_key)
            services_counter[service_name] += 1

            state_bucket = states_summary.setdefault(
                state_key, self._create_decision_bucket()
            )
            self._update_decision_bucket(
                state_bucket,
                normalized_value=normalized_state,
                raw_value=raw_state,
                has_error=has_error,
                service_key=service_name,
            )

            reason_bucket = reasons_summary.setdefault(
                reason_key, self._create_decision_bucket()
            )
            self._update_decision_bucket(
                reason_bucket,
                normalized_value=normalized_state,
                raw_value=raw_state,
                has_error=has_error,
                service_key=service_name,
            )

            mode_bucket = modes_summary.setdefault(
                mode_key, self._create_decision_bucket()
            )
            self._update_decision_bucket(
                mode_bucket,
                normalized_value=normalized_state,
                raw_value=raw_state,
                has_error=has_error,
                service_key=service_name,
            )

            combination_bucket = combinations_summary.setdefault(
                (state_key, reason_key, mode_key),
                self._create_decision_bucket(),
            )
            self._update_decision_bucket(
                combination_bucket,
                normalized_value=normalized_state,
                raw_value=raw_state,
                has_error=has_error,
                service_key=service_name,
            )

        for bucket in states_summary.values():
            self._finalize_decision_bucket(bucket)
        for bucket in reasons_summary.values():
            self._finalize_decision_bucket(bucket)
        for bucket in modes_summary.values():
            self._finalize_decision_bucket(bucket)
        for bucket in combinations_summary.values():
            self._finalize_decision_bucket(bucket)

        combinations_list: list[dict[str, Any]] = []
        for (state_key, reason_key, mode_key), bucket in combinations_summary.items():
            payload = {**bucket}
            payload["state"] = state_key
            payload["reason"] = reason_key
            payload["mode"] = mode_key
            combinations_list.append(payload)

        combinations_list.sort(
            key=lambda item: (
                -item.get("total", 0),
                item.get("state", ""),
                item.get("reason", ""),
                item.get("mode", ""),
            )
        )

        summary["states"] = self._sort_decision_dimension(states_summary)
        summary["reasons"] = self._sort_decision_dimension(reasons_summary)
        summary["modes"] = self._sort_decision_dimension(modes_summary)
        summary["combinations"] = combinations_list
        summary["services"] = {
            name: count
            for name, count in sorted(
                services_counter.items(),
                key=lambda item: (-item[1], item[0]),
            )
        }
        summary["first_timestamp"] = filtered_records[0].get("timestamp")
        summary["last_timestamp"] = filtered_records[-1].get("timestamp")

        return summary

    def _build_risk_decision_timeline(
        self,
        *,
        context: str,
        bucket_value: float,
        include_errors: bool,
        include_services: bool,
        include_decision_dimensions: bool,
        fill_gaps: bool,
        coerce_timestamps: bool,
        tz: tzinfo | None,
        approved_filter: Any,
        normalized_filter: Any,
        service_filter: Any,
        decision_state_filter: Any,
        decision_reason_filter: Any,
        decision_mode_filter: Any,
        since_ts: float | None,
        until_ts: float | None,
    ) -> dict[str, Any]:
        (
            filtered_records,
            trimmed_by_ttl,
            ttl_snapshot,
            history_size,
        ) = self._collect_filtered_risk_evaluations(
            include_errors=include_errors,
            approved_filter=approved_filter,
            normalized_filter=normalized_filter,
            service_filter=service_filter,
            since_ts=since_ts,
            until_ts=until_ts,
            state_filter=decision_state_filter,
            reason_filter=decision_reason_filter,
            mode_filter=decision_mode_filter,
        )
        self._log_risk_history_trimmed(
            context=context,
            trimmed=trimmed_by_ttl,
            ttl=ttl_snapshot,
            history=history_size,
        )

        summary: dict[str, Any] = {
            "bucket_s": bucket_value,
            "total": len(filtered_records),
            "buckets": [],
            "first_timestamp": None,
            "last_timestamp": None,
        }
        summary_totals = {
            "approved": 0,
            "rejected": 0,
            "unknown": 0,
            "errors": 0,
            "raw_true": 0,
            "raw_false": 0,
            "raw_none": 0,
        }
        total_services: dict[str, dict[str, int]] | None = None
        if include_services:
            summary["services"] = {}
            total_services = {}
        summary.update(summary_totals)
        summary["approval_rate"] = 0.0
        summary["error_rate"] = 0.0
        if not filtered_records:
            return summary

        def build_bucket() -> dict[str, Any]:
            bucket = self._create_decision_bucket()
            if include_decision_dimensions:
                bucket["states"] = Counter()
                bucket["reasons"] = Counter()
                bucket["modes"] = Counter()
            return bucket

        bucket_map: dict[int, dict[str, Any]] = {}
        missing_bucket: dict[str, Any] | None = None
        first_ts: float | None = None
        last_ts: float | None = None

        for entry in filtered_records:
            timestamp_value = self._normalize_time_bound(entry.get("timestamp"))
            if timestamp_value is not None:
                if not math.isfinite(timestamp_value) or math.isnan(timestamp_value):
                    timestamp_value = None

            if timestamp_value is None:
                if missing_bucket is None:
                    missing_bucket = build_bucket()
                bucket_payload = missing_bucket
            else:
                if first_ts is None or timestamp_value < first_ts:
                    first_ts = timestamp_value
                if last_ts is None or timestamp_value > last_ts:
                    last_ts = timestamp_value

                bucket_index = int(math.floor(timestamp_value / bucket_value))
                bucket_payload = bucket_map.get(bucket_index)
                if bucket_payload is None:
                    bucket_payload = build_bucket()
                    bucket_map[bucket_index] = bucket_payload

            normalized_value = entry.get("normalized")
            raw_value = entry.get("approved")
            has_error = "error" in entry
            service_key = entry.get("service") or _UNKNOWN_SERVICE

            if normalized_value is True:
                summary_totals["approved"] += 1
            elif normalized_value is False:
                summary_totals["rejected"] += 1
            else:
                summary_totals["unknown"] += 1

            if raw_value is True:
                summary_totals["raw_true"] += 1
            elif raw_value is False:
                summary_totals["raw_false"] += 1
            else:
                summary_totals["raw_none"] += 1

            if has_error:
                summary_totals["errors"] += 1

            self._update_decision_bucket(
                bucket_payload,
                normalized_value=normalized_value,
                raw_value=raw_value,
                has_error=has_error,
                service_key=str(service_key),
            )

            if total_services is not None:
                service_totals = total_services.setdefault(
                    str(service_key),
                    {
                        "evaluations": 0,
                        "approved": 0,
                        "rejected": 0,
                        "unknown": 0,
                        "errors": 0,
                        "raw_true": 0,
                        "raw_false": 0,
                        "raw_none": 0,
                    },
                )
                service_totals["evaluations"] += 1
                if normalized_value is True:
                    service_totals["approved"] += 1
                elif normalized_value is False:
                    service_totals["rejected"] += 1
                else:
                    service_totals["unknown"] += 1

                if raw_value is True:
                    service_totals["raw_true"] += 1
                elif raw_value is False:
                    service_totals["raw_false"] += 1
                else:
                    service_totals["raw_none"] += 1

                if has_error:
                    service_totals["errors"] += 1

            if include_decision_dimensions:
                decision_payload = entry.get("decision")
                decision_map = (
                    decision_payload
                    if isinstance(decision_payload, Mapping)
                    else {}
                )
                state_value = self._normalize_decision_dimension_value(
                    decision_map.get("state"),
                    missing_token=_MISSING_DECISION_STATE,
                )
                reason_value = self._normalize_decision_dimension_value(
                    decision_map.get("reason"),
                    missing_token=_MISSING_DECISION_REASON,
                )
                mode_value = self._normalize_decision_dimension_value(
                    decision_map.get("mode"),
                    missing_token=_MISSING_DECISION_MODE,
                )

                states_counter = bucket_payload.setdefault("states", Counter())
                reasons_counter = bucket_payload.setdefault("reasons", Counter())
                modes_counter = bucket_payload.setdefault("modes", Counter())

                states_counter[state_value] += 1
                reasons_counter[reason_value] += 1
                modes_counter[mode_value] += 1

        if fill_gaps and bucket_map:
            bucket_indices = sorted(bucket_map.keys())
            for bucket_index in range(bucket_indices[0], bucket_indices[-1] + 1):
                bucket_map.setdefault(bucket_index, build_bucket())

        buckets_output: list[dict[str, Any]] = []
        for bucket_index in sorted(bucket_map.keys()):
            bucket_payload = bucket_map[bucket_index]
            self._finalize_decision_bucket(bucket_payload)

            start_ts = bucket_index * bucket_value
            end_ts = start_ts + bucket_value

            bucket_summary: dict[str, Any] = {
                "index": bucket_index,
                "start": self._normalize_timestamp_for_export(
                    start_ts,
                    coerce=coerce_timestamps,
                    tz=tz,
                ),
                "end": self._normalize_timestamp_for_export(
                    end_ts,
                    coerce=coerce_timestamps,
                    tz=tz,
                ),
                "total": bucket_payload.get("total", 0),
                "approved": bucket_payload.get("approved", 0),
                "rejected": bucket_payload.get("rejected", 0),
                "unknown": bucket_payload.get("unknown", 0),
                "errors": bucket_payload.get("errors", 0),
                "raw_true": bucket_payload.get("raw_true", 0),
                "raw_false": bucket_payload.get("raw_false", 0),
                "raw_none": bucket_payload.get("raw_none", 0),
                "approval_rate": bucket_payload.get("approval_rate", 0.0),
                "error_rate": bucket_payload.get("error_rate", 0.0),
            }

            if include_services:
                bucket_summary["services"] = dict(bucket_payload.get("services", {}))
            if include_decision_dimensions:
                bucket_summary["states"] = self._finalize_dimension_counter(
                    bucket_payload.get("states")
                )
                bucket_summary["reasons"] = self._finalize_dimension_counter(
                    bucket_payload.get("reasons")
                )
                bucket_summary["modes"] = self._finalize_dimension_counter(
                    bucket_payload.get("modes")
                )

            buckets_output.append(bucket_summary)

        summary["buckets"] = buckets_output
        summary["first_timestamp"] = first_ts
        summary["last_timestamp"] = last_ts
        summary.update(summary_totals)
        total_count = summary.get("total", 0) or 0
        summary["approval_rate"] = (
            summary_totals["approved"] / total_count if total_count else 0.0
        )
        summary["error_rate"] = (
            summary_totals["errors"] / total_count if total_count else 0.0
        )

        if total_services is not None:
            summary["services"] = {
                service_name: _ServiceDecisionTotals(
                    {
                        "evaluations": totals.get("evaluations", 0),
                        "approved": totals.get("approved", 0),
                        "rejected": totals.get("rejected", 0),
                        "unknown": totals.get("unknown", 0),
                        "errors": totals.get("errors", 0),
                        "raw_true": totals.get("raw_true", 0),
                        "raw_false": totals.get("raw_false", 0),
                        "raw_none": totals.get("raw_none", 0),
                    }
                )
                for service_name, totals in sorted(
                    total_services.items(),
                    key=lambda item: (-item[1].get("evaluations", 0), item[0]),
                )
            }

        if missing_bucket is not None and missing_bucket.get("total", 0):
            self._finalize_decision_bucket(missing_bucket)
            missing_summary: dict[str, Any] = {
                "index": None,
                "total": missing_bucket.get("total", 0),
                "approved": missing_bucket.get("approved", 0),
                "rejected": missing_bucket.get("rejected", 0),
                "unknown": missing_bucket.get("unknown", 0),
                "errors": missing_bucket.get("errors", 0),
                "raw_true": missing_bucket.get("raw_true", 0),
                "raw_false": missing_bucket.get("raw_false", 0),
                "raw_none": missing_bucket.get("raw_none", 0),
                "approval_rate": missing_bucket.get("approval_rate", 0.0),
                "error_rate": missing_bucket.get("error_rate", 0.0),
            }
            if include_services:
                missing_summary["services"] = dict(missing_bucket.get("services", {}))
            if include_decision_dimensions:
                missing_summary["states"] = self._finalize_dimension_counter(
                    missing_bucket.get("states")
                )
                missing_summary["reasons"] = self._finalize_dimension_counter(
                    missing_bucket.get("reasons")
                )
                missing_summary["modes"] = self._finalize_dimension_counter(
                    missing_bucket.get("modes")
                )
            summary["missing_timestamp"] = missing_summary

        if not include_services:
            for bucket in summary["buckets"]:
                bucket.pop("services", None)
            missing_entry = summary.get("missing_timestamp")
            if isinstance(missing_entry, dict):
                missing_entry.pop("services", None)

        return summary

    def summarize_risk_decision_timeline(
        self,
        *,
        bucket_s: float,
        approved: bool | None | Iterable[bool | None] | object = _NO_FILTER,
        normalized: bool | None | Iterable[bool | None] | object = _NO_FILTER,
        include_errors: bool = True,
        service: str | None | Iterable[str | None] | object = _NO_FILTER,
        decision_state: str | Iterable[str | None] | object = _NO_FILTER,
        decision_reason: str | Iterable[str | None] | object = _NO_FILTER,
        decision_mode: str | Iterable[str | None] | object = _NO_FILTER,
        since: Any = None,
        until: Any = None,
        include_services: bool = True,
        include_decision_dimensions: bool = False,
        fill_gaps: bool = False,
        coerce_timestamps: bool = False,
        tz: tzinfo | None = timezone.utc,
    ) -> dict[str, Any]:
        """Agreguje decyzje ryzyka w kubełkach czasowych."""

        try:
            bucket_value = float(bucket_s)
        except (TypeError, ValueError) as exc:  # pragma: no cover - walidacja wejścia
            raise ValueError("bucket_s must be a positive number") from exc
        if not math.isfinite(bucket_value) or bucket_value <= 0.0:
            raise ValueError("bucket_s must be a positive number")

        approved_filter = self._prepare_bool_filter(approved)
        normalized_filter = self._prepare_bool_filter(normalized)
        service_filter = self._prepare_service_filter(service)
        decision_state_filter = self._prepare_decision_filter(
            decision_state,
            missing_token=_MISSING_DECISION_STATE,
        )
        decision_reason_filter = self._prepare_decision_filter(
            decision_reason,
            missing_token=_MISSING_DECISION_REASON,
        )
        decision_mode_filter = self._prepare_decision_filter(
            decision_mode,
            missing_token=_MISSING_DECISION_MODE,
        )

        since_ts = self._normalize_time_bound(since)
        until_ts = self._normalize_time_bound(until)

        return self._build_risk_decision_timeline(
            context="decision-timeline",
            bucket_value=bucket_value,
            include_errors=include_errors,
            include_services=include_services,
            include_decision_dimensions=include_decision_dimensions,
            fill_gaps=fill_gaps,
            coerce_timestamps=coerce_timestamps,
            tz=tz,
            approved_filter=approved_filter,
            normalized_filter=normalized_filter,
            service_filter=service_filter,
            decision_state_filter=decision_state_filter,
            decision_reason_filter=decision_reason_filter,
            decision_mode_filter=decision_mode_filter,
            since_ts=since_ts,
            until_ts=until_ts,
        )

    def summarize_guardrail_timeline(
        self,
        *,
        bucket_s: float,
        approved: bool | None | Iterable[bool | None] | object = _NO_FILTER,
        normalized: bool | None | Iterable[bool | None] | object = _NO_FILTER,
        include_errors: bool = True,
        service: str | None | Iterable[str | None] | object = _NO_FILTER,
        decision_state: str | Iterable[str | None] | object = _NO_FILTER,
        decision_reason: str | Iterable[str | None] | object = _NO_FILTER,
        decision_mode: str | Iterable[str | None] | object = _NO_FILTER,
        reason: str | Iterable[str] | object = _NO_FILTER,
        trigger: str | Iterable[str] | object = _NO_FILTER,
        trigger_label: str | Iterable[str | None] | object = _NO_FILTER,
        trigger_comparator: str | Iterable[str | None] | object = _NO_FILTER,
        trigger_unit: str | Iterable[str | None] | object = _NO_FILTER,
        trigger_threshold: float | None | Iterable[float | None] | object = _NO_FILTER,
        trigger_threshold_min: Any = None,
        trigger_threshold_max: Any = None,
        trigger_value: float | None | Iterable[float | None] | object = _NO_FILTER,
        trigger_value_min: Any = None,
        trigger_value_max: Any = None,
        since: Any = None,
        until: Any = None,
        include_services: bool = True,
        include_guardrail_dimensions: bool = True,
        include_decision_dimensions: bool = False,
        fill_gaps: bool = False,
        coerce_timestamps: bool = False,
        tz: tzinfo | None = timezone.utc,
    ) -> dict[str, Any]:
        try:
            bucket_value = float(bucket_s)
        except (TypeError, ValueError) as exc:  # pragma: no cover - walidacja wejścia
            raise ValueError("bucket_s must be a positive number") from exc
        if not math.isfinite(bucket_value) or bucket_value <= 0.0:
            raise ValueError("bucket_s must be a positive number")

        approved_filter = self._prepare_bool_filter(approved)
        normalized_filter = self._prepare_bool_filter(normalized)
        service_filter = self._prepare_service_filter(service)
        reason_filter = self._prepare_string_filter(reason)
        trigger_filter = self._prepare_string_filter(trigger)
        trigger_label_filter = self._prepare_guardrail_filter(
            trigger_label,
            missing_token=_MISSING_GUARDRAIL_LABEL,
        )
        trigger_comparator_filter = self._prepare_guardrail_filter(
            trigger_comparator,
            missing_token=_MISSING_GUARDRAIL_COMPARATOR,
        )
        trigger_unit_filter = self._prepare_guardrail_filter(
            trigger_unit,
            missing_token=_MISSING_GUARDRAIL_UNIT,
        )
        trigger_threshold_filter = self._prepare_guardrail_numeric_filter(
            trigger_threshold
        )
        trigger_value_filter = self._prepare_guardrail_numeric_filter(trigger_value)
        decision_state_filter = self._prepare_decision_filter(
            decision_state,
            missing_token=_MISSING_DECISION_STATE,
        )
        decision_reason_filter = self._prepare_decision_filter(
            decision_reason,
            missing_token=_MISSING_DECISION_REASON,
        )
        decision_mode_filter = self._prepare_decision_filter(
            decision_mode,
            missing_token=_MISSING_DECISION_MODE,
        )

        trigger_threshold_min_value = (
            self._coerce_float(trigger_threshold_min)
            if trigger_threshold_min is not None
            else None
        )
        trigger_threshold_max_value = (
            self._coerce_float(trigger_threshold_max)
            if trigger_threshold_max is not None
            else None
        )
        trigger_value_min_value = (
            self._coerce_float(trigger_value_min)
            if trigger_value_min is not None
            else None
        )
        trigger_value_max_value = (
            self._coerce_float(trigger_value_max)
            if trigger_value_max is not None
            else None
        )

        since_ts = self._normalize_time_bound(since)
        until_ts = self._normalize_time_bound(until)

        trimmed_by_ttl = 0
        ttl_snapshot: float | None = None
        history_size = 0
        with self._lock:
            trimmed_by_ttl = self._prune_risk_evaluations_locked()
            records = list(self._risk_evaluations)
            ttl_snapshot = self._risk_evaluations_ttl_s
            history_size = len(self._risk_evaluations)
        self._log_risk_history_trimmed(
            context="guardrail-timeline",
            trimmed=trimmed_by_ttl,
            ttl=ttl_snapshot,
            history=history_size,
        )

        return self._build_guardrail_timeline(
            context="guardrail-timeline",
            bucket_value=bucket_value,
            include_errors=include_errors,
            include_services=include_services,
            include_guardrail_dimensions=include_guardrail_dimensions,
            include_decision_dimensions=include_decision_dimensions,
            fill_gaps=fill_gaps,
            coerce_timestamps=coerce_timestamps,
            tz=tz,
            approved_filter=approved_filter,
            normalized_filter=normalized_filter,
            service_filter=service_filter,
            decision_state_filter=decision_state_filter,
            decision_reason_filter=decision_reason_filter,
            decision_mode_filter=decision_mode_filter,
            reason_filter=reason_filter,
            trigger_filter=trigger_filter,
            trigger_label_filter=trigger_label_filter,
            trigger_comparator_filter=trigger_comparator_filter,
            trigger_unit_filter=trigger_unit_filter,
            trigger_threshold_filter=trigger_threshold_filter,
            trigger_threshold_min=trigger_threshold_min_value,
            trigger_threshold_max=trigger_threshold_max_value,
            trigger_value_filter=trigger_value_filter,
            trigger_value_min=trigger_value_min_value,
            trigger_value_max=trigger_value_max_value,
            since_ts=since_ts,
            until_ts=until_ts,
        )

        try:
            bucket_value = float(bucket_s)
        except (TypeError, ValueError) as exc:  # pragma: no cover - walidacja wejścia
            raise ValueError("bucket_s must be a positive number") from exc
        if not math.isfinite(bucket_value) or bucket_value <= 0.0:
            raise ValueError("bucket_s must be a positive number")

        approved_filter = self._prepare_bool_filter(approved)
        normalized_filter = self._prepare_bool_filter(normalized)
        service_filter = self._prepare_service_filter(service)
        decision_state_filter = self._prepare_decision_filter(
            decision_state,
            missing_token=_MISSING_DECISION_STATE,
        )
        decision_reason_filter = self._prepare_decision_filter(
            decision_reason,
            missing_token=_MISSING_DECISION_REASON,
        )
        decision_mode_filter = self._prepare_decision_filter(
            decision_mode,
            missing_token=_MISSING_DECISION_MODE,
        )

        since_ts = self._normalize_time_bound(since)
        until_ts = self._normalize_time_bound(until)

        return self._build_risk_decision_timeline(
            context="decision-timeline",
            bucket_value=bucket_value,
            include_errors=include_errors,
            include_services=include_services,
            include_decision_dimensions=include_decision_dimensions,
            fill_gaps=fill_gaps,
            coerce_timestamps=coerce_timestamps,
            tz=tz,
            approved_filter=approved_filter,
            normalized_filter=normalized_filter,
            service_filter=service_filter,
            decision_state_filter=decision_state_filter,
            decision_reason_filter=decision_reason_filter,
            decision_mode_filter=decision_mode_filter,
            since_ts=since_ts,
            until_ts=until_ts,
        )

    def risk_decision_timeline_to_records(
        self,
        *,
        bucket_s: float,
        approved: bool | None | Iterable[bool | None] | object = _NO_FILTER,
        normalized: bool | None | Iterable[bool | None] | object = _NO_FILTER,
        include_errors: bool = True,
        service: str | None | Iterable[str | None] | object = _NO_FILTER,
        decision_state: str | Iterable[str | None] | object = _NO_FILTER,
        decision_reason: str | Iterable[str | None] | object = _NO_FILTER,
        decision_mode: str | Iterable[str | None] | object = _NO_FILTER,
        since: Any = None,
        until: Any = None,
        include_services: bool = True,
        include_decision_dimensions: bool = False,
        fill_gaps: bool = False,
        include_missing_bucket: bool = False,
        coerce_timestamps: bool = False,
        tz: tzinfo | None = timezone.utc,
    ) -> list[dict[str, Any]]:
        """Eksportuje kubełki timeline'u decyzji w formie listy rekordów."""

        try:
            bucket_value = float(bucket_s)
        except (TypeError, ValueError) as exc:  # pragma: no cover - walidacja wejścia
            raise ValueError("bucket_s must be a positive number") from exc
        if not math.isfinite(bucket_value) or bucket_value <= 0.0:
            raise ValueError("bucket_s must be a positive number")

        approved_filter = self._prepare_bool_filter(approved)
        normalized_filter = self._prepare_bool_filter(normalized)
        service_filter = self._prepare_service_filter(service)
        decision_state_filter = self._prepare_decision_filter(
            decision_state,
            missing_token=_MISSING_DECISION_STATE,
        )
        decision_reason_filter = self._prepare_decision_filter(
            decision_reason,
            missing_token=_MISSING_DECISION_REASON,
        )
        decision_mode_filter = self._prepare_decision_filter(
            decision_mode,
            missing_token=_MISSING_DECISION_MODE,
        )

        since_ts = self._normalize_time_bound(since)
        until_ts = self._normalize_time_bound(until)

        summary = self._build_risk_decision_timeline(
            context="decision-timeline-records",
            bucket_value=bucket_value,
            include_errors=include_errors,
            include_services=include_services,
            include_decision_dimensions=include_decision_dimensions,
            fill_gaps=fill_gaps,
            coerce_timestamps=coerce_timestamps,
            tz=tz,
            approved_filter=approved_filter,
            normalized_filter=normalized_filter,
            service_filter=service_filter,
            decision_state_filter=decision_state_filter,
            decision_reason_filter=decision_reason_filter,
            decision_mode_filter=decision_mode_filter,
            since_ts=since_ts,
            until_ts=until_ts,
        )

        records: list[dict[str, Any]] = []
        for bucket in summary.get("buckets", []):
            bucket_record = copy.deepcopy(bucket)
            bucket_record.setdefault("bucket_type", "bucket")
            records.append(bucket_record)

        if include_missing_bucket:
            missing_entry = summary.get("missing_timestamp")
            if isinstance(missing_entry, Mapping) and missing_entry.get("total", 0):
                missing_record = copy.deepcopy(missing_entry)
                missing_record.setdefault("bucket_type", "missing")
                missing_record.setdefault("index", None)
                missing_record["start"] = None
                missing_record["end"] = None
                records.append(missing_record)

        metadata = _extract_guardrail_timeline_metadata(summary)

        if include_services and isinstance(summary.get("services"), Mapping):
            summary_record = {
                "bucket_type": "summary",
                "index": None,
                "start": self._normalize_timestamp_for_export(
                    summary.get("first_timestamp"),
                    coerce=coerce_timestamps,
                    tz=tz,
                ),
                "end": self._normalize_timestamp_for_export(
                    summary.get("last_timestamp"),
                    coerce=coerce_timestamps,
                    tz=tz,
                ),
                "total": summary.get("total", 0),
                "approved": summary.get("approved", 0),
                "rejected": summary.get("rejected", 0),
                "unknown": summary.get("unknown", 0),
                "errors": summary.get("errors", 0),
                "raw_true": summary.get("raw_true", 0),
                "raw_false": summary.get("raw_false", 0),
                "raw_none": summary.get("raw_none", 0),
                "guardrail_rate": summary.get("guardrail_rate", 0.0),
                "approval_rate": summary.get("approval_rate", 0.0),
                "error_rate": summary.get("error_rate", 0.0),
                "services": copy.deepcopy(summary.get("services")),
            }
            if "guardrail_trigger_thresholds" in summary:
                summary_record["guardrail_trigger_thresholds"] = copy.deepcopy(
                    summary.get("guardrail_trigger_thresholds")
                )
            if "guardrail_trigger_values" in summary:
                summary_record["guardrail_trigger_values"] = copy.deepcopy(
                    summary.get("guardrail_trigger_values")
                )
            if include_decision_dimensions:
                summary_record.setdefault("states", {})
                summary_record.setdefault("reasons", {})
                summary_record.setdefault("modes", {})
            records.append(summary_record)

        return GuardrailTimelineRecords(records, metadata)

    def risk_decision_timeline_to_dataframe(
        self,
        *,
        bucket_s: float,
        approved: bool | None | Iterable[bool | None] | object = _NO_FILTER,
        normalized: bool | None | Iterable[bool | None] | object = _NO_FILTER,
        include_errors: bool = True,
        service: str | None | Iterable[str | None] | object = _NO_FILTER,
        decision_state: str | Iterable[str | None] | object = _NO_FILTER,
        decision_reason: str | Iterable[str | None] | object = _NO_FILTER,
        decision_mode: str | Iterable[str | None] | object = _NO_FILTER,
        since: Any = None,
        until: Any = None,
        include_services: bool = False,
        include_decision_dimensions: bool = False,
        fill_gaps: bool = False,
        include_missing_bucket: bool = False,
        coerce_timestamps: bool = True,
        tz: tzinfo | None = timezone.utc,
    ) -> pd.DataFrame:
        """Buduje ``DataFrame`` z kubełkami timeline'u decyzji ryzyka."""

        records = self.risk_decision_timeline_to_records(
            bucket_s=bucket_s,
            approved=approved,
            normalized=normalized,
            include_errors=include_errors,
            service=service,
            decision_state=decision_state,
            decision_reason=decision_reason,
            decision_mode=decision_mode,
            since=since,
            until=until,
            include_services=include_services,
            include_decision_dimensions=include_decision_dimensions,
            fill_gaps=fill_gaps,
            include_missing_bucket=include_missing_bucket,
            coerce_timestamps=coerce_timestamps,
            tz=tz,
        )

        base_columns = [
            "bucket_type",
            "index",
            "start",
            "end",
            "total",
            "approved",
            "rejected",
            "unknown",
            "errors",
            "raw_true",
            "raw_false",
            "raw_none",
            "approval_rate",
            "error_rate",
        ]
        if include_services:
            base_columns.append("services")
        if include_decision_dimensions:
            base_columns.extend(["states", "reasons", "modes"])

        if not records:
            return pd.DataFrame(columns=base_columns)

        rows: list[dict[str, Any]] = []
        for record in records:
            row = {column: record.get(column) for column in base_columns}
            rows.append(row)

        df = pd.DataFrame.from_records(rows, columns=base_columns)
        return df

    def guardrail_events_to_records(
        self,
        *,
        approved: bool | None | Iterable[bool | None] | object = _NO_FILTER,
        normalized: bool | None | Iterable[bool | None] | object = _NO_FILTER,
        include_errors: bool = True,
        service: str | None | Iterable[str | None] | object = _NO_FILTER,
        decision_state: str | Iterable[str | None] | object = _NO_FILTER,
        decision_reason: str | Iterable[str | None] | object = _NO_FILTER,
        decision_mode: str | Iterable[str | None] | object = _NO_FILTER,
        reason: str | Iterable[str] | object = _NO_FILTER,
        trigger: str | Iterable[str] | object = _NO_FILTER,
        trigger_label: str | Iterable[str | None] | object = _NO_FILTER,
        trigger_comparator: str | Iterable[str | None] | object = _NO_FILTER,
        trigger_unit: str | Iterable[str | None] | object = _NO_FILTER,
        trigger_threshold: float | None | Iterable[float | None] | object = _NO_FILTER,
        trigger_threshold_min: Any = None,
        trigger_threshold_max: Any = None,
        trigger_value: float | None | Iterable[float | None] | object = _NO_FILTER,
        trigger_value_min: Any = None,
        trigger_value_max: Any = None,
        since: Any = None,
        until: Any = None,
        limit: int | None = None,
        reverse: bool = False,
        include_decision: bool = True,
        coerce_timestamps: bool = False,
        tz: tzinfo | None = timezone.utc,
    ) -> list[dict[str, Any]]:
        """Eksportuje zdarzenia guardrail z historii ocen ryzyka."""

        normalized_limit = self._normalize_history_export_limit(limit)
        if normalized_limit == 0:
            return []

        approved_filter = self._prepare_bool_filter(approved)
        normalized_filter = self._prepare_bool_filter(normalized)
        service_filter = self._prepare_service_filter(service)
        reason_filter = self._prepare_string_filter(reason)
        trigger_filter = self._prepare_string_filter(trigger)
        trigger_label_filter = self._prepare_guardrail_filter(
            trigger_label,
            missing_token=_MISSING_GUARDRAIL_LABEL,
        )
        trigger_comparator_filter = self._prepare_guardrail_filter(
            trigger_comparator,
            missing_token=_MISSING_GUARDRAIL_COMPARATOR,
        )
        trigger_unit_filter = self._prepare_guardrail_filter(
            trigger_unit,
            missing_token=_MISSING_GUARDRAIL_UNIT,
        )
        trigger_threshold_filter = self._prepare_guardrail_numeric_filter(
            trigger_threshold
        )
        trigger_value_filter = self._prepare_guardrail_numeric_filter(trigger_value)
        decision_state_filter = self._prepare_decision_filter(
            decision_state,
            missing_token=_MISSING_DECISION_STATE,
        )
        decision_reason_filter = self._prepare_decision_filter(
            decision_reason,
            missing_token=_MISSING_DECISION_REASON,
        )
        decision_mode_filter = self._prepare_decision_filter(
            decision_mode,
            missing_token=_MISSING_DECISION_MODE,
        )
        trigger_threshold_min_value = (
            self._coerce_float(trigger_threshold_min)
            if trigger_threshold_min is not None
            else None
        )
        trigger_threshold_max_value = (
            self._coerce_float(trigger_threshold_max)
            if trigger_threshold_max is not None
            else None
        )
        trigger_value_min_value = (
            self._coerce_float(trigger_value_min)
            if trigger_value_min is not None
            else None
        )
        trigger_value_max_value = (
            self._coerce_float(trigger_value_max)
            if trigger_value_max is not None
            else None
        )
        since_ts = self._normalize_time_bound(since)
        until_ts = self._normalize_time_bound(until)

        (
            guardrail_records,
            trimmed_by_ttl,
            ttl_snapshot,
            history_size,
            _filtered_records,
        ) = self._collect_guardrail_events(
            include_errors=include_errors,
            approved_filter=approved_filter,
            normalized_filter=normalized_filter,
            service_filter=service_filter,
            decision_state_filter=decision_state_filter,
            decision_reason_filter=decision_reason_filter,
            decision_mode_filter=decision_mode_filter,
            since_ts=since_ts,
            until_ts=until_ts,
            reason_filter=reason_filter,
            trigger_filter=trigger_filter,
            trigger_label_filter=trigger_label_filter,
            trigger_comparator_filter=trigger_comparator_filter,
            trigger_unit_filter=trigger_unit_filter,
            trigger_threshold_filter=trigger_threshold_filter,
            trigger_threshold_min=trigger_threshold_min_value,
            trigger_threshold_max=trigger_threshold_max_value,
            trigger_value_filter=trigger_value_filter,
            trigger_value_min=trigger_value_min_value,
            trigger_value_max=trigger_value_max_value,
        )
        self._log_risk_history_trimmed(
            context="guardrail-records",
            trimmed=trimmed_by_ttl,
            ttl=ttl_snapshot,
            history=history_size,
        )

        if not guardrail_records:
            return []

        if reverse:
            guardrail_records = list(reversed(guardrail_records))

        records: list[dict[str, Any]] = []
        for entry, reasons, triggers in guardrail_records:
            record: dict[str, Any] = {
                "timestamp": self._normalize_timestamp_for_export(
                    entry.get("timestamp"),
                    coerce=coerce_timestamps,
                    tz=tz,
                ),
                "approved": entry.get("approved"),
                "normalized": entry.get("normalized"),
                "service": entry.get("service") or _UNKNOWN_SERVICE,
                "response": copy.deepcopy(entry.get("response")),
                "error": copy.deepcopy(entry.get("error")),
                "guardrail_reasons": tuple(reasons),
                "guardrail_triggers": tuple(
                    copy.deepcopy(trigger) for trigger in triggers
                ),
                "guardrail_reason_count": len(reasons),
                "guardrail_trigger_count": len(triggers),
            }
            if include_decision:
                record["decision"] = copy.deepcopy(entry.get("decision"))

            records.append(record)
            if normalized_limit is not None and len(records) >= normalized_limit:
                break

        return records

    def guardrail_events_to_dataframe(
        self,
        *,
        approved: bool | None | Iterable[bool | None] | object = _NO_FILTER,
        normalized: bool | None | Iterable[bool | None] | object = _NO_FILTER,
        include_errors: bool = True,
        service: str | None | Iterable[str | None] | object = _NO_FILTER,
        decision_state: str | Iterable[str | None] | object = _NO_FILTER,
        decision_reason: str | Iterable[str | None] | object = _NO_FILTER,
        decision_mode: str | Iterable[str | None] | object = _NO_FILTER,
        reason: str | Iterable[str] | object = _NO_FILTER,
        trigger: str | Iterable[str] | object = _NO_FILTER,
        trigger_label: str | Iterable[str | None] | object = _NO_FILTER,
        trigger_comparator: str | Iterable[str | None] | object = _NO_FILTER,
        trigger_unit: str | Iterable[str | None] | object = _NO_FILTER,
        trigger_threshold: float | None | Iterable[float | None] | object = _NO_FILTER,
        trigger_threshold_min: Any = None,
        trigger_threshold_max: Any = None,
        trigger_value: float | None | Iterable[float | None] | object = _NO_FILTER,
        trigger_value_min: Any = None,
        trigger_value_max: Any = None,
        since: Any = None,
        until: Any = None,
        limit: int | None = None,
        reverse: bool = False,
        include_decision: bool = False,
        coerce_timestamps: bool = True,
        tz: tzinfo | None = timezone.utc,
    ) -> pd.DataFrame:
        """Buduje DataFrame ze zdarzeń guardrail."""

        normalized_limit = self._normalize_history_export_limit(limit)
        base_columns = [
            "timestamp",
            "approved",
            "normalized",
            "service",
            "response",
            "error",
            "guardrail_reasons",
            "guardrail_triggers",
            "guardrail_reason_count",
            "guardrail_trigger_count",
        ]
        if include_decision:
            base_columns.append("decision")

        if normalized_limit == 0:
            return pd.DataFrame(columns=base_columns)

        approved_filter = self._prepare_bool_filter(approved)
        normalized_filter = self._prepare_bool_filter(normalized)
        service_filter = self._prepare_service_filter(service)
        reason_filter = self._prepare_string_filter(reason)
        trigger_filter = self._prepare_string_filter(trigger)
        trigger_label_filter = self._prepare_guardrail_filter(
            trigger_label,
            missing_token=_MISSING_GUARDRAIL_LABEL,
        )
        trigger_comparator_filter = self._prepare_guardrail_filter(
            trigger_comparator,
            missing_token=_MISSING_GUARDRAIL_COMPARATOR,
        )
        trigger_unit_filter = self._prepare_guardrail_filter(
            trigger_unit,
            missing_token=_MISSING_GUARDRAIL_UNIT,
        )
        trigger_threshold_filter = self._prepare_guardrail_numeric_filter(
            trigger_threshold
        )
        trigger_value_filter = self._prepare_guardrail_numeric_filter(trigger_value)
        decision_state_filter = self._prepare_decision_filter(
            decision_state,
            missing_token=_MISSING_DECISION_STATE,
        )
        decision_reason_filter = self._prepare_decision_filter(
            decision_reason,
            missing_token=_MISSING_DECISION_REASON,
        )
        decision_mode_filter = self._prepare_decision_filter(
            decision_mode,
            missing_token=_MISSING_DECISION_MODE,
        )
        trigger_threshold_min_value = (
            self._coerce_float(trigger_threshold_min)
            if trigger_threshold_min is not None
            else None
        )
        trigger_threshold_max_value = (
            self._coerce_float(trigger_threshold_max)
            if trigger_threshold_max is not None
            else None
        )
        trigger_value_min_value = (
            self._coerce_float(trigger_value_min)
            if trigger_value_min is not None
            else None
        )
        trigger_value_max_value = (
            self._coerce_float(trigger_value_max)
            if trigger_value_max is not None
            else None
        )
        since_ts = self._normalize_time_bound(since)
        until_ts = self._normalize_time_bound(until)

        (
            guardrail_records,
            trimmed_by_ttl,
            ttl_snapshot,
            history_size,
            _filtered_records,
        ) = self._collect_guardrail_events(
            include_errors=include_errors,
            approved_filter=approved_filter,
            normalized_filter=normalized_filter,
            service_filter=service_filter,
            decision_state_filter=decision_state_filter,
            decision_reason_filter=decision_reason_filter,
            decision_mode_filter=decision_mode_filter,
            since_ts=since_ts,
            until_ts=until_ts,
            reason_filter=reason_filter,
            trigger_filter=trigger_filter,
            trigger_label_filter=trigger_label_filter,
            trigger_comparator_filter=trigger_comparator_filter,
            trigger_unit_filter=trigger_unit_filter,
            trigger_threshold_filter=trigger_threshold_filter,
            trigger_threshold_min=trigger_threshold_min_value,
            trigger_threshold_max=trigger_threshold_max_value,
            trigger_value_filter=trigger_value_filter,
            trigger_value_min=trigger_value_min_value,
            trigger_value_max=trigger_value_max_value,
        )
        self._log_risk_history_trimmed(
            context="guardrail-dataframe",
            trimmed=trimmed_by_ttl,
            ttl=ttl_snapshot,
            history=history_size,
        )

        if not guardrail_records:
            return pd.DataFrame(columns=base_columns)

        if reverse:
            guardrail_records = list(reversed(guardrail_records))

        rows: list[dict[str, Any]] = []
        for entry, reasons, triggers in guardrail_records:
            row: dict[str, Any] = {
                "timestamp": copy.deepcopy(entry.get("timestamp")),
                "approved": entry.get("approved"),
                "normalized": entry.get("normalized"),
                "service": entry.get("service") or _UNKNOWN_SERVICE,
                "response": copy.deepcopy(entry.get("response")),
                "error": copy.deepcopy(entry.get("error")),
                "guardrail_reasons": tuple(reasons),
                "guardrail_triggers": tuple(
                    copy.deepcopy(trigger) for trigger in triggers
                ),
                "guardrail_reason_count": len(reasons),
                "guardrail_trigger_count": len(triggers),
            }
            if include_decision:
                row["decision"] = copy.deepcopy(entry.get("decision"))
            rows.append(row)
            if normalized_limit is not None and len(rows) >= normalized_limit:
                break

        df = pd.DataFrame.from_records(rows, columns=base_columns)
        if coerce_timestamps and "timestamp" in df.columns:
            df["timestamp"] = [
                self._normalize_timestamp_for_export(value, coerce=True, tz=tz)
                for value in df["timestamp"].tolist()
            ]

        return df

    def _build_guardrail_timeline(
        self,
        *,
        context: str,
        bucket_value: float,
        include_errors: bool,
        include_services: bool,
        include_guardrail_dimensions: bool,
        include_decision_dimensions: bool,
        fill_gaps: bool,
        coerce_timestamps: bool,
        tz: tzinfo | None,
        approved_filter: Any,
        normalized_filter: Any,
        service_filter: Any,
        decision_state_filter: Any,
        decision_reason_filter: Any,
        decision_mode_filter: Any,
        reason_filter: Any,
        trigger_filter: Any,
        trigger_label_filter: Any,
        trigger_comparator_filter: Any,
        trigger_unit_filter: Any,
        trigger_threshold_filter: Any,
        trigger_threshold_min: float | None,
        trigger_threshold_max: float | None,
        trigger_value_filter: Any,
        trigger_value_min: float | None,
        trigger_value_max: float | None,
        since_ts: float | None,
        until_ts: float | None,
    ) -> dict[str, Any]:
        (
            guardrail_records,
            trimmed_by_ttl,
            ttl_snapshot,
            history_size,
            filtered_records,
        ) = self._collect_guardrail_events(
            include_errors=include_errors,
            approved_filter=approved_filter,
            normalized_filter=normalized_filter,
            service_filter=service_filter,
            decision_state_filter=decision_state_filter,
            decision_reason_filter=decision_reason_filter,
            decision_mode_filter=decision_mode_filter,
            since_ts=since_ts,
            until_ts=until_ts,
            reason_filter=reason_filter,
            trigger_filter=trigger_filter,
            trigger_label_filter=trigger_label_filter,
            trigger_comparator_filter=trigger_comparator_filter,
            trigger_unit_filter=trigger_unit_filter,
            trigger_threshold_filter=trigger_threshold_filter,
            trigger_threshold_min=trigger_threshold_min,
            trigger_threshold_max=trigger_threshold_max,
            trigger_value_filter=trigger_value_filter,
            trigger_value_min=trigger_value_min,
            trigger_value_max=trigger_value_max,
        )
        self._log_risk_history_trimmed(
            context=context,
            trimmed=trimmed_by_ttl,
            ttl=ttl_snapshot,
            history=history_size,
        )

        summary: dict[str, Any] = {
            "bucket_s": bucket_value,
            "total": len(guardrail_records),
            "evaluations": len(filtered_records),
            "buckets": [],
            "first_timestamp": None,
            "last_timestamp": None,
        }
        summary["approval_states"] = {}
        summary["normalization_states"] = {}
        summary["filters"] = self._snapshot_guardrail_timeline_filters(
            approved_filter=approved_filter,
            normalized_filter=normalized_filter,
            include_errors=include_errors,
            service_filter=service_filter,
            decision_state_filter=decision_state_filter,
            decision_reason_filter=decision_reason_filter,
            decision_mode_filter=decision_mode_filter,
            reason_filter=reason_filter,
            trigger_filter=trigger_filter,
            trigger_label_filter=trigger_label_filter,
            trigger_comparator_filter=trigger_comparator_filter,
            trigger_unit_filter=trigger_unit_filter,
            trigger_threshold_filter=trigger_threshold_filter,
            trigger_threshold_min=trigger_threshold_min,
            trigger_threshold_max=trigger_threshold_max,
            trigger_value_filter=trigger_value_filter,
            trigger_value_min=trigger_value_min,
            trigger_value_max=trigger_value_max,
            since_ts=since_ts,
            until_ts=until_ts,
            include_services=include_services,
            include_guardrail_dimensions=include_guardrail_dimensions,
            include_decision_dimensions=include_decision_dimensions,
            fill_gaps=fill_gaps,
            coerce_timestamps=coerce_timestamps,
            tz_value=tz,
        )
        total_approval_states: Counter[str] = Counter()
        total_normalization_states: Counter[str] = Counter()
        total_services: dict[str, dict[str, int]] | None = None
        if include_services:
            summary["services"] = {}
            total_services = {}
        total_guardrail_reasons: Counter[str] | None = None
        total_guardrail_triggers: Counter[str] | None = None
        total_guardrail_trigger_labels: Counter[str] | None = None
        total_guardrail_trigger_comparators: Counter[str] | None = None
        total_guardrail_trigger_units: Counter[str] | None = None
        if include_guardrail_dimensions:
            summary["guardrail_trigger_thresholds"] = {}
            summary["guardrail_trigger_values"] = {}
            total_guardrail_reasons = Counter()
            total_guardrail_triggers = Counter()
            total_guardrail_trigger_labels = Counter()
            total_guardrail_trigger_comparators = Counter()
            total_guardrail_trigger_units = Counter()
        total_decision_states: Counter[str] | None = None
        total_decision_reasons: Counter[str] | None = None
        total_decision_modes: Counter[str] | None = None
        if include_decision_dimensions:
            total_decision_states = Counter()
            total_decision_reasons = Counter()
            total_decision_modes = Counter()

        if not filtered_records and not guardrail_records:
            return summary

        total_threshold_stats = (
            self._init_guardrail_numeric_stats()
            if include_guardrail_dimensions
            else None
        )
        total_value_stats = (
            self._init_guardrail_numeric_stats()
            if include_guardrail_dimensions
            else None
        )

        def build_bucket() -> dict[str, Any]:
            bucket: dict[str, Any] = {
                "guardrail_events": 0,
                "evaluations": 0,
            }
            bucket["approval_states"] = Counter()
            bucket["normalization_states"] = Counter()
            if include_services:
                bucket["services"] = {}
            if include_guardrail_dimensions:
                bucket["guardrail_reasons"] = Counter()
                bucket["guardrail_triggers"] = Counter()
                bucket["guardrail_trigger_labels"] = Counter()
                bucket["guardrail_trigger_comparators"] = Counter()
                bucket["guardrail_trigger_units"] = Counter()
                bucket["guardrail_trigger_thresholds"] = (
                    self._init_guardrail_numeric_stats()
                )
                bucket["guardrail_trigger_values"] = (
                    self._init_guardrail_numeric_stats()
                )
            if include_decision_dimensions:
                bucket["decision_states"] = Counter()
                bucket["decision_reasons"] = Counter()
                bucket["decision_modes"] = Counter()
            return bucket

        bucket_map: dict[int, dict[str, Any]] = {}
        missing_bucket: dict[str, Any] | None = None
        first_ts: float | None = None
        last_ts: float | None = None

        def resolve_bucket(timestamp_value: float | None) -> dict[str, Any]:
            nonlocal first_ts, last_ts, missing_bucket
            if timestamp_value is not None:
                if not math.isfinite(timestamp_value) or math.isnan(timestamp_value):
                    timestamp_value = None

            if timestamp_value is None:
                if missing_bucket is None:
                    missing_bucket = build_bucket()
                return missing_bucket

            if first_ts is None or timestamp_value < first_ts:
                first_ts = timestamp_value
            if last_ts is None or timestamp_value > last_ts:
                last_ts = timestamp_value

            bucket_index = int(math.floor(timestamp_value / bucket_value))
            bucket_payload = bucket_map.get(bucket_index)
            if bucket_payload is None:
                bucket_payload = build_bucket()
                bucket_map[bucket_index] = bucket_payload
            return bucket_payload

        for entry in filtered_records:
            timestamp_value = self._normalize_time_bound(entry.get("timestamp"))
            bucket_payload = resolve_bucket(timestamp_value)
            bucket_payload["evaluations"] += 1
            approval_state = self._normalize_approval_flag(entry.get("approved"))
            bucket_payload.setdefault("approval_states", Counter())[approval_state] += 1
            total_approval_states[approval_state] += 1
            normalization_state = self._normalize_normalization_flag(
                entry.get("normalized")
            )
            bucket_payload.setdefault("normalization_states", Counter())[normalization_state] += 1
            total_normalization_states[normalization_state] += 1

            if include_services:
                service_key = str(entry.get("service") or _UNKNOWN_SERVICE)
                services_bucket = bucket_payload.setdefault("services", {})
                service_payload = services_bucket.get(service_key)
                if service_payload is None:
                    service_payload = {"evaluations": 0, "guardrail_events": 0}
                    services_bucket[service_key] = service_payload
                service_payload["evaluations"] += 1
                if total_services is not None:
                    service_totals = total_services.setdefault(
                        service_key,
                        {"evaluations": 0, "guardrail_events": 0},
                    )
                    service_totals["evaluations"] += 1

        for entry, reasons, triggers in guardrail_records:
            timestamp_value = self._normalize_time_bound(entry.get("timestamp"))
            bucket_payload = resolve_bucket(timestamp_value)
            bucket_payload["guardrail_events"] += 1

            if include_services:
                service_key = str(entry.get("service") or _UNKNOWN_SERVICE)
                services_bucket = bucket_payload.setdefault("services", {})
                service_payload = services_bucket.get(service_key)
                if service_payload is None:
                    service_payload = {"evaluations": 0, "guardrail_events": 0}
                    services_bucket[service_key] = service_payload
                service_payload["guardrail_events"] += 1
                if total_services is not None:
                    service_totals = total_services.setdefault(
                        service_key,
                        {"evaluations": 0, "guardrail_events": 0},
                    )
                    service_totals["guardrail_events"] += 1

            if include_guardrail_dimensions:
                reasons_counter = bucket_payload.setdefault(
                    "guardrail_reasons", Counter()
                )
                for reason_value in reasons:
                    normalized_reason = str(reason_value)
                    reasons_counter[normalized_reason] += 1
                    if total_guardrail_reasons is not None:
                        total_guardrail_reasons[normalized_reason] += 1

                triggers_counter = bucket_payload.setdefault(
                    "guardrail_triggers", Counter()
                )
                for trigger_entry in triggers:
                    trigger_name_raw = trigger_entry.get("name")
                    trigger_name = (
                        str(trigger_name_raw)
                        if trigger_name_raw is not None
                        else "<unknown>"
                    )
                    triggers_counter[trigger_name] += 1
                    if total_guardrail_triggers is not None:
                        total_guardrail_triggers[trigger_name] += 1

                labels_counter = bucket_payload.setdefault(
                    "guardrail_trigger_labels", Counter()
                )
                comparators_counter = bucket_payload.setdefault(
                    "guardrail_trigger_comparators", Counter()
                )
                units_counter = bucket_payload.setdefault(
                    "guardrail_trigger_units", Counter()
                )
                threshold_stats = bucket_payload.get(
                    "guardrail_trigger_thresholds"
                )
                value_stats = bucket_payload.get("guardrail_trigger_values")
                for trigger_entry in triggers:
                    label_raw = trigger_entry.get("label")
                    label_value = (
                        _MISSING_GUARDRAIL_LABEL
                        if label_raw is None
                        else str(label_raw)
                    )
                    labels_counter[label_value] += 1
                    if total_guardrail_trigger_labels is not None:
                        total_guardrail_trigger_labels[label_value] += 1

                    comparator_raw = trigger_entry.get("comparator")
                    comparator_value = (
                        _MISSING_GUARDRAIL_COMPARATOR
                        if comparator_raw is None
                        else str(comparator_raw)
                    )
                    comparators_counter[comparator_value] += 1
                    if total_guardrail_trigger_comparators is not None:
                        total_guardrail_trigger_comparators[
                            comparator_value
                        ] += 1

                    unit_raw = trigger_entry.get("unit")
                    unit_value = (
                        _MISSING_GUARDRAIL_UNIT
                        if unit_raw is None
                        else str(unit_raw)
                    )
                    units_counter[unit_value] += 1
                    if total_guardrail_trigger_units is not None:
                        total_guardrail_trigger_units[unit_value] += 1

                    if threshold_stats is not None:
                        self._ingest_guardrail_numeric_value(
                            threshold_stats,
                            trigger_entry.get("threshold"),
                        )
                    if value_stats is not None:
                        self._ingest_guardrail_numeric_value(
                            value_stats,
                            trigger_entry.get("value"),
                        )
                    if total_threshold_stats is not None:
                        self._ingest_guardrail_numeric_value(
                            total_threshold_stats,
                            trigger_entry.get("threshold"),
                        )
                    if total_value_stats is not None:
                        self._ingest_guardrail_numeric_value(
                            total_value_stats,
                            trigger_entry.get("value"),
                        )

            if include_decision_dimensions:
                decision_payload = entry.get("decision")
                decision_map = (
                    decision_payload
                    if isinstance(decision_payload, Mapping)
                    else {}
                )
                state_value = self._normalize_decision_dimension_value(
                    decision_map.get("state"),
                    missing_token=_MISSING_DECISION_STATE,
                )
                reason_value = self._normalize_decision_dimension_value(
                    decision_map.get("reason"),
                    missing_token=_MISSING_DECISION_REASON,
                )
                mode_value = self._normalize_decision_dimension_value(
                    decision_map.get("mode"),
                    missing_token=_MISSING_DECISION_MODE,
                )

                states_counter = bucket_payload.setdefault(
                    "decision_states", Counter()
                )
                reasons_counter = bucket_payload.setdefault(
                    "decision_reasons", Counter()
                )
                modes_counter = bucket_payload.setdefault(
                    "decision_modes", Counter()
                )

                states_counter[state_value] += 1
                if total_decision_states is not None:
                    total_decision_states[state_value] += 1
                reasons_counter[reason_value] += 1
                if total_decision_reasons is not None:
                    total_decision_reasons[reason_value] += 1
                modes_counter[mode_value] += 1
                if total_decision_modes is not None:
                    total_decision_modes[mode_value] += 1

        if fill_gaps and bucket_map:
            bucket_indices = sorted(bucket_map.keys())
            for bucket_index in range(bucket_indices[0], bucket_indices[-1] + 1):
                bucket_map.setdefault(bucket_index, build_bucket())

        buckets_output: list[dict[str, Any]] = []
        for bucket_index in sorted(bucket_map.keys()):
            bucket_payload = bucket_map[bucket_index]
            start_ts = bucket_index * bucket_value
            end_ts = start_ts + bucket_value

            bucket_summary: dict[str, Any] = {
                "index": bucket_index,
                "start": self._normalize_timestamp_for_export(
                    start_ts,
                    coerce=coerce_timestamps,
                    tz=tz,
                ),
                "end": self._normalize_timestamp_for_export(
                    end_ts,
                    coerce=coerce_timestamps,
                    tz=tz,
                ),
                "guardrail_events": bucket_payload.get("guardrail_events", 0),
                "evaluations": bucket_payload.get("evaluations", 0),
            }
            guardrail_events = bucket_summary["guardrail_events"]
            evaluations = bucket_summary["evaluations"]
            bucket_summary["guardrail_rate"] = (
                guardrail_events / evaluations if evaluations else 0.0
            )
            bucket_summary["approval_states"] = self._finalize_dimension_counter(
                bucket_payload.get("approval_states")
            )
            bucket_summary["normalization_states"] = self._finalize_dimension_counter(
                bucket_payload.get("normalization_states")
            )

            if include_services:
                services_payload = bucket_payload.get("services", {})
                bucket_summary["services"] = {
                    service_name: {
                        "evaluations": data.get("evaluations", 0),
                        "guardrail_events": data.get("guardrail_events", 0),
                    }
                    for service_name, data in sorted(services_payload.items())
                }

            if include_guardrail_dimensions:
                bucket_summary["guardrail_reasons"] = self._finalize_dimension_counter(
                    bucket_payload.get("guardrail_reasons")
                )
                bucket_summary["guardrail_triggers"] = self._finalize_dimension_counter(
                    bucket_payload.get("guardrail_triggers")
                )
                bucket_summary[
                    "guardrail_trigger_labels"
                ] = self._finalize_dimension_counter(
                    bucket_payload.get("guardrail_trigger_labels")
                )
                bucket_summary[
                    "guardrail_trigger_comparators"
                ] = self._finalize_dimension_counter(
                    bucket_payload.get("guardrail_trigger_comparators")
                )
                bucket_summary[
                    "guardrail_trigger_units"
                ] = self._finalize_dimension_counter(
                    bucket_payload.get("guardrail_trigger_units")
                )
                bucket_summary["guardrail_trigger_thresholds"] = (
                    self._finalize_guardrail_numeric_stats(
                        bucket_payload.get("guardrail_trigger_thresholds")
                    )
                )
                bucket_summary["guardrail_trigger_values"] = (
                    self._finalize_guardrail_numeric_stats(
                        bucket_payload.get("guardrail_trigger_values")
                    )
                )

            if include_decision_dimensions:
                bucket_summary["decision_states"] = self._finalize_dimension_counter(
                    bucket_payload.get("decision_states")
                )
                bucket_summary["decision_reasons"] = self._finalize_dimension_counter(
                    bucket_payload.get("decision_reasons")
                )
                bucket_summary["decision_modes"] = self._finalize_dimension_counter(
                    bucket_payload.get("decision_modes")
                )

            buckets_output.append(bucket_summary)

        summary["buckets"] = buckets_output
        summary["first_timestamp"] = first_ts
        summary["last_timestamp"] = last_ts
        total_guardrail_events = summary.get("total", 0) or 0
        total_evaluations = summary.get("evaluations", 0) or 0
        summary["guardrail_rate"] = (
            total_guardrail_events / total_evaluations
            if total_evaluations
            else 0.0
        )
        summary["approval_states"] = self._finalize_dimension_counter(
            total_approval_states
        )
        summary["normalization_states"] = self._finalize_dimension_counter(
            total_normalization_states
        )
        if total_services is not None:
            summary["services"] = {
                service_name: {
                    "evaluations": totals.get("evaluations", 0),
                    "guardrail_events": totals.get("guardrail_events", 0),
                }
                for service_name, totals in sorted(total_services.items())
            }
        if include_guardrail_dimensions:
            summary["guardrail_trigger_thresholds"] = (
                self._finalize_guardrail_numeric_stats(total_threshold_stats)
            )
            summary["guardrail_trigger_values"] = (
                self._finalize_guardrail_numeric_stats(total_value_stats)
            )
            summary["guardrail_reasons"] = self._finalize_dimension_counter(
                total_guardrail_reasons
            )
            summary["guardrail_triggers"] = self._finalize_dimension_counter(
                total_guardrail_triggers
            )
            summary["guardrail_trigger_labels"] = self._finalize_dimension_counter(
                total_guardrail_trigger_labels
            )
            summary["guardrail_trigger_comparators"] = (
                self._finalize_dimension_counter(total_guardrail_trigger_comparators)
            )
            summary["guardrail_trigger_units"] = self._finalize_dimension_counter(
                total_guardrail_trigger_units
            )

        if include_decision_dimensions:
            summary["decision_states"] = self._finalize_dimension_counter(
                total_decision_states
            )
            summary["decision_reasons"] = self._finalize_dimension_counter(
                total_decision_reasons
            )
            summary["decision_modes"] = self._finalize_dimension_counter(
                total_decision_modes
            )

        if missing_bucket is not None and (
            missing_bucket.get("guardrail_events", 0)
            or missing_bucket.get("evaluations", 0)
        ):
            missing_summary: dict[str, Any] = {
                "index": None,
                "start": None,
                "end": None,
                "guardrail_events": missing_bucket.get("guardrail_events", 0),
                "evaluations": missing_bucket.get("evaluations", 0),
            }
            missing_guardrail_events = missing_summary["guardrail_events"]
            missing_evaluations = missing_summary["evaluations"]
            missing_summary["guardrail_rate"] = (
                missing_guardrail_events / missing_evaluations
                if missing_evaluations
                else 0.0
            )
            missing_summary["approval_states"] = self._finalize_dimension_counter(
                missing_bucket.get("approval_states")
            )
            missing_summary["normalization_states"] = self._finalize_dimension_counter(
                missing_bucket.get("normalization_states")
            )
            if include_services:
                services_payload = missing_bucket.get("services", {})
                missing_summary["services"] = {
                    service_name: {
                        "evaluations": data.get("evaluations", 0),
                        "guardrail_events": data.get("guardrail_events", 0),
                    }
                    for service_name, data in sorted(services_payload.items())
                }
            if include_guardrail_dimensions:
                missing_summary["guardrail_reasons"] = self._finalize_dimension_counter(
                    missing_bucket.get("guardrail_reasons")
                )
                missing_summary["guardrail_triggers"] = self._finalize_dimension_counter(
                    missing_bucket.get("guardrail_triggers")
                )
                missing_summary[
                    "guardrail_trigger_labels"
                ] = self._finalize_dimension_counter(
                    missing_bucket.get("guardrail_trigger_labels")
                )
                missing_summary[
                    "guardrail_trigger_comparators"
                ] = self._finalize_dimension_counter(
                    missing_bucket.get("guardrail_trigger_comparators")
                )
                missing_summary[
                    "guardrail_trigger_units"
                ] = self._finalize_dimension_counter(
                    missing_bucket.get("guardrail_trigger_units")
                )
                missing_summary["guardrail_trigger_thresholds"] = (
                    self._finalize_guardrail_numeric_stats(
                        missing_bucket.get("guardrail_trigger_thresholds")
                    )
                )
                missing_summary["guardrail_trigger_values"] = (
                    self._finalize_guardrail_numeric_stats(
                        missing_bucket.get("guardrail_trigger_values")
                    )
                )
            if include_decision_dimensions:
                missing_summary["decision_states"] = self._finalize_dimension_counter(
                    missing_bucket.get("decision_states")
                )
                missing_summary["decision_reasons"] = self._finalize_dimension_counter(
                    missing_bucket.get("decision_reasons")
                )
                missing_summary["decision_modes"] = self._finalize_dimension_counter(
                    missing_bucket.get("decision_modes")
                )
            summary["missing_timestamp"] = missing_summary

        return summary

    def _prune_controller_cycle_history_locked(
        self,
        *,
        reference_time: float | None = None,
    ) -> tuple[int, int]:
        trimmed_by_limit = 0
        trimmed_by_ttl = 0
        history = self._controller_cycle_history

        limit = self._controller_cycle_history_limit
        if limit > 0 and len(history) > limit:
            trimmed_by_limit = len(history) - limit
            if trimmed_by_limit > 0:
                del history[:trimmed_by_limit]

        ttl = self._controller_cycle_history_ttl_s
        if ttl is not None and ttl > 0.0 and history:
            try:
                cutoff_reference = (
                    float(reference_time)
                    if reference_time is not None
                    else float(time.time())
                )
            except (TypeError, ValueError):  # pragma: no cover - defensive guard
                cutoff_reference = float(time.time())

            cutoff = cutoff_reference - ttl
            if cutoff > float("-inf"):
                retained: list[dict[str, Any]] = []
                for entry in history:
                    timestamp = entry.get("finished_at")
                    if timestamp is None:
                        timestamp = entry.get("started_at")
                    if timestamp is None or timestamp >= cutoff:
                        retained.append(entry)
                    else:
                        trimmed_by_ttl += 1
                if trimmed_by_ttl:
                    history[:] = retained

        return trimmed_by_limit, trimmed_by_ttl

    def get_last_controller_cycle(self) -> dict[str, Any] | None:
        """Zwraca zrzut ostatniego cyklu runnera realtime.

        Słownik zawiera surowe obiekty sygnałów i wyników zwrócone przez runnera
        oraz znacznik czasu rozpoczęcia cyklu (w sekundach unix epoch), jeśli był
        dostępny.  Zwracana jest kopia danych, dzięki czemu wywołujący nie może
        zmodyfikować wewnętrznego stanu AutoTradera.
        """

        duration = None
        orders = 0
        with self._lock:
            if (
                self._controller_cycle_signals is None
                and self._controller_cycle_results is None
                and self._controller_cycle_started_at is None
                and self._controller_cycle_finished_at is None
            ):
                return None

            signals = tuple(self._controller_cycle_signals or ())
            results = tuple(self._controller_cycle_results or ())
            started_at = self._controller_cycle_started_at
            finished_at = self._controller_cycle_finished_at
            sequence = self._controller_cycle_sequence
            duration = self._controller_cycle_last_duration
            orders = self._controller_cycle_last_orders

        if (
            not signals
            and not results
            and started_at is None
            and finished_at is None
        ):
            return None

        return {
            "signals": signals,
            "results": results,
            "started_at": started_at,
            "finished_at": finished_at,
            "sequence": sequence,
            "duration_s": duration,
            "orders": orders,
        }

    def get_controller_cycle_history(
        self,
        *,
        limit: int | None = None,
        reverse: bool = False,
    ) -> list[dict[str, Any]]:
        """Zwraca historię cykli bridge'a realtime.

        Parametr ``limit`` ogranicza liczbę rekordów (domyślnie wykorzystuje
        wewnętrzny limit AutoTradera), a ``reverse`` pozwala uzyskać dane w
        kolejności malejącej po sekwencji.
        """

        if limit is not None:
            try:
                normalized_limit = int(limit)
            except (TypeError, ValueError):  # pragma: no cover - defensive guard
                normalized_limit = None
            else:
                if normalized_limit < 0:
                    normalized_limit = 0
                if normalized_limit == 0:
                    return []
        else:
            normalized_limit = None

        with self._lock:
            history = list(self._controller_cycle_history)

        if not history:
            return []

        iterator: Iterable[dict[str, Any]]
        if reverse:
            iterator = reversed(history)
        else:
            iterator = iter(history)

        results: list[dict[str, Any]] = []
        for entry in iterator:
            copied = {
                "sequence": entry.get("sequence"),
                "signals": tuple(entry.get("signals", ())),
                "results": tuple(entry.get("results", ())),
                "started_at": entry.get("started_at"),
                "finished_at": entry.get("finished_at"),
                "duration_s": entry.get("duration_s"),
                "orders": entry.get("orders"),
            }
            results.append(copied)
            if normalized_limit is not None and len(results) >= normalized_limit:
                break
        return results

    def set_controller_cycle_history_limit(self, limit: int | None) -> int:
        """Aktualizuje limit przechowywania historii cykli kontrolera.

        Zwracana wartość to znormalizowany limit – ``-1`` oznacza brak
        ograniczenia (historia rośnie do rozmiaru pamięci).  Podanie
        ``None`` lub wartości nie-dodatniej dezaktywuje przycinanie historii.
        """

        normalized = self._normalise_cycle_history_limit(limit)
        trimmed_by_limit = 0
        trimmed_by_ttl = 0
        ttl_snapshot: float | None = None
        history_size = 0
        with self._lock:
            self._controller_cycle_history_limit = normalized
            trimmed_by_limit, trimmed_by_ttl = self._prune_controller_cycle_history_locked()
            ttl_snapshot = self._controller_cycle_history_ttl_s
            history_size = len(self._controller_cycle_history)
        self._log(
            "Zmieniono limit historii cykli kontrolera",
            level=logging.DEBUG,
            limit=None if normalized <= 0 else normalized,
            ttl=ttl_snapshot,
            trimmed_by_limit=trimmed_by_limit,
            trimmed_by_ttl=trimmed_by_ttl,
            history=history_size,
        )
        return normalized

    def get_controller_cycle_history_ttl(self) -> float | None:
        """Zwraca obowiązujący TTL (w sekundach) dla historii cykli kontrolera."""

        with self._lock:
            ttl = self._controller_cycle_history_ttl_s
        return ttl

    def set_controller_cycle_history_ttl(self, ttl: float | None) -> float | None:
        """Aktualizuje czas życia rekordów historii cykli kontrolera."""

        normalized = self._normalise_cycle_history_ttl(ttl)
        trimmed_by_limit = 0
        trimmed_by_ttl = 0
        limit_snapshot = 0
        history_size = 0
        with self._lock:
            self._controller_cycle_history_ttl_s = normalized
            trimmed_by_limit, trimmed_by_ttl = self._prune_controller_cycle_history_locked()
            limit_snapshot = self._controller_cycle_history_limit
            history_size = len(self._controller_cycle_history)
        self._log(
            "Zmieniono TTL historii cykli kontrolera",
            level=logging.DEBUG,
            ttl=normalized,
            limit=None if limit_snapshot <= 0 else limit_snapshot,
            trimmed_by_limit=trimmed_by_limit,
            trimmed_by_ttl=trimmed_by_ttl,
            history=history_size,
        )
        return normalized

    def clear_controller_cycle_history(self) -> None:
        """Usuwa wszystkie zapisane cykle kontrolera."""

        cleared = 0
        with self._lock:
            if self._controller_cycle_history:
                cleared = len(self._controller_cycle_history)
                self._controller_cycle_history.clear()
        if cleared:
            self._log(
                "Wyczyszczono historię cykli kontrolera",
                level=logging.DEBUG,
                cleared=cleared,
            )

    def summarize_controller_cycle_history(
        self,
        *,
        since: object = None,
        until: object = None,
        limit: int | None = None,
    ) -> dict[str, Any]:
        """Buduje zbiorczy raport z historii cykli kontrolera.

        Parametry ``since`` i ``until`` pozwalają ograniczyć analizę do
        zadanego przedziału czasowego (akceptują ``datetime``, ``Timestamp``
        Pandas oraz float/int jako sekundę epoki).  Opcjonalny ``limit``
        ogranicza liczbę najnowszych rekordów uwzględnionych w raporcie –
        ``0`` zwraca pusty raport.
        """

        normalized_limit: int | None
        if limit is None:
            normalized_limit = None
        else:
            try:
                normalized_limit = int(limit)
            except (TypeError, ValueError):  # pragma: no cover - defensive guard
                normalized_limit = None
            else:
                if normalized_limit <= 0:
                    normalized_limit = 0

        since_ts = self._normalize_time_bound(since)
        until_ts = self._normalize_time_bound(until)

        with self._lock:
            history_snapshot = list(self._controller_cycle_history)
            limit_cfg = self._controller_cycle_history_limit
            ttl_cfg = self._controller_cycle_history_ttl_s

        effective_history: list[dict[str, Any]] = []
        for entry in history_snapshot:
            timestamp = entry.get("finished_at")
            if timestamp is None:
                timestamp = entry.get("started_at")
            if since_ts is not None and (timestamp is None or timestamp < since_ts):
                continue
            if until_ts is not None and (timestamp is None or timestamp > until_ts):
                continue
            effective_history.append(entry)

        if normalized_limit == 0:
            effective_history = []
        elif normalized_limit is not None and len(effective_history) > normalized_limit:
            effective_history = effective_history[-normalized_limit:]

        total = len(effective_history)
        summary: dict[str, Any] = {
            "total": total,
            "filters": {
                "since": since_ts,
                "until": until_ts,
                "limit": normalized_limit,
            },
            "config": {
                "limit": None if limit_cfg <= 0 else limit_cfg,
                "ttl": ttl_cfg,
            },
        }

        if total == 0:
            summary.update(
                {
                    "orders": {
                        "total": 0,
                        "average": 0.0,
                        "min": 0,
                        "max": 0,
                    },
                    "signals": {
                        "total": 0,
                        "average": 0.0,
                        "min": 0,
                        "max": 0,
                        "by_side": {},
                    },
                    "results": {
                        "total": 0,
                        "average": 0.0,
                        "min": 0,
                        "max": 0,
                        "status_counts": {},
                    },
                    "duration": {
                        "total": 0.0,
                        "average": 0.0,
                        "min": None,
                        "max": None,
                    },
                    "first_sequence": None,
                    "last_sequence": None,
                    "first_timestamp": None,
                    "last_timestamp": None,
                }
            )
            return summary

        orders_per_cycle: list[int] = []
        signals_per_cycle: list[int] = []
        results_per_cycle: list[int] = []
        durations: list[float] = []
        signal_sides: Counter[str] = Counter()
        result_statuses: Counter[str] = Counter()
        first_sequence: int | None = None
        last_sequence: int | None = None
        first_timestamp: float | None = None
        last_timestamp: float | None = None

        for entry in effective_history:
            sequence = entry.get("sequence")
            if sequence is not None:
                try:
                    sequence_int = int(sequence)
                except (TypeError, ValueError):  # pragma: no cover - defensive guard
                    sequence_int = None
                else:
                    if first_sequence is None:
                        first_sequence = sequence_int
                    last_sequence = sequence_int

            timestamp = entry.get("finished_at")
            if timestamp is None:
                timestamp = entry.get("started_at")
            if timestamp is not None:
                try:
                    timestamp_float = float(timestamp)
                except (TypeError, ValueError):  # pragma: no cover - defensive guard
                    timestamp_float = None
                else:
                    if first_timestamp is None:
                        first_timestamp = timestamp_float
                    last_timestamp = timestamp_float

            orders_value = entry.get("orders")
            if isinstance(orders_value, (int, float)):
                orders_count = max(0, int(orders_value))
            else:
                orders_count = len(entry.get("results", ()) or ())
            orders_per_cycle.append(orders_count)

            signals_sequence = entry.get("signals") or ()
            results_sequence = entry.get("results") or ()

            signals_count = len(signals_sequence)
            results_count = len(results_sequence)
            signals_per_cycle.append(signals_count)
            results_per_cycle.append(results_count)

            duration_value = entry.get("duration_s")
            if duration_value is not None:
                try:
                    durations.append(max(0.0, float(duration_value)))
                except (TypeError, ValueError):  # pragma: no cover - defensive guard
                    pass

            for raw_signal in signals_sequence:
                side = None
                payload = getattr(raw_signal, "signal", raw_signal)
                if isinstance(payload, Mapping):
                    side = payload.get("side")
                if side is None:
                    side = getattr(payload, "side", None)
                if side is None and isinstance(raw_signal, Mapping):
                    side = raw_signal.get("side")
                if side is None:
                    side = getattr(raw_signal, "side", None)
                if side is None:
                    continue
                side_str = str(side).lower()
                signal_sides[side_str] += 1

            for raw_result in results_sequence:
                status = getattr(raw_result, "status", None)
                if status is None and isinstance(raw_result, Mapping):
                    status = raw_result.get("status")
                if status is None:
                    continue
                result_statuses[str(status).lower()] += 1

        def _aggregate_numbers(values: list[int]) -> dict[str, Any]:
            if not values:
                return {"total": 0, "average": 0.0, "min": 0, "max": 0}
            total_value = sum(values)
            return {
                "total": total_value,
                "average": total_value / len(values),
                "min": min(values),
                "max": max(values),
            }

        duration_metrics: dict[str, Any]
        if durations:
            total_duration = sum(durations)
            duration_metrics = {
                "total": total_duration,
                "average": total_duration / len(durations),
                "min": min(durations),
                "max": max(durations),
            }
        else:
            duration_metrics = {
                "total": 0.0,
                "average": 0.0,
                "min": None,
                "max": None,
            }

        summary.update(
            {
                "orders": _aggregate_numbers(orders_per_cycle),
                "signals": {
                    **_aggregate_numbers(signals_per_cycle),
                    "by_side": dict(signal_sides),
                },
                "results": {
                    **_aggregate_numbers(results_per_cycle),
                    "status_counts": dict(result_statuses),
                },
                "duration": duration_metrics,
                "first_sequence": first_sequence,
                "last_sequence": last_sequence,
                "first_timestamp": first_timestamp,
                "last_timestamp": last_timestamp,
            }
        )
        return summary

    def _filtered_controller_cycle_history(
        self,
        *,
        since_ts: float | None,
        until_ts: float | None,
        reverse: bool,
    ) -> list[tuple[dict[str, Any], float | None, float | None]]:
        with self._lock:
            history_snapshot = list(self._controller_cycle_history)

        if not history_snapshot:
            return []

        filtered: list[tuple[dict[str, Any], float | None, float | None]] = []
        for entry in history_snapshot:
            started_raw = entry.get("started_at")
            finished_raw = entry.get("finished_at")
            started_ts = self._normalize_time_bound(started_raw)
            finished_ts = self._normalize_time_bound(finished_raw)
            pivot_ts = finished_ts if finished_ts is not None else started_ts
            if since_ts is not None and (pivot_ts is None or pivot_ts < since_ts):
                continue
            if until_ts is not None and (pivot_ts is None or pivot_ts > until_ts):
                continue
            filtered.append((entry, started_ts, finished_ts))

        if reverse:
            filtered.reverse()

        return filtered

    def controller_cycle_history_to_records(
        self,
        *,
        since: object = None,
        until: object = None,
        limit: int | None = None,
        reverse: bool = False,
        include_sequences: bool = True,
        include_counts: bool = True,
        coerce_timestamps: bool = False,
        tz: tzinfo | None = timezone.utc,
    ) -> list[dict[str, Any]]:
        """Zwraca listę rekordów historii cykli kontrolera."""

        normalized_limit = self._normalize_history_export_limit(limit)
        if normalized_limit == 0:
            return []

        since_ts = self._normalize_time_bound(since)
        until_ts = self._normalize_time_bound(until)

        filtered = self._filtered_controller_cycle_history(
            since_ts=since_ts,
            until_ts=until_ts,
            reverse=reverse,
        )

        if not filtered:
            return []

        def _convert_timestamp(value_ts: float | None, raw: object) -> object:
            if not coerce_timestamps:
                return raw
            if value_ts is None:
                return None
            if tz is not None:
                return datetime.fromtimestamp(value_ts, tz=tz)
            return datetime.fromtimestamp(value_ts, tz=timezone.utc).replace(tzinfo=None)

        records: list[dict[str, Any]] = []
        for entry, started_ts, finished_ts in filtered:
            signals = tuple(entry.get("signals", ()) or ())
            results = tuple(entry.get("results", ()) or ())
            orders_value = entry.get("orders")
            if isinstance(orders_value, (int, float)):
                orders_count = max(0, int(orders_value))
            else:
                orders_count = len(results)

            started_raw = entry.get("started_at")
            finished_raw = entry.get("finished_at")

            record: dict[str, Any] = {
                "sequence": entry.get("sequence"),
                "duration_s": entry.get("duration_s"),
                "orders": orders_count,
                "started_at": _convert_timestamp(started_ts, started_raw),
                "finished_at": _convert_timestamp(finished_ts, finished_raw),
            }

            if include_counts:
                record["signals_count"] = len(signals)
                record["results_count"] = len(results)

            if include_sequences:
                record["signals"] = signals
                record["results"] = results

            records.append(record)
            if normalized_limit is not None and len(records) >= normalized_limit:
                break

        return records

    def controller_cycle_history_to_dataframe(
        self,
        *,
        since: object = None,
        until: object = None,
        limit: int | None = None,
        reverse: bool = False,
        include_sequences: bool = True,
        include_counts: bool = True,
        coerce_timestamps: bool = True,
    ) -> pd.DataFrame:
        """Buduje ``DataFrame`` z historią cykli kontrolera.

        Parametry ``since`` i ``until`` filtrują rekordy według czasu zakończenia
        (z zapasem czasu rozpoczęcia jeśli ``finished_at`` jest niedostępne).
        ``limit`` oraz ``reverse`` odwzorowują zachowanie ``get_controller_cycle_history``.
        ``include_sequences`` pozwala kontrolować obecność surowych sekwencji sygnałów
        i wyników, natomiast ``include_counts`` dodaje kolumny z ich licznością.
        Włączenie ``coerce_timestamps`` zamienia znaczniki czasu na ``Timestamp`` UTC,
        co ułatwia dalszą analizę w Pandas.
        """

        normalized_limit = self._normalize_history_export_limit(limit)
        if normalized_limit == 0:
            columns = [
                "sequence",
                "started_at",
                "finished_at",
                "duration_s",
                "orders",
            ]
            if include_counts:
                columns.extend(["signals_count", "results_count"])
            if include_sequences:
                columns.extend(["signals", "results"])
            return pd.DataFrame(columns=columns)

        since_ts = self._normalize_time_bound(since)
        until_ts = self._normalize_time_bound(until)

        filtered = self._filtered_controller_cycle_history(
            since_ts=since_ts,
            until_ts=until_ts,
            reverse=reverse,
        )

        if not filtered:
            columns = [
                "sequence",
                "started_at",
                "finished_at",
                "duration_s",
                "orders",
            ]
            if include_counts:
                columns.extend(["signals_count", "results_count"])
            if include_sequences:
                columns.extend(["signals", "results"])
            return pd.DataFrame(columns=columns)

        rows: list[dict[str, Any]] = []
        for entry, started_ts, finished_ts in filtered:
            signals = tuple(entry.get("signals", ()) or ())
            results = tuple(entry.get("results", ()) or ())
            orders_value = entry.get("orders")
            if isinstance(orders_value, (int, float)):
                orders_count = max(0, int(orders_value))
            else:
                orders_count = len(results)

            started_raw = entry.get("started_at")
            finished_raw = entry.get("finished_at")

            row: dict[str, Any] = {
                "sequence": entry.get("sequence"),
                "duration_s": entry.get("duration_s"),
                "orders": orders_count,
            }

            if coerce_timestamps:
                row["started_at"] = (
                    pd.to_datetime(started_ts, unit="s", utc=True)
                    if started_ts is not None
                    else pd.NaT
                )
                row["finished_at"] = (
                    pd.to_datetime(finished_ts, unit="s", utc=True)
                    if finished_ts is not None
                    else pd.NaT
                )
            else:
                row["started_at"] = started_raw
                row["finished_at"] = finished_raw

            if include_counts:
                row["signals_count"] = len(signals)
                row["results_count"] = len(results)

            if include_sequences:
                row["signals"] = signals
                row["results"] = results

            rows.append(row)
            if normalized_limit is not None and len(rows) >= normalized_limit:
                break

        df = pd.DataFrame.from_records(rows)

        expected_columns = [
            "sequence",
            "started_at",
            "finished_at",
            "duration_s",
            "orders",
        ]
        if include_counts:
            expected_columns.extend(["signals_count", "results_count"])
        if include_sequences:
            expected_columns.extend(["signals", "results"])

        for column in expected_columns:
            if column not in df.columns:
                df[column] = pd.NA

        return df[expected_columns]

    def summarize_guardrail_timeline(
        self,
        *,
        bucket_s: float,
        approved: bool | None | Iterable[bool | None] | object = _NO_FILTER,
        normalized: bool | None | Iterable[bool | None] | object = _NO_FILTER,
        include_errors: bool = True,
        service: str | None | Iterable[str | None] | object = _NO_FILTER,
        decision_state: str | Iterable[str | None] | object = _NO_FILTER,
        decision_reason: str | Iterable[str | None] | object = _NO_FILTER,
        decision_mode: str | Iterable[str | None] | object = _NO_FILTER,
        reason: str | Iterable[str] | object = _NO_FILTER,
        trigger: str | Iterable[str] | object = _NO_FILTER,
        trigger_label: str | Iterable[str | None] | object = _NO_FILTER,
        trigger_comparator: str | Iterable[str | None] | object = _NO_FILTER,
        trigger_unit: str | Iterable[str | None] | object = _NO_FILTER,
        trigger_threshold: float | None | Iterable[float | None] | object = _NO_FILTER,
        trigger_threshold_min: Any = None,
        trigger_threshold_max: Any = None,
        trigger_value: float | None | Iterable[float | None] | object = _NO_FILTER,
        trigger_value_min: Any = None,
        trigger_value_max: Any = None,
        since: Any = None,
        until: Any = None,
        include_services: bool = True,
        include_guardrail_dimensions: bool = True,
        include_decision_dimensions: bool = False,
        fill_gaps: bool = False,
        coerce_timestamps: bool = False,
        tz: tzinfo | None = timezone.utc,
    ) -> dict[str, Any]:
        try:
            bucket_value = float(bucket_s)
        except (TypeError, ValueError) as exc:  # pragma: no cover - walidacja wejścia
            raise ValueError("bucket_s must be a positive number") from exc
        if not math.isfinite(bucket_value) or bucket_value <= 0.0:
            raise ValueError("bucket_s must be a positive number")

        approved_filter = self._prepare_bool_filter(approved)
        normalized_filter = self._prepare_bool_filter(normalized)
        service_filter = self._prepare_service_filter(service)
        reason_filter = self._prepare_string_filter(reason)
        trigger_filter = self._prepare_string_filter(trigger)
        trigger_label_filter = self._prepare_guardrail_filter(
            trigger_label,
            missing_token=_MISSING_GUARDRAIL_LABEL,
        )
        trigger_comparator_filter = self._prepare_guardrail_filter(
            trigger_comparator,
            missing_token=_MISSING_GUARDRAIL_COMPARATOR,
        )
        trigger_unit_filter = self._prepare_guardrail_filter(
            trigger_unit,
            missing_token=_MISSING_GUARDRAIL_UNIT,
        )
        trigger_threshold_filter = self._prepare_guardrail_numeric_filter(
            trigger_threshold
        )
        trigger_value_filter = self._prepare_guardrail_numeric_filter(trigger_value)
        decision_state_filter = self._prepare_decision_filter(
            decision_state,
            missing_token=_MISSING_DECISION_STATE,
        )
        decision_reason_filter = self._prepare_decision_filter(
            decision_reason,
            missing_token=_MISSING_DECISION_REASON,
        )
        decision_mode_filter = self._prepare_decision_filter(
            decision_mode,
            missing_token=_MISSING_DECISION_MODE,
        )

        trigger_threshold_min_value = (
            self._coerce_float(trigger_threshold_min)
            if trigger_threshold_min is not None
            else None
        )
        trigger_threshold_max_value = (
            self._coerce_float(trigger_threshold_max)
            if trigger_threshold_max is not None
            else None
        )
        trigger_value_min_value = (
            self._coerce_float(trigger_value_min)
            if trigger_value_min is not None
            else None
        )
        trigger_value_max_value = (
            self._coerce_float(trigger_value_max)
            if trigger_value_max is not None
            else None
        )

        since_ts = self._normalize_time_bound(since)
        until_ts = self._normalize_time_bound(until)
        trimmed_by_ttl = 0
        ttl_snapshot: float | None = None
        history_size = 0
        with self._lock:
            trimmed_by_ttl = self._prune_risk_evaluations_locked()
            records = list(self._risk_evaluations)
            ttl_snapshot = self._risk_evaluations_ttl_s
            history_size = len(self._risk_evaluations)
        self._log_risk_history_trimmed(
            context="guardrail-timeline",
            trimmed=trimmed_by_ttl,
            ttl=ttl_snapshot,
            history=history_size,
        )

        return self._build_guardrail_timeline(
            context="guardrail-timeline",
            bucket_value=bucket_value,
            include_errors=include_errors,
            include_services=include_services,
            include_guardrail_dimensions=include_guardrail_dimensions,
            include_decision_dimensions=include_decision_dimensions,
            fill_gaps=fill_gaps,
            coerce_timestamps=coerce_timestamps,
            tz=tz,
            approved_filter=approved_filter,
            normalized_filter=normalized_filter,
            service_filter=service_filter,
            decision_state_filter=decision_state_filter,
            decision_reason_filter=decision_reason_filter,
            decision_mode_filter=decision_mode_filter,
            reason_filter=reason_filter,
            trigger_filter=trigger_filter,
            trigger_label_filter=trigger_label_filter,
            trigger_comparator_filter=trigger_comparator_filter,
            trigger_unit_filter=trigger_unit_filter,
            trigger_threshold_filter=trigger_threshold_filter,
            trigger_threshold_min=trigger_threshold_min_value,
            trigger_threshold_max=trigger_threshold_max_value,
            trigger_value_filter=trigger_value_filter,
            trigger_value_min=trigger_value_min_value,
            trigger_value_max=trigger_value_max_value,
            since_ts=since_ts,
            until_ts=until_ts,
        )

    def guardrail_timeline_to_records(
        self,
        *,
        bucket_s: float,
        approved: bool | None | Iterable[bool | None] | object = _NO_FILTER,
        normalized: bool | None | Iterable[bool | None] | object = _NO_FILTER,
        include_errors: bool = True,
        service: str | None | Iterable[str | None] | object = _NO_FILTER,
        decision_state: str | Iterable[str | None] | object = _NO_FILTER,
        decision_reason: str | Iterable[str | None] | object = _NO_FILTER,
        decision_mode: str | Iterable[str | None] | object = _NO_FILTER,
        reason: str | Iterable[str] | object = _NO_FILTER,
        trigger: str | Iterable[str] | object = _NO_FILTER,
        trigger_label: str | Iterable[str | None] | object = _NO_FILTER,
        trigger_comparator: str | Iterable[str | None] | object = _NO_FILTER,
        trigger_unit: str | Iterable[str | None] | object = _NO_FILTER,
        trigger_threshold: float | None | Iterable[float | None] | object = _NO_FILTER,
        trigger_threshold_min: Any = None,
        trigger_threshold_max: Any = None,
        trigger_value: float | None | Iterable[float | None] | object = _NO_FILTER,
        trigger_value_min: Any = None,
        trigger_value_max: Any = None,
        since: Any = None,
        until: Any = None,
        include_services: bool = True,
        include_guardrail_dimensions: bool = True,
        include_decision_dimensions: bool = False,
        fill_gaps: bool = False,
        include_missing_bucket: bool = False,
        coerce_timestamps: bool = False,
        tz: tzinfo | None = timezone.utc,
        include_summary_metadata: bool = False,
    ) -> list[dict[str, Any]]:
        summary = self.summarize_guardrail_timeline(
            bucket_s=bucket_s,
            approved=approved,
            normalized=normalized,
            include_errors=include_errors,
            service=service,
            decision_state=decision_state,
            decision_reason=decision_reason,
            decision_mode=decision_mode,
            reason=reason,
            trigger=trigger,
            trigger_label=trigger_label,
            trigger_comparator=trigger_comparator,
            trigger_unit=trigger_unit,
            trigger_threshold=trigger_threshold,
            trigger_threshold_min=trigger_threshold_min,
            trigger_threshold_max=trigger_threshold_max,
            trigger_value=trigger_value,
            trigger_value_min=trigger_value_min,
            trigger_value_max=trigger_value_max,
            since=since,
            until=until,
            include_services=include_services,
            include_guardrail_dimensions=include_guardrail_dimensions,
            include_decision_dimensions=include_decision_dimensions,
            fill_gaps=fill_gaps,
            coerce_timestamps=coerce_timestamps,
            tz=tz,
        )

        records: list[dict[str, Any]] = []
        for bucket in summary.get("buckets", []):
            bucket_record = copy.deepcopy(bucket)
            bucket_record.setdefault("bucket_type", "bucket")
            if not include_services:
                bucket_record.pop("services", None)
            if not include_guardrail_dimensions:
                for key in (
                    "guardrail_reasons",
                    "guardrail_triggers",
                    "guardrail_trigger_labels",
                    "guardrail_trigger_comparators",
                    "guardrail_trigger_units",
                    "guardrail_trigger_thresholds",
                    "guardrail_trigger_values",
                ):
                    bucket_record.pop(key, None)
            if not include_decision_dimensions:
                for key in ("decision_states", "decision_reasons", "decision_modes"):
                    bucket_record.pop(key, None)
            records.append(bucket_record)

        if include_missing_bucket:
            missing_entry = summary.get("missing_timestamp")
            if isinstance(missing_entry, Mapping) and (
                missing_entry.get("guardrail_events")
                or missing_entry.get("evaluations")
            ):
                missing_record = copy.deepcopy(missing_entry)
                missing_record.setdefault("bucket_type", "missing")
                missing_record.setdefault("index", None)
                missing_record["start"] = None
                missing_record["end"] = None
                if not include_services:
                    missing_record.pop("services", None)
                if not include_guardrail_dimensions:
                    for key in (
                        "guardrail_reasons",
                        "guardrail_triggers",
                        "guardrail_trigger_labels",
                        "guardrail_trigger_comparators",
                        "guardrail_trigger_units",
                        "guardrail_trigger_thresholds",
                        "guardrail_trigger_values",
                    ):
                        missing_record.pop(key, None)
                if not include_decision_dimensions:
                    for key in ("decision_states", "decision_reasons", "decision_modes"):
                        missing_record.pop(key, None)
                records.append(missing_record)

        if include_summary_metadata:
            summary_record = {
                key: copy.deepcopy(value)
                for key, value in summary.items()
                if key != "buckets"
            }
            summary_record.setdefault("bucket_type", "summary")
            summary_record.setdefault("index", None)
            summary_record.setdefault("start", None)
            summary_record.setdefault("end", None)
            summary_record.setdefault("guardrail_events", summary.get("total", 0))
            if not include_services:
                summary_record.pop("services", None)
            if not include_guardrail_dimensions:
                for key in (
                    "guardrail_reasons",
                    "guardrail_triggers",
                    "guardrail_trigger_labels",
                    "guardrail_trigger_comparators",
                    "guardrail_trigger_units",
                    "guardrail_trigger_thresholds",
                    "guardrail_trigger_values",
                ):
                    summary_record.pop(key, None)
            if not include_decision_dimensions:
                for key in ("decision_states", "decision_reasons", "decision_modes"):
                    summary_record.pop(key, None)
            if coerce_timestamps:
                for timestamp_key in ("first_timestamp", "last_timestamp"):
                    if timestamp_key in summary_record:
                        summary_record[timestamp_key] = (
                            self._normalize_timestamp_for_export(
                                summary_record[timestamp_key],
                                coerce=True,
                                tz=tz,
                            )
                        )
            records.append(summary_record)

        metadata = _extract_guardrail_timeline_metadata(summary)
        return GuardrailTimelineRecords(records, metadata)

    def guardrail_timeline_to_dataframe(
        self,
        *,
        bucket_s: float,
        approved: bool | None | Iterable[bool | None] | object = _NO_FILTER,
        normalized: bool | None | Iterable[bool | None] | object = _NO_FILTER,
        include_errors: bool = True,
        service: str | None | Iterable[str | None] | object = _NO_FILTER,
        decision_state: str | Iterable[str | None] | object = _NO_FILTER,
        decision_reason: str | Iterable[str | None] | object = _NO_FILTER,
        decision_mode: str | Iterable[str | None] | object = _NO_FILTER,
        reason: str | Iterable[str] | object = _NO_FILTER,
        trigger: str | Iterable[str] | object = _NO_FILTER,
        trigger_label: str | Iterable[str | None] | object = _NO_FILTER,
        trigger_comparator: str | Iterable[str | None] | object = _NO_FILTER,
        trigger_unit: str | Iterable[str | None] | object = _NO_FILTER,
        trigger_threshold: float | None | Iterable[float | None] | object = _NO_FILTER,
        trigger_threshold_min: Any = None,
        trigger_threshold_max: Any = None,
        trigger_value: float | None | Iterable[float | None] | object = _NO_FILTER,
        trigger_value_min: Any = None,
        trigger_value_max: Any = None,
        since: Any = None,
        until: Any = None,
        include_services: bool = False,
        include_guardrail_dimensions: bool = False,
        include_decision_dimensions: bool = False,
        fill_gaps: bool = False,
        include_missing_bucket: bool = False,
        coerce_timestamps: bool = True,
        tz: tzinfo | None = timezone.utc,
        include_summary_metadata: bool = False,
    ) -> pd.DataFrame:
        records = self.guardrail_timeline_to_records(
            bucket_s=bucket_s,
            approved=approved,
            normalized=normalized,
            include_errors=include_errors,
            service=service,
            decision_state=decision_state,
            decision_reason=decision_reason,
            decision_mode=decision_mode,
            reason=reason,
            trigger=trigger,
            trigger_label=trigger_label,
            trigger_comparator=trigger_comparator,
            trigger_unit=trigger_unit,
            trigger_threshold=trigger_threshold,
            trigger_threshold_min=trigger_threshold_min,
            trigger_threshold_max=trigger_threshold_max,
            trigger_value=trigger_value,
            trigger_value_min=trigger_value_min,
            trigger_value_max=trigger_value_max,
            since=since,
            until=until,
            include_services=True,
            include_guardrail_dimensions=True,
            include_decision_dimensions=True,
            fill_gaps=fill_gaps,
            include_missing_bucket=include_missing_bucket,
            coerce_timestamps=coerce_timestamps,
            tz=tz,
            include_summary_metadata=include_summary_metadata,
        )

        summary_metadata = getattr(records, "summary", None)

        if not records:
            base_columns = [
                "index",
                "start",
                "end",
                "guardrail_events",
                "evaluations",
                "guardrail_rate",
                "bucket_type",
            ]
            optional_columns: list[tuple[bool, str]] = [
                (include_services, "services"),
                (include_guardrail_dimensions, "guardrail_reasons"),
                (include_guardrail_dimensions, "guardrail_triggers"),
                (include_guardrail_dimensions, "guardrail_trigger_labels"),
                (include_guardrail_dimensions, "guardrail_trigger_comparators"),
                (include_guardrail_dimensions, "guardrail_trigger_units"),
                (include_guardrail_dimensions, "guardrail_trigger_thresholds"),
                (include_guardrail_dimensions, "guardrail_trigger_values"),
                (include_decision_dimensions, "decision_states"),
                (include_decision_dimensions, "decision_reasons"),
                (include_decision_dimensions, "decision_modes"),
            ]
            for include_flag, column_name in optional_columns:
                if include_flag:
                    base_columns.append(column_name)
            df = pd.DataFrame(columns=base_columns)
        else:
            drop_columns: set[str] = set()
            if not include_services:
                drop_columns.add("services")
            if not include_guardrail_dimensions:
                drop_columns.update(
                    {
                        "guardrail_reasons",
                        "guardrail_triggers",
                        "guardrail_trigger_labels",
                        "guardrail_trigger_comparators",
                        "guardrail_trigger_units",
                        "guardrail_trigger_thresholds",
                        "guardrail_trigger_values",
                    }
                )
            if not include_decision_dimensions:
                drop_columns.update(
                    {"decision_states", "decision_reasons", "decision_modes"}
                )

            if drop_columns:
                sanitized_records = [
                    {
                        key: copy.deepcopy(value)
                        for key, value in record.items()
                        if key not in drop_columns
                    }
                    for record in records
                ]
            else:
                sanitized_records = [copy.deepcopy(record) for record in records]

            df = pd.DataFrame(sanitized_records)

        if summary_metadata is not None and (
            include_services
            and include_guardrail_dimensions
            and include_decision_dimensions
        ):
            df.attrs["guardrail_summary"] = copy.deepcopy(summary_metadata)
        else:
            df.attrs["guardrail_summary"] = self.summarize_guardrail_timeline(
                bucket_s=bucket_s,
                approved=approved,
                normalized=normalized,
                include_errors=include_errors,
                service=service,
                decision_state=decision_state,
                decision_reason=decision_reason,
                decision_mode=decision_mode,
                reason=reason,
                trigger=trigger,
                trigger_label=trigger_label,
                trigger_comparator=trigger_comparator,
                trigger_unit=trigger_unit,
                trigger_threshold=trigger_threshold,
                trigger_threshold_min=trigger_threshold_min,
                trigger_threshold_max=trigger_threshold_max,
                trigger_value=trigger_value,
                trigger_value_min=trigger_value_min,
                trigger_value_max=trigger_value_max,
                since=since,
                until=until,
                include_services=True,
                include_guardrail_dimensions=True,
                include_decision_dimensions=True,
                fill_gaps=fill_gaps,
                coerce_timestamps=coerce_timestamps,
                tz=tz,
            )

        return df

    def risk_evaluations_to_dataframe(
        self,
        *,
        approved: bool | None | Iterable[bool | None] | object = _NO_FILTER,
        normalized: bool | None | Iterable[bool | None] | object = _NO_FILTER,
        include_errors: bool = True,
        service: str | None | Iterable[str | None] | object = _NO_FILTER,
        decision_state: str | Iterable[str | None] | object = _NO_FILTER,
        decision_reason: str | Iterable[str | None] | object = _NO_FILTER,
        decision_mode: str | Iterable[str | None] | object = _NO_FILTER,
        since: Any = None,
        until: Any = None,
        flatten_decision: bool = False,
        decision_prefix: str = "decision_",
        decision_fields: Iterable[Any] | Any | None = None,
        drop_decision_column: bool = False,
        fill_value: Any = pd.NA,
        coerce_timestamps: bool = False,
        tz: tzinfo | None = timezone.utc,
    ) -> pd.DataFrame:
        """Return risk evaluations as a pandas DataFrame with optional filters."""

        approved_filter = self._prepare_bool_filter(approved)
        normalized_filter = self._prepare_bool_filter(normalized)
        service_filter = self._prepare_service_filter(service)
        decision_state_filter = self._prepare_decision_filter(
            decision_state,
            missing_token=_MISSING_DECISION_STATE,
        )
        decision_reason_filter = self._prepare_decision_filter(
            decision_reason,
            missing_token=_MISSING_DECISION_REASON,
        )
        decision_mode_filter = self._prepare_decision_filter(
            decision_mode,
            missing_token=_MISSING_DECISION_MODE,
        )
        since_ts = self._normalize_time_bound(since)
        until_ts = self._normalize_time_bound(until)

        normalized_decision_fields: list[Any] | None
        if decision_fields is None:
            normalized_decision_fields = None
        else:
            if isinstance(decision_fields, Iterable) and not isinstance(
                decision_fields,
                (str, bytes, bytearray),
            ):
                candidates = decision_fields
            else:
                candidates = [decision_fields]

            normalized_decision_fields = []
            for candidate in candidates:
                if candidate is None:
                    continue
                if any(existing == candidate for existing in normalized_decision_fields):
                    continue
                normalized_decision_fields.append(candidate)
            if not normalized_decision_fields:
                normalized_decision_fields = []

        (
            filtered_records,
            trimmed_by_ttl,
            ttl_snapshot,
            history_size,
        ) = self._collect_filtered_risk_evaluations(
            include_errors=include_errors,
            approved_filter=approved_filter,
            normalized_filter=normalized_filter,
            service_filter=service_filter,
            since_ts=since_ts,
            until_ts=until_ts,
            state_filter=decision_state_filter,
            reason_filter=decision_reason_filter,
            mode_filter=decision_mode_filter,
        )

        self._log_risk_history_trimmed(
            context="dataframe",
            trimmed=trimmed_by_ttl,
            ttl=ttl_snapshot,
            history=history_size,
        )

        base_columns = [
            "timestamp",
            "approved",
            "normalized",
            "decision",
            "service",
            "response",
            "error",
        ]

        if not filtered_records:
            empty_columns = list(base_columns)
            if drop_decision_column:
                empty_columns = [
                    column for column in empty_columns if column != "decision"
                ]
            if flatten_decision and normalized_decision_fields:
                prefix = str(decision_prefix)
                empty_columns.extend(
                    f"{prefix}{field}" for field in normalized_decision_fields
                )
            return pd.DataFrame(columns=empty_columns)

        rows = [copy.deepcopy(entry) for entry in filtered_records]
        df = pd.DataFrame.from_records(rows)
        for column in base_columns:
            if column not in df.columns:
                df[column] = pd.NA

        if coerce_timestamps and "timestamp" in df.columns:
            df["timestamp"] = [
                self._normalize_timestamp_for_export(value, coerce=True, tz=tz)
                for value in df["timestamp"].tolist()
            ]

        flattened_columns: list[str] = []
        if flatten_decision and "decision" in df.columns:
            prefix = str(decision_prefix)
            decision_series = df["decision"]
            ordered_keys: list[Any]
            if normalized_decision_fields is not None:
                ordered_keys = list(normalized_decision_fields)
            else:
                ordered_keys = []
                for payload in decision_series:
                    if isinstance(payload, dict):
                        for key in payload.keys():
                            if not any(existing == key for existing in ordered_keys):
                                ordered_keys.append(key)
            for key in ordered_keys:
                column_name = f"{prefix}{key}"
                df[column_name] = [
                    copy.deepcopy(payload[key])
                    if isinstance(payload, dict) and key in payload
                    else copy.deepcopy(fill_value)
                    for payload in decision_series
                ]
                flattened_columns.append(column_name)

        if drop_decision_column and "decision" in df.columns:
            df = df.drop(columns=["decision"])

        remaining_columns = [
            column
            for column in df.columns
            if column not in base_columns and column not in flattened_columns
        ]
        ordered_base_columns = [
            column
            for column in base_columns
            if column in df.columns and (column != "decision" or not drop_decision_column)
        ]
        ordered_columns = ordered_base_columns + flattened_columns + remaining_columns
        return df[ordered_columns]

    def risk_evaluations_to_records(
        self,
        *,
        approved: bool | None | Iterable[bool | None] | object = _NO_FILTER,
        normalized: bool | None | Iterable[bool | None] | object = _NO_FILTER,
        include_errors: bool = True,
        service: str | None | Iterable[str | None] | object = _NO_FILTER,
        decision_state: str | Iterable[str | None] | object = _NO_FILTER,
        decision_reason: str | Iterable[str | None] | object = _NO_FILTER,
        decision_mode: str | Iterable[str | None] | object = _NO_FILTER,
        since: Any = None,
        until: Any = None,
        flatten_decision: bool = False,
        decision_prefix: str = "decision_",
        decision_fields: Iterable[Any] | Any | None = None,
        drop_decision_column: bool = False,
        fill_value: Any = pd.NA,
        coerce_timestamps: bool = False,
        tz: tzinfo | None = timezone.utc,
    ) -> list[dict[str, Any]]:
        """Eksportuje historię ocen ryzyka jako listę słowników."""

        approved_filter = self._prepare_bool_filter(approved)
        normalized_filter = self._prepare_bool_filter(normalized)
        service_filter = self._prepare_service_filter(service)
        decision_state_filter = self._prepare_decision_filter(
            decision_state,
            missing_token=_MISSING_DECISION_STATE,
        )
        decision_reason_filter = self._prepare_decision_filter(
            decision_reason,
            missing_token=_MISSING_DECISION_REASON,
        )
        decision_mode_filter = self._prepare_decision_filter(
            decision_mode,
            missing_token=_MISSING_DECISION_MODE,
        )
        since_ts = self._normalize_time_bound(since)
        until_ts = self._normalize_time_bound(until)

        normalized_decision_fields: list[Any] | None
        if decision_fields is None:
            normalized_decision_fields = None
        else:
            if isinstance(decision_fields, Iterable) and not isinstance(
                decision_fields,
                (str, bytes, bytearray),
            ):
                candidates = decision_fields
            else:
                candidates = [decision_fields]

            normalized_decision_fields = []
            for candidate in candidates:
                if candidate is None:
                    continue
                if any(existing == candidate for existing in normalized_decision_fields):
                    continue
                normalized_decision_fields.append(candidate)
            if not normalized_decision_fields:
                normalized_decision_fields = []

        (
            filtered_records,
            trimmed_by_ttl,
            ttl_snapshot,
            history_size,
        ) = self._collect_filtered_risk_evaluations(
            include_errors=include_errors,
            approved_filter=approved_filter,
            normalized_filter=normalized_filter,
            service_filter=service_filter,
            since_ts=since_ts,
            until_ts=until_ts,
            state_filter=decision_state_filter,
            reason_filter=decision_reason_filter,
            mode_filter=decision_mode_filter,
        )
        self._log_risk_history_trimmed(
            context="records",
            trimmed=trimmed_by_ttl,
            ttl=ttl_snapshot,
            history=history_size,
        )

        if not filtered_records:
            return []

        if normalized_decision_fields is not None:
            ordered_keys = list(normalized_decision_fields)
        else:
            ordered_keys: list[Any] = []
            for entry in filtered_records:
                payload = entry.get("decision")
                if isinstance(payload, Mapping):
                    for key in payload.keys():
                        if not any(existing == key for existing in ordered_keys):
                            ordered_keys.append(key)

        base_columns = [
            "timestamp",
            "approved",
            "normalized",
            "decision",
            "service",
            "response",
            "error",
        ]

        prefix = str(decision_prefix)
        records: list[dict[str, Any]] = []
        for entry in filtered_records:
            record = copy.deepcopy(entry)
            raw_timestamp = record.get("timestamp")
            record["timestamp"] = self._normalize_timestamp_for_export(
                raw_timestamp,
                coerce=coerce_timestamps,
                tz=tz,
            )

            for column in base_columns:
                if column not in record:
                    record[column] = None

            if flatten_decision:
                payload = record.get("decision")
                for key in ordered_keys:
                    column_name = f"{prefix}{key}"
                    if isinstance(payload, Mapping) and key in payload:
                        record[column_name] = copy.deepcopy(payload[key])
                    else:
                        record[column_name] = copy.deepcopy(fill_value)

            if drop_decision_column:
                record.pop("decision", None)

            records.append(record)

        return records

    def configure_risk_evaluation_history(self, limit: int | None) -> None:
        normalised: int | None
        if limit is None:
            normalised = None
        else:
            try:
                normalised = int(limit)
            except (TypeError, ValueError):  # pragma: no cover - defensive
                normalised = None
            else:
                if normalised < 0:
                    normalised = 0
        trimmed_by_ttl = 0
        ttl_snapshot: float | None = None
        history_size = 0
        with self._lock:
            self._risk_evaluations_limit = normalised
            if normalised is not None:
                if normalised == 0:
                    self._risk_evaluations.clear()
                else:
                    overflow = len(self._risk_evaluations) - normalised
                    if overflow > 0:
                        del self._risk_evaluations[:overflow]
            trimmed_by_ttl = self._prune_risk_evaluations_locked()
            ttl_snapshot = self._risk_evaluations_ttl_s
            history_size = len(self._risk_evaluations)
        self._log_risk_history_trimmed(
            context="configure",
            trimmed=trimmed_by_ttl,
            ttl=ttl_snapshot,
            history=history_size,
        )

    def get_risk_evaluations_ttl(self) -> float | None:
        """Zwraca obowiązujący TTL (w sekundach) dla historii ocen ryzyka."""

        with self._lock:
            ttl = self._risk_evaluations_ttl_s
        return ttl

    def set_risk_evaluations_ttl(self, ttl: float | None) -> float | None:
        """Aktualizuje czas życia historii ocen ryzyka."""

        normalized = self._normalise_cycle_history_ttl(ttl)
        trimmed_by_ttl = 0
        history_size = 0
        limit_snapshot: int | None = None
        with self._lock:
            self._risk_evaluations_ttl_s = normalized
            trimmed_by_ttl = self._prune_risk_evaluations_locked()
            history_size = len(self._risk_evaluations)
            limit_snapshot = self._risk_evaluations_limit
        self._log(
            "Zmieniono TTL historii ocen ryzyka",
            level=logging.DEBUG,
            ttl=normalized,
            limit=limit_snapshot,
            trimmed=trimmed_by_ttl,
            history=history_size,
        )
        return normalized


__all__ = ["AutoTrader", "RiskDecision", "EmitterLike", "GuardrailTrigger"]<|MERGE_RESOLUTION|>--- conflicted
+++ resolved
@@ -29,16 +29,7 @@
 import pandas as pd
 
 from bot_core.auto_trader.audit import DecisionAuditLog
-<<<<<<< HEAD
-from bot_core.auto_trader.schedule import (
-    ScheduleOverride,
-    ScheduleState,
-    ScheduleWindow,
-    TradingSchedule,
-)
-=======
 from bot_core.auto_trader.schedule import ScheduleState, TradingSchedule
->>>>>>> 446e74e8
 from bot_core.ai.regime import (
     MarketRegime,
     MarketRegimeAssessment,
@@ -147,8 +138,6 @@
         ...
 
 
-<<<<<<< HEAD
-=======
 def _serialize_schedule_window(window: ScheduleWindow) -> dict[str, Any]:
     """Return a serialisable snapshot of a schedule window."""
 
@@ -204,7 +193,6 @@
     payload["override_active"] = state.override_active
     return payload
 
->>>>>>> 446e74e8
 
 @dataclass(slots=True)
 class RiskDecision:
@@ -820,207 +808,6 @@
         return TradingSchedule.always_on(mode=self._initial_mode)
 
     @staticmethod
-<<<<<<< HEAD
-    def _coerce_schedule_overrides(
-        overrides: ScheduleOverride
-        | Mapping[str, object]
-        | Sequence[object]
-    ) -> list[ScheduleOverride]:
-        def _convert(item: object) -> list[ScheduleOverride]:
-            if isinstance(item, ScheduleOverride):
-                return [item]
-            if isinstance(item, Mapping):
-                return [ScheduleOverride.from_mapping(item)]
-            if isinstance(item, Sequence) and not isinstance(item, (str, bytes, bytearray)):
-                collected: list[ScheduleOverride] = []
-                for entry in item:
-                    collected.extend(_convert(entry))
-                return collected
-            raise TypeError("override definitions must be ScheduleOverride or mappings")
-
-        converted = _convert(overrides)
-        if not converted:
-            raise ValueError("at least one schedule override must be provided")
-        return converted
-
-    @staticmethod
-    def _coerce_override_labels(labels: str | Sequence[object] | None) -> set[str] | None:
-        if labels is None:
-            return None
-        if isinstance(labels, str):
-            label = labels.strip()
-            return {label} if label else set()
-        if isinstance(labels, Sequence) and not isinstance(labels, (bytes, bytearray)):
-            result: set[str] = set()
-            for item in labels:
-                if item is None:
-                    continue
-                token = str(item).strip()
-                if token:
-                    result.add(token)
-            return result
-        raise TypeError("labels must be a string or a sequence of strings")
-
-    def get_work_schedule(self) -> TradingSchedule:
-        """Return the current trading schedule, initialising defaults if missing."""
-
-        with self._lock:
-            schedule = getattr(self, "_work_schedule", None)
-            if schedule is None:
-                schedule = self._build_default_work_schedule()
-                self._work_schedule = schedule
-        return schedule
-
-    def set_work_schedule(
-        self,
-        schedule: TradingSchedule | Mapping[str, object] | Sequence[object] | None,
-        *,
-        reason: str | None = None,
-    ) -> ScheduleState:
-        """Replace the active work schedule and publish its state."""
-
-        if schedule is not None and not isinstance(schedule, TradingSchedule):
-            if isinstance(schedule, Mapping) or (
-                isinstance(schedule, Sequence)
-                and not isinstance(schedule, (str, bytes, bytearray))
-            ):
-                schedule = TradingSchedule.from_payload(schedule)
-            else:
-                raise TypeError("schedule must be a TradingSchedule or serialisable payload")
-        if schedule is None:
-            schedule = self._build_default_work_schedule()
-            with self._lock:
-                self._work_schedule = schedule
-            update_reason = reason or "reset"
-        else:
-            update_reason = reason or "update"
-
-        state = schedule.describe()
-        with self._lock:
-            self._work_schedule = schedule
-            self._schedule_state = state
-            self._schedule_mode = state.mode
-            self._last_schedule_snapshot = (state.mode, state.is_open)
-
-        status = "open" if state.is_open else "closed"
-        self._log(
-            f"Trading schedule updated to mode={state.mode} ({status})",
-            level=logging.INFO,
-            reason=update_reason,
-        )
-
-        payload = state.to_mapping()
-        payload["reason"] = update_reason
-        self._record_decision_audit_stage(
-            "schedule_configured",
-            symbol=_SCHEDULE_SYMBOL,
-            payload=payload,
-        )
-        self._emit_schedule_state_event(state, reason=update_reason)
-        return state
-
-    def apply_schedule_override(
-        self,
-        overrides: ScheduleOverride | Mapping[str, object] | Sequence[object],
-        *,
-        reason: str | None = None,
-        replace: bool = False,
-    ) -> ScheduleState:
-        schedule = getattr(self, "_work_schedule", None)
-        if schedule is None:
-            schedule = self._build_default_work_schedule()
-        overrides_list = self._coerce_schedule_overrides(overrides)
-        existing = schedule.overrides
-        combined: tuple[ScheduleOverride, ...]
-        if replace:
-            combined = tuple(overrides_list)
-        else:
-            combined = existing + tuple(overrides_list)
-        updated_schedule = schedule.with_overrides(combined)
-        update_reason = reason or ("override_replace" if replace else "override")
-        state = self.set_work_schedule(updated_schedule, reason=update_reason)
-        payload = state.to_mapping()
-        payload["reason"] = update_reason
-        payload["overrides_applied"] = [
-            item.to_mapping(include_duration=True, timezone_hint=timezone.utc)
-            for item in overrides_list
-        ]
-        payload["override_replace"] = bool(replace)
-        self._record_decision_audit_stage(
-            "schedule_override_applied",
-            symbol=_SCHEDULE_SYMBOL,
-            payload=payload,
-        )
-        return state
-
-    def list_schedule_overrides(self) -> tuple[ScheduleOverride, ...]:
-        """Return a snapshot of overrides currently applied to the schedule."""
-
-        schedule = self.get_work_schedule()
-        return schedule.overrides
-
-    def clear_schedule_overrides(
-        self,
-        *,
-        labels: str | Sequence[object] | None = None,
-        reason: str | None = None,
-    ) -> ScheduleState:
-        schedule = getattr(self, "_work_schedule", None)
-        if schedule is None:
-            schedule = self._build_default_work_schedule()
-        existing = schedule.overrides
-        if not existing:
-            return self.get_schedule_state()
-
-        label_filter = self._coerce_override_labels(labels)
-        if label_filter:
-            filtered = tuple(
-                override
-                for override in existing
-                if override.label is None or override.label not in label_filter
-            )
-        else:
-            filtered = ()
-
-        if filtered == existing:
-            return self.get_schedule_state()
-
-        updated_schedule = schedule.with_overrides(filtered)
-        update_reason = reason or "override_clear"
-        state = self.set_work_schedule(updated_schedule, reason=update_reason)
-        payload = state.to_mapping()
-        payload["reason"] = update_reason
-        payload["remaining_overrides"] = [
-            item.to_mapping(include_duration=True, timezone_hint=timezone.utc)
-            for item in filtered
-        ]
-        if label_filter is not None:
-            payload["cleared_labels"] = sorted(label_filter)
-        self._record_decision_audit_stage(
-            "schedule_override_cleared",
-            symbol=_SCHEDULE_SYMBOL,
-            payload=payload,
-        )
-        return state
-
-    def get_schedule_state(self) -> ScheduleState:
-        """Return the latest schedule state, recalculating it if needed."""
-
-        schedule = self.get_work_schedule()
-        state = schedule.describe()
-        with self._lock:
-            self._schedule_state = state
-            self._schedule_mode = state.mode
-        return state
-
-    def is_schedule_open(self) -> bool:
-        """Return ``True`` when the work schedule allows trading."""
-
-        return self.get_schedule_state().is_open
-
-    @staticmethod
-=======
->>>>>>> 446e74e8
     def _detect_environment_name(bootstrap_context: Any | None) -> str:
         if bootstrap_context is None:
             return "paper"
@@ -1101,25 +888,6 @@
                 f"Trading schedule switched to mode={state.mode} ({status})",
                 level=logging.INFO,
             )
-<<<<<<< HEAD
-            payload = state.to_mapping()
-            payload["reason"] = "transition"
-            self._record_decision_audit_stage(
-                "schedule_transition",
-                symbol=_SCHEDULE_SYMBOL,
-                payload=payload,
-            )
-            self._emit_schedule_state_event(state, reason="transition")
-            self._last_schedule_snapshot = snapshot
-        if not state.is_open:
-            delay = state.time_until_transition or self.auto_trade_interval_s
-            payload = state.to_mapping()
-            payload["reason"] = "blocked"
-            self._record_decision_audit_stage(
-                "schedule_blocked",
-                symbol=_SCHEDULE_SYMBOL,
-                payload=payload,
-=======
             self._last_schedule_snapshot = snapshot
         if not state.is_open:
             delay = state.time_until_transition or self.auto_trade_interval_s
@@ -1127,7 +895,6 @@
                 "schedule_blocked",
                 symbol=_SCHEDULE_SYMBOL,
                 payload={"mode": state.mode},
->>>>>>> 446e74e8
             )
             self._auto_trade_stop.wait(delay)
             return False
@@ -1159,21 +926,6 @@
         except Exception:  # pragma: no cover - audit log failures should not break trading
             LOGGER.debug("Decision audit logging failed", exc_info=True)
 
-<<<<<<< HEAD
-    def _emit_schedule_state_event(self, state: ScheduleState, *, reason: str | None = None) -> None:
-        emitter_emit = getattr(self.emitter, "emit", None)
-        if not callable(emitter_emit):
-            return
-        payload = state.to_mapping()
-        if reason is not None:
-            payload["reason"] = reason
-        try:
-            emitter_emit("auto_trader.schedule_state", **payload)
-        except Exception:  # pragma: no cover - emission should not break trading
-            LOGGER.debug("Schedule state emission failed", exc_info=True)
-
-=======
->>>>>>> 446e74e8
     def _capture_risk_snapshot(self) -> Mapping[str, object] | None:
         service = self.risk_service or getattr(self, "core_risk_engine", None)
         if service is None:
@@ -4668,41 +4420,11 @@
         with self._lock:
             self._risk_evaluations.clear()
 
-<<<<<<< HEAD
-    def get_decision_audit_entries(
-        self,
-        limit: int | None = 20,
-        *,
-        reverse: bool = False,
-        stage: str | Sequence[object] | None = None,
-        symbol: str | Sequence[object] | None = None,
-        mode: str | Sequence[object] | None = None,
-        since: Any = None,
-        until: Any = None,
-        has_risk_snapshot: bool | None = None,
-        has_portfolio_snapshot: bool | None = None,
-    ) -> Sequence[Mapping[str, object]]:
-        log = getattr(self, "_decision_audit_log", None)
-        if log is None:
-            return ()
-        return log.query_dicts(
-            limit=limit,
-            reverse=reverse,
-            stage=stage,
-            symbol=symbol,
-            mode=mode,
-            since=since,
-            until=until,
-            has_risk_snapshot=has_risk_snapshot,
-            has_portfolio_snapshot=has_portfolio_snapshot,
-        )
-=======
     def get_decision_audit_entries(self, limit: int = 20) -> Sequence[Mapping[str, object]]:
         log = getattr(self, "_decision_audit_log", None)
         if log is None:
             return ()
         return log.to_dicts(limit)
->>>>>>> 446e74e8
 
     def clear_decision_audit_log(self) -> None:
         log = getattr(self, "_decision_audit_log", None)
