--- conflicted
+++ resolved
@@ -20,11 +20,7 @@
 import time
 from collections.abc import Iterable
 from dataclasses import dataclass, field
-<<<<<<< HEAD
-from typing import Any, Callable, Dict, Mapping, Optional, Protocol
-=======
-from typing import Any, Callable, Dict, Optional, Protocol, cast
->>>>>>> a6aa8631
+from typing import Any, Callable, Dict, Mapping, Optional, Protocol, cast
 
 import pandas as pd
 
@@ -155,11 +151,8 @@
         core_risk_engine: Any | None = None,
         core_execution_service: Any | None = None,
         ai_connector: Any | None = None,
-<<<<<<< HEAD
         thresholds_loader: Callable[[], Mapping[str, Any]] | None = None,
-=======
         risk_evaluations_limit: int | None = 256,
->>>>>>> a6aa8631
     ) -> None:
         self.emitter = emitter
         self.gui = gui
