--- conflicted
+++ resolved
@@ -21,26 +21,6 @@
 import threading
 import time
 import uuid
-<<<<<<< HEAD
-from bisect import bisect_right
-from collections import Counter, OrderedDict
-from collections.abc import Iterable
-from contextlib import contextmanager
-from dataclasses import dataclass, field
-from datetime import datetime, timezone, tzinfo
-from typing import Any, Callable, Dict, Mapping, Optional, Protocol, Sequence, cast
-
-import json
-from pathlib import Path
-
-import pandas as pd
-
-from bot_core.auto_trader.audit import DecisionAuditLog, DecisionAuditRecord
-from bot_core.auto_trader.schedule import (
-    ScheduleOverride,
-    ScheduleState,
-    ScheduleWindow,
-=======
 from collections import Counter
 from collections.abc import Iterable
 from contextlib import contextmanager
@@ -53,7 +33,6 @@
 from bot_core.auto_trader.schedule import (
     ScheduleOverride,
     ScheduleState,
->>>>>>> b829fdf0
     TradingSchedule,
 )
 from bot_core.ai.regime import (
@@ -165,8 +144,6 @@
         ...
 
 
-<<<<<<< HEAD
-=======
 def _serialize_schedule_window(window: ScheduleWindow) -> dict[str, Any]:
     """Return a serialisable snapshot of a schedule window."""
 
@@ -222,7 +199,6 @@
     payload["override_active"] = state.override_active
     return payload
 
->>>>>>> b829fdf0
 
 @dataclass(slots=True)
 class RiskDecision:
@@ -410,10 +386,6 @@
             or getattr(bootstrap_context, "decision_audit_log", None)
             or DecisionAuditLog()
         )
-<<<<<<< HEAD
-        self._active_decision_id: str | None = None
-=======
->>>>>>> b829fdf0
         self._initial_mode = self._detect_initial_mode()
         self._work_schedule = work_schedule or self._build_default_work_schedule()
         self._schedule_state: ScheduleState | None = None
@@ -491,16 +463,8 @@
     def _run_auto_trade_thread(self) -> None:
         while not self._auto_trade_stop.is_set() and not self._stop.is_set():
             self._auto_trade_thread_active = True
-<<<<<<< HEAD
-            decision_id: str | None = None
-            try:
-                with self._decision_audit_scope() as active_id:
-                    decision_id = active_id
-                    self._auto_trade_loop()
-=======
             try:
                 self._auto_trade_loop()
->>>>>>> b829fdf0
             except Exception as exc:  # pragma: no cover - keep thread resilient
                 self._restart_attempts += 1
                 delay = min(self._auto_restart_backoff_s, self._auto_restart_backoff_max_s)
@@ -509,10 +473,6 @@
                     "auto_trade_crash",
                     symbol=_SCHEDULE_SYMBOL,
                     payload={"attempt": self._restart_attempts, "delay": delay, "error": str(exc)},
-<<<<<<< HEAD
-                    decision_id=decision_id,
-=======
->>>>>>> b829fdf0
                 )
                 self._auto_restart_backoff_s = min(self._auto_restart_backoff_s * 2.0, self._auto_restart_backoff_max_s)
                 self._auto_trade_thread_active = False
@@ -817,8 +777,6 @@
             require_cost_data=False,
             penalty_cost_bps=0.0,
         )
-<<<<<<< HEAD
-=======
 
     def _build_decision_orchestrator(self) -> DecisionOrchestrator:
         try:
@@ -1370,7 +1328,6 @@
     ) -> Mapping[str, object] | None:
         if ai_manager is None:
             return None
->>>>>>> b829fdf0
 
     def _build_decision_orchestrator(self) -> DecisionOrchestrator:
         try:
@@ -1407,93 +1364,6 @@
         if isinstance(tz_name, str) and tz_name.strip():
             return TradingSchedule.always_on(mode=self._initial_mode, timezone_name=str(tz_name))
         return TradingSchedule.always_on(mode=self._initial_mode)
-<<<<<<< HEAD
-
-    @staticmethod
-    def _coerce_schedule_overrides(
-        overrides: ScheduleOverride
-        | Mapping[str, object]
-        | Sequence[object]
-    ) -> list[ScheduleOverride]:
-        def _convert(item: object) -> list[ScheduleOverride]:
-            if isinstance(item, ScheduleOverride):
-                return [item]
-            if isinstance(item, Mapping):
-                return [ScheduleOverride.from_mapping(item)]
-            if isinstance(item, Sequence) and not isinstance(item, (str, bytes, bytearray)):
-                collected: list[ScheduleOverride] = []
-                for entry in item:
-                    collected.extend(_convert(entry))
-                return collected
-            raise TypeError("override definitions must be ScheduleOverride or mappings")
-
-        converted = _convert(overrides)
-        if not converted:
-            raise ValueError("at least one schedule override must be provided")
-        return converted
-
-    @staticmethod
-    def _coerce_override_labels(labels: str | Sequence[object] | None) -> set[str] | None:
-        if labels is None:
-            return None
-        if isinstance(labels, str):
-            label = labels.strip()
-            return {label} if label else set()
-        if isinstance(labels, Sequence) and not isinstance(labels, (bytes, bytearray)):
-            result: set[str] = set()
-            for item in labels:
-                if item is None:
-                    continue
-                token = str(item).strip()
-                if token:
-                    result.add(token)
-            return result
-        raise TypeError("labels must be a string or a sequence of strings")
-
-    def get_work_schedule(self) -> TradingSchedule:
-        """Return the current trading schedule, initialising defaults if missing."""
-
-        with self._lock:
-            schedule = getattr(self, "_work_schedule", None)
-            if schedule is None:
-                schedule = self._build_default_work_schedule()
-                self._work_schedule = schedule
-        return schedule
-
-    def set_work_schedule(
-        self,
-        schedule: TradingSchedule | Mapping[str, object] | Sequence[object] | None,
-        *,
-        reason: str | None = None,
-    ) -> ScheduleState:
-        """Replace the active work schedule and publish its state."""
-
-        with self._decision_audit_scope() as decision_id:
-            if schedule is not None and not isinstance(schedule, TradingSchedule):
-                if isinstance(schedule, Mapping) or (
-                    isinstance(schedule, Sequence)
-                    and not isinstance(schedule, (str, bytes, bytearray))
-                ):
-                    schedule = TradingSchedule.from_payload(schedule)
-                else:
-                    raise TypeError(
-                        "schedule must be a TradingSchedule or serialisable payload"
-                    )
-            if schedule is None:
-                schedule = self._build_default_work_schedule()
-                with self._lock:
-                    self._work_schedule = schedule
-                update_reason = reason or "reset"
-            else:
-                update_reason = reason or "update"
-
-            state = schedule.describe()
-            with self._lock:
-                self._work_schedule = schedule
-                self._schedule_state = state
-                self._schedule_mode = state.mode
-                self._last_schedule_snapshot = (state.mode, state.is_open)
-=======
 
     @staticmethod
     def _coerce_schedule_overrides(
@@ -2341,7 +2211,6 @@
             direction = "sell"
         else:
             direction = "hold"
->>>>>>> b829fdf0
 
             status = "open" if state.is_open else "closed"
             self._log(
@@ -2731,8 +2600,6 @@
             order_type="market",
             metadata=metadata,
         )
-<<<<<<< HEAD
-=======
         return candidate
 
     def _build_risk_snapshot(self, profile: str) -> Mapping[str, object]:
@@ -2752,7 +2619,6 @@
             "daily_realized_pnl": 0.0,
             "positions": {},
         }
->>>>>>> b829fdf0
 
     def _dispatch_execution(self, service: Any, decision: RiskDecision, symbol: str) -> None:
         try:
@@ -6481,337 +6347,24 @@
 
     def get_decision_audit_entries(
         self,
-<<<<<<< HEAD
-        limit: int | None = 20,
-        *,
-        reverse: bool = False,
-        stage: str | Sequence[object] | None = None,
-        symbol: str | Sequence[object] | None = None,
-        mode: str | Sequence[object] | None = None,
-        decision_id: str | Sequence[object] | None = None,
-        since: Any = None,
-        until: Any = None,
-        has_risk_snapshot: bool | None = None,
-        has_portfolio_snapshot: bool | None = None,
-=======
         limit: int = 20,
         **filters: Any,
->>>>>>> b829fdf0
     ) -> Sequence[Mapping[str, object]]:
         log = getattr(self, "_decision_audit_log", None)
         if log is None:
             return ()
-<<<<<<< HEAD
-        return log.query_dicts(
-            limit=limit,
-            reverse=reverse,
-            stage=stage,
-            symbol=symbol,
-            mode=mode,
-            decision_id=decision_id,
-            since=since,
-            until=until,
-            has_risk_snapshot=has_risk_snapshot,
-            has_portfolio_snapshot=has_portfolio_snapshot,
-        )
-
-    def get_grouped_decision_audit_entries(
-        self,
-        *,
-        limit: int | None = None,
-        reverse: bool = False,
-        stage: str | Sequence[object] | None = None,
-        symbol: str | Sequence[object] | None = None,
-        mode: str | Sequence[object] | None = None,
-        decision_id: str | Sequence[object] | None = None,
-        since: Any = None,
-        until: Any = None,
-        has_risk_snapshot: bool | None = None,
-        has_portfolio_snapshot: bool | None = None,
-        timezone_hint: timezone | tzinfo | None = timezone.utc,
-        include_unidentified: bool = False,
-    ) -> Mapping[str | None, Sequence[Mapping[str, object]]]:
-        """Return audit entries grouped by decision identifier."""
-
-        log = getattr(self, "_decision_audit_log", None)
-        if log is None:
-            return {}
-        return log.group_by_decision(
-            limit=limit,
-            reverse=reverse,
-            stage=stage,
-            symbol=symbol,
-            mode=mode,
-            decision_id=decision_id,
-            since=since,
-            until=until,
-            has_risk_snapshot=has_risk_snapshot,
-            has_portfolio_snapshot=has_portfolio_snapshot,
-            timezone_hint=timezone_hint,
-            include_unidentified=include_unidentified,
-        )
-
-    def get_decision_audit_trace(
-        self,
-        decision_id: Any,
-        *,
-        stage: str | Sequence[object] | None = None,
-        symbol: str | Sequence[object] | None = None,
-        mode: str | Sequence[object] | None = None,
-        since: Any = None,
-        until: Any = None,
-        has_risk_snapshot: bool | None = None,
-        has_portfolio_snapshot: bool | None = None,
-        timezone_hint: timezone | tzinfo | None = timezone.utc,
-        include_payload: bool = True,
-        include_snapshots: bool = True,
-        include_metadata: bool = True,
-    ) -> Sequence[Mapping[str, object]]:
-        """Return ordered audit entries for a specific decision identifier."""
-
-        log = getattr(self, "_decision_audit_log", None)
-        if log is None:
-            return ()
-        return log.trace_decision(
-            decision_id,
-            stage=stage,
-            symbol=symbol,
-            mode=mode,
-            since=since,
-            until=until,
-            has_risk_snapshot=has_risk_snapshot,
-            has_portfolio_snapshot=has_portfolio_snapshot,
-            timezone_hint=timezone_hint,
-            include_payload=include_payload,
-            include_snapshots=include_snapshots,
-            include_metadata=include_metadata,
-        )
-
-    def add_decision_audit_listener(
-        self, listener: Callable[[DecisionAuditRecord], None]
-    ) -> bool:
-        log = getattr(self, "_decision_audit_log", None)
-        if log is None:
-            return False
-        log.add_listener(listener)
-        return True
-
-    def remove_decision_audit_listener(
-        self, listener: Callable[[DecisionAuditRecord], None]
-    ) -> bool:
-        log = getattr(self, "_decision_audit_log", None)
-        if log is None:
-            return False
-        return log.remove_listener(listener)
-
-    def get_decision_audit_summary(
-        self,
-        *,
-        limit: int | None = None,
-        reverse: bool = False,
-        stage: str | Sequence[object] | None = None,
-        symbol: str | Sequence[object] | None = None,
-        mode: str | Sequence[object] | None = None,
-        decision_id: str | Sequence[object] | None = None,
-        since: Any = None,
-        until: Any = None,
-        has_risk_snapshot: bool | None = None,
-        has_portfolio_snapshot: bool | None = None,
-    ) -> Mapping[str, object]:
-        log = getattr(self, "_decision_audit_log", None)
-        if log is None:
-            return {
-                "count": 0,
-                "stages": {},
-                "symbols": {},
-                "modes": {},
-                "decision_ids": {},
-                "unique_decision_ids": 0,
-                "with_risk_snapshot": 0,
-                "with_portfolio_snapshot": 0,
-            }
-        return log.summarize(
-            limit=limit,
-            reverse=reverse,
-            stage=stage,
-            symbol=symbol,
-            mode=mode,
-            decision_id=decision_id,
-            since=since,
-            until=until,
-            has_risk_snapshot=has_risk_snapshot,
-            has_portfolio_snapshot=has_portfolio_snapshot,
-        )
-
-    def get_decision_audit_dataframe(
-        self,
-        *,
-        limit: int | None = 20,
-        reverse: bool = False,
-        stage: str | Sequence[object] | None = None,
-        symbol: str | Sequence[object] | None = None,
-        mode: str | Sequence[object] | None = None,
-        decision_id: str | Sequence[object] | None = None,
-        since: Any = None,
-        until: Any = None,
-        has_risk_snapshot: bool | None = None,
-        has_portfolio_snapshot: bool | None = None,
-        timezone_hint: timezone | tzinfo | None = timezone.utc,
-    ) -> Any:
-        """Return a ``pandas.DataFrame`` representation of the audit log."""
-
-        log = getattr(self, "_decision_audit_log", None)
-        if log is None:
-            try:
-                import pandas as pd
-            except ModuleNotFoundError as exc:  # pragma: no cover - optional dependency guard
-                raise RuntimeError(
-                    "pandas is required to export the decision audit log as a DataFrame",
-                ) from exc
-
-            empty_frame = pd.DataFrame(
-                {
-                    "timestamp": pd.Series(dtype="datetime64[ns, UTC]"),
-                    "stage": pd.Series(dtype="object"),
-                    "symbol": pd.Series(dtype="object"),
-                    "mode": pd.Series(dtype="object"),
-                    "decision_id": pd.Series(dtype="object"),
-                    "payload": pd.Series(dtype="object"),
-                    "risk_snapshot": pd.Series(dtype="object"),
-                    "portfolio_snapshot": pd.Series(dtype="object"),
-                    "metadata": pd.Series(dtype="object"),
-                }
-            )
-            empty_frame.attrs["audit_filters"] = {
-                "limit": limit,
-                "reverse": reverse,
-                "stage": stage,
-                "symbol": symbol,
-                "mode": mode,
-                "decision_id": decision_id,
-                "since": since,
-                "until": until,
-                "has_risk_snapshot": has_risk_snapshot,
-                "has_portfolio_snapshot": has_portfolio_snapshot,
-                "timezone_hint": timezone_hint,
-            }
-            return empty_frame
-
-        return log.to_dataframe(
-            limit=limit,
-            reverse=reverse,
-            stage=stage,
-            symbol=symbol,
-            mode=mode,
-            decision_id=decision_id,
-            since=since,
-            until=until,
-            has_risk_snapshot=has_risk_snapshot,
-            has_portfolio_snapshot=has_portfolio_snapshot,
-            timezone_hint=timezone_hint,
-        )
-=======
         query: dict[str, Any] = dict(filters)
         query.setdefault("limit", limit)
         try:
             return log.query_dicts(**query)
         except AttributeError:
             return log.to_dicts(limit)
->>>>>>> b829fdf0
 
     def clear_decision_audit_log(self) -> None:
         log = getattr(self, "_decision_audit_log", None)
         if log is not None:
             log.clear()
 
-<<<<<<< HEAD
-    def trim_decision_audit_log(
-        self,
-        *,
-        before: Any | None = None,
-        max_age_s: float | int | None = None,
-    ) -> int:
-        log = getattr(self, "_decision_audit_log", None)
-        if log is None:
-            return 0
-        return log.trim(before=before, max_age_s=max_age_s)
-
-    def export_decision_audit_log(
-        self,
-        *,
-        limit: int | None = None,
-        reverse: bool = False,
-        stage: str | Iterable[object] | None = None,
-        symbol: str | Iterable[object] | None = None,
-        mode: str | Iterable[object] | None = None,
-        decision_id: str | Iterable[object] | None = None,
-        since: Any = None,
-        until: Any = None,
-        has_risk_snapshot: bool | None = None,
-        has_portfolio_snapshot: bool | None = None,
-        timezone_hint: timezone | tzinfo | None = timezone.utc,
-    ) -> Mapping[str, object]:
-        log = getattr(self, "_decision_audit_log", None)
-        if log is None:
-            def _normalize_filter(
-                value: str | Iterable[object] | None,
-            ) -> tuple[str, ...] | None:
-                normalized = DecisionAuditLog._normalize_token_filter(value)
-                if normalized is None:
-                    return None
-                return tuple(sorted(normalized))
-
-            return {
-                "version": 1,
-                "entries": [],
-                "retention": {
-                    "max_entries": 0,
-                    "max_age_s": None,
-                },
-                "filters": {
-                    "limit": limit,
-                    "reverse": reverse,
-                    "stage": _normalize_filter(stage),
-                    "symbol": _normalize_filter(symbol),
-                    "mode": _normalize_filter(mode),
-                    "decision_id": _normalize_filter(decision_id),
-                    "since": since,
-                    "until": until,
-                    "has_risk_snapshot": has_risk_snapshot,
-                    "has_portfolio_snapshot": has_portfolio_snapshot,
-                    "timezone_hint": timezone_hint.tzname(None)
-                    if isinstance(timezone_hint, (timezone, tzinfo))
-                    else timezone_hint,
-                },
-            }
-        return log.export(
-            limit=limit,
-            reverse=reverse,
-            stage=stage,
-            symbol=symbol,
-            mode=mode,
-            decision_id=decision_id,
-            since=since,
-            until=until,
-            has_risk_snapshot=has_risk_snapshot,
-            has_portfolio_snapshot=has_portfolio_snapshot,
-            timezone_hint=timezone_hint,
-        )
-
-    def load_decision_audit_log(
-        self,
-        payload: Mapping[str, object],
-        *,
-        merge: bool = False,
-        notify_listeners: bool = False,
-    ) -> int:
-        log = getattr(self, "_decision_audit_log", None)
-        if log is None:
-            return 0
-        return log.load(payload, merge=merge, notify_listeners=notify_listeners)
-
-=======
->>>>>>> b829fdf0
     def _prune_controller_cycle_history_locked(
         self,
         *,
@@ -11457,13 +11010,9 @@
         fill_value: Any = pd.NA,
         coerce_timestamps: bool = False,
         tz: tzinfo | None = timezone.utc,
-<<<<<<< HEAD
-    ) -> Mapping[str, Any]:
-=======
     ) -> pd.DataFrame:
         """Return risk evaluations as a pandas DataFrame with optional filters."""
 
->>>>>>> b829fdf0
         (
             approved_filter,
             normalized_filter,
@@ -11471,10 +11020,6 @@
             decision_state_filter,
             decision_reason_filter,
             decision_mode_filter,
-<<<<<<< HEAD
-            decision_id_filter,
-=======
->>>>>>> b829fdf0
             normalized_decision_fields,
             since_ts,
             until_ts,
@@ -11485,10 +11030,6 @@
             decision_state=decision_state,
             decision_reason=decision_reason,
             decision_mode=decision_mode,
-<<<<<<< HEAD
-            decision_id=decision_id,
-=======
->>>>>>> b829fdf0
             since=since,
             until=until,
             decision_fields=decision_fields,
@@ -11596,14 +11137,6 @@
         fill_value: Any = pd.NA,
         coerce_timestamps: bool = False,
         tz: tzinfo | None = timezone.utc,
-<<<<<<< HEAD
-        ensure_ascii: bool = False,
-    ) -> None:
-        payload = self.export_risk_evaluations(
-            approved=approved,
-            normalized=normalized,
-            include_errors=include_errors,
-=======
     ) -> list[dict[str, Any]]:
         """Eksportuje historię ocen ryzyka jako listę słowników."""
 
@@ -11620,170 +11153,12 @@
         ) = self._resolve_risk_evaluation_filters(
             approved=approved,
             normalized=normalized,
->>>>>>> b829fdf0
             service=service,
             decision_state=decision_state,
             decision_reason=decision_reason,
             decision_mode=decision_mode,
             since=since,
             until=until,
-<<<<<<< HEAD
-            flatten_decision=flatten_decision,
-            decision_prefix=decision_prefix,
-            decision_fields=decision_fields,
-            drop_decision_column=drop_decision_column,
-            fill_value=fill_value,
-            coerce_timestamps=coerce_timestamps,
-            tz=tz,
-        )
-
-        path = Path(destination)
-        path.parent.mkdir(parents=True, exist_ok=True)
-        path.write_text(
-            json.dumps(payload, indent=2, ensure_ascii=ensure_ascii),
-            encoding="utf-8",
-        )
-
-    def load_risk_evaluations(
-        self,
-        payload: Mapping[str, Any],
-        *,
-        merge: bool = False,
-        notify_listeners: bool = False,
-    ) -> int:
-        """Ładuje historię ocen ryzyka z mapy zwróconej przez ``export_risk_evaluations``."""
-
-        if not isinstance(payload, Mapping):
-            raise TypeError("payload musi być słownikiem zgodnym z export_risk_evaluations()")
-
-        entries_payload = payload.get("entries", [])
-        if entries_payload is None:
-            entries_payload = []
-        if not isinstance(entries_payload, Iterable):
-            raise TypeError("entries muszą być iterowalne i zawierać słowniki")
-
-        filters_payload = payload.get("filters", {}) or {}
-        if not isinstance(filters_payload, Mapping):
-            raise TypeError("filters muszą być słownikiem")
-
-        flatten_decision = bool(filters_payload.get("flatten_decision", False))
-        drop_decision_column = bool(filters_payload.get("drop_decision_column", False))
-        decision_prefix = str(filters_payload.get("decision_prefix", "decision_"))
-
-        raw_decision_fields = filters_payload.get("decision_fields")
-        if raw_decision_fields is None:
-            decision_fields: list[Any] = []
-        elif isinstance(raw_decision_fields, (str, bytes)):
-            decision_fields = [raw_decision_fields]
-        elif isinstance(raw_decision_fields, Iterable):
-            decision_fields = [field for field in raw_decision_fields]
-        else:
-            decision_fields = [raw_decision_fields]
-
-        decision_fields = [field if isinstance(field, str) else str(field) for field in decision_fields]
-
-        records: list[dict[str, Any]] = []
-        for entry in entries_payload:
-            if not isinstance(entry, Mapping):
-                raise TypeError("każdy wpis musi być słownikiem")
-
-            timestamp_raw = entry.get("timestamp")
-            timestamp_value = self._normalize_time_bound(timestamp_raw)
-            if timestamp_value is None:
-                raise ValueError("wpis historii ocen ryzyka wymaga znacznika czasu")
-
-            approved_value = copy.deepcopy(entry.get("approved"))
-            normalized_value = copy.deepcopy(entry.get("normalized"))
-            if normalized_value is None:
-                normalized_value = approved_value
-
-            base_decision = entry.get("decision")
-            if isinstance(base_decision, Mapping):
-                decision_payload = {
-                    str(key): copy.deepcopy(value) for key, value in base_decision.items()
-                }
-            else:
-                decision_payload = {}
-
-            if flatten_decision:
-                candidate_fields = set(decision_fields)
-                for key in entry.keys():
-                    if isinstance(key, str) and key.startswith(decision_prefix):
-                        candidate_fields.add(key[len(decision_prefix) :])
-                for field in candidate_fields:
-                    column_name = f"{decision_prefix}{field}"
-                    if column_name in entry:
-                        decision_payload.setdefault(
-                            field if isinstance(field, str) else str(field),
-                            copy.deepcopy(entry[column_name]),
-                        )
-            elif drop_decision_column and not decision_payload:
-                decision_payload = {}
-
-            record: dict[str, Any] = {
-                "timestamp": float(timestamp_value),
-                "approved": approved_value,
-                "normalized": normalized_value,
-                "decision": decision_payload,
-            }
-
-            decision_id_value = entry.get("decision_id")
-            normalized_decision_id = self._normalize_decision_id(decision_id_value)
-            if normalized_decision_id is None:
-                normalized_decision_id = self._normalize_decision_id(
-                    decision_payload.get("id")
-                )
-            if normalized_decision_id is None:
-                normalized_decision_id = self._generate_decision_id()
-            record["decision_id"] = normalized_decision_id
-
-            for key in ("service", "response", "error"):
-                if key in entry:
-                    record[key] = copy.deepcopy(entry[key])
-
-            records.append(record)
-
-        retention_payload = payload.get("retention", {}) or {}
-        if not isinstance(retention_payload, Mapping):
-            raise TypeError("retention musi być słownikiem")
-
-        trimmed_by_limit_total = 0
-        trimmed_by_ttl_total = 0
-        limit_snapshot: int | None = None
-        ttl_snapshot: float | None = None
-        history_size = 0
-
-        with self._lock:
-            if not merge:
-                self._risk_evaluations.clear()
-
-            if "limit" in retention_payload:
-                limit_raw = retention_payload.get("limit")
-                if limit_raw is None:
-                    normalized_limit: int | None = None
-                else:
-                    try:
-                        normalized_limit = int(limit_raw)
-                    except (TypeError, ValueError):
-                        normalized_limit = None
-                    else:
-                        if normalized_limit < 0:
-                            normalized_limit = 0
-                self._risk_evaluations_limit = normalized_limit
-
-            if "ttl_s" in retention_payload:
-                ttl_raw = retention_payload.get("ttl_s")
-                if ttl_raw is None:
-                    self._risk_evaluations_ttl_s = None
-                else:
-                    self._risk_evaluations_ttl_s = self._normalise_cycle_history_ttl(ttl_raw)
-
-            limit_snapshot = self._risk_evaluations_limit
-            ttl_snapshot = self._risk_evaluations_ttl_s
-            trimmed_by_limit_total += self._apply_risk_evaluation_limit_locked(limit_snapshot)
-            trimmed_by_ttl_total += self._prune_risk_evaluations_locked()
-            history_size = len(self._risk_evaluations)
-=======
             decision_fields=decision_fields,
         )
 
@@ -12077,12 +11452,9 @@
             for key in ("service", "response", "error"):
                 if key in entry:
                     record[key] = copy.deepcopy(entry[key])
->>>>>>> b829fdf0
 
         records.sort(key=lambda item: float(item.get("timestamp", 0.0)))
 
-<<<<<<< HEAD
-=======
         retention_payload = payload.get("retention", {}) or {}
         if not isinstance(retention_payload, Mapping):
             raise TypeError("retention musi być słownikiem")
@@ -12126,7 +11498,6 @@
 
         records.sort(key=lambda item: float(item.get("timestamp", 0.0)))
 
->>>>>>> b829fdf0
         event_payloads: list[dict[str, Any]] = []
         for record in records:
             (
