"""Trading schedule utilities for AutoTrader runtime."""
from __future__ import annotations

from dataclasses import dataclass, field
from datetime import date, datetime, time, timedelta, timezone
from typing import Iterable, Mapping, Sequence

try:
    from zoneinfo import ZoneInfo
except ImportError:  # pragma: no cover - Python < 3.9 fallback
    ZoneInfo = None  # type: ignore


<<<<<<< HEAD
_DAY_NAME_MAP = {
=======
_WEEKDAY_ALIASES = {
>>>>>>> c138b109
    "mon": 0,
    "monday": 0,
    "tue": 1,
    "tues": 1,
    "tuesday": 1,
    "wed": 2,
    "weds": 2,
    "wednesday": 2,
    "thu": 3,
<<<<<<< HEAD
    "thur": 3,
=======
>>>>>>> c138b109
    "thurs": 3,
    "thursday": 3,
    "fri": 4,
    "friday": 4,
    "sat": 5,
    "saturday": 5,
    "sun": 6,
    "sunday": 6,
}


<<<<<<< HEAD
def _coerce_bool(value: object, default: bool) -> bool:
    if isinstance(value, bool):
        return value
    if value is None:
        return default
    if isinstance(value, (int, float)):
        return bool(value)
    if isinstance(value, str):
        lowered = value.strip().lower()
        if lowered in {"true", "1", "yes", "y", "on"}:
            return True
        if lowered in {"false", "0", "no", "n", "off"}:
            return False
    return default if value is None else bool(value)
=======
def _parse_time(value: time | str) -> time:
    if isinstance(value, time):
        return value
    candidate = str(value).strip()
    if not candidate:
        raise ValueError("ScheduleWindow requires non-empty time values")
    try:
        return time.fromisoformat(candidate)
    except ValueError:
        pass
    for fmt in ("%H:%M", "%H:%M:%S"):
        try:
            return datetime.strptime(candidate, fmt).time()
        except ValueError:
            continue
    raise ValueError(f"Unsupported time format: {value!r}")


def _normalize_day(value: int | str) -> int:
    if isinstance(value, int):
        return int(value) % 7
    key = str(value).strip().lower()
    if not key:
        raise ValueError("ScheduleWindow day identifiers cannot be empty")
    if key.isdigit():
        return int(key) % 7
    try:
        return _WEEKDAY_ALIASES[key]
    except KeyError as exc:
        raise ValueError(f"Unsupported weekday identifier: {value!r}") from exc


def _normalize_days(days: Iterable[int | str] | None) -> frozenset[int]:
    if days is None:
        return frozenset(range(7))
    return frozenset(_normalize_day(day) for day in days)
>>>>>>> c138b109


@dataclass(frozen=True)
class ScheduleWindow:
    """Single trading window definition.

    A window can optionally span midnight. When ``start == end`` the window
    covers the whole day.
    """

    start: time
    end: time
    mode: str = "live"
    allow_trading: bool = True
    days: frozenset[int] = field(default_factory=lambda: frozenset(range(7)))
    label: str | None = None

    def __post_init__(self) -> None:
        normalized_days = frozenset(int(day) % 7 for day in self.days)
        object.__setattr__(self, "days", normalized_days)

    @property
    def _start_seconds(self) -> int:
        return (
            self.start.hour * 3600
            + self.start.minute * 60
            + self.start.second
            + self.start.microsecond // 1_000_000
        )

    @property
    def _end_seconds(self) -> int:
        return (
            self.end.hour * 3600
            + self.end.minute * 60
            + self.end.second
            + self.end.microsecond // 1_000_000
        )

    @property
    def crosses_midnight(self) -> bool:
        if self.start == self.end:
            return False
        return self._end_seconds < self._start_seconds

    @property
    def duration(self) -> timedelta:
        if self.start == self.end:
            return timedelta(days=1)
        start_s = self._start_seconds
        end_s = self._end_seconds
        if self.crosses_midnight:
            seconds = 24 * 3600 - start_s + end_s
        else:
            seconds = max(0, end_s - start_s)
        return timedelta(seconds=seconds)

    def contains(self, moment: datetime) -> bool:
        """Return ``True`` if ``moment`` falls within this window."""

        weekday = moment.weekday()
        seconds = (
            moment.hour * 3600
            + moment.minute * 60
            + moment.second
            + moment.microsecond / 1_000_000
        )

        if self.start == self.end:
            return weekday in self.days

        if weekday in self.days and seconds >= self._start_seconds:
            if self.crosses_midnight:
                return True
            return seconds < self._end_seconds

        if not self.crosses_midnight:
            return False

        previous_day = (weekday - 1) % 7
        if previous_day not in self.days:
            return False
        return seconds < self._end_seconds

    def next_end(self, moment: datetime) -> datetime:
        """Return the moment when the current window ends."""

        if self.start == self.end:
            base_date = moment.date()
            return datetime.combine(base_date + timedelta(days=1), self.end, moment.tzinfo)

        start_seconds = self._start_seconds
        end_seconds = self._end_seconds
        current_seconds = (
            moment.hour * 3600
            + moment.minute * 60
            + moment.second
            + moment.microsecond / 1_000_000
        )
        base_date = moment.date()
        if self.crosses_midnight:
            if current_seconds >= start_seconds:
                base_date = base_date + timedelta(days=1)
            return datetime.combine(base_date, self.end, moment.tzinfo)
        return datetime.combine(base_date, self.end, moment.tzinfo)

    def start_datetime(self, base_date: datetime) -> datetime:
        return datetime.combine(base_date.date(), self.start, base_date.tzinfo)

<<<<<<< HEAD
    @staticmethod
    def _normalise_time(value: time | str) -> time:
        if isinstance(value, time):
            return value
        return time.fromisoformat(str(value))

    @classmethod
    def from_mapping(cls, payload: Mapping[str, object]) -> "ScheduleWindow":
        """Create a window definition from a mapping payload."""

        start_raw = payload.get("start", "00:00:00")
        end_raw = payload.get("end", "00:00:00")
        start = cls._normalise_time(start_raw)  # type: ignore[arg-type]
        end = cls._normalise_time(end_raw)  # type: ignore[arg-type]
        mode = str(payload.get("mode", "live"))
        allow_trading = _coerce_bool(payload.get("allow_trading", True), True)
        days_raw = payload.get("days")
        if days_raw is None:
            days_iter: Iterable[int] = range(7)
        else:
            if isinstance(days_raw, (str, bytes)):
                iterable = [days_raw]
            elif isinstance(days_raw, Iterable):
                iterable = list(days_raw)
            else:
                iterable = [days_raw]
            normalized_days: list[int] = []
            for item in iterable:
                if isinstance(item, int):
                    value = item
                else:
                    key = str(item).strip().lower()
                    value = _DAY_NAME_MAP.get(key)
                    if value is None:
                        try:
                            value = int(key)
                        except ValueError as exc:
                            raise ValueError(f"Invalid day value: {item!r}") from exc
                normalized_days.append(int(value) % 7)
            days_iter = normalized_days
        label = payload.get("label")
        if label is not None:
            label = str(label)
        return cls(start=start, end=end, mode=mode, allow_trading=allow_trading, days=frozenset(days_iter), label=label)

    def to_mapping(self) -> dict[str, object]:
        """Serialize the window into a JSON-friendly mapping."""

=======
    @classmethod
    def from_mapping(cls, payload: Mapping[str, object]) -> "ScheduleWindow":
        start_raw = payload.get("start")
        if start_raw is None:
            raise ValueError("ScheduleWindow payload requires 'start' time")
        end_raw = payload.get("end", start_raw)
        mode_raw = payload.get("mode", "live")
        allow_trading_raw = payload.get("allow_trading", True)
        days_raw = payload.get("days")
        label_raw = payload.get("label")

        if isinstance(start_raw, time):
            start_time = start_raw
        else:
            start_time = _parse_time(str(start_raw))

        if end_raw is None:
            end_time = start_time
        elif isinstance(end_raw, time):
            end_time = end_raw
        else:
            end_time = _parse_time(str(end_raw))
        days: frozenset[int]
        if isinstance(days_raw, Iterable) and not isinstance(days_raw, (str, bytes, bytearray)):
            days = _normalize_days(days_raw)
        elif days_raw is None:
            days = _normalize_days(None)
        else:
            days = _normalize_days((days_raw,))

        label = None if label_raw is None else str(label_raw)
        return cls(
            start=start_time,
            end=end_time,
            mode=str(mode_raw),
            allow_trading=bool(allow_trading_raw),
            days=days,
            label=label,
        )

    def to_mapping(self) -> dict[str, object]:
>>>>>>> c138b109
        payload: dict[str, object] = {
            "start": self.start.isoformat(),
            "end": self.end.isoformat(),
            "mode": self.mode,
            "allow_trading": bool(self.allow_trading),
            "days": sorted(int(day) for day in self.days),
        }
        if self.label is not None:
            payload["label"] = self.label
        return payload


@dataclass(frozen=True)
class ScheduleOverride:
<<<<<<< HEAD
    """Ad-hoc override window that temporarily changes trading mode."""

    start: datetime
    end: datetime
    mode: str = "maintenance"
    allow_trading: bool = False
    label: str | None = None

    def __post_init__(self) -> None:
        start = self._ensure_datetime(self.start)
        end = self._ensure_datetime(self.end, reference=start)
        if end <= start:
            raise ValueError("Override end must be after start")
        object.__setattr__(self, "start", start)
        object.__setattr__(self, "end", end)

    @staticmethod
    def _ensure_datetime(moment: datetime, *, reference: datetime | None = None) -> datetime:
        if moment.tzinfo is None:
            moment = moment.replace(tzinfo=timezone.utc)
        if reference is not None:
            moment = moment.astimezone(reference.tzinfo)
        return moment

=======
    """Ad-hoc override changing the active trading mode."""

    start: datetime
    end: datetime
    mode: str = "live"
    allow_trading: bool = True
    label: str | None = None

    def __post_init__(self) -> None:
        start = self.start
        end = self.end
        if start.tzinfo is None:
            start = start.replace(tzinfo=timezone.utc)
        if end.tzinfo is None:
            end = end.replace(tzinfo=timezone.utc)
        if end <= start:
            raise ValueError("ScheduleOverride end must be after start")
        object.__setattr__(self, "start", start)
        object.__setattr__(self, "end", end)

>>>>>>> c138b109
    @property
    def duration(self) -> timedelta:
        return self.end - self.start

<<<<<<< HEAD
    def contains(self, moment: datetime) -> bool:
        if moment.tzinfo is None:
            moment = moment.replace(tzinfo=timezone.utc)
        moment = moment.astimezone(self.start.tzinfo)
        return self.start <= moment < self.end

=======
    def is_active(self, moment: datetime) -> bool:
        if moment.tzinfo is None:
            moment = moment.replace(tzinfo=timezone.utc)
        else:
            moment = moment.astimezone(self.start.tzinfo)
        return self.start <= moment < self.end

    @classmethod
    def from_mapping(
        cls,
        payload: Mapping[str, object],
        *,
        default_timezone: timezone | None = None,
    ) -> "ScheduleOverride":
        tz = default_timezone or timezone.utc
        start_raw = payload.get("start")
        end_raw = payload.get("end")
        if start_raw is None or end_raw is None:
            raise ValueError("ScheduleOverride requires start and end timestamps")
        start = _parse_datetime(start_raw, tz)
        end = _parse_datetime(end_raw, tz)
        mode_raw = payload.get("mode", "live")
        allow_raw = payload.get("allow_trading", True)
        label_raw = payload.get("label")
        label = None if label_raw is None else str(label_raw)
        return cls(start=start, end=end, mode=str(mode_raw), allow_trading=bool(allow_raw), label=label)

>>>>>>> c138b109
    def to_mapping(self) -> dict[str, object]:
        payload: dict[str, object] = {
            "start": self.start.isoformat(),
            "end": self.end.isoformat(),
            "mode": self.mode,
            "allow_trading": bool(self.allow_trading),
        }
        if self.label is not None:
            payload["label"] = self.label
        return payload

<<<<<<< HEAD
    @classmethod
    def from_mapping(cls, payload: Mapping[str, object]) -> "ScheduleOverride":
        start_raw = payload.get("start")
        end_raw = payload.get("end")
        if start_raw is None or end_raw is None:
            raise ValueError("Override payload requires start and end timestamps")
        start = datetime.fromisoformat(str(start_raw))
        end = datetime.fromisoformat(str(end_raw))
        mode = str(payload.get("mode", "maintenance"))
        allow_trading = _coerce_bool(payload.get("allow_trading", False), False)
        label_raw = payload.get("label")
        label = str(label_raw) if label_raw is not None else None
        return cls(start=start, end=end, mode=mode, allow_trading=allow_trading, label=label)
=======

def _parse_datetime(value: object, default_timezone: timezone) -> datetime:
    if isinstance(value, datetime):
        dt = value
    else:
        candidate = str(value).strip()
        if not candidate:
            raise ValueError("Datetime value cannot be empty")
        try:
            dt = datetime.fromisoformat(candidate)
        except ValueError:
            for fmt in ("%Y-%m-%dT%H:%M:%S", "%Y-%m-%d %H:%M:%S"):
                try:
                    dt = datetime.strptime(candidate, fmt)
                except ValueError:
                    continue
                else:
                    break
            else:
                raise
    if dt.tzinfo is None:
        dt = dt.replace(tzinfo=default_timezone)
    else:
        dt = dt.astimezone(default_timezone)
    return dt
>>>>>>> c138b109


@dataclass(frozen=True)
class ScheduleState:
    """Snapshot describing the state of the trading schedule."""

    mode: str
    is_open: bool
    window: ScheduleWindow | None
    next_transition: datetime | None
    override: ScheduleOverride | None = None
    next_override: ScheduleOverride | None = None
<<<<<<< HEAD
    as_of: datetime = field(default_factory=lambda: datetime.now(timezone.utc))
=======
    override_active: bool = False
>>>>>>> c138b109

    @property
    def time_until_transition(self) -> float | None:
        if self.next_transition is None:
            return None
<<<<<<< HEAD
        base = self.as_of.astimezone(self.next_transition.tzinfo)
        remaining = (self.next_transition - base).total_seconds()
=======
        remaining = (self.next_transition - self.reference_time).total_seconds()
        return max(0.0, remaining)

    @property
    def time_until_next_override(self) -> float | None:
        if self.next_override is None:
            return None
        remaining = (self.next_override.start - self.reference_time).total_seconds()
        return max(0.0, remaining)

    @property
    def time_until_next_override(self) -> float | None:
        if self.next_override is None:
            return None
        now = datetime.now(self.next_override.start.tzinfo)
        remaining = (self.next_override.start - now).total_seconds()
        return max(0.0, remaining)

    @property
    def time_until_next_override(self) -> float | None:
        if self.next_override is None:
            return None
        now = datetime.now(self.next_override.start.tzinfo)
        remaining = (self.next_override.start - now).total_seconds()
>>>>>>> c138b109
        return max(0.0, remaining)

    @property
    def time_until_next_override(self) -> float | None:
        if self.next_override is None:
            return None
        base = self.as_of.astimezone(self.next_override.start.tzinfo)
        remaining = (self.next_override.start - base).total_seconds()
        return max(0.0, remaining)

    @property
    def override_active(self) -> bool:
        if self.override is None:
            return False
        return self.override.contains(self.as_of)


class TradingSchedule:
    """Determine the active trading mode based on time windows."""

    def __init__(
        self,
        windows: Sequence[ScheduleWindow],
        *,
        timezone_name: str | None = None,
        tz: tzinfo | None = None,
        default_mode: str = "demo",
        overrides: Sequence[ScheduleOverride] | None = None,
    ) -> None:
        if tz is None:
            if timezone_name is None:
                tz = timezone.utc
            else:
                tzinfo_obj: tzinfo
                if ZoneInfo is not None:
                    tzinfo_obj = ZoneInfo(timezone_name)
                else:  # pragma: no cover - fallback for legacy builds
                    tzinfo_obj = timezone.utc
                tz = tzinfo_obj
        self._tz = tz
<<<<<<< HEAD
        self._timezone_name = timezone_name
        self._windows = tuple(windows)
        self._default_mode = default_mode
        self._overrides = tuple(sorted(overrides or (), key=lambda item: item.start))
=======
        self._timezone_name = timezone_name if isinstance(timezone_name, str) else None
        self._windows = tuple(windows)
        self._default_mode = default_mode
        normalized_overrides: list[ScheduleOverride] = []
        if overrides:
            for override in sorted(overrides, key=lambda item: item.start):
                normalized_overrides.append(
                    ScheduleOverride(
                        start=override.start.astimezone(self._tz),
                        end=override.end.astimezone(self._tz),
                        mode=override.mode,
                        allow_trading=override.allow_trading,
                        label=override.label,
                    )
                )
        self._overrides = tuple(normalized_overrides)

    @property
    def timezone(self) -> timezone:
        """Return timezone associated with the schedule."""

        return self._tz

    @property
    def timezone_name(self) -> str | None:
        return self._timezone_name

    @property
    def default_mode(self) -> str:
        return self._default_mode

    @property
    def windows(self) -> tuple[ScheduleWindow, ...]:
        return self._windows

    @property
    def overrides(self) -> tuple[ScheduleOverride, ...]:
        return self._overrides

    def with_overrides(
        self,
        overrides: Sequence[ScheduleOverride] | Sequence[Mapping[str, object]],
    ) -> "TradingSchedule":
        """Return a copy of the schedule with provided overrides."""

        normalized: list[ScheduleOverride] = []
        for override in overrides:
            if isinstance(override, Mapping):
                normalized.append(
                    ScheduleOverride.from_mapping(override, default_timezone=self._tz)
                )
            elif isinstance(override, ScheduleOverride):
                normalized.append(override)
            else:  # pragma: no cover - defensive branch
                raise TypeError(
                    "Overrides must be ScheduleOverride or mapping payloads"
                )
        return TradingSchedule(
            self._windows,
            timezone_name=self._timezone_name,
            tz=self._tz,
            default_mode=self._default_mode,
            overrides=normalized,
        )
>>>>>>> c138b109

    @property
    def windows(self) -> tuple[ScheduleWindow, ...]:
        return self._windows

<<<<<<< HEAD
    @property
    def overrides(self) -> tuple[ScheduleOverride, ...]:
        return self._overrides

    @property
    def timezone(self) -> timezone:
        return self._tz

    @property
    def timezone_name(self) -> str | None:
        return self._timezone_name

    @property
    def default_mode(self) -> str:
        return self._default_mode

    def describe(self, now: datetime | None = None) -> ScheduleState:
        reference = self._normalize_datetime(now)
        base_mode, base_open, base_window, base_transition = self._describe_base(reference)
        override, next_override = self._resolve_overrides(reference)

        mode = base_mode
        is_open = base_open
        next_transition = base_transition

        if override is not None:
            mode = override.mode
            is_open = override.allow_trading
            next_transition = override.end.astimezone(self._tz)
        elif next_override is not None:
            start = next_override.start.astimezone(self._tz)
            if next_transition is None or start < next_transition:
                next_transition = start

        return ScheduleState(
            mode=mode,
            is_open=is_open,
            window=base_window,
            next_transition=next_transition,
            override=override,
            next_override=next_override,
            as_of=reference,
        )
=======
        active_window: tuple[datetime, datetime, ScheduleWindow] | None = None
        upcoming_window: tuple[datetime, datetime, ScheduleWindow] | None = None
        for start, end, window in intervals:
            if start <= reference < end:
                active_window = (start, end, window)
                break
            if start > reference and upcoming_window is None:
                upcoming_window = (start, end, window)

        active_override, next_override = self._locate_overrides(reference)

        if active_override is not None:
            next_transition = active_override.end
            window = active_window[2] if active_window else None
            state = ScheduleState(
                mode=active_override.mode,
                is_open=bool(active_override.allow_trading),
                window=window,
                next_transition=next_transition,
                override=active_override,
                next_override=next_override,
                override_active=True,
            )
        elif active_window is not None:
            start, end, window = active_window
            next_transition = end
            if next_override is not None and next_override.start < next_transition:
                next_transition = next_override.start
            state = ScheduleState(
                mode=window.mode,
                is_open=bool(window.allow_trading),
                window=window,
                next_transition=next_transition,
                override=None,
                next_override=next_override,
                override_active=False,
            )
        else:
            next_transition = None
            window = upcoming_window[2] if upcoming_window else None
            if upcoming_window is not None:
                next_transition = upcoming_window[0]
            if next_override is not None and (
                next_transition is None or next_override.start < next_transition
            ):
                next_transition = next_override.start
            state = ScheduleState(
                mode=self._default_mode,
                is_open=False,
                window=window,
                next_transition=next_transition,
                override=None,
                next_override=next_override,
                override_active=False,
            )
        return state
>>>>>>> c138b109

    def _normalize_datetime(self, now: datetime | None) -> datetime:
        if now is None:
            now = datetime.now(self._tz)
        else:
            if now.tzinfo is None:
                now = now.replace(tzinfo=timezone.utc)
            now = now.astimezone(self._tz)
        return now

    def _describe_base(self, reference: datetime) -> tuple[str, bool, ScheduleWindow | None, datetime | None]:
        intervals = self._build_intervals(reference.date())

        for start, end, window in intervals:
            if start <= reference < end:
                return window.mode, window.allow_trading, window, end

        for start, _end, window in intervals:
            if start > reference:
                return self._default_mode, False, window, start

        return self._default_mode, False, None, None

    def _resolve_overrides(
        self, reference: datetime
    ) -> tuple[ScheduleOverride | None, ScheduleOverride | None]:
        active: ScheduleOverride | None = None
        upcoming: ScheduleOverride | None = None
        for override in self._overrides:
            if override.end <= reference:
                continue
            if override.contains(reference):
                active = override
                continue
            if override.start > reference and upcoming is None:
                upcoming = override
                break
        if active is not None and upcoming is None:
            for override in self._overrides:
                if override.start > reference:
                    upcoming = override
                    break
        return active, upcoming

    def _build_intervals(self, anchor_date: date) -> list[tuple[datetime, datetime, ScheduleWindow]]:
        intervals: list[tuple[datetime, datetime, ScheduleWindow]] = []
        start_date = anchor_date - timedelta(days=1)
        for offset in range(0, 10):
            day = start_date + timedelta(days=offset)
            weekday = day.weekday()
            day_dt = datetime.combine(day, time(0, 0), self._tz)
            for window in self._windows:
                if weekday not in window.days:
                    continue
                start_dt = window.start_datetime(day_dt)
                end_dt = start_dt + window.duration
                intervals.append((start_dt, end_dt, window))
        intervals.sort(key=lambda item: item[0])
        return intervals

<<<<<<< HEAD
    def replace_overrides(self, overrides: Sequence[ScheduleOverride]) -> "TradingSchedule":
        return TradingSchedule(
            self._windows,
            timezone_name=self._timezone_name,
            tz=self._tz,
            default_mode=self._default_mode,
            overrides=overrides,
        )

    def with_override(
        self,
        override: ScheduleOverride,
        *,
        replace_conflicts: bool = True,
    ) -> "TradingSchedule":
        overrides = list(self._overrides)
        if replace_conflicts:
            overrides = [
                existing
                for existing in overrides
                if not self._overrides_conflict(existing, override)
            ]
        overrides.append(override)
        return self.replace_overrides(overrides)

    def without_overrides(
        self,
        *,
        labels: Iterable[str | None] | None = None,
    ) -> "TradingSchedule":
        if labels is None:
            overrides: Sequence[ScheduleOverride] = ()
        else:
            normalized: set[str | None] = set()
            for label in labels:
                if label is None:
                    normalized.add(None)
                else:
                    normalized.add(str(label))
            overrides = [
                override
                for override in self._overrides
                if override.label not in normalized
            ]
        return self.replace_overrides(overrides)

    def list_overrides(
        self,
        *,
        labels: Iterable[str | None] | None = None,
        include_past: bool = False,
        now: datetime | None = None,
    ) -> tuple[ScheduleOverride, ...]:
        """Return overrides filtered by label and temporal status.

        Args:
            labels: Optional iterable of labels to include. ``None`` entries match
                unlabeled overrides. When omitted all overrides are considered.
            include_past: When ``False`` (default) only overrides whose ``end`` is
                in the future are returned.
            now: Optional reference time used for filtering past overrides.
                Falls back to ``datetime.now`` in the schedule timezone.
        """

        normalized_labels: set[str | None] | None
        if labels is None:
            normalized_labels = None
        else:
            normalized_labels = set()
            for label in labels:
                if label is None:
                    normalized_labels.add(None)
                else:
                    normalized_labels.add(str(label))

        reference: datetime | None
        if include_past:
            reference = None
        else:
            reference = self._normalize_datetime(now)

        filtered: list[ScheduleOverride] = []
        for override in self._overrides:
            if normalized_labels is not None and override.label not in normalized_labels:
                continue
            if reference is not None and override.end <= reference:
                continue
            filtered.append(override)
        return tuple(filtered)

    @staticmethod
    def _overrides_conflict(
        left: ScheduleOverride,
        right: ScheduleOverride,
    ) -> bool:
        if left.label is not None and right.label is not None and left.label == right.label:
            return True
        left_start = TradingSchedule._to_utc(left.start)
        left_end = TradingSchedule._to_utc(left.end)
        right_start = TradingSchedule._to_utc(right.start)
        right_end = TradingSchedule._to_utc(right.end)
        latest_start = max(left_start, right_start)
        earliest_end = min(left_end, right_end)
        return latest_start < earliest_end

    @staticmethod
    def _to_utc(moment: datetime) -> datetime:
        if moment.tzinfo is None:
            return moment.replace(tzinfo=timezone.utc)
        return moment.astimezone(timezone.utc)
=======
    def _locate_overrides(
        self, reference: datetime
    ) -> tuple[ScheduleOverride | None, ScheduleOverride | None]:
        active: ScheduleOverride | None = None
        upcoming: ScheduleOverride | None = None
        for idx, override in enumerate(self._overrides):
            if override.start <= reference < override.end:
                active = override
                for future in self._overrides[idx + 1 :]:
                    if future.start > reference:
                        upcoming = future
                        break
                break
            if override.start > reference:
                upcoming = override
                break
        if active is None and upcoming is None:
            # reference may be after all overrides; nothing to report
            return None, None
        return active, upcoming
>>>>>>> c138b109

    @classmethod
    def always_on(
        cls,
        *,
        mode: str = "live",
        timezone_name: str | None = None,
        tz: tzinfo | None = None,
    ) -> "TradingSchedule":
        window = ScheduleWindow(start=time(0, 0), end=time(0, 0), mode=mode, allow_trading=True)
        return cls((window,), timezone_name=timezone_name, tz=tz, default_mode=mode)

<<<<<<< HEAD
    def to_payload(self) -> dict[str, object]:
        payload: dict[str, object] = {
            "default_mode": self._default_mode,
            "windows": [window.to_mapping() for window in self._windows],
            "overrides": [override.to_mapping() for override in self._overrides],
        }
        if self._timezone_name:
            payload["timezone"] = self._timezone_name
        return payload

    @classmethod
    def from_payload(cls, payload: Mapping[str, object]) -> "TradingSchedule":
        timezone_raw = payload.get("timezone")
        timezone_name = str(timezone_raw) if isinstance(timezone_raw, str) else None
        default_mode = str(payload.get("default_mode", "demo"))
        windows_payload = payload.get("windows") or []
        if not isinstance(windows_payload, Iterable):
            raise TypeError("windows payload must be iterable")
        windows = [ScheduleWindow.from_mapping(item) for item in windows_payload]  # type: ignore[arg-type]
        overrides_payload = payload.get("overrides") or []
        if not isinstance(overrides_payload, Iterable):
            raise TypeError("overrides payload must be iterable")
        overrides = [
            ScheduleOverride.from_mapping(item) for item in overrides_payload  # type: ignore[arg-type]
        ]
        return cls(windows, timezone_name=timezone_name if timezone_name is not None else None, default_mode=default_mode, overrides=overrides)


__all__ = ["ScheduleOverride", "ScheduleWindow", "ScheduleState", "TradingSchedule"]
=======
    @classmethod
    def from_payload(cls, payload: Mapping[str, object]) -> "TradingSchedule":
        windows_payload = payload.get("windows")
        if not isinstance(windows_payload, Iterable):
            raise TypeError("TradingSchedule payload requires iterable 'windows'")
        window_objs: list[ScheduleWindow] = []
        for entry in windows_payload:
            if not isinstance(entry, Mapping):
                raise TypeError("TradingSchedule windows must be mappings")
            window_objs.append(ScheduleWindow.from_mapping(entry))
        if not window_objs:
            raise ValueError("TradingSchedule requires at least one window")

        timezone_name = payload.get("timezone")
        tz: timezone | None = None
        if isinstance(timezone_name, str) and timezone_name.strip():
            if ZoneInfo is not None:
                tz = ZoneInfo(timezone_name)
            else:  # pragma: no cover - legacy builds without zoneinfo
                tz = timezone.utc
        default_mode = str(payload.get("default_mode", "demo"))

        overrides_payload = payload.get("overrides")
        overrides: list[ScheduleOverride] = []
        if isinstance(overrides_payload, Iterable):
            for entry in overrides_payload:
                if not isinstance(entry, Mapping):
                    raise TypeError("Schedule overrides must be mappings")
                overrides.append(
                    ScheduleOverride.from_mapping(
                        entry,
                        default_timezone=tz or timezone.utc,
                    )
                )

        return cls(
            window_objs,
            timezone_name=timezone_name if isinstance(timezone_name, str) else None,
            tz=tz,
            default_mode=default_mode,
            overrides=overrides,
        )

    def to_payload(self) -> dict[str, object]:
        payload: dict[str, object] = {
            "default_mode": self._default_mode,
            "windows": [window.to_mapping() for window in self._windows],
        }
        if self._timezone_name:
            payload["timezone"] = self._timezone_name
        if self._overrides:
            payload["overrides"] = [override.to_mapping() for override in self._overrides]
        return payload


__all__ = [
    "ScheduleOverride",
    "ScheduleWindow",
    "ScheduleState",
    "TradingSchedule",
]
>>>>>>> c138b109
<|MERGE_RESOLUTION|>--- conflicted
+++ resolved
@@ -11,11 +11,7 @@
     ZoneInfo = None  # type: ignore
 
 
-<<<<<<< HEAD
-_DAY_NAME_MAP = {
-=======
 _WEEKDAY_ALIASES = {
->>>>>>> c138b109
     "mon": 0,
     "monday": 0,
     "tue": 1,
@@ -25,10 +21,6 @@
     "weds": 2,
     "wednesday": 2,
     "thu": 3,
-<<<<<<< HEAD
-    "thur": 3,
-=======
->>>>>>> c138b109
     "thurs": 3,
     "thursday": 3,
     "fri": 4,
@@ -40,22 +32,6 @@
 }
 
 
-<<<<<<< HEAD
-def _coerce_bool(value: object, default: bool) -> bool:
-    if isinstance(value, bool):
-        return value
-    if value is None:
-        return default
-    if isinstance(value, (int, float)):
-        return bool(value)
-    if isinstance(value, str):
-        lowered = value.strip().lower()
-        if lowered in {"true", "1", "yes", "y", "on"}:
-            return True
-        if lowered in {"false", "0", "no", "n", "off"}:
-            return False
-    return default if value is None else bool(value)
-=======
 def _parse_time(value: time | str) -> time:
     if isinstance(value, time):
         return value
@@ -92,7 +68,6 @@
     if days is None:
         return frozenset(range(7))
     return frozenset(_normalize_day(day) for day in days)
->>>>>>> c138b109
 
 
 @dataclass(frozen=True)
@@ -202,56 +177,6 @@
     def start_datetime(self, base_date: datetime) -> datetime:
         return datetime.combine(base_date.date(), self.start, base_date.tzinfo)
 
-<<<<<<< HEAD
-    @staticmethod
-    def _normalise_time(value: time | str) -> time:
-        if isinstance(value, time):
-            return value
-        return time.fromisoformat(str(value))
-
-    @classmethod
-    def from_mapping(cls, payload: Mapping[str, object]) -> "ScheduleWindow":
-        """Create a window definition from a mapping payload."""
-
-        start_raw = payload.get("start", "00:00:00")
-        end_raw = payload.get("end", "00:00:00")
-        start = cls._normalise_time(start_raw)  # type: ignore[arg-type]
-        end = cls._normalise_time(end_raw)  # type: ignore[arg-type]
-        mode = str(payload.get("mode", "live"))
-        allow_trading = _coerce_bool(payload.get("allow_trading", True), True)
-        days_raw = payload.get("days")
-        if days_raw is None:
-            days_iter: Iterable[int] = range(7)
-        else:
-            if isinstance(days_raw, (str, bytes)):
-                iterable = [days_raw]
-            elif isinstance(days_raw, Iterable):
-                iterable = list(days_raw)
-            else:
-                iterable = [days_raw]
-            normalized_days: list[int] = []
-            for item in iterable:
-                if isinstance(item, int):
-                    value = item
-                else:
-                    key = str(item).strip().lower()
-                    value = _DAY_NAME_MAP.get(key)
-                    if value is None:
-                        try:
-                            value = int(key)
-                        except ValueError as exc:
-                            raise ValueError(f"Invalid day value: {item!r}") from exc
-                normalized_days.append(int(value) % 7)
-            days_iter = normalized_days
-        label = payload.get("label")
-        if label is not None:
-            label = str(label)
-        return cls(start=start, end=end, mode=mode, allow_trading=allow_trading, days=frozenset(days_iter), label=label)
-
-    def to_mapping(self) -> dict[str, object]:
-        """Serialize the window into a JSON-friendly mapping."""
-
-=======
     @classmethod
     def from_mapping(cls, payload: Mapping[str, object]) -> "ScheduleWindow":
         start_raw = payload.get("start")
@@ -293,7 +218,6 @@
         )
 
     def to_mapping(self) -> dict[str, object]:
->>>>>>> c138b109
         payload: dict[str, object] = {
             "start": self.start.isoformat(),
             "end": self.end.isoformat(),
@@ -308,32 +232,6 @@
 
 @dataclass(frozen=True)
 class ScheduleOverride:
-<<<<<<< HEAD
-    """Ad-hoc override window that temporarily changes trading mode."""
-
-    start: datetime
-    end: datetime
-    mode: str = "maintenance"
-    allow_trading: bool = False
-    label: str | None = None
-
-    def __post_init__(self) -> None:
-        start = self._ensure_datetime(self.start)
-        end = self._ensure_datetime(self.end, reference=start)
-        if end <= start:
-            raise ValueError("Override end must be after start")
-        object.__setattr__(self, "start", start)
-        object.__setattr__(self, "end", end)
-
-    @staticmethod
-    def _ensure_datetime(moment: datetime, *, reference: datetime | None = None) -> datetime:
-        if moment.tzinfo is None:
-            moment = moment.replace(tzinfo=timezone.utc)
-        if reference is not None:
-            moment = moment.astimezone(reference.tzinfo)
-        return moment
-
-=======
     """Ad-hoc override changing the active trading mode."""
 
     start: datetime
@@ -354,19 +252,10 @@
         object.__setattr__(self, "start", start)
         object.__setattr__(self, "end", end)
 
->>>>>>> c138b109
     @property
     def duration(self) -> timedelta:
         return self.end - self.start
 
-<<<<<<< HEAD
-    def contains(self, moment: datetime) -> bool:
-        if moment.tzinfo is None:
-            moment = moment.replace(tzinfo=timezone.utc)
-        moment = moment.astimezone(self.start.tzinfo)
-        return self.start <= moment < self.end
-
-=======
     def is_active(self, moment: datetime) -> bool:
         if moment.tzinfo is None:
             moment = moment.replace(tzinfo=timezone.utc)
@@ -394,7 +283,6 @@
         label = None if label_raw is None else str(label_raw)
         return cls(start=start, end=end, mode=str(mode_raw), allow_trading=bool(allow_raw), label=label)
 
->>>>>>> c138b109
     def to_mapping(self) -> dict[str, object]:
         payload: dict[str, object] = {
             "start": self.start.isoformat(),
@@ -406,21 +294,6 @@
             payload["label"] = self.label
         return payload
 
-<<<<<<< HEAD
-    @classmethod
-    def from_mapping(cls, payload: Mapping[str, object]) -> "ScheduleOverride":
-        start_raw = payload.get("start")
-        end_raw = payload.get("end")
-        if start_raw is None or end_raw is None:
-            raise ValueError("Override payload requires start and end timestamps")
-        start = datetime.fromisoformat(str(start_raw))
-        end = datetime.fromisoformat(str(end_raw))
-        mode = str(payload.get("mode", "maintenance"))
-        allow_trading = _coerce_bool(payload.get("allow_trading", False), False)
-        label_raw = payload.get("label")
-        label = str(label_raw) if label_raw is not None else None
-        return cls(start=start, end=end, mode=mode, allow_trading=allow_trading, label=label)
-=======
 
 def _parse_datetime(value: object, default_timezone: timezone) -> datetime:
     if isinstance(value, datetime):
@@ -446,7 +319,6 @@
     else:
         dt = dt.astimezone(default_timezone)
     return dt
->>>>>>> c138b109
 
 
 @dataclass(frozen=True)
@@ -459,20 +331,12 @@
     next_transition: datetime | None
     override: ScheduleOverride | None = None
     next_override: ScheduleOverride | None = None
-<<<<<<< HEAD
-    as_of: datetime = field(default_factory=lambda: datetime.now(timezone.utc))
-=======
     override_active: bool = False
->>>>>>> c138b109
 
     @property
     def time_until_transition(self) -> float | None:
         if self.next_transition is None:
             return None
-<<<<<<< HEAD
-        base = self.as_of.astimezone(self.next_transition.tzinfo)
-        remaining = (self.next_transition - base).total_seconds()
-=======
         remaining = (self.next_transition - self.reference_time).total_seconds()
         return max(0.0, remaining)
 
@@ -497,7 +361,6 @@
             return None
         now = datetime.now(self.next_override.start.tzinfo)
         remaining = (self.next_override.start - now).total_seconds()
->>>>>>> c138b109
         return max(0.0, remaining)
 
     @property
@@ -538,12 +401,6 @@
                     tzinfo_obj = timezone.utc
                 tz = tzinfo_obj
         self._tz = tz
-<<<<<<< HEAD
-        self._timezone_name = timezone_name
-        self._windows = tuple(windows)
-        self._default_mode = default_mode
-        self._overrides = tuple(sorted(overrides or (), key=lambda item: item.start))
-=======
         self._timezone_name = timezone_name if isinstance(timezone_name, str) else None
         self._windows = tuple(windows)
         self._default_mode = default_mode
@@ -608,57 +465,11 @@
             default_mode=self._default_mode,
             overrides=normalized,
         )
->>>>>>> c138b109
 
     @property
     def windows(self) -> tuple[ScheduleWindow, ...]:
         return self._windows
 
-<<<<<<< HEAD
-    @property
-    def overrides(self) -> tuple[ScheduleOverride, ...]:
-        return self._overrides
-
-    @property
-    def timezone(self) -> timezone:
-        return self._tz
-
-    @property
-    def timezone_name(self) -> str | None:
-        return self._timezone_name
-
-    @property
-    def default_mode(self) -> str:
-        return self._default_mode
-
-    def describe(self, now: datetime | None = None) -> ScheduleState:
-        reference = self._normalize_datetime(now)
-        base_mode, base_open, base_window, base_transition = self._describe_base(reference)
-        override, next_override = self._resolve_overrides(reference)
-
-        mode = base_mode
-        is_open = base_open
-        next_transition = base_transition
-
-        if override is not None:
-            mode = override.mode
-            is_open = override.allow_trading
-            next_transition = override.end.astimezone(self._tz)
-        elif next_override is not None:
-            start = next_override.start.astimezone(self._tz)
-            if next_transition is None or start < next_transition:
-                next_transition = start
-
-        return ScheduleState(
-            mode=mode,
-            is_open=is_open,
-            window=base_window,
-            next_transition=next_transition,
-            override=override,
-            next_override=next_override,
-            as_of=reference,
-        )
-=======
         active_window: tuple[datetime, datetime, ScheduleWindow] | None = None
         upcoming_window: tuple[datetime, datetime, ScheduleWindow] | None = None
         for start, end, window in intervals:
@@ -715,7 +526,6 @@
                 override_active=False,
             )
         return state
->>>>>>> c138b109
 
     def _normalize_datetime(self, now: datetime | None) -> datetime:
         if now is None:
@@ -776,118 +586,6 @@
         intervals.sort(key=lambda item: item[0])
         return intervals
 
-<<<<<<< HEAD
-    def replace_overrides(self, overrides: Sequence[ScheduleOverride]) -> "TradingSchedule":
-        return TradingSchedule(
-            self._windows,
-            timezone_name=self._timezone_name,
-            tz=self._tz,
-            default_mode=self._default_mode,
-            overrides=overrides,
-        )
-
-    def with_override(
-        self,
-        override: ScheduleOverride,
-        *,
-        replace_conflicts: bool = True,
-    ) -> "TradingSchedule":
-        overrides = list(self._overrides)
-        if replace_conflicts:
-            overrides = [
-                existing
-                for existing in overrides
-                if not self._overrides_conflict(existing, override)
-            ]
-        overrides.append(override)
-        return self.replace_overrides(overrides)
-
-    def without_overrides(
-        self,
-        *,
-        labels: Iterable[str | None] | None = None,
-    ) -> "TradingSchedule":
-        if labels is None:
-            overrides: Sequence[ScheduleOverride] = ()
-        else:
-            normalized: set[str | None] = set()
-            for label in labels:
-                if label is None:
-                    normalized.add(None)
-                else:
-                    normalized.add(str(label))
-            overrides = [
-                override
-                for override in self._overrides
-                if override.label not in normalized
-            ]
-        return self.replace_overrides(overrides)
-
-    def list_overrides(
-        self,
-        *,
-        labels: Iterable[str | None] | None = None,
-        include_past: bool = False,
-        now: datetime | None = None,
-    ) -> tuple[ScheduleOverride, ...]:
-        """Return overrides filtered by label and temporal status.
-
-        Args:
-            labels: Optional iterable of labels to include. ``None`` entries match
-                unlabeled overrides. When omitted all overrides are considered.
-            include_past: When ``False`` (default) only overrides whose ``end`` is
-                in the future are returned.
-            now: Optional reference time used for filtering past overrides.
-                Falls back to ``datetime.now`` in the schedule timezone.
-        """
-
-        normalized_labels: set[str | None] | None
-        if labels is None:
-            normalized_labels = None
-        else:
-            normalized_labels = set()
-            for label in labels:
-                if label is None:
-                    normalized_labels.add(None)
-                else:
-                    normalized_labels.add(str(label))
-
-        reference: datetime | None
-        if include_past:
-            reference = None
-        else:
-            reference = self._normalize_datetime(now)
-
-        filtered: list[ScheduleOverride] = []
-        for override in self._overrides:
-            if normalized_labels is not None and override.label not in normalized_labels:
-                continue
-            if reference is not None and override.end <= reference:
-                continue
-            filtered.append(override)
-        return tuple(filtered)
-
-    @staticmethod
-    def _overrides_conflict(
-        left: ScheduleOverride,
-        right: ScheduleOverride,
-    ) -> bool:
-        if left.label is not None and right.label is not None and left.label == right.label:
-            return True
-        left_start = TradingSchedule._to_utc(left.start)
-        left_end = TradingSchedule._to_utc(left.end)
-        right_start = TradingSchedule._to_utc(right.start)
-        right_end = TradingSchedule._to_utc(right.end)
-        latest_start = max(left_start, right_start)
-        earliest_end = min(left_end, right_end)
-        return latest_start < earliest_end
-
-    @staticmethod
-    def _to_utc(moment: datetime) -> datetime:
-        if moment.tzinfo is None:
-            return moment.replace(tzinfo=timezone.utc)
-        return moment.astimezone(timezone.utc)
-=======
     def _locate_overrides(
         self, reference: datetime
     ) -> tuple[ScheduleOverride | None, ScheduleOverride | None]:
@@ -908,7 +606,6 @@
             # reference may be after all overrides; nothing to report
             return None, None
         return active, upcoming
->>>>>>> c138b109
 
     @classmethod
     def always_on(
@@ -921,37 +618,6 @@
         window = ScheduleWindow(start=time(0, 0), end=time(0, 0), mode=mode, allow_trading=True)
         return cls((window,), timezone_name=timezone_name, tz=tz, default_mode=mode)
 
-<<<<<<< HEAD
-    def to_payload(self) -> dict[str, object]:
-        payload: dict[str, object] = {
-            "default_mode": self._default_mode,
-            "windows": [window.to_mapping() for window in self._windows],
-            "overrides": [override.to_mapping() for override in self._overrides],
-        }
-        if self._timezone_name:
-            payload["timezone"] = self._timezone_name
-        return payload
-
-    @classmethod
-    def from_payload(cls, payload: Mapping[str, object]) -> "TradingSchedule":
-        timezone_raw = payload.get("timezone")
-        timezone_name = str(timezone_raw) if isinstance(timezone_raw, str) else None
-        default_mode = str(payload.get("default_mode", "demo"))
-        windows_payload = payload.get("windows") or []
-        if not isinstance(windows_payload, Iterable):
-            raise TypeError("windows payload must be iterable")
-        windows = [ScheduleWindow.from_mapping(item) for item in windows_payload]  # type: ignore[arg-type]
-        overrides_payload = payload.get("overrides") or []
-        if not isinstance(overrides_payload, Iterable):
-            raise TypeError("overrides payload must be iterable")
-        overrides = [
-            ScheduleOverride.from_mapping(item) for item in overrides_payload  # type: ignore[arg-type]
-        ]
-        return cls(windows, timezone_name=timezone_name if timezone_name is not None else None, default_mode=default_mode, overrides=overrides)
-
-
-__all__ = ["ScheduleOverride", "ScheduleWindow", "ScheduleState", "TradingSchedule"]
-=======
     @classmethod
     def from_payload(cls, payload: Mapping[str, object]) -> "TradingSchedule":
         windows_payload = payload.get("windows")
@@ -1012,5 +678,4 @@
     "ScheduleWindow",
     "ScheduleState",
     "TradingSchedule",
-]
->>>>>>> c138b109
+]