"""Abstrakcyjne interfejsy adapterów giełdowych dla nowej architektury bota."""
from __future__ import annotations

import abc
from dataclasses import dataclass
from enum import Enum
from typing import Any, Iterable, Mapping, Optional, Protocol, Sequence


class Environment(str, Enum):
    """Wspiera rozdzielenie środowisk (live, paper, testnet)."""

    LIVE = "live"
    PAPER = "paper"
    TESTNET = "testnet"


@dataclass(slots=True)
class ExchangeCredentials:
    """Przekrojowa reprezentacja kluczy API w modelu najmniejszych uprawnień."""

    key_id: str
    secret: Optional[str] = None
    passphrase: Optional[str] = None
    environment: Environment = Environment.LIVE
    permissions: Sequence[str] = ()


@dataclass(slots=True)
class AccountSnapshot:
    """Podstawowy model danych konta używany przez silnik ryzyka."""

    balances: Mapping[str, float]
    total_equity: float
    available_margin: float
    maintenance_margin: float


@dataclass(slots=True)
class OrderRequest:
    """Znormalizowany model zlecenia przekazywany do modułu egzekucji.

    Pola opcjonalne są ignorowane przez adapter, jeśli nie są wspierane.
    """

    symbol: str
    side: str
    quantity: float
    order_type: str
    price: Optional[float] = None
    time_in_force: Optional[str] = None
    client_order_id: Optional[str] = None
    metadata: Mapping[str, object] | None = None
<<<<<<< HEAD
=======

    # Dodatkowe, opcjonalne rozszerzenia:
    stop_price: Optional[float] = None   # np. stop/stop-limit
    atr: Optional[float] = None          # referencyjne ATR do SL/TP, jeśli strategia je dostarcza
    metadata: Mapping[str, object] | None = None  # dowolne metadane strategii (audyt/telemetria)
>>>>>>> 84442eda


@dataclass(slots=True)
class OrderResult:
    """Standardowa odpowiedź adaptera giełdowego."""

    order_id: str
    status: str
    filled_quantity: float
    avg_price: Optional[float]
    raw_response: Mapping[str, Any]


class ExchangeAdapter(abc.ABC):
    """Bazowy interfejs wszystkich adapterów giełdowych."""

    name: str

    def __init__(self, credentials: ExchangeCredentials) -> None:
        self._credentials = credentials

    @property
    def credentials(self) -> ExchangeCredentials:
        """Udostępnia referencję do aktualnych poświadczeń."""
        return self._credentials

    @abc.abstractmethod
    def configure_network(self, *, ip_allowlist: Optional[Sequence[str]] = None) -> None:
        """Ustawia specyficzne wymagania sieciowe (np. IP allowlisting)."""

    @abc.abstractmethod
    def fetch_account_snapshot(self) -> AccountSnapshot:
        """Pobiera bieżące informacje o kapitale, marginesie i saldach."""

    @abc.abstractmethod
    def fetch_symbols(self) -> Iterable[str]:
        """Zwraca listę obsługiwanych instrumentów w formacie wewnętrznym."""

    @abc.abstractmethod
    def fetch_ohlcv(
        self,
        symbol: str,
        interval: str,
        start: Optional[int] = None,
        end: Optional[int] = None,
        limit: Optional[int] = None,
    ) -> Sequence[Sequence[float]]:
        """Pobiera świece OHLCV w UTC na potrzeby warstwy danych."""

    @abc.abstractmethod
    def place_order(self, request: OrderRequest) -> OrderResult:
        """Składa zlecenie w imieniu strategii."""

    @abc.abstractmethod
    def cancel_order(self, order_id: str, *, symbol: Optional[str] = None) -> None:
        """Anuluje zlecenie po identyfikatorze."""

    @abc.abstractmethod
    def stream_public_data(self, *, channels: Sequence[str]) -> Protocol:
        """Udostępnia strumień danych publicznych (websocket/REST poll)."""

    @abc.abstractmethod
    def stream_private_data(self, *, channels: Sequence[str]) -> Protocol:
        """Udostępnia strumień zdarzeń prywatnych (zlecenia, fills)."""


class ExchangeAdapterFactory(Protocol):
    """Prosty kontrakt dla fabryk adapterów (używany w konfiguracji)."""

    def __call__(self, credentials: ExchangeCredentials, **kwargs: Any) -> ExchangeAdapter:
        ...


__all__ = [
    "Environment",
    "ExchangeCredentials",
    "AccountSnapshot",
    "OrderRequest",
    "OrderResult",
    "ExchangeAdapter",
    "ExchangeAdapterFactory",
]<|MERGE_RESOLUTION|>--- conflicted
+++ resolved
@@ -50,15 +50,13 @@
     price: Optional[float] = None
     time_in_force: Optional[str] = None
     client_order_id: Optional[str] = None
-    metadata: Mapping[str, object] | None = None
-<<<<<<< HEAD
-=======
 
     # Dodatkowe, opcjonalne rozszerzenia:
     stop_price: Optional[float] = None   # np. stop/stop-limit
     atr: Optional[float] = None          # referencyjne ATR do SL/TP, jeśli strategia je dostarcza
-    metadata: Mapping[str, object] | None = None  # dowolne metadane strategii (audyt/telemetria)
->>>>>>> 84442eda
+
+    # Dowolne metadane strategii (audyt/telemetria)
+    metadata: Mapping[str, object] | None = None
 
 
 @dataclass(slots=True)
