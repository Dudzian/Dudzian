--- conflicted
+++ resolved
@@ -156,7 +156,6 @@
 class ZondaSpotAdapter(ExchangeAdapter):
     """Adapter REST obsługujący podstawowe operacje tradingowe Zonda."""
 
-<<<<<<< HEAD
     __slots__ = (
         "_environment",
         "_base_url",
@@ -166,9 +165,6 @@
         "_valuation_asset",
         "_secondary_valuation_assets",
     )
-=======
-    __slots__ = ("_environment", "_base_url", "_ip_allowlist", "_permission_set", "_settings")
->>>>>>> 84bc0d64
     name: str = "zonda_spot"
 
     def __init__(
@@ -187,7 +183,6 @@
         self._ip_allowlist: tuple[str, ...] = ()
         self._permission_set = frozenset(perm.lower() for perm in credentials.permissions)
         self._settings = dict(settings or {})
-<<<<<<< HEAD
         self._valuation_asset = self._extract_valuation_asset()
         self._secondary_valuation_assets = self._extract_secondary_assets()
 
@@ -225,8 +220,6 @@
             for entry in defaults:
                 _append(assets, entry)
         return tuple(assets)
-=======
->>>>>>> 84bc0d64
 
     # --- HTTP ----------------------------------------------------------------
 
@@ -269,7 +262,7 @@
         method: str,
         path: str,
         *,
-        params: Optional[Mapping[str, object]] = None,
+        params: Optional[mapping[str, object]] = None,  # type: ignore[name-defined]
         data: Optional[Mapping[str, object]] = None,
     ) -> dict[str, object] | list[object]:
         if not self._credentials.secret:
