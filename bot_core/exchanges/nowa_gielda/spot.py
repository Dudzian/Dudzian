"""Minimalistyczny adapter REST dla rynku spot nowa_gielda."""
from __future__ import annotations

import hmac
import logging
import time
from dataclasses import dataclass
from hashlib import sha256
from typing import Any, Iterable, Mapping, Optional, Protocol, Sequence

import requests
from requests import Response, Session
from requests.exceptions import RequestException

from bot_core.exchanges.base import (
    AccountSnapshot,
    Environment,
    ExchangeAdapter,
    ExchangeCredentials,
    OrderRequest,
    OrderResult,
)
from bot_core.exchanges.nowa_gielda import symbols
from bot_core.exchanges.errors import (
    ExchangeAPIError,
    ExchangeAuthError,
    ExchangeNetworkError,
    ExchangeThrottlingError,
)

_LOGGER = logging.getLogger(__name__)


@dataclass(frozen=True, slots=True)
class RateLimitRule:
    """Opis pojedynczego limitu wagowego endpointu REST."""

    method: str
    path: str
    weight: int
    window_seconds: float
    max_requests: int

    @property
    def key(self) -> str:
        return f"{self.method.upper()} {self.path}".strip()


_RATE_LIMITS: Mapping[str, RateLimitRule] = {
    rule.key: rule
    for rule in (
        RateLimitRule("GET", "/public/ticker", weight=1, window_seconds=1.0, max_requests=20),
        RateLimitRule("GET", "/public/orderbook", weight=2, window_seconds=1.0, max_requests=10),
        RateLimitRule("GET", "/public/ohlcv", weight=2, window_seconds=1.0, max_requests=10),
        RateLimitRule("GET", "/private/account", weight=2, window_seconds=1.0, max_requests=10),
        RateLimitRule("GET", "/private/orders", weight=3, window_seconds=1.0, max_requests=5),
        RateLimitRule("GET", "/private/orders/history", weight=3, window_seconds=1.0, max_requests=5),
        RateLimitRule("GET", "/private/trades", weight=3, window_seconds=1.0, max_requests=5),
<<<<<<< HEAD
        RateLimitRule("GET", "/private/deposits", weight=2, window_seconds=1.0, max_requests=5),
        RateLimitRule("GET", "/private/withdrawals", weight=3, window_seconds=1.0, max_requests=5),
        RateLimitRule("GET", "/private/fees", weight=2, window_seconds=1.0, max_requests=5),
        RateLimitRule("GET", "/private/rebates", weight=2, window_seconds=1.0, max_requests=5),
        RateLimitRule("GET", "/private/interest", weight=2, window_seconds=1.0, max_requests=5),
        RateLimitRule("GET", "/private/transfers", weight=2, window_seconds=1.0, max_requests=5),
=======
>>>>>>> 030b1404
        RateLimitRule("POST", "/private/orders", weight=5, window_seconds=1.0, max_requests=5),
        RateLimitRule("DELETE", "/private/orders", weight=1, window_seconds=1.0, max_requests=10),
    )
}


def _strip_none(data: Mapping[str, Any] | None) -> dict[str, Any]:
    if not data:
        return {}
    return {key: value for key, value in data.items() if value is not None}


def _canonical_payload(data: Mapping[str, Any] | None) -> str:
    if not data:
        return ""
    items: list[tuple[str, str]] = []
    for key, value in data.items():
        items.append((str(key), str(value)))
    items.sort()
    return "&".join(f"{key}={value}" for key, value in items)


class _RateLimiter:
    """Prosty licznik zużycia limitów w oknie czasowym."""

    __slots__ = ("_rules", "_state")

    def __init__(self, rules: Mapping[str, RateLimitRule]) -> None:
        self._rules = rules
        self._state: dict[str, tuple[float, int]] = {}

    def consume(self, method: str, path: str) -> None:
        key = f"{method.upper()} {path}".strip()
        rule = self._rules.get(key)
        if rule is None:
            return

        now = time.monotonic()
        window_start, used = self._state.get(key, (now, 0))
        if now - window_start >= rule.window_seconds:
            window_start = now
            used = 0

        projected = used + rule.weight
        if projected > rule.max_requests:
            raise ExchangeThrottlingError(
                message="Limit zapytań dla endpointu został przekroczony",
                status_code=429,
                payload={"endpoint": key, "used": used, "limit": rule.max_requests},
            )

        self._state[key] = (window_start, projected)


_ERROR_CODE_MAPPING: Mapping[str, type[ExchangeAPIError]] = {
    "INVALID_SIGNATURE": ExchangeAuthError,
    "AUTHENTICATION_REQUIRED": ExchangeAuthError,
    "RATE_LIMIT_EXCEEDED": ExchangeThrottlingError,
    "ORDER_NOT_FOUND": ExchangeAPIError,
    "INVALID_SYMBOL": ExchangeAPIError,
}


class NowaGieldaHTTPClient:
    """Klient HTTP odpowiadający za komunikację z REST API nowa_gielda."""

    __slots__ = ("_base_url", "_session", "_timeout", "_rate_limiter")

    def __init__(
        self,
        base_url: str,
        *,
        session: Session | None = None,
        timeout: float = 10.0,
    ) -> None:
        self._base_url = base_url.rstrip("/")
        self._session = session or requests.Session()
        self._timeout = timeout
        self._rate_limiter = _RateLimiter(_RATE_LIMITS)

    @property
    def rate_limiter(self) -> _RateLimiter:
        return self._rate_limiter

    def _request(
        self,
        method: str,
        path: str,
        *,
        params: Mapping[str, Any] | None = None,
        json_body: Mapping[str, Any] | None = None,
        headers: Mapping[str, str] | None = None,
    ) -> Mapping[str, Any]:
        self._rate_limiter.consume(method, path)
        url = f"{self._base_url}{path}"
        try:
            response = self._session.request(
                method,
                url,
                params=params,
                json=json_body,
                headers=headers,
                timeout=self._timeout,
            )
        except RequestException as exc:  # pragma: no cover - zabezpieczenie
            raise ExchangeNetworkError("Błąd połączenia z API nowa_gielda", reason=exc) from exc

        return self._parse_response(method, path, response)

    def _parse_response(self, method: str, path: str, response: Response) -> Mapping[str, Any]:
        status = response.status_code
        if 200 <= status < 300:
            try:
                return response.json()
            except ValueError as exc:  # pragma: no cover - defensywnie
                raise ExchangeAPIError(
                    message="Niepoprawny format JSON odpowiedzi",
                    status_code=status,
                    payload=response.text,
                ) from exc

        payload: Any
        try:
            payload = response.json()
        except ValueError:  # pragma: no cover - fallback
            payload = response.text

        message = ""
        code: str | None = None
        if isinstance(payload, Mapping):
            message = str(payload.get("message", ""))
            raw_code = payload.get("code")
            code = str(raw_code) if raw_code is not None else None

        exc_cls: type[ExchangeAPIError] | None = None
        if code:
            exc_cls = _ERROR_CODE_MAPPING.get(code)

        if exc_cls is None:
            if status in {401, 403}:
                exc_cls = ExchangeAuthError
            elif status == 429:
                exc_cls = ExchangeThrottlingError
            else:
                exc_cls = ExchangeAPIError

        raise exc_cls(
            message=message or f"Błąd API ({status}) przy {method.upper()} {path}",
            status_code=status,
            payload=payload,
        )

    # --- Public helpers -------------------------------------------------
    def fetch_ticker(self, symbol: str) -> Mapping[str, Any]:
        return self._request("GET", "/public/ticker", params={"symbol": symbol})

    def fetch_orderbook(self, symbol: str, depth: int = 50) -> Mapping[str, Any]:
        return self._request(
            "GET",
            "/public/orderbook",
            params={"symbol": symbol, "depth": depth},
        )

<<<<<<< HEAD
    def fetch_ohlcv(
        self,
        symbol: str,
        interval: str,
        *,
        start: int | None = None,
        end: int | None = None,
        limit: int | None = None,
    ) -> Mapping[str, Any]:
        params = _strip_none(
            {
                "symbol": symbol,
                "interval": interval,
                "start": start,
                "end": end,
                "limit": limit,
            }
        )
        return self._request("GET", "/public/ohlcv", params=params)

=======
>>>>>>> 030b1404
    def create_order(
        self,
        payload: Mapping[str, Any],
        *,
        headers: Mapping[str, str],
    ) -> Mapping[str, Any]:
        return self._request("POST", "/private/orders", json_body=payload, headers=headers)

    def cancel_order(
        self,
        order_id: str,
        *,
        headers: Mapping[str, str],
        symbol: Optional[str] = None,
    ) -> Mapping[str, Any]:
        params = {"orderId": order_id}
        if symbol is not None:
            params["symbol"] = symbol
        return self._request("DELETE", "/private/orders", params=params, headers=headers)

<<<<<<< HEAD
    def fetch_account(
        self,
        *,
        headers: Mapping[str, str],
    ) -> Mapping[str, Any]:
        return self._request("GET", "/private/account", headers=headers)

    def fetch_trades(
        self,
        *,
        headers: Mapping[str, str],
        params: Mapping[str, Any] | None = None,
    ) -> Mapping[str, Any]:
        return self._request("GET", "/private/trades", params=params, headers=headers)

    def fetch_open_orders(
        self,
        *,
        headers: Mapping[str, str],
        params: Mapping[str, Any] | None = None,
    ) -> Mapping[str, Any]:
        return self._request("GET", "/private/orders", params=params, headers=headers)

    def fetch_order_history(
        self,
        *,
        headers: Mapping[str, str],
        params: Mapping[str, Any] | None = None,
    ) -> Mapping[str, Any]:
        return self._request("GET", "/private/orders/history", params=params, headers=headers)

    def fetch_deposits(
        self,
        *,
        headers: Mapping[str, str],
        params: Mapping[str, Any] | None = None,
    ) -> Mapping[str, Any]:
        return self._request("GET", "/private/deposits", params=params, headers=headers)

    def fetch_withdrawals(
        self,
        *,
        headers: Mapping[str, str],
        params: Mapping[str, Any] | None = None,
    ) -> Mapping[str, Any]:
        return self._request("GET", "/private/withdrawals", params=params, headers=headers)

    def fetch_fees(
        self,
        *,
        headers: Mapping[str, str],
        params: Mapping[str, Any] | None = None,
    ) -> Mapping[str, Any]:
        return self._request("GET", "/private/fees", params=params, headers=headers)

    def fetch_transfers(
        self,
        *,
        headers: Mapping[str, str],
        params: Mapping[str, Any] | None = None,
    ) -> Mapping[str, Any]:
        return self._request("GET", "/private/transfers", params=params, headers=headers)

    def fetch_rebates(
        self,
        *,
        headers: Mapping[str, str],
        params: Mapping[str, Any] | None = None,
    ) -> Mapping[str, Any]:
        return self._request("GET", "/private/rebates", params=params, headers=headers)

    def fetch_interest(
        self,
        *,
        headers: Mapping[str, str],
        params: Mapping[str, Any] | None = None,
    ) -> Mapping[str, Any]:
        return self._request("GET", "/private/interest", params=params, headers=headers)

=======
>>>>>>> 030b1404

class NowaGieldaSpotAdapter(ExchangeAdapter):
    """Adapter implementujący podstawowe operacje dla nowa_gielda."""

    __slots__ = ("_environment", "_ip_allowlist", "_metrics", "_http_client")

    name: str = "nowa_gielda_spot"

    def __init__(
        self,
        credentials: ExchangeCredentials,
        *,
        environment: Environment | None = None,
    ) -> None:
        super().__init__(credentials)
        self._environment = environment or credentials.environment
        self._ip_allowlist: tuple[str, ...] = ()
        self._metrics: Mapping[str, Any] | None = None
        self._http_client = NowaGieldaHTTPClient(self._determine_base_url(self._environment))

    # --- Utilities ---------------------------------------------------------
    @staticmethod
    def _timestamp() -> int:
        return int(time.time() * 1000)

    def _secret(self) -> bytes:
        secret = self.credentials.secret or ""
        return secret.encode("utf-8")

    # --- Configuration -----------------------------------------------------
    def configure_network(self, *, ip_allowlist: Optional[Sequence[str]] = None) -> None:
        self._ip_allowlist = tuple(ip_allowlist or ())
        if self._ip_allowlist:
            _LOGGER.debug("Skonfigurowano allowlistę IP: %s", self._ip_allowlist)

    # --- ExchangeAdapter API -----------------------------------------------
    def fetch_account_snapshot(self) -> AccountSnapshot:
        timestamp = self._timestamp()
        signature = self.sign_request(timestamp, "GET", "/private/account")
        headers = self.build_auth_headers(timestamp, signature)
        payload = self._http_client.fetch_account(headers=headers)

        raw_balances = payload.get("balances", [])
        if not isinstance(raw_balances, Sequence):
            raise ExchangeAPIError(
                message="Niepoprawny format listy sald konta",
                status_code=200,
                payload=payload,
            )

        balances: dict[str, float] = {}
        for entry in raw_balances:
            if not isinstance(entry, Mapping):
                raise ExchangeAPIError(
                    message="Pozycja salda ma niepoprawny format",
                    status_code=200,
                    payload=payload,
                )

            asset = entry.get("asset")
            total = entry.get("total")
            if not asset:
                raise ExchangeAPIError(
                    message="Brak identyfikatora waluty w saldzie",
                    status_code=200,
                    payload=payload,
                )
            try:
                balances[str(asset)] = float(total)
            except (TypeError, ValueError) as exc:
                raise ExchangeAPIError(
                    message="Niepoprawna wartość salda",
                    status_code=200,
                    payload=payload,
                ) from exc

        def _float_field(name: str, default: float = 0.0) -> float:
            value = payload.get(name, default)
            try:
                return float(value)
            except (TypeError, ValueError) as exc:
                raise ExchangeAPIError(
                    message=f"Niepoprawna wartość pola {name}",
                    status_code=200,
                    payload=payload,
                ) from exc

        return AccountSnapshot(
            balances=balances,
            total_equity=_float_field("totalEquity"),
            available_margin=_float_field("availableMargin"),
            maintenance_margin=_float_field("maintenanceMargin"),
        )

    def fetch_symbols(self) -> Iterable[str]:
        return symbols.supported_internal_symbols()

    # --- Market data -----------------------------------------------------
    def fetch_ticker(self, symbol: str) -> Mapping[str, Any]:
        exchange_symbol = symbols.to_exchange_symbol(symbol)
        payload = self._http_client.fetch_ticker(exchange_symbol)
        response_symbol = payload.get("symbol")
        if response_symbol and symbols.to_internal_symbol(response_symbol) != symbol:
            raise ExchangeAPIError(
                message="Symbol w odpowiedzi API nie zgadza się z zapytaniem",
                status_code=200,
                payload=payload,
            )
        return {
            "symbol": symbol,
            "best_bid": float(payload["bestBid"]),
            "best_ask": float(payload["bestAsk"]),
            "last_price": float(payload["lastPrice"]),
            "timestamp": float(payload.get("timestamp", self._timestamp())),
        }

    def fetch_orderbook(self, symbol: str, depth: int = 50) -> Mapping[str, Any]:
        exchange_symbol = symbols.to_exchange_symbol(symbol)
        payload = self._http_client.fetch_orderbook(exchange_symbol, depth=depth)
        response_symbol = payload.get("symbol")
        if response_symbol and symbols.to_internal_symbol(response_symbol) != symbol:
            raise ExchangeAPIError(
                message="Symbol w orderbooku nie zgadza się z zapytaniem",
                status_code=200,
                payload=payload,
            )
        return payload

    def fetch_ohlcv(
        self,
        symbol: str,
        interval: str,
        start: Optional[int] = None,
        end: Optional[int] = None,
        limit: Optional[int] = None,
    ) -> Sequence[Sequence[float]]:
        exchange_symbol = symbols.to_exchange_symbol(symbol)
        payload = self._http_client.fetch_ohlcv(
            exchange_symbol,
            interval,
            start=start,
            end=end,
            limit=limit,
        )

        response_symbol = payload.get("symbol")
        if response_symbol and symbols.to_internal_symbol(response_symbol) != symbol:
            raise ExchangeAPIError(
                message="Symbol w odpowiedzi OHLCV nie zgadza się z zapytaniem",
                status_code=200,
                payload=payload,
            )

        raw_candles = payload.get("candles", [])
        if not isinstance(raw_candles, Sequence):
            raise ExchangeAPIError(
                message="Lista świec ma niepoprawny format",
                status_code=200,
                payload=payload,
            )

        candles: list[list[float]] = []
        for candle in raw_candles:
            if not isinstance(candle, Sequence) or len(candle) < 6:
                raise ExchangeAPIError(
                    message="Świeca ma niepoprawny format",
                    status_code=200,
                    payload=payload,
                )

            open_time, open_price, high_price, low_price, close_price, volume = candle[:6]
            try:
                candles.append(
                    [
                        float(open_time),
                        float(open_price),
                        float(high_price),
                        float(low_price),
                        float(close_price),
                        float(volume),
                    ]
                )
            except (TypeError, ValueError) as exc:
                raise ExchangeAPIError(
                    message="Niepoprawne wartości liczby w świecy",
                    status_code=200,
                    payload=payload,
                ) from exc

        return candles

    def fetch_trades_history(
        self,
        *,
        symbol: Optional[str] = None,
        start: Optional[int] = None,
        end: Optional[int] = None,
        limit: Optional[int] = None,
    ) -> Sequence[Mapping[str, Any]]:
        params = _strip_none(
            {
                "symbol": symbols.to_exchange_symbol(symbol) if symbol else None,
                "start": start,
                "end": end,
                "limit": limit,
            }
        )
        timestamp = self._timestamp()
        signature = self.sign_request(
            timestamp,
            "GET",
            "/private/trades",
            params=params,
        )
        headers = self.build_auth_headers(timestamp, signature)
        payload = self._http_client.fetch_trades(headers=headers, params=params)

        raw_trades = payload.get("trades", [])
        if not isinstance(raw_trades, Sequence):
            raise ExchangeAPIError(
                message="Lista transakcji ma niepoprawny format",
                status_code=200,
                payload=payload,
            )

        trades: list[Mapping[str, Any]] = []
        for entry in raw_trades:
            if not isinstance(entry, Mapping):
                raise ExchangeAPIError(
                    message="Pozycja historii transakcji ma niepoprawny format",
                    status_code=200,
                    payload=payload,
                )

            entry_symbol = entry.get("symbol")
            if not entry_symbol:
                raise ExchangeAPIError(
                    message="Transakcja nie zawiera symbolu",
                    status_code=200,
                    payload=payload,
                )

            internal_symbol = symbols.to_internal_symbol(str(entry_symbol))
            if symbol and internal_symbol != symbol:
                raise ExchangeAPIError(
                    message="Symbol transakcji nie zgadza się z filtrem",
                    status_code=200,
                    payload=payload,
                )

            trade_id_raw = entry.get("tradeId") or entry.get("id")
            if trade_id_raw is None:
                raise ExchangeAPIError(
                    message="Transakcja nie posiada identyfikatora",
                    status_code=200,
                    payload=payload,
                )

            order_id_raw = entry.get("orderId")
            side_raw = entry.get("side")
            price_raw = entry.get("price")
            qty_raw = entry.get("quantity") or entry.get("qty")
            fee_raw = entry.get("fee")
            timestamp_raw = entry.get("timestamp") or entry.get("time")

            try:
                trade = {
                    "trade_id": str(trade_id_raw),
                    "order_id": str(order_id_raw) if order_id_raw is not None else None,
                    "symbol": internal_symbol,
                    "side": str(side_raw) if side_raw is not None else "",
                    "price": float(price_raw),
                    "quantity": float(qty_raw),
                    "fee": float(fee_raw) if fee_raw is not None else None,
                    "timestamp": float(timestamp_raw),
                    "raw": dict(entry),
                }
            except (TypeError, ValueError) as exc:
                raise ExchangeAPIError(
                    message="Transakcja zawiera niepoprawne wartości liczbowe",
                    status_code=200,
                    payload=payload,
                ) from exc

            trades.append(trade)

        return trades

    def fetch_open_orders(
        self,
        *,
        symbol: Optional[str] = None,
        limit: Optional[int] = None,
    ) -> Sequence[Mapping[str, Any]]:
        params = _strip_none(
            {
                "symbol": symbols.to_exchange_symbol(symbol) if symbol else None,
                "limit": limit,
            }
        )
        timestamp = self._timestamp()
        signature = self.sign_request(
            timestamp,
            "GET",
            "/private/orders",
            params=params,
        )
        headers = self.build_auth_headers(timestamp, signature)
        payload = self._http_client.fetch_open_orders(headers=headers, params=params)

        raw_orders = payload.get("orders", [])
        if not isinstance(raw_orders, Sequence):
            raise ExchangeAPIError(
                message="Lista zleceń ma niepoprawny format",
                status_code=200,
                payload=payload,
            )

        orders: list[Mapping[str, Any]] = []
        for entry in raw_orders:
            if not isinstance(entry, Mapping):
                raise ExchangeAPIError(
                    message="Pozycja zlecenia ma niepoprawny format",
                    status_code=200,
                    payload=payload,
                )

            entry_symbol = entry.get("symbol")
            if not entry_symbol:
                raise ExchangeAPIError(
                    message="Zlecenie nie zawiera symbolu",
                    status_code=200,
                    payload=payload,
                )

            internal_symbol = symbols.to_internal_symbol(str(entry_symbol))
            if symbol and internal_symbol != symbol:
                raise ExchangeAPIError(
                    message="Symbol zlecenia nie zgadza się z filtrem",
                    status_code=200,
                    payload=payload,
                )

            order_id_raw = entry.get("orderId") or entry.get("id")
            status_raw = entry.get("status")
            side_raw = entry.get("side")
            type_raw = entry.get("type")
            price_raw = entry.get("price")
            avg_price_raw = entry.get("avgPrice")
            quantity_raw = entry.get("quantity") or entry.get("qty")
            filled_raw = entry.get("filledQuantity") or entry.get("filled")
            timestamp_raw = entry.get("timestamp") or entry.get("createdAt")

            if order_id_raw is None:
                raise ExchangeAPIError(
                    message="Zlecenie nie posiada identyfikatora",
                    status_code=200,
                    payload=payload,
                )

            try:
                order = {
                    "order_id": str(order_id_raw),
                    "symbol": internal_symbol,
                    "status": str(status_raw) if status_raw is not None else "",
                    "side": str(side_raw) if side_raw is not None else "",
                    "type": str(type_raw) if type_raw is not None else "",
                    "price": float(price_raw) if price_raw is not None else None,
                    "avg_price": float(avg_price_raw) if avg_price_raw is not None else None,
                    "quantity": float(quantity_raw),
                    "filled_quantity": float(filled_raw) if filled_raw is not None else 0.0,
                    "timestamp": float(timestamp_raw)
                    if timestamp_raw is not None
                    else float(timestamp),
                    "raw": dict(entry),
                }
            except (TypeError, ValueError) as exc:
                raise ExchangeAPIError(
                    message="Zlecenie zawiera niepoprawne wartości liczbowe",
                    status_code=200,
                    payload=payload,
                ) from exc

            orders.append(order)

        return orders

    def fetch_closed_orders(
        self,
        *,
        symbol: Optional[str] = None,
        limit: Optional[int] = None,
        start: Optional[int] = None,
        end: Optional[int] = None,
    ) -> Sequence[Mapping[str, Any]]:
        params = _strip_none(
            {
                "symbol": symbols.to_exchange_symbol(symbol) if symbol else None,
                "limit": limit,
                "start": start,
                "end": end,
            }
        )
        timestamp = self._timestamp()
        signature = self.sign_request(
            timestamp,
            "GET",
            "/private/orders/history",
            params=params,
        )
        headers = self.build_auth_headers(timestamp, signature)
        payload = self._http_client.fetch_order_history(headers=headers, params=params)

        raw_orders = payload.get("orders", [])
        if not isinstance(raw_orders, Sequence):
            raise ExchangeAPIError(
                message="Lista zamkniętych zleceń ma niepoprawny format",
                status_code=200,
                payload=payload,
            )

        orders: list[Mapping[str, Any]] = []
        for entry in raw_orders:
            if not isinstance(entry, Mapping):
                raise ExchangeAPIError(
                    message="Pozycja zamkniętego zlecenia ma niepoprawny format",
                    status_code=200,
                    payload=payload,
                )

            entry_symbol = entry.get("symbol")
            if not entry_symbol:
                raise ExchangeAPIError(
                    message="Zamknięte zlecenie nie zawiera symbolu",
                    status_code=200,
                    payload=payload,
                )

            internal_symbol = symbols.to_internal_symbol(str(entry_symbol))
            if symbol and internal_symbol != symbol:
                raise ExchangeAPIError(
                    message="Symbol zamkniętego zlecenia nie zgadza się z filtrem",
                    status_code=200,
                    payload=payload,
                )

            order_id_raw = entry.get("orderId") or entry.get("id")
            status_raw = entry.get("status")
            side_raw = entry.get("side")
            type_raw = entry.get("type")
            price_raw = entry.get("price")
            avg_price_raw = entry.get("avgPrice")
            quantity_raw = entry.get("quantity") or entry.get("qty")
            filled_raw = (
                entry.get("executedQuantity")
                or entry.get("filledQuantity")
                or entry.get("filled")
            )
            created_raw = entry.get("timestamp") or entry.get("createdAt")
            closed_raw = entry.get("closedAt") or entry.get("updatedAt")

            if order_id_raw is None:
                raise ExchangeAPIError(
                    message="Zamknięte zlecenie nie posiada identyfikatora",
                    status_code=200,
                    payload=payload,
                )

            try:
                order = {
                    "order_id": str(order_id_raw),
                    "symbol": internal_symbol,
                    "status": str(status_raw) if status_raw is not None else "",
                    "side": str(side_raw) if side_raw is not None else "",
                    "type": str(type_raw) if type_raw is not None else "",
                    "price": float(price_raw) if price_raw is not None else None,
                    "avg_price": float(avg_price_raw) if avg_price_raw is not None else None,
                    "quantity": float(quantity_raw),
                    "filled_quantity": float(filled_raw) if filled_raw is not None else 0.0,
                    "timestamp": float(created_raw)
                    if created_raw is not None
                    else float(timestamp),
                    "closed_timestamp": float(closed_raw)
                    if closed_raw is not None
                    else None,
                    "raw": dict(entry),
                }
            except (TypeError, ValueError) as exc:
                raise ExchangeAPIError(
                    message="Zamknięte zlecenie zawiera niepoprawne wartości liczbowe",
                    status_code=200,
                    payload=payload,
                ) from exc

            orders.append(order)

        return orders
<<<<<<< HEAD

    def fetch_deposits_history(
        self,
        *,
        symbol: Optional[str] = None,
        start: Optional[int] = None,
        end: Optional[int] = None,
        limit: Optional[int] = None,
        status: Optional[str] = None,
    ) -> Sequence[Mapping[str, Any]]:
        params = _strip_none(
            {
                "symbol": symbols.to_exchange_symbol(symbol) if symbol else None,
                "start": start,
                "end": end,
                "limit": limit,
                "status": status,
            }
        )
        timestamp = self._timestamp()
        signature = self.sign_request(
            timestamp,
            "GET",
            "/private/deposits",
            params=params,
        )
        headers = self.build_auth_headers(timestamp, signature)
        payload = self._http_client.fetch_deposits(headers=headers, params=params)

        raw_deposits = payload.get("deposits", [])
        if not isinstance(raw_deposits, Sequence):
            raise ExchangeAPIError(
                message="Lista depozytów ma niepoprawny format",
                status_code=200,
                payload=payload,
            )

        deposits: list[Mapping[str, Any]] = []
        for entry in raw_deposits:
            if not isinstance(entry, Mapping):
                raise ExchangeAPIError(
                    message="Pozycja depozytu ma niepoprawny format",
                    status_code=200,
                    payload=payload,
                )

            entry_symbol = entry.get("symbol")
            if not entry_symbol:
                raise ExchangeAPIError(
                    message="Depozyt nie zawiera symbolu",
                    status_code=200,
                    payload=payload,
                )

            internal_symbol = symbols.to_internal_symbol(str(entry_symbol))
            if symbol and internal_symbol != symbol:
                raise ExchangeAPIError(
                    message="Symbol depozytu nie zgadza się z filtrem",
                    status_code=200,
                    payload=payload,
                )

            amount_raw = entry.get("amount")
            timestamp_raw = entry.get("timestamp") or entry.get("createdAt")
            if amount_raw is None:
                raise ExchangeAPIError(
                    message="Depozyt nie zawiera kwoty",
                    status_code=200,
                    payload=payload,
                )

            if timestamp_raw is None:
                timestamp_raw = timestamp

            fee_raw = entry.get("fee")
            completed_raw = entry.get("completedAt") or entry.get("updatedAt")
            network_raw = entry.get("network")
            tx_id_raw = entry.get("txId") or entry.get("transactionId")

            try:
                deposit = {
                    "transfer_id": str(entry.get("depositId") or entry.get("id") or entry.get("reference")),
                    "symbol": internal_symbol,
                    "status": str(entry.get("status", "")),
                    "amount": float(amount_raw),
                    "fee": float(fee_raw) if fee_raw is not None else None,
                    "network": str(network_raw) if network_raw is not None else "",
                    "tx_id": str(tx_id_raw) if tx_id_raw is not None else "",
                    "timestamp": float(timestamp_raw),
                    "completed_timestamp": float(completed_raw)
                    if completed_raw is not None
                    else None,
                    "raw": dict(entry),
                }
            except (TypeError, ValueError) as exc:
                raise ExchangeAPIError(
                    message="Depozyt zawiera niepoprawne wartości liczbowe",
                    status_code=200,
                    payload=payload,
                ) from exc

            deposits.append(deposit)

        return deposits

    def fetch_withdrawals_history(
        self,
        *,
        symbol: Optional[str] = None,
        start: Optional[int] = None,
        end: Optional[int] = None,
        limit: Optional[int] = None,
        status: Optional[str] = None,
    ) -> Sequence[Mapping[str, Any]]:
        params = _strip_none(
            {
                "symbol": symbols.to_exchange_symbol(symbol) if symbol else None,
                "start": start,
                "end": end,
                "limit": limit,
                "status": status,
            }
        )
        timestamp = self._timestamp()
        signature = self.sign_request(
            timestamp,
            "GET",
            "/private/withdrawals",
            params=params,
        )
        headers = self.build_auth_headers(timestamp, signature)
        payload = self._http_client.fetch_withdrawals(headers=headers, params=params)

        raw_withdrawals = payload.get("withdrawals", [])
        if not isinstance(raw_withdrawals, Sequence):
            raise ExchangeAPIError(
                message="Lista wypłat ma niepoprawny format",
                status_code=200,
                payload=payload,
            )

        withdrawals: list[Mapping[str, Any]] = []
        for entry in raw_withdrawals:
            if not isinstance(entry, Mapping):
                raise ExchangeAPIError(
                    message="Pozycja wypłaty ma niepoprawny format",
                    status_code=200,
                    payload=payload,
                )

            entry_symbol = entry.get("symbol")
            if not entry_symbol:
                raise ExchangeAPIError(
                    message="Wypłata nie zawiera symbolu",
                    status_code=200,
                    payload=payload,
                )

            internal_symbol = symbols.to_internal_symbol(str(entry_symbol))
            if symbol and internal_symbol != symbol:
                raise ExchangeAPIError(
                    message="Symbol wypłaty nie zgadza się z filtrem",
                    status_code=200,
                    payload=payload,
                )

            amount_raw = entry.get("amount")
            fee_raw = entry.get("fee")
            timestamp_raw = entry.get("timestamp") or entry.get("createdAt")
            completed_raw = entry.get("completedAt") or entry.get("updatedAt")
            if amount_raw is None:
                raise ExchangeAPIError(
                    message="Wypłata nie zawiera kwoty",
                    status_code=200,
                    payload=payload,
                )

            if timestamp_raw is None:
                timestamp_raw = timestamp

            network_raw = entry.get("network")
            tx_id_raw = entry.get("txId") or entry.get("transactionId")
            address_raw = entry.get("address") or entry.get("destination")
            tag_raw = entry.get("tag") or entry.get("memo")

            try:
                withdrawal = {
                    "transfer_id": str(entry.get("withdrawalId") or entry.get("id") or entry.get("reference")),
                    "symbol": internal_symbol,
                    "status": str(entry.get("status", "")),
                    "amount": float(amount_raw),
                    "fee": float(fee_raw) if fee_raw is not None else None,
                    "network": str(network_raw) if network_raw is not None else "",
                    "address": str(address_raw) if address_raw is not None else "",
                    "tag": str(tag_raw) if tag_raw is not None else "",
                    "tx_id": str(tx_id_raw) if tx_id_raw is not None else "",
                    "timestamp": float(timestamp_raw),
                    "completed_timestamp": float(completed_raw)
                    if completed_raw is not None
                    else None,
                    "raw": dict(entry),
                }
            except (TypeError, ValueError) as exc:
                raise ExchangeAPIError(
                    message="Wypłata zawiera niepoprawne wartości liczbowe",
                    status_code=200,
                    payload=payload,
                ) from exc

            withdrawals.append(withdrawal)

        return withdrawals

    def fetch_transfers_history(
        self,
        *,
        symbol: Optional[str] = None,
        start: Optional[int] = None,
        end: Optional[int] = None,
        limit: Optional[int] = None,
        status: Optional[str] = None,
        direction: Optional[str] = None,
        from_account: Optional[str] = None,
        to_account: Optional[str] = None,
    ) -> Sequence[Mapping[str, Any]]:
        params = _strip_none(
            {
                "symbol": symbols.to_exchange_symbol(symbol) if symbol else None,
                "start": start,
                "end": end,
                "limit": limit,
                "status": status,
                "direction": direction,
                "from": from_account,
                "to": to_account,
            }
        )
        timestamp = self._timestamp()
        signature = self.sign_request(
            timestamp,
            "GET",
            "/private/transfers",
            params=params,
        )
        headers = self.build_auth_headers(timestamp, signature)
        payload = self._http_client.fetch_transfers(headers=headers, params=params)

        raw_transfers = payload.get("transfers", [])
        if not isinstance(raw_transfers, Sequence):
            raise ExchangeAPIError(
                message="Lista transferów ma niepoprawny format",
                status_code=200,
                payload=payload,
            )

        transfers: list[Mapping[str, Any]] = []
        for entry in raw_transfers:
            if not isinstance(entry, Mapping):
                raise ExchangeAPIError(
                    message="Pozycja transferu ma niepoprawny format",
                    status_code=200,
                    payload=payload,
                )

            entry_symbol = entry.get("symbol")
            if not entry_symbol:
                raise ExchangeAPIError(
                    message="Transfer nie zawiera symbolu",
                    status_code=200,
                    payload=payload,
                )

            internal_symbol = symbols.to_internal_symbol(str(entry_symbol))
            if symbol and internal_symbol != symbol:
                raise ExchangeAPIError(
                    message="Symbol transferu nie zgadza się z filtrem",
                    status_code=200,
                    payload=payload,
                )

            transfer_id_raw = entry.get("transferId") or entry.get("id")
            amount_raw = entry.get("amount")
            status_raw = entry.get("status")
            from_account_raw = entry.get("fromAccount") or entry.get("from")
            to_account_raw = entry.get("toAccount") or entry.get("to")
            timestamp_raw = entry.get("timestamp") or entry.get("createdAt")
            completed_raw = entry.get("completedAt") or entry.get("updatedAt")

            if transfer_id_raw is None:
                raise ExchangeAPIError(
                    message="Transfer nie posiada identyfikatora",
                    status_code=200,
                    payload=payload,
                )

            try:
                transfer = {
                    "transfer_id": str(transfer_id_raw),
                    "symbol": internal_symbol,
                    "amount": float(amount_raw),
                    "status": str(status_raw) if status_raw is not None else "",
                    "from_account": str(from_account_raw) if from_account_raw is not None else "",
                    "to_account": str(to_account_raw) if to_account_raw is not None else "",
                    "timestamp": float(timestamp_raw)
                    if timestamp_raw is not None
                    else float(timestamp),
                    "completed_timestamp": float(completed_raw)
                    if completed_raw is not None
                    else None,
                    "raw": dict(entry),
                }
            except (TypeError, ValueError) as exc:
                raise ExchangeAPIError(
                    message="Transfer zawiera niepoprawne wartości liczbowe",
                    status_code=200,
                    payload=payload,
                ) from exc

            transfers.append(transfer)

        return transfers

    def fetch_fee_rates(
        self,
        *,
        symbol: Optional[str] = None,
    ) -> Sequence[Mapping[str, Any]]:
        params = _strip_none(
            {
                "symbol": symbols.to_exchange_symbol(symbol) if symbol else None,
            }
        )
        timestamp = self._timestamp()
        signature = self.sign_request(
            timestamp,
            "GET",
            "/private/fees",
            params=params,
        )
        headers = self.build_auth_headers(timestamp, signature)
        payload = self._http_client.fetch_fees(headers=headers, params=params)

        raw_fees = payload.get("fees", [])
        if not isinstance(raw_fees, Sequence):
            raise ExchangeAPIError(
                message="Lista stawek prowizyjnych ma niepoprawny format",
                status_code=200,
                payload=payload,
            )

        fees: list[Mapping[str, Any]] = []
        for entry in raw_fees:
            if not isinstance(entry, Mapping):
                raise ExchangeAPIError(
                    message="Pozycja stawek prowizyjnych ma niepoprawny format",
                    status_code=200,
                    payload=payload,
                )

            entry_symbol = entry.get("symbol")
            if not entry_symbol:
                raise ExchangeAPIError(
                    message="Stawka prowizyjna nie zawiera symbolu",
                    status_code=200,
                    payload=payload,
                )

            internal_symbol = symbols.to_internal_symbol(str(entry_symbol))
            if symbol and internal_symbol != symbol:
                raise ExchangeAPIError(
                    message="Symbol stawek prowizyjnych nie zgadza się z filtrem",
                    status_code=200,
                    payload=payload,
                )

            maker_raw = entry.get("maker") or entry.get("makerFee")
            taker_raw = entry.get("taker") or entry.get("takerFee")
            volume_raw = (
                entry.get("thirtyDayVolume")
                or entry.get("volume30d")
                or entry.get("thirtyDayTurnover")
            )

            if maker_raw is None or taker_raw is None:
                raise ExchangeAPIError(
                    message="Stawka prowizyjna nie zawiera wartości maker/taker",
                    status_code=200,
                    payload=payload,
                )

            try:
                fee_entry = {
                    "symbol": internal_symbol,
                    "maker_fee": float(maker_raw),
                    "taker_fee": float(taker_raw),
                    "thirty_day_volume": float(volume_raw) if volume_raw is not None else None,
                    "raw": dict(entry),
                }
            except (TypeError, ValueError) as exc:
                raise ExchangeAPIError(
                    message="Stawka prowizyjna zawiera niepoprawne wartości liczbowe",
                    status_code=200,
                    payload=payload,
                ) from exc

            fees.append(fee_entry)

        return fees

    def fetch_rebates_history(
        self,
        *,
        symbol: Optional[str] = None,
        start: Optional[int] = None,
        end: Optional[int] = None,
        limit: Optional[int] = None,
        rebate_type: Optional[str] = None,
    ) -> Sequence[Mapping[str, Any]]:
        params = _strip_none(
            {
                "symbol": symbols.to_exchange_symbol(symbol) if symbol else None,
                "start": start,
                "end": end,
                "limit": limit,
                "type": rebate_type,
            }
        )
        timestamp = self._timestamp()
        signature = self.sign_request(
            timestamp,
            "GET",
            "/private/rebates",
            params=params,
        )
        headers = self.build_auth_headers(timestamp, signature)
        payload = self._http_client.fetch_rebates(headers=headers, params=params)

        raw_rebates = payload.get("rebates", [])
        if not isinstance(raw_rebates, Sequence):
            raise ExchangeAPIError(
                message="Lista zwrotów prowizyjnych ma niepoprawny format",
                status_code=200,
                payload=payload,
            )

        rebates: list[Mapping[str, Any]] = []
        for entry in raw_rebates:
            if not isinstance(entry, Mapping):
                raise ExchangeAPIError(
                    message="Pozycja zwrotu prowizyjnego ma niepoprawny format",
                    status_code=200,
                    payload=payload,
                )

            entry_symbol = entry.get("symbol")
            if not entry_symbol:
                raise ExchangeAPIError(
                    message="Zwrot prowizyjny nie zawiera symbolu",
                    status_code=200,
                    payload=payload,
                )

            internal_symbol = symbols.to_internal_symbol(str(entry_symbol))
            if symbol and internal_symbol != symbol:
                raise ExchangeAPIError(
                    message="Symbol zwrotu prowizyjnego nie zgadza się z filtrem",
                    status_code=200,
                    payload=payload,
                )

            rebate_id_raw = entry.get("rebateId") or entry.get("id") or entry.get("reference")
            amount_raw = entry.get("amount")
            rate_raw = entry.get("rate") or entry.get("feeRate")
            type_raw = entry.get("type") or entry.get("feeType")
            order_id_raw = entry.get("orderId")
            timestamp_raw = entry.get("timestamp") or entry.get("createdAt")
            settled_raw = entry.get("settledAt") or entry.get("updatedAt")

            if rebate_id_raw is None:
                raise ExchangeAPIError(
                    message="Zwrot prowizyjny nie posiada identyfikatora",
                    status_code=200,
                    payload=payload,
                )

            if amount_raw is None:
                raise ExchangeAPIError(
                    message="Zwrot prowizyjny nie zawiera kwoty",
                    status_code=200,
                    payload=payload,
                )

            if timestamp_raw is None:
                timestamp_raw = timestamp

            try:
                rebate = {
                    "rebate_id": str(rebate_id_raw),
                    "symbol": internal_symbol,
                    "amount": float(amount_raw),
                    "rate": float(rate_raw) if rate_raw is not None else None,
                    "type": str(type_raw) if type_raw is not None else "",
                    "order_id": str(order_id_raw) if order_id_raw is not None else "",
                    "timestamp": float(timestamp_raw),
                    "settled_timestamp": float(settled_raw) if settled_raw is not None else None,
                    "raw": dict(entry),
                }
            except (TypeError, ValueError) as exc:
                raise ExchangeAPIError(
                    message="Zwrot prowizyjny zawiera niepoprawne wartości liczbowe",
                    status_code=200,
                    payload=payload,
                ) from exc

            rebates.append(rebate)

        return rebates

    def fetch_interest_history(
        self,
        *,
        symbol: Optional[str] = None,
        start: Optional[int] = None,
        end: Optional[int] = None,
        limit: Optional[int] = None,
    ) -> Sequence[Mapping[str, Any]]:
        params = _strip_none(
            {
                "symbol": symbols.to_exchange_symbol(symbol) if symbol else None,
                "start": start,
                "end": end,
                "limit": limit,
            }
        )
        timestamp = self._timestamp()
        signature = self.sign_request(
            timestamp,
            "GET",
            "/private/interest",
            params=params,
        )
        headers = self.build_auth_headers(timestamp, signature)
        payload = self._http_client.fetch_interest(headers=headers, params=params)

        raw_interest = payload.get("interest", [])
        if not isinstance(raw_interest, Sequence):
            raise ExchangeAPIError(
                message="Lista naliczonych odsetek ma niepoprawny format",
                status_code=200,
                payload=payload,
            )

        records: list[Mapping[str, Any]] = []
        for entry in raw_interest:
            if not isinstance(entry, Mapping):
                raise ExchangeAPIError(
                    message="Pozycja odsetek ma niepoprawny format",
                    status_code=200,
                    payload=payload,
                )

            entry_symbol = entry.get("symbol")
            if not entry_symbol:
                raise ExchangeAPIError(
                    message="Rekord odsetek nie zawiera symbolu",
                    status_code=200,
                    payload=payload,
                )

            internal_symbol = symbols.to_internal_symbol(str(entry_symbol))
            if symbol and internal_symbol != symbol:
                raise ExchangeAPIError(
                    message="Symbol odsetek nie zgadza się z filtrem",
                    status_code=200,
                    payload=payload,
                )

            interest_id_raw = entry.get("interestId") or entry.get("id")
            if interest_id_raw is None:
                raise ExchangeAPIError(
                    message="Rekord odsetek nie posiada identyfikatora",
                    status_code=200,
                    payload=payload,
                )

            amount_raw = entry.get("amount")
            rate_raw = entry.get("rate")
            type_raw = entry.get("type")
            order_id_raw = entry.get("orderId")
            timestamp_raw = entry.get("timestamp")
            accrual_raw = entry.get("accrualTimestamp")
            if timestamp_raw is None:
                timestamp_raw = timestamp

            try:
                record = {
                    "interest_id": str(interest_id_raw),
                    "symbol": internal_symbol,
                    "amount": float(amount_raw),
                    "rate": float(rate_raw) if rate_raw is not None else None,
                    "type": str(type_raw) if type_raw is not None else "",
                    "order_id": str(order_id_raw) if order_id_raw is not None else "",
                    "timestamp": float(timestamp_raw),
                    "accrual_timestamp": float(accrual_raw) if accrual_raw is not None else None,
                    "raw": dict(entry),
                }
            except (TypeError, ValueError) as exc:
                raise ExchangeAPIError(
                    message="Rekord odsetek zawiera niepoprawne wartości liczbowe",
                    status_code=200,
                    payload=payload,
                ) from exc

            records.append(record)

        return records
=======
>>>>>>> 030b1404

    def place_order(self, request: OrderRequest) -> OrderResult:
        payload = _strip_none(
            {
                "symbol": symbols.to_exchange_symbol(request.symbol),
                "side": request.side,
                "type": request.order_type,
                "quantity": request.quantity,
                "price": request.price,
            }
        )
        timestamp = self._timestamp()
        signature = self.sign_request(timestamp, "POST", "/private/orders", body=payload)
        headers = self.build_auth_headers(timestamp, signature)
        _LOGGER.debug("Składanie zlecenia %s z nagłówkami %s", payload, headers)
        response = self._http_client.create_order(payload, headers=headers)
        order_id = str(response["orderId"])
        status = str(response.get("status", "accepted"))
        filled_qty = float(response.get("filledQuantity", 0.0))
        avg_price_raw = response.get("avgPrice")
        avg_price = float(avg_price_raw) if avg_price_raw is not None else None
        return OrderResult(
            order_id=order_id,
            status=status,
            filled_quantity=filled_qty,
            avg_price=avg_price,
            raw_response=response,
        )

    def cancel_order(self, order_id: str, *, symbol: Optional[str] = None) -> None:
        _LOGGER.debug("Anulowanie zlecenia %s dla symbolu %s", order_id, symbol)
        timestamp = self._timestamp()
        exchange_symbol = symbols.to_exchange_symbol(symbol) if symbol else None
        params = _strip_none({"orderId": order_id, "symbol": exchange_symbol})
        signature = self.sign_request(
            timestamp,
            "DELETE",
            "/private/orders",
            params=params,
        )
        headers = self.build_auth_headers(timestamp, signature)
        self._http_client.cancel_order(order_id, headers=headers, symbol=exchange_symbol)

    def stream_public_data(self, *, channels: Sequence[str]) -> Protocol:
        raise NotImplementedError("Strumień publiczny nie jest wspierany w testowym adapterze")

    def stream_private_data(self, *, channels: Sequence[str]) -> Protocol:
        raise NotImplementedError("Strumień prywatny nie jest wspierany w testowym adapterze")

    # --- Custom helpers ----------------------------------------------------
    def sign_request(
        self,
        timestamp: int,
        method: str,
        path: str,
        *,
        body: Mapping[str, Any] | None = None,
        params: Mapping[str, Any] | None = None,
    ) -> str:
        suffix_parts: list[str] = []
        canonical_params = _canonical_payload(_strip_none(params))
        canonical_body = _canonical_payload(_strip_none(body))
        if canonical_params:
            suffix_parts.append(f"P:{canonical_params}")
        if canonical_body:
            suffix_parts.append(f"B:{canonical_body}")
        suffix = "|".join(suffix_parts)
        message = f"{timestamp}{method.upper()}{path}{suffix}".encode("utf-8")
        return hmac.new(self._secret(), message, sha256).hexdigest()

    def build_auth_headers(self, timestamp: int, signature: str) -> Mapping[str, str]:
        return {
            "X-API-KEY": self.credentials.key_id,
            "X-API-SIGN": signature,
            "X-API-TIMESTAMP": str(timestamp),
        }

    def _determine_base_url(self, environment: Environment) -> str:
        if environment is Environment.LIVE:
            return "https://api.nowa-gielda.example"
        if environment is Environment.PAPER:
            return "https://paper.nowa-gielda.example"
        return "https://testnet.nowa-gielda.example"

    def rate_limit_rule(self, method: str, path: str) -> RateLimitRule | None:
        key = f"{method.upper()} {path}".strip()
        return _RATE_LIMITS.get(key)

    def request_weight(self, method: str, path: str) -> int:
        rule = self.rate_limit_rule(method, path)
        return rule.weight if rule else 1


__all__ = ["NowaGieldaSpotAdapter", "RateLimitRule"]<|MERGE_RESOLUTION|>--- conflicted
+++ resolved
@@ -56,15 +56,6 @@
         RateLimitRule("GET", "/private/orders", weight=3, window_seconds=1.0, max_requests=5),
         RateLimitRule("GET", "/private/orders/history", weight=3, window_seconds=1.0, max_requests=5),
         RateLimitRule("GET", "/private/trades", weight=3, window_seconds=1.0, max_requests=5),
-<<<<<<< HEAD
-        RateLimitRule("GET", "/private/deposits", weight=2, window_seconds=1.0, max_requests=5),
-        RateLimitRule("GET", "/private/withdrawals", weight=3, window_seconds=1.0, max_requests=5),
-        RateLimitRule("GET", "/private/fees", weight=2, window_seconds=1.0, max_requests=5),
-        RateLimitRule("GET", "/private/rebates", weight=2, window_seconds=1.0, max_requests=5),
-        RateLimitRule("GET", "/private/interest", weight=2, window_seconds=1.0, max_requests=5),
-        RateLimitRule("GET", "/private/transfers", weight=2, window_seconds=1.0, max_requests=5),
-=======
->>>>>>> 030b1404
         RateLimitRule("POST", "/private/orders", weight=5, window_seconds=1.0, max_requests=5),
         RateLimitRule("DELETE", "/private/orders", weight=1, window_seconds=1.0, max_requests=10),
     )
@@ -228,29 +219,6 @@
             params={"symbol": symbol, "depth": depth},
         )
 
-<<<<<<< HEAD
-    def fetch_ohlcv(
-        self,
-        symbol: str,
-        interval: str,
-        *,
-        start: int | None = None,
-        end: int | None = None,
-        limit: int | None = None,
-    ) -> Mapping[str, Any]:
-        params = _strip_none(
-            {
-                "symbol": symbol,
-                "interval": interval,
-                "start": start,
-                "end": end,
-                "limit": limit,
-            }
-        )
-        return self._request("GET", "/public/ohlcv", params=params)
-
-=======
->>>>>>> 030b1404
     def create_order(
         self,
         payload: Mapping[str, Any],
@@ -271,88 +239,6 @@
             params["symbol"] = symbol
         return self._request("DELETE", "/private/orders", params=params, headers=headers)
 
-<<<<<<< HEAD
-    def fetch_account(
-        self,
-        *,
-        headers: Mapping[str, str],
-    ) -> Mapping[str, Any]:
-        return self._request("GET", "/private/account", headers=headers)
-
-    def fetch_trades(
-        self,
-        *,
-        headers: Mapping[str, str],
-        params: Mapping[str, Any] | None = None,
-    ) -> Mapping[str, Any]:
-        return self._request("GET", "/private/trades", params=params, headers=headers)
-
-    def fetch_open_orders(
-        self,
-        *,
-        headers: Mapping[str, str],
-        params: Mapping[str, Any] | None = None,
-    ) -> Mapping[str, Any]:
-        return self._request("GET", "/private/orders", params=params, headers=headers)
-
-    def fetch_order_history(
-        self,
-        *,
-        headers: Mapping[str, str],
-        params: Mapping[str, Any] | None = None,
-    ) -> Mapping[str, Any]:
-        return self._request("GET", "/private/orders/history", params=params, headers=headers)
-
-    def fetch_deposits(
-        self,
-        *,
-        headers: Mapping[str, str],
-        params: Mapping[str, Any] | None = None,
-    ) -> Mapping[str, Any]:
-        return self._request("GET", "/private/deposits", params=params, headers=headers)
-
-    def fetch_withdrawals(
-        self,
-        *,
-        headers: Mapping[str, str],
-        params: Mapping[str, Any] | None = None,
-    ) -> Mapping[str, Any]:
-        return self._request("GET", "/private/withdrawals", params=params, headers=headers)
-
-    def fetch_fees(
-        self,
-        *,
-        headers: Mapping[str, str],
-        params: Mapping[str, Any] | None = None,
-    ) -> Mapping[str, Any]:
-        return self._request("GET", "/private/fees", params=params, headers=headers)
-
-    def fetch_transfers(
-        self,
-        *,
-        headers: Mapping[str, str],
-        params: Mapping[str, Any] | None = None,
-    ) -> Mapping[str, Any]:
-        return self._request("GET", "/private/transfers", params=params, headers=headers)
-
-    def fetch_rebates(
-        self,
-        *,
-        headers: Mapping[str, str],
-        params: Mapping[str, Any] | None = None,
-    ) -> Mapping[str, Any]:
-        return self._request("GET", "/private/rebates", params=params, headers=headers)
-
-    def fetch_interest(
-        self,
-        *,
-        headers: Mapping[str, str],
-        params: Mapping[str, Any] | None = None,
-    ) -> Mapping[str, Any]:
-        return self._request("GET", "/private/interest", params=params, headers=headers)
-
-=======
->>>>>>> 030b1404
 
 class NowaGieldaSpotAdapter(ExchangeAdapter):
     """Adapter implementujący podstawowe operacje dla nowa_gielda."""
@@ -850,625 +736,6 @@
             orders.append(order)
 
         return orders
-<<<<<<< HEAD
-
-    def fetch_deposits_history(
-        self,
-        *,
-        symbol: Optional[str] = None,
-        start: Optional[int] = None,
-        end: Optional[int] = None,
-        limit: Optional[int] = None,
-        status: Optional[str] = None,
-    ) -> Sequence[Mapping[str, Any]]:
-        params = _strip_none(
-            {
-                "symbol": symbols.to_exchange_symbol(symbol) if symbol else None,
-                "start": start,
-                "end": end,
-                "limit": limit,
-                "status": status,
-            }
-        )
-        timestamp = self._timestamp()
-        signature = self.sign_request(
-            timestamp,
-            "GET",
-            "/private/deposits",
-            params=params,
-        )
-        headers = self.build_auth_headers(timestamp, signature)
-        payload = self._http_client.fetch_deposits(headers=headers, params=params)
-
-        raw_deposits = payload.get("deposits", [])
-        if not isinstance(raw_deposits, Sequence):
-            raise ExchangeAPIError(
-                message="Lista depozytów ma niepoprawny format",
-                status_code=200,
-                payload=payload,
-            )
-
-        deposits: list[Mapping[str, Any]] = []
-        for entry in raw_deposits:
-            if not isinstance(entry, Mapping):
-                raise ExchangeAPIError(
-                    message="Pozycja depozytu ma niepoprawny format",
-                    status_code=200,
-                    payload=payload,
-                )
-
-            entry_symbol = entry.get("symbol")
-            if not entry_symbol:
-                raise ExchangeAPIError(
-                    message="Depozyt nie zawiera symbolu",
-                    status_code=200,
-                    payload=payload,
-                )
-
-            internal_symbol = symbols.to_internal_symbol(str(entry_symbol))
-            if symbol and internal_symbol != symbol:
-                raise ExchangeAPIError(
-                    message="Symbol depozytu nie zgadza się z filtrem",
-                    status_code=200,
-                    payload=payload,
-                )
-
-            amount_raw = entry.get("amount")
-            timestamp_raw = entry.get("timestamp") or entry.get("createdAt")
-            if amount_raw is None:
-                raise ExchangeAPIError(
-                    message="Depozyt nie zawiera kwoty",
-                    status_code=200,
-                    payload=payload,
-                )
-
-            if timestamp_raw is None:
-                timestamp_raw = timestamp
-
-            fee_raw = entry.get("fee")
-            completed_raw = entry.get("completedAt") or entry.get("updatedAt")
-            network_raw = entry.get("network")
-            tx_id_raw = entry.get("txId") or entry.get("transactionId")
-
-            try:
-                deposit = {
-                    "transfer_id": str(entry.get("depositId") or entry.get("id") or entry.get("reference")),
-                    "symbol": internal_symbol,
-                    "status": str(entry.get("status", "")),
-                    "amount": float(amount_raw),
-                    "fee": float(fee_raw) if fee_raw is not None else None,
-                    "network": str(network_raw) if network_raw is not None else "",
-                    "tx_id": str(tx_id_raw) if tx_id_raw is not None else "",
-                    "timestamp": float(timestamp_raw),
-                    "completed_timestamp": float(completed_raw)
-                    if completed_raw is not None
-                    else None,
-                    "raw": dict(entry),
-                }
-            except (TypeError, ValueError) as exc:
-                raise ExchangeAPIError(
-                    message="Depozyt zawiera niepoprawne wartości liczbowe",
-                    status_code=200,
-                    payload=payload,
-                ) from exc
-
-            deposits.append(deposit)
-
-        return deposits
-
-    def fetch_withdrawals_history(
-        self,
-        *,
-        symbol: Optional[str] = None,
-        start: Optional[int] = None,
-        end: Optional[int] = None,
-        limit: Optional[int] = None,
-        status: Optional[str] = None,
-    ) -> Sequence[Mapping[str, Any]]:
-        params = _strip_none(
-            {
-                "symbol": symbols.to_exchange_symbol(symbol) if symbol else None,
-                "start": start,
-                "end": end,
-                "limit": limit,
-                "status": status,
-            }
-        )
-        timestamp = self._timestamp()
-        signature = self.sign_request(
-            timestamp,
-            "GET",
-            "/private/withdrawals",
-            params=params,
-        )
-        headers = self.build_auth_headers(timestamp, signature)
-        payload = self._http_client.fetch_withdrawals(headers=headers, params=params)
-
-        raw_withdrawals = payload.get("withdrawals", [])
-        if not isinstance(raw_withdrawals, Sequence):
-            raise ExchangeAPIError(
-                message="Lista wypłat ma niepoprawny format",
-                status_code=200,
-                payload=payload,
-            )
-
-        withdrawals: list[Mapping[str, Any]] = []
-        for entry in raw_withdrawals:
-            if not isinstance(entry, Mapping):
-                raise ExchangeAPIError(
-                    message="Pozycja wypłaty ma niepoprawny format",
-                    status_code=200,
-                    payload=payload,
-                )
-
-            entry_symbol = entry.get("symbol")
-            if not entry_symbol:
-                raise ExchangeAPIError(
-                    message="Wypłata nie zawiera symbolu",
-                    status_code=200,
-                    payload=payload,
-                )
-
-            internal_symbol = symbols.to_internal_symbol(str(entry_symbol))
-            if symbol and internal_symbol != symbol:
-                raise ExchangeAPIError(
-                    message="Symbol wypłaty nie zgadza się z filtrem",
-                    status_code=200,
-                    payload=payload,
-                )
-
-            amount_raw = entry.get("amount")
-            fee_raw = entry.get("fee")
-            timestamp_raw = entry.get("timestamp") or entry.get("createdAt")
-            completed_raw = entry.get("completedAt") or entry.get("updatedAt")
-            if amount_raw is None:
-                raise ExchangeAPIError(
-                    message="Wypłata nie zawiera kwoty",
-                    status_code=200,
-                    payload=payload,
-                )
-
-            if timestamp_raw is None:
-                timestamp_raw = timestamp
-
-            network_raw = entry.get("network")
-            tx_id_raw = entry.get("txId") or entry.get("transactionId")
-            address_raw = entry.get("address") or entry.get("destination")
-            tag_raw = entry.get("tag") or entry.get("memo")
-
-            try:
-                withdrawal = {
-                    "transfer_id": str(entry.get("withdrawalId") or entry.get("id") or entry.get("reference")),
-                    "symbol": internal_symbol,
-                    "status": str(entry.get("status", "")),
-                    "amount": float(amount_raw),
-                    "fee": float(fee_raw) if fee_raw is not None else None,
-                    "network": str(network_raw) if network_raw is not None else "",
-                    "address": str(address_raw) if address_raw is not None else "",
-                    "tag": str(tag_raw) if tag_raw is not None else "",
-                    "tx_id": str(tx_id_raw) if tx_id_raw is not None else "",
-                    "timestamp": float(timestamp_raw),
-                    "completed_timestamp": float(completed_raw)
-                    if completed_raw is not None
-                    else None,
-                    "raw": dict(entry),
-                }
-            except (TypeError, ValueError) as exc:
-                raise ExchangeAPIError(
-                    message="Wypłata zawiera niepoprawne wartości liczbowe",
-                    status_code=200,
-                    payload=payload,
-                ) from exc
-
-            withdrawals.append(withdrawal)
-
-        return withdrawals
-
-    def fetch_transfers_history(
-        self,
-        *,
-        symbol: Optional[str] = None,
-        start: Optional[int] = None,
-        end: Optional[int] = None,
-        limit: Optional[int] = None,
-        status: Optional[str] = None,
-        direction: Optional[str] = None,
-        from_account: Optional[str] = None,
-        to_account: Optional[str] = None,
-    ) -> Sequence[Mapping[str, Any]]:
-        params = _strip_none(
-            {
-                "symbol": symbols.to_exchange_symbol(symbol) if symbol else None,
-                "start": start,
-                "end": end,
-                "limit": limit,
-                "status": status,
-                "direction": direction,
-                "from": from_account,
-                "to": to_account,
-            }
-        )
-        timestamp = self._timestamp()
-        signature = self.sign_request(
-            timestamp,
-            "GET",
-            "/private/transfers",
-            params=params,
-        )
-        headers = self.build_auth_headers(timestamp, signature)
-        payload = self._http_client.fetch_transfers(headers=headers, params=params)
-
-        raw_transfers = payload.get("transfers", [])
-        if not isinstance(raw_transfers, Sequence):
-            raise ExchangeAPIError(
-                message="Lista transferów ma niepoprawny format",
-                status_code=200,
-                payload=payload,
-            )
-
-        transfers: list[Mapping[str, Any]] = []
-        for entry in raw_transfers:
-            if not isinstance(entry, Mapping):
-                raise ExchangeAPIError(
-                    message="Pozycja transferu ma niepoprawny format",
-                    status_code=200,
-                    payload=payload,
-                )
-
-            entry_symbol = entry.get("symbol")
-            if not entry_symbol:
-                raise ExchangeAPIError(
-                    message="Transfer nie zawiera symbolu",
-                    status_code=200,
-                    payload=payload,
-                )
-
-            internal_symbol = symbols.to_internal_symbol(str(entry_symbol))
-            if symbol and internal_symbol != symbol:
-                raise ExchangeAPIError(
-                    message="Symbol transferu nie zgadza się z filtrem",
-                    status_code=200,
-                    payload=payload,
-                )
-
-            transfer_id_raw = entry.get("transferId") or entry.get("id")
-            amount_raw = entry.get("amount")
-            status_raw = entry.get("status")
-            from_account_raw = entry.get("fromAccount") or entry.get("from")
-            to_account_raw = entry.get("toAccount") or entry.get("to")
-            timestamp_raw = entry.get("timestamp") or entry.get("createdAt")
-            completed_raw = entry.get("completedAt") or entry.get("updatedAt")
-
-            if transfer_id_raw is None:
-                raise ExchangeAPIError(
-                    message="Transfer nie posiada identyfikatora",
-                    status_code=200,
-                    payload=payload,
-                )
-
-            try:
-                transfer = {
-                    "transfer_id": str(transfer_id_raw),
-                    "symbol": internal_symbol,
-                    "amount": float(amount_raw),
-                    "status": str(status_raw) if status_raw is not None else "",
-                    "from_account": str(from_account_raw) if from_account_raw is not None else "",
-                    "to_account": str(to_account_raw) if to_account_raw is not None else "",
-                    "timestamp": float(timestamp_raw)
-                    if timestamp_raw is not None
-                    else float(timestamp),
-                    "completed_timestamp": float(completed_raw)
-                    if completed_raw is not None
-                    else None,
-                    "raw": dict(entry),
-                }
-            except (TypeError, ValueError) as exc:
-                raise ExchangeAPIError(
-                    message="Transfer zawiera niepoprawne wartości liczbowe",
-                    status_code=200,
-                    payload=payload,
-                ) from exc
-
-            transfers.append(transfer)
-
-        return transfers
-
-    def fetch_fee_rates(
-        self,
-        *,
-        symbol: Optional[str] = None,
-    ) -> Sequence[Mapping[str, Any]]:
-        params = _strip_none(
-            {
-                "symbol": symbols.to_exchange_symbol(symbol) if symbol else None,
-            }
-        )
-        timestamp = self._timestamp()
-        signature = self.sign_request(
-            timestamp,
-            "GET",
-            "/private/fees",
-            params=params,
-        )
-        headers = self.build_auth_headers(timestamp, signature)
-        payload = self._http_client.fetch_fees(headers=headers, params=params)
-
-        raw_fees = payload.get("fees", [])
-        if not isinstance(raw_fees, Sequence):
-            raise ExchangeAPIError(
-                message="Lista stawek prowizyjnych ma niepoprawny format",
-                status_code=200,
-                payload=payload,
-            )
-
-        fees: list[Mapping[str, Any]] = []
-        for entry in raw_fees:
-            if not isinstance(entry, Mapping):
-                raise ExchangeAPIError(
-                    message="Pozycja stawek prowizyjnych ma niepoprawny format",
-                    status_code=200,
-                    payload=payload,
-                )
-
-            entry_symbol = entry.get("symbol")
-            if not entry_symbol:
-                raise ExchangeAPIError(
-                    message="Stawka prowizyjna nie zawiera symbolu",
-                    status_code=200,
-                    payload=payload,
-                )
-
-            internal_symbol = symbols.to_internal_symbol(str(entry_symbol))
-            if symbol and internal_symbol != symbol:
-                raise ExchangeAPIError(
-                    message="Symbol stawek prowizyjnych nie zgadza się z filtrem",
-                    status_code=200,
-                    payload=payload,
-                )
-
-            maker_raw = entry.get("maker") or entry.get("makerFee")
-            taker_raw = entry.get("taker") or entry.get("takerFee")
-            volume_raw = (
-                entry.get("thirtyDayVolume")
-                or entry.get("volume30d")
-                or entry.get("thirtyDayTurnover")
-            )
-
-            if maker_raw is None or taker_raw is None:
-                raise ExchangeAPIError(
-                    message="Stawka prowizyjna nie zawiera wartości maker/taker",
-                    status_code=200,
-                    payload=payload,
-                )
-
-            try:
-                fee_entry = {
-                    "symbol": internal_symbol,
-                    "maker_fee": float(maker_raw),
-                    "taker_fee": float(taker_raw),
-                    "thirty_day_volume": float(volume_raw) if volume_raw is not None else None,
-                    "raw": dict(entry),
-                }
-            except (TypeError, ValueError) as exc:
-                raise ExchangeAPIError(
-                    message="Stawka prowizyjna zawiera niepoprawne wartości liczbowe",
-                    status_code=200,
-                    payload=payload,
-                ) from exc
-
-            fees.append(fee_entry)
-
-        return fees
-
-    def fetch_rebates_history(
-        self,
-        *,
-        symbol: Optional[str] = None,
-        start: Optional[int] = None,
-        end: Optional[int] = None,
-        limit: Optional[int] = None,
-        rebate_type: Optional[str] = None,
-    ) -> Sequence[Mapping[str, Any]]:
-        params = _strip_none(
-            {
-                "symbol": symbols.to_exchange_symbol(symbol) if symbol else None,
-                "start": start,
-                "end": end,
-                "limit": limit,
-                "type": rebate_type,
-            }
-        )
-        timestamp = self._timestamp()
-        signature = self.sign_request(
-            timestamp,
-            "GET",
-            "/private/rebates",
-            params=params,
-        )
-        headers = self.build_auth_headers(timestamp, signature)
-        payload = self._http_client.fetch_rebates(headers=headers, params=params)
-
-        raw_rebates = payload.get("rebates", [])
-        if not isinstance(raw_rebates, Sequence):
-            raise ExchangeAPIError(
-                message="Lista zwrotów prowizyjnych ma niepoprawny format",
-                status_code=200,
-                payload=payload,
-            )
-
-        rebates: list[Mapping[str, Any]] = []
-        for entry in raw_rebates:
-            if not isinstance(entry, Mapping):
-                raise ExchangeAPIError(
-                    message="Pozycja zwrotu prowizyjnego ma niepoprawny format",
-                    status_code=200,
-                    payload=payload,
-                )
-
-            entry_symbol = entry.get("symbol")
-            if not entry_symbol:
-                raise ExchangeAPIError(
-                    message="Zwrot prowizyjny nie zawiera symbolu",
-                    status_code=200,
-                    payload=payload,
-                )
-
-            internal_symbol = symbols.to_internal_symbol(str(entry_symbol))
-            if symbol and internal_symbol != symbol:
-                raise ExchangeAPIError(
-                    message="Symbol zwrotu prowizyjnego nie zgadza się z filtrem",
-                    status_code=200,
-                    payload=payload,
-                )
-
-            rebate_id_raw = entry.get("rebateId") or entry.get("id") or entry.get("reference")
-            amount_raw = entry.get("amount")
-            rate_raw = entry.get("rate") or entry.get("feeRate")
-            type_raw = entry.get("type") or entry.get("feeType")
-            order_id_raw = entry.get("orderId")
-            timestamp_raw = entry.get("timestamp") or entry.get("createdAt")
-            settled_raw = entry.get("settledAt") or entry.get("updatedAt")
-
-            if rebate_id_raw is None:
-                raise ExchangeAPIError(
-                    message="Zwrot prowizyjny nie posiada identyfikatora",
-                    status_code=200,
-                    payload=payload,
-                )
-
-            if amount_raw is None:
-                raise ExchangeAPIError(
-                    message="Zwrot prowizyjny nie zawiera kwoty",
-                    status_code=200,
-                    payload=payload,
-                )
-
-            if timestamp_raw is None:
-                timestamp_raw = timestamp
-
-            try:
-                rebate = {
-                    "rebate_id": str(rebate_id_raw),
-                    "symbol": internal_symbol,
-                    "amount": float(amount_raw),
-                    "rate": float(rate_raw) if rate_raw is not None else None,
-                    "type": str(type_raw) if type_raw is not None else "",
-                    "order_id": str(order_id_raw) if order_id_raw is not None else "",
-                    "timestamp": float(timestamp_raw),
-                    "settled_timestamp": float(settled_raw) if settled_raw is not None else None,
-                    "raw": dict(entry),
-                }
-            except (TypeError, ValueError) as exc:
-                raise ExchangeAPIError(
-                    message="Zwrot prowizyjny zawiera niepoprawne wartości liczbowe",
-                    status_code=200,
-                    payload=payload,
-                ) from exc
-
-            rebates.append(rebate)
-
-        return rebates
-
-    def fetch_interest_history(
-        self,
-        *,
-        symbol: Optional[str] = None,
-        start: Optional[int] = None,
-        end: Optional[int] = None,
-        limit: Optional[int] = None,
-    ) -> Sequence[Mapping[str, Any]]:
-        params = _strip_none(
-            {
-                "symbol": symbols.to_exchange_symbol(symbol) if symbol else None,
-                "start": start,
-                "end": end,
-                "limit": limit,
-            }
-        )
-        timestamp = self._timestamp()
-        signature = self.sign_request(
-            timestamp,
-            "GET",
-            "/private/interest",
-            params=params,
-        )
-        headers = self.build_auth_headers(timestamp, signature)
-        payload = self._http_client.fetch_interest(headers=headers, params=params)
-
-        raw_interest = payload.get("interest", [])
-        if not isinstance(raw_interest, Sequence):
-            raise ExchangeAPIError(
-                message="Lista naliczonych odsetek ma niepoprawny format",
-                status_code=200,
-                payload=payload,
-            )
-
-        records: list[Mapping[str, Any]] = []
-        for entry in raw_interest:
-            if not isinstance(entry, Mapping):
-                raise ExchangeAPIError(
-                    message="Pozycja odsetek ma niepoprawny format",
-                    status_code=200,
-                    payload=payload,
-                )
-
-            entry_symbol = entry.get("symbol")
-            if not entry_symbol:
-                raise ExchangeAPIError(
-                    message="Rekord odsetek nie zawiera symbolu",
-                    status_code=200,
-                    payload=payload,
-                )
-
-            internal_symbol = symbols.to_internal_symbol(str(entry_symbol))
-            if symbol and internal_symbol != symbol:
-                raise ExchangeAPIError(
-                    message="Symbol odsetek nie zgadza się z filtrem",
-                    status_code=200,
-                    payload=payload,
-                )
-
-            interest_id_raw = entry.get("interestId") or entry.get("id")
-            if interest_id_raw is None:
-                raise ExchangeAPIError(
-                    message="Rekord odsetek nie posiada identyfikatora",
-                    status_code=200,
-                    payload=payload,
-                )
-
-            amount_raw = entry.get("amount")
-            rate_raw = entry.get("rate")
-            type_raw = entry.get("type")
-            order_id_raw = entry.get("orderId")
-            timestamp_raw = entry.get("timestamp")
-            accrual_raw = entry.get("accrualTimestamp")
-            if timestamp_raw is None:
-                timestamp_raw = timestamp
-
-            try:
-                record = {
-                    "interest_id": str(interest_id_raw),
-                    "symbol": internal_symbol,
-                    "amount": float(amount_raw),
-                    "rate": float(rate_raw) if rate_raw is not None else None,
-                    "type": str(type_raw) if type_raw is not None else "",
-                    "order_id": str(order_id_raw) if order_id_raw is not None else "",
-                    "timestamp": float(timestamp_raw),
-                    "accrual_timestamp": float(accrual_raw) if accrual_raw is not None else None,
-                    "raw": dict(entry),
-                }
-            except (TypeError, ValueError) as exc:
-                raise ExchangeAPIError(
-                    message="Rekord odsetek zawiera niepoprawne wartości liczbowe",
-                    status_code=200,
-                    payload=payload,
-                ) from exc
-
-            records.append(record)
-
-        return records
-=======
->>>>>>> 030b1404
 
     def place_order(self, request: OrderRequest) -> OrderResult:
         payload = _strip_none(
