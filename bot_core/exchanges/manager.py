"""Natywna implementacja fasady ExchangeManager."""

from __future__ import annotations

import datetime as dt
import logging
import os
from dataclasses import dataclass
from collections.abc import Iterable, Iterator, MutableMapping
from collections import Counter
<<<<<<< HEAD
from contextlib import ExitStack, contextmanager
=======
>>>>>>> 5c84ae42
from importlib import import_module
from pathlib import Path
from typing import Any, Callable, Dict, List, Mapping, MutableMapping, Optional, Sequence, Tuple

from pydantic import BaseModel, Field

from bot_core.database.manager import DatabaseManager
from bot_core.exchanges.core import (
    BaseBackend,
    EventBus,
    MarketRules,
    Mode,
    OrderDTO,
    OrderSide,
    OrderStatus,
    OrderType,
    PositionDTO,
    PaperBackend,
)
from bot_core.exchanges.base import (
    AccountSnapshot,
    Environment,
    ExchangeCredentials,
    OrderRequest,
    OrderResult,
)
from bot_core.exchanges.health import (
    CircuitBreaker,
    HealthCheck,
    HealthMonitor,
    RetryPolicy,
    Watchdog,
)
from bot_core.exchanges.paper_simulator import PaperFuturesSimulator, PaperMarginSimulator

try:  # pragma: no cover
    import ccxt  # type: ignore
except Exception:  # pragma: no cover
    ccxt = None


log = logging.getLogger(__name__)


def _enable_sandbox_mode(client: Any) -> bool:
    """Próbuje włączyć sandbox/testnet dla przekazanego klienta CCXT.

    Preferowanym mechanizmem jest wywołanie jednej z metod
    ``setSandboxMode``/``set_sandbox_mode``.  Dla starszych adapterów CCXT,
    które nie eksponują tych metod, stosujemy fallback polegający na
    przepięciu adresów końcowych z wariantów ``*Test``.
    """

    for attr in ("setSandboxMode", "set_sandbox_mode"):
        setter = getattr(client, attr, None)
        if callable(setter):
            try:
                setter(True)
            except Exception as exc:  # pragma: no cover - logowanie diagnostyczne
                log.warning("Nie udało się włączyć sandbox mode przez %s: %s", attr, exc)
                return False
            return True

    urls = getattr(client, "urls", None)
    if isinstance(urls, dict):
        remapped = False
        for key, value in list(urls.items()):
            if key.endswith("Test") and value:
                urls[key[:-4]] = value
                remapped = True
        test_url = urls.get("test")
        if test_url:
            urls["api"] = test_url
            remapped = True
        if remapped:
            return True

    return False


@dataclass(slots=True)
class _NativeAdapterRegistration:
    factory: Any
    default_settings: Mapping[str, object]
    supports_testnet: bool = True
    source: Path | None = None
    dynamic: bool = False


_NATIVE_ADAPTER_REGISTRY: Dict[Tuple[Mode, str], _NativeAdapterRegistration] = {}
_DYNAMIC_ADAPTER_KEYS: set[Tuple[Mode, str]] = set()


class _LegacyAdapterMapping(MutableMapping[str, Any]):
    """Compatybilna z wcześniejszym API mapa natywnych adapterów."""

    def __init__(self, mode: Mode) -> None:
        self._mode = mode

    def __getitem__(self, key: str) -> Any:
        normalized = (key or "").strip().lower()
        entry = _NATIVE_ADAPTER_REGISTRY.get((self._mode, normalized))
        if entry is None:
            raise KeyError(normalized)
        return entry.factory

    def __setitem__(self, key: str, value: Any) -> None:
        register_native_adapter(
            exchange_id=str(key).strip().lower(),
            mode=self._mode,
            factory=value,
        )

    def __delitem__(self, key: str) -> None:
        normalized = (key or "").strip().lower()
        _NATIVE_ADAPTER_REGISTRY.pop((self._mode, normalized), None)

    def __iter__(self):
        for (mode, exchange_id), _ in _NATIVE_ADAPTER_REGISTRY.items():
            if mode == self._mode:
                yield exchange_id

    def __len__(self) -> int:
        return sum(1 for mode, _ in _NATIVE_ADAPTER_REGISTRY if mode == self._mode)


_NATIVE_MARGIN_ADAPTERS: MutableMapping[str, Any] = _LegacyAdapterMapping(Mode.MARGIN)
_NATIVE_FUTURES_ADAPTERS: MutableMapping[str, Any] = _LegacyAdapterMapping(Mode.FUTURES)


_DYNAMIC_ADAPTERS_INITIALIZED = False
_DYNAMIC_ADAPTERS_SOURCE: Path | None = None


@dataclass(frozen=True, slots=True)
class NativeAdapterInfo:
    """Informacje o zarejestrowanym natywnym adapterze giełdy."""

    exchange_id: str
    mode: Mode
    factory: Any
    default_settings: Mapping[str, object]
    supports_testnet: bool
    source: Path | None
    dynamic: bool


<<<<<<< HEAD
def _coerce_margin_futures_mode(value: Mode | str) -> Mode:
    """Zapewnia, że przekazany tryb dotyczy rynków margin lub futures."""

    if isinstance(value, Mode):
        candidate = value
    else:
        try:
            candidate = Mode(str(value).strip().lower())
        except Exception as exc:  # pragma: no cover - defensywna gałąź walidacji
            raise ValueError(f"Nieobsługiwany tryb adaptera: {value!r}") from exc

    if candidate not in {Mode.MARGIN, Mode.FUTURES}:
        raise ValueError(
            "Native adapters are only available for margin or futures modes",
        )

    return candidate


=======
>>>>>>> 5c84ae42
def register_native_adapter(
    *,
    exchange_id: str,
    mode: Mode | str,
    factory: Any,
    default_settings: Mapping[str, object] | None = None,
    supports_testnet: bool = True,
    source: str | os.PathLike[str] | None = None,
    dynamic: bool = False,
) -> None:
    """Rejestruje fabrykę adaptera wykorzystywaną przez :class:`ExchangeManager`.

    ``mode`` może być przekazany jako instancja :class:`Mode` lub napis
    ``"margin"``/``"futures"``.  Testy korzystają z tego helpera, aby
    wstrzykiwać lekkie atrapy bez modyfikowania globalnych struktur.
    Rejestracje są idempotentne – ostatnie wywołanie wygrywa, co pozwala
    nadpisywać domyślne ustawienia w razie potrzeby.
    """

<<<<<<< HEAD
    normalized_mode = _coerce_margin_futures_mode(mode)
    normalized_exchange = str(exchange_id or "").strip().lower()
    if not normalized_exchange:
        raise ValueError("exchange_id nie może być pusty")
    key = (normalized_mode, normalized_exchange)
=======
    if mode not in {Mode.MARGIN, Mode.FUTURES}:
        raise ValueError("Native adapters are only supported for margin/futures modes")
    key = (mode, exchange_id)
>>>>>>> 5c84ae42
    source_path = Path(source).expanduser() if source is not None else None
    registration = _NativeAdapterRegistration(
        factory=factory,
        default_settings=dict(default_settings or {}),
        supports_testnet=bool(supports_testnet),
        source=source_path,
        dynamic=bool(dynamic),
<<<<<<< HEAD
    )
    _NATIVE_ADAPTER_REGISTRY[key] = registration
    if registration.dynamic:
        _DYNAMIC_ADAPTER_KEYS.add(key)
    else:
        _DYNAMIC_ADAPTER_KEYS.discard(key)


def get_native_adapter_info(*, exchange_id: str, mode: Mode | str) -> NativeAdapterInfo | None:
    """Zwraca metadane pojedynczego zarejestrowanego adaptera.

    Parametr ``mode`` może być przekazany jako napis lub obiekt :class:`Mode`.
    """

    normalized_mode = _coerce_margin_futures_mode(mode)

    normalized_exchange = str(exchange_id or "").strip().lower()
    if not normalized_exchange:
        raise ValueError("exchange_id nie może być pusty")

    registration = _NATIVE_ADAPTER_REGISTRY.get((normalized_mode, normalized_exchange))
    if registration is None:
        return None

    return NativeAdapterInfo(
        exchange_id=normalized_exchange,
        mode=normalized_mode,
        factory=registration.factory,
        default_settings=dict(registration.default_settings),
        supports_testnet=registration.supports_testnet,
        source=registration.source,
        dynamic=registration.dynamic,
=======
>>>>>>> 5c84ae42
    )
    _NATIVE_ADAPTER_REGISTRY[key] = registration
    if registration.dynamic:
        _DYNAMIC_ADAPTER_KEYS.add(key)
    else:
        _DYNAMIC_ADAPTER_KEYS.discard(key)


def _import_adapter_factory(path: str) -> Any:
    """Importuje klasę adaptera z notacji modułowej ``module:Class``."""

    module_path, separator, attr_path = path.partition(":")
    if not separator:
        module_path, _, attr_path = path.rpartition(".")
    if not module_path or not attr_path:
        raise ImportError(f"Niepoprawna ścieżka klasy adaptera: {path}")
    module = import_module(module_path)
    target: Any = module
    for attr in attr_path.split("."):
        target = getattr(target, attr)
    return target


def _discover_core_config_candidates() -> list[Path]:
    """Zwraca listę potencjalnych ścieżek do pliku core.yaml."""

    candidates: list[Path] = []
    for env_var in (
        "BOT_CORE_ADAPTER_CONFIG",
        "DUDZIAN_CORE_CONFIG",
        "BOT_CORE_CORE_CONFIG",
    ):
        candidate = os.environ.get(env_var)
        if candidate:
            candidates.append(Path(candidate).expanduser())

    base_dir = Path(__file__).resolve().parents[2]
    candidates.append(base_dir / "config" / "core.yaml")
    candidates.append(Path("config/core.yaml").expanduser())

    unique: list[Path] = []
    seen: set[Path] = set()
    for candidate in candidates:
        resolved = candidate
        if resolved in seen:
            continue
        seen.add(resolved)
        unique.append(resolved)
    return unique


def _clear_dynamic_native_adapters() -> None:
    """Czyści rejestr adapterów pochodzących z konfiguracji."""

    for key in list(_NATIVE_ADAPTER_REGISTRY):
        registration = _NATIVE_ADAPTER_REGISTRY.get(key)
        if registration is None or not registration.dynamic:
            continue
        _NATIVE_ADAPTER_REGISTRY.pop(key, None)
    _DYNAMIC_ADAPTER_KEYS.clear()


def _load_dynamic_native_adapters(
    config_path: str | os.PathLike[str] | Path | None = None,
) -> None:
    """Ładuje definicje adapterów z config/core.yaml, jeśli dostępne."""

    global _DYNAMIC_ADAPTERS_INITIALIZED, _DYNAMIC_ADAPTERS_SOURCE
    if _DYNAMIC_ADAPTERS_INITIALIZED and config_path is None:
        return

    try:
        from bot_core.config.loader import load_core_config  # noqa: WPS433
    except Exception as exc:  # pragma: no cover - opcjonalny loader
        log.debug("Pominięto dynamiczne adaptery – loader niedostępny: %s", exc)
        _DYNAMIC_ADAPTERS_INITIALIZED = True
        return

    if config_path is not None:
        candidates = [Path(config_path).expanduser()]
    else:
        candidates = _discover_core_config_candidates()

    for candidate in candidates:
        try:
            config = load_core_config(candidate)
        except Exception as exc:  # pragma: no cover - diagnostyka konfiguracji
            log.debug("Nie udało się wczytać %s: %s", candidate, exc)
            continue

        adapters = getattr(config, "exchange_adapters", None) or {}
        if not adapters:
            continue

        for exchange_id, modes in adapters.items():
            if not isinstance(modes, Mapping):
                continue
            for mode, entry in modes.items():
                if not isinstance(mode, Mode):
                    try:
                        mode = Mode(str(mode).lower())
                    except Exception:
                        continue
                class_path = getattr(entry, "class_path", "")
                if not class_path:
                    continue
                normalized_exchange = str(exchange_id).strip().lower()
                key = (mode, normalized_exchange)
                if key in _NATIVE_ADAPTER_REGISTRY:
                    continue
                try:
                    factory = _import_adapter_factory(class_path)
                except Exception as exc:  # pragma: no cover - diagnostyka importu
                    log.warning(
                        "Pominięto adapter %s/%s z powodu błędu importu: %s",
                        exchange_id,
                        mode.value,
                        exc,
                    )
                    continue
                register_native_adapter(
                    exchange_id=normalized_exchange,
                    mode=mode,
                    factory=factory,
                    default_settings=dict(getattr(entry, "default_settings", {})),
                    supports_testnet=bool(getattr(entry, "supports_testnet", True)),
                    source=candidate,
                    dynamic=True,
                )

        _DYNAMIC_ADAPTERS_SOURCE = candidate
        break

    _DYNAMIC_ADAPTERS_INITIALIZED = True

def get_native_adapter_info(*, exchange_id: str, mode: Mode) -> NativeAdapterInfo | None:
    """Zwraca metadane pojedynczego zarejestrowanego adaptera."""

    if mode not in {Mode.MARGIN, Mode.FUTURES}:
        raise ValueError(
            "Informacje o adapterach dostępne są tylko dla trybów margin/futures",
        )

    normalized_exchange = str(exchange_id or "").strip().lower()
    if not normalized_exchange:
        raise ValueError("exchange_id nie może być pusty")

    registration = _NATIVE_ADAPTER_REGISTRY.get((mode, normalized_exchange))
    if registration is None:
        return None

    return NativeAdapterInfo(
        exchange_id=normalized_exchange,
        mode=mode,
        factory=registration.factory,
        default_settings=dict(registration.default_settings),
        supports_testnet=registration.supports_testnet,
        source=registration.source,
        dynamic=registration.dynamic,
    )


def unregister_native_adapter(
    *,
    exchange_id: str,
    mode: Mode,
    allow_dynamic: bool = False,
) -> bool:
    """Usuwa zarejestrowany adapter natywny, jeśli istnieje.

    Dynamiczne wpisy z konfiguracji są domyślnie chronione przed usunięciem –
    aby je skasować należy ustawić ``allow_dynamic=True`` i ewentualnie ponownie
    załadować konfigurację funkcją :func:`reload_native_adapters`.
    """

    if mode not in {Mode.MARGIN, Mode.FUTURES}:
        raise ValueError("Usuwanie adapterów wspiera tylko tryby margin/futures")

    normalized_exchange = str(exchange_id or "").strip().lower()
    if not normalized_exchange:
        raise ValueError("exchange_id nie może być pusty")

    key = (mode, normalized_exchange)
    registration = _NATIVE_ADAPTER_REGISTRY.get(key)
    if registration is None:
        return False
    if registration.dynamic and not allow_dynamic:
        return False

    _NATIVE_ADAPTER_REGISTRY.pop(key, None)
    _DYNAMIC_ADAPTER_KEYS.discard(key)
    return True


def _import_adapter_factory(path: str) -> Any:
    """Importuje klasę adaptera z notacji modułowej ``module:Class``."""

    module_path, separator, attr_path = path.partition(":")
    if not separator:
        module_path, _, attr_path = path.rpartition(".")
    if not module_path or not attr_path:
        raise ImportError(f"Niepoprawna ścieżka klasy adaptera: {path}")
    module = import_module(module_path)
    target: Any = module
    for attr in attr_path.split("."):
        target = getattr(target, attr)
    return target


def _discover_core_config_candidates() -> list[Path]:
    """Zwraca listę potencjalnych ścieżek do pliku core.yaml."""

    candidates: list[Path] = []
    for env_var in (
        "BOT_CORE_ADAPTER_CONFIG",
        "DUDZIAN_CORE_CONFIG",
        "BOT_CORE_CORE_CONFIG",
    ):
        candidate = os.environ.get(env_var)
        if candidate:
            candidates.append(Path(candidate).expanduser())

    base_dir = Path(__file__).resolve().parents[2]
    candidates.append(base_dir / "config" / "core.yaml")
    candidates.append(Path("config/core.yaml").expanduser())

    unique: list[Path] = []
    seen: set[Path] = set()
    for candidate in candidates:
        resolved = candidate
        if resolved in seen:
            continue
        seen.add(resolved)
        unique.append(resolved)
    return unique


def _clear_dynamic_native_adapters() -> None:
    """Czyści rejestr adapterów pochodzących z konfiguracji."""

    for key in list(_NATIVE_ADAPTER_REGISTRY):
        registration = _NATIVE_ADAPTER_REGISTRY.get(key)
        if registration is None or not registration.dynamic:
            continue
        _NATIVE_ADAPTER_REGISTRY.pop(key, None)
    _DYNAMIC_ADAPTER_KEYS.clear()


def _load_dynamic_native_adapters(
    config_path: str | os.PathLike[str] | Path | None = None,
) -> None:
    """Ładuje definicje adapterów z config/core.yaml, jeśli dostępne."""

    global _DYNAMIC_ADAPTERS_INITIALIZED, _DYNAMIC_ADAPTERS_SOURCE
    if _DYNAMIC_ADAPTERS_INITIALIZED and config_path is None:
        return

    try:
        from bot_core.config.loader import load_core_config  # noqa: WPS433
    except Exception as exc:  # pragma: no cover - opcjonalny loader
        log.debug("Pominięto dynamiczne adaptery – loader niedostępny: %s", exc)
        _DYNAMIC_ADAPTERS_INITIALIZED = True
        return

    if config_path is not None:
        candidates = [Path(config_path).expanduser()]
    else:
        candidates = _discover_core_config_candidates()

    for candidate in candidates:
        try:
            config = load_core_config(candidate)
        except Exception as exc:  # pragma: no cover - diagnostyka konfiguracji
            log.debug("Nie udało się wczytać %s: %s", candidate, exc)
            continue

        adapters = getattr(config, "exchange_adapters", None) or {}
        if not adapters:
            continue

        for exchange_id, modes in adapters.items():
            if not isinstance(modes, Mapping):
                continue
            for mode, entry in modes.items():
                if not isinstance(mode, Mode):
                    try:
                        mode = Mode(str(mode).lower())
                    except Exception:
                        continue
                class_path = getattr(entry, "class_path", "")
                if not class_path:
                    continue
                normalized_exchange = str(exchange_id).strip().lower()
                key = (mode, normalized_exchange)
                if key in _NATIVE_ADAPTER_REGISTRY:
                    continue
                try:
                    factory = _import_adapter_factory(class_path)
                except Exception as exc:  # pragma: no cover - diagnostyka importu
                    log.warning(
                        "Pominięto adapter %s/%s z powodu błędu importu: %s",
                        exchange_id,
                        mode.value,
                        exc,
                    )
                    continue
                register_native_adapter(
                    exchange_id=normalized_exchange,
                    mode=mode,
                    factory=factory,
                    default_settings=dict(getattr(entry, "default_settings", {})),
                    supports_testnet=bool(getattr(entry, "supports_testnet", True)),
                    source=candidate,
                    dynamic=True,
                )

        _DYNAMIC_ADAPTERS_SOURCE = candidate
        break

    _DYNAMIC_ADAPTERS_INITIALIZED = True


def reload_native_adapters(
    config_path: str | os.PathLike[str] | Path | None = None,
) -> None:
    """Czyści i ponownie ładuje adaptery konfiguracyjne."""

    global _DYNAMIC_ADAPTERS_INITIALIZED, _DYNAMIC_ADAPTERS_SOURCE

    _clear_dynamic_native_adapters()
    _DYNAMIC_ADAPTERS_INITIALIZED = False
    _DYNAMIC_ADAPTERS_SOURCE = None
    _load_dynamic_native_adapters(config_path)


def iter_registered_native_adapters(
    mode: Mode | None = None,
) -> Iterator[NativeAdapterInfo]:
    """Udostępnia metadane wszystkich zarejestrowanych natywnych adapterów."""

    if mode is not None and mode not in {Mode.MARGIN, Mode.FUTURES}:
        raise ValueError("Filtrowanie obsługuje tylko tryby margin lub futures")

    for (registered_mode, exchange_id), registration in sorted(
        _NATIVE_ADAPTER_REGISTRY.items(),
        key=lambda item: (item[0][0].value, item[0][1]),
    ):
        if mode is not None and registered_mode is not mode:
            continue
        yield NativeAdapterInfo(
            exchange_id=exchange_id,
            mode=registered_mode,
            factory=registration.factory,
            default_settings=dict(registration.default_settings),
            supports_testnet=registration.supports_testnet,
            source=registration.source,
            dynamic=registration.dynamic,
        )

def reload_native_adapters(
    config_path: str | os.PathLike[str] | Path | None = None,
) -> None:
    """Czyści i ponownie ładuje adaptery konfiguracyjne."""

    global _DYNAMIC_ADAPTERS_INITIALIZED, _DYNAMIC_ADAPTERS_SOURCE

    _clear_dynamic_native_adapters()
    _DYNAMIC_ADAPTERS_INITIALIZED = False
    _DYNAMIC_ADAPTERS_SOURCE = None
    _load_dynamic_native_adapters(config_path)


def iter_registered_native_adapters(
    mode: Mode | None = None,
) -> Iterator[NativeAdapterInfo]:
    """Udostępnia metadane wszystkich zarejestrowanych natywnych adapterów."""

    if mode is not None and mode not in {Mode.MARGIN, Mode.FUTURES}:
        raise ValueError("Filtrowanie obsługuje tylko tryby margin lub futures")

    for (registered_mode, exchange_id), registration in sorted(
        _NATIVE_ADAPTER_REGISTRY.items(),
        key=lambda item: (item[0][0].value, item[0][1]),
    ):
        if mode is not None and registered_mode is not mode:
            continue
        yield NativeAdapterInfo(
            exchange_id=exchange_id,
            mode=registered_mode,
            factory=registration.factory,
            default_settings=dict(registration.default_settings),
            supports_testnet=registration.supports_testnet,
            source=registration.source,
            dynamic=registration.dynamic,
        )

<<<<<<< HEAD
def unregister_native_adapter(
    *,
    exchange_id: str,
    mode: Mode | str,
    allow_dynamic: bool = False,
) -> bool:
    """Usuwa zarejestrowany adapter natywny, jeśli istnieje.

    ``mode`` akceptuje zarówno obiekty :class:`Mode`, jak i krótkie napisy
    ``"margin"``/``"futures"``.  Dynamiczne wpisy z konfiguracji są domyślnie
    chronione przed usunięciem – aby je skasować należy ustawić
    ``allow_dynamic=True`` i ewentualnie ponownie załadować konfigurację
    funkcją :func:`reload_native_adapters`.
    """

    normalized_mode = _coerce_margin_futures_mode(mode)

    normalized_exchange = str(exchange_id or "").strip().lower()
    if not normalized_exchange:
        raise ValueError("exchange_id nie może być pusty")

    key = (normalized_mode, normalized_exchange)
    registration = _NATIVE_ADAPTER_REGISTRY.get(key)
    if registration is None:
        return False
    if registration.dynamic and not allow_dynamic:
        return False

    _NATIVE_ADAPTER_REGISTRY.pop(key, None)
    _DYNAMIC_ADAPTER_KEYS.discard(key)
    return True


@contextmanager
def temporary_native_adapter(
    *,
    exchange_id: str,
    mode: Mode | str,
    factory: Any,
    default_settings: Mapping[str, object] | None = None,
    supports_testnet: bool = True,
    source: str | os.PathLike[str] | None = None,
    dynamic: bool = False,
) -> Iterator[NativeAdapterInfo]:
    """Rejestruje tymczasowy adapter natywny na czas działania kontekstu.

    ``mode`` może być dostarczony jako :class:`Mode` lub napis ``"margin"``/
    ``"futures"``.  Wewnątrz kontekstu dostępna jest kopia metadanych
    rejestracji w postaci :class:`NativeAdapterInfo`.
    """

    normalized_mode = _coerce_margin_futures_mode(mode)

    normalized_exchange = str(exchange_id or "").strip().lower()
    if not normalized_exchange:
        raise ValueError("exchange_id nie może być pusty")

    key = (normalized_mode, normalized_exchange)
    previous = _NATIVE_ADAPTER_REGISTRY.get(key)

    register_native_adapter(
        exchange_id=normalized_exchange,
        mode=normalized_mode,
        factory=factory,
        default_settings=default_settings,
        supports_testnet=supports_testnet,
        source=source,
        dynamic=dynamic,
    )

    try:
        info = get_native_adapter_info(exchange_id=normalized_exchange, mode=normalized_mode)
        if info is None:  # pragma: no cover - defensywne zabezpieczenie
            raise RuntimeError("Nie udało się zarejestrować tymczasowego adaptera")
        yield info
    finally:
        if previous is None:
            _NATIVE_ADAPTER_REGISTRY.pop(key, None)
            _DYNAMIC_ADAPTER_KEYS.discard(key)
        else:
            _NATIVE_ADAPTER_REGISTRY[key] = previous
            if previous.dynamic:
                _DYNAMIC_ADAPTER_KEYS.add(key)
            else:
                _DYNAMIC_ADAPTER_KEYS.discard(key)


def _normalize_registration_spec(entry: Any) -> dict[str, object]:
    """Normalizuje specyfikację rejestracji adaptera na potrzeby helperów."""

    if isinstance(entry, NativeAdapterInfo):
        return {
            "exchange_id": entry.exchange_id,
            "mode": entry.mode,
            "factory": entry.factory,
            "default_settings": dict(entry.default_settings),
            "supports_testnet": entry.supports_testnet,
            "source": entry.source,
            "dynamic": entry.dynamic,
        }

    if isinstance(entry, Mapping):
        required = {"exchange_id", "mode", "factory"}
        missing = sorted(required.difference(entry))
        if missing:
            raise KeyError(
                "Brak wymaganych pól specyfikacji adaptera: " + ", ".join(missing)
            )
        normalized = {
            "exchange_id": entry["exchange_id"],
            "mode": _coerce_margin_futures_mode(entry["mode"]),
            "factory": entry["factory"],
        }
        optional_keys = {
            "default_settings",
            "supports_testnet",
            "source",
            "dynamic",
        }
        for key in optional_keys:
            if key in entry:
                normalized[key] = entry[key]
        return normalized

    raise TypeError(
        "Specyfikacja tymczasowych adapterów musi być mapowaniem lub NativeAdapterInfo"
    )


@contextmanager
def temporary_native_adapters(
    *registrations: Any,
    entries: Sequence[Any] | None = None,
) -> Iterator[list[NativeAdapterInfo]]:
    """Rejestruje wiele adapterów natywnych w ramach jednego kontekstu.

    Specyfikacje mogą używać trybów jako napisów lub wartości :class:`Mode`.
    """

    if entries is not None and registrations:
        raise TypeError("Podaj specyfikacje albo pozycyjnie, albo przez parametr entries")

    candidates: list[Any]
    if entries is not None:
        if not isinstance(entries, Sequence):
            raise TypeError("entries musi być sekwencją specyfikacji adapterów")
        candidates = list(entries)
    else:
        candidates = list(registrations)

    if not candidates:
        raise ValueError("Wymagana jest przynajmniej jedna specyfikacja adaptera")

    specs = [_normalize_registration_spec(entry) for entry in candidates]

    with ExitStack() as stack:
        infos: list[NativeAdapterInfo] = []
        for spec in specs:
            context = temporary_native_adapter(**spec)
            infos.append(stack.enter_context(context))
        yield infos

def _import_adapter_factory(path: str) -> Any:
    """Importuje klasę adaptera z notacji modułowej ``module:Class``."""

    module_path, separator, attr_path = path.partition(":")
    if not separator:
        module_path, _, attr_path = path.rpartition(".")
    if not module_path or not attr_path:
        raise ImportError(f"Niepoprawna ścieżka klasy adaptera: {path}")
    module = import_module(module_path)
    target: Any = module
    for attr in attr_path.split("."):
        target = getattr(target, attr)
    return target


def _discover_core_config_candidates() -> list[Path]:
    """Zwraca listę potencjalnych ścieżek do pliku core.yaml."""

    candidates: list[Path] = []
    for env_var in (
        "BOT_CORE_ADAPTER_CONFIG",
        "DUDZIAN_CORE_CONFIG",
        "BOT_CORE_CORE_CONFIG",
    ):
        candidate = os.environ.get(env_var)
        if candidate:
            candidates.append(Path(candidate).expanduser())

    base_dir = Path(__file__).resolve().parents[2]
    candidates.append(base_dir / "config" / "core.yaml")
    candidates.append(Path("config/core.yaml").expanduser())

    unique: list[Path] = []
    seen: set[Path] = set()
    for candidate in candidates:
        resolved = candidate
        if resolved in seen:
            continue
        seen.add(resolved)
        unique.append(resolved)
    return unique


def _clear_dynamic_native_adapters() -> None:
    """Czyści rejestr adapterów pochodzących z konfiguracji."""

    for key in list(_NATIVE_ADAPTER_REGISTRY):
        registration = _NATIVE_ADAPTER_REGISTRY.get(key)
        if registration is None or not registration.dynamic:
            continue
        _NATIVE_ADAPTER_REGISTRY.pop(key, None)
    _DYNAMIC_ADAPTER_KEYS.clear()


def _load_dynamic_native_adapters(
    config_path: str | os.PathLike[str] | Path | None = None,
) -> None:
    """Ładuje definicje adapterów z config/core.yaml, jeśli dostępne."""

    global _DYNAMIC_ADAPTERS_INITIALIZED, _DYNAMIC_ADAPTERS_SOURCE
    if _DYNAMIC_ADAPTERS_INITIALIZED and config_path is None:
        return

    try:
        from bot_core.config.loader import load_core_config  # noqa: WPS433
    except Exception as exc:  # pragma: no cover - opcjonalny loader
        log.debug("Pominięto dynamiczne adaptery – loader niedostępny: %s", exc)
        _DYNAMIC_ADAPTERS_INITIALIZED = True
        return

    if config_path is not None:
        candidates = [Path(config_path).expanduser()]
    else:
        candidates = _discover_core_config_candidates()

    for candidate in candidates:
        try:
            config = load_core_config(candidate)
        except Exception as exc:  # pragma: no cover - diagnostyka konfiguracji
            log.debug("Nie udało się wczytać %s: %s", candidate, exc)
            continue

        adapters = getattr(config, "exchange_adapters", None) or {}
        if not adapters:
            continue

        for exchange_id, modes in adapters.items():
            if not isinstance(modes, Mapping):
                continue
            for mode, entry in modes.items():
                if not isinstance(mode, Mode):
                    try:
                        mode = Mode(str(mode).lower())
                    except Exception:
                        continue
                class_path = getattr(entry, "class_path", "")
                if not class_path:
                    continue
                normalized_exchange = str(exchange_id).strip().lower()
                key = (mode, normalized_exchange)
                if key in _NATIVE_ADAPTER_REGISTRY:
                    continue
                try:
                    factory = _import_adapter_factory(class_path)
                except Exception as exc:  # pragma: no cover - diagnostyka importu
                    log.warning(
                        "Pominięto adapter %s/%s z powodu błędu importu: %s",
                        exchange_id,
                        mode.value,
                        exc,
                    )
                    continue
                register_native_adapter(
                    exchange_id=normalized_exchange,
                    mode=mode,
                    factory=factory,
                    default_settings=dict(getattr(entry, "default_settings", {})),
                    supports_testnet=bool(getattr(entry, "supports_testnet", True)),
                    source=candidate,
                    dynamic=True,
                )

        _DYNAMIC_ADAPTERS_SOURCE = candidate
        break

    _DYNAMIC_ADAPTERS_INITIALIZED = True


def reload_native_adapters(
    config_path: str | os.PathLike[str] | Path | None = None,
) -> None:
    """Czyści i ponownie ładuje adaptery konfiguracyjne."""

    global _DYNAMIC_ADAPTERS_INITIALIZED, _DYNAMIC_ADAPTERS_SOURCE

    _clear_dynamic_native_adapters()
    _DYNAMIC_ADAPTERS_INITIALIZED = False
    _DYNAMIC_ADAPTERS_SOURCE = None
    _load_dynamic_native_adapters(config_path)


def iter_registered_native_adapters(
    mode: Mode | str | None = None,
) -> Iterator[NativeAdapterInfo]:
    """Udostępnia metadane wszystkich zarejestrowanych natywnych adapterów.

    Opcjonalny filtr ``mode`` akceptuje napisy ``"margin"``/``"futures"``.
    """

    normalized_mode: Mode | None
    if mode is None:
        normalized_mode = None
    else:
        normalized_mode = _coerce_margin_futures_mode(mode)

    for (registered_mode, exchange_id), registration in sorted(
        _NATIVE_ADAPTER_REGISTRY.items(),
        key=lambda item: (item[0][0].value, item[0][1]),
    ):
        if normalized_mode is not None and registered_mode != normalized_mode:
            continue
        yield NativeAdapterInfo(
            exchange_id=exchange_id,
            mode=registered_mode,
            factory=registration.factory,
            default_settings=dict(registration.default_settings),
            supports_testnet=registration.supports_testnet,
            source=registration.source,
            dynamic=registration.dynamic,
        )

=======
>>>>>>> 5c84ae42

_STATUS_MAPPING = {
    "NEW": OrderStatus.OPEN,
    "OPEN": OrderStatus.OPEN,
    "PENDING_NEW": OrderStatus.OPEN,
    "PENDING": OrderStatus.OPEN,
    "PARTIALLY_FILLED": OrderStatus.PARTIALLY_FILLED,
    "PARTIALLY": OrderStatus.PARTIALLY_FILLED,
    "FILLED": OrderStatus.FILLED,
    "CANCELED": OrderStatus.CANCELED,
    "CANCELLED": OrderStatus.CANCELED,
    "PENDING_CANCEL": OrderStatus.CANCELED,
    "EXPIRED": OrderStatus.CANCELED,
    "REJECTED": OrderStatus.REJECTED,
}


def _map_order_status(raw: object) -> OrderStatus:
    if isinstance(raw, OrderStatus):
        return raw
    value = str(raw or "").upper()
    return _STATUS_MAPPING.get(value, OrderStatus.OPEN)


def _map_order_side(raw: object) -> OrderSide:
    if isinstance(raw, OrderSide):
        return raw
    return OrderSide.BUY if str(raw or "").upper() == "BUY" else OrderSide.SELL


def _map_order_type(raw: object) -> OrderType:
    if isinstance(raw, OrderType):
        return raw
    value = str(raw or "").upper()
    if value == "LIMIT":
        return OrderType.LIMIT
    if value == "MARKET":
        return OrderType.MARKET
    return OrderType.MARKET if "MARKET" in value else OrderType.LIMIT


class _CCXTPublicFeed(BaseBackend):
    """Backend publiczny CCXT używany do cen oraz reguł rynku."""

    def __init__(
        self,
        exchange_id: str = "binance",
        testnet: bool = False,
        futures: bool = False,
        market_type: str | None = None,
        *,
        error_handler: Callable[[str, Exception], None] | None = None,
    ) -> None:
        super().__init__(event_bus=EventBus())
        if ccxt is None:
            raise RuntimeError("CCXT nie jest zainstalowane.")
        self.exchange_id = exchange_id
        self.testnet = bool(testnet)
        normalized_type = (market_type or ("future" if futures else "spot")).strip().lower()
        if normalized_type not in {"spot", "margin", "future"}:
            log.warning(
                "Nieznany market_type=%s – domyślnie użyjemy 'spot' dla %s",
                normalized_type,
                exchange_id,
            )
            normalized_type = "spot"
        self.market_type = normalized_type
        self.futures = self.market_type == "future"
        self.client = getattr(ccxt, exchange_id)(
            {
                "enableRateLimit": True,
                "options": {
                    "defaultType": self.market_type,
                },
            }
        )
        if self.testnet:
            enabled = _enable_sandbox_mode(self.client)
            if not enabled:
                log.warning(
                    "Sandbox mode żądany dla %s, lecz klient CCXT nie udostępnia trybu testowego.",
                    exchange_id,
                )
        self._markets: Dict[str, Any] = {}
        self._rules: Dict[str, MarketRules] = {}
        self._error_handler = error_handler
        network_error_cls = getattr(ccxt, "NetworkError", None)
        if isinstance(network_error_cls, tuple):
            self._network_error_classes: Tuple[type[Exception], ...] = network_error_cls
        elif isinstance(network_error_cls, type):
            self._network_error_classes = (network_error_cls,)
        else:
            self._network_error_classes = tuple()

    def load_markets(self) -> Dict[str, MarketRules]:
        self._markets = self.client.load_markets()
        rules: Dict[str, MarketRules] = {}
        for symbol, meta in self._markets.items():
            limits = (meta.get("limits") or {})
            amount_limits = limits.get("amount") or {}
            price_limits = limits.get("price") or {}
            precision = meta.get("precision") or {}
            amount_step = amount_limits.get("step", 0.0) or (
                (10 ** -float(precision.get("amount", 8))) if precision.get("amount") is not None else 0.0
            )
            price_step = price_limits.get("step", 0.0) or (
                (10 ** -float(precision.get("price", 8))) if precision.get("price") is not None else 0.0
            )
            min_notional = (limits.get("cost") or {}).get("min", 0.0) or 0.0
            rules[symbol] = MarketRules(
                symbol=symbol,
                price_step=float(price_step or 0.0),
                amount_step=float(amount_step or 0.0),
                min_notional=float(min_notional or 0.0),
                min_amount=float(amount_limits.get("min") or 0.0),
                max_amount=float(amount_limits.get("max") or 0.0)
                if amount_limits.get("max") is not None
                else None,
                min_price=float(price_limits.get("min") or 0.0)
                if price_limits.get("min") is not None
                else None,
                max_price=float(price_limits.get("max") or 0.0)
                if price_limits.get("max") is not None
                else None,
            )
        self._rules = rules
        return rules

    def get_market_rules(self, symbol: str) -> Optional[MarketRules]:
        return self._rules.get(symbol)

    def fetch_ticker(self, symbol: str) -> Optional[Dict[str, Any]]:
        try:
            return self.client.fetch_ticker(symbol)
        except Exception as exc:
            log.warning("fetch_ticker failed: %s", exc)
            self._handle_network_error("fetch_ticker", exc)
            return None

    def fetch_ohlcv(
        self, symbol: str, timeframe: str, limit: int = 500
    ) -> Optional[List[List[float]]]:
        try:
            return self.client.fetch_ohlcv(symbol, timeframe=timeframe, limit=limit)
        except Exception as exc:
            log.warning("fetch_ohlcv failed: %s", exc)
            self._handle_network_error("fetch_ohlcv", exc)
            return None

    def fetch_order_book(self, symbol: str, limit: int = 50) -> Optional[Dict[str, Any]]:
        try:
            return self.client.fetch_order_book(symbol, limit=limit)
        except Exception as exc:
            log.warning("fetch_order_book failed: %s", exc)
            self._handle_network_error("fetch_order_book", exc)
            return None

    def _handle_network_error(self, operation: str, exc: Exception) -> None:
        if not self._error_handler or not self._network_error_classes:
            return
        if isinstance(exc, self._network_error_classes):
            try:
                self._error_handler(operation, exc)
            except Exception:  # pragma: no cover - defensywnie
                log.debug("Network error handler raised", exc_info=True)

    def create_order(self, *args, **kwargs):  # pragma: no cover - interfejs
        raise NotImplementedError

    def cancel_order(self, *args, **kwargs):  # pragma: no cover - interfejs
        raise NotImplementedError

    def fetch_open_orders(self, *args, **kwargs) -> List[OrderDTO]:  # pragma: no cover
        return []

    def fetch_positions(self, *args, **kwargs) -> List[PositionDTO]:  # pragma: no cover
        return []


class _CCXTPrivateBackend(_CCXTPublicFeed):
    """Prywatny backend CCXT dla trybów SPOT/MARGIN/FUTURES."""

    def __init__(
        self,
        exchange_id: str = "binance",
        testnet: bool = False,
        futures: bool = False,
        *,
        market_type: str | None = None,
        api_key: Optional[str] = None,
        secret: Optional[str] = None,
        passphrase: Optional[str] = None,
        error_handler: Callable[[str, Exception], None] | None = None,
    ) -> None:
        resolved_market_type = market_type or ("future" if futures else "spot")
        super().__init__(
            exchange_id=exchange_id,
            testnet=testnet,
            futures=futures,
            market_type=resolved_market_type,
            error_handler=error_handler,
        )
        if ccxt is None:
            raise RuntimeError("CCXT nie jest zainstalowane.")
        options: Dict[str, Any] = {
            "enableRateLimit": True,
            "apiKey": api_key or "",
            "secret": secret or "",
            "options": {"defaultType": self.market_type},
        }
        if passphrase:
            options["password"] = passphrase
        self.client = getattr(ccxt, exchange_id)(options)
        if testnet and not _enable_sandbox_mode(self.client):
            log.warning(
                "Sandbox mode żądany dla %s (%s), lecz klient CCXT nie udostępnia trybu testowego.",
                exchange_id,
                self.market_type,
            )
        self.futures = self.market_type == "future"
        if self.market_type == "margin":
            self.mode = Mode.MARGIN
        elif self.futures:
            self.mode = Mode.FUTURES
        else:
            self.mode = Mode.SPOT

    def create_order(
        self,
        symbol: str,
        side: OrderSide,
        type: OrderType,
        quantity: float,
        price: Optional[float] = None,
        client_order_id: Optional[str] = None,
    ) -> OrderDTO:
        if not self._rules:
            self.load_markets()
        rules = self.get_market_rules(symbol)
        if not rules:
            raise RuntimeError(f"Brak reguł rynku dla {symbol}. Najpierw 'Load Markets'.")

        qty = rules.quantize_amount(float(quantity))
        if qty <= 0:
            raise ValueError("Ilość po kwantyzacji = 0.")

        px = None
        params: Dict[str, Any] = {}
        if type == OrderType.LIMIT:
            if price is None:
                raise ValueError("Cena wymagana dla LIMIT.")
            px = rules.quantize_price(float(price))

        if client_order_id:
            params["newClientOrderId"] = client_order_id

        if type == OrderType.MARKET:
            ticker = self.fetch_ticker(symbol) or {}
            last = ticker.get("last") or ticker.get("close") or ticker.get("bid") or ticker.get("ask")
            if not last:
                raise RuntimeError(f"Brak ceny MARKET dla {symbol}.")
            notional = qty * float(last)
        else:
            notional = qty * float(px)

        min_notional = rules.min_notional or 0.0
        if min_notional and notional < min_notional:
            raise ValueError(
                f"Notional {notional:.8f} < minNotional {min_notional:.8f} dla {symbol}"
            )

        ccxt_type = "market" if type == OrderType.MARKET else "limit"
        ccxt_side = side.value.lower()
        response = self.client.create_order(symbol, ccxt_type, ccxt_side, qty, px, params)
        order_id = response.get("id") or response.get("orderId")
        status = response.get("status", "open").upper()
        if status == "CLOSED":
            status = "FILLED"

        return OrderDTO(
            id=int(order_id) if isinstance(order_id, str) and order_id.isdigit() else order_id,
            client_order_id=client_order_id,
            symbol=symbol,
            side=side,
            type=type,
            quantity=qty,
            price=px,
            status=OrderStatus(status),
            mode=self.mode,
        )

    def cancel_order(self, order_id: Any, symbol: str) -> bool:
        try:
            self.client.cancel_order(order_id, symbol)
            return True
        except Exception as exc:
            log.error("cancel_order failed: %s", exc)
            return False

    def fetch_open_orders(self, symbol: Optional[str] = None) -> List[OrderDTO]:
        try:
            orders = (
                self.client.fetch_open_orders(symbol)
                if symbol
                else self.client.fetch_open_orders()
            )
        except Exception as exc:
            log.error("fetch_open_orders failed: %s", exc)
            return []

        out: List[OrderDTO] = []
        for entry in orders:
            status = (entry.get("status") or "open").upper()
            if status == "CLOSED":
                status = "FILLED"
            out.append(
                OrderDTO(
                    id=entry.get("id") or entry.get("orderId"),
                    client_order_id=entry.get("clientOrderId")
                    or entry.get("info", {}).get("clientOrderId"),
                    symbol=entry.get("symbol"),
                    side=OrderSide.BUY
                    if (entry.get("side", "").lower() == "buy")
                    else OrderSide.SELL,
                    type=OrderType.MARKET
                    if (entry.get("type", "").lower() == "market")
                    else OrderType.LIMIT,
                    quantity=float(entry.get("amount") or entry.get("filled") or 0.0),
                    price=float(entry.get("price") or 0.0) if entry.get("price") else None,
                    status=OrderStatus(status),
                    mode=self.mode,
                )
            )
        return out

    def fetch_positions(self, symbol: Optional[str] = None) -> List[PositionDTO]:
        if not self.futures:
            return []
        try:
            positions = self.client.fetch_positions([symbol] if symbol else None)
        except Exception as exc:
            log.error("fetch_positions failed: %s", exc)
            return []

        out: List[PositionDTO] = []
        for position in positions or []:
            amount = float(position.get("contracts") or position.get("amount") or 0.0)
            if abs(amount) < 1e-12:
                continue
            side = "LONG" if amount > 0 else "SHORT"
            out.append(
                PositionDTO(
                    symbol=position.get("symbol"),
                    side=side,
                    quantity=abs(amount),
                    avg_price=float(position.get("entryPrice") or 0.0),
                    unrealized_pnl=float(position.get("unrealizedPnl") or 0.0),
                    mode=Mode.FUTURES,
                )
            )
        return out

    def fetch_balance(self) -> Dict[str, Any]:
        try:
            return self.client.fetch_balance()
        except Exception as exc:
            log.error("fetch_balance failed: %s", exc)
            return {}


class ExchangeManager:
    """Fasada do obsługi wymiany w trybach paper/spot/futures."""

    def __init__(
        self,
        exchange_id: str = "binance",
        *,
        paper_initial_cash: float = 10_000.0,
        paper_cash_asset: str = "USDT",
        db_url: Optional[str] = None,
    ) -> None:
        self.exchange_id = exchange_id
        self.mode: Mode = Mode.PAPER
        self._testnet: bool = False
        self._futures: bool = False
        self._api_key: Optional[str] = None
        self._secret: Optional[str] = None
        self._passphrase: Optional[str] = None

        self._event_bus = EventBus()
        self._public: Optional[_CCXTPublicFeed] = None
        self._private: Optional[_CCXTPrivateBackend] = None
        self._paper: Optional[PaperBackend] = None
        self._paper_initial_cash = float(paper_initial_cash)
        self._paper_cash_asset = paper_cash_asset.upper()
        self._paper_fee_rate = getattr(PaperBackend, "FEE_RATE", 0.001)
        self._paper_variant = "spot"
        self._paper_simulator_settings: Dict[str, object] = {}
        self._db_url = db_url or "sqlite+aiosqlite:///trading.db"
        self._db: Optional[DatabaseManager] = None
        self._db_failed: bool = False
        self._native_adapter = None
        self._native_adapter_settings: Dict[tuple[Mode, str], Dict[str, object]] = {}
        self._watchdog: Watchdog | None = None
        default_margin_type = os.getenv("BINANCE_MARGIN_TYPE")
        if self.exchange_id == "binance" and default_margin_type:
            self._native_adapter_settings[(Mode.MARGIN, self.exchange_id)] = {
                "margin_type": default_margin_type,
            }

        log.info("ExchangeManager initialized (bot_core)")
        self._network_error_counts: Counter[str] = Counter()

    def set_mode(
        self,
        *,
        paper: bool = False,
        spot: bool = False,
        margin: bool = False,
        futures: bool = False,
        testnet: bool = False,
    ) -> None:
        selected = [paper, spot, margin, futures]
        if sum(1 for flag in selected if flag) > 1:
            raise ValueError("Można wybrać tylko jeden tryb: paper, spot, margin lub futures.")

        if paper:
            self.mode = Mode.PAPER
            self._futures = False
            self._testnet = False
        elif futures:
            self.mode = Mode.FUTURES
            self._futures = True
            self._testnet = bool(testnet)
        elif margin:
            self.mode = Mode.MARGIN
            self._futures = False
            self._testnet = bool(testnet)
        else:
            self.mode = Mode.SPOT
            self._futures = False
            self._testnet = bool(testnet)

        log.info("Mode set to %s (futures=%s, testnet=%s)", self.mode.value, self._futures, self._testnet)
        self._private = None
        self._paper = None
        self._native_adapter = None

    def set_paper_variant(self, variant: str) -> None:
        """Selects paper simulator flavour (``spot``/``margin``/``futures``)."""

        normalized = (variant or "").strip().lower()
        if normalized not in {"spot", "margin", "futures"}:
            raise ValueError("Paper variant must be one of: spot, margin, futures")
        if self._paper_variant != normalized:
            log.info("Switching paper simulator variant to %s", normalized)
        self._paper_variant = normalized
        self._paper = None

    def configure_paper_simulator(self, **settings: object) -> None:
        """Stores custom parameters used by margin/futures simulators."""

        normalized: Dict[str, float] = {}
        for key, value in settings.items():
            if value is None:
                continue
            try:
                float_value = float(value)
            except (TypeError, ValueError) as exc:
                raise ValueError(
                    f"Parametr symulatora '{key}' wymaga liczbowej wartości."
                ) from exc
            if key == "funding_interval_seconds" and float_value <= 0:
                raise ValueError(
                    "Parametr funding_interval_seconds wymaga dodatniej wartości (sekundy)."
                )
            normalized[key] = float_value

        if not normalized:
            return

        merged = dict(self._paper_simulator_settings)
        merged.update(normalized)
        self._paper_simulator_settings = merged
        if self._paper is not None:
            log.info("Reconfiguring paper simulator with settings: %s", merged)
            self._paper = None
        self._paper = None

    def set_credentials(
        self,
        api_key: Optional[str],
        secret: Optional[str],
        *,
        passphrase: Optional[str] = None,
    ) -> None:
        self._api_key = (api_key or "").strip() or None
        self._secret = (secret or "").strip() or None
        self._passphrase = (passphrase or "").strip() or None
        api_key_length = len(self._api_key or "")
        secret_length = len(self._secret or "")
        passphrase_length = len(self._passphrase or "")
        log.info(
            "Credentials set (lengths): api_key=%d, secret=%d, passphrase=%d",
            api_key_length,
            secret_length,
            passphrase_length,
        )
        self._native_adapter = None
        self._private = None

    def configure_native_adapter(
        self,
        *,
        settings: Mapping[str, object],
        mode: Mode | None = None,
    ) -> None:
        if not isinstance(settings, Mapping):
            raise TypeError("Konfiguracja adaptera musi być mapowaniem.")
        target_mode = mode or self.mode
        if target_mode not in {Mode.MARGIN, Mode.FUTURES}:
            raise ValueError("Konfiguracja natywnego adaptera jest dostępna tylko dla trybów margin/futures.")
        self._native_adapter_settings[(target_mode, self.exchange_id)] = dict(settings)
        self._native_adapter = None

    def set_watchdog(self, watchdog: Watchdog | None) -> None:
        """Ustawia współdzielony watchdog dla natywnych adapterów margin/futures."""

        if watchdog is not None and not isinstance(watchdog, Watchdog):
            raise TypeError("Watchdog musi być instancją klasy bot_core.exchanges.health.Watchdog")
        self._watchdog = watchdog
        self._native_adapter = None

    def configure_watchdog(
        self,
        *,
        retry_policy: Mapping[str, object] | None = None,
        circuit_breaker: Mapping[str, object] | None = None,
        retry_exceptions: Sequence[type[Exception]] | None = None,
    ) -> None:
        """Buduje i ustawia watchdog na podstawie przekazanych parametrów."""

        kwargs: Dict[str, object] = {}
        if retry_policy is not None:
            if not isinstance(retry_policy, Mapping):
                raise TypeError("retry_policy musi być mapowaniem z parametrami RetryPolicy")
            kwargs["retry_policy"] = RetryPolicy(**dict(retry_policy))
        if circuit_breaker is not None:
            if not isinstance(circuit_breaker, Mapping):
                raise TypeError("circuit_breaker musi być mapowaniem z parametrami CircuitBreaker")
            kwargs["circuit_breaker"] = CircuitBreaker(**dict(circuit_breaker))
        if retry_exceptions is not None:
            if not isinstance(retry_exceptions, Sequence):
                raise TypeError("retry_exceptions musi być sekwencją klas wyjątków")
            normalized: list[type[Exception]] = []
            for exc in retry_exceptions:
                if not isinstance(exc, type) or not issubclass(exc, Exception):
                    raise TypeError("retry_exceptions musi zawierać klasy wyjątków")
                normalized.append(exc)
            kwargs["retry_exceptions"] = tuple(normalized)
        self._watchdog = Watchdog(**kwargs)
        self._native_adapter = None

    def create_health_monitor(self, checks: Iterable[HealthCheck]) -> HealthMonitor:
        """Buduje `HealthMonitor` współdzielący strażnika z adapterami."""

        if not isinstance(checks, Iterable):
            raise TypeError("checks musi być iterowalną sekwencją HealthCheck")

        normalized: list[HealthCheck] = []
        for check in checks:
            if not isinstance(check, HealthCheck):
                raise TypeError("checks musi zawierać instancje HealthCheck")
            normalized.append(check)

        return HealthMonitor(normalized, watchdog=self._ensure_watchdog())

    def _ensure_public(self) -> _CCXTPublicFeed:
        if self._public is None:
            if self.mode is Mode.MARGIN:
                market_type = "margin"
            elif self._futures:
                market_type = "future"
            else:
                market_type = "spot"
            self._public = _CCXTPublicFeed(
                exchange_id=self.exchange_id,
                testnet=self._testnet,
                futures=self._futures,
                market_type=market_type,
                error_handler=self._record_network_error,
            )
        return self._public

    def _resolve_environment(self) -> Environment:
        if self.mode is Mode.PAPER:
            return Environment.PAPER

        candidates = []
        if self.exchange_id.startswith("binance"):
            candidates.append(os.getenv("BINANCE_ENVIRONMENT"))
        if self.exchange_id.startswith("kraken"):
            candidates.append(os.getenv("KRAKEN_ENVIRONMENT"))
        if self.exchange_id.startswith("zonda"):
            candidates.append(os.getenv("ZONDA_ENVIRONMENT"))
        if self.exchange_id.startswith("bybit"):
            candidates.append(os.getenv("BYBIT_ENVIRONMENT"))
        if self.exchange_id.startswith("okx"):
            candidates.append(os.getenv("OKX_ENVIRONMENT"))
        if self.exchange_id.startswith("coinbase"):
            candidates.append(os.getenv("COINBASE_ENVIRONMENT"))
        candidates.append(os.getenv("EXCHANGE_ENVIRONMENT"))

        for candidate in candidates:
            if not candidate:
                continue
            try:
                environment = Environment(candidate.strip().lower())
            except (ValueError, AttributeError):
                continue
            if environment is Environment.PAPER:
                return Environment.PAPER
            return environment

        return Environment.TESTNET if self._testnet else Environment.LIVE

    def _get_adapter_settings(self) -> Dict[str, object]:
        return dict(self._native_adapter_settings.get((self.mode, self.exchange_id), {}))

    def _ensure_watchdog(self) -> Watchdog:
        if self._watchdog is None:
            self._watchdog = Watchdog()
        return self._watchdog

    def _record_network_error(self, operation: str, exc: Exception) -> None:
        self._network_error_counts[operation] += 1
        log.warning("Network error during %s: %s", operation, exc)

    def get_network_error_counts(self) -> Dict[str, int]:
        """Zwraca liczniki błędów sieciowych zarejestrowanych przez backendy CCXT."""

        return dict(self._network_error_counts)

    def _ensure_native_adapter(self):
        if self.mode not in {Mode.MARGIN, Mode.FUTURES}:
            raise RuntimeError("Natywny adapter dostępny jest wyłącznie w trybach margin/futures.")
        if not self._api_key or not self._secret:
            raise RuntimeError("Brak API Key/Secret – ustaw je przed użyciem trybu live/testnet.")

        _load_dynamic_native_adapters()

        registration = _NATIVE_ADAPTER_REGISTRY.get((self.mode, self.exchange_id))

        if registration is None:
            raise RuntimeError(
                f"Brak natywnego adaptera dla giełdy {self.exchange_id} w trybie {self.mode.value}."
            )

        if self._testnet and not registration.supports_testnet:
            raise RuntimeError(
                f"Giełda {self.exchange_id} nie wspiera trybu testnet dla {self.mode.value}."
            )

        if self._native_adapter is None:
            environment = self._resolve_environment()
            credentials = ExchangeCredentials(
                key_id=self._api_key,
                secret=self._secret,
                passphrase=self._passphrase,
                environment=environment,
                permissions=("read", "trade"),
            )
            settings = dict(registration.default_settings)
            settings.update(self._get_adapter_settings())
            kwargs: Dict[str, object] = {"environment": environment}
            if settings:
                kwargs["settings"] = settings
            kwargs["watchdog"] = self._ensure_watchdog()
            self._native_adapter = registration.factory(credentials, **kwargs)

        return self._native_adapter

    def _ensure_private(self) -> _CCXTPrivateBackend:
        if not self._api_key or not self._secret:
            raise RuntimeError("Brak API Key/Secret – ustaw je przed użyciem trybu live/testnet.")
        if self._private is None:
            if self.mode is Mode.MARGIN:
                market_type = "margin"
            elif self._futures:
                market_type = "future"
            else:
                market_type = "spot"
            self._private = _CCXTPrivateBackend(
                exchange_id=self.exchange_id,
                testnet=self._testnet,
                futures=self._futures,
                market_type=market_type,
                api_key=self._api_key,
                secret=self._secret,
                passphrase=self._passphrase,
                error_handler=self._record_network_error,
            )
            self._private.load_markets()
        return self._private

    def _ensure_paper(self) -> PaperBackend:
        public = self._ensure_public()
        if self._paper is None:
            settings = dict(self._paper_simulator_settings)
            simulator: PaperBackend
            if self._paper_variant == "margin":
                defaults = self._default_paper_simulator_settings()
                defaults.update(settings)
                simulator = PaperMarginSimulator(
                    public,
                    event_bus=self._event_bus,
                    initial_cash=self._paper_initial_cash,
                    cash_asset=self._paper_cash_asset,
                    fee_rate=self._paper_fee_rate,
                    database=self._ensure_db(),
                    leverage_limit=float(defaults.get("leverage_limit", 3.0)),
                    maintenance_margin_ratio=float(defaults.get("maintenance_margin_ratio", 0.15)),
                    funding_rate=float(defaults.get("funding_rate", 0.0)),
                    funding_interval_seconds=float(defaults.get("funding_interval_seconds", 0.0)),
                )
            elif self._paper_variant == "futures":
                defaults = self._default_paper_simulator_settings()
                defaults.update(settings)
                simulator = PaperFuturesSimulator(
                    public,
                    event_bus=self._event_bus,
                    initial_cash=self._paper_initial_cash,
                    cash_asset=self._paper_cash_asset,
                    fee_rate=self._paper_fee_rate,
                    database=self._ensure_db(),
                    leverage_limit=float(defaults.get("leverage_limit", 10.0)),
                    maintenance_margin_ratio=float(defaults.get("maintenance_margin_ratio", 0.05)),
                    funding_rate=float(defaults.get("funding_rate", 0.0001)),
                    funding_interval_seconds=float(defaults.get("funding_interval_seconds", 0.0)),
                )
            else:
                simulator = PaperBackend(
                    price_feed_backend=public,
                    event_bus=self._event_bus,
                    initial_cash=self._paper_initial_cash,
                    cash_asset=self._paper_cash_asset,
                    fee_rate=self._paper_fee_rate,
                    database=self._ensure_db(),
                )
            self._paper = simulator
            self._paper.load_markets()
        return self._paper

    def _ensure_db(self) -> Optional[DatabaseManager]:
        if self._db_failed:
            return None
        if self._db is None:
            try:
                self._db = DatabaseManager(self._db_url)
                self._db.sync.init_db()
            except Exception as exc:  # pragma: no cover
                log.warning("DatabaseManager init failed (%s): %s", self._db_url, exc)
                self._db = None
                self._db_failed = True
        return self._db

    def set_paper_balance(self, amount: float, asset: Optional[str] = None) -> None:
        self._paper_initial_cash = float(amount)
        if asset:
            self._paper_cash_asset = asset.upper()
        if self._paper is not None:
            self._paper._cash_balance = max(0.0, float(amount))  # type: ignore[attr-defined]
            if asset:
                self._paper._cash_asset = self._paper_cash_asset  # type: ignore[attr-defined]

    def get_paper_cash_asset(self) -> Optional[str]:
        """Zwraca aktualny symbol waluty gotówkowej w symulatorze paper."""

        return self._paper_cash_asset

    def get_paper_initial_cash(self) -> float:
        """Zwraca aktualną wartość początkowego kapitału w symulatorze paper."""

        return float(self._paper_initial_cash)

    def get_paper_variant(self) -> str:
        """Zwraca aktywny wariant symulatora paper."""

        return self._paper_variant

    def set_paper_fee_rate(self, fee_rate: float) -> None:
        self._paper_fee_rate = max(0.0, float(fee_rate))
        if self._paper is not None:
            self._paper.set_fee_rate(self._paper_fee_rate)

    def get_paper_fee_rate(self) -> float:
        if self._paper is not None:
            return self._paper.get_fee_rate()
        return self._paper_fee_rate

    def get_paper_simulator_settings(self) -> Dict[str, float]:
        """Zwraca aktualne parametry symulatora margin/futures."""

        if self._paper_variant not in {"margin", "futures"}:
            return {}

        if isinstance(self._paper, PaperMarginSimulator):
            return dict(self._paper.describe_configuration())

        settings = self._default_paper_simulator_settings()
        for key, value in self._paper_simulator_settings.items():
            settings[key] = float(value)
        return settings

    def _default_paper_simulator_settings(self) -> Dict[str, float]:
        if self._paper_variant == "margin":
            return {
                "leverage_limit": 3.0,
                "maintenance_margin_ratio": 0.15,
                "funding_rate": 0.0,
                "funding_interval_seconds": 0.0,
            }
        if self._paper_variant == "futures":
            return {
                "leverage_limit": 10.0,
                "maintenance_margin_ratio": 0.05,
                "funding_rate": 0.0001,
                "funding_interval_seconds": 0.0,
            }
        return {}

    def load_markets(self) -> Dict[str, MarketRules]:
        public = self._ensure_public()
        rules = public.load_markets()
        log.info("Loaded %s markets (public)", len(rules))
        if self.mode == Mode.PAPER and self._paper:
            self._paper.load_markets()
        return rules

    def fetch_ticker(self, symbol: str) -> Optional[Dict[str, Any]]:
        return self._ensure_public().fetch_ticker(symbol)

    def fetch_ohlcv(self, symbol: str, timeframe: str, limit: int = 500) -> Optional[List[List[float]]]:
        return self._ensure_public().fetch_ohlcv(symbol, timeframe=timeframe, limit=limit)

    def fetch_order_book(self, symbol: str, limit: int = 50) -> Optional[Dict[str, Any]]:
        return self._ensure_public().fetch_order_book(symbol, limit=limit)

    def fetch_batch(
        self,
        symbols: Iterable[str],
        *,
        timeframe: str = "1m",
        use_orderbook: bool = False,
        limit_ohlcv: int = 500,
    ) -> List[Tuple[str, Optional[List[List[float]]], Optional[Dict[str, Any]], Optional[Dict[str, Any]], Optional[str]]]:
        results: List[
            Tuple[
                str,
                Optional[List[List[float]]],
                Optional[Dict[str, Any]],
                Optional[Dict[str, Any]],
                Optional[str],
            ]
        ] = []
        for symbol in symbols:
            ohlcv: Optional[List[List[float]]] = None
            ticker: Optional[Dict[str, Any]] = None
            orderbook: Optional[Dict[str, Any]] = None
            errors: List[str] = []

            try:
                ohlcv = self.fetch_ohlcv(symbol, timeframe=timeframe, limit=limit_ohlcv)
            except Exception as exc:  # pragma: no cover - defensywnie
                errors.append(f"ohlcv: {exc}")

            try:
                ticker = self.fetch_ticker(symbol)
            except Exception as exc:  # pragma: no cover - defensywnie
                errors.append(f"ticker: {exc}")

            if use_orderbook:
                try:
                    orderbook = self.fetch_order_book(symbol, limit=50)
                except Exception as exc:  # pragma: no cover - defensywnie
                    errors.append(f"orderbook: {exc}")

            error_msg = "; ".join(errors) if errors else None
            results.append((symbol, ohlcv, ticker, orderbook, error_msg))

        return results

    def get_market_rules(self, symbol: str) -> Optional[MarketRules]:
        public = self._ensure_public()
        if not public.get_market_rules(symbol):
            public.load_markets()
        return public.get_market_rules(symbol)

    def quantize_amount(self, symbol: str, amount: float) -> float:
        rules = self.get_market_rules(symbol)
        return rules.quantize_amount(amount) if rules else float(f"{amount:.8f}")

    def quantize_price(self, symbol: str, price: float) -> float:
        rules = self.get_market_rules(symbol)
        return rules.quantize_price(price) if rules else float(f"{price:.8f}")

    def min_notional(self, symbol: str) -> float:
        rules = self.get_market_rules(symbol)
        return float(rules.min_notional) if rules else 0.0

    def simulate_vwap_price(
        self,
        symbol: str,
        side: str,
        amount: Optional[float],
        fallback_bps: float = 5.0,
        limit: int = 50,
    ) -> Tuple[Optional[float], float]:
        try:
            ticker = self.fetch_ticker(symbol) or {}
            last = ticker.get("last") or ticker.get("close") or ticker.get("bid") or ticker.get("ask")
            mid = float(last) if last else None
            if amount is None or amount <= 0:
                return (mid, float(fallback_bps))

            order_book = self.fetch_order_book(symbol, limit=limit) or {}
            side_lower = side.lower().strip()
            levels = order_book.get("asks") if side_lower == "buy" else order_book.get("bids")
            if not levels:
                return (mid, float(fallback_bps))

            remaining = float(amount)
            taken = 0.0
            cost = 0.0
            for price, qty in levels:
                take_qty = min(remaining - taken, float(qty))
                if take_qty <= 0:
                    break
                cost += take_qty * float(price)
                taken += take_qty
                if taken >= remaining - 1e-12:
                    break

            if taken <= 0:
                return (mid, float(fallback_bps))

            vwap = cost / taken
            if mid:
                slip_bps = abs(vwap - mid) / mid * 10_000.0
            else:
                slip_bps = float(fallback_bps)
            return (float(vwap), float(slip_bps))
        except Exception as exc:
            log.warning("simulate_vwap_price failed for %s: %s", symbol, exc)
            try:
                fallback = self.fetch_ticker(symbol) or {}
                last = fallback.get("last") or fallback.get("close")
                return (float(last) if last else None, float(fallback_bps))
            except Exception:
                return (None, float(fallback_bps))

    def fetch_balance(self) -> Dict[str, Any]:
        if self.mode == Mode.PAPER:
            return self._ensure_paper().fetch_balance()

        if self.mode in {Mode.MARGIN, Mode.FUTURES}:
            adapter = self._ensure_native_adapter()
            snapshot = adapter.fetch_account_snapshot()
            return {
                "balances": dict(snapshot.balances),
                "total_equity": snapshot.total_equity,
                "available_margin": snapshot.available_margin,
                "maintenance_margin": snapshot.maintenance_margin,
            }

        backend = self._ensure_private()
        raw = backend.fetch_balance()
        return self._normalize_balance(raw)

    @staticmethod
    def _normalize_balance(balance: Any) -> Dict[str, Any]:
        if not isinstance(balance, dict):
            return {}
        result: Dict[str, Any] = dict(balance)
        for key in ("free", "total", "used"):
            section = balance.get(key)
            if not isinstance(section, dict):
                continue
            normalized: Dict[str, float] = {}
            for asset, amount in section.items():
                try:
                    normalized[asset] = float(amount)
                except Exception:
                    continue
                result.setdefault(asset, normalized[asset])
            result[key] = normalized
        return result

    def create_order(
        self,
        symbol: str,
        side: str,
        type: str,
        quantity: float,
        price: Optional[float] = None,
        client_order_id: Optional[str] = None,
    ) -> OrderDTO:
        side_enum = OrderSide.BUY if side.upper() == "BUY" else OrderSide.SELL
        type_enum = OrderType.MARKET if type.upper() == "MARKET" else OrderType.LIMIT

        if self.mode == Mode.PAPER:
            return self._ensure_paper().create_order(symbol, side_enum, type_enum, quantity, price, client_order_id)

        if self.mode in {Mode.MARGIN, Mode.FUTURES}:
            rules = self.get_market_rules(symbol)
            if not rules:
                self.load_markets()
                rules = self.get_market_rules(symbol)
            if not rules:
                raise RuntimeError(f"Brak reguł rynku dla {symbol}. Najpierw załaduj rynek.")

            qty = rules.quantize_amount(float(quantity))
            if qty <= 0:
                raise ValueError("Ilość po kwantyzacji = 0.")

            price_value: Optional[float] = None
            if type_enum is OrderType.LIMIT:
                if price is None:
                    raise ValueError("Cena wymagana dla LIMIT.")
                price_value = rules.quantize_price(float(price))

            if type_enum is OrderType.MARKET:
                ticker = self.fetch_ticker(symbol) or {}
                last = ticker.get("last") or ticker.get("close") or ticker.get("bid") or ticker.get("ask")
                if not last:
                    raise RuntimeError(f"Brak ceny MARKET dla {symbol}.")
                notional = qty * float(last)
            else:
                notional = qty * float(price_value or 0.0)

            min_notional = rules.min_notional or 0.0
            if min_notional and notional < min_notional:
                raise ValueError(
                    f"Notional {notional:.8f} < minNotional {min_notional:.8f} dla {symbol}"
                )

            adapter = self._ensure_native_adapter()
            request = OrderRequest(
                symbol=symbol,
                side=side_enum.value,
                quantity=qty,
                order_type=type_enum.value,
                price=price_value,
                client_order_id=client_order_id,
            )
            result = adapter.place_order(request)
            raw_payload = result.raw_response if isinstance(result.raw_response, Mapping) else {}
            resolved_client_id = client_order_id
            if not resolved_client_id and isinstance(raw_payload, Mapping):
                candidate = (
                    raw_payload.get("clientOrderId")
                    or raw_payload.get("client_order_id")
                    or raw_payload.get("userref")
                )
                if isinstance(candidate, str) and candidate:
                    resolved_client_id = candidate
            order_identifier = result.order_id
            try:
                parsed_id = int(order_identifier) if order_identifier is not None else None
            except (TypeError, ValueError):
                parsed_id = None

            return OrderDTO(
                id=parsed_id,
                client_order_id=resolved_client_id,
                symbol=symbol,
                side=side_enum,
                type=type_enum,
                quantity=qty,
                price=price_value,
                status=_map_order_status(result.status),
                mode=self.mode,
                extra={
                    "order_id": order_identifier,
                    "filled_quantity": result.filled_quantity,
                    "avg_price": result.avg_price,
                    "raw_response": raw_payload,
                },
            )

        backend = self._ensure_private()
        return backend.create_order(symbol, side_enum, type_enum, quantity, price, client_order_id)

    def cancel_order(self, order_id: Any, symbol: str) -> bool:
        if self.mode == Mode.PAPER:
            return False
        if self.mode in {Mode.MARGIN, Mode.FUTURES}:
            try:
                adapter = self._ensure_native_adapter()
                adapter.cancel_order(str(order_id), symbol=symbol)
                return True
            except Exception as exc:
                log.error("cancel_order failed (native): %s", exc)
                return False
        return self._ensure_private().cancel_order(order_id, symbol)

    def fetch_open_orders(self, symbol: Optional[str] = None) -> List[OrderDTO]:
        if self.mode == Mode.PAPER:
            return []
        if self.mode in {Mode.MARGIN, Mode.FUTURES}:
            try:
                adapter = self._ensure_native_adapter()
                native_orders = adapter.fetch_open_orders()
            except Exception as exc:
                log.error("fetch_open_orders failed (native): %s", exc)
                return []

            result: List[OrderDTO] = []
            for entry in native_orders or []:
                raw_symbol = getattr(entry, "symbol", symbol or "")
                order_symbol = raw_symbol if isinstance(raw_symbol, str) else symbol or ""
                price_value = getattr(entry, "price", None)
                if price_value in (None, ""):
                    resolved_price = None
                else:
                    try:
                        resolved_price = float(price_value)
                    except Exception:
                        resolved_price = None
                quantity_value = getattr(entry, "orig_quantity", getattr(entry, "quantity", 0.0))
                try:
                    resolved_quantity = float(quantity_value)
                except Exception:
                    resolved_quantity = 0.0
                order_identifier = getattr(entry, "order_id", None)
                try:
                    parsed_id = int(order_identifier) if order_identifier is not None else None
                except (TypeError, ValueError):
                    parsed_id = None
                result.append(
                    OrderDTO(
                        id=parsed_id,
                        client_order_id=getattr(entry, "client_order_id", None),
                        symbol=order_symbol,
                        side=_map_order_side(getattr(entry, "side", "BUY")),
                        type=_map_order_type(getattr(entry, "order_type", "LIMIT")),
                        quantity=resolved_quantity,
                        price=resolved_price,
                        status=_map_order_status(getattr(entry, "status", "OPEN")),
                        mode=self.mode,
                        extra={"order_id": order_identifier},
                    )
                )
            return result
        return self._ensure_private().fetch_open_orders(symbol)

    def fetch_positions(self, symbol: Optional[str] = None) -> List[PositionDTO]:
        if self.mode == Mode.PAPER:
            return self._ensure_paper().fetch_positions(symbol)

        if self.mode == Mode.SPOT:
            try:
                db = self._ensure_db()
                if db:
                    positions = db.sync.get_open_positions(mode=Mode.SPOT.value)
                else:
                    positions = []
            except Exception as exc:
                log.debug("DB fallback failed: %s", exc)
                positions = []

            if positions:
                out: List[PositionDTO] = []
                for entry in positions:
                    try:
                        qty = float(entry.get("quantity") or 0.0)
                    except Exception:
                        continue
                    if qty <= 0:
                        continue
                    side_val = entry.get("side") or "LONG"
                    avg_price = float(entry.get("avg_price") or 0.0)
                    unreal = float(entry.get("unrealized_pnl") or 0.0)
                    sym = entry.get("symbol") or ""
                    out.append(
                        PositionDTO(
                            symbol=sym,
                            side=side_val,
                            quantity=qty,
                            avg_price=avg_price,
                            unrealized_pnl=unreal,
                            mode=Mode.SPOT,
                        )
                    )
                if out:
                    return out

            try:
                backend = self._ensure_private()
                balance = backend.fetch_balance()
            except Exception as exc:
                log.warning("Spot balance fallback failed: %s", exc)
                return []
            normalized = self._normalize_balance(balance)
            return self._positions_from_balance(normalized, symbol)

        if self.mode == Mode.FUTURES:
            try:
                adapter = self._ensure_native_adapter()
                native_positions = adapter.fetch_positions()
            except RuntimeError as exc:
                log.warning("Fallback to CCXT futures backend: %s", exc)
            except Exception as exc:
                log.error("fetch_positions failed (native): %s", exc)
                return []
            else:
                result: List[PositionDTO] = []
                for entry in native_positions or []:
                    try:
                        quantity = float(getattr(entry, "quantity", 0.0) or 0.0)
                    except Exception:
                        quantity = 0.0
                    if abs(quantity) < 1e-12:
                        continue
                    avg_price = getattr(entry, "entry_price", getattr(entry, "avg_price", 0.0))
                    try:
                        resolved_avg = float(avg_price)
                    except Exception:
                        resolved_avg = 0.0
                    try:
                        pnl = float(getattr(entry, "unrealized_pnl", 0.0) or 0.0)
                    except Exception:
                        pnl = 0.0
                    result.append(
                        PositionDTO(
                            symbol=str(getattr(entry, "symbol", "")),
                            side=str(getattr(entry, "side", "LONG")),
                            quantity=abs(quantity),
                            avg_price=resolved_avg,
                            unrealized_pnl=pnl,
                            mode=Mode.FUTURES,
                        )
                    )
                return result

        return self._ensure_private().fetch_positions(symbol)

    def _positions_from_balance(
        self,
        balance: Dict[str, Any],
        symbol: Optional[str],
    ) -> List[PositionDTO]:
        if isinstance(balance.get("total"), dict):
            totals = dict(balance.get("total") or {})
        elif isinstance(balance.get("free"), dict):
            totals = dict(balance.get("free") or {})
        else:
            totals = {
                key: value
                for key, value in balance.items()
                if key not in {"free", "used", "total", "info"}
            }

        preferred_quotes = {
            self._paper_cash_asset.upper(),
            "USDT",
            "USD",
            "USDC",
            "BUSD",
            "EUR",
        }
        fallback_quote = self._paper_cash_asset.upper()
        markets: Dict[str, Any] = {}
        try:
            public = self._ensure_public()
            markets = public._markets or public.load_markets()
        except Exception as exc:  # pragma: no cover - informacyjne
            log.debug("Market load failed for balance conversion: %s", exc)

        symbol_filter = symbol
        base_filter: Optional[str] = None
        if symbol_filter:
            try:
                base_filter = symbol_filter.split("/")[0].upper()
            except Exception:
                base_filter = symbol_filter.upper()

        out: List[PositionDTO] = []
        for asset, amount in totals.items():
            try:
                qty = float(amount)
            except Exception:
                continue
            if qty <= 0:
                continue
            base = asset.upper()
            if base_filter and base != base_filter:
                continue
            if base in preferred_quotes:
                continue

            resolved_symbol = None
            if symbol_filter and base_filter == base:
                resolved_symbol = symbol_filter
            else:
                resolved_symbol = self._resolve_symbol_from_markets(
                    base, markets, preferred_quotes, fallback_quote
                )
            if resolved_symbol is None:
                resolved_symbol = base

            price = 0.0
            if resolved_symbol and "/" in resolved_symbol:
                try:
                    ticker = self.fetch_ticker(resolved_symbol) or {}
                    price = float(
                        ticker.get("last")
                        or ticker.get("close")
                        or ticker.get("bid")
                        or ticker.get("ask")
                        or 0.0
                    )
                except Exception:
                    price = 0.0

            out.append(
                PositionDTO(
                    symbol=resolved_symbol,
                    side="LONG",
                    quantity=qty,
                    avg_price=price,
                    unrealized_pnl=0.0,
                    mode=Mode.SPOT,
                )
            )
        return out

    def process_paper_tick(
        self,
        symbol: str,
        price: float,
        *,
        timestamp: Optional[dt.datetime] = None,
    ) -> None:
        if self.mode != Mode.PAPER:
            raise RuntimeError("process_paper_tick dostępne tylko w trybie paper")
        backend = self._ensure_paper()
        processor = getattr(backend, "process_tick", None)
        if not callable(processor):
            raise RuntimeError("Paper backend nie obsługuje process_tick")
        processor(symbol, price, timestamp=timestamp)

    def _resolve_symbol_from_markets(
        self,
        base: str,
        markets: Dict[str, Any],
        preferred_quotes: set,
        fallback_quote: str,
    ) -> Optional[str]:
        candidates: List[Tuple[str, str]] = []
        for symbol in markets.keys():
            if not isinstance(symbol, str) or "/" not in symbol:
                continue
            base_part, quote_part = symbol.split("/", 1)
            if base_part.upper() != base.upper():
                continue
            candidates.append((quote_part.upper(), symbol))

        for quote, candidate in candidates:
            if quote in preferred_quotes:
                return candidate
        if candidates:
            return candidates[0][1]
        if fallback_quote:
            return f"{base}/{fallback_quote}"
        return None

    def on(self, event_type: str, callback) -> None:
        self._event_bus.subscribe(event_type, callback)


__all__ = [
    "ExchangeManager",
    "Mode",
    "OrderDTO",
    "OrderSide",
    "OrderType",
    "OrderStatus",
    "PositionDTO",
    "register_native_adapter",
    "reload_native_adapters",
    "iter_registered_native_adapters",
    "NativeAdapterInfo",
]
<|MERGE_RESOLUTION|>--- conflicted
+++ resolved
@@ -8,10 +8,6 @@
 from dataclasses import dataclass
 from collections.abc import Iterable, Iterator, MutableMapping
 from collections import Counter
-<<<<<<< HEAD
-from contextlib import ExitStack, contextmanager
-=======
->>>>>>> 5c84ae42
 from importlib import import_module
 from pathlib import Path
 from typing import Any, Callable, Dict, List, Mapping, MutableMapping, Optional, Sequence, Tuple
@@ -159,28 +155,6 @@
     dynamic: bool
 
 
-<<<<<<< HEAD
-def _coerce_margin_futures_mode(value: Mode | str) -> Mode:
-    """Zapewnia, że przekazany tryb dotyczy rynków margin lub futures."""
-
-    if isinstance(value, Mode):
-        candidate = value
-    else:
-        try:
-            candidate = Mode(str(value).strip().lower())
-        except Exception as exc:  # pragma: no cover - defensywna gałąź walidacji
-            raise ValueError(f"Nieobsługiwany tryb adaptera: {value!r}") from exc
-
-    if candidate not in {Mode.MARGIN, Mode.FUTURES}:
-        raise ValueError(
-            "Native adapters are only available for margin or futures modes",
-        )
-
-    return candidate
-
-
-=======
->>>>>>> 5c84ae42
 def register_native_adapter(
     *,
     exchange_id: str,
@@ -200,17 +174,9 @@
     nadpisywać domyślne ustawienia w razie potrzeby.
     """
 
-<<<<<<< HEAD
-    normalized_mode = _coerce_margin_futures_mode(mode)
-    normalized_exchange = str(exchange_id or "").strip().lower()
-    if not normalized_exchange:
-        raise ValueError("exchange_id nie może być pusty")
-    key = (normalized_mode, normalized_exchange)
-=======
     if mode not in {Mode.MARGIN, Mode.FUTURES}:
         raise ValueError("Native adapters are only supported for margin/futures modes")
     key = (mode, exchange_id)
->>>>>>> 5c84ae42
     source_path = Path(source).expanduser() if source is not None else None
     registration = _NativeAdapterRegistration(
         factory=factory,
@@ -218,41 +184,6 @@
         supports_testnet=bool(supports_testnet),
         source=source_path,
         dynamic=bool(dynamic),
-<<<<<<< HEAD
-    )
-    _NATIVE_ADAPTER_REGISTRY[key] = registration
-    if registration.dynamic:
-        _DYNAMIC_ADAPTER_KEYS.add(key)
-    else:
-        _DYNAMIC_ADAPTER_KEYS.discard(key)
-
-
-def get_native_adapter_info(*, exchange_id: str, mode: Mode | str) -> NativeAdapterInfo | None:
-    """Zwraca metadane pojedynczego zarejestrowanego adaptera.
-
-    Parametr ``mode`` może być przekazany jako napis lub obiekt :class:`Mode`.
-    """
-
-    normalized_mode = _coerce_margin_futures_mode(mode)
-
-    normalized_exchange = str(exchange_id or "").strip().lower()
-    if not normalized_exchange:
-        raise ValueError("exchange_id nie może być pusty")
-
-    registration = _NATIVE_ADAPTER_REGISTRY.get((normalized_mode, normalized_exchange))
-    if registration is None:
-        return None
-
-    return NativeAdapterInfo(
-        exchange_id=normalized_exchange,
-        mode=normalized_mode,
-        factory=registration.factory,
-        default_settings=dict(registration.default_settings),
-        supports_testnet=registration.supports_testnet,
-        source=registration.source,
-        dynamic=registration.dynamic,
-=======
->>>>>>> 5c84ae42
     )
     _NATIVE_ADAPTER_REGISTRY[key] = registration
     if registration.dynamic:
@@ -649,342 +580,6 @@
             dynamic=registration.dynamic,
         )
 
-<<<<<<< HEAD
-def unregister_native_adapter(
-    *,
-    exchange_id: str,
-    mode: Mode | str,
-    allow_dynamic: bool = False,
-) -> bool:
-    """Usuwa zarejestrowany adapter natywny, jeśli istnieje.
-
-    ``mode`` akceptuje zarówno obiekty :class:`Mode`, jak i krótkie napisy
-    ``"margin"``/``"futures"``.  Dynamiczne wpisy z konfiguracji są domyślnie
-    chronione przed usunięciem – aby je skasować należy ustawić
-    ``allow_dynamic=True`` i ewentualnie ponownie załadować konfigurację
-    funkcją :func:`reload_native_adapters`.
-    """
-
-    normalized_mode = _coerce_margin_futures_mode(mode)
-
-    normalized_exchange = str(exchange_id or "").strip().lower()
-    if not normalized_exchange:
-        raise ValueError("exchange_id nie może być pusty")
-
-    key = (normalized_mode, normalized_exchange)
-    registration = _NATIVE_ADAPTER_REGISTRY.get(key)
-    if registration is None:
-        return False
-    if registration.dynamic and not allow_dynamic:
-        return False
-
-    _NATIVE_ADAPTER_REGISTRY.pop(key, None)
-    _DYNAMIC_ADAPTER_KEYS.discard(key)
-    return True
-
-
-@contextmanager
-def temporary_native_adapter(
-    *,
-    exchange_id: str,
-    mode: Mode | str,
-    factory: Any,
-    default_settings: Mapping[str, object] | None = None,
-    supports_testnet: bool = True,
-    source: str | os.PathLike[str] | None = None,
-    dynamic: bool = False,
-) -> Iterator[NativeAdapterInfo]:
-    """Rejestruje tymczasowy adapter natywny na czas działania kontekstu.
-
-    ``mode`` może być dostarczony jako :class:`Mode` lub napis ``"margin"``/
-    ``"futures"``.  Wewnątrz kontekstu dostępna jest kopia metadanych
-    rejestracji w postaci :class:`NativeAdapterInfo`.
-    """
-
-    normalized_mode = _coerce_margin_futures_mode(mode)
-
-    normalized_exchange = str(exchange_id or "").strip().lower()
-    if not normalized_exchange:
-        raise ValueError("exchange_id nie może być pusty")
-
-    key = (normalized_mode, normalized_exchange)
-    previous = _NATIVE_ADAPTER_REGISTRY.get(key)
-
-    register_native_adapter(
-        exchange_id=normalized_exchange,
-        mode=normalized_mode,
-        factory=factory,
-        default_settings=default_settings,
-        supports_testnet=supports_testnet,
-        source=source,
-        dynamic=dynamic,
-    )
-
-    try:
-        info = get_native_adapter_info(exchange_id=normalized_exchange, mode=normalized_mode)
-        if info is None:  # pragma: no cover - defensywne zabezpieczenie
-            raise RuntimeError("Nie udało się zarejestrować tymczasowego adaptera")
-        yield info
-    finally:
-        if previous is None:
-            _NATIVE_ADAPTER_REGISTRY.pop(key, None)
-            _DYNAMIC_ADAPTER_KEYS.discard(key)
-        else:
-            _NATIVE_ADAPTER_REGISTRY[key] = previous
-            if previous.dynamic:
-                _DYNAMIC_ADAPTER_KEYS.add(key)
-            else:
-                _DYNAMIC_ADAPTER_KEYS.discard(key)
-
-
-def _normalize_registration_spec(entry: Any) -> dict[str, object]:
-    """Normalizuje specyfikację rejestracji adaptera na potrzeby helperów."""
-
-    if isinstance(entry, NativeAdapterInfo):
-        return {
-            "exchange_id": entry.exchange_id,
-            "mode": entry.mode,
-            "factory": entry.factory,
-            "default_settings": dict(entry.default_settings),
-            "supports_testnet": entry.supports_testnet,
-            "source": entry.source,
-            "dynamic": entry.dynamic,
-        }
-
-    if isinstance(entry, Mapping):
-        required = {"exchange_id", "mode", "factory"}
-        missing = sorted(required.difference(entry))
-        if missing:
-            raise KeyError(
-                "Brak wymaganych pól specyfikacji adaptera: " + ", ".join(missing)
-            )
-        normalized = {
-            "exchange_id": entry["exchange_id"],
-            "mode": _coerce_margin_futures_mode(entry["mode"]),
-            "factory": entry["factory"],
-        }
-        optional_keys = {
-            "default_settings",
-            "supports_testnet",
-            "source",
-            "dynamic",
-        }
-        for key in optional_keys:
-            if key in entry:
-                normalized[key] = entry[key]
-        return normalized
-
-    raise TypeError(
-        "Specyfikacja tymczasowych adapterów musi być mapowaniem lub NativeAdapterInfo"
-    )
-
-
-@contextmanager
-def temporary_native_adapters(
-    *registrations: Any,
-    entries: Sequence[Any] | None = None,
-) -> Iterator[list[NativeAdapterInfo]]:
-    """Rejestruje wiele adapterów natywnych w ramach jednego kontekstu.
-
-    Specyfikacje mogą używać trybów jako napisów lub wartości :class:`Mode`.
-    """
-
-    if entries is not None and registrations:
-        raise TypeError("Podaj specyfikacje albo pozycyjnie, albo przez parametr entries")
-
-    candidates: list[Any]
-    if entries is not None:
-        if not isinstance(entries, Sequence):
-            raise TypeError("entries musi być sekwencją specyfikacji adapterów")
-        candidates = list(entries)
-    else:
-        candidates = list(registrations)
-
-    if not candidates:
-        raise ValueError("Wymagana jest przynajmniej jedna specyfikacja adaptera")
-
-    specs = [_normalize_registration_spec(entry) for entry in candidates]
-
-    with ExitStack() as stack:
-        infos: list[NativeAdapterInfo] = []
-        for spec in specs:
-            context = temporary_native_adapter(**spec)
-            infos.append(stack.enter_context(context))
-        yield infos
-
-def _import_adapter_factory(path: str) -> Any:
-    """Importuje klasę adaptera z notacji modułowej ``module:Class``."""
-
-    module_path, separator, attr_path = path.partition(":")
-    if not separator:
-        module_path, _, attr_path = path.rpartition(".")
-    if not module_path or not attr_path:
-        raise ImportError(f"Niepoprawna ścieżka klasy adaptera: {path}")
-    module = import_module(module_path)
-    target: Any = module
-    for attr in attr_path.split("."):
-        target = getattr(target, attr)
-    return target
-
-
-def _discover_core_config_candidates() -> list[Path]:
-    """Zwraca listę potencjalnych ścieżek do pliku core.yaml."""
-
-    candidates: list[Path] = []
-    for env_var in (
-        "BOT_CORE_ADAPTER_CONFIG",
-        "DUDZIAN_CORE_CONFIG",
-        "BOT_CORE_CORE_CONFIG",
-    ):
-        candidate = os.environ.get(env_var)
-        if candidate:
-            candidates.append(Path(candidate).expanduser())
-
-    base_dir = Path(__file__).resolve().parents[2]
-    candidates.append(base_dir / "config" / "core.yaml")
-    candidates.append(Path("config/core.yaml").expanduser())
-
-    unique: list[Path] = []
-    seen: set[Path] = set()
-    for candidate in candidates:
-        resolved = candidate
-        if resolved in seen:
-            continue
-        seen.add(resolved)
-        unique.append(resolved)
-    return unique
-
-
-def _clear_dynamic_native_adapters() -> None:
-    """Czyści rejestr adapterów pochodzących z konfiguracji."""
-
-    for key in list(_NATIVE_ADAPTER_REGISTRY):
-        registration = _NATIVE_ADAPTER_REGISTRY.get(key)
-        if registration is None or not registration.dynamic:
-            continue
-        _NATIVE_ADAPTER_REGISTRY.pop(key, None)
-    _DYNAMIC_ADAPTER_KEYS.clear()
-
-
-def _load_dynamic_native_adapters(
-    config_path: str | os.PathLike[str] | Path | None = None,
-) -> None:
-    """Ładuje definicje adapterów z config/core.yaml, jeśli dostępne."""
-
-    global _DYNAMIC_ADAPTERS_INITIALIZED, _DYNAMIC_ADAPTERS_SOURCE
-    if _DYNAMIC_ADAPTERS_INITIALIZED and config_path is None:
-        return
-
-    try:
-        from bot_core.config.loader import load_core_config  # noqa: WPS433
-    except Exception as exc:  # pragma: no cover - opcjonalny loader
-        log.debug("Pominięto dynamiczne adaptery – loader niedostępny: %s", exc)
-        _DYNAMIC_ADAPTERS_INITIALIZED = True
-        return
-
-    if config_path is not None:
-        candidates = [Path(config_path).expanduser()]
-    else:
-        candidates = _discover_core_config_candidates()
-
-    for candidate in candidates:
-        try:
-            config = load_core_config(candidate)
-        except Exception as exc:  # pragma: no cover - diagnostyka konfiguracji
-            log.debug("Nie udało się wczytać %s: %s", candidate, exc)
-            continue
-
-        adapters = getattr(config, "exchange_adapters", None) or {}
-        if not adapters:
-            continue
-
-        for exchange_id, modes in adapters.items():
-            if not isinstance(modes, Mapping):
-                continue
-            for mode, entry in modes.items():
-                if not isinstance(mode, Mode):
-                    try:
-                        mode = Mode(str(mode).lower())
-                    except Exception:
-                        continue
-                class_path = getattr(entry, "class_path", "")
-                if not class_path:
-                    continue
-                normalized_exchange = str(exchange_id).strip().lower()
-                key = (mode, normalized_exchange)
-                if key in _NATIVE_ADAPTER_REGISTRY:
-                    continue
-                try:
-                    factory = _import_adapter_factory(class_path)
-                except Exception as exc:  # pragma: no cover - diagnostyka importu
-                    log.warning(
-                        "Pominięto adapter %s/%s z powodu błędu importu: %s",
-                        exchange_id,
-                        mode.value,
-                        exc,
-                    )
-                    continue
-                register_native_adapter(
-                    exchange_id=normalized_exchange,
-                    mode=mode,
-                    factory=factory,
-                    default_settings=dict(getattr(entry, "default_settings", {})),
-                    supports_testnet=bool(getattr(entry, "supports_testnet", True)),
-                    source=candidate,
-                    dynamic=True,
-                )
-
-        _DYNAMIC_ADAPTERS_SOURCE = candidate
-        break
-
-    _DYNAMIC_ADAPTERS_INITIALIZED = True
-
-
-def reload_native_adapters(
-    config_path: str | os.PathLike[str] | Path | None = None,
-) -> None:
-    """Czyści i ponownie ładuje adaptery konfiguracyjne."""
-
-    global _DYNAMIC_ADAPTERS_INITIALIZED, _DYNAMIC_ADAPTERS_SOURCE
-
-    _clear_dynamic_native_adapters()
-    _DYNAMIC_ADAPTERS_INITIALIZED = False
-    _DYNAMIC_ADAPTERS_SOURCE = None
-    _load_dynamic_native_adapters(config_path)
-
-
-def iter_registered_native_adapters(
-    mode: Mode | str | None = None,
-) -> Iterator[NativeAdapterInfo]:
-    """Udostępnia metadane wszystkich zarejestrowanych natywnych adapterów.
-
-    Opcjonalny filtr ``mode`` akceptuje napisy ``"margin"``/``"futures"``.
-    """
-
-    normalized_mode: Mode | None
-    if mode is None:
-        normalized_mode = None
-    else:
-        normalized_mode = _coerce_margin_futures_mode(mode)
-
-    for (registered_mode, exchange_id), registration in sorted(
-        _NATIVE_ADAPTER_REGISTRY.items(),
-        key=lambda item: (item[0][0].value, item[0][1]),
-    ):
-        if normalized_mode is not None and registered_mode != normalized_mode:
-            continue
-        yield NativeAdapterInfo(
-            exchange_id=exchange_id,
-            mode=registered_mode,
-            factory=registration.factory,
-            default_settings=dict(registration.default_settings),
-            supports_testnet=registration.supports_testnet,
-            source=registration.source,
-            dynamic=registration.dynamic,
-        )
-
-=======
->>>>>>> 5c84ae42
 
 _STATUS_MAPPING = {
     "NEW": OrderStatus.OPEN,
