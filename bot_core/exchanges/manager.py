--- conflicted
+++ resolved
@@ -1383,19 +1383,7 @@
         *,
         parameter_overrides: Mapping[str, Mapping[str, Any]] | None = None,
     ) -> Mapping[str, object]:
-<<<<<<< HEAD
-        """Przypina preset strategii do wskazanego kontekstu giełdowego.
-
-        Preset wskazywany przez ``preset_id`` musi być zgodny ze schematem
-        opisanym w ``bot_core.strategies.catalog.PRESET_SCHEMA_DOC``,
-        tj. zawierać pola ``name``, ``metadata.id`` (lub ``metadata.preset_id``)
-        oraz listę ``strategies`` z wpisami definiującymi ``engine`` i
-        ``parameters``. Dzięki temu UI i runtime mogą jednoznacznie odtworzyć
-        konfigurację strategii na rachunku live lub papierowym.
-        """
-=======
         """Przypina preset strategii do wskazanego kontekstu giełdowego."""
->>>>>>> 7645063c
 
         normalized_env = self._normalize_strategy_environment(environment)
         self._ensure_strategy_catalog()
