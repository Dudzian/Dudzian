"""Natywna implementacja fasady ExchangeManager."""

from __future__ import annotations

import datetime as dt
import logging
<<<<<<< HEAD
from typing import Any, Dict, Iterable, List, Optional, Tuple
=======
import os
from collections.abc import Iterable
from typing import Any, Dict, List, Mapping, Optional, Sequence, Tuple
>>>>>>> b8d8e619

from pydantic import BaseModel, Field

from bot_core.database.manager import DatabaseManager
from bot_core.exchanges.core import (
    BaseBackend,
    EventBus,
    MarketRules,
    Mode,
    OrderDTO,
    OrderSide,
    OrderStatus,
    OrderType,
    PositionDTO,
    PaperBackend,
)
from bot_core.exchanges.base import (
    AccountSnapshot,
    Environment,
    ExchangeCredentials,
    OrderRequest,
    OrderResult,
)
from bot_core.exchanges.binance.futures import BinanceFuturesAdapter
from bot_core.exchanges.binance.margin import BinanceMarginAdapter
from bot_core.exchanges.kraken.futures import KrakenFuturesAdapter
from bot_core.exchanges.kraken.margin import KrakenMarginAdapter
from bot_core.exchanges.health import (
    CircuitBreaker,
    HealthCheck,
    HealthMonitor,
    RetryPolicy,
    Watchdog,
)
from bot_core.exchanges.zonda.margin import ZondaMarginAdapter

try:  # pragma: no cover
    import ccxt  # type: ignore
except Exception:  # pragma: no cover
    ccxt = None


log = logging.getLogger(__name__)


_NATIVE_MARGIN_ADAPTERS = {
    "binance": BinanceMarginAdapter,
    "kraken": KrakenMarginAdapter,
    "zonda": ZondaMarginAdapter,
}

_NATIVE_FUTURES_ADAPTERS = {
    "binance": BinanceFuturesAdapter,
    "kraken": KrakenFuturesAdapter,
}

_STATUS_MAPPING = {
    "NEW": OrderStatus.OPEN,
    "OPEN": OrderStatus.OPEN,
    "PENDING_NEW": OrderStatus.OPEN,
    "PENDING": OrderStatus.OPEN,
    "PARTIALLY_FILLED": OrderStatus.PARTIALLY_FILLED,
    "PARTIALLY": OrderStatus.PARTIALLY_FILLED,
    "FILLED": OrderStatus.FILLED,
    "CANCELED": OrderStatus.CANCELED,
    "CANCELLED": OrderStatus.CANCELED,
    "PENDING_CANCEL": OrderStatus.CANCELED,
    "EXPIRED": OrderStatus.CANCELED,
    "REJECTED": OrderStatus.REJECTED,
}


def _map_order_status(raw: object) -> OrderStatus:
    if isinstance(raw, OrderStatus):
        return raw
    value = str(raw or "").upper()
    return _STATUS_MAPPING.get(value, OrderStatus.OPEN)


def _map_order_side(raw: object) -> OrderSide:
    if isinstance(raw, OrderSide):
        return raw
    return OrderSide.BUY if str(raw or "").upper() == "BUY" else OrderSide.SELL


def _map_order_type(raw: object) -> OrderType:
    if isinstance(raw, OrderType):
        return raw
    value = str(raw or "").upper()
    if value == "LIMIT":
        return OrderType.LIMIT
    if value == "MARKET":
        return OrderType.MARKET
    return OrderType.MARKET if "MARKET" in value else OrderType.LIMIT


class _CCXTPublicFeed(BaseBackend):
    """Backend publiczny CCXT używany do cen oraz reguł rynku."""

    def __init__(self, exchange_id: str = "binance", testnet: bool = False) -> None:
        super().__init__(event_bus=EventBus())
        if ccxt is None:
            raise RuntimeError("CCXT nie jest zainstalowane.")
        self.exchange_id = exchange_id
        self.testnet = bool(testnet)
        self.client = getattr(ccxt, exchange_id)(
            {
                "enableRateLimit": True,
                "options": {
                    "defaultType": "spot",
                },
            }
        )
        if exchange_id == "binance" and self.testnet:
            pass
        self._markets: Dict[str, Any] = {}
        self._rules: Dict[str, MarketRules] = {}

    def load_markets(self) -> Dict[str, MarketRules]:
        self._markets = self.client.load_markets()
        rules: Dict[str, MarketRules] = {}
        for symbol, meta in self._markets.items():
            limits = (meta.get("limits") or {})
            amount_limits = limits.get("amount") or {}
            price_limits = limits.get("price") or {}
            precision = meta.get("precision") or {}
            amount_step = amount_limits.get("step", 0.0) or (
                (10 ** -float(precision.get("amount", 8))) if precision.get("amount") is not None else 0.0
            )
            price_step = price_limits.get("step", 0.0) or (
                (10 ** -float(precision.get("price", 8))) if precision.get("price") is not None else 0.0
            )
            min_notional = (limits.get("cost") or {}).get("min", 0.0) or 0.0
            rules[symbol] = MarketRules(
                symbol=symbol,
                price_step=float(price_step or 0.0),
                amount_step=float(amount_step or 0.0),
                min_notional=float(min_notional or 0.0),
                min_amount=float(amount_limits.get("min") or 0.0),
                max_amount=float(amount_limits.get("max") or 0.0)
                if amount_limits.get("max") is not None
                else None,
                min_price=float(price_limits.get("min") or 0.0)
                if price_limits.get("min") is not None
                else None,
                max_price=float(price_limits.get("max") or 0.0)
                if price_limits.get("max") is not None
                else None,
            )
        self._rules = rules
        return rules

    def get_market_rules(self, symbol: str) -> Optional[MarketRules]:
        return self._rules.get(symbol)

    def fetch_ticker(self, symbol: str) -> Optional[Dict[str, Any]]:
        try:
            return self.client.fetch_ticker(symbol)
        except Exception as exc:
            log.warning("fetch_ticker failed: %s", exc)
            return None

    def fetch_ohlcv(
        self, symbol: str, timeframe: str, limit: int = 500
    ) -> Optional[List[List[float]]]:
        try:
            return self.client.fetch_ohlcv(symbol, timeframe=timeframe, limit=limit)
        except Exception as exc:
            log.warning("fetch_ohlcv failed: %s", exc)
            return None

    def fetch_order_book(self, symbol: str, limit: int = 50) -> Optional[Dict[str, Any]]:
        try:
            return self.client.fetch_order_book(symbol, limit=limit)
        except Exception as exc:
            log.warning("fetch_order_book failed: %s", exc)
            return None

    def create_order(self, *args, **kwargs):  # pragma: no cover - interfejs
        raise NotImplementedError

    def cancel_order(self, *args, **kwargs):  # pragma: no cover - interfejs
        raise NotImplementedError

    def fetch_open_orders(self, *args, **kwargs) -> List[OrderDTO]:  # pragma: no cover
        return []

    def fetch_positions(self, *args, **kwargs) -> List[PositionDTO]:  # pragma: no cover
        return []


class _CCXTPrivateBackend(_CCXTPublicFeed):
    """Prywatny backend CCXT dla trybu SPOT/FUTURES."""

    def __init__(
        self,
        exchange_id: str = "binance",
        testnet: bool = False,
        futures: bool = False,
        api_key: Optional[str] = None,
        secret: Optional[str] = None,
    ) -> None:
        super().__init__(exchange_id=exchange_id, testnet=testnet)
        if ccxt is None:
            raise RuntimeError("CCXT nie jest zainstalowane.")
        options: Dict[str, Any] = {
            "enableRateLimit": True,
            "apiKey": api_key or "",
            "secret": secret or "",
            "options": {"defaultType": "future" if futures else "spot"},
        }
        self.client = getattr(ccxt, exchange_id)(options)
        if exchange_id == "binance" and testnet:
            if futures:
                self.client.set_sandbox_mode(True)
            else:
                self.client.urls["api"] = self.client.urls["test"]
        self.futures = futures
        self.mode = Mode.FUTURES if futures else Mode.SPOT

    def create_order(
        self,
        symbol: str,
        side: OrderSide,
        type: OrderType,
        quantity: float,
        price: Optional[float] = None,
        client_order_id: Optional[str] = None,
    ) -> OrderDTO:
        if not self._rules:
            self.load_markets()
        rules = self.get_market_rules(symbol)
        if not rules:
            raise RuntimeError(f"Brak reguł rynku dla {symbol}. Najpierw 'Load Markets'.")

        qty = rules.quantize_amount(float(quantity))
        if qty <= 0:
            raise ValueError("Ilość po kwantyzacji = 0.")

        px = None
        params: Dict[str, Any] = {}
        if type == OrderType.LIMIT:
            if price is None:
                raise ValueError("Cena wymagana dla LIMIT.")
            px = rules.quantize_price(float(price))

        if client_order_id:
            params["newClientOrderId"] = client_order_id

        if type == OrderType.MARKET:
            ticker = self.fetch_ticker(symbol) or {}
            last = ticker.get("last") or ticker.get("close") or ticker.get("bid") or ticker.get("ask")
            if not last:
                raise RuntimeError(f"Brak ceny MARKET dla {symbol}.")
            notional = qty * float(last)
        else:
            notional = qty * float(px)

        min_notional = rules.min_notional or 0.0
        if min_notional and notional < min_notional:
            raise ValueError(
                f"Notional {notional:.8f} < minNotional {min_notional:.8f} dla {symbol}"
            )

        ccxt_type = "market" if type == OrderType.MARKET else "limit"
        ccxt_side = side.value.lower()
        response = self.client.create_order(symbol, ccxt_type, ccxt_side, qty, px, params)
        order_id = response.get("id") or response.get("orderId")
        status = response.get("status", "open").upper()
        if status == "CLOSED":
            status = "FILLED"

        return OrderDTO(
            id=int(order_id) if isinstance(order_id, str) and order_id.isdigit() else order_id,
            client_order_id=client_order_id,
            symbol=symbol,
            side=side,
            type=type,
            quantity=qty,
            price=px,
            status=OrderStatus(status),
            mode=self.mode,
        )

    def cancel_order(self, order_id: Any, symbol: str) -> bool:
        try:
            self.client.cancel_order(order_id, symbol)
            return True
        except Exception as exc:
            log.error("cancel_order failed: %s", exc)
            return False

    def fetch_open_orders(self, symbol: Optional[str] = None) -> List[OrderDTO]:
        try:
            orders = (
                self.client.fetch_open_orders(symbol)
                if symbol
                else self.client.fetch_open_orders()
            )
        except Exception as exc:
            log.error("fetch_open_orders failed: %s", exc)
            return []

        out: List[OrderDTO] = []
        for entry in orders:
            status = (entry.get("status") or "open").upper()
            if status == "CLOSED":
                status = "FILLED"
            out.append(
                OrderDTO(
                    id=entry.get("id") or entry.get("orderId"),
                    client_order_id=entry.get("clientOrderId")
                    or entry.get("info", {}).get("clientOrderId"),
                    symbol=entry.get("symbol"),
                    side=OrderSide.BUY
                    if (entry.get("side", "").lower() == "buy")
                    else OrderSide.SELL,
                    type=OrderType.MARKET
                    if (entry.get("type", "").lower() == "market")
                    else OrderType.LIMIT,
                    quantity=float(entry.get("amount") or entry.get("filled") or 0.0),
                    price=float(entry.get("price") or 0.0) if entry.get("price") else None,
                    status=OrderStatus(status),
                    mode=self.mode,
                )
            )
        return out

    def fetch_positions(self, symbol: Optional[str] = None) -> List[PositionDTO]:
        if not self.futures:
            return []
        try:
            positions = self.client.fetch_positions([symbol] if symbol else None)
        except Exception as exc:
            log.error("fetch_positions failed: %s", exc)
            return []

        out: List[PositionDTO] = []
        for position in positions or []:
            amount = float(position.get("contracts") or position.get("amount") or 0.0)
            if abs(amount) < 1e-12:
                continue
            side = "LONG" if amount > 0 else "SHORT"
            out.append(
                PositionDTO(
                    symbol=position.get("symbol"),
                    side=side,
                    quantity=abs(amount),
                    avg_price=float(position.get("entryPrice") or 0.0),
                    unrealized_pnl=float(position.get("unrealizedPnl") or 0.0),
                    mode=Mode.FUTURES,
                )
            )
        return out

    def fetch_balance(self) -> Dict[str, Any]:
        try:
            return self.client.fetch_balance()
        except Exception as exc:
            log.error("fetch_balance failed: %s", exc)
            return {}


class ExchangeManager:
    """Fasada do obsługi wymiany w trybach paper/spot/futures."""

    def __init__(
        self,
        exchange_id: str = "binance",
        *,
        paper_initial_cash: float = 10_000.0,
        paper_cash_asset: str = "USDT",
        db_url: Optional[str] = None,
    ) -> None:
        self.exchange_id = exchange_id
        self.mode: Mode = Mode.PAPER
        self._testnet: bool = False
        self._futures: bool = False
        self._api_key: Optional[str] = None
        self._secret: Optional[str] = None

        self._event_bus = EventBus()
        self._public: Optional[_CCXTPublicFeed] = None
        self._private: Optional[_CCXTPrivateBackend] = None
        self._paper: Optional[PaperBackend] = None
        self._paper_initial_cash = float(paper_initial_cash)
        self._paper_cash_asset = paper_cash_asset.upper()
        self._paper_fee_rate = getattr(PaperBackend, "FEE_RATE", 0.001)
        self._db_url = db_url or "sqlite+aiosqlite:///trading.db"
        self._db: Optional[DatabaseManager] = None
        self._db_failed: bool = False
        self._native_adapter = None
        self._native_adapter_settings: Dict[tuple[Mode, str], Dict[str, object]] = {}
        self._watchdog: Watchdog | None = None
        default_margin_type = os.getenv("BINANCE_MARGIN_TYPE")
        if self.exchange_id == "binance" and default_margin_type:
            self._native_adapter_settings[(Mode.MARGIN, self.exchange_id)] = {
                "margin_type": default_margin_type,
            }

        log.info("ExchangeManager initialized (bot_core)")

    def set_mode(
        self,
        *,
        paper: bool = False,
        spot: bool = False,
        margin: bool = False,
        futures: bool = False,
        testnet: bool = False,
    ) -> None:
        selected = [paper, spot, margin, futures]
        if sum(1 for flag in selected if flag) > 1:
            raise ValueError("Można wybrać tylko jeden tryb: paper, spot, margin lub futures.")

        if paper:
            self.mode = Mode.PAPER
            self._futures = False
            self._testnet = False
        elif futures:
            self.mode = Mode.FUTURES
            self._futures = True
            self._testnet = bool(testnet)
        elif margin:
            self.mode = Mode.MARGIN
            self._futures = False
            self._testnet = bool(testnet)
        else:
            self.mode = Mode.SPOT
            self._futures = False
            self._testnet = bool(testnet)

        log.info("Mode set to %s (futures=%s, testnet=%s)", self.mode.value, self._futures, self._testnet)
        self._private = None
        self._paper = None
        self._native_adapter = None

    def set_credentials(self, api_key: Optional[str], secret: Optional[str]) -> None:
        self._api_key = (api_key or "").strip() or None
        self._secret = (secret or "").strip() or None
        log.info(
            "Credentials set (lengths): api_key=%s, secret=%s",
            len(self._api_key or 0),
            len(self._secret or 0),
        )
        self._native_adapter = None

    def configure_native_adapter(
        self,
        *,
        settings: Mapping[str, object],
        mode: Mode | None = None,
    ) -> None:
        if not isinstance(settings, Mapping):
            raise TypeError("Konfiguracja adaptera musi być mapowaniem.")
        target_mode = mode or self.mode
        if target_mode not in {Mode.MARGIN, Mode.FUTURES}:
            raise ValueError("Konfiguracja natywnego adaptera jest dostępna tylko dla trybów margin/futures.")
        self._native_adapter_settings[(target_mode, self.exchange_id)] = dict(settings)
        self._native_adapter = None

    def set_watchdog(self, watchdog: Watchdog | None) -> None:
        """Ustawia współdzielony watchdog dla natywnych adapterów margin/futures."""

        if watchdog is not None and not isinstance(watchdog, Watchdog):
            raise TypeError("Watchdog musi być instancją klasy bot_core.exchanges.health.Watchdog")
        self._watchdog = watchdog
        self._native_adapter = None

    def configure_watchdog(
        self,
        *,
        retry_policy: Mapping[str, object] | None = None,
        circuit_breaker: Mapping[str, object] | None = None,
        retry_exceptions: Sequence[type[Exception]] | None = None,
    ) -> None:
        """Buduje i ustawia watchdog na podstawie przekazanych parametrów."""

        kwargs: Dict[str, object] = {}
        if retry_policy is not None:
            if not isinstance(retry_policy, Mapping):
                raise TypeError("retry_policy musi być mapowaniem z parametrami RetryPolicy")
            kwargs["retry_policy"] = RetryPolicy(**dict(retry_policy))
        if circuit_breaker is not None:
            if not isinstance(circuit_breaker, Mapping):
                raise TypeError("circuit_breaker musi być mapowaniem z parametrami CircuitBreaker")
            kwargs["circuit_breaker"] = CircuitBreaker(**dict(circuit_breaker))
        if retry_exceptions is not None:
            if not isinstance(retry_exceptions, Sequence):
                raise TypeError("retry_exceptions musi być sekwencją klas wyjątków")
            normalized: list[type[Exception]] = []
            for exc in retry_exceptions:
                if not isinstance(exc, type) or not issubclass(exc, Exception):
                    raise TypeError("retry_exceptions musi zawierać klasy wyjątków")
                normalized.append(exc)
            kwargs["retry_exceptions"] = tuple(normalized)
        self._watchdog = Watchdog(**kwargs)
        self._native_adapter = None

    def create_health_monitor(self, checks: Iterable[HealthCheck]) -> HealthMonitor:
        """Buduje `HealthMonitor` współdzielący strażnika z adapterami."""

        if not isinstance(checks, Iterable):
            raise TypeError("checks musi być iterowalną sekwencją HealthCheck")

        normalized: list[HealthCheck] = []
        for check in checks:
            if not isinstance(check, HealthCheck):
                raise TypeError("checks musi zawierać instancje HealthCheck")
            normalized.append(check)

        return HealthMonitor(normalized, watchdog=self._ensure_watchdog())

    def _ensure_public(self) -> _CCXTPublicFeed:
        if self._public is None:
            self._public = _CCXTPublicFeed(exchange_id=self.exchange_id, testnet=self._testnet)
        return self._public

    def _resolve_environment(self) -> Environment:
        if self.mode is Mode.PAPER:
            return Environment.PAPER

        candidates = []
        if self.exchange_id.startswith("binance"):
            candidates.append(os.getenv("BINANCE_ENVIRONMENT"))
        if self.exchange_id.startswith("kraken"):
            candidates.append(os.getenv("KRAKEN_ENVIRONMENT"))
        if self.exchange_id.startswith("zonda"):
            candidates.append(os.getenv("ZONDA_ENVIRONMENT"))
        candidates.append(os.getenv("EXCHANGE_ENVIRONMENT"))

        for candidate in candidates:
            if not candidate:
                continue
            try:
                environment = Environment(candidate.strip().lower())
            except (ValueError, AttributeError):
                continue
            if environment is Environment.PAPER:
                return Environment.PAPER
            return environment

        return Environment.TESTNET if self._testnet else Environment.LIVE

    def _get_adapter_settings(self) -> Dict[str, object]:
        return dict(self._native_adapter_settings.get((self.mode, self.exchange_id), {}))

    def _ensure_watchdog(self) -> Watchdog:
        if self._watchdog is None:
            self._watchdog = Watchdog()
        return self._watchdog

    def _ensure_native_adapter(self):
        if self.mode not in {Mode.MARGIN, Mode.FUTURES}:
            raise RuntimeError("Natywny adapter dostępny jest wyłącznie w trybach margin/futures.")
        if not self._api_key or not self._secret:
            raise RuntimeError("Brak API Key/Secret – ustaw je przed użyciem trybu live/testnet.")

        if self.mode == Mode.MARGIN:
            factory = _NATIVE_MARGIN_ADAPTERS.get(self.exchange_id)
        else:
            factory = _NATIVE_FUTURES_ADAPTERS.get(self.exchange_id)

        if factory is None:
            raise RuntimeError(
                f"Brak natywnego adaptera dla giełdy {self.exchange_id} w trybie {self.mode.value}."
            )

        if self._native_adapter is None:
            environment = self._resolve_environment()
            credentials = ExchangeCredentials(
                key_id=self._api_key,
                secret=self._secret,
                environment=environment,
                permissions=("read", "trade"),
            )
            settings = self._get_adapter_settings()
            kwargs: Dict[str, object] = {"environment": environment}
            if settings:
                kwargs["settings"] = settings
            kwargs["watchdog"] = self._ensure_watchdog()
            self._native_adapter = factory(credentials, **kwargs)

        return self._native_adapter

    def _ensure_private(self) -> _CCXTPrivateBackend:
        if not self._api_key or not self._secret:
            raise RuntimeError("Brak API Key/Secret – ustaw je przed użyciem trybu live/testnet.")
        if self._private is None:
            self._private = _CCXTPrivateBackend(
                exchange_id=self.exchange_id,
                testnet=self._testnet,
                futures=self._futures,
                api_key=self._api_key,
                secret=self._secret,
            )
            self._private.load_markets()
        return self._private

    def _ensure_paper(self) -> PaperBackend:
        public = self._ensure_public()
        if self._paper is None:
            self._paper = PaperBackend(
                price_feed_backend=public,
                event_bus=self._event_bus,
                initial_cash=self._paper_initial_cash,
                cash_asset=self._paper_cash_asset,
                fee_rate=self._paper_fee_rate,
                database=self._ensure_db(),
            )
            self._paper.load_markets()
        return self._paper

    def _ensure_db(self) -> Optional[DatabaseManager]:
        if self._db_failed:
            return None
        if self._db is None:
            try:
                self._db = DatabaseManager(self._db_url)
                self._db.sync.init_db()
            except Exception as exc:  # pragma: no cover
                log.warning("DatabaseManager init failed (%s): %s", self._db_url, exc)
                self._db = None
                self._db_failed = True
        return self._db

    def set_paper_balance(self, amount: float, asset: Optional[str] = None) -> None:
        self._paper_initial_cash = float(amount)
        if asset:
            self._paper_cash_asset = asset.upper()
        if self._paper is not None:
            self._paper._cash_balance = max(0.0, float(amount))  # type: ignore[attr-defined]
            if asset:
                self._paper._cash_asset = self._paper_cash_asset  # type: ignore[attr-defined]

    def set_paper_fee_rate(self, fee_rate: float) -> None:
        self._paper_fee_rate = max(0.0, float(fee_rate))
        if self._paper is not None:
            self._paper.set_fee_rate(self._paper_fee_rate)

    def get_paper_fee_rate(self) -> float:
        if self._paper is not None:
            return self._paper.get_fee_rate()
        return self._paper_fee_rate

    def load_markets(self) -> Dict[str, MarketRules]:
        public = self._ensure_public()
        rules = public.load_markets()
        log.info("Loaded %s markets (public)", len(rules))
        if self.mode == Mode.PAPER and self._paper:
            self._paper.load_markets()
        return rules

    def fetch_ticker(self, symbol: str) -> Optional[Dict[str, Any]]:
        return self._ensure_public().fetch_ticker(symbol)

    def fetch_ohlcv(self, symbol: str, timeframe: str, limit: int = 500) -> Optional[List[List[float]]]:
        return self._ensure_public().fetch_ohlcv(symbol, timeframe=timeframe, limit=limit)

    def fetch_order_book(self, symbol: str, limit: int = 50) -> Optional[Dict[str, Any]]:
        return self._ensure_public().fetch_order_book(symbol, limit=limit)

    def fetch_batch(
        self,
        symbols: Iterable[str],
        *,
        timeframe: str = "1m",
        use_orderbook: bool = False,
        limit_ohlcv: int = 500,
    ) -> List[Tuple[str, Optional[List[List[float]]], Optional[Dict[str, Any]], Optional[Dict[str, Any]], Optional[str]]]:
        results: List[
            Tuple[
                str,
                Optional[List[List[float]]],
                Optional[Dict[str, Any]],
                Optional[Dict[str, Any]],
                Optional[str],
            ]
        ] = []
        for symbol in symbols:
            ohlcv: Optional[List[List[float]]] = None
            ticker: Optional[Dict[str, Any]] = None
            orderbook: Optional[Dict[str, Any]] = None
            errors: List[str] = []

            try:
                ohlcv = self.fetch_ohlcv(symbol, timeframe=timeframe, limit=limit_ohlcv)
            except Exception as exc:  # pragma: no cover - defensywnie
                errors.append(f"ohlcv: {exc}")

            try:
                ticker = self.fetch_ticker(symbol)
            except Exception as exc:  # pragma: no cover - defensywnie
                errors.append(f"ticker: {exc}")

            if use_orderbook:
                try:
                    orderbook = self.fetch_order_book(symbol, limit=50)
                except Exception as exc:  # pragma: no cover - defensywnie
                    errors.append(f"orderbook: {exc}")

            error_msg = "; ".join(errors) if errors else None
            results.append((symbol, ohlcv, ticker, orderbook, error_msg))

        return results

    def get_market_rules(self, symbol: str) -> Optional[MarketRules]:
        public = self._ensure_public()
        if not public.get_market_rules(symbol):
            public.load_markets()
        return public.get_market_rules(symbol)

    def quantize_amount(self, symbol: str, amount: float) -> float:
        rules = self.get_market_rules(symbol)
        return rules.quantize_amount(amount) if rules else float(f"{amount:.8f}")

    def quantize_price(self, symbol: str, price: float) -> float:
        rules = self.get_market_rules(symbol)
        return rules.quantize_price(price) if rules else float(f"{price:.8f}")

    def min_notional(self, symbol: str) -> float:
        rules = self.get_market_rules(symbol)
        return float(rules.min_notional) if rules else 0.0

    def simulate_vwap_price(
        self,
        symbol: str,
        side: str,
        amount: Optional[float],
        fallback_bps: float = 5.0,
        limit: int = 50,
    ) -> Tuple[Optional[float], float]:
        try:
            ticker = self.fetch_ticker(symbol) or {}
            last = ticker.get("last") or ticker.get("close") or ticker.get("bid") or ticker.get("ask")
            mid = float(last) if last else None
            if amount is None or amount <= 0:
                return (mid, float(fallback_bps))

            order_book = self.fetch_order_book(symbol, limit=limit) or {}
            side_lower = side.lower().strip()
            levels = order_book.get("asks") if side_lower == "buy" else order_book.get("bids")
            if not levels:
                return (mid, float(fallback_bps))

            remaining = float(amount)
            taken = 0.0
            cost = 0.0
            for price, qty in levels:
                take_qty = min(remaining - taken, float(qty))
                if take_qty <= 0:
                    break
                cost += take_qty * float(price)
                taken += take_qty
                if taken >= remaining - 1e-12:
                    break

            if taken <= 0:
                return (mid, float(fallback_bps))

            vwap = cost / taken
            if mid:
                slip_bps = abs(vwap - mid) / mid * 10_000.0
            else:
                slip_bps = float(fallback_bps)
            return (float(vwap), float(slip_bps))
        except Exception as exc:
            log.warning("simulate_vwap_price failed for %s: %s", symbol, exc)
            try:
                fallback = self.fetch_ticker(symbol) or {}
                last = fallback.get("last") or fallback.get("close")
                return (float(last) if last else None, float(fallback_bps))
            except Exception:
                return (None, float(fallback_bps))

    def fetch_balance(self) -> Dict[str, Any]:
        if self.mode == Mode.PAPER:
            return self._ensure_paper().fetch_balance()

        if self.mode in {Mode.MARGIN, Mode.FUTURES}:
            adapter = self._ensure_native_adapter()
            snapshot = adapter.fetch_account_snapshot()
            return {
                "balances": dict(snapshot.balances),
                "total_equity": snapshot.total_equity,
                "available_margin": snapshot.available_margin,
                "maintenance_margin": snapshot.maintenance_margin,
            }

        backend = self._ensure_private()
        raw = backend.fetch_balance()
        return self._normalize_balance(raw)

    @staticmethod
    def _normalize_balance(balance: Any) -> Dict[str, Any]:
        if not isinstance(balance, dict):
            return {}
        result: Dict[str, Any] = dict(balance)
        for key in ("free", "total", "used"):
            section = balance.get(key)
            if not isinstance(section, dict):
                continue
            normalized: Dict[str, float] = {}
            for asset, amount in section.items():
                try:
                    normalized[asset] = float(amount)
                except Exception:
                    continue
                result.setdefault(asset, normalized[asset])
            result[key] = normalized
        return result

    def create_order(
        self,
        symbol: str,
        side: str,
        type: str,
        quantity: float,
        price: Optional[float] = None,
        client_order_id: Optional[str] = None,
    ) -> OrderDTO:
        side_enum = OrderSide.BUY if side.upper() == "BUY" else OrderSide.SELL
        type_enum = OrderType.MARKET if type.upper() == "MARKET" else OrderType.LIMIT

        if self.mode == Mode.PAPER:
            return self._ensure_paper().create_order(symbol, side_enum, type_enum, quantity, price, client_order_id)

        if self.mode in {Mode.MARGIN, Mode.FUTURES}:
            rules = self.get_market_rules(symbol)
            if not rules:
                self.load_markets()
                rules = self.get_market_rules(symbol)
            if not rules:
                raise RuntimeError(f"Brak reguł rynku dla {symbol}. Najpierw załaduj rynek.")

            qty = rules.quantize_amount(float(quantity))
            if qty <= 0:
                raise ValueError("Ilość po kwantyzacji = 0.")

            price_value: Optional[float] = None
            if type_enum is OrderType.LIMIT:
                if price is None:
                    raise ValueError("Cena wymagana dla LIMIT.")
                price_value = rules.quantize_price(float(price))

            if type_enum is OrderType.MARKET:
                ticker = self.fetch_ticker(symbol) or {}
                last = ticker.get("last") or ticker.get("close") or ticker.get("bid") or ticker.get("ask")
                if not last:
                    raise RuntimeError(f"Brak ceny MARKET dla {symbol}.")
                notional = qty * float(last)
            else:
                notional = qty * float(price_value or 0.0)

            min_notional = rules.min_notional or 0.0
            if min_notional and notional < min_notional:
                raise ValueError(
                    f"Notional {notional:.8f} < minNotional {min_notional:.8f} dla {symbol}"
                )

            adapter = self._ensure_native_adapter()
            request = OrderRequest(
                symbol=symbol,
                side=side_enum.value,
                quantity=qty,
                order_type=type_enum.value,
                price=price_value,
                client_order_id=client_order_id,
            )
            result = adapter.place_order(request)
            raw_payload = result.raw_response if isinstance(result.raw_response, Mapping) else {}
            resolved_client_id = client_order_id
            if not resolved_client_id and isinstance(raw_payload, Mapping):
                candidate = (
                    raw_payload.get("clientOrderId")
                    or raw_payload.get("client_order_id")
                    or raw_payload.get("userref")
                )
                if isinstance(candidate, str) and candidate:
                    resolved_client_id = candidate
            order_identifier = result.order_id
            try:
                parsed_id = int(order_identifier) if order_identifier is not None else None
            except (TypeError, ValueError):
                parsed_id = None

            return OrderDTO(
                id=parsed_id,
                client_order_id=resolved_client_id,
                symbol=symbol,
                side=side_enum,
                type=type_enum,
                quantity=qty,
                price=price_value,
                status=_map_order_status(result.status),
                mode=self.mode,
                extra={
                    "order_id": order_identifier,
                    "filled_quantity": result.filled_quantity,
                    "avg_price": result.avg_price,
                    "raw_response": raw_payload,
                },
            )

        backend = self._ensure_private()
        return backend.create_order(symbol, side_enum, type_enum, quantity, price, client_order_id)

    def cancel_order(self, order_id: Any, symbol: str) -> bool:
        if self.mode == Mode.PAPER:
<<<<<<< HEAD
            return self._ensure_paper().cancel_order(order_id, symbol)
=======
            return False
        if self.mode in {Mode.MARGIN, Mode.FUTURES}:
            try:
                adapter = self._ensure_native_adapter()
                adapter.cancel_order(str(order_id), symbol=symbol)
                return True
            except Exception as exc:
                log.error("cancel_order failed (native): %s", exc)
                return False
>>>>>>> b8d8e619
        return self._ensure_private().cancel_order(order_id, symbol)

    def fetch_open_orders(self, symbol: Optional[str] = None) -> List[OrderDTO]:
        if self.mode == Mode.PAPER:
<<<<<<< HEAD
            return self._ensure_paper().fetch_open_orders(symbol)
=======
            return []
        if self.mode in {Mode.MARGIN, Mode.FUTURES}:
            try:
                adapter = self._ensure_native_adapter()
                native_orders = adapter.fetch_open_orders()
            except Exception as exc:
                log.error("fetch_open_orders failed (native): %s", exc)
                return []

            result: List[OrderDTO] = []
            for entry in native_orders or []:
                raw_symbol = getattr(entry, "symbol", symbol or "")
                order_symbol = raw_symbol if isinstance(raw_symbol, str) else symbol or ""
                price_value = getattr(entry, "price", None)
                if price_value in (None, ""):
                    resolved_price = None
                else:
                    try:
                        resolved_price = float(price_value)
                    except Exception:
                        resolved_price = None
                quantity_value = getattr(entry, "orig_quantity", getattr(entry, "quantity", 0.0))
                try:
                    resolved_quantity = float(quantity_value)
                except Exception:
                    resolved_quantity = 0.0
                order_identifier = getattr(entry, "order_id", None)
                try:
                    parsed_id = int(order_identifier) if order_identifier is not None else None
                except (TypeError, ValueError):
                    parsed_id = None
                result.append(
                    OrderDTO(
                        id=parsed_id,
                        client_order_id=getattr(entry, "client_order_id", None),
                        symbol=order_symbol,
                        side=_map_order_side(getattr(entry, "side", "BUY")),
                        type=_map_order_type(getattr(entry, "order_type", "LIMIT")),
                        quantity=resolved_quantity,
                        price=resolved_price,
                        status=_map_order_status(getattr(entry, "status", "OPEN")),
                        mode=self.mode,
                        extra={"order_id": order_identifier},
                    )
                )
            return result
>>>>>>> b8d8e619
        return self._ensure_private().fetch_open_orders(symbol)

    def fetch_positions(self, symbol: Optional[str] = None) -> List[PositionDTO]:
        if self.mode == Mode.PAPER:
            return self._ensure_paper().fetch_positions(symbol)

        if self.mode == Mode.SPOT:
            try:
                db = self._ensure_db()
                if db:
                    positions = db.sync.get_open_positions(mode=Mode.SPOT.value)
                else:
                    positions = []
            except Exception as exc:
                log.debug("DB fallback failed: %s", exc)
                positions = []

            if positions:
                out: List[PositionDTO] = []
                for entry in positions:
                    try:
                        qty = float(entry.get("quantity") or 0.0)
                    except Exception:
                        continue
                    if qty <= 0:
                        continue
                    side_val = entry.get("side") or "LONG"
                    avg_price = float(entry.get("avg_price") or 0.0)
                    unreal = float(entry.get("unrealized_pnl") or 0.0)
                    sym = entry.get("symbol") or ""
                    out.append(
                        PositionDTO(
                            symbol=sym,
                            side=side_val,
                            quantity=qty,
                            avg_price=avg_price,
                            unrealized_pnl=unreal,
                            mode=Mode.SPOT,
                        )
                    )
                if out:
                    return out

            try:
                backend = self._ensure_private()
                balance = backend.fetch_balance()
            except Exception as exc:
                log.warning("Spot balance fallback failed: %s", exc)
                return []
            normalized = self._normalize_balance(balance)
            return self._positions_from_balance(normalized, symbol)

        if self.mode == Mode.FUTURES:
            try:
                adapter = self._ensure_native_adapter()
                native_positions = adapter.fetch_positions()
            except RuntimeError as exc:
                log.warning("Fallback to CCXT futures backend: %s", exc)
            except Exception as exc:
                log.error("fetch_positions failed (native): %s", exc)
                return []
            else:
                result: List[PositionDTO] = []
                for entry in native_positions or []:
                    try:
                        quantity = float(getattr(entry, "quantity", 0.0) or 0.0)
                    except Exception:
                        quantity = 0.0
                    if abs(quantity) < 1e-12:
                        continue
                    avg_price = getattr(entry, "entry_price", getattr(entry, "avg_price", 0.0))
                    try:
                        resolved_avg = float(avg_price)
                    except Exception:
                        resolved_avg = 0.0
                    try:
                        pnl = float(getattr(entry, "unrealized_pnl", 0.0) or 0.0)
                    except Exception:
                        pnl = 0.0
                    result.append(
                        PositionDTO(
                            symbol=str(getattr(entry, "symbol", "")),
                            side=str(getattr(entry, "side", "LONG")),
                            quantity=abs(quantity),
                            avg_price=resolved_avg,
                            unrealized_pnl=pnl,
                            mode=Mode.FUTURES,
                        )
                    )
                return result

        return self._ensure_private().fetch_positions(symbol)

    def _positions_from_balance(
        self,
        balance: Dict[str, Any],
        symbol: Optional[str],
    ) -> List[PositionDTO]:
        if isinstance(balance.get("total"), dict):
            totals = dict(balance.get("total") or {})
        elif isinstance(balance.get("free"), dict):
            totals = dict(balance.get("free") or {})
        else:
            totals = {
                key: value
                for key, value in balance.items()
                if key not in {"free", "used", "total", "info"}
            }

        preferred_quotes = {
            self._paper_cash_asset.upper(),
            "USDT",
            "USD",
            "USDC",
            "BUSD",
            "EUR",
        }
        fallback_quote = self._paper_cash_asset.upper()
        markets: Dict[str, Any] = {}
        try:
            public = self._ensure_public()
            markets = public._markets or public.load_markets()
        except Exception as exc:  # pragma: no cover - informacyjne
            log.debug("Market load failed for balance conversion: %s", exc)

        symbol_filter = symbol
        base_filter: Optional[str] = None
        if symbol_filter:
            try:
                base_filter = symbol_filter.split("/")[0].upper()
            except Exception:
                base_filter = symbol_filter.upper()

        out: List[PositionDTO] = []
        for asset, amount in totals.items():
            try:
                qty = float(amount)
            except Exception:
                continue
            if qty <= 0:
                continue
            base = asset.upper()
            if base_filter and base != base_filter:
                continue
            if base in preferred_quotes:
                continue

            resolved_symbol = None
            if symbol_filter and base_filter == base:
                resolved_symbol = symbol_filter
            else:
                resolved_symbol = self._resolve_symbol_from_markets(
                    base, markets, preferred_quotes, fallback_quote
                )
            if resolved_symbol is None:
                resolved_symbol = base

            price = 0.0
            if resolved_symbol and "/" in resolved_symbol:
                try:
                    ticker = self.fetch_ticker(resolved_symbol) or {}
                    price = float(
                        ticker.get("last")
                        or ticker.get("close")
                        or ticker.get("bid")
                        or ticker.get("ask")
                        or 0.0
                    )
                except Exception:
                    price = 0.0

            out.append(
                PositionDTO(
                    symbol=resolved_symbol,
                    side="LONG",
                    quantity=qty,
                    avg_price=price,
                    unrealized_pnl=0.0,
                    mode=Mode.SPOT,
                )
            )
        return out

    def process_paper_tick(
        self,
        symbol: str,
        price: float,
        *,
        timestamp: Optional[dt.datetime] = None,
    ) -> None:
        if self.mode != Mode.PAPER:
            raise RuntimeError("process_paper_tick dostępne tylko w trybie paper")
        backend = self._ensure_paper()
        processor = getattr(backend, "process_tick", None)
        if not callable(processor):
            raise RuntimeError("Paper backend nie obsługuje process_tick")
        processor(symbol, price, timestamp=timestamp)

    def _resolve_symbol_from_markets(
        self,
        base: str,
        markets: Dict[str, Any],
        preferred_quotes: set,
        fallback_quote: str,
    ) -> Optional[str]:
        candidates: List[Tuple[str, str]] = []
        for symbol in markets.keys():
            if not isinstance(symbol, str) or "/" not in symbol:
                continue
            base_part, quote_part = symbol.split("/", 1)
            if base_part.upper() != base.upper():
                continue
            candidates.append((quote_part.upper(), symbol))

        for quote, candidate in candidates:
            if quote in preferred_quotes:
                return candidate
        if candidates:
            return candidates[0][1]
        if fallback_quote:
            return f"{base}/{fallback_quote}"
        return None

    def on(self, event_type: str, callback) -> None:
        self._event_bus.subscribe(event_type, callback)


__all__ = ["ExchangeManager", "Mode", "OrderDTO", "OrderSide", "OrderType", "OrderStatus", "PositionDTO"]
<|MERGE_RESOLUTION|>--- conflicted
+++ resolved
@@ -4,13 +4,9 @@
 
 import datetime as dt
 import logging
-<<<<<<< HEAD
-from typing import Any, Dict, Iterable, List, Optional, Tuple
-=======
 import os
 from collections.abc import Iterable
 from typing import Any, Dict, List, Mapping, Optional, Sequence, Tuple
->>>>>>> b8d8e619
 
 from pydantic import BaseModel, Field
 
@@ -920,9 +916,6 @@
 
     def cancel_order(self, order_id: Any, symbol: str) -> bool:
         if self.mode == Mode.PAPER:
-<<<<<<< HEAD
-            return self._ensure_paper().cancel_order(order_id, symbol)
-=======
             return False
         if self.mode in {Mode.MARGIN, Mode.FUTURES}:
             try:
@@ -932,14 +925,10 @@
             except Exception as exc:
                 log.error("cancel_order failed (native): %s", exc)
                 return False
->>>>>>> b8d8e619
         return self._ensure_private().cancel_order(order_id, symbol)
 
     def fetch_open_orders(self, symbol: Optional[str] = None) -> List[OrderDTO]:
         if self.mode == Mode.PAPER:
-<<<<<<< HEAD
-            return self._ensure_paper().fetch_open_orders(symbol)
-=======
             return []
         if self.mode in {Mode.MARGIN, Mode.FUTURES}:
             try:
@@ -986,7 +975,6 @@
                     )
                 )
             return result
->>>>>>> b8d8e619
         return self._ensure_private().fetch_open_orders(symbol)
 
     def fetch_positions(self, symbol: Optional[str] = None) -> List[PositionDTO]:
