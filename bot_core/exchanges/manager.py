"""Natywna implementacja fasady ExchangeManager."""

from __future__ import annotations

import datetime as dt
import logging
import os
from dataclasses import dataclass
from collections.abc import Iterable, Iterator, MutableMapping
from collections import Counter
from typing import Any, Callable, Dict, List, Mapping, MutableMapping, Optional, Sequence, Tuple

from pydantic import BaseModel, Field

from bot_core.database.manager import DatabaseManager
from bot_core.exchanges.core import (
    BaseBackend,
    EventBus,
    MarketRules,
    Mode,
    OrderDTO,
    OrderSide,
    OrderStatus,
    OrderType,
    PositionDTO,
    PaperBackend,
)
from bot_core.exchanges.base import (
    AccountSnapshot,
    Environment,
    ExchangeCredentials,
    OrderRequest,
    OrderResult,
)
from bot_core.exchanges.binance.futures import BinanceFuturesAdapter
from bot_core.exchanges.binance.margin import BinanceMarginAdapter
from bot_core.exchanges.bybit.futures import BybitFuturesAdapter
from bot_core.exchanges.bybit.margin import BybitMarginAdapter
from bot_core.exchanges.coinbase.futures import CoinbaseFuturesAdapter
from bot_core.exchanges.coinbase.margin import CoinbaseMarginAdapter
from bot_core.exchanges.kraken.futures import KrakenFuturesAdapter
from bot_core.exchanges.kraken.margin import KrakenMarginAdapter
from bot_core.exchanges.okx.futures import OKXFuturesAdapter
from bot_core.exchanges.okx.margin import OKXMarginAdapter
from bot_core.exchanges.health import (
    CircuitBreaker,
    HealthCheck,
    HealthMonitor,
    RetryPolicy,
    Watchdog,
)
from bot_core.exchanges.paper_simulator import PaperFuturesSimulator, PaperMarginSimulator
from bot_core.exchanges.zonda.margin import ZondaMarginAdapter

try:  # pragma: no cover
    import ccxt  # type: ignore
except Exception:  # pragma: no cover
    ccxt = None


log = logging.getLogger(__name__)


def _enable_sandbox_mode(client: Any) -> bool:
    """Próbuje włączyć sandbox/testnet dla przekazanego klienta CCXT.

    Preferowanym mechanizmem jest wywołanie jednej z metod
    ``setSandboxMode``/``set_sandbox_mode``.  Dla starszych adapterów CCXT,
    które nie eksponują tych metod, stosujemy fallback polegający na
    przepięciu adresów końcowych z wariantów ``*Test``.
    """

    for attr in ("setSandboxMode", "set_sandbox_mode"):
        setter = getattr(client, attr, None)
        if callable(setter):
            try:
                setter(True)
            except Exception as exc:  # pragma: no cover - logowanie diagnostyczne
                log.warning("Nie udało się włączyć sandbox mode przez %s: %s", attr, exc)
                return False
            return True

    urls = getattr(client, "urls", None)
    if isinstance(urls, dict):
        remapped = False
        for key, value in list(urls.items()):
            if key.endswith("Test") and value:
                urls[key[:-4]] = value
                remapped = True
        test_url = urls.get("test")
        if test_url:
            urls["api"] = test_url
            remapped = True
        if remapped:
            return True

    return False


@dataclass(slots=True)
class _NativeAdapterRegistration:
    factory: Any
    default_settings: Mapping[str, object]
    supports_testnet: bool = True


_NATIVE_ADAPTER_REGISTRY: Dict[Tuple[Mode, str], _NativeAdapterRegistration] = {}


<<<<<<< HEAD
class _NativeAdapterMapping(MutableMapping[str, Any]):
    """Backwards compatible view exposing legacy native adapter mappings."""

    __slots__ = ("_mode",)
=======
class _LegacyAdapterMapping(MutableMapping[str, Any]):
    """Compatybilna z wcześniejszym API mapa natywnych adapterów."""
>>>>>>> 9cc51ced

    def __init__(self, mode: Mode) -> None:
        self._mode = mode

<<<<<<< HEAD
    def _key(self, exchange_id: str) -> Tuple[Mode, str]:
        return (self._mode, exchange_id)

    def __getitem__(self, exchange_id: str) -> Any:
        registration = _NATIVE_ADAPTER_REGISTRY[self._key(exchange_id)]
        return registration.factory

    def __setitem__(self, exchange_id: str, factory: Any) -> None:
        register_native_adapter(exchange_id=exchange_id, mode=self._mode, factory=factory)

    def __delitem__(self, exchange_id: str) -> None:
        _NATIVE_ADAPTER_REGISTRY.pop(self._key(exchange_id), None)

    def __iter__(self) -> Iterator[str]:
        for mode, exchange_id in list(_NATIVE_ADAPTER_REGISTRY):
=======
    def __getitem__(self, key: str) -> Any:
        normalized = (key or "").strip().lower()
        entry = _NATIVE_ADAPTER_REGISTRY.get((self._mode, normalized))
        if entry is None:
            raise KeyError(normalized)
        return entry.factory

    def __setitem__(self, key: str, value: Any) -> None:
        register_native_adapter(
            exchange_id=str(key).strip().lower(),
            mode=self._mode,
            factory=value,
        )

    def __delitem__(self, key: str) -> None:
        normalized = (key or "").strip().lower()
        _NATIVE_ADAPTER_REGISTRY.pop((self._mode, normalized), None)

    def __iter__(self):
        for (mode, exchange_id), _ in _NATIVE_ADAPTER_REGISTRY.items():
>>>>>>> 9cc51ced
            if mode == self._mode:
                yield exchange_id

    def __len__(self) -> int:
        return sum(1 for mode, _ in _NATIVE_ADAPTER_REGISTRY if mode == self._mode)


<<<<<<< HEAD
_NATIVE_MARGIN_ADAPTERS: MutableMapping[str, Any] = _NativeAdapterMapping(Mode.MARGIN)
_NATIVE_FUTURES_ADAPTERS: MutableMapping[str, Any] = _NativeAdapterMapping(Mode.FUTURES)
=======
_NATIVE_MARGIN_ADAPTERS: MutableMapping[str, Any] = _LegacyAdapterMapping(Mode.MARGIN)
_NATIVE_FUTURES_ADAPTERS: MutableMapping[str, Any] = _LegacyAdapterMapping(Mode.FUTURES)
>>>>>>> 9cc51ced


def register_native_adapter(
    *,
    exchange_id: str,
    mode: Mode,
    factory: Any,
    default_settings: Mapping[str, object] | None = None,
    supports_testnet: bool = True,
) -> None:
    """Registers a native adapter factory used by :class:`ExchangeManager`.

    Tests rely on this helper to plug in lightweight fakes without
    modifying global mappings directly.  Registrations are idempotent –
    the last call wins which allows overriding defaults if required.
    """

    if mode not in {Mode.MARGIN, Mode.FUTURES}:
        raise ValueError("Native adapters are only supported for margin/futures modes")
    key = (mode, exchange_id)
    _NATIVE_ADAPTER_REGISTRY[key] = _NativeAdapterRegistration(
        factory=factory,
        default_settings=dict(default_settings or {}),
        supports_testnet=bool(supports_testnet),
    )


register_native_adapter(exchange_id="binance", mode=Mode.MARGIN, factory=BinanceMarginAdapter)
register_native_adapter(exchange_id="kraken", mode=Mode.MARGIN, factory=KrakenMarginAdapter)
register_native_adapter(exchange_id="zonda", mode=Mode.MARGIN, factory=ZondaMarginAdapter, supports_testnet=False)
register_native_adapter(exchange_id="binance", mode=Mode.FUTURES, factory=BinanceFuturesAdapter)
register_native_adapter(exchange_id="kraken", mode=Mode.FUTURES, factory=KrakenFuturesAdapter)
register_native_adapter(exchange_id="bybit", mode=Mode.MARGIN, factory=BybitMarginAdapter)
register_native_adapter(exchange_id="bybit", mode=Mode.FUTURES, factory=BybitFuturesAdapter)
register_native_adapter(exchange_id="okx", mode=Mode.MARGIN, factory=OKXMarginAdapter)
register_native_adapter(exchange_id="okx", mode=Mode.FUTURES, factory=OKXFuturesAdapter)
register_native_adapter(exchange_id="coinbase", mode=Mode.MARGIN, factory=CoinbaseMarginAdapter)
register_native_adapter(exchange_id="coinbase", mode=Mode.FUTURES, factory=CoinbaseFuturesAdapter)

_STATUS_MAPPING = {
    "NEW": OrderStatus.OPEN,
    "OPEN": OrderStatus.OPEN,
    "PENDING_NEW": OrderStatus.OPEN,
    "PENDING": OrderStatus.OPEN,
    "PARTIALLY_FILLED": OrderStatus.PARTIALLY_FILLED,
    "PARTIALLY": OrderStatus.PARTIALLY_FILLED,
    "FILLED": OrderStatus.FILLED,
    "CANCELED": OrderStatus.CANCELED,
    "CANCELLED": OrderStatus.CANCELED,
    "PENDING_CANCEL": OrderStatus.CANCELED,
    "EXPIRED": OrderStatus.CANCELED,
    "REJECTED": OrderStatus.REJECTED,
}


def _map_order_status(raw: object) -> OrderStatus:
    if isinstance(raw, OrderStatus):
        return raw
    value = str(raw or "").upper()
    return _STATUS_MAPPING.get(value, OrderStatus.OPEN)


def _map_order_side(raw: object) -> OrderSide:
    if isinstance(raw, OrderSide):
        return raw
    return OrderSide.BUY if str(raw or "").upper() == "BUY" else OrderSide.SELL


def _map_order_type(raw: object) -> OrderType:
    if isinstance(raw, OrderType):
        return raw
    value = str(raw or "").upper()
    if value == "LIMIT":
        return OrderType.LIMIT
    if value == "MARKET":
        return OrderType.MARKET
    return OrderType.MARKET if "MARKET" in value else OrderType.LIMIT


class _CCXTPublicFeed(BaseBackend):
    """Backend publiczny CCXT używany do cen oraz reguł rynku."""

    def __init__(
        self,
        exchange_id: str = "binance",
        testnet: bool = False,
        futures: bool = False,
        market_type: str | None = None,
        *,
        error_handler: Callable[[str, Exception], None] | None = None,
    ) -> None:
        super().__init__(event_bus=EventBus())
        if ccxt is None:
            raise RuntimeError("CCXT nie jest zainstalowane.")
        self.exchange_id = exchange_id
        self.testnet = bool(testnet)
        normalized_type = (market_type or ("future" if futures else "spot")).strip().lower()
        if normalized_type not in {"spot", "margin", "future"}:
            log.warning(
                "Nieznany market_type=%s – domyślnie użyjemy 'spot' dla %s",
                normalized_type,
                exchange_id,
            )
            normalized_type = "spot"
        self.market_type = normalized_type
        self.futures = self.market_type == "future"
        self.client = getattr(ccxt, exchange_id)(
            {
                "enableRateLimit": True,
                "options": {
                    "defaultType": self.market_type,
                },
            }
        )
        if self.testnet:
            enabled = _enable_sandbox_mode(self.client)
            if not enabled:
                log.warning(
                    "Sandbox mode żądany dla %s, lecz klient CCXT nie udostępnia trybu testowego.",
                    exchange_id,
                )
        self._markets: Dict[str, Any] = {}
        self._rules: Dict[str, MarketRules] = {}
        self._error_handler = error_handler
        network_error_cls = getattr(ccxt, "NetworkError", None)
        if isinstance(network_error_cls, tuple):
            self._network_error_classes: Tuple[type[Exception], ...] = network_error_cls
        elif isinstance(network_error_cls, type):
            self._network_error_classes = (network_error_cls,)
        else:
            self._network_error_classes = tuple()

    def load_markets(self) -> Dict[str, MarketRules]:
        self._markets = self.client.load_markets()
        rules: Dict[str, MarketRules] = {}
        for symbol, meta in self._markets.items():
            limits = (meta.get("limits") or {})
            amount_limits = limits.get("amount") or {}
            price_limits = limits.get("price") or {}
            precision = meta.get("precision") or {}
            amount_step = amount_limits.get("step", 0.0) or (
                (10 ** -float(precision.get("amount", 8))) if precision.get("amount") is not None else 0.0
            )
            price_step = price_limits.get("step", 0.0) or (
                (10 ** -float(precision.get("price", 8))) if precision.get("price") is not None else 0.0
            )
            min_notional = (limits.get("cost") or {}).get("min", 0.0) or 0.0
            rules[symbol] = MarketRules(
                symbol=symbol,
                price_step=float(price_step or 0.0),
                amount_step=float(amount_step or 0.0),
                min_notional=float(min_notional or 0.0),
                min_amount=float(amount_limits.get("min") or 0.0),
                max_amount=float(amount_limits.get("max") or 0.0)
                if amount_limits.get("max") is not None
                else None,
                min_price=float(price_limits.get("min") or 0.0)
                if price_limits.get("min") is not None
                else None,
                max_price=float(price_limits.get("max") or 0.0)
                if price_limits.get("max") is not None
                else None,
            )
        self._rules = rules
        return rules

    def get_market_rules(self, symbol: str) -> Optional[MarketRules]:
        return self._rules.get(symbol)

    def fetch_ticker(self, symbol: str) -> Optional[Dict[str, Any]]:
        try:
            return self.client.fetch_ticker(symbol)
        except Exception as exc:
            log.warning("fetch_ticker failed: %s", exc)
            self._handle_network_error("fetch_ticker", exc)
            return None

    def fetch_ohlcv(
        self, symbol: str, timeframe: str, limit: int = 500
    ) -> Optional[List[List[float]]]:
        try:
            return self.client.fetch_ohlcv(symbol, timeframe=timeframe, limit=limit)
        except Exception as exc:
            log.warning("fetch_ohlcv failed: %s", exc)
            self._handle_network_error("fetch_ohlcv", exc)
            return None

    def fetch_order_book(self, symbol: str, limit: int = 50) -> Optional[Dict[str, Any]]:
        try:
            return self.client.fetch_order_book(symbol, limit=limit)
        except Exception as exc:
            log.warning("fetch_order_book failed: %s", exc)
            self._handle_network_error("fetch_order_book", exc)
            return None

    def _handle_network_error(self, operation: str, exc: Exception) -> None:
        if not self._error_handler or not self._network_error_classes:
            return
        if isinstance(exc, self._network_error_classes):
            try:
                self._error_handler(operation, exc)
            except Exception:  # pragma: no cover - defensywnie
                log.debug("Network error handler raised", exc_info=True)

    def create_order(self, *args, **kwargs):  # pragma: no cover - interfejs
        raise NotImplementedError

    def cancel_order(self, *args, **kwargs):  # pragma: no cover - interfejs
        raise NotImplementedError

    def fetch_open_orders(self, *args, **kwargs) -> List[OrderDTO]:  # pragma: no cover
        return []

    def fetch_positions(self, *args, **kwargs) -> List[PositionDTO]:  # pragma: no cover
        return []


class _CCXTPrivateBackend(_CCXTPublicFeed):
    """Prywatny backend CCXT dla trybów SPOT/MARGIN/FUTURES."""

    def __init__(
        self,
        exchange_id: str = "binance",
        testnet: bool = False,
        futures: bool = False,
        *,
        market_type: str | None = None,
        api_key: Optional[str] = None,
        secret: Optional[str] = None,
        passphrase: Optional[str] = None,
        error_handler: Callable[[str, Exception], None] | None = None,
    ) -> None:
        resolved_market_type = market_type or ("future" if futures else "spot")
        super().__init__(
            exchange_id=exchange_id,
            testnet=testnet,
            futures=futures,
            market_type=resolved_market_type,
            error_handler=error_handler,
        )
        if ccxt is None:
            raise RuntimeError("CCXT nie jest zainstalowane.")
        options: Dict[str, Any] = {
            "enableRateLimit": True,
            "apiKey": api_key or "",
            "secret": secret or "",
            "options": {"defaultType": self.market_type},
        }
        if passphrase:
            options["password"] = passphrase
        self.client = getattr(ccxt, exchange_id)(options)
        if testnet and not _enable_sandbox_mode(self.client):
            log.warning(
                "Sandbox mode żądany dla %s (%s), lecz klient CCXT nie udostępnia trybu testowego.",
                exchange_id,
                self.market_type,
            )
        self.futures = self.market_type == "future"
        if self.market_type == "margin":
            self.mode = Mode.MARGIN
        elif self.futures:
            self.mode = Mode.FUTURES
        else:
            self.mode = Mode.SPOT

    def create_order(
        self,
        symbol: str,
        side: OrderSide,
        type: OrderType,
        quantity: float,
        price: Optional[float] = None,
        client_order_id: Optional[str] = None,
    ) -> OrderDTO:
        if not self._rules:
            self.load_markets()
        rules = self.get_market_rules(symbol)
        if not rules:
            raise RuntimeError(f"Brak reguł rynku dla {symbol}. Najpierw 'Load Markets'.")

        qty = rules.quantize_amount(float(quantity))
        if qty <= 0:
            raise ValueError("Ilość po kwantyzacji = 0.")

        px = None
        params: Dict[str, Any] = {}
        if type == OrderType.LIMIT:
            if price is None:
                raise ValueError("Cena wymagana dla LIMIT.")
            px = rules.quantize_price(float(price))

        if client_order_id:
            params["newClientOrderId"] = client_order_id

        if type == OrderType.MARKET:
            ticker = self.fetch_ticker(symbol) or {}
            last = ticker.get("last") or ticker.get("close") or ticker.get("bid") or ticker.get("ask")
            if not last:
                raise RuntimeError(f"Brak ceny MARKET dla {symbol}.")
            notional = qty * float(last)
        else:
            notional = qty * float(px)

        min_notional = rules.min_notional or 0.0
        if min_notional and notional < min_notional:
            raise ValueError(
                f"Notional {notional:.8f} < minNotional {min_notional:.8f} dla {symbol}"
            )

        ccxt_type = "market" if type == OrderType.MARKET else "limit"
        ccxt_side = side.value.lower()
        response = self.client.create_order(symbol, ccxt_type, ccxt_side, qty, px, params)
        order_id = response.get("id") or response.get("orderId")
        status = response.get("status", "open").upper()
        if status == "CLOSED":
            status = "FILLED"

        return OrderDTO(
            id=int(order_id) if isinstance(order_id, str) and order_id.isdigit() else order_id,
            client_order_id=client_order_id,
            symbol=symbol,
            side=side,
            type=type,
            quantity=qty,
            price=px,
            status=OrderStatus(status),
            mode=self.mode,
        )

    def cancel_order(self, order_id: Any, symbol: str) -> bool:
        try:
            self.client.cancel_order(order_id, symbol)
            return True
        except Exception as exc:
            log.error("cancel_order failed: %s", exc)
            return False

    def fetch_open_orders(self, symbol: Optional[str] = None) -> List[OrderDTO]:
        try:
            orders = (
                self.client.fetch_open_orders(symbol)
                if symbol
                else self.client.fetch_open_orders()
            )
        except Exception as exc:
            log.error("fetch_open_orders failed: %s", exc)
            return []

        out: List[OrderDTO] = []
        for entry in orders:
            status = (entry.get("status") or "open").upper()
            if status == "CLOSED":
                status = "FILLED"
            out.append(
                OrderDTO(
                    id=entry.get("id") or entry.get("orderId"),
                    client_order_id=entry.get("clientOrderId")
                    or entry.get("info", {}).get("clientOrderId"),
                    symbol=entry.get("symbol"),
                    side=OrderSide.BUY
                    if (entry.get("side", "").lower() == "buy")
                    else OrderSide.SELL,
                    type=OrderType.MARKET
                    if (entry.get("type", "").lower() == "market")
                    else OrderType.LIMIT,
                    quantity=float(entry.get("amount") or entry.get("filled") or 0.0),
                    price=float(entry.get("price") or 0.0) if entry.get("price") else None,
                    status=OrderStatus(status),
                    mode=self.mode,
                )
            )
        return out

    def fetch_positions(self, symbol: Optional[str] = None) -> List[PositionDTO]:
        if not self.futures:
            return []
        try:
            positions = self.client.fetch_positions([symbol] if symbol else None)
        except Exception as exc:
            log.error("fetch_positions failed: %s", exc)
            return []

        out: List[PositionDTO] = []
        for position in positions or []:
            amount = float(position.get("contracts") or position.get("amount") or 0.0)
            if abs(amount) < 1e-12:
                continue
            side = "LONG" if amount > 0 else "SHORT"
            out.append(
                PositionDTO(
                    symbol=position.get("symbol"),
                    side=side,
                    quantity=abs(amount),
                    avg_price=float(position.get("entryPrice") or 0.0),
                    unrealized_pnl=float(position.get("unrealizedPnl") or 0.0),
                    mode=Mode.FUTURES,
                )
            )
        return out

    def fetch_balance(self) -> Dict[str, Any]:
        try:
            return self.client.fetch_balance()
        except Exception as exc:
            log.error("fetch_balance failed: %s", exc)
            return {}


class ExchangeManager:
    """Fasada do obsługi wymiany w trybach paper/spot/futures."""

    def __init__(
        self,
        exchange_id: str = "binance",
        *,
        paper_initial_cash: float = 10_000.0,
        paper_cash_asset: str = "USDT",
        db_url: Optional[str] = None,
    ) -> None:
        self.exchange_id = exchange_id
        self.mode: Mode = Mode.PAPER
        self._testnet: bool = False
        self._futures: bool = False
        self._api_key: Optional[str] = None
        self._secret: Optional[str] = None
        self._passphrase: Optional[str] = None

        self._event_bus = EventBus()
        self._public: Optional[_CCXTPublicFeed] = None
        self._private: Optional[_CCXTPrivateBackend] = None
        self._paper: Optional[PaperBackend] = None
        self._paper_initial_cash = float(paper_initial_cash)
        self._paper_cash_asset = paper_cash_asset.upper()
        self._paper_fee_rate = getattr(PaperBackend, "FEE_RATE", 0.001)
        self._paper_variant = "spot"
        self._paper_simulator_settings: Dict[str, object] = {}
        self._db_url = db_url or "sqlite+aiosqlite:///trading.db"
        self._db: Optional[DatabaseManager] = None
        self._db_failed: bool = False
        self._native_adapter = None
        self._native_adapter_settings: Dict[tuple[Mode, str], Dict[str, object]] = {}
        self._watchdog: Watchdog | None = None
        default_margin_type = os.getenv("BINANCE_MARGIN_TYPE")
        if self.exchange_id == "binance" and default_margin_type:
            self._native_adapter_settings[(Mode.MARGIN, self.exchange_id)] = {
                "margin_type": default_margin_type,
            }

        log.info("ExchangeManager initialized (bot_core)")
        self._network_error_counts: Counter[str] = Counter()

    def set_mode(
        self,
        *,
        paper: bool = False,
        spot: bool = False,
        margin: bool = False,
        futures: bool = False,
        testnet: bool = False,
    ) -> None:
        selected = [paper, spot, margin, futures]
        if sum(1 for flag in selected if flag) > 1:
            raise ValueError("Można wybrać tylko jeden tryb: paper, spot, margin lub futures.")

        if paper:
            self.mode = Mode.PAPER
            self._futures = False
            self._testnet = False
        elif futures:
            self.mode = Mode.FUTURES
            self._futures = True
            self._testnet = bool(testnet)
        elif margin:
            self.mode = Mode.MARGIN
            self._futures = False
            self._testnet = bool(testnet)
        else:
            self.mode = Mode.SPOT
            self._futures = False
            self._testnet = bool(testnet)

        log.info("Mode set to %s (futures=%s, testnet=%s)", self.mode.value, self._futures, self._testnet)
        self._private = None
        self._paper = None
        self._native_adapter = None

    def set_paper_variant(self, variant: str) -> None:
        """Selects paper simulator flavour (``spot``/``margin``/``futures``)."""

        normalized = (variant or "").strip().lower()
        if normalized not in {"spot", "margin", "futures"}:
            raise ValueError("Paper variant must be one of: spot, margin, futures")
        if self._paper_variant != normalized:
            log.info("Switching paper simulator variant to %s", normalized)
        self._paper_variant = normalized
        self._paper = None

    def configure_paper_simulator(self, **settings: object) -> None:
        """Stores custom parameters used by margin/futures simulators."""

        normalized: Dict[str, float] = {}
        for key, value in settings.items():
            if value is None:
                continue
            try:
                float_value = float(value)
            except (TypeError, ValueError) as exc:
                raise ValueError(
                    f"Parametr symulatora '{key}' wymaga liczbowej wartości."
                ) from exc
            if key == "funding_interval_seconds" and float_value <= 0:
                raise ValueError(
                    "Parametr funding_interval_seconds wymaga dodatniej wartości (sekundy)."
                )
            normalized[key] = float_value

        if not normalized:
            return

        merged = dict(self._paper_simulator_settings)
        merged.update(normalized)
        self._paper_simulator_settings = merged
        if self._paper is not None:
            log.info("Reconfiguring paper simulator with settings: %s", merged)
            self._paper = None
        self._paper = None

    def set_credentials(
        self,
        api_key: Optional[str],
        secret: Optional[str],
        *,
        passphrase: Optional[str] = None,
    ) -> None:
        self._api_key = (api_key or "").strip() or None
        self._secret = (secret or "").strip() or None
        self._passphrase = (passphrase or "").strip() or None
        api_key_length = len(self._api_key or "")
        secret_length = len(self._secret or "")
        passphrase_length = len(self._passphrase or "")
        log.info(
            "Credentials set (lengths): api_key=%d, secret=%d, passphrase=%d",
            api_key_length,
            secret_length,
            passphrase_length,
        )
        self._native_adapter = None
        self._private = None

    def configure_native_adapter(
        self,
        *,
        settings: Mapping[str, object],
        mode: Mode | None = None,
    ) -> None:
        if not isinstance(settings, Mapping):
            raise TypeError("Konfiguracja adaptera musi być mapowaniem.")
        target_mode = mode or self.mode
        if target_mode not in {Mode.MARGIN, Mode.FUTURES}:
            raise ValueError("Konfiguracja natywnego adaptera jest dostępna tylko dla trybów margin/futures.")
        self._native_adapter_settings[(target_mode, self.exchange_id)] = dict(settings)
        self._native_adapter = None

    def set_watchdog(self, watchdog: Watchdog | None) -> None:
        """Ustawia współdzielony watchdog dla natywnych adapterów margin/futures."""

        if watchdog is not None and not isinstance(watchdog, Watchdog):
            raise TypeError("Watchdog musi być instancją klasy bot_core.exchanges.health.Watchdog")
        self._watchdog = watchdog
        self._native_adapter = None

    def configure_watchdog(
        self,
        *,
        retry_policy: Mapping[str, object] | None = None,
        circuit_breaker: Mapping[str, object] | None = None,
        retry_exceptions: Sequence[type[Exception]] | None = None,
    ) -> None:
        """Buduje i ustawia watchdog na podstawie przekazanych parametrów."""

        kwargs: Dict[str, object] = {}
        if retry_policy is not None:
            if not isinstance(retry_policy, Mapping):
                raise TypeError("retry_policy musi być mapowaniem z parametrami RetryPolicy")
            kwargs["retry_policy"] = RetryPolicy(**dict(retry_policy))
        if circuit_breaker is not None:
            if not isinstance(circuit_breaker, Mapping):
                raise TypeError("circuit_breaker musi być mapowaniem z parametrami CircuitBreaker")
            kwargs["circuit_breaker"] = CircuitBreaker(**dict(circuit_breaker))
        if retry_exceptions is not None:
            if not isinstance(retry_exceptions, Sequence):
                raise TypeError("retry_exceptions musi być sekwencją klas wyjątków")
            normalized: list[type[Exception]] = []
            for exc in retry_exceptions:
                if not isinstance(exc, type) or not issubclass(exc, Exception):
                    raise TypeError("retry_exceptions musi zawierać klasy wyjątków")
                normalized.append(exc)
            kwargs["retry_exceptions"] = tuple(normalized)
        self._watchdog = Watchdog(**kwargs)
        self._native_adapter = None

    def create_health_monitor(self, checks: Iterable[HealthCheck]) -> HealthMonitor:
        """Buduje `HealthMonitor` współdzielący strażnika z adapterami."""

        if not isinstance(checks, Iterable):
            raise TypeError("checks musi być iterowalną sekwencją HealthCheck")

        normalized: list[HealthCheck] = []
        for check in checks:
            if not isinstance(check, HealthCheck):
                raise TypeError("checks musi zawierać instancje HealthCheck")
            normalized.append(check)

        return HealthMonitor(normalized, watchdog=self._ensure_watchdog())

    def _ensure_public(self) -> _CCXTPublicFeed:
        if self._public is None:
            if self.mode is Mode.MARGIN:
                market_type = "margin"
            elif self._futures:
                market_type = "future"
            else:
                market_type = "spot"
            self._public = _CCXTPublicFeed(
                exchange_id=self.exchange_id,
                testnet=self._testnet,
                futures=self._futures,
                market_type=market_type,
                error_handler=self._record_network_error,
            )
        return self._public

    def _resolve_environment(self) -> Environment:
        if self.mode is Mode.PAPER:
            return Environment.PAPER

        candidates = []
        if self.exchange_id.startswith("binance"):
            candidates.append(os.getenv("BINANCE_ENVIRONMENT"))
        if self.exchange_id.startswith("kraken"):
            candidates.append(os.getenv("KRAKEN_ENVIRONMENT"))
        if self.exchange_id.startswith("zonda"):
            candidates.append(os.getenv("ZONDA_ENVIRONMENT"))
        if self.exchange_id.startswith("bybit"):
            candidates.append(os.getenv("BYBIT_ENVIRONMENT"))
        if self.exchange_id.startswith("okx"):
            candidates.append(os.getenv("OKX_ENVIRONMENT"))
        if self.exchange_id.startswith("coinbase"):
            candidates.append(os.getenv("COINBASE_ENVIRONMENT"))
        candidates.append(os.getenv("EXCHANGE_ENVIRONMENT"))

        for candidate in candidates:
            if not candidate:
                continue
            try:
                environment = Environment(candidate.strip().lower())
            except (ValueError, AttributeError):
                continue
            if environment is Environment.PAPER:
                return Environment.PAPER
            return environment

        return Environment.TESTNET if self._testnet else Environment.LIVE

    def _get_adapter_settings(self) -> Dict[str, object]:
        return dict(self._native_adapter_settings.get((self.mode, self.exchange_id), {}))

    def _ensure_watchdog(self) -> Watchdog:
        if self._watchdog is None:
            self._watchdog = Watchdog()
        return self._watchdog

    def _record_network_error(self, operation: str, exc: Exception) -> None:
        self._network_error_counts[operation] += 1
        log.warning("Network error during %s: %s", operation, exc)

    def get_network_error_counts(self) -> Dict[str, int]:
        """Zwraca liczniki błędów sieciowych zarejestrowanych przez backendy CCXT."""

        return dict(self._network_error_counts)

    def _ensure_native_adapter(self):
        if self.mode not in {Mode.MARGIN, Mode.FUTURES}:
            raise RuntimeError("Natywny adapter dostępny jest wyłącznie w trybach margin/futures.")
        if not self._api_key or not self._secret:
            raise RuntimeError("Brak API Key/Secret – ustaw je przed użyciem trybu live/testnet.")

        registration = _NATIVE_ADAPTER_REGISTRY.get((self.mode, self.exchange_id))

        if registration is None:
            raise RuntimeError(
                f"Brak natywnego adaptera dla giełdy {self.exchange_id} w trybie {self.mode.value}."
            )

        if self._testnet and not registration.supports_testnet:
            raise RuntimeError(
                f"Giełda {self.exchange_id} nie wspiera trybu testnet dla {self.mode.value}."
            )

        if self._native_adapter is None:
            environment = self._resolve_environment()
            credentials = ExchangeCredentials(
                key_id=self._api_key,
                secret=self._secret,
                passphrase=self._passphrase,
                environment=environment,
                permissions=("read", "trade"),
            )
            settings = dict(registration.default_settings)
            settings.update(self._get_adapter_settings())
            kwargs: Dict[str, object] = {"environment": environment}
            if settings:
                kwargs["settings"] = settings
            kwargs["watchdog"] = self._ensure_watchdog()
            self._native_adapter = registration.factory(credentials, **kwargs)

        return self._native_adapter

    def _ensure_private(self) -> _CCXTPrivateBackend:
        if not self._api_key or not self._secret:
            raise RuntimeError("Brak API Key/Secret – ustaw je przed użyciem trybu live/testnet.")
        if self._private is None:
            if self.mode is Mode.MARGIN:
                market_type = "margin"
            elif self._futures:
                market_type = "future"
            else:
                market_type = "spot"
            self._private = _CCXTPrivateBackend(
                exchange_id=self.exchange_id,
                testnet=self._testnet,
                futures=self._futures,
                market_type=market_type,
                api_key=self._api_key,
                secret=self._secret,
                passphrase=self._passphrase,
                error_handler=self._record_network_error,
            )
            self._private.load_markets()
        return self._private

    def _ensure_paper(self) -> PaperBackend:
        public = self._ensure_public()
        if self._paper is None:
            settings = dict(self._paper_simulator_settings)
            simulator: PaperBackend
            if self._paper_variant == "margin":
                defaults = self._default_paper_simulator_settings()
                defaults.update(settings)
                simulator = PaperMarginSimulator(
                    public,
                    event_bus=self._event_bus,
                    initial_cash=self._paper_initial_cash,
                    cash_asset=self._paper_cash_asset,
                    fee_rate=self._paper_fee_rate,
                    database=self._ensure_db(),
                    leverage_limit=float(defaults.get("leverage_limit", 3.0)),
                    maintenance_margin_ratio=float(defaults.get("maintenance_margin_ratio", 0.15)),
                    funding_rate=float(defaults.get("funding_rate", 0.0)),
                    funding_interval_seconds=float(defaults.get("funding_interval_seconds", 0.0)),
                )
            elif self._paper_variant == "futures":
                defaults = self._default_paper_simulator_settings()
                defaults.update(settings)
                simulator = PaperFuturesSimulator(
                    public,
                    event_bus=self._event_bus,
                    initial_cash=self._paper_initial_cash,
                    cash_asset=self._paper_cash_asset,
                    fee_rate=self._paper_fee_rate,
                    database=self._ensure_db(),
                    leverage_limit=float(defaults.get("leverage_limit", 10.0)),
                    maintenance_margin_ratio=float(defaults.get("maintenance_margin_ratio", 0.05)),
                    funding_rate=float(defaults.get("funding_rate", 0.0001)),
                    funding_interval_seconds=float(defaults.get("funding_interval_seconds", 0.0)),
                )
            else:
                simulator = PaperBackend(
                    price_feed_backend=public,
                    event_bus=self._event_bus,
                    initial_cash=self._paper_initial_cash,
                    cash_asset=self._paper_cash_asset,
                    fee_rate=self._paper_fee_rate,
                    database=self._ensure_db(),
                )
            self._paper = simulator
            self._paper.load_markets()
        return self._paper

    def _ensure_db(self) -> Optional[DatabaseManager]:
        if self._db_failed:
            return None
        if self._db is None:
            try:
                self._db = DatabaseManager(self._db_url)
                self._db.sync.init_db()
            except Exception as exc:  # pragma: no cover
                log.warning("DatabaseManager init failed (%s): %s", self._db_url, exc)
                self._db = None
                self._db_failed = True
        return self._db

    def set_paper_balance(self, amount: float, asset: Optional[str] = None) -> None:
        self._paper_initial_cash = float(amount)
        if asset:
            self._paper_cash_asset = asset.upper()
        if self._paper is not None:
            self._paper._cash_balance = max(0.0, float(amount))  # type: ignore[attr-defined]
            if asset:
                self._paper._cash_asset = self._paper_cash_asset  # type: ignore[attr-defined]

    def get_paper_cash_asset(self) -> Optional[str]:
        """Zwraca aktualny symbol waluty gotówkowej w symulatorze paper."""

        return self._paper_cash_asset

    def get_paper_initial_cash(self) -> float:
        """Zwraca aktualną wartość początkowego kapitału w symulatorze paper."""

        return float(self._paper_initial_cash)

    def get_paper_variant(self) -> str:
        """Zwraca aktywny wariant symulatora paper."""

        return self._paper_variant

    def set_paper_fee_rate(self, fee_rate: float) -> None:
        self._paper_fee_rate = max(0.0, float(fee_rate))
        if self._paper is not None:
            self._paper.set_fee_rate(self._paper_fee_rate)

    def get_paper_fee_rate(self) -> float:
        if self._paper is not None:
            return self._paper.get_fee_rate()
        return self._paper_fee_rate

    def get_paper_simulator_settings(self) -> Dict[str, float]:
        """Zwraca aktualne parametry symulatora margin/futures."""

        if self._paper_variant not in {"margin", "futures"}:
            return {}

        if isinstance(self._paper, PaperMarginSimulator):
            return dict(self._paper.describe_configuration())

        settings = self._default_paper_simulator_settings()
        for key, value in self._paper_simulator_settings.items():
            settings[key] = float(value)
        return settings

    def _default_paper_simulator_settings(self) -> Dict[str, float]:
        if self._paper_variant == "margin":
            return {
                "leverage_limit": 3.0,
                "maintenance_margin_ratio": 0.15,
                "funding_rate": 0.0,
                "funding_interval_seconds": 0.0,
            }
        if self._paper_variant == "futures":
            return {
                "leverage_limit": 10.0,
                "maintenance_margin_ratio": 0.05,
                "funding_rate": 0.0001,
                "funding_interval_seconds": 0.0,
            }
        return {}

    def load_markets(self) -> Dict[str, MarketRules]:
        public = self._ensure_public()
        rules = public.load_markets()
        log.info("Loaded %s markets (public)", len(rules))
        if self.mode == Mode.PAPER and self._paper:
            self._paper.load_markets()
        return rules

    def fetch_ticker(self, symbol: str) -> Optional[Dict[str, Any]]:
        return self._ensure_public().fetch_ticker(symbol)

    def fetch_ohlcv(self, symbol: str, timeframe: str, limit: int = 500) -> Optional[List[List[float]]]:
        return self._ensure_public().fetch_ohlcv(symbol, timeframe=timeframe, limit=limit)

    def fetch_order_book(self, symbol: str, limit: int = 50) -> Optional[Dict[str, Any]]:
        return self._ensure_public().fetch_order_book(symbol, limit=limit)

    def fetch_batch(
        self,
        symbols: Iterable[str],
        *,
        timeframe: str = "1m",
        use_orderbook: bool = False,
        limit_ohlcv: int = 500,
    ) -> List[Tuple[str, Optional[List[List[float]]], Optional[Dict[str, Any]], Optional[Dict[str, Any]], Optional[str]]]:
        results: List[
            Tuple[
                str,
                Optional[List[List[float]]],
                Optional[Dict[str, Any]],
                Optional[Dict[str, Any]],
                Optional[str],
            ]
        ] = []
        for symbol in symbols:
            ohlcv: Optional[List[List[float]]] = None
            ticker: Optional[Dict[str, Any]] = None
            orderbook: Optional[Dict[str, Any]] = None
            errors: List[str] = []

            try:
                ohlcv = self.fetch_ohlcv(symbol, timeframe=timeframe, limit=limit_ohlcv)
            except Exception as exc:  # pragma: no cover - defensywnie
                errors.append(f"ohlcv: {exc}")

            try:
                ticker = self.fetch_ticker(symbol)
            except Exception as exc:  # pragma: no cover - defensywnie
                errors.append(f"ticker: {exc}")

            if use_orderbook:
                try:
                    orderbook = self.fetch_order_book(symbol, limit=50)
                except Exception as exc:  # pragma: no cover - defensywnie
                    errors.append(f"orderbook: {exc}")

            error_msg = "; ".join(errors) if errors else None
            results.append((symbol, ohlcv, ticker, orderbook, error_msg))

        return results

    def get_market_rules(self, symbol: str) -> Optional[MarketRules]:
        public = self._ensure_public()
        if not public.get_market_rules(symbol):
            public.load_markets()
        return public.get_market_rules(symbol)

    def quantize_amount(self, symbol: str, amount: float) -> float:
        rules = self.get_market_rules(symbol)
        return rules.quantize_amount(amount) if rules else float(f"{amount:.8f}")

    def quantize_price(self, symbol: str, price: float) -> float:
        rules = self.get_market_rules(symbol)
        return rules.quantize_price(price) if rules else float(f"{price:.8f}")

    def min_notional(self, symbol: str) -> float:
        rules = self.get_market_rules(symbol)
        return float(rules.min_notional) if rules else 0.0

    def simulate_vwap_price(
        self,
        symbol: str,
        side: str,
        amount: Optional[float],
        fallback_bps: float = 5.0,
        limit: int = 50,
    ) -> Tuple[Optional[float], float]:
        try:
            ticker = self.fetch_ticker(symbol) or {}
            last = ticker.get("last") or ticker.get("close") or ticker.get("bid") or ticker.get("ask")
            mid = float(last) if last else None
            if amount is None or amount <= 0:
                return (mid, float(fallback_bps))

            order_book = self.fetch_order_book(symbol, limit=limit) or {}
            side_lower = side.lower().strip()
            levels = order_book.get("asks") if side_lower == "buy" else order_book.get("bids")
            if not levels:
                return (mid, float(fallback_bps))

            remaining = float(amount)
            taken = 0.0
            cost = 0.0
            for price, qty in levels:
                take_qty = min(remaining - taken, float(qty))
                if take_qty <= 0:
                    break
                cost += take_qty * float(price)
                taken += take_qty
                if taken >= remaining - 1e-12:
                    break

            if taken <= 0:
                return (mid, float(fallback_bps))

            vwap = cost / taken
            if mid:
                slip_bps = abs(vwap - mid) / mid * 10_000.0
            else:
                slip_bps = float(fallback_bps)
            return (float(vwap), float(slip_bps))
        except Exception as exc:
            log.warning("simulate_vwap_price failed for %s: %s", symbol, exc)
            try:
                fallback = self.fetch_ticker(symbol) or {}
                last = fallback.get("last") or fallback.get("close")
                return (float(last) if last else None, float(fallback_bps))
            except Exception:
                return (None, float(fallback_bps))

    def fetch_balance(self) -> Dict[str, Any]:
        if self.mode == Mode.PAPER:
            return self._ensure_paper().fetch_balance()

        if self.mode in {Mode.MARGIN, Mode.FUTURES}:
            adapter = self._ensure_native_adapter()
            snapshot = adapter.fetch_account_snapshot()
            return {
                "balances": dict(snapshot.balances),
                "total_equity": snapshot.total_equity,
                "available_margin": snapshot.available_margin,
                "maintenance_margin": snapshot.maintenance_margin,
            }

        backend = self._ensure_private()
        raw = backend.fetch_balance()
        return self._normalize_balance(raw)

    @staticmethod
    def _normalize_balance(balance: Any) -> Dict[str, Any]:
        if not isinstance(balance, dict):
            return {}
        result: Dict[str, Any] = dict(balance)
        for key in ("free", "total", "used"):
            section = balance.get(key)
            if not isinstance(section, dict):
                continue
            normalized: Dict[str, float] = {}
            for asset, amount in section.items():
                try:
                    normalized[asset] = float(amount)
                except Exception:
                    continue
                result.setdefault(asset, normalized[asset])
            result[key] = normalized
        return result

    def create_order(
        self,
        symbol: str,
        side: str,
        type: str,
        quantity: float,
        price: Optional[float] = None,
        client_order_id: Optional[str] = None,
    ) -> OrderDTO:
        side_enum = OrderSide.BUY if side.upper() == "BUY" else OrderSide.SELL
        type_enum = OrderType.MARKET if type.upper() == "MARKET" else OrderType.LIMIT

        if self.mode == Mode.PAPER:
            return self._ensure_paper().create_order(symbol, side_enum, type_enum, quantity, price, client_order_id)

        if self.mode in {Mode.MARGIN, Mode.FUTURES}:
            rules = self.get_market_rules(symbol)
            if not rules:
                self.load_markets()
                rules = self.get_market_rules(symbol)
            if not rules:
                raise RuntimeError(f"Brak reguł rynku dla {symbol}. Najpierw załaduj rynek.")

            qty = rules.quantize_amount(float(quantity))
            if qty <= 0:
                raise ValueError("Ilość po kwantyzacji = 0.")

            price_value: Optional[float] = None
            if type_enum is OrderType.LIMIT:
                if price is None:
                    raise ValueError("Cena wymagana dla LIMIT.")
                price_value = rules.quantize_price(float(price))

            if type_enum is OrderType.MARKET:
                ticker = self.fetch_ticker(symbol) or {}
                last = ticker.get("last") or ticker.get("close") or ticker.get("bid") or ticker.get("ask")
                if not last:
                    raise RuntimeError(f"Brak ceny MARKET dla {symbol}.")
                notional = qty * float(last)
            else:
                notional = qty * float(price_value or 0.0)

            min_notional = rules.min_notional or 0.0
            if min_notional and notional < min_notional:
                raise ValueError(
                    f"Notional {notional:.8f} < minNotional {min_notional:.8f} dla {symbol}"
                )

            adapter = self._ensure_native_adapter()
            request = OrderRequest(
                symbol=symbol,
                side=side_enum.value,
                quantity=qty,
                order_type=type_enum.value,
                price=price_value,
                client_order_id=client_order_id,
            )
            result = adapter.place_order(request)
            raw_payload = result.raw_response if isinstance(result.raw_response, Mapping) else {}
            resolved_client_id = client_order_id
            if not resolved_client_id and isinstance(raw_payload, Mapping):
                candidate = (
                    raw_payload.get("clientOrderId")
                    or raw_payload.get("client_order_id")
                    or raw_payload.get("userref")
                )
                if isinstance(candidate, str) and candidate:
                    resolved_client_id = candidate
            order_identifier = result.order_id
            try:
                parsed_id = int(order_identifier) if order_identifier is not None else None
            except (TypeError, ValueError):
                parsed_id = None

            return OrderDTO(
                id=parsed_id,
                client_order_id=resolved_client_id,
                symbol=symbol,
                side=side_enum,
                type=type_enum,
                quantity=qty,
                price=price_value,
                status=_map_order_status(result.status),
                mode=self.mode,
                extra={
                    "order_id": order_identifier,
                    "filled_quantity": result.filled_quantity,
                    "avg_price": result.avg_price,
                    "raw_response": raw_payload,
                },
            )

        backend = self._ensure_private()
        return backend.create_order(symbol, side_enum, type_enum, quantity, price, client_order_id)

    def cancel_order(self, order_id: Any, symbol: str) -> bool:
        if self.mode == Mode.PAPER:
            return False
        if self.mode in {Mode.MARGIN, Mode.FUTURES}:
            try:
                adapter = self._ensure_native_adapter()
                adapter.cancel_order(str(order_id), symbol=symbol)
                return True
            except Exception as exc:
                log.error("cancel_order failed (native): %s", exc)
                return False
        return self._ensure_private().cancel_order(order_id, symbol)

    def fetch_open_orders(self, symbol: Optional[str] = None) -> List[OrderDTO]:
        if self.mode == Mode.PAPER:
            return []
        if self.mode in {Mode.MARGIN, Mode.FUTURES}:
            try:
                adapter = self._ensure_native_adapter()
                native_orders = adapter.fetch_open_orders()
            except Exception as exc:
                log.error("fetch_open_orders failed (native): %s", exc)
                return []

            result: List[OrderDTO] = []
            for entry in native_orders or []:
                raw_symbol = getattr(entry, "symbol", symbol or "")
                order_symbol = raw_symbol if isinstance(raw_symbol, str) else symbol or ""
                price_value = getattr(entry, "price", None)
                if price_value in (None, ""):
                    resolved_price = None
                else:
                    try:
                        resolved_price = float(price_value)
                    except Exception:
                        resolved_price = None
                quantity_value = getattr(entry, "orig_quantity", getattr(entry, "quantity", 0.0))
                try:
                    resolved_quantity = float(quantity_value)
                except Exception:
                    resolved_quantity = 0.0
                order_identifier = getattr(entry, "order_id", None)
                try:
                    parsed_id = int(order_identifier) if order_identifier is not None else None
                except (TypeError, ValueError):
                    parsed_id = None
                result.append(
                    OrderDTO(
                        id=parsed_id,
                        client_order_id=getattr(entry, "client_order_id", None),
                        symbol=order_symbol,
                        side=_map_order_side(getattr(entry, "side", "BUY")),
                        type=_map_order_type(getattr(entry, "order_type", "LIMIT")),
                        quantity=resolved_quantity,
                        price=resolved_price,
                        status=_map_order_status(getattr(entry, "status", "OPEN")),
                        mode=self.mode,
                        extra={"order_id": order_identifier},
                    )
                )
            return result
        return self._ensure_private().fetch_open_orders(symbol)

    def fetch_positions(self, symbol: Optional[str] = None) -> List[PositionDTO]:
        if self.mode == Mode.PAPER:
            return self._ensure_paper().fetch_positions(symbol)

        if self.mode == Mode.SPOT:
            try:
                db = self._ensure_db()
                if db:
                    positions = db.sync.get_open_positions(mode=Mode.SPOT.value)
                else:
                    positions = []
            except Exception as exc:
                log.debug("DB fallback failed: %s", exc)
                positions = []

            if positions:
                out: List[PositionDTO] = []
                for entry in positions:
                    try:
                        qty = float(entry.get("quantity") or 0.0)
                    except Exception:
                        continue
                    if qty <= 0:
                        continue
                    side_val = entry.get("side") or "LONG"
                    avg_price = float(entry.get("avg_price") or 0.0)
                    unreal = float(entry.get("unrealized_pnl") or 0.0)
                    sym = entry.get("symbol") or ""
                    out.append(
                        PositionDTO(
                            symbol=sym,
                            side=side_val,
                            quantity=qty,
                            avg_price=avg_price,
                            unrealized_pnl=unreal,
                            mode=Mode.SPOT,
                        )
                    )
                if out:
                    return out

            try:
                backend = self._ensure_private()
                balance = backend.fetch_balance()
            except Exception as exc:
                log.warning("Spot balance fallback failed: %s", exc)
                return []
            normalized = self._normalize_balance(balance)
            return self._positions_from_balance(normalized, symbol)

        if self.mode == Mode.FUTURES:
            try:
                adapter = self._ensure_native_adapter()
                native_positions = adapter.fetch_positions()
            except RuntimeError as exc:
                log.warning("Fallback to CCXT futures backend: %s", exc)
            except Exception as exc:
                log.error("fetch_positions failed (native): %s", exc)
                return []
            else:
                result: List[PositionDTO] = []
                for entry in native_positions or []:
                    try:
                        quantity = float(getattr(entry, "quantity", 0.0) or 0.0)
                    except Exception:
                        quantity = 0.0
                    if abs(quantity) < 1e-12:
                        continue
                    avg_price = getattr(entry, "entry_price", getattr(entry, "avg_price", 0.0))
                    try:
                        resolved_avg = float(avg_price)
                    except Exception:
                        resolved_avg = 0.0
                    try:
                        pnl = float(getattr(entry, "unrealized_pnl", 0.0) or 0.0)
                    except Exception:
                        pnl = 0.0
                    result.append(
                        PositionDTO(
                            symbol=str(getattr(entry, "symbol", "")),
                            side=str(getattr(entry, "side", "LONG")),
                            quantity=abs(quantity),
                            avg_price=resolved_avg,
                            unrealized_pnl=pnl,
                            mode=Mode.FUTURES,
                        )
                    )
                return result

        return self._ensure_private().fetch_positions(symbol)

    def _positions_from_balance(
        self,
        balance: Dict[str, Any],
        symbol: Optional[str],
    ) -> List[PositionDTO]:
        if isinstance(balance.get("total"), dict):
            totals = dict(balance.get("total") or {})
        elif isinstance(balance.get("free"), dict):
            totals = dict(balance.get("free") or {})
        else:
            totals = {
                key: value
                for key, value in balance.items()
                if key not in {"free", "used", "total", "info"}
            }

        preferred_quotes = {
            self._paper_cash_asset.upper(),
            "USDT",
            "USD",
            "USDC",
            "BUSD",
            "EUR",
        }
        fallback_quote = self._paper_cash_asset.upper()
        markets: Dict[str, Any] = {}
        try:
            public = self._ensure_public()
            markets = public._markets or public.load_markets()
        except Exception as exc:  # pragma: no cover - informacyjne
            log.debug("Market load failed for balance conversion: %s", exc)

        symbol_filter = symbol
        base_filter: Optional[str] = None
        if symbol_filter:
            try:
                base_filter = symbol_filter.split("/")[0].upper()
            except Exception:
                base_filter = symbol_filter.upper()

        out: List[PositionDTO] = []
        for asset, amount in totals.items():
            try:
                qty = float(amount)
            except Exception:
                continue
            if qty <= 0:
                continue
            base = asset.upper()
            if base_filter and base != base_filter:
                continue
            if base in preferred_quotes:
                continue

            resolved_symbol = None
            if symbol_filter and base_filter == base:
                resolved_symbol = symbol_filter
            else:
                resolved_symbol = self._resolve_symbol_from_markets(
                    base, markets, preferred_quotes, fallback_quote
                )
            if resolved_symbol is None:
                resolved_symbol = base

            price = 0.0
            if resolved_symbol and "/" in resolved_symbol:
                try:
                    ticker = self.fetch_ticker(resolved_symbol) or {}
                    price = float(
                        ticker.get("last")
                        or ticker.get("close")
                        or ticker.get("bid")
                        or ticker.get("ask")
                        or 0.0
                    )
                except Exception:
                    price = 0.0

            out.append(
                PositionDTO(
                    symbol=resolved_symbol,
                    side="LONG",
                    quantity=qty,
                    avg_price=price,
                    unrealized_pnl=0.0,
                    mode=Mode.SPOT,
                )
            )
        return out

    def process_paper_tick(
        self,
        symbol: str,
        price: float,
        *,
        timestamp: Optional[dt.datetime] = None,
    ) -> None:
        if self.mode != Mode.PAPER:
            raise RuntimeError("process_paper_tick dostępne tylko w trybie paper")
        backend = self._ensure_paper()
        processor = getattr(backend, "process_tick", None)
        if not callable(processor):
            raise RuntimeError("Paper backend nie obsługuje process_tick")
        processor(symbol, price, timestamp=timestamp)

    def _resolve_symbol_from_markets(
        self,
        base: str,
        markets: Dict[str, Any],
        preferred_quotes: set,
        fallback_quote: str,
    ) -> Optional[str]:
        candidates: List[Tuple[str, str]] = []
        for symbol in markets.keys():
            if not isinstance(symbol, str) or "/" not in symbol:
                continue
            base_part, quote_part = symbol.split("/", 1)
            if base_part.upper() != base.upper():
                continue
            candidates.append((quote_part.upper(), symbol))

        for quote, candidate in candidates:
            if quote in preferred_quotes:
                return candidate
        if candidates:
            return candidates[0][1]
        if fallback_quote:
            return f"{base}/{fallback_quote}"
        return None

    def on(self, event_type: str, callback) -> None:
        self._event_bus.subscribe(event_type, callback)


__all__ = [
    "ExchangeManager",
    "Mode",
    "OrderDTO",
    "OrderSide",
    "OrderType",
    "OrderStatus",
    "PositionDTO",
    "register_native_adapter",
]
<|MERGE_RESOLUTION|>--- conflicted
+++ resolved
@@ -107,36 +107,12 @@
 _NATIVE_ADAPTER_REGISTRY: Dict[Tuple[Mode, str], _NativeAdapterRegistration] = {}
 
 
-<<<<<<< HEAD
-class _NativeAdapterMapping(MutableMapping[str, Any]):
-    """Backwards compatible view exposing legacy native adapter mappings."""
-
-    __slots__ = ("_mode",)
-=======
 class _LegacyAdapterMapping(MutableMapping[str, Any]):
     """Compatybilna z wcześniejszym API mapa natywnych adapterów."""
->>>>>>> 9cc51ced
 
     def __init__(self, mode: Mode) -> None:
         self._mode = mode
 
-<<<<<<< HEAD
-    def _key(self, exchange_id: str) -> Tuple[Mode, str]:
-        return (self._mode, exchange_id)
-
-    def __getitem__(self, exchange_id: str) -> Any:
-        registration = _NATIVE_ADAPTER_REGISTRY[self._key(exchange_id)]
-        return registration.factory
-
-    def __setitem__(self, exchange_id: str, factory: Any) -> None:
-        register_native_adapter(exchange_id=exchange_id, mode=self._mode, factory=factory)
-
-    def __delitem__(self, exchange_id: str) -> None:
-        _NATIVE_ADAPTER_REGISTRY.pop(self._key(exchange_id), None)
-
-    def __iter__(self) -> Iterator[str]:
-        for mode, exchange_id in list(_NATIVE_ADAPTER_REGISTRY):
-=======
     def __getitem__(self, key: str) -> Any:
         normalized = (key or "").strip().lower()
         entry = _NATIVE_ADAPTER_REGISTRY.get((self._mode, normalized))
@@ -157,7 +133,6 @@
 
     def __iter__(self):
         for (mode, exchange_id), _ in _NATIVE_ADAPTER_REGISTRY.items():
->>>>>>> 9cc51ced
             if mode == self._mode:
                 yield exchange_id
 
@@ -165,13 +140,8 @@
         return sum(1 for mode, _ in _NATIVE_ADAPTER_REGISTRY if mode == self._mode)
 
 
-<<<<<<< HEAD
-_NATIVE_MARGIN_ADAPTERS: MutableMapping[str, Any] = _NativeAdapterMapping(Mode.MARGIN)
-_NATIVE_FUTURES_ADAPTERS: MutableMapping[str, Any] = _NativeAdapterMapping(Mode.FUTURES)
-=======
 _NATIVE_MARGIN_ADAPTERS: MutableMapping[str, Any] = _LegacyAdapterMapping(Mode.MARGIN)
 _NATIVE_FUTURES_ADAPTERS: MutableMapping[str, Any] = _LegacyAdapterMapping(Mode.FUTURES)
->>>>>>> 9cc51ced
 
 
 def register_native_adapter(
