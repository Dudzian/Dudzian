--- conflicted
+++ resolved
@@ -54,15 +54,7 @@
 from bot_core.strategies.catalog import StrategyCatalog, StrategyPresetDescriptor
 from bot_core.observability.metrics import get_global_metrics_registry
 from bot_core.exchanges.rate_limiter import RateLimitRule, normalize_rate_limit_rules
-<<<<<<< HEAD
-from bot_core.exchanges.signal_quality import (
-    DEGRADATION_EVENT,
-    DEGRADATION_RECOVERED_EVENT,
-    SignalQualityReporter,
-)
-=======
 from bot_core.exchanges.signal_quality import SignalQualityReporter
->>>>>>> d45442e3
 
 try:  # pragma: no cover
     import ccxt  # type: ignore
@@ -1393,37 +1385,13 @@
         self._watchdog: Watchdog | None = None
         self._watchdog_config: Dict[str, Any] = {}
         self._shared_rate_limit_rules: tuple[RateLimitRule, ...] | None = None
-<<<<<<< HEAD
-        self._signal_reporter = SignalQualityReporter(
-            exchange_id=self.exchange_id,
-            event_bus=self._event_bus,
-        )
-=======
         self._signal_reporter = SignalQualityReporter(exchange_id=self.exchange_id)
->>>>>>> d45442e3
         self._failover_enabled: bool = False
         self._failover_threshold: int = 2
         self._failover_cooldown: float = 60.0
         self._active_backend: str = "native"
         self._native_failure_streak: int = 0
         self._failover_restore_at: float = 0.0
-<<<<<<< HEAD
-        self._failover_auto_enabled: bool = False
-        metrics = get_global_metrics_registry()
-        self._failover_metric_labels = {"exchange": self.exchange_id}
-        self._failover_state_gauge = metrics.gauge(
-            "exchange_failover_state",
-            "Czy aktywny jest fallback CCXT (1=tak, 0=nie).",
-        )
-        self._failover_switch_counter = metrics.counter(
-            "exchange_failover_switch_total",
-            "Liczba przełączeń backendu giełdowego.",
-        )
-        self._failover_state_gauge.set(0.0, labels=self._failover_metric_labels)
-        self._event_bus.subscribe(DEGRADATION_EVENT, self._handle_signal_quality_event)
-        self._event_bus.subscribe(DEGRADATION_RECOVERED_EVENT, self._handle_signal_quality_event)
-=======
->>>>>>> d45442e3
         default_margin_type = os.getenv("BINANCE_MARGIN_TYPE")
         if self.exchange_id == "binance" and default_margin_type:
             self._native_adapter_settings[(Mode.MARGIN, self.exchange_id)] = {
@@ -1642,104 +1610,12 @@
             self._active_backend = "native"
             self._native_failure_streak = 0
             self._failover_restore_at = 0.0
-<<<<<<< HEAD
-        self._update_failover_metrics()
-
-    def _update_failover_metrics(self) -> None:
-        try:
-            if self._failover_enabled and self._active_backend == "ccxt":
-                self._failover_state_gauge.set(1.0, labels=self._failover_metric_labels)
-            else:
-                self._failover_state_gauge.set(0.0, labels=self._failover_metric_labels)
-        except Exception:  # pragma: no cover - metryki nie powinny blokować logiki
-            log.debug("Aktualizacja metryk failover nie powiodła się", exc_info=True)
-=======
->>>>>>> d45442e3
 
     def describe_signal_quality(self) -> Mapping[str, object]:
         """Zwraca agregowane statystyki jakości sygnałów."""
 
         return self._signal_reporter.summarize()
 
-<<<<<<< HEAD
-    def describe_weighting(
-        self,
-        *,
-        mode: Mode | None = None,
-        segment: str | None = None,
-    ) -> Mapping[str, object]:
-        """Buduje rekomendację wagową na podstawie jakości sygnałów."""
-
-        active_mode = mode or self.mode
-        segment_key = (segment or active_mode.value or "default").strip().lower()
-        summary = self.describe_signal_quality()
-
-        try:
-            fill_ratio = float(summary.get("fill_ratio", 0.0) or 0.0)
-        except (TypeError, ValueError):
-            fill_ratio = 0.0
-
-        total = int(summary.get("total", 0) or 0)
-        failures = int(summary.get("failures", 0) or 0)
-        success_rate = 1.0
-        if total > 0:
-            success_rate = max(0.0, min(1.0, (total - failures) / total))
-
-        try:
-            slippage_bps = float(summary.get("slippage_bps", 0.0) or 0.0)
-        except (TypeError, ValueError):
-            slippage_bps = 0.0
-
-        degradation_payload = summary.get("degradation")
-        if isinstance(degradation_payload, Mapping):
-            try:
-                degradation_score = float(degradation_payload.get("rolling_score", 0.0) or 0.0)
-            except (TypeError, ValueError):
-                degradation_score = 0.0
-        else:
-            degradation_payload = {}
-            degradation_score = 0.0
-
-        degradation_penalty = max(0.0, 1.0 - min(degradation_score, 1.0))
-        slippage_penalty = 1.0
-        if slippage_bps > 0:
-            slippage_penalty = max(0.0, 1.0 - min(slippage_bps / 100.0, 1.0))
-
-        base_weight = (
-            fill_ratio * 0.5
-            + success_rate * 0.3
-            + degradation_penalty * 0.2
-        )
-        base_weight *= slippage_penalty
-        if total < 5:
-            base_weight *= max(0.0, min(1.0, total / 5.0))
-
-        weight = max(0.0, min(base_weight, 1.0))
-        key = (active_mode, segment_key)
-        history = self._weight_history.setdefault(key, deque(maxlen=50))
-        history.append(weight)
-        rolling_weight = sum(history) / len(history) if history else weight
-
-        snapshot: dict[str, object] = {
-            "exchange": self.exchange_id,
-            "mode": active_mode.value,
-            "segment": segment_key,
-            "weight": weight,
-            "rolling_weight": rolling_weight,
-            "fill_ratio": fill_ratio,
-            "success_rate": success_rate,
-            "slippage_bps": slippage_bps,
-            "sample_size": total,
-            "failures": failures,
-            "timestamp": datetime.now(timezone.utc).isoformat(),
-            "degradation": dict(degradation_payload),
-            "history": list(history),
-        }
-        self._weight_snapshots[key] = snapshot
-        return dict(snapshot)
-
-=======
->>>>>>> d45442e3
     # ------------------------------------------------------------------
     # Environment profiles
     # ------------------------------------------------------------------
@@ -2132,10 +2008,6 @@
         if self._failover_enabled:
             self._active_backend = "native"
             self._failover_restore_at = 0.0
-<<<<<<< HEAD
-            self._update_failover_metrics()
-=======
->>>>>>> d45442e3
 
     def _handle_native_failure(self, exc: Exception) -> None:
         if not self._failover_enabled:
@@ -2144,19 +2016,11 @@
         self._failover_restore_at = time.monotonic() + self._failover_cooldown
         if self._native_failure_streak >= self._failover_threshold:
             self._active_backend = "ccxt"
-<<<<<<< HEAD
-            self._update_failover_metrics()
-=======
->>>>>>> d45442e3
 
     def _run_fallback(self, fallback_call: Callable[[], Any], backend_name: str) -> tuple[Any, str]:
         self._active_backend = backend_name
         if self._failover_enabled:
             self._failover_restore_at = time.monotonic() + self._failover_cooldown
-<<<<<<< HEAD
-        self._update_failover_metrics()
-=======
->>>>>>> d45442e3
         result = fallback_call()
         return result, backend_name
 
@@ -2185,77 +2049,6 @@
                 return result, "native"
 
         return self._run_fallback(fallback_call, fallback_backend)
-<<<<<<< HEAD
-
-    def _handle_signal_quality_event(self, event: Event) -> None:
-        payload = dict(event.payload)
-        exchange = payload.get("exchange")
-        if exchange and str(exchange) != self.exchange_id:
-            return
-
-        if event.type == DEGRADATION_EVENT:
-            self._handle_signal_quality_degraded(payload)
-        elif event.type == DEGRADATION_RECOVERED_EVENT:
-            self._handle_signal_quality_recovered(payload)
-
-    def _handle_signal_quality_degraded(self, payload: Mapping[str, Any]) -> None:
-        backend = str(payload.get("backend") or self._active_backend)
-        if not self._failover_enabled:
-            self.configure_failover(
-                enabled=True,
-                failure_threshold=self._failover_threshold,
-                cooldown_seconds=self._failover_cooldown,
-            )
-            self._failover_auto_enabled = True
-        if backend == "native":
-            self._engage_failover(payload)
-
-    def _handle_signal_quality_recovered(self, payload: Mapping[str, Any]) -> None:
-        if self._active_backend == "ccxt":
-            self._active_backend = "native"
-            self._failover_restore_at = 0.0
-            self._native_failure_streak = 0
-            self._update_failover_metrics()
-            try:
-                self._failover_switch_counter.inc(
-                    labels={**self._failover_metric_labels, "backend": "native"}
-                )
-            except Exception:  # pragma: no cover - metryki opcjonalne
-                log.debug("Nie udało się zaktualizować licznika powrotu z failover", exc_info=True)
-            self.publish_event("exchange.failover.recovered", payload)
-        if self._failover_auto_enabled and self._failover_enabled:
-            self._failover_auto_enabled = False
-            self.configure_failover(
-                enabled=False,
-                failure_threshold=self._failover_threshold,
-                cooldown_seconds=self._failover_cooldown,
-            )
-
-    def _engage_failover(self, payload: Mapping[str, Any]) -> None:
-        if self._active_backend == "ccxt":
-            return
-        try:
-            self._ensure_private()
-        except Exception:
-            log.warning("Nie udało się przygotować backendu CCXT dla failoveru", exc_info=True)
-            return
-        previous_backend = self._active_backend
-        self._active_backend = "ccxt"
-        self._failover_restore_at = time.monotonic() + self._failover_cooldown
-        self._native_failure_streak = self._failover_threshold
-        self._update_failover_metrics()
-        try:
-            self._failover_switch_counter.inc(
-                labels={**self._failover_metric_labels, "backend": "ccxt"}
-            )
-        except Exception:  # pragma: no cover - metryki opcjonalne
-            log.debug("Nie udało się zaktualizować licznika przełączeń failover", exc_info=True)
-        enriched_payload = dict(payload)
-        enriched_payload.setdefault("backend", "ccxt")
-        enriched_payload["previous_backend"] = previous_backend
-        self.publish_event("exchange.failover.engaged", enriched_payload)
-=======
->>>>>>> d45442e3
 
     def _ensure_watchdog(self) -> Watchdog:
         if self._watchdog is None:
