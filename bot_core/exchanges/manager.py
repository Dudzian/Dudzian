--- conflicted
+++ resolved
@@ -581,21 +581,18 @@
     ) -> None:
         self._api_key = (api_key or "").strip() or None
         self._secret = (secret or "").strip() or None
-<<<<<<< HEAD
         api_key_length = len(self._api_key) if self._api_key else 0
         secret_length = len(self._secret) if self._secret else 0
         log.info(
             "Credentials set (lengths): api_key=%s, secret=%s",
             api_key_length,
             secret_length,
-=======
         self._passphrase = (passphrase or "").strip() or None
         log.info(
             "Credentials set (lengths): api_key=%s, secret=%s, passphrase=%s",
             len(self._api_key or ""),
             len(self._secret or ""),
             len(self._passphrase or ""),
->>>>>>> 2dd1529c
         )
         self._native_adapter = None
         self._private = None
