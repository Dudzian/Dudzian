--- conflicted
+++ resolved
@@ -454,13 +454,7 @@
         if buffer_size < 1:
             buffer_size = 1
 
-<<<<<<< HEAD
-        self._ensure_network_access(base_url, check_source_ip=False)
-
-        return LocalLongPollStream(
-=======
         stream = LocalLongPollStream(
->>>>>>> ba5a5ef3
             base_url=base_url,
             path=path,
             channels=channels,
