--- conflicted
+++ resolved
@@ -34,7 +34,6 @@
 
 def _determine_public_base(environment: Environment) -> str:
     """Zwraca właściwy punkt końcowy REST dla danych publicznych."""
-
     # Binance nie udostępnia pełnych danych historycznych na testnecie,
     # dlatego zarówno środowisko PAPER, jak i TESTNET wykorzystują publiczny endpoint produkcyjny.
     return "https://api.binance.com"
@@ -42,7 +41,6 @@
 
 def _determine_trading_base(environment: Environment) -> str:
     """Zwraca punkt końcowy dla operacji wymagających podpisu."""
-
     if environment is Environment.TESTNET or environment is Environment.PAPER:
         # Oficjalny testnet Binance udostępnia podpisane endpointy pod domeną testnet.binance.vision.
         return "https://testnet.binance.vision"
@@ -51,7 +49,6 @@
 
 def _stringify_params(params: Mapping[str, object]) -> list[tuple[str, str]]:
     """Konwertuje wartości parametrów na tekst wymagany przez API Binance."""
-
     normalized: list[tuple[str, str]] = []
     for key, value in params.items():
         if isinstance(value, bool):
@@ -67,7 +64,6 @@
     base: str, quote: str, prices: Mapping[str, float]
 ) -> Optional[float]:
     """Zwraca kurs wymiany dla pary base/quote na podstawie tickerów."""
-
     if base == quote:
         return 1.0
 
@@ -86,7 +82,6 @@
 
 def _determine_intermediaries(target: str, prices: Mapping[str, float]) -> set[str]:
     """Wyszukuje aktywa, które mają notowania z daną walutą docelową."""
-
     intermediaries: set[str] = set()
     target_len = len(target)
     for symbol in prices.keys():
@@ -101,7 +96,6 @@
     asset: str, target: str, prices: Mapping[str, float]
 ) -> Optional[float]:
     """Próbuje przeliczyć aktywo na walutę docelową przy użyciu triangulacji."""
-
     direct_rate = _direct_conversion_rate(asset, target, prices)
     if direct_rate is not None:
         return direct_rate
@@ -129,11 +123,8 @@
         "_ip_allowlist",
         "_permission_set",
         "_settings",
-<<<<<<< HEAD
         "_valuation_asset",
         "_secondary_valuation_assets",
-=======
->>>>>>> 62c1d74e
     )
 
     name: str = "binance_spot"
@@ -152,14 +143,12 @@
         self._ip_allowlist: tuple[str, ...] = ()
         self._permission_set = frozenset(perm.lower() for perm in self._credentials.permissions)
         self._settings = dict(settings or {})
-<<<<<<< HEAD
         self._valuation_asset = self._extract_valuation_asset()
         self._secondary_valuation_assets = self._extract_secondary_assets()
 
     # ----------------------------------------------------------------------------------
     # Konfiguracja wyceny sald
     # ----------------------------------------------------------------------------------
-
     def _extract_valuation_asset(self) -> str:
         raw = self._settings.get("valuation_asset", "USDT")
         if isinstance(raw, str):
@@ -193,9 +182,10 @@
             for entry in defaults:
                 _append(assets, entry)
         return tuple(assets)
-=======
->>>>>>> 62c1d74e
-
+
+    # ----------------------------------------------------------------------------------
+    # HTTP helpers
+    # ----------------------------------------------------------------------------------
     def _public_request(
         self,
         path: str,
@@ -239,7 +229,6 @@
         headers = dict(_DEFAULT_HEADERS)
         headers["X-MBX-APIKEY"] = self._credentials.key_id
 
-        data: Optional[bytes]
         if method in {"POST", "PUT"}:
             headers["Content-Type"] = "application/x-www-form-urlencoded"
             data = signed_query.encode("utf-8")
@@ -247,7 +236,6 @@
         else:
             separator = "?" if "?" not in url else "&"
             request = Request(f"{url}{separator}{signed_query}", headers=headers, method=method)
-            data = None
 
         return self._execute_request(request)
 
@@ -270,9 +258,11 @@
             raise RuntimeError("Niepoprawna odpowiedź JSON od API Binance") from exc
         return data
 
+    # ----------------------------------------------------------------------------------
+    # ExchangeAdapter API
+    # ----------------------------------------------------------------------------------
     def configure_network(self, *, ip_allowlist: Optional[Sequence[str]] = None) -> None:
         """Zachowuje konfigurację allowlisty, aby risk engine mógł ją audytować."""
-
         if ip_allowlist is None:
             self._ip_allowlist = ()
         else:
@@ -281,7 +271,6 @@
 
     def fetch_account_snapshot(self) -> AccountSnapshot:
         """Pobiera podstawowe dane o stanie rachunku do oceny limitów ryzyka."""
-
         if not ({"read", "trade"} & self._permission_set):
             raise PermissionError("Poświadczenia nie pozwalają na odczyt danych konta Binance.")
 
@@ -349,7 +338,6 @@
 
     def fetch_symbols(self) -> Iterable[str]:
         """Pobiera listę aktywnych symboli spot z Binance."""
-
         payload = self._public_request("/api/v3/exchangeInfo")
         if not isinstance(payload, dict) or "symbols" not in payload:
             raise RuntimeError("Niepoprawna odpowiedź exchangeInfo z Binance")
@@ -378,7 +366,6 @@
         limit: Optional[int] = None,
     ) -> Sequence[Sequence[float]]:
         """Pobiera świece OHLCV w formacie zgodnym z modułem danych."""
-
         params: dict[str, object] = {"symbol": symbol, "interval": interval}
         if start is not None:
             params["startTime"] = int(start)
@@ -406,7 +393,6 @@
 
     def place_order(self, request: OrderRequest) -> OrderResult:
         """Składa podpisane zlecenie typu limit/market na rynku spot."""
-
         if "trade" not in self._permission_set:
             raise PermissionError("Aktualne poświadczenia nie mają uprawnień tradingowych.")
 
@@ -454,8 +440,6 @@
             response_map = dict(response)
             if response_map.get("status") in {"CANCELED", "PENDING_CANCEL"}:
                 return
-        # Jeśli API zwróciło błąd, `urlopen` podniesie wyjątek HTTPError; jeśli odpowiedź jest dziwna,
-        # sygnalizujemy to wyjątkiem, aby egzekucja mogła przejść w tryb bezpieczny.
             raise RuntimeError(f"Nieoczekiwana odpowiedź anulowania z Binance: {response_map}")
         raise RuntimeError("Niepoprawna odpowiedź anulowania z Binance")
 
