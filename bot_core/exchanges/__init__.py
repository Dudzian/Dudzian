"""Pakiet adapterów giełdowych."""

from __future__ import annotations

import os

from bot_core.exchanges.base import (
    AccountSnapshot,
    Environment,
    ExchangeAdapter,
    ExchangeCredentials,
    OrderRequest,
    OrderResult,
)
from bot_core.exchanges.core import (
    BaseBackend,
    Event,
    EventBus,
    MarketRules,
    Mode,
    OrderDTO,
    OrderSide,
    OrderStatus,
    OrderType,
    PaperBackend,
    PositionDTO,
)
try:  # pragma: no cover - środowisko testowe może nie zawierać pełnej konfiguracji managera
    from bot_core.exchanges.manager import (
        ExchangeManager,
<<<<<<< HEAD
        get_native_adapter_info,
=======
>>>>>>> 7fdb64b4
        NativeAdapterInfo,
        iter_registered_native_adapters,
        register_native_adapter,
        reload_native_adapters,
<<<<<<< HEAD
        unregister_native_adapter,
=======
>>>>>>> 7fdb64b4
    )
except Exception:  # pragma: no cover - zapewniamy import pakietu
    ExchangeManager = None  # type: ignore[assignment]
    register_native_adapter = None  # type: ignore[assignment]
    iter_registered_native_adapters = None  # type: ignore[assignment]
    reload_native_adapters = None  # type: ignore[assignment]
    NativeAdapterInfo = None  # type: ignore[assignment]
<<<<<<< HEAD
    get_native_adapter_info = None  # type: ignore[assignment]
    unregister_native_adapter = None  # type: ignore[assignment]
=======
>>>>>>> 7fdb64b4
from bot_core.exchanges.binance.futures import BinanceFuturesAdapter
from bot_core.exchanges.binance.margin import BinanceMarginAdapter
from bot_core.exchanges.binance.spot import BinanceSpotAdapter
from bot_core.exchanges.bitfinex.spot import BitfinexSpotAdapter
from bot_core.exchanges.bybit import BybitFuturesAdapter, BybitMarginAdapter, BybitSpotAdapter
from bot_core.exchanges.coinbase import (
    CoinbaseFuturesAdapter,
    CoinbaseMarginAdapter,
    CoinbaseSpotAdapter,
)
from bot_core.exchanges.errors import (
    ExchangeAPIError,
    ExchangeAuthError,
    ExchangeError,
    ExchangeNetworkError,
    ExchangeThrottlingError,
)
from bot_core.exchanges.kucoin.spot import KuCoinSpotAdapter
from bot_core.exchanges.kraken.futures import KrakenFuturesAdapter
from bot_core.exchanges.kraken.margin import KrakenMarginAdapter
from bot_core.exchanges.kraken.spot import KrakenSpotAdapter
from bot_core.exchanges.nowa_gielda.spot import NowaGieldaSpotAdapter
from bot_core.exchanges.okx import OKXFuturesAdapter, OKXMarginAdapter, OKXSpotAdapter
from bot_core.exchanges.zonda.margin import ZondaMarginAdapter
from bot_core.exchanges.zonda.spot import ZondaSpotAdapter
from bot_core.exchanges.health import (
    CircuitBreaker,
    CircuitOpenError,
    HealthCheck,
    HealthCheckResult,
    HealthMonitor,
    HealthStatus,
    RetryPolicy,
    Watchdog,
)
from . import streaming

__all__ = [
    "AccountSnapshot",
    "Environment",
    "ExchangeAdapter",
    "ExchangeCredentials",
    "OrderRequest",
    "OrderResult",
    "ExchangeError",
    "ExchangeAPIError",
    "ExchangeAuthError",
    "ExchangeThrottlingError",
    "ExchangeNetworkError",
    "KrakenFuturesAdapter",
    "KrakenSpotAdapter",
    "KrakenMarginAdapter",
    "BybitSpotAdapter",
    "BybitMarginAdapter",
    "BybitFuturesAdapter",
    "CoinbaseSpotAdapter",
    "CoinbaseMarginAdapter",
    "CoinbaseFuturesAdapter",
    "BitfinexSpotAdapter",
    "KuCoinSpotAdapter",
    "OKXSpotAdapter",
    "OKXMarginAdapter",
    "OKXFuturesAdapter",
    "NowaGieldaSpotAdapter",
    "MarketRules",
    "Mode",
    "OrderDTO",
    "OrderRequest",
    "OrderResult",
    "OrderSide",
    "OrderStatus",
    "OrderType",
    "ZondaSpotAdapter",
    "ZondaMarginAdapter",
    "CircuitBreaker",
    "CircuitOpenError",
    "HealthCheck",
    "HealthCheckResult",
    "HealthMonitor",
    "HealthStatus",
    "RetryPolicy",
    "Watchdog",
    "PaperBackend",
    "PositionDTO",
    "streaming",
    "register_native_adapter",
    "reload_native_adapters",
    "iter_registered_native_adapters",
    "NativeAdapterInfo",
<<<<<<< HEAD
    "get_native_adapter_info",
    "unregister_native_adapter",
=======
>>>>>>> 7fdb64b4
]

if os.environ.get("BOT_CORE_MINIMAL_EXCHANGES") != "1":  # pragma: no cover - pełny import dla runtime
    from bot_core.exchanges.core import (  # noqa: WPS433
        BaseBackend,
        Event,
        EventBus,
        MarketRules,
        Mode,
        OrderDTO,
        OrderSide,
        OrderStatus,
        OrderType,
        PaperBackend,
        PositionDTO,
    )
    from bot_core.exchanges.manager import ExchangeManager  # noqa: WPS433
    from bot_core.exchanges.binance.futures import BinanceFuturesAdapter  # noqa: WPS433
    from bot_core.exchanges.binance.margin import BinanceMarginAdapter  # noqa: WPS433
    from bot_core.exchanges.binance.spot import BinanceSpotAdapter  # noqa: WPS433
    from bot_core.exchanges.bitfinex.spot import BitfinexSpotAdapter  # noqa: WPS433
    from bot_core.exchanges.bybit.spot import BybitSpotAdapter  # noqa: WPS433
    from bot_core.exchanges.coinbase.spot import CoinbaseSpotAdapter  # noqa: WPS433
    from bot_core.exchanges.kucoin.spot import KuCoinSpotAdapter  # noqa: WPS433
    from bot_core.exchanges.kraken.futures import KrakenFuturesAdapter  # noqa: WPS433
    from bot_core.exchanges.kraken.margin import KrakenMarginAdapter  # noqa: WPS433
    from bot_core.exchanges.kraken.spot import KrakenSpotAdapter  # noqa: WPS433
    from bot_core.exchanges.nowa_gielda.spot import NowaGieldaSpotAdapter  # noqa: WPS433
    from bot_core.exchanges.okx.spot import OKXSpotAdapter  # noqa: WPS433
    from bot_core.exchanges.zonda.margin import ZondaMarginAdapter  # noqa: WPS433
    from bot_core.exchanges.zonda.spot import ZondaSpotAdapter  # noqa: WPS433
    from bot_core.exchanges.health import (  # noqa: WPS433
        CircuitBreaker,
        CircuitOpenError,
        HealthCheck,
        HealthCheckResult,
        HealthMonitor,
        HealthStatus,
        RetryPolicy,
        Watchdog,
    )

    __all__ += [
        "BaseBackend",
        "Event",
        "EventBus",
        "MarketRules",
        "Mode",
        "OrderDTO",
        "OrderSide",
        "OrderStatus",
        "OrderType",
        "PaperBackend",
        "PositionDTO",
        "ExchangeManager",
        "BinanceFuturesAdapter",
        "BinanceSpotAdapter",
        "BinanceMarginAdapter",
        "BitfinexSpotAdapter",
        "BybitSpotAdapter",
        "CoinbaseSpotAdapter",
        "KuCoinSpotAdapter",
        "KrakenFuturesAdapter",
        "KrakenSpotAdapter",
        "KrakenMarginAdapter",
        "NowaGieldaSpotAdapter",
        "OKXSpotAdapter",
        "ZondaSpotAdapter",
        "ZondaMarginAdapter",
        "CircuitBreaker",
        "CircuitOpenError",
        "HealthCheck",
        "HealthCheckResult",
        "HealthMonitor",
        "HealthStatus",
        "RetryPolicy",
        "Watchdog",
    ]<|MERGE_RESOLUTION|>--- conflicted
+++ resolved
@@ -28,18 +28,10 @@
 try:  # pragma: no cover - środowisko testowe może nie zawierać pełnej konfiguracji managera
     from bot_core.exchanges.manager import (
         ExchangeManager,
-<<<<<<< HEAD
-        get_native_adapter_info,
-=======
->>>>>>> 7fdb64b4
         NativeAdapterInfo,
         iter_registered_native_adapters,
         register_native_adapter,
         reload_native_adapters,
-<<<<<<< HEAD
-        unregister_native_adapter,
-=======
->>>>>>> 7fdb64b4
     )
 except Exception:  # pragma: no cover - zapewniamy import pakietu
     ExchangeManager = None  # type: ignore[assignment]
@@ -47,11 +39,6 @@
     iter_registered_native_adapters = None  # type: ignore[assignment]
     reload_native_adapters = None  # type: ignore[assignment]
     NativeAdapterInfo = None  # type: ignore[assignment]
-<<<<<<< HEAD
-    get_native_adapter_info = None  # type: ignore[assignment]
-    unregister_native_adapter = None  # type: ignore[assignment]
-=======
->>>>>>> 7fdb64b4
 from bot_core.exchanges.binance.futures import BinanceFuturesAdapter
 from bot_core.exchanges.binance.margin import BinanceMarginAdapter
 from bot_core.exchanges.binance.spot import BinanceSpotAdapter
@@ -141,11 +128,6 @@
     "reload_native_adapters",
     "iter_registered_native_adapters",
     "NativeAdapterInfo",
-<<<<<<< HEAD
-    "get_native_adapter_info",
-    "unregister_native_adapter",
-=======
->>>>>>> 7fdb64b4
 ]
 
 if os.environ.get("BOT_CORE_MINIMAL_EXCHANGES") != "1":  # pragma: no cover - pełny import dla runtime
