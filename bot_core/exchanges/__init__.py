--- conflicted
+++ resolved
@@ -28,20 +28,10 @@
 try:  # pragma: no cover - środowisko testowe może nie zawierać pełnej konfiguracji managera
     from bot_core.exchanges.manager import (
         ExchangeManager,
-<<<<<<< HEAD
-        get_native_adapter_info,
-=======
->>>>>>> 5c84ae42
         NativeAdapterInfo,
         iter_registered_native_adapters,
         register_native_adapter,
         reload_native_adapters,
-<<<<<<< HEAD
-        unregister_native_adapter,
-        temporary_native_adapter,
-        temporary_native_adapters,
-=======
->>>>>>> 5c84ae42
     )
 except Exception:  # pragma: no cover - zapewniamy import pakietu
     ExchangeManager = None  # type: ignore[assignment]
@@ -49,13 +39,6 @@
     iter_registered_native_adapters = None  # type: ignore[assignment]
     reload_native_adapters = None  # type: ignore[assignment]
     NativeAdapterInfo = None  # type: ignore[assignment]
-<<<<<<< HEAD
-    get_native_adapter_info = None  # type: ignore[assignment]
-    unregister_native_adapter = None  # type: ignore[assignment]
-    temporary_native_adapter = None  # type: ignore[assignment]
-    temporary_native_adapters = None  # type: ignore[assignment]
-=======
->>>>>>> 5c84ae42
 from bot_core.exchanges.binance.futures import BinanceFuturesAdapter
 from bot_core.exchanges.binance.margin import BinanceMarginAdapter
 from bot_core.exchanges.binance.spot import BinanceSpotAdapter
@@ -145,13 +128,6 @@
     "reload_native_adapters",
     "iter_registered_native_adapters",
     "NativeAdapterInfo",
-<<<<<<< HEAD
-    "get_native_adapter_info",
-    "unregister_native_adapter",
-    "temporary_native_adapter",
-    "temporary_native_adapters",
-=======
->>>>>>> 5c84ae42
 ]
 
 if os.environ.get("BOT_CORE_MINIMAL_EXCHANGES") != "1":  # pragma: no cover - pełny import dla runtime
