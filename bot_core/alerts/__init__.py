"""Pakiet kanałów alertów i routera."""

from bot_core.alerts.audit import AlertAuditEntry, FileAlertAuditLog, InMemoryAlertAuditLog
from bot_core.alerts.base import (
    AlertAuditLog,
    AlertChannel,
    AlertDeliveryError,
    AlertMessage,
    AlertRouter,
)
from bot_core.alerts.channels import (
    DEFAULT_SMS_PROVIDERS,
    EmailChannel,
    SMSChannel,
    SmsProviderConfig,
    TelegramChannel,
    get_sms_provider,
)
<<<<<<< HEAD
from bot_core.alerts.coverage import (
    build_coverage_alert_context,
    build_coverage_alert_message,
    dispatch_coverage_alert,
    run_coverage_check_and_alert,
)
=======
from bot_core.alerts.coverage import build_coverage_alert_context
>>>>>>> 273040c7
from bot_core.alerts.router import DefaultAlertRouter
from bot_core.alerts.throttle import AlertThrottle

# Optional messenger channels (keep package import-safe if not installed/implemented)
try:  # pragma: no cover
    from bot_core.alerts.channels import SignalChannel  # type: ignore
except Exception:  # pragma: no cover
    SignalChannel = None  # type: ignore

try:  # pragma: no cover
    from bot_core.alerts.channels import WhatsAppChannel  # type: ignore
except Exception:  # pragma: no cover
    WhatsAppChannel = None  # type: ignore

try:  # pragma: no cover
    from bot_core.alerts.channels import MessengerChannel  # type: ignore
except Exception:  # pragma: no cover
    MessengerChannel = None  # type: ignore


__all__ = [
    "AlertAuditEntry",
    "AlertAuditLog",
    "AlertChannel",
    "AlertDeliveryError",
    "AlertMessage",
    "AlertRouter",
    "build_coverage_alert_context",
<<<<<<< HEAD
    "build_coverage_alert_message",
    "dispatch_coverage_alert",
    "run_coverage_check_and_alert",
=======
>>>>>>> 273040c7
    "DefaultAlertRouter",
    "AlertThrottle",
    "EmailChannel",
    "SMSChannel",
    "SmsProviderConfig",
    "TelegramChannel",
    "DEFAULT_SMS_PROVIDERS",
    "get_sms_provider",
    "InMemoryAlertAuditLog",
    "FileAlertAuditLog",
]

# Expose optional channels only when available
if SignalChannel is not None:  # pragma: no cover
    __all__.append("SignalChannel")
if WhatsAppChannel is not None:  # pragma: no cover
    __all__.append("WhatsAppChannel")
if MessengerChannel is not None:  # pragma: no cover
    __all__.append("MessengerChannel")<|MERGE_RESOLUTION|>--- conflicted
+++ resolved
@@ -16,16 +16,7 @@
     TelegramChannel,
     get_sms_provider,
 )
-<<<<<<< HEAD
-from bot_core.alerts.coverage import (
-    build_coverage_alert_context,
-    build_coverage_alert_message,
-    dispatch_coverage_alert,
-    run_coverage_check_and_alert,
-)
-=======
 from bot_core.alerts.coverage import build_coverage_alert_context
->>>>>>> 273040c7
 from bot_core.alerts.router import DefaultAlertRouter
 from bot_core.alerts.throttle import AlertThrottle
 
@@ -54,12 +45,6 @@
     "AlertMessage",
     "AlertRouter",
     "build_coverage_alert_context",
-<<<<<<< HEAD
-    "build_coverage_alert_message",
-    "dispatch_coverage_alert",
-    "run_coverage_check_and_alert",
-=======
->>>>>>> 273040c7
     "DefaultAlertRouter",
     "AlertThrottle",
     "EmailChannel",
