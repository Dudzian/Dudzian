--- conflicted
+++ resolved
@@ -337,15 +337,11 @@
             self._subscribers.discard(queue)
 
 
-<<<<<<< HEAD
+# =============================================================================
+# Serwis gRPC
+# =============================================================================
+
 class MetricsServiceServicer(_MetricsServicerBase):
-=======
-# =============================================================================
-# Serwis gRPC
-# =============================================================================
-
-class MetricsServiceServicer(trading_pb2_grpc.MetricsServiceServicer):
->>>>>>> e3b3ed94
     """Implementacja serwisu gRPC `MetricsService`."""
 
     def __init__(
@@ -359,7 +355,10 @@
                 "Do uruchomienia MetricsService wymagane są moduły trading_pb2*_grpc "
                 "oraz biblioteka grpcio."
             )
-        super().__init__()
+        try:
+            super().__init__()  # type: ignore[misc]
+        except Exception:
+            pass
         self._store = store
         self._sinks: tuple[MetricsSink, ...] = tuple(sinks or ())
         self._auth_token = auth_token
@@ -392,7 +391,6 @@
     @property
     def sinks(self) -> tuple[MetricsSink, ...]:
         """Zwraca aktywne sinki powiązane z serwisem."""
-
         return self._sinks
 
     def StreamMetrics(self, request, context):  # noqa: N802 - sygnatura gRPC
@@ -504,12 +502,10 @@
         max_workers: int = 4,
         history_size: int = 1024,
         sinks: Iterable[MetricsSink] | None = None,
-<<<<<<< HEAD
+        # obie gałęzie: wspieramy jednocześnie TLS/mTLS i auth token
         server_credentials: Any | None = None,
         runtime_metadata: Mapping[str, Any] | None = None,
-=======
         auth_token: str | None = None,
->>>>>>> e3b3ed94
     ) -> None:
         if grpc is None or trading_pb2_grpc is None:  # pragma: no cover
             raise RuntimeError(
@@ -586,11 +582,9 @@
     enable_logging_sink: bool = True,
     jsonl_path: str | Path | None = None,
     jsonl_fsync: bool = False,
-<<<<<<< HEAD
+    # spójnie wspieramy oba warianty
     tls_config: Mapping[str, Any] | Any | None = None,
-=======
     auth_token: str | None = None,
->>>>>>> e3b3ed94
 ):
     """Pomocnicza funkcja do budowy serwera z domyślnymi sinkami."""
     base_sinks: list[MetricsSink] = []
@@ -640,12 +634,9 @@
         port=port,
         history_size=history_size,
         sinks=base_sinks,
-<<<<<<< HEAD
         server_credentials=credentials,
         runtime_metadata=runtime_metadata,
-=======
         auth_token=auth_token,
->>>>>>> e3b3ed94
     )
     return server
 
@@ -686,13 +677,9 @@
         port=config.port,
         history_size=config.history_size,
         sinks=sink_list,
-        enable_logging_sink=config.log_sink,
-        jsonl_path=config.jsonl_path,
-        jsonl_fsync=config.jsonl_fsync,
-<<<<<<< HEAD
+        enable_logging_sink=getattr(config, "log_sink", True),
+        jsonl_path=getattr(config, "jsonl_path", None),
+        jsonl_fsync=getattr(config, "jsonl_fsync", False),
         tls_config=getattr(config, "tls", None),
-    )
-=======
         auth_token=getattr(config, "auth_token", None),
-    )
->>>>>>> e3b3ed94
+    )