--- conflicted
+++ resolved
@@ -59,7 +59,7 @@
     UiTelemetryAlertSink = None  # type: ignore
     DEFAULT_UI_ALERTS_JSONL_PATH = Path("logs/ui_telemetry_alerts.jsonl")
 
-<<<<<<< HEAD
+# Presety profili ryzyka telemetrii (opcjonalne)
 try:  # pragma: no cover - presety profili ryzyka mogą nie być dostępne
     from bot_core.runtime.telemetry_risk_profiles import (  # type: ignore
         MetricsRiskProfileResolver,
@@ -71,8 +71,6 @@
     load_risk_profiles_with_metadata = None  # type: ignore
     risk_profile_metadata = None  # type: ignore
 
-=======
->>>>>>> dda9e0bc
 _LOGGER = logging.getLogger(__name__)
 
 
@@ -653,10 +651,7 @@
             "active": bool(ui_alerts_jsonl_path),
             "path": str(Path(ui_alerts_jsonl_path).expanduser()) if ui_alerts_jsonl_path else None,
             "config": dict(ui_alerts_config) if ui_alerts_config else None,
-<<<<<<< HEAD
             "risk_profile": risk_profile_meta,
-=======
->>>>>>> dda9e0bc
         },
         "sink_descriptions": [
             {"class": sink.__class__.__name__, "module": sink.__class__.__module__}
@@ -696,38 +691,41 @@
     sink_list: list[MetricsSink] = list(sinks or [])
     ui_alerts_path: str | None = None
     ui_alerts_settings: Mapping[str, Any] | None = None
-<<<<<<< HEAD
+
+    # --- Profile ryzyka telemetrii (opcjonalnie) ---
     risk_profile_meta: Mapping[str, Any] | None = None
     risk_profiles_file_meta: Mapping[str, Any] | None = None
     resolver: "MetricsRiskProfileResolver" | None = None
+
     profiles_file_value = getattr(config, "ui_alerts_risk_profiles_file", None)
     if profiles_file_value:
         normalized_file = str(Path(profiles_file_value).expanduser())
-        if load_risk_profiles_with_metadata is None:  # type: ignore[truthy-bool]
+        if load_risk_profiles_with_metadata is None:
             risk_profiles_file_meta = {
                 "path": normalized_file,
                 "warning": "risk_profile_loader_unavailable",
             }
         else:
             try:
-                _, risk_profiles_file_meta = load_risk_profiles_with_metadata(  # type: ignore[misc]
+                _, risk_profiles_file_meta = load_risk_profiles_with_metadata(
                     normalized_file,
                     origin_label=f"metrics_service_config:{normalized_file}",
                 )
-            except Exception:  # pragma: no cover - diagnostyka konfiguracji
+            except Exception:  # pragma: no cover
                 _LOGGER.exception(
                     "Nie udało się wczytać profili ryzyka telemetrii z %s", normalized_file
                 )
                 raise
+
     profile_name = getattr(config, "ui_alerts_risk_profile", None)
     if profile_name:
         normalized_profile = str(profile_name).strip().lower()
         if MetricsRiskProfileResolver is None:
             base_meta = {"name": normalized_profile}
-            if callable(risk_profile_metadata):  # type: ignore[arg-type]
+            if callable(risk_profile_metadata):
                 try:
                     base_meta = dict(risk_profile_metadata(normalized_profile))  # type: ignore[misc]
-                except Exception:  # pragma: no cover - diagnostyka
+                except Exception:  # pragma: no cover
                     base_meta = {"name": normalized_profile}
             base_meta["warning"] = "resolver_unavailable"
             risk_profile_meta = base_meta
@@ -735,25 +733,22 @@
             try:
                 resolver = MetricsRiskProfileResolver(normalized_profile, config)
             except KeyError:
-                warning_meta = {"name": normalized_profile, "error": "unknown_profile"}
-                risk_profile_meta = warning_meta
+                risk_profile_meta = {"name": normalized_profile, "error": "unknown_profile"}
                 resolver = None
                 _LOGGER.warning(
                     "Nieznany profil ryzyka telemetrii UI: %s", normalized_profile
                 )
-            except Exception:  # pragma: no cover - diagnostyka
+            except Exception:  # pragma: no cover
                 resolver = None
-                base_meta = {"name": normalized_profile}
                 _LOGGER.exception("Nie udało się zastosować profilu ryzyka %s", normalized_profile)
-                risk_profile_meta = base_meta
+                risk_profile_meta = {"name": normalized_profile}
 
     def _resolve_config_value(field_name: str, default: Any) -> Any:
         value = getattr(config, field_name, default)
         if resolver is not None:
             value = resolver.override(field_name, value)
         return value
-=======
->>>>>>> dda9e0bc
+
     # Integracja z alertami UI – gdy dostępny router i włączone flagi w configu
     def _normalize_mode(mode_value, *, fallback_attr: str) -> str:
         if mode_value is not None:
@@ -767,7 +762,6 @@
             return "enable" if dispatch_enabled else "disable"
         return normalized
 
-<<<<<<< HEAD
     reduce_mode = _normalize_mode(
         _resolve_config_value("reduce_motion_mode", None), fallback_attr="reduce_motion_alerts"
     )
@@ -777,11 +771,7 @@
     jank_mode = _normalize_mode(
         _resolve_config_value("jank_alert_mode", None), fallback_attr="jank_alerts"
     )
-=======
-    reduce_mode = _normalize_mode(getattr(config, "reduce_motion_mode", None), fallback_attr="reduce_motion_alerts")
-    overlay_mode = _normalize_mode(getattr(config, "overlay_alert_mode", None), fallback_attr="overlay_alerts")
-    jank_mode = _normalize_mode(getattr(config, "jank_alert_mode", None), fallback_attr="jank_alerts")
->>>>>>> dda9e0bc
+
     reduce_dispatch = reduce_mode == "enable"
     overlay_dispatch = overlay_mode == "enable"
     jank_dispatch = jank_mode == "enable"
@@ -789,26 +779,27 @@
     overlay_logging = overlay_mode in {"enable", "jsonl"}
     jank_logging = jank_mode in {"enable", "jsonl"}
     ui_sink_attached = False
+
     if alerts_router is not None and UiTelemetryAlertSink is not None:
         try:
             configured_path = getattr(config, "ui_alerts_jsonl_path", None)
             path_value = configured_path or str(DEFAULT_UI_ALERTS_JSONL_PATH)
-<<<<<<< HEAD
+
             reduce_category = _resolve_config_value("reduce_motion_category", "ui.performance")
             reduce_active = _resolve_config_value("reduce_motion_severity_active", "warning")
             reduce_recovered = _resolve_config_value("reduce_motion_severity_recovered", "info")
+
             overlay_category = _resolve_config_value("overlay_alert_category", "ui.performance")
             overlay_exceeded = _resolve_config_value("overlay_alert_severity_exceeded", "warning")
             overlay_recovered = _resolve_config_value("overlay_alert_severity_recovered", "info")
             overlay_critical = _resolve_config_value("overlay_alert_severity_critical", None)
             overlay_threshold_raw = _resolve_config_value("overlay_alert_critical_threshold", None)
+
             jank_category = _resolve_config_value("jank_alert_category", "ui.performance")
             jank_spike = _resolve_config_value("jank_alert_severity_spike", "warning")
             jank_critical = _resolve_config_value("jank_alert_severity_critical", None)
             jank_threshold_raw = _resolve_config_value("jank_alert_critical_over_ms", None)
 
-=======
->>>>>>> dda9e0bc
             sink_kwargs = dict(
                 jsonl_path=path_value,
                 enable_reduce_motion_alerts=reduce_dispatch,
@@ -817,7 +808,6 @@
                 log_overlay_events=overlay_logging,
                 enable_jank_alerts=jank_dispatch,
                 log_jank_events=jank_logging,
-<<<<<<< HEAD
                 reduce_motion_category=reduce_category,
                 reduce_motion_severity_active=reduce_active,
                 reduce_motion_severity_recovered=reduce_recovered,
@@ -829,6 +819,7 @@
             )
             if overlay_critical is not None:
                 sink_kwargs["overlay_severity_critical"] = overlay_critical
+
             overlay_threshold_value: int | None = None
             if overlay_threshold_raw is not None:
                 try:
@@ -839,6 +830,7 @@
                     )
                 else:
                     sink_kwargs["overlay_critical_threshold"] = overlay_threshold_value
+
             jank_threshold_value: float | None = None
             if jank_threshold_raw is not None:
                 try:
@@ -849,12 +841,15 @@
                     )
                 else:
                     sink_kwargs["jank_critical_over_ms"] = jank_threshold_value
+
             if jank_critical is not None:
                 sink_kwargs["jank_severity_critical"] = jank_critical
+
             if resolver is not None:
                 risk_profile_meta = resolver.metadata()
             if risk_profile_meta is not None:
                 sink_kwargs["risk_profile"] = dict(risk_profile_meta)
+
             sink_list.append(UiTelemetryAlertSink(alerts_router, **sink_kwargs))
             ui_alerts_path = path_value
             ui_sink_attached = True
@@ -888,6 +883,7 @@
                 ui_alerts_settings["risk_profiles_file"] = dict(risk_profiles_file_meta)
         except Exception:  # pragma: no cover - diagnostyka pomocnicza
             _LOGGER.exception("Nie udało się zainicjalizować UiTelemetryAlertSink")
+
     if not ui_sink_attached and alerts_router is not None:
         if reduce_dispatch:
             sink_list.append(
@@ -902,94 +898,6 @@
                     ),
                 )
             )
-=======
-                reduce_motion_category=getattr(config, "reduce_motion_category", "ui.performance"),
-                reduce_motion_severity_active=getattr(
-                    config, "reduce_motion_severity_active", "warning"
-                ),
-                reduce_motion_severity_recovered=getattr(
-                    config, "reduce_motion_severity_recovered", "info"
-                ),
-                overlay_category=getattr(config, "overlay_alert_category", "ui.performance"),
-                overlay_severity_exceeded=getattr(
-                    config, "overlay_alert_severity_exceeded", "warning"
-                ),
-                overlay_severity_recovered=getattr(
-                    config, "overlay_alert_severity_recovered", "info"
-                ),
-                jank_category=getattr(config, "jank_alert_category", "ui.performance"),
-                jank_severity_spike=getattr(
-                    config, "jank_alert_severity_spike", "warning"
-                ),
-            )
-            overlay_severity_critical = getattr(
-                config, "overlay_alert_severity_critical", None
-            )
-            if overlay_severity_critical is not None:
-                sink_kwargs["overlay_severity_critical"] = overlay_severity_critical
-            overlay_threshold = getattr(config, "overlay_alert_critical_threshold", None)
-            if overlay_threshold is not None:
-                try:
-                    sink_kwargs["overlay_critical_threshold"] = int(overlay_threshold)
-                except (TypeError, ValueError):
-                    _LOGGER.debug(
-                        "Nieprawidłowy próg overlay_alert_critical_threshold=%s", overlay_threshold
-                    )
-            jank_severity_critical = getattr(config, "jank_alert_severity_critical", None)
-            if jank_severity_critical is not None:
-                sink_kwargs["jank_severity_critical"] = jank_severity_critical
-            jank_threshold = getattr(config, "jank_alert_critical_over_ms", None)
-            if jank_threshold is not None:
-                try:
-                    sink_kwargs["jank_critical_over_ms"] = float(jank_threshold)
-                except (TypeError, ValueError):
-                    _LOGGER.debug(
-                        "Nieprawidłowy próg jank_alert_critical_over_ms=%s", jank_threshold
-                    )
-            sink_list.append(UiTelemetryAlertSink(alerts_router, **sink_kwargs))
-            ui_alerts_path = path_value
-            ui_sink_attached = True
-            ui_alerts_settings = {
-                "jsonl_path": path_value,
-                "reduce_mode": reduce_mode,
-                "overlay_mode": overlay_mode,
-                "jank_mode": jank_mode,
-                "reduce_motion_alerts": reduce_dispatch,
-                "overlay_alerts": overlay_dispatch,
-                "jank_alerts": jank_dispatch,
-                "reduce_motion_logging": reduce_logging,
-                "overlay_logging": overlay_logging,
-                "jank_logging": jank_logging,
-                "reduce_motion_category": sink_kwargs.get("reduce_motion_category"),
-                "reduce_motion_severity_active": sink_kwargs.get("reduce_motion_severity_active"),
-                "reduce_motion_severity_recovered": sink_kwargs.get("reduce_motion_severity_recovered"),
-                "overlay_category": sink_kwargs.get("overlay_category"),
-                "overlay_severity_exceeded": sink_kwargs.get("overlay_severity_exceeded"),
-                "overlay_severity_recovered": sink_kwargs.get("overlay_severity_recovered"),
-                "overlay_severity_critical": sink_kwargs.get("overlay_severity_critical"),
-                "overlay_critical_threshold": sink_kwargs.get("overlay_critical_threshold"),
-                "jank_category": sink_kwargs.get("jank_category"),
-                "jank_severity_spike": sink_kwargs.get("jank_severity_spike"),
-                "jank_severity_critical": sink_kwargs.get("jank_severity_critical"),
-                "jank_critical_over_ms": sink_kwargs.get("jank_critical_over_ms"),
-            }
-        except Exception:  # pragma: no cover - diagnostyka pomocnicza
-            _LOGGER.exception("Nie udało się zainicjalizować UiTelemetryAlertSink")
-    if not ui_sink_attached and alerts_router is not None:
-        if reduce_dispatch:
-            sink_list.append(
-                ReduceMotionAlertSink(
-                    alerts_router,
-                    category=getattr(config, "reduce_motion_category", "ui.performance"),
-                    severity_active=getattr(
-                        config, "reduce_motion_severity_active", "warning"
-                    ),
-                    severity_recovered=getattr(
-                        config, "reduce_motion_severity_recovered", "info"
-                    ),
-                )
-            )
->>>>>>> dda9e0bc
         if overlay_dispatch:
             sink_list.append(
                 OverlayBudgetAlertSink(
@@ -1003,6 +911,7 @@
                     ),
                 )
             )
+
     if ui_alerts_path is None and UiTelemetryAlertSink is not None:
         for sink in sink_list:
             if isinstance(sink, UiTelemetryAlertSink):
@@ -1011,7 +920,6 @@
                 except Exception:  # pragma: no cover - diagnostyka pomocnicza
                     ui_alerts_path = str(sink.jsonl_path)
                 break
-<<<<<<< HEAD
 
     if resolver is not None and risk_profile_meta is None:
         risk_profile_meta = resolver.metadata()
@@ -1022,8 +930,6 @@
             ui_alerts_settings = {"risk_profiles_file": dict(risk_profiles_file_meta)}
         else:
             ui_alerts_settings["risk_profiles_file"] = dict(risk_profiles_file_meta)
-=======
->>>>>>> dda9e0bc
 
     return create_server(
         host=config.host,
