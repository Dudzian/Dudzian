"""Sinki telemetrii UI przekierowujące zdarzenia do routera alertów."""

from __future__ import annotations

import json
import logging
import time
from collections.abc import Mapping
from copy import deepcopy
from dataclasses import dataclass
from datetime import datetime, timedelta, timezone
from pathlib import Path
from threading import Lock
from typing import Any

from bot_core.alerts import AlertMessage, DefaultAlertRouter

DEFAULT_UI_ALERTS_JSONL_PATH = Path("logs/ui_telemetry_alerts.jsonl")

_LOGGER = logging.getLogger(__name__)


@dataclass(slots=True)
class _MetricState:
    """Stan pojedynczej metryki wydajności do kontrolowania alertów."""

    severity: str | None = None
    started_wallclock: datetime | None = None
    started_iso: str | None = None
    last_threshold: float | None = None


def _screen_context(payload: Mapping[str, Any]) -> dict[str, str]:
    screen = payload.get("screen")
    if not isinstance(screen, Mapping):
        return {}

    context: dict[str, str] = {}

    name = screen.get("name")
    if isinstance(name, str) and name:
        context["screen_name"] = name

    index = screen.get("index")
    if isinstance(index, (int, float)):
        # JSON może zawierać indeks jako float – normalizujemy do int/str
        index_int = int(index)
        if index_int >= 0:
            context["screen_index"] = str(index_int)

    refresh = screen.get("refresh_hz")
    if isinstance(refresh, (int, float)) and refresh > 0:
        context["screen_refresh_hz"] = f"{float(refresh):.2f}"

    dpr = screen.get("device_pixel_ratio")
    if isinstance(dpr, (int, float)) and dpr > 0:
        context["screen_dpr"] = f"{float(dpr):.2f}"

    geometry = screen.get("geometry_px")
    if isinstance(geometry, Mapping):
        width = geometry.get("width")
        height = geometry.get("height")
        if isinstance(width, (int, float)) and isinstance(height, (int, float)):
            context["screen_resolution"] = f"{int(width)}x{int(height)}"

    return context


def _screen_summary(payload: Mapping[str, Any]) -> str:
    screen = payload.get("screen")
    if not isinstance(screen, Mapping):
        return ""

    parts: list[str] = []

    index = screen.get("index")
    name = screen.get("name")
    if isinstance(index, (int, float)) and int(index) >= 0:
        index_part = f"#{int(index)}"
        if isinstance(name, str) and name:
            parts.append(f"{index_part} ({name})")
        else:
            parts.append(index_part)
    elif isinstance(name, str) and name:
        parts.append(name)

    geometry = screen.get("geometry_px")
    if isinstance(geometry, Mapping):
        width = geometry.get("width")
        height = geometry.get("height")
        if isinstance(width, (int, float)) and isinstance(height, (int, float)):
            parts.append(f"{int(width)}x{int(height)} px")

    refresh = screen.get("refresh_hz")
    if isinstance(refresh, (int, float)) and refresh > 0:
        parts.append(f"{float(refresh):.0f} Hz")

    if not parts:
        return ""

    return ", ".join(parts)


def _extract_tag(payload: Mapping[str, Any]) -> str | None:
    tag = payload.get("tag")
    if isinstance(tag, str):
        normalized = tag.strip()
        if normalized:
            return normalized
    return None


def _timestamp_to_iso(snapshot: Any) -> str | None:
    ts = getattr(snapshot, "generated_at", None)
    if ts is None or not hasattr(ts, "seconds"):
        return None
    seconds = getattr(ts, "seconds", 0)
    nanos = getattr(ts, "nanos", 0)
    if seconds == 0 and nanos == 0:
        return None
    dt = datetime.fromtimestamp(seconds + nanos / 1_000_000_000, tz=timezone.utc)
    return dt.isoformat().replace("+00:00", "Z")


def _datetime_to_iso(dt: datetime | None) -> str | None:
    if dt is None:
        return None
    return dt.astimezone(timezone.utc).isoformat().replace("+00:00", "Z")


def _normalize_risk_profile(metadata: Mapping[str, Any] | None) -> dict[str, Any] | None:
    """Ujednolica metadane profilu ryzyka do struktury serializowalnej JSON."""
    if metadata is None:
        return None

    def _normalize(value: Any) -> Any:
        if isinstance(value, Mapping):
            return {str(k): _normalize(v) for k, v in value.items()}
        if isinstance(value, (list, tuple)):
            return [_normalize(item) for item in value]
        if isinstance(value, (str, int, float, bool)) or value is None:
            return value
        return str(value)

    return {str(key): _normalize(val) for key, val in metadata.items()}


class UiTelemetryAlertSink:
    """Analizuje snapshoty UI i wysyła alerty o spadku FPS / nakładkach / janku."""

    def __init__(
        self,
        router: DefaultAlertRouter,
        *,
        jsonl_path: str | Path | None = None,
        enable_reduce_motion_alerts: bool = True,
        enable_reduce_motion_incident_alerts: bool = True,
        enable_overlay_alerts: bool = True,
        enable_jank_alerts: bool = True,
        enable_retry_backlog_alerts: bool = True,
<<<<<<< HEAD
        enable_tag_inactivity_alerts: bool = True,
        enable_performance_alerts: bool = True,
=======
>>>>>>> 86225ce7
        log_reduce_motion_events: bool = True,
        log_reduce_motion_incident_events: bool = True,
        log_overlay_events: bool = True,
        log_jank_events: bool = True,
        log_retry_backlog_events: bool = True,
<<<<<<< HEAD
        log_tag_inactivity_events: bool = True,
        log_performance_events: bool = True,
=======
>>>>>>> 86225ce7
        reduce_motion_category: str = "ui.performance",
        reduce_motion_severity_active: str = "warning",
        reduce_motion_severity_recovered: str = "info",
        reduce_motion_incident_category: str = "ui.performance",
        reduce_motion_incident_severity_degraded: str = "warning",
        reduce_motion_incident_severity_recovered: str = "info",
        reduce_motion_incident_severity_critical: str = "critical",
        reduce_motion_incident_threshold_seconds: float | int = 30.0,
        reduce_motion_incident_realert_interval_seconds: float | int | None = 120.0,
        reduce_motion_incident_realert_cooldown_seconds: float | int | None = None,
        reduce_motion_incident_critical_threshold_seconds: float | int | None = None,
        overlay_category: str = "ui.performance",
        overlay_severity_exceeded: str = "warning",
        overlay_severity_recovered: str = "info",
        overlay_critical_threshold: int | None = 2,
        overlay_severity_critical: str = "critical",
        overlay_incident_realert_delta: int = 1,
        overlay_incident_realert_cooldown_seconds: float | int | None = None,
        overlay_incident_critical_after_seconds: float | int | None = None,
        jank_category: str = "ui.performance",
        jank_severity_spike: str = "warning",
        jank_severity_critical: str | None = None,
        jank_critical_over_ms: float | None = None,
        retry_backlog_category: str = "ui.performance",
        retry_backlog_severity_degraded: str = "warning",
        retry_backlog_severity_recovered: str = "info",
        retry_backlog_severity_critical: str = "critical",
        retry_backlog_threshold: int = 5,
        retry_backlog_realert_delta: int = 5,
        retry_backlog_critical_threshold: int | None = None,
        retry_backlog_realert_cooldown_seconds: float | int | None = None,
        retry_backlog_critical_after_seconds: float | int | None = None,
<<<<<<< HEAD
        tag_inactivity_category: str = "ui.availability",
        tag_inactivity_severity_inactive: str = "warning",
        tag_inactivity_severity_recovered: str = "info",
        tag_inactivity_threshold_seconds: float | int = 300.0,
        performance_category: str = "ui.performance",
        performance_severity_warning: str = "warning",
        performance_severity_critical: str = "critical",
        performance_severity_recovered: str = "info",
        performance_event_to_frame_warning_ms: float | int | None = 45.0,
        performance_event_to_frame_critical_ms: float | int | None = 60.0,
        cpu_utilization_warning_percent: float | int | None = 85.0,
        cpu_utilization_critical_percent: float | int | None = 95.0,
        gpu_utilization_warning_percent: float | int | None = None,
        gpu_utilization_critical_percent: float | int | None = None,
        ram_usage_warning_megabytes: float | int | None = None,
        ram_usage_critical_megabytes: float | int | None = None,
=======
>>>>>>> 86225ce7
        risk_profile: Mapping[str, Any] | None = None,
    ) -> None:
        self._router = router
        self._jsonl_path = Path(jsonl_path) if jsonl_path else DEFAULT_UI_ALERTS_JSONL_PATH
        self._enable_reduce_motion_alerts = enable_reduce_motion_alerts
        self._enable_reduce_motion_incident_alerts = enable_reduce_motion_incident_alerts
        self._enable_overlay_alerts = enable_overlay_alerts
        self._enable_jank_alerts = enable_jank_alerts
        self._enable_retry_backlog_alerts = enable_retry_backlog_alerts
<<<<<<< HEAD
        self._enable_tag_inactivity_alerts = enable_tag_inactivity_alerts
        self._enable_performance_alerts = enable_performance_alerts
=======
>>>>>>> 86225ce7
        self._log_reduce_motion_events = log_reduce_motion_events
        self._log_reduce_motion_incident_events = log_reduce_motion_incident_events
        self._log_overlay_events = log_overlay_events
        self._log_jank_events = log_jank_events
        self._log_retry_backlog_events = log_retry_backlog_events
<<<<<<< HEAD
        self._log_tag_inactivity_events = log_tag_inactivity_events
        self._log_performance_events = log_performance_events
=======
>>>>>>> 86225ce7
        self._reduce_motion_category = self._category_with_suffix(
            reduce_motion_category, "reduce_motion"
        )
        self._reduce_motion_severity_active = reduce_motion_severity_active
        self._reduce_motion_severity_recovered = reduce_motion_severity_recovered
        self._reduce_motion_incident_category = self._category_with_suffix(
            reduce_motion_incident_category, "reduce_motion_incident"
        )
        self._reduce_motion_incident_severity_degraded = reduce_motion_incident_severity_degraded
        self._reduce_motion_incident_severity_recovered = reduce_motion_incident_severity_recovered
        self._reduce_motion_incident_severity_critical = reduce_motion_incident_severity_critical
        self._reduce_motion_incident_threshold_seconds = max(
            0.0, float(reduce_motion_incident_threshold_seconds)
        )
        if reduce_motion_incident_realert_interval_seconds is None:
            self._reduce_motion_incident_realert_interval_seconds: float | None = None
        else:
            interval = float(reduce_motion_incident_realert_interval_seconds)
            self._reduce_motion_incident_realert_interval_seconds = max(1.0, interval)
        if reduce_motion_incident_realert_cooldown_seconds is None:
            self._reduce_motion_incident_realert_cooldown_seconds: float | None = None
        else:
            cooldown = float(reduce_motion_incident_realert_cooldown_seconds)
            self._reduce_motion_incident_realert_cooldown_seconds = max(0.0, cooldown)
        if reduce_motion_incident_critical_threshold_seconds is None:
            self._reduce_motion_incident_critical_threshold_seconds: float | None = None
        else:
            configured = float(reduce_motion_incident_critical_threshold_seconds)
            critical_threshold = max(
                self._reduce_motion_incident_threshold_seconds, configured
            )
            self._reduce_motion_incident_critical_threshold_seconds = max(0.0, critical_threshold)
        self._overlay_category = self._category_with_suffix(overlay_category, "overlay_budget")
        self._overlay_severity_exceeded = overlay_severity_exceeded
        self._overlay_severity_recovered = overlay_severity_recovered
        self._overlay_critical_threshold = overlay_critical_threshold
        self._overlay_severity_critical = overlay_severity_critical
        self._overlay_incident_realert_delta = max(1, int(overlay_incident_realert_delta))
        if overlay_incident_realert_cooldown_seconds is None:
            self._overlay_incident_realert_cooldown_seconds: float | None = None
        else:
            cooldown = float(overlay_incident_realert_cooldown_seconds)
            self._overlay_incident_realert_cooldown_seconds = max(0.0, cooldown)
        if overlay_incident_critical_after_seconds is None:
            self._overlay_incident_critical_after_seconds: float | None = None
        else:
            duration_threshold = float(overlay_incident_critical_after_seconds)
            self._overlay_incident_critical_after_seconds = max(0.0, duration_threshold)
        self._jank_category = self._category_with_suffix(jank_category, "jank")
        self._jank_severity_spike = jank_severity_spike
        self._jank_severity_critical = jank_severity_critical
        self._jank_critical_over_ms = jank_critical_over_ms
        self._retry_backlog_category = self._category_with_suffix(
            retry_backlog_category, "retry_backlog"
        )
        self._retry_backlog_severity_degraded = retry_backlog_severity_degraded
        self._retry_backlog_severity_recovered = retry_backlog_severity_recovered
        self._retry_backlog_severity_critical = retry_backlog_severity_critical
        self._retry_backlog_threshold = max(0, int(retry_backlog_threshold))
        self._retry_backlog_realert_delta = max(1, int(retry_backlog_realert_delta))
        if retry_backlog_critical_threshold is None:
            self._retry_backlog_critical_threshold: int | None = None
        else:
            self._retry_backlog_critical_threshold = max(
                self._retry_backlog_threshold, int(retry_backlog_critical_threshold)
            )
        if retry_backlog_realert_cooldown_seconds is None:
            self._retry_backlog_realert_cooldown_seconds: float | None = None
        else:
            cooldown = float(retry_backlog_realert_cooldown_seconds)
            self._retry_backlog_realert_cooldown_seconds = max(0.0, cooldown)
        if retry_backlog_critical_after_seconds is None:
            self._retry_backlog_critical_after_seconds: float | None = None
        else:
            duration = float(retry_backlog_critical_after_seconds)
            self._retry_backlog_critical_after_seconds = max(0.0, duration)
<<<<<<< HEAD
        self._tag_inactivity_category = self._category_with_suffix(
            tag_inactivity_category, "tag_inactivity"
        )
        self._tag_inactivity_severity_inactive = tag_inactivity_severity_inactive
        self._tag_inactivity_severity_recovered = tag_inactivity_severity_recovered
        self._tag_inactivity_threshold_seconds = max(0.0, float(tag_inactivity_threshold_seconds))
        self._performance_category = self._category_with_suffix(
            performance_category, "performance_metric"
        )
        self._performance_severity_warning = performance_severity_warning
        self._performance_severity_critical = performance_severity_critical
        self._performance_severity_recovered = performance_severity_recovered

        def _normalize_threshold(value: float | int | None) -> float | None:
            if value is None:
                return None
            try:
                numeric = float(value)
            except (TypeError, ValueError):
                return None
            if numeric <= 0:
                return None
            return numeric

        self._performance_event_to_frame_warning_ms = _normalize_threshold(
            performance_event_to_frame_warning_ms
        )
        self._performance_event_to_frame_critical_ms = _normalize_threshold(
            performance_event_to_frame_critical_ms
        )
        self._cpu_utilization_warning_percent = _normalize_threshold(
            cpu_utilization_warning_percent
        )
        self._cpu_utilization_critical_percent = _normalize_threshold(
            cpu_utilization_critical_percent
        )
        self._gpu_utilization_warning_percent = _normalize_threshold(
            gpu_utilization_warning_percent
        )
        self._gpu_utilization_critical_percent = _normalize_threshold(
            gpu_utilization_critical_percent
        )
        self._ram_usage_warning_megabytes = _normalize_threshold(
            ram_usage_warning_megabytes
        )
        self._ram_usage_critical_megabytes = _normalize_threshold(
            ram_usage_critical_megabytes
        )
=======
>>>>>>> 86225ce7
        self._lock = Lock()
        self._last_reduce_motion_state: bool | None = None
        self._reduce_motion_current_state: bool | None = None
        self._reduce_motion_incident_started_monotonic: float | None = None
        self._reduce_motion_incident_started_wallclock: datetime | None = None
        self._reduce_motion_incident_started_iso: str | None = None
        self._reduce_motion_incident_triggered: bool = False
        self._reduce_motion_incident_last_alert_monotonic: float | None = None
        self._reduce_motion_incident_last_alert_duration: float | None = None
        self._reduce_motion_incident_last_severity: str | None = None
        self._last_overlay_exceeded: bool | None = None
        self._overlay_incident_active: bool = False
        self._overlay_incident_started_monotonic: float | None = None
        self._overlay_incident_started_wallclock: datetime | None = None
        self._overlay_incident_started_iso: str | None = None
        self._overlay_incident_last_alert_monotonic: float | None = None
        self._overlay_incident_last_difference: int | None = None
        self._overlay_incident_last_severity: str | None = None
        self._last_jank_signature: tuple[int, int] | None = None
        self._retry_backlog_active: bool | None = None
        self._retry_backlog_last_alert_value: int | None = None
        self._retry_backlog_last_severity: str | None = None
        self._retry_backlog_last_alert_monotonic: float | None = None
        self._retry_backlog_first_trigger_monotonic: float | None = None
        self._retry_backlog_first_trigger_wallclock: datetime | None = None
<<<<<<< HEAD
        self._tag_inactivity_last_seen_monotonic: dict[str, float] = {}
        self._tag_inactivity_last_seen_wallclock: dict[str, datetime] = {}
        self._tag_inactivity_last_seen_iso: dict[str, str] = {}
        self._tag_inactivity_last_screen_context: dict[str, dict[str, str]] = {}
        self._tag_inactivity_last_screen_summary: dict[str, str] = {}
        self._tag_inactivity_active: dict[str, bool] = {}
        self._tag_inactivity_inactive_since_monotonic: dict[str, float] = {}
        self._tag_inactivity_inactive_since_wallclock: dict[str, datetime] = {}
=======
>>>>>>> 86225ce7
        self._should_write_jsonl = bool(
            self._jsonl_path
            and (
                self._log_reduce_motion_events
                or self._log_overlay_events
                or self._log_jank_events
                or self._log_retry_backlog_events
<<<<<<< HEAD
                or self._log_tag_inactivity_events
                or self._log_performance_events
=======
>>>>>>> 86225ce7
            )
        )
        if self._should_write_jsonl:
            self._jsonl_path.parent.mkdir(parents=True, exist_ok=True)
            self._jsonl_path.touch(exist_ok=True)

        # Metadane profilu ryzyka (opcjonalne)
        normalized_profile = _normalize_risk_profile(risk_profile)
        self._risk_profile_metadata = deepcopy(normalized_profile) if normalized_profile else None
        self._risk_profile_name: str | None = None
        self._risk_profile_origin: str | None = None
        if self._risk_profile_metadata is not None:
            name = self._risk_profile_metadata.get("name")
            if isinstance(name, str) and name.strip():
                self._risk_profile_name = name.strip()
            origin = self._risk_profile_metadata.get("origin")
            if isinstance(origin, str) and origin.strip():
                self._risk_profile_origin = origin.strip()

        self._performance_states: dict[str, dict[str, _MetricState]] = {}

    @property
    def jsonl_path(self) -> Path:
        return self._jsonl_path

    def handle_snapshot(self, snapshot) -> None:
        notes = getattr(snapshot, "notes", "")
        if not notes:
            return
        try:
            payload = json.loads(notes)
        except json.JSONDecodeError:
            _LOGGER.debug("Nieprawidłowy JSON w polu notes telemetrii: %s", notes)
            return

        event = payload.get("event")
        self._handle_retry_backlog(snapshot, payload)
        if event == "reduce_motion":
            self._update_reduce_motion_incident_state(
                snapshot, payload, bool(payload.get("active"))
            )
        else:
            reduce_motion_field = payload.get("reduce_motion")
            if isinstance(reduce_motion_field, bool):
                self._update_reduce_motion_incident_state(
                    snapshot, payload, reduce_motion_field
                )
        self._track_tag_inactivity(snapshot, payload)
        self._handle_retry_backlog(snapshot, payload)
        self._handle_performance_metrics(snapshot, payload)
        if event == "reduce_motion":
            self._handle_reduce_motion(snapshot, payload)
        elif event == "overlay_budget":
            self._handle_overlay_budget(snapshot, payload)
        elif event == "jank_spike":
            self._handle_jank_spike(snapshot, payload)

<<<<<<< HEAD
    def _handle_performance_metrics(self, snapshot, payload: Mapping[str, Any]) -> None:
        if not (self._enable_performance_alerts or self._log_performance_events):
            return

        metrics: list[dict[str, Any]] = []

        def _has_threshold(warning: float | None, critical: float | None) -> bool:
            return (warning is not None and warning > 0) or (
                critical is not None and critical > 0
            )

        event_to_frame_raw = getattr(snapshot, "event_to_frame_p95_ms", None)
        if (
            isinstance(event_to_frame_raw, (int, float))
            and _has_threshold(
                self._performance_event_to_frame_warning_ms,
                self._performance_event_to_frame_critical_ms,
            )
        ):
            event_to_frame_value = max(0.0, float(event_to_frame_raw))
            metrics.append(
                {
                    "metric": "event_to_frame_p95_ms",
                    "value": event_to_frame_value,
                    "warning": self._performance_event_to_frame_warning_ms,
                    "critical": self._performance_event_to_frame_critical_ms,
                    "unit": "ms",
                    "label": "Opóźnienie zdarzenie→klatka p95",
                    "warning_title": "Opóźnienie zdarzenie→klatka powyżej progu",
                    "critical_title": "Krytyczne opóźnienie zdarzenie→klatka",
                    "recovery_title": "Opóźnienie zdarzenie→klatka ustabilizowane",
                }
            )

        cpu_raw = getattr(snapshot, "cpu_utilization", None)
        if (
            isinstance(cpu_raw, (int, float))
            and _has_threshold(
                self._cpu_utilization_warning_percent,
                self._cpu_utilization_critical_percent,
            )
        ):
            cpu_value = max(0.0, float(cpu_raw))
            metrics.append(
                {
                    "metric": "cpu_utilization",
                    "value": cpu_value,
                    "warning": self._cpu_utilization_warning_percent,
                    "critical": self._cpu_utilization_critical_percent,
                    "unit": "%",
                    "label": "Zużycie CPU UI",
                    "warning_title": "Wysokie zużycie CPU UI",
                    "critical_title": "Krytyczne zużycie CPU UI",
                    "recovery_title": "Zużycie CPU UI w normie",
                }
            )

        gpu_raw = getattr(snapshot, "gpu_utilization", None)
        if (
            isinstance(gpu_raw, (int, float))
            and _has_threshold(
                self._gpu_utilization_warning_percent,
                self._gpu_utilization_critical_percent,
            )
        ):
            gpu_value = max(0.0, float(gpu_raw))
            metrics.append(
                {
                    "metric": "gpu_utilization",
                    "value": gpu_value,
                    "warning": self._gpu_utilization_warning_percent,
                    "critical": self._gpu_utilization_critical_percent,
                    "unit": "%",
                    "label": "Zużycie GPU UI",
                    "warning_title": "Wysokie zużycie GPU UI",
                    "critical_title": "Krytyczne zużycie GPU UI",
                    "recovery_title": "Zużycie GPU UI w normie",
                }
            )

        ram_raw = getattr(snapshot, "ram_megabytes", None)
        if (
            isinstance(ram_raw, (int, float))
            and _has_threshold(
                self._ram_usage_warning_megabytes,
                self._ram_usage_critical_megabytes,
            )
        ):
            ram_value = max(0.0, float(ram_raw))
            metrics.append(
                {
                    "metric": "ram_megabytes",
                    "value": ram_value,
                    "warning": self._ram_usage_warning_megabytes,
                    "critical": self._ram_usage_critical_megabytes,
                    "unit": "MB",
                    "label": "Zużycie RAM UI",
                    "warning_title": "Wysokie zużycie RAM UI",
                    "critical_title": "Krytyczne zużycie RAM UI",
                    "recovery_title": "Zużycie RAM UI w normie",
                }
            )

        if not metrics:
            return

        tag_value = _extract_tag(payload)
        state_key = tag_value or "__global__"

        for config in metrics:
            self._process_performance_metric(
                snapshot, payload, config, tag_value, state_key
            )

    def _track_tag_inactivity(self, snapshot, payload: Mapping[str, Any]) -> None:
        if not (self._enable_tag_inactivity_alerts or self._log_tag_inactivity_events):
            return

        threshold = self._tag_inactivity_threshold_seconds
        if threshold <= 0:
            return

        try:
            now_monotonic = float(time.monotonic())
        except Exception:  # pragma: no cover - awaryjny fallback przy nietypowym zegarze
            now_monotonic = float(time.time())
        now_wallclock = datetime.now(timezone.utc)

        tag_value = _extract_tag(payload)
        if tag_value:
            last_seen_iso = _timestamp_to_iso(snapshot)
            if last_seen_iso is None:
                last_seen_iso = _datetime_to_iso(now_wallclock)
            self._tag_inactivity_last_seen_monotonic[tag_value] = now_monotonic
            self._tag_inactivity_last_seen_wallclock[tag_value] = now_wallclock
            if last_seen_iso:
                self._tag_inactivity_last_seen_iso[tag_value] = last_seen_iso
            screen_context = _screen_context(payload)
            if screen_context:
                self._tag_inactivity_last_screen_context[tag_value] = dict(screen_context)
            else:
                self._tag_inactivity_last_screen_context.pop(tag_value, None)
            screen_summary = _screen_summary(payload)
            if screen_summary:
                self._tag_inactivity_last_screen_summary[tag_value] = screen_summary
            else:
                self._tag_inactivity_last_screen_summary.pop(tag_value, None)
            previous_state = self._tag_inactivity_active.get(tag_value)
            if previous_state is False:
                inactive_since_monotonic = self._tag_inactivity_inactive_since_monotonic.pop(
                    tag_value, None
                )
                inactive_since_wallclock = self._tag_inactivity_inactive_since_wallclock.pop(
                    tag_value, None
                )
                duration_seconds: float | None = None
                if inactive_since_monotonic is not None:
                    duration_seconds = max(0.0, now_monotonic - inactive_since_monotonic)
                self._emit_tag_inactivity_event(
                    tag=tag_value,
                    inactive=False,
                    severity=self._tag_inactivity_severity_recovered,
                    age_seconds=None,
                    duration_seconds=duration_seconds,
                    last_seen_iso=self._tag_inactivity_last_seen_iso.get(tag_value),
                    inactive_since_iso=_datetime_to_iso(inactive_since_wallclock),
                    screen_summary=self._tag_inactivity_last_screen_summary.get(tag_value),
                    screen_context=self._tag_inactivity_last_screen_context.get(tag_value),
                    snapshot=snapshot,
                )
            else:
                self._tag_inactivity_inactive_since_monotonic.pop(tag_value, None)
                self._tag_inactivity_inactive_since_wallclock.pop(tag_value, None)
            self._tag_inactivity_active[tag_value] = True

        self._evaluate_tag_inactivity(now_monotonic, now_wallclock)

    def _update_reduce_motion_incident_state(
        self, snapshot, payload: Mapping[str, Any], active: bool
    ) -> None:
        self._reduce_motion_current_state = active

        features_enabled = (
            self._enable_reduce_motion_incident_alerts
            or self._log_reduce_motion_incident_events
        )

        if not features_enabled:
            if not active:
                self._reduce_motion_incident_triggered = False
                self._reduce_motion_incident_started_monotonic = None
                self._reduce_motion_incident_started_wallclock = None
                self._reduce_motion_incident_started_iso = None
                self._reduce_motion_incident_last_alert_duration = None
                self._reduce_motion_incident_last_alert_monotonic = None
                self._reduce_motion_incident_last_severity = None
            elif self._reduce_motion_incident_started_monotonic is None:
                self._reduce_motion_incident_started_monotonic = time.monotonic()
                started_wallclock = datetime.now(timezone.utc)
                self._reduce_motion_incident_started_wallclock = started_wallclock
                started_iso = _timestamp_to_iso(snapshot)
                if started_iso is None:
                    started_iso = _datetime_to_iso(started_wallclock)
                self._reduce_motion_incident_started_iso = started_iso
                self._reduce_motion_incident_last_alert_duration = None
                self._reduce_motion_incident_last_alert_monotonic = None
                self._reduce_motion_incident_last_severity = None
            return

        monotonic_now: float | None = None

        def _monotonic() -> float:
            nonlocal monotonic_now
            if monotonic_now is None:
                monotonic_now = time.monotonic()
            return monotonic_now

        wallclock_now: datetime | None = None

        def _wallclock() -> datetime:
            nonlocal wallclock_now
            if wallclock_now is None:
                wallclock_now = datetime.now(timezone.utc)
            return wallclock_now

        if active and self._reduce_motion_incident_started_monotonic is None:
            self._reduce_motion_incident_started_monotonic = _monotonic()
            started_wallclock = _wallclock()
            self._reduce_motion_incident_started_wallclock = started_wallclock
            started_iso = _timestamp_to_iso(snapshot)
            if started_iso is None:
                started_iso = _datetime_to_iso(started_wallclock)
            self._reduce_motion_incident_started_iso = started_iso
            self._reduce_motion_incident_triggered = False
            self._reduce_motion_incident_last_alert_duration = None
            self._reduce_motion_incident_last_alert_monotonic = None
            self._reduce_motion_incident_last_severity = None

        threshold = self._reduce_motion_incident_threshold_seconds
        started_monotonic = self._reduce_motion_incident_started_monotonic
        duration_seconds: float | None = None
        if started_monotonic is not None:
            duration_seconds = max(0.0, _monotonic() - started_monotonic)

        if active:
            triggered = False
            if duration_seconds is not None:
                if threshold <= 0.0:
                    triggered = duration_seconds >= 0.0
                else:
                    triggered = duration_seconds >= threshold

            severity = self._reduce_motion_incident_severity_degraded
            escalation_reason: str | None = None
            if (
                triggered
                and self._reduce_motion_incident_critical_threshold_seconds is not None
                and duration_seconds is not None
                and duration_seconds >= self._reduce_motion_incident_critical_threshold_seconds
            ):
                severity = self._reduce_motion_incident_severity_critical
                escalation_reason = "critical_threshold"

            should_emit = False
            reason: str | None = None
            duration_delta: float | None = None
            if triggered:
                previous_triggered = self._reduce_motion_incident_triggered
                previous_severity = self._reduce_motion_incident_last_severity
                if not previous_triggered:
                    should_emit = True
                    reason = "threshold"
                elif previous_severity != severity:
                    should_emit = True
                    reason = "severity_change"
                else:
                    interval = self._reduce_motion_incident_realert_interval_seconds
                    if (
                        interval is not None
                        and self._reduce_motion_incident_last_alert_duration is not None
                        and duration_seconds is not None
                        and (
                            duration_seconds
                            - self._reduce_motion_incident_last_alert_duration
                        )
                        >= interval
                    ):
                        should_emit = True
                        reason = "realert_interval"
                        duration_delta = (
                            duration_seconds
                            - self._reduce_motion_incident_last_alert_duration
                        )
                    elif self._reduce_motion_incident_realert_cooldown_seconds is not None:
                        last_alert = self._reduce_motion_incident_last_alert_monotonic
                        if last_alert is None or (
                            _monotonic() - last_alert
                        ) >= self._reduce_motion_incident_realert_cooldown_seconds:
                            should_emit = True
                            reason = "realert_cooldown"
                            if (
                                duration_seconds is not None
                                and self._reduce_motion_incident_last_alert_duration
                                is not None
                            ):
                                duration_delta = (
                                    duration_seconds
                                    - self._reduce_motion_incident_last_alert_duration
                                )

            self._reduce_motion_incident_triggered = triggered
            if not triggered or not should_emit:
                return

            tag_value = _extract_tag(payload)
            fps_value = getattr(snapshot, "fps", None)
            context: dict[str, str] = {"active": "true"}
            if isinstance(fps_value, (int, float)):
                context["fps"] = f"{float(fps_value):.2f}"
            fps_target = payload.get("fps_target")
            if isinstance(fps_target, (int, float)):
                context["fps_target"] = str(fps_target)
            overlay_active = payload.get("overlay_active")
            if overlay_active is None:
                overlay_active = payload.get("active_overlays")
            if isinstance(overlay_active, (int, float)):
                context["overlay_active"] = str(int(overlay_active))
            overlay_allowed = payload.get("overlay_allowed")
            if overlay_allowed is None:
                overlay_allowed = payload.get("allowed_overlays")
            if isinstance(overlay_allowed, (int, float)):
                context["overlay_allowed"] = str(int(overlay_allowed))
            window_count = payload.get("window_count")
            if isinstance(window_count, (int, float)):
                context["window_count"] = str(int(window_count))
            context["reduce_motion_incident_threshold_seconds"] = f"{threshold:.3f}"
            if duration_seconds is not None:
                context["reduce_motion_incident_duration_seconds"] = (
                    f"{duration_seconds:.3f}"
                )
            if duration_delta is not None:
                context["reduce_motion_incident_duration_delta_seconds"] = (
                    f"{max(0.0, duration_delta):.3f}"
                )
            if tag_value:
                context["tag"] = tag_value
            if escalation_reason:
                context["reduce_motion_incident_escalation"] = escalation_reason
            if reason:
                context["reduce_motion_incident_reason"] = reason
            context["reduce_motion_incident_severity"] = severity
            started_iso = self._reduce_motion_incident_started_iso
            if started_iso:
                context["reduce_motion_incident_started_at"] = started_iso
            context.update(_screen_context(payload))
            context = self._context_with_risk_profile(context)
            screen_summary = _screen_summary(payload)

            log_payload = dict(payload)
            log_payload["event"] = "reduce_motion_incident"
            if duration_seconds is not None:
                log_payload["reduce_motion_incident_duration_seconds"] = duration_seconds
            log_payload["reduce_motion_incident_threshold_seconds"] = threshold
            if started_iso:
                log_payload["reduce_motion_incident_started_at"] = started_iso
            log_payload["reduce_motion_incident_severity"] = severity
            if reason:
                log_payload["reduce_motion_incident_reason"] = reason
            if escalation_reason:
                log_payload["reduce_motion_incident_escalation"] = escalation_reason
            if duration_delta is not None:
                log_payload["reduce_motion_incident_duration_delta_seconds"] = (
                    max(0.0, duration_delta)
                )

            if self._log_reduce_motion_incident_events:
                self._append_jsonl(
                    self._reduce_motion_incident_category,
                    severity,
                    log_payload,
                    snapshot,
                    context=context,
                )

            if self._enable_reduce_motion_incident_alerts:
                title = "Reduce motion utrzymuje się zbyt długo"
                if severity == self._reduce_motion_incident_severity_critical:
                    title = "Krytyczne wymuszenie reduce motion"
                body_parts = [
                    "Reduce motion aktywne od {:.1f} s (próg {:.1f} s).".format(
                        duration_seconds or 0.0, threshold
                    )
                ]
                if duration_delta is not None and duration_delta > 0:
                    body_parts.append(
                        "Dodatkowe {:.1f} s od poprzedniego alertu.".format(
                            duration_delta
                        )
                    )
                if escalation_reason == "critical_threshold":
                    body_parts.append(
                        "Eskalacja do poziomu krytycznego ze względu na długość incydentu."
                    )
                if screen_summary:
                    body_parts.append(f"Ekran: {screen_summary}.")

                message = AlertMessage(
                    category=self._reduce_motion_incident_category,
                    title=title,
                    body=" ".join(body_parts),
                    severity=severity,
                    context=context,
                )
                self._router.dispatch(message)

            self._reduce_motion_incident_last_alert_duration = duration_seconds
            self._reduce_motion_incident_last_alert_monotonic = _monotonic()
            self._reduce_motion_incident_last_severity = severity
            return

        started_iso = self._reduce_motion_incident_started_iso
        started_wallclock = self._reduce_motion_incident_started_wallclock
        duration_seconds = (
            max(0.0, _monotonic() - started_monotonic)
            if started_monotonic is not None
            else None
        )
        recovered_wallclock = _wallclock()
        recovered_iso = _timestamp_to_iso(snapshot)
        if recovered_iso is None:
            recovered_iso = _datetime_to_iso(recovered_wallclock)

        triggered_before = self._reduce_motion_incident_triggered
        self._reduce_motion_incident_triggered = False
        self._reduce_motion_incident_started_monotonic = None
        self._reduce_motion_incident_started_wallclock = None
        self._reduce_motion_incident_started_iso = None
        self._reduce_motion_incident_last_alert_duration = None
        self._reduce_motion_incident_last_alert_monotonic = None
        previous_severity = self._reduce_motion_incident_last_severity
        self._reduce_motion_incident_last_severity = None

        if not triggered_before or duration_seconds is None:
            return

        severity = self._reduce_motion_incident_severity_recovered
        tag_value = _extract_tag(payload)
        fps_value = getattr(snapshot, "fps", None)
        context = {"active": "false"}
        if isinstance(fps_value, (int, float)):
            context["fps"] = f"{float(fps_value):.2f}"
        fps_target = payload.get("fps_target")
        if isinstance(fps_target, (int, float)):
            context["fps_target"] = str(fps_target)
        overlay_active = payload.get("overlay_active")
        if overlay_active is None:
            overlay_active = payload.get("active_overlays")
        if isinstance(overlay_active, (int, float)):
            context["overlay_active"] = str(int(overlay_active))
        overlay_allowed = payload.get("overlay_allowed")
        if overlay_allowed is None:
            overlay_allowed = payload.get("allowed_overlays")
        if isinstance(overlay_allowed, (int, float)):
            context["overlay_allowed"] = str(int(overlay_allowed))
        window_count = payload.get("window_count")
        if isinstance(window_count, (int, float)):
            context["window_count"] = str(int(window_count))
        context["reduce_motion_incident_threshold_seconds"] = f"{threshold:.3f}"
        context["reduce_motion_incident_duration_seconds"] = (
            f"{duration_seconds:.3f}"
        )
        context["reduce_motion_incident_severity"] = severity
        if started_iso:
            context["reduce_motion_incident_started_at"] = started_iso
        if recovered_iso:
            context["reduce_motion_incident_recovered_at"] = recovered_iso
        if tag_value:
            context["tag"] = tag_value
        context.update(_screen_context(payload))
        context = self._context_with_risk_profile(context)
        screen_summary = _screen_summary(payload)

        log_payload = dict(payload)
        log_payload["event"] = "reduce_motion_incident_recovered"
        log_payload["reduce_motion_incident_duration_seconds"] = duration_seconds
        log_payload["reduce_motion_incident_threshold_seconds"] = threshold
        if started_iso:
            log_payload["reduce_motion_incident_started_at"] = started_iso
        if recovered_iso:
            log_payload["reduce_motion_incident_recovered_at"] = recovered_iso
        log_payload["reduce_motion_incident_previous_severity"] = previous_severity or ""

        if self._log_reduce_motion_incident_events:
            self._append_jsonl(
                self._reduce_motion_incident_category,
                severity,
                log_payload,
                snapshot,
                context=context,
            )

        if not self._enable_reduce_motion_incident_alerts:
            return

        body = (
            "Reduce motion wyłączony po {:.1f} s (próg {:.1f} s).".format(
                duration_seconds, threshold
            )
        )
        if screen_summary:
            body += f" Ekran: {screen_summary}."

        message = AlertMessage(
            category=self._reduce_motion_incident_category,
            title="Incydent reduce motion zakończony",
            body=body,
            severity=severity,
            context=context,
        )
        self._router.dispatch(message)

=======
>>>>>>> 86225ce7
    def _handle_retry_backlog(self, snapshot, payload: Mapping[str, Any]) -> None:
        backlog_after_raw = payload.get("retry_backlog_after_flush")
        backlog_before_raw = payload.get("retry_backlog_before_send")
        try:
            backlog_after = int(backlog_after_raw)
        except (TypeError, ValueError):
            backlog_after = None
        try:
            backlog_before = int(backlog_before_raw)
        except (TypeError, ValueError):
            backlog_before = None

        if backlog_after is None and backlog_before is None:
            return

        backlog_after = max(0, backlog_after or 0)
        backlog_before = max(0, backlog_before or 0)

        threshold = self._retry_backlog_threshold
        triggered = backlog_after > 0 if threshold == 0 else backlog_after >= threshold

        monotonic_now: float | None = None

        def _monotonic() -> float:
            nonlocal monotonic_now
            if monotonic_now is None:
                monotonic_now = time.monotonic()
            return monotonic_now

        previous = self._retry_backlog_active
        if previous is None:
            self._retry_backlog_active = triggered
            if not triggered:
                self._retry_backlog_last_alert_value = None
                self._retry_backlog_last_severity = None
                self._retry_backlog_first_trigger_monotonic = None
                self._retry_backlog_first_trigger_wallclock = None
                return
            state_changed = True
        else:
            state_changed = previous != triggered
            if state_changed:
                self._retry_backlog_active = triggered
            elif not triggered:
                return

        should_emit = state_changed
        backlog_delta: int | None = None
        started_wallclock: datetime | None = self._retry_backlog_first_trigger_wallclock
        recovered_wallclock: datetime | None = None
        if triggered:
            last_alert_value = self._retry_backlog_last_alert_value
            if last_alert_value is not None:
                backlog_delta = backlog_after - last_alert_value
            elif state_changed:
                backlog_delta = backlog_after
        else:
            if not should_emit:
                self._retry_backlog_last_alert_value = None
                self._retry_backlog_last_severity = None
                self._retry_backlog_first_trigger_monotonic = None
                self._retry_backlog_first_trigger_wallclock = None
                return

        duration_seconds: float | None = None
        if triggered:
            if state_changed or self._retry_backlog_first_trigger_monotonic is None:
                self._retry_backlog_first_trigger_monotonic = _monotonic()
                self._retry_backlog_first_trigger_wallclock = datetime.now(timezone.utc)
                started_wallclock = self._retry_backlog_first_trigger_wallclock
                duration_seconds = 0.0
            else:
                duration_seconds = max(
                    0.0,
                    _monotonic() - self._retry_backlog_first_trigger_monotonic,
                )
                started_wallclock = self._retry_backlog_first_trigger_wallclock
        else:
            if self._retry_backlog_first_trigger_monotonic is not None:
                duration_seconds = max(
                    0.0,
                    _monotonic() - self._retry_backlog_first_trigger_monotonic,
                )
            started_wallclock = self._retry_backlog_first_trigger_wallclock
            if started_wallclock is not None:
                recovered_wallclock = datetime.now(timezone.utc)
            self._retry_backlog_first_trigger_monotonic = None
            self._retry_backlog_first_trigger_wallclock = None

        severity = (
            self._retry_backlog_severity_degraded
            if triggered
            else self._retry_backlog_severity_recovered
        )
        escalation_reason: str | None = None
        if triggered and self._retry_backlog_critical_threshold is not None:
            if backlog_after >= self._retry_backlog_critical_threshold:
                severity = self._retry_backlog_severity_critical
                escalation_reason = "threshold"

        if (
            triggered
            and severity != self._retry_backlog_severity_critical
            and self._retry_backlog_critical_after_seconds is not None
        ):
            current_duration = duration_seconds
            if current_duration is None and self._retry_backlog_first_trigger_monotonic is not None:
                current_duration = max(
                    0.0,
                    _monotonic() - self._retry_backlog_first_trigger_monotonic,
                )
            if current_duration is None:
                current_duration = 0.0
            if current_duration >= self._retry_backlog_critical_after_seconds:
                severity = self._retry_backlog_severity_critical
                escalation_reason = "duration"
            duration_seconds = current_duration

        previous_severity = self._retry_backlog_last_severity
        severity_change = (
            triggered
            and previous_severity is not None
            and previous_severity != severity
        )
        if severity_change:
            should_emit = True

        if triggered:
            self._retry_backlog_last_severity = severity
        else:
            self._retry_backlog_last_severity = None

        if triggered and not should_emit:
            if backlog_delta is None:
                backlog_delta = backlog_after
            if not severity_change and backlog_delta < self._retry_backlog_realert_delta:
                return
            if (
                not severity_change
                and self._retry_backlog_realert_cooldown_seconds
                and self._retry_backlog_realert_cooldown_seconds > 0
            ):
                now = _monotonic()
                last = self._retry_backlog_last_alert_monotonic
                if last is not None and (
                    now - last
                    < self._retry_backlog_realert_cooldown_seconds
                ):
                    return
            should_emit = True

        if triggered:
            self._retry_backlog_last_alert_value = backlog_after
        else:
            self._retry_backlog_last_alert_value = None
            self._retry_backlog_last_alert_monotonic = None

        if not (
            self._log_retry_backlog_events or self._enable_retry_backlog_alerts
        ):
            return

        window_count = payload.get("window_count")
        context: dict[str, str] = {
            "retry_backlog_after": str(backlog_after),
            "retry_backlog_before": str(backlog_before),
            "retry_backlog_threshold": str(threshold),
            "retry_backlog_severity": severity,
        }
        if backlog_delta is not None:
            context["retry_backlog_delta"] = str(backlog_delta)
        if duration_seconds is not None:
            context["retry_backlog_duration_seconds"] = f"{duration_seconds:.3f}"
        if escalation_reason is not None:
            context["retry_backlog_escalation"] = escalation_reason
<<<<<<< HEAD
        tag_value = _extract_tag(payload)
        if tag_value:
            context["tag"] = tag_value
=======
>>>>>>> 86225ce7
        started_iso = _datetime_to_iso(started_wallclock)
        if started_iso is not None:
            context["retry_backlog_started_at"] = started_iso
        recovered_iso = _datetime_to_iso(recovered_wallclock)
        if recovered_iso is not None:
            context["retry_backlog_recovered_at"] = recovered_iso
        if window_count is not None:
            context["window_count"] = str(window_count)
        context.update(_screen_context(payload))
        context = self._context_with_risk_profile(context)
        screen_summary = _screen_summary(payload)

        if self._log_retry_backlog_events:
            self._append_jsonl(
                self._retry_backlog_category,
                severity,
                payload,
                snapshot,
                context=context,
            )

        if not self._enable_retry_backlog_alerts:
            return

        duration_fragment = ""
        if duration_seconds is not None and (not triggered or duration_seconds > 0.0):
            duration_fragment = f" Czas degradacji: {duration_seconds:.1f} s."

        if triggered:
            body = (
                "Bufor retry telemetrii wynosi {} (próg {}). "
                "Poprzedni backlog: {}."
            ).format(backlog_after, threshold or ">0", backlog_before)
            if backlog_delta is not None:
                sign = "+" if backlog_delta >= 0 else ""
                body += f" Zmiana od ostatniego alertu: {sign}{backlog_delta}."
            if escalation_reason == "duration":
                body += " Eskalacja do poziomu krytycznego po przekroczeniu limitu czasu trwania."
            body += duration_fragment
            title = "Bufor retry telemetrii narasta"
        else:
            body = (
                "Bufor retry telemetrii został opróżniony ({} -> {})."
            ).format(backlog_before, backlog_after)
            body += duration_fragment
            title = "Bufor retry telemetrii przywrócony"

        if screen_summary:
            body += f" Ekran: {screen_summary}."

        message = AlertMessage(
            category=self._retry_backlog_category,
            title=title,
            body=body,
            severity=severity,
            context=context,
        )
        self._router.dispatch(message)
        if triggered:
            self._retry_backlog_last_alert_monotonic = _monotonic()

<<<<<<< HEAD
    def _evaluate_tag_inactivity(
        self, now_monotonic: float, now_wallclock: datetime
    ) -> None:
        if not (self._enable_tag_inactivity_alerts or self._log_tag_inactivity_events):
            return

        threshold = self._tag_inactivity_threshold_seconds
        if threshold <= 0:
            return

        for tag, last_seen in list(self._tag_inactivity_last_seen_monotonic.items()):
            age = now_monotonic - last_seen
            if age < threshold:
                continue

            if self._tag_inactivity_active.get(tag, True) is False:
                continue

            last_seen_wallclock = self._tag_inactivity_last_seen_wallclock.get(tag)
            inactive_since_monotonic = last_seen + threshold
            inactive_since_wallclock = (
                last_seen_wallclock + timedelta(seconds=threshold)
                if last_seen_wallclock is not None
                else None
            )
            self._tag_inactivity_active[tag] = False
            self._tag_inactivity_inactive_since_monotonic[tag] = inactive_since_monotonic
            if inactive_since_wallclock is not None:
                self._tag_inactivity_inactive_since_wallclock[tag] = inactive_since_wallclock
            else:
                self._tag_inactivity_inactive_since_wallclock.pop(tag, None)
            self._emit_tag_inactivity_event(
                tag=tag,
                inactive=True,
                severity=self._tag_inactivity_severity_inactive,
                age_seconds=max(0.0, age),
                duration_seconds=None,
                last_seen_iso=self._tag_inactivity_last_seen_iso.get(tag),
                inactive_since_iso=_datetime_to_iso(inactive_since_wallclock),
                screen_summary=self._tag_inactivity_last_screen_summary.get(tag),
                screen_context=self._tag_inactivity_last_screen_context.get(tag),
                snapshot=None,
            )

    def _emit_tag_inactivity_event(
        self,
        *,
        tag: str,
        inactive: bool,
        severity: str,
        age_seconds: float | None,
        duration_seconds: float | None,
        last_seen_iso: str | None,
        inactive_since_iso: str | None,
        screen_summary: str | None,
        screen_context: Mapping[str, Any] | None,
        snapshot,
    ) -> None:
        if not (self._enable_tag_inactivity_alerts or self._log_tag_inactivity_events):
            return

        def _fmt(value: float) -> str:
            return f"{value:.3f}".rstrip("0").rstrip(".")

        context: dict[str, Any] = {
            "tag": tag,
            "tag_inactive": str(inactive).lower(),
            "tag_inactivity_threshold_seconds": _fmt(self._tag_inactivity_threshold_seconds),
        }
        if age_seconds is not None:
            context["tag_inactivity_age_seconds"] = _fmt(max(0.0, age_seconds))
        if duration_seconds is not None:
            context["tag_inactivity_duration_seconds"] = _fmt(max(0.0, duration_seconds))
        if last_seen_iso:
            context["tag_last_seen_at"] = last_seen_iso
        if inactive_since_iso:
            context["tag_inactive_since"] = inactive_since_iso
        if screen_context:
            context.update(screen_context)
        context = self._context_with_risk_profile(context)

        if inactive:
            title = f"Telemetria UI nieaktywna dla tagu {tag}"
            body_parts = [
                "Tag {} nie raportuje próbek telemetrii.".format(tag),
                "Przekroczono próg {} s.".format(
                    context["tag_inactivity_threshold_seconds"]
                ),
            ]
            if age_seconds is not None:
                body_parts.append(
                    "Brak danych od {} s.".format(context["tag_inactivity_age_seconds"])
                )
            if last_seen_iso:
                body_parts.append(f"Ostatni snapshot: {last_seen_iso}.")
            if screen_summary:
                body_parts.append(f"Ostatni znany ekran: {screen_summary}.")
        else:
            title = f"Telemetria UI przywrócona dla tagu {tag}"
            body_parts = ["Tag {} wznowił wysyłanie telemetrii.".format(tag)]
            if duration_seconds is not None:
                body_parts.append(
                    "Przerwa trwała {} s.".format(
                        context["tag_inactivity_duration_seconds"]
                    )
                )
            if last_seen_iso:
                body_parts.append(f"Ostatni snapshot: {last_seen_iso}.")
            if screen_summary:
                body_parts.append(f"Aktywny ekran: {screen_summary}.")

        if self._enable_tag_inactivity_alerts:
            message = AlertMessage(
                category=self._tag_inactivity_category,
                title=title,
                body=" ".join(body_parts),
                severity=severity,
                context=context,
            )
            self._router.dispatch(message)

        if self._log_tag_inactivity_events:
            payload: dict[str, Any] = {
                "event": "tag_inactivity" if inactive else "tag_inactivity_recovered",
                "tag": tag,
                "tag_inactivity_threshold_seconds": self._tag_inactivity_threshold_seconds,
            }
            if age_seconds is not None:
                payload["tag_inactivity_age_seconds"] = max(0.0, age_seconds)
            if duration_seconds is not None:
                payload["tag_inactivity_duration_seconds"] = max(0.0, duration_seconds)
            if last_seen_iso:
                payload["tag_last_seen_at"] = last_seen_iso
            if inactive_since_iso:
                payload["tag_inactive_since"] = inactive_since_iso
            self._append_jsonl(
                self._tag_inactivity_category,
                severity,
                payload,
                snapshot,
                context=context,
            )

=======
>>>>>>> 86225ce7
    def _handle_reduce_motion(self, snapshot, payload: dict[str, Any]) -> None:
        active = bool(payload.get("active"))
        previous = self._last_reduce_motion_state
        if previous is not None and previous == active:
            return
        self._last_reduce_motion_state = active
        if not (self._log_reduce_motion_events or self._enable_reduce_motion_alerts):
            return
        fps_target = payload.get("fps_target", 0)
        overlay_active = payload.get("overlay_active", 0)
        overlay_allowed = payload.get("overlay_allowed", 0)
        fps_value = (
            float(snapshot.fps)
            if hasattr(snapshot, "fps") and getattr(snapshot, "fps") is not None
            else 0.0
        )
        severity = (
            self._reduce_motion_severity_active
            if active
            else self._reduce_motion_severity_recovered
        )
        title = "UI reduce motion aktywny" if active else "UI reduce motion wyłączony"
        body = (
            "Tryb reduce motion {} – FPS {:.1f} przy celu {}. Nakładki {} z {}."
        ).format("włączony" if active else "wyłączony", fps_value, fps_target, overlay_active, overlay_allowed)
        context = {
            "active": str(active).lower(),
            "fps": f"{fps_value:.2f}",
            "fps_target": str(fps_target),
            "overlay_active": str(overlay_active),
            "overlay_allowed": str(overlay_allowed),
            "window_count": str(payload.get("window_count", "")),
        }
        tag_value = _extract_tag(payload)
        if tag_value:
            context["tag"] = tag_value
        context.update(_screen_context(payload))
        context = self._context_with_risk_profile(context)
        screen_summary = _screen_summary(payload)
        if self._log_reduce_motion_events:
            self._append_jsonl(
                self._reduce_motion_category,
                severity,
                payload,
                snapshot,
                context=context,
            )
        if not self._enable_reduce_motion_alerts:
            return
        message = AlertMessage(
            category=self._reduce_motion_category,
            title=title,
            body=body + (f" Ekran: {screen_summary}." if screen_summary else ""),
            severity=severity,
            context=context,
        )
        self._router.dispatch(message)

    def _handle_overlay_budget(self, snapshot, payload: dict[str, Any]) -> None:
        active = int(payload.get("active_overlays", 0))
        allowed = int(payload.get("allowed_overlays", 0))
        difference = active - allowed
        exceeded = difference > 0
        self._last_overlay_exceeded = exceeded

        if not (self._log_overlay_events or self._enable_overlay_alerts):
            return

        now_monotonic = time.monotonic()
        now_wallclock = datetime.now(timezone.utc)
        reduce_motion = bool(payload.get("reduce_motion"))
        reason: str | None = None
        severity_cause: str | None = None
        duration = 0.0
        duration_delta: float | None = None

        if exceeded:
            if not self._overlay_incident_active:
                self._overlay_incident_active = True
                self._overlay_incident_started_monotonic = now_monotonic
                self._overlay_incident_started_wallclock = now_wallclock
                self._overlay_incident_started_iso = _datetime_to_iso(now_wallclock)
                reason = "initial"
            else:
                if self._overlay_incident_started_monotonic is not None:
                    duration = max(0.0, now_monotonic - self._overlay_incident_started_monotonic)
                if self._overlay_incident_last_alert_monotonic is not None:
                    duration_delta = max(
                        0.0, now_monotonic - self._overlay_incident_last_alert_monotonic
                    )
                else:
                    duration_delta = duration

            if self._overlay_incident_started_monotonic is not None:
                duration = max(0.0, now_monotonic - self._overlay_incident_started_monotonic)

            severity = self._overlay_severity_exceeded
            if (
                self._overlay_critical_threshold is not None
                and difference >= self._overlay_critical_threshold
                and self._overlay_severity_critical
            ):
                severity = self._overlay_severity_critical
                severity_cause = "difference_threshold"
            elif (
                self._overlay_severity_critical
                and self._overlay_incident_critical_after_seconds is not None
                and duration >= self._overlay_incident_critical_after_seconds
            ):
                severity = self._overlay_severity_critical
                severity_cause = "duration_threshold"

            should_alert = False
            if reason == "initial":
                should_alert = True
            else:
                severity_change = (
                    self._overlay_incident_last_severity is not None
                    and severity != self._overlay_incident_last_severity
                )
                if severity_change:
                    should_alert = True
                    reason = "severity_change"
                elif (
                    self._overlay_incident_last_difference is not None
                    and difference - self._overlay_incident_last_difference
                    >= self._overlay_incident_realert_delta
                ):
                    should_alert = True
                    reason = "realert_difference"
                elif (
                    self._overlay_incident_realert_cooldown_seconds is not None
                    and self._overlay_incident_last_alert_monotonic is not None
                    and now_monotonic - self._overlay_incident_last_alert_monotonic
                    >= self._overlay_incident_realert_cooldown_seconds
                ):
                    should_alert = True
                    reason = "realert_cooldown"

            if should_alert:
                self._overlay_incident_last_alert_monotonic = now_monotonic
                self._overlay_incident_last_difference = difference
                self._overlay_incident_last_severity = severity
                if duration_delta is None:
                    duration_delta = duration
            else:
                severity = self._overlay_incident_last_severity or severity

            context = {
                "active_overlays": str(active),
                "allowed_overlays": str(allowed),
                "reduce_motion": str(reduce_motion).lower(),
                "window_count": str(payload.get("window_count", "")),
                "difference": str(difference),
                "overlay_incident_active": "true",
                "overlay_incident_reason": reason or "noop",
                "overlay_incident_duration_seconds": f"{duration:.3f}",
            }
            if self._overlay_incident_started_iso:
                context["overlay_incident_started_at"] = self._overlay_incident_started_iso
            if duration_delta is not None:
                context["overlay_incident_duration_delta_seconds"] = f"{duration_delta:.3f}"
            if self._overlay_incident_realert_delta:
                context["overlay_incident_realert_delta"] = str(self._overlay_incident_realert_delta)
            if self._overlay_incident_realert_cooldown_seconds is not None:
                context["overlay_incident_realert_cooldown_seconds"] = (
                    f"{self._overlay_incident_realert_cooldown_seconds:.3f}"
                )
            if self._overlay_incident_critical_after_seconds is not None:
                context["overlay_incident_critical_after_seconds"] = (
                    f"{self._overlay_incident_critical_after_seconds:.3f}"
                )
            if self._overlay_critical_threshold is not None:
                context["overlay_incident_critical_difference"] = str(
                    self._overlay_critical_threshold
                )
            if severity_cause:
                context["overlay_incident_severity_cause"] = severity_cause

            tag_value = _extract_tag(payload)
            if tag_value:
                context["tag"] = tag_value
            context.update(_screen_context(payload))
            context = self._context_with_risk_profile(context)
            screen_summary = _screen_summary(payload)

            if should_alert and self._log_overlay_events:
                self._append_jsonl(
                    self._overlay_category,
                    self._overlay_incident_last_severity or severity,
                    payload,
                    snapshot,
                    context=context,
                )
            elif self._log_overlay_events and reason in {"initial", "severity_change", "realert_difference", "realert_cooldown"}:
                self._append_jsonl(
                    self._overlay_category,
                    severity,
                    payload,
                    snapshot,
                    context=context,
                )

            if not (should_alert and self._enable_overlay_alerts):
                return

            display_duration = ""
            if duration > 0.0:
                display_duration = f" Incydent trwa {duration:.1f} s."
            body = (
                "Przekroczono budżet nakładek: {} aktywnych przy limicie {}. Reduce motion: {}.{}"
            ).format(active, allowed, "tak" if reduce_motion else "nie", display_duration)
            title = "Budżet nakładek przekroczony"
            message = AlertMessage(
                category=self._overlay_category,
                title=title,
                body=body + (f" Ekran: {screen_summary}." if screen_summary else ""),
                severity=self._overlay_incident_last_severity or severity,
                context=context,
            )
            self._router.dispatch(message)
        else:
            if not self._overlay_incident_active:
                return

            duration = 0.0
            if self._overlay_incident_started_monotonic is not None:
                duration = max(0.0, now_monotonic - self._overlay_incident_started_monotonic)
            if duration_delta is None and self._overlay_incident_last_alert_monotonic is not None:
                duration_delta = max(
                    0.0, now_monotonic - self._overlay_incident_last_alert_monotonic
                )
            severity = self._overlay_severity_recovered
            context = {
                "active_overlays": str(active),
                "allowed_overlays": str(allowed),
                "reduce_motion": str(reduce_motion).lower(),
                "window_count": str(payload.get("window_count", "")),
                "difference": str(difference),
                "overlay_incident_active": "false",
                "overlay_incident_reason": "recovered",
                "overlay_incident_duration_seconds": f"{duration:.3f}",
            }
            if duration_delta is not None:
                context["overlay_incident_duration_delta_seconds"] = f"{duration_delta:.3f}"
            if self._overlay_incident_started_iso:
                context["overlay_incident_started_at"] = self._overlay_incident_started_iso
            context["overlay_incident_recovered_at"] = _datetime_to_iso(now_wallclock)
            if self._overlay_incident_realert_delta:
                context["overlay_incident_realert_delta"] = str(self._overlay_incident_realert_delta)
            if self._overlay_incident_realert_cooldown_seconds is not None:
                context["overlay_incident_realert_cooldown_seconds"] = (
                    f"{self._overlay_incident_realert_cooldown_seconds:.3f}"
                )
            if self._overlay_incident_critical_after_seconds is not None:
                context["overlay_incident_critical_after_seconds"] = (
                    f"{self._overlay_incident_critical_after_seconds:.3f}"
                )
            if self._overlay_critical_threshold is not None:
                context["overlay_incident_critical_difference"] = str(
                    self._overlay_critical_threshold
                )

            tag_value = _extract_tag(payload)
            if tag_value:
                context["tag"] = tag_value
            context.update(_screen_context(payload))
            context = self._context_with_risk_profile(context)
            screen_summary = _screen_summary(payload)

            if self._log_overlay_events:
                self._append_jsonl(
                    self._overlay_category,
                    severity,
                    payload,
                    snapshot,
                    context=context,
                )

            if self._enable_overlay_alerts:
                body = (
                    "Budżet nakładek wrócił do normy: {} aktywnych przy limicie {}. Reduce motion: {}. Incydent trwał {:.1f} s."
                ).format(active, allowed, "tak" if reduce_motion else "nie", duration)
                title = "Budżet nakładek przywrócony"
                message = AlertMessage(
                    category=self._overlay_category,
                    title=title,
                    body=body + (f" Ekran: {screen_summary}." if screen_summary else ""),
                    severity=severity,
                    context=context,
                )
                self._router.dispatch(message)

            self._overlay_incident_active = False
            self._overlay_incident_started_monotonic = None
            self._overlay_incident_started_wallclock = None
            self._overlay_incident_started_iso = None
            self._overlay_incident_last_alert_monotonic = None
            self._overlay_incident_last_difference = None
            self._overlay_incident_last_severity = None

    def _handle_jank_spike(self, snapshot, payload: dict[str, Any]) -> None:
        frame_ms_raw = payload.get("frame_ms")
        threshold_raw = payload.get("threshold_ms")
        try:
            frame_ms = float(frame_ms_raw)
        except (TypeError, ValueError):
            frame_ms = 0.0
        try:
            threshold_ms = float(threshold_raw) if threshold_raw is not None else 0.0
        except (TypeError, ValueError):
            threshold_ms = 0.0

        signature = (int(frame_ms * 100), int(threshold_ms * 100))
        if self._last_jank_signature is not None and self._last_jank_signature == signature:
            return
        self._last_jank_signature = signature

        over_budget_raw = payload.get("over_budget_ms")
        try:
            over_budget = float(over_budget_raw) if over_budget_raw is not None else None
        except (TypeError, ValueError):
            over_budget = None
        if over_budget is None and threshold_ms > 0.0 and frame_ms > threshold_ms:
            over_budget = frame_ms - threshold_ms

        severity = self._jank_severity_spike
        if (
            over_budget is not None
            and self._jank_critical_over_ms is not None
            and over_budget >= self._jank_critical_over_ms
            and self._jank_severity_critical
        ):
            severity = self._jank_severity_critical

        reduce_motion = bool(payload.get("reduce_motion"))
        overlay_active = payload.get("overlay_active")
        overlay_allowed = payload.get("overlay_allowed")
        ratio_raw = payload.get("ratio")
        try:
            ratio = float(ratio_raw) if ratio_raw is not None else None
        except (TypeError, ValueError):
            ratio = None

        context = {
            "frame_ms": f"{frame_ms:.3f}",
            "threshold_ms": f"{threshold_ms:.3f}",
            "reduce_motion": str(reduce_motion).lower(),
            "overlay_active": str(overlay_active) if overlay_active is not None else "",
            "overlay_allowed": str(overlay_allowed) if overlay_allowed is not None else "",
            "window_count": str(payload.get("window_count", "")),
        }
        if over_budget is not None:
            context["over_budget_ms"] = f"{over_budget:.3f}"
        if ratio is not None:
            context["ratio"] = f"{ratio:.3f}"
        if getattr(snapshot, "HasField", None) and snapshot.HasField("fps"):
            context["fps"] = f"{snapshot.fps:.4f}"
        tag_value = _extract_tag(payload)
        if tag_value:
            context["tag"] = tag_value
        context.update(_screen_context(payload))
        context = self._context_with_risk_profile(context)
        screen_summary = _screen_summary(payload)

        if self._log_jank_events:
            self._append_jsonl(
                self._jank_category,
                severity,
                payload,
                snapshot,
                context=context,
            )
        if not self._enable_jank_alerts:
            return

        body_parts = [
            f"Klatka trwała {frame_ms:.2f} ms (limit {threshold_ms:.2f} ms).",
            f"Reduce motion: {'tak' if reduce_motion else 'nie'}.",
        ]
        if overlay_active is not None and overlay_allowed is not None:
            body_parts.append(f"Nakładki: {overlay_active}/{overlay_allowed}.")
        if over_budget is not None:
            body_parts.append(f"Przekroczenie limitu o {over_budget:.2f} ms.")
        if ratio is not None:
            body_parts.append(f"Stosunek: {ratio:.2f}x.")
        if screen_summary:
            body_parts.append(f"Ekran: {screen_summary}.")
        message = AlertMessage(
            category=self._jank_category,
            title="Jank klatkowy UI",
            body=" ".join(body_parts),
            severity=severity,
            context=context,
        )
        self._router.dispatch(message)

    def _category_with_suffix(self, base: str, suffix: str) -> str:
        parts = [segment for segment in base.split(".") if segment]
        if suffix in parts:
            return ".".join(parts)
        return ".".join(parts + [suffix])

    def _append_jsonl(
        self,
        category: str,
        severity: str,
        payload: Mapping[str, Any],
        snapshot,
        *,
        context: Mapping[str, Any] | None = None,
    ) -> None:
        if not (self._jsonl_path and self._should_write_jsonl):
            return
        generated_at = _timestamp_to_iso(snapshot) if snapshot is not None else None
        if generated_at is None:
            generated_at = _datetime_to_iso(datetime.now(timezone.utc))
        record = {
            "category": category,
            "severity": severity,
            "generated_at": generated_at,
            "fps": getattr(snapshot, "fps", None) if snapshot is not None else None,
            "payload": payload,
            "context": dict(context) if context is not None else None,
        }
        tag_value = _extract_tag(payload)
        if tag_value:
            record["tag"] = tag_value
        if self._risk_profile_metadata is not None:
            record["risk_profile"] = self._risk_profile_metadata
        line = json.dumps(record, ensure_ascii=False)
        with self._lock:
            with self._jsonl_path.open("a", encoding="utf-8") as handle:
                handle.write(line + "\n")

    def _process_performance_metric(
        self,
        snapshot,
        payload: Mapping[str, Any],
        config: Mapping[str, Any],
        tag_value: str | None,
        state_key: str,
    ) -> None:
        metric_name = str(config.get("metric"))
        metric_states = self._performance_states.setdefault(metric_name, {})
        state = metric_states.get(state_key)
        if state is None:
            state = _MetricState()
            metric_states[state_key] = state

        value = float(config.get("value", 0.0))
        warning_threshold = config.get("warning")
        critical_threshold = config.get("critical")

        severity: str | None = None
        threshold_value: float | None = None
        reason: str | None = None
        if critical_threshold is not None and value >= critical_threshold:
            severity = self._performance_severity_critical
            threshold_value = float(critical_threshold)
            reason = "critical_threshold"
        elif warning_threshold is not None and value >= warning_threshold:
            severity = self._performance_severity_warning
            threshold_value = float(warning_threshold)
            reason = "warning_threshold"

        previous_severity = state.severity
        if severity is not None and previous_severity == severity:
            state.last_threshold = threshold_value
            return

        if severity is not None:
            now_wallclock = datetime.now(timezone.utc)
            started_iso = _timestamp_to_iso(snapshot)
            if started_iso is None:
                started_iso = _datetime_to_iso(now_wallclock)
            state.severity = severity
            state.started_wallclock = now_wallclock
            state.started_iso = started_iso
            state.last_threshold = threshold_value

            context: dict[str, Any] = {
                "metric": metric_name,
                "metric_value": self._format_metric_value(value),
                "metric_unit": config.get("unit", ""),
                "metric_severity": severity,
            }
            if threshold_value is not None:
                context["metric_threshold"] = self._format_metric_value(threshold_value)
            if reason:
                context["metric_reason"] = reason
            if state.started_iso:
                context["metric_started_at"] = state.started_iso
            if tag_value:
                context["tag"] = tag_value
            screen_context = _screen_context(payload)
            if screen_context:
                context.update(screen_context)
            context = self._context_with_risk_profile(context)

            screen_summary = _screen_summary(payload)
            log_payload = dict(payload)
            log_payload["event"] = "performance_metric"
            log_payload["performance_metric"] = metric_name
            log_payload["performance_metric_value"] = value
            if threshold_value is not None:
                log_payload["performance_metric_threshold"] = threshold_value
            if reason:
                log_payload["performance_metric_reason"] = reason
            log_payload["performance_metric_severity"] = severity
            log_payload["performance_metric_unit"] = config.get("unit", "")
            if state.started_iso:
                log_payload["performance_metric_started_at"] = state.started_iso

            if self._log_performance_events:
                self._append_jsonl(
                    self._performance_category,
                    severity,
                    log_payload,
                    snapshot,
                    context=context,
                )

            if not self._enable_performance_alerts:
                return

            unit_suffix = f" {config.get('unit', '')}" if config.get("unit") else ""
            value_str = self._format_metric_value(value)
            threshold_str = (
                self._format_metric_value(threshold_value)
                if threshold_value is not None
                else ""
            )
            body_parts = [
                f"{config.get('label', metric_name)}: {value_str}{unit_suffix}.",
            ]
            if threshold_str:
                body_parts.append(f"Próg: {threshold_str}{unit_suffix}.")
            if (
                severity == self._performance_severity_critical
                and warning_threshold is not None
                and (threshold_value is None or threshold_value != warning_threshold)
            ):
                body_parts.append(
                    "Próg ostrzegawczy: "
                    f"{self._format_metric_value(float(warning_threshold))}{unit_suffix}."
                )
            if tag_value:
                body_parts.append(f"Tag: {tag_value}.")
            if screen_summary:
                body_parts.append(f"Ekran: {screen_summary}.")

            title = (
                config.get("critical_title")
                if severity == self._performance_severity_critical
                else config.get("warning_title")
            )
            message = AlertMessage(
                category=self._performance_category,
                title=title or "Alert wydajności UI",
                body=" ".join(body_parts),
                severity=severity,
                context=context,
            )
            self._router.dispatch(message)
            return

        if previous_severity is None:
            return

        previous_threshold = state.last_threshold
        started_iso = state.started_iso
        started_wallclock = state.started_wallclock
        state.severity = None
        state.started_iso = None
        state.started_wallclock = None
        state.last_threshold = None

        now_wallclock = datetime.now(timezone.utc)
        recovered_iso = _datetime_to_iso(now_wallclock)
        duration_seconds: float | None = None
        if started_wallclock is not None:
            duration_seconds = max(0.0, (now_wallclock - started_wallclock).total_seconds())

        context = {
            "metric": metric_name,
            "metric_value": self._format_metric_value(value),
            "metric_unit": config.get("unit", ""),
            "metric_previous_severity": previous_severity,
            "metric_reason": "recovered",
            "metric_severity": self._performance_severity_recovered,
        }
        if previous_threshold is not None:
            context["metric_threshold"] = self._format_metric_value(previous_threshold)
        if started_iso:
            context["metric_started_at"] = started_iso
        if recovered_iso:
            context["metric_recovered_at"] = recovered_iso
        if duration_seconds is not None:
            context["metric_duration_seconds"] = f"{duration_seconds:.3f}"
        if tag_value:
            context["tag"] = tag_value
        screen_context = _screen_context(payload)
        if screen_context:
            context.update(screen_context)
        context = self._context_with_risk_profile(context)

        screen_summary = _screen_summary(payload)
        log_payload = dict(payload)
        log_payload["event"] = "performance_metric_recovered"
        log_payload["performance_metric"] = metric_name
        log_payload["performance_metric_value"] = value
        log_payload["performance_metric_previous_severity"] = previous_severity
        if previous_threshold is not None:
            log_payload["performance_metric_threshold"] = previous_threshold
        if started_iso:
            log_payload["performance_metric_started_at"] = started_iso
        if recovered_iso:
            log_payload["performance_metric_recovered_at"] = recovered_iso
        if duration_seconds is not None:
            log_payload["performance_metric_duration_seconds"] = duration_seconds
        log_payload["performance_metric_unit"] = config.get("unit", "")

        if self._log_performance_events:
            self._append_jsonl(
                self._performance_category,
                self._performance_severity_recovered,
                log_payload,
                snapshot,
                context=context,
            )

        if not self._enable_performance_alerts:
            return

        unit_suffix = f" {config.get('unit', '')}" if config.get("unit") else ""
        value_str = self._format_metric_value(value)
        body_parts = [
            f"{config.get('label', metric_name)} spadło do {value_str}{unit_suffix}.",
        ]
        if previous_threshold is not None:
            body_parts.append(
                "Próg odniesienia: "
                f"{self._format_metric_value(previous_threshold)}{unit_suffix}."
            )
        if duration_seconds is not None:
            body_parts.append(f"Czas trwania: {duration_seconds:.1f} s.")
        if tag_value:
            body_parts.append(f"Tag: {tag_value}.")
        if screen_summary:
            body_parts.append(f"Ekran: {screen_summary}.")

        message = AlertMessage(
            category=self._performance_category,
            title=config.get("recovery_title") or "Wydajność UI w normie",
            body=" ".join(body_parts),
            severity=self._performance_severity_recovered,
            context=context,
        )
        self._router.dispatch(message)

    def _format_metric_value(self, value: float) -> str:
        absolute = abs(value)
        if absolute >= 1000:
            return f"{value:.0f}"
        if absolute >= 100:
            return f"{value:.1f}"
        if absolute >= 10:
            return f"{value:.1f}"
        if absolute >= 1:
            return f"{value:.2f}"
        return f"{value:.3f}"

    def _context_with_risk_profile(self, context: Mapping[str, Any]) -> dict[str, Any]:
        result = dict(context)
        if self._risk_profile_name:
            result.setdefault("risk_profile", self._risk_profile_name)
        if self._risk_profile_origin:
            result.setdefault("risk_profile_origin", self._risk_profile_origin)
        return result


__all__ = ["UiTelemetryAlertSink", "DEFAULT_UI_ALERTS_JSONL_PATH"]<|MERGE_RESOLUTION|>--- conflicted
+++ resolved
@@ -158,21 +158,15 @@
         enable_overlay_alerts: bool = True,
         enable_jank_alerts: bool = True,
         enable_retry_backlog_alerts: bool = True,
-<<<<<<< HEAD
         enable_tag_inactivity_alerts: bool = True,
         enable_performance_alerts: bool = True,
-=======
->>>>>>> 86225ce7
         log_reduce_motion_events: bool = True,
         log_reduce_motion_incident_events: bool = True,
         log_overlay_events: bool = True,
         log_jank_events: bool = True,
         log_retry_backlog_events: bool = True,
-<<<<<<< HEAD
         log_tag_inactivity_events: bool = True,
         log_performance_events: bool = True,
-=======
->>>>>>> 86225ce7
         reduce_motion_category: str = "ui.performance",
         reduce_motion_severity_active: str = "warning",
         reduce_motion_severity_recovered: str = "info",
@@ -205,7 +199,6 @@
         retry_backlog_critical_threshold: int | None = None,
         retry_backlog_realert_cooldown_seconds: float | int | None = None,
         retry_backlog_critical_after_seconds: float | int | None = None,
-<<<<<<< HEAD
         tag_inactivity_category: str = "ui.availability",
         tag_inactivity_severity_inactive: str = "warning",
         tag_inactivity_severity_recovered: str = "info",
@@ -222,8 +215,6 @@
         gpu_utilization_critical_percent: float | int | None = None,
         ram_usage_warning_megabytes: float | int | None = None,
         ram_usage_critical_megabytes: float | int | None = None,
-=======
->>>>>>> 86225ce7
         risk_profile: Mapping[str, Any] | None = None,
     ) -> None:
         self._router = router
@@ -233,21 +224,15 @@
         self._enable_overlay_alerts = enable_overlay_alerts
         self._enable_jank_alerts = enable_jank_alerts
         self._enable_retry_backlog_alerts = enable_retry_backlog_alerts
-<<<<<<< HEAD
         self._enable_tag_inactivity_alerts = enable_tag_inactivity_alerts
         self._enable_performance_alerts = enable_performance_alerts
-=======
->>>>>>> 86225ce7
         self._log_reduce_motion_events = log_reduce_motion_events
         self._log_reduce_motion_incident_events = log_reduce_motion_incident_events
         self._log_overlay_events = log_overlay_events
         self._log_jank_events = log_jank_events
         self._log_retry_backlog_events = log_retry_backlog_events
-<<<<<<< HEAD
         self._log_tag_inactivity_events = log_tag_inactivity_events
         self._log_performance_events = log_performance_events
-=======
->>>>>>> 86225ce7
         self._reduce_motion_category = self._category_with_suffix(
             reduce_motion_category, "reduce_motion"
         )
@@ -324,7 +309,6 @@
         else:
             duration = float(retry_backlog_critical_after_seconds)
             self._retry_backlog_critical_after_seconds = max(0.0, duration)
-<<<<<<< HEAD
         self._tag_inactivity_category = self._category_with_suffix(
             tag_inactivity_category, "tag_inactivity"
         )
@@ -373,8 +357,6 @@
         self._ram_usage_critical_megabytes = _normalize_threshold(
             ram_usage_critical_megabytes
         )
-=======
->>>>>>> 86225ce7
         self._lock = Lock()
         self._last_reduce_motion_state: bool | None = None
         self._reduce_motion_current_state: bool | None = None
@@ -400,7 +382,6 @@
         self._retry_backlog_last_alert_monotonic: float | None = None
         self._retry_backlog_first_trigger_monotonic: float | None = None
         self._retry_backlog_first_trigger_wallclock: datetime | None = None
-<<<<<<< HEAD
         self._tag_inactivity_last_seen_monotonic: dict[str, float] = {}
         self._tag_inactivity_last_seen_wallclock: dict[str, datetime] = {}
         self._tag_inactivity_last_seen_iso: dict[str, str] = {}
@@ -409,8 +390,6 @@
         self._tag_inactivity_active: dict[str, bool] = {}
         self._tag_inactivity_inactive_since_monotonic: dict[str, float] = {}
         self._tag_inactivity_inactive_since_wallclock: dict[str, datetime] = {}
-=======
->>>>>>> 86225ce7
         self._should_write_jsonl = bool(
             self._jsonl_path
             and (
@@ -418,11 +397,8 @@
                 or self._log_overlay_events
                 or self._log_jank_events
                 or self._log_retry_backlog_events
-<<<<<<< HEAD
                 or self._log_tag_inactivity_events
                 or self._log_performance_events
-=======
->>>>>>> 86225ce7
             )
         )
         if self._should_write_jsonl:
@@ -480,7 +456,6 @@
         elif event == "jank_spike":
             self._handle_jank_spike(snapshot, payload)
 
-<<<<<<< HEAD
     def _handle_performance_metrics(self, snapshot, payload: Mapping[str, Any]) -> None:
         if not (self._enable_performance_alerts or self._log_performance_events):
             return
@@ -1002,8 +977,6 @@
         )
         self._router.dispatch(message)
 
-=======
->>>>>>> 86225ce7
     def _handle_retry_backlog(self, snapshot, payload: Mapping[str, Any]) -> None:
         backlog_after_raw = payload.get("retry_backlog_after_flush")
         backlog_before_raw = payload.get("retry_backlog_before_send")
@@ -1179,12 +1152,9 @@
             context["retry_backlog_duration_seconds"] = f"{duration_seconds:.3f}"
         if escalation_reason is not None:
             context["retry_backlog_escalation"] = escalation_reason
-<<<<<<< HEAD
         tag_value = _extract_tag(payload)
         if tag_value:
             context["tag"] = tag_value
-=======
->>>>>>> 86225ce7
         started_iso = _datetime_to_iso(started_wallclock)
         if started_iso is not None:
             context["retry_backlog_started_at"] = started_iso
@@ -1246,7 +1216,6 @@
         if triggered:
             self._retry_backlog_last_alert_monotonic = _monotonic()
 
-<<<<<<< HEAD
     def _evaluate_tag_inactivity(
         self, now_monotonic: float, now_wallclock: datetime
     ) -> None:
@@ -1390,8 +1359,6 @@
                 context=context,
             )
 
-=======
->>>>>>> 86225ce7
     def _handle_reduce_motion(self, snapshot, payload: dict[str, Any]) -> None:
         active = bool(payload.get("active"))
         previous = self._last_reduce_motion_state
