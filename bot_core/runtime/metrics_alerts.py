"""Sinki telemetrii UI przekierowujące zdarzenia do routera alertów."""

from __future__ import annotations

import json
import logging
from collections.abc import Mapping
from copy import deepcopy
from datetime import datetime, timezone
from pathlib import Path
from threading import Lock
from typing import Any, Mapping

from bot_core.alerts import AlertMessage, DefaultAlertRouter

DEFAULT_UI_ALERTS_JSONL_PATH = Path("logs/ui_telemetry_alerts.jsonl")

_LOGGER = logging.getLogger(__name__)


def _screen_context(payload: Mapping[str, Any]) -> dict[str, str]:
    screen = payload.get("screen")
    if not isinstance(screen, Mapping):
        return {}

    context: dict[str, str] = {}

    name = screen.get("name")
    if isinstance(name, str) and name:
        context["screen_name"] = name

    index = screen.get("index")
    if isinstance(index, (int, float)):
        # JSON może zawierać indeks jako float – normalizujemy do int/str
        index_int = int(index)
        if index_int >= 0:
            context["screen_index"] = str(index_int)

    refresh = screen.get("refresh_hz")
    if isinstance(refresh, (int, float)) and refresh > 0:
        context["screen_refresh_hz"] = f"{float(refresh):.2f}"

    dpr = screen.get("device_pixel_ratio")
    if isinstance(dpr, (int, float)) and dpr > 0:
        context["screen_dpr"] = f"{float(dpr):.2f}"

    geometry = screen.get("geometry_px")
    if isinstance(geometry, Mapping):
        width = geometry.get("width")
        height = geometry.get("height")
        if isinstance(width, (int, float)) and isinstance(height, (int, float)):
            context["screen_resolution"] = f"{int(width)}x{int(height)}"

    return context


def _screen_summary(payload: Mapping[str, Any]) -> str:
    screen = payload.get("screen")
    if not isinstance(screen, Mapping):
        return ""

    parts: list[str] = []

    index = screen.get("index")
    name = screen.get("name")
    if isinstance(index, (int, float)) and int(index) >= 0:
        index_part = f"#{int(index)}"
        if isinstance(name, str) and name:
            parts.append(f"{index_part} ({name})")
        else:
            parts.append(index_part)
    elif isinstance(name, str) and name:
        parts.append(name)

    geometry = screen.get("geometry_px")
    if isinstance(geometry, Mapping):
        width = geometry.get("width")
        height = geometry.get("height")
        if isinstance(width, (int, float)) and isinstance(height, (int, float)):
            parts.append(f"{int(width)}x{int(height)} px")

    refresh = screen.get("refresh_hz")
    if isinstance(refresh, (int, float)) and refresh > 0:
        parts.append(f"{float(refresh):.0f} Hz")

    if not parts:
        return ""

    return ", ".join(parts)


def _timestamp_to_iso(snapshot: Any) -> str | None:
    ts = getattr(snapshot, "generated_at", None)
    if ts is None or not hasattr(ts, "seconds"):
        return None
    seconds = getattr(ts, "seconds", 0)
    nanos = getattr(ts, "nanos", 0)
    if seconds == 0 and nanos == 0:
        return None
    dt = datetime.fromtimestamp(seconds + nanos / 1_000_000_000, tz=timezone.utc)
    return dt.isoformat().replace("+00:00", "Z")


def _normalize_risk_profile(metadata: Mapping[str, Any] | None) -> dict[str, Any] | None:
    """Ujednolica metadane profilu ryzyka do struktury serializowalnej JSON."""

    if metadata is None:
        return None

    def _normalize(value: Any) -> Any:
        if isinstance(value, Mapping):
            return {str(k): _normalize(v) for k, v in value.items()}
        if isinstance(value, (list, tuple)):
            return [_normalize(item) for item in value]
        if isinstance(value, (str, int, float, bool)) or value is None:
            return value
        return str(value)

    return {str(key): _normalize(val) for key, val in metadata.items()}


class UiTelemetryAlertSink:
    """Analizuje snapshoty UI i wysyła alerty o spadku FPS / nakładkach."""

    def __init__(
        self,
        router: DefaultAlertRouter,
        *,
        jsonl_path: str | Path | None = None,
        enable_reduce_motion_alerts: bool = True,
        enable_overlay_alerts: bool = True,
        enable_jank_alerts: bool = True,
        log_reduce_motion_events: bool = True,
        log_overlay_events: bool = True,
        log_jank_events: bool = True,
        reduce_motion_category: str = "ui.performance",
        reduce_motion_severity_active: str = "warning",
        reduce_motion_severity_recovered: str = "info",
        overlay_category: str = "ui.performance",
        overlay_severity_exceeded: str = "warning",
        overlay_severity_recovered: str = "info",
        overlay_critical_threshold: int | None = 2,
        overlay_severity_critical: str = "critical",
        jank_category: str = "ui.performance",
        jank_severity_spike: str = "warning",
        jank_severity_critical: str | None = None,
        jank_critical_over_ms: float | None = None,
<<<<<<< HEAD
        risk_profile: Mapping[str, Any] | None = None,
=======
>>>>>>> dda9e0bc
    ) -> None:
        self._router = router
        self._jsonl_path = Path(jsonl_path) if jsonl_path else DEFAULT_UI_ALERTS_JSONL_PATH
        self._enable_reduce_motion_alerts = enable_reduce_motion_alerts
        self._enable_overlay_alerts = enable_overlay_alerts
        self._enable_jank_alerts = enable_jank_alerts
        self._log_reduce_motion_events = log_reduce_motion_events
        self._log_overlay_events = log_overlay_events
        self._log_jank_events = log_jank_events
        self._reduce_motion_category = self._category_with_suffix(
            reduce_motion_category, "reduce_motion"
        )
        self._reduce_motion_severity_active = reduce_motion_severity_active
        self._reduce_motion_severity_recovered = reduce_motion_severity_recovered
        self._overlay_category = self._category_with_suffix(overlay_category, "overlay_budget")
        self._overlay_severity_exceeded = overlay_severity_exceeded
        self._overlay_severity_recovered = overlay_severity_recovered
        self._overlay_critical_threshold = overlay_critical_threshold
        self._overlay_severity_critical = overlay_severity_critical
        self._jank_category = self._category_with_suffix(jank_category, "jank")
        self._jank_severity_spike = jank_severity_spike
        self._jank_severity_critical = jank_severity_critical
        self._jank_critical_over_ms = jank_critical_over_ms
        self._lock = Lock()
        self._last_reduce_motion_state: bool | None = None
        self._last_overlay_exceeded: bool | None = None
        self._last_jank_signature: tuple[int, int] | None = None
        self._should_write_jsonl = bool(
            self._jsonl_path
            and (
                self._log_reduce_motion_events
                or self._log_overlay_events
                or self._log_jank_events
            )
        )
        if self._should_write_jsonl:
            self._jsonl_path.parent.mkdir(parents=True, exist_ok=True)
            self._jsonl_path.touch(exist_ok=True)

<<<<<<< HEAD
        normalized_profile = _normalize_risk_profile(risk_profile)
        self._risk_profile_metadata = deepcopy(normalized_profile) if normalized_profile else None
        self._risk_profile_name: str | None = None
        self._risk_profile_origin: str | None = None
        if self._risk_profile_metadata is not None:
            name = self._risk_profile_metadata.get("name")
            if isinstance(name, str) and name.strip():
                self._risk_profile_name = name.strip()
            origin = self._risk_profile_metadata.get("origin")
            if isinstance(origin, str) and origin.strip():
                self._risk_profile_origin = origin.strip()

=======
>>>>>>> dda9e0bc
    @property
    def jsonl_path(self) -> Path:
        return self._jsonl_path

    def handle_snapshot(self, snapshot) -> None:
        notes = getattr(snapshot, "notes", "")
        if not notes:
            return
        try:
            payload = json.loads(notes)
        except json.JSONDecodeError:
            _LOGGER.debug("Nieprawidłowy JSON w polu notes telemetrii: %s", notes)
            return

        event = payload.get("event")
        if event == "reduce_motion":
            self._handle_reduce_motion(snapshot, payload)
        elif event == "overlay_budget":
            self._handle_overlay_budget(snapshot, payload)
        elif event == "jank_spike":
            self._handle_jank_spike(snapshot, payload)

    def _handle_reduce_motion(self, snapshot, payload: dict[str, Any]) -> None:
        active = bool(payload.get("active"))
        previous = self._last_reduce_motion_state
        if previous is not None and previous == active:
            return
        self._last_reduce_motion_state = active
        if not (self._log_reduce_motion_events or self._enable_reduce_motion_alerts):
            return
        fps_target = payload.get("fps_target", 0)
        overlay_active = payload.get("overlay_active", 0)
        overlay_allowed = payload.get("overlay_allowed", 0)
        fps_value = (
            float(snapshot.fps)
            if hasattr(snapshot, "fps") and getattr(snapshot, "fps") is not None
            else 0.0
        )
        severity = (
            self._reduce_motion_severity_active
            if active
            else self._reduce_motion_severity_recovered
        )
        title = "UI reduce motion aktywny" if active else "UI reduce motion wyłączony"
        body = (
            "Tryb reduce motion {} – FPS {:.1f} przy celu {}. Nakładki {} z {}."
        ).format("włączony" if active else "wyłączony", fps_value, fps_target, overlay_active, overlay_allowed)
        context = {
            "active": str(active).lower(),
            "fps": f"{fps_value:.2f}",
            "fps_target": str(fps_target),
            "overlay_active": str(overlay_active),
            "overlay_allowed": str(overlay_allowed),
            "window_count": str(payload.get("window_count", "")),
        }
        context.update(_screen_context(payload))
<<<<<<< HEAD
        context = self._context_with_risk_profile(context)
=======
>>>>>>> dda9e0bc
        screen_summary = _screen_summary(payload)
        if self._log_reduce_motion_events:
            self._append_jsonl(
                self._reduce_motion_category,
                severity,
                payload,
                snapshot,
                context=context,
            )
        if not self._enable_reduce_motion_alerts:
            return
        message = AlertMessage(
            category=self._reduce_motion_category,
            title=title,
            body=body + (f" Ekran: {screen_summary}." if screen_summary else ""),
            severity=severity,
            context=context,
        )
        self._router.dispatch(message)

    def _handle_overlay_budget(self, snapshot, payload: dict[str, Any]) -> None:
        active = int(payload.get("active_overlays", 0))
        allowed = int(payload.get("allowed_overlays", 0))
        exceeded = active > allowed
        previous = self._last_overlay_exceeded
        if previous is None and not exceeded:
            self._last_overlay_exceeded = False
            return
        if previous is not None and previous == exceeded:
            return
        self._last_overlay_exceeded = exceeded
        if not (self._log_overlay_events or self._enable_overlay_alerts):
            return
        reduce_motion = bool(payload.get("reduce_motion"))
        difference = active - allowed
        severity = (
            self._overlay_severity_exceeded
            if exceeded
            else self._overlay_severity_recovered
        )
        if (
            exceeded
            and self._overlay_critical_threshold is not None
            and difference >= self._overlay_critical_threshold
            and self._overlay_severity_critical
        ):
            severity = self._overlay_severity_critical
        if exceeded:
            body = (
                "Przekroczono budżet nakładek: {} aktywnych przy limicie {}. Reduce motion: {}."
            ).format(active, allowed, "tak" if reduce_motion else "nie")
        else:
            body = (
                "Budżet nakładek wrócił do normy: {} aktywnych przy limicie {}. Reduce motion: {}."
            ).format(active, allowed, "tak" if reduce_motion else "nie")
        title = "Budżet nakładek przekroczony" if exceeded else "Budżet nakładek przywrócony"
        context = {
            "active_overlays": str(active),
            "allowed_overlays": str(allowed),
            "reduce_motion": str(reduce_motion).lower(),
            "window_count": str(payload.get("window_count", "")),
            "difference": str(difference),
        }
        context.update(_screen_context(payload))
<<<<<<< HEAD
        context = self._context_with_risk_profile(context)
=======
>>>>>>> dda9e0bc
        screen_summary = _screen_summary(payload)
        if self._log_overlay_events:
            self._append_jsonl(
                self._overlay_category,
                severity,
                payload,
                snapshot,
                context=context,
            )
        if not self._enable_overlay_alerts:
            return
        message = AlertMessage(
            category=self._overlay_category,
            title=title,
            body=body + (f" Ekran: {screen_summary}." if screen_summary else ""),
            severity=severity,
            context=context,
        )
        self._router.dispatch(message)

    def _handle_jank_spike(self, snapshot, payload: dict[str, Any]) -> None:
        frame_ms_raw = payload.get("frame_ms")
        threshold_raw = payload.get("threshold_ms")
        try:
            frame_ms = float(frame_ms_raw)
        except (TypeError, ValueError):
            frame_ms = 0.0
        try:
            threshold_ms = float(threshold_raw) if threshold_raw is not None else 0.0
        except (TypeError, ValueError):
            threshold_ms = 0.0

        signature = (int(frame_ms * 100), int(threshold_ms * 100))
        if self._last_jank_signature is not None and self._last_jank_signature == signature:
            return
        self._last_jank_signature = signature

        over_budget_raw = payload.get("over_budget_ms")
        try:
            over_budget = float(over_budget_raw) if over_budget_raw is not None else None
        except (TypeError, ValueError):
            over_budget = None
        if over_budget is None and threshold_ms > 0.0 and frame_ms > threshold_ms:
            over_budget = frame_ms - threshold_ms

        severity = self._jank_severity_spike
        if (
            over_budget is not None
            and self._jank_critical_over_ms is not None
            and over_budget >= self._jank_critical_over_ms
            and self._jank_severity_critical
        ):
            severity = self._jank_severity_critical

        reduce_motion = bool(payload.get("reduce_motion"))
        overlay_active = payload.get("overlay_active")
        overlay_allowed = payload.get("overlay_allowed")
        ratio_raw = payload.get("ratio")
        try:
            ratio = float(ratio_raw) if ratio_raw is not None else None
        except (TypeError, ValueError):
            ratio = None

        context = {
            "frame_ms": f"{frame_ms:.3f}",
            "threshold_ms": f"{threshold_ms:.3f}",
            "reduce_motion": str(reduce_motion).lower(),
            "overlay_active": str(overlay_active) if overlay_active is not None else "",
            "overlay_allowed": str(overlay_allowed) if overlay_allowed is not None else "",
            "window_count": str(payload.get("window_count", "")),
        }
        if over_budget is not None:
            context["over_budget_ms"] = f"{over_budget:.3f}"
        if ratio is not None:
            context["ratio"] = f"{ratio:.3f}"
        if getattr(snapshot, "HasField", None) and snapshot.HasField("fps"):
            context["fps"] = f"{snapshot.fps:.4f}"
        context.update(_screen_context(payload))
<<<<<<< HEAD
        context = self._context_with_risk_profile(context)
=======
>>>>>>> dda9e0bc
        screen_summary = _screen_summary(payload)

        if self._log_jank_events:
            self._append_jsonl(
                self._jank_category,
                severity,
                payload,
                snapshot,
                context=context,
            )
        if not self._enable_jank_alerts:
            return

        body_parts = [
            f"Klatka trwała {frame_ms:.2f} ms (limit {threshold_ms:.2f} ms).",
            f"Reduce motion: {'tak' if reduce_motion else 'nie'}.",
        ]
        if overlay_active is not None and overlay_allowed is not None:
            body_parts.append(f"Nakładki: {overlay_active}/{overlay_allowed}.")
        if over_budget is not None:
            body_parts.append(f"Przekroczenie limitu o {over_budget:.2f} ms.")
        if ratio is not None:
            body_parts.append(f"Stosunek: {ratio:.2f}x.")
        if screen_summary:
            body_parts.append(f"Ekran: {screen_summary}.")
        message = AlertMessage(
            category=self._jank_category,
            title="Jank klatkowy UI",
            body=" ".join(body_parts),
            severity=severity,
            context=context,
        )
        self._router.dispatch(message)

    def _category_with_suffix(self, base: str, suffix: str) -> str:
        parts = [segment for segment in base.split(".") if segment]
        if suffix in parts:
            return ".".join(parts)
        return ".".join(parts + [suffix])

    def _append_jsonl(
        self,
        category: str,
        severity: str,
        payload: Mapping[str, Any],
        snapshot,
        *,
        context: Mapping[str, Any] | None = None,
    ) -> None:
        if not (self._jsonl_path and self._should_write_jsonl):
            return
        record = {
            "category": category,
            "severity": severity,
            "generated_at": _timestamp_to_iso(snapshot),
            "fps": getattr(snapshot, "fps", None),
            "payload": payload,
            "context": dict(context) if context is not None else None,
        }
        if self._risk_profile_metadata is not None:
            record["risk_profile"] = self._risk_profile_metadata
        line = json.dumps(record, ensure_ascii=False)
        with self._lock:
            with self._jsonl_path.open("a", encoding="utf-8") as handle:
                handle.write(line + "\n")

    def _context_with_risk_profile(self, context: Mapping[str, Any]) -> dict[str, Any]:
        result = dict(context)
        if self._risk_profile_name:
            result.setdefault("risk_profile", self._risk_profile_name)
        if self._risk_profile_origin:
            result.setdefault("risk_profile_origin", self._risk_profile_origin)
        return result


__all__ = ["UiTelemetryAlertSink", "DEFAULT_UI_ALERTS_JSONL_PATH"]
<|MERGE_RESOLUTION|>--- conflicted
+++ resolved
@@ -9,7 +9,7 @@
 from datetime import datetime, timezone
 from pathlib import Path
 from threading import Lock
-from typing import Any, Mapping
+from typing import Any
 
 from bot_core.alerts import AlertMessage, DefaultAlertRouter
 
@@ -103,7 +103,6 @@
 
 def _normalize_risk_profile(metadata: Mapping[str, Any] | None) -> dict[str, Any] | None:
     """Ujednolica metadane profilu ryzyka do struktury serializowalnej JSON."""
-
     if metadata is None:
         return None
 
@@ -120,7 +119,7 @@
 
 
 class UiTelemetryAlertSink:
-    """Analizuje snapshoty UI i wysyła alerty o spadku FPS / nakładkach."""
+    """Analizuje snapshoty UI i wysyła alerty o spadku FPS / nakładkach / janku."""
 
     def __init__(
         self,
@@ -145,10 +144,7 @@
         jank_severity_spike: str = "warning",
         jank_severity_critical: str | None = None,
         jank_critical_over_ms: float | None = None,
-<<<<<<< HEAD
         risk_profile: Mapping[str, Any] | None = None,
-=======
->>>>>>> dda9e0bc
     ) -> None:
         self._router = router
         self._jsonl_path = Path(jsonl_path) if jsonl_path else DEFAULT_UI_ALERTS_JSONL_PATH
@@ -188,7 +184,7 @@
             self._jsonl_path.parent.mkdir(parents=True, exist_ok=True)
             self._jsonl_path.touch(exist_ok=True)
 
-<<<<<<< HEAD
+        # Metadane profilu ryzyka (opcjonalne)
         normalized_profile = _normalize_risk_profile(risk_profile)
         self._risk_profile_metadata = deepcopy(normalized_profile) if normalized_profile else None
         self._risk_profile_name: str | None = None
@@ -201,8 +197,6 @@
             if isinstance(origin, str) and origin.strip():
                 self._risk_profile_origin = origin.strip()
 
-=======
->>>>>>> dda9e0bc
     @property
     def jsonl_path(self) -> Path:
         return self._jsonl_path
@@ -259,10 +253,7 @@
             "window_count": str(payload.get("window_count", "")),
         }
         context.update(_screen_context(payload))
-<<<<<<< HEAD
         context = self._context_with_risk_profile(context)
-=======
->>>>>>> dda9e0bc
         screen_summary = _screen_summary(payload)
         if self._log_reduce_motion_events:
             self._append_jsonl(
@@ -327,10 +318,7 @@
             "difference": str(difference),
         }
         context.update(_screen_context(payload))
-<<<<<<< HEAD
         context = self._context_with_risk_profile(context)
-=======
->>>>>>> dda9e0bc
         screen_summary = _screen_summary(payload)
         if self._log_overlay_events:
             self._append_jsonl(
@@ -409,10 +397,7 @@
         if getattr(snapshot, "HasField", None) and snapshot.HasField("fps"):
             context["fps"] = f"{snapshot.fps:.4f}"
         context.update(_screen_context(payload))
-<<<<<<< HEAD
         context = self._context_with_risk_profile(context)
-=======
->>>>>>> dda9e0bc
         screen_summary = _screen_summary(payload)
 
         if self._log_jank_events:
@@ -472,7 +457,7 @@
             "payload": payload,
             "context": dict(context) if context is not None else None,
         }
-        if self._risk_profile_metadata is not None:
+        if getattr(self, "_risk_profile_metadata", None) is not None:
             record["risk_profile"] = self._risk_profile_metadata
         line = json.dumps(record, ensure_ascii=False)
         with self._lock:
@@ -481,11 +466,11 @@
 
     def _context_with_risk_profile(self, context: Mapping[str, Any]) -> dict[str, Any]:
         result = dict(context)
-        if self._risk_profile_name:
+        if getattr(self, "_risk_profile_name", None):
             result.setdefault("risk_profile", self._risk_profile_name)
-        if self._risk_profile_origin:
+        if getattr(self, "_risk_profile_origin", None):
             result.setdefault("risk_profile_origin", self._risk_profile_origin)
         return result
 
 
-__all__ = ["UiTelemetryAlertSink", "DEFAULT_UI_ALERTS_JSONL_PATH"]
+__all__ = ["UiTelemetryAlertSink", "DEFAULT_UI_ALERTS_JSONL_PATH"]