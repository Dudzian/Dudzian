--- conflicted
+++ resolved
@@ -7,12 +7,9 @@
 from dataclasses import dataclass, field
 from datetime import datetime, timezone
 from typing import TYPE_CHECKING, Callable, Mapping, MutableMapping, Protocol, Sequence
-<<<<<<< HEAD
 
 if TYPE_CHECKING:
     from bot_core.runtime.portfolio_coordinator import PortfolioRuntimeCoordinator
-=======
->>>>>>> e083a5a0
 
 from bot_core.runtime.journal import TradingDecisionEvent, TradingDecisionJournal
 from bot_core.strategies.base import MarketSnapshot, StrategyEngine, StrategySignal
@@ -115,12 +112,9 @@
         self._schedules: list[_ScheduleContext] = []
         self._stop_event: asyncio.Event | None = None
         self._tasks: list[asyncio.Task[None]] = []
-<<<<<<< HEAD
         self._portfolio_coordinator: "PortfolioRuntimeCoordinator" | None = None
         self._portfolio_lock: asyncio.Lock | None = None
-=======
         self._last_portfolio_decision: "PortfolioRebalanceDecision | None" = None
->>>>>>> e083a5a0
 
     def register_schedule(
         self,
