"""Harmonogram wielostrate-giczny obsługujący wiele silników strategii."""
from __future__ import annotations

import asyncio
import logging
import math
<<<<<<< HEAD
from collections import Counter, defaultdict
=======
from collections import defaultdict
>>>>>>> 51a9fd69
from dataclasses import dataclass, field
from datetime import datetime, timedelta, timezone
from typing import (
    TYPE_CHECKING,
    Callable,
    Mapping,
    MutableMapping,
    Protocol,
    Sequence,
)

from threading import RLock

if TYPE_CHECKING:
    from bot_core.runtime.portfolio_coordinator import PortfolioRuntimeCoordinator

from bot_core.runtime.journal import TradingDecisionEvent, TradingDecisionJournal
from bot_core.strategies.base import MarketSnapshot, StrategyEngine, StrategySignal

_LOGGER = logging.getLogger(__name__)


def _split_symbol_components(symbol: str | None) -> tuple[str | None, str | None]:
    if not symbol:
        return None, None
    upper_symbol = symbol.upper()
    known_quotes = (
        "USDT",
        "USDC",
        "USD",
        "EUR",
        "BTC",
        "ETH",
        "PLN",
        "GBP",
        "CHF",
    )
    for quote in known_quotes:
        if upper_symbol.endswith(quote) and len(upper_symbol) > len(quote):
            base = upper_symbol[: -len(quote)].rstrip("_-/")
            if base:
                return base, quote
    return None, None


class StrategyDataFeed(Protocol):
    """Źródło danych dla strategii."""

    def load_history(self, strategy_name: str, bars: int) -> Sequence[MarketSnapshot]:
        ...

    def fetch_latest(self, strategy_name: str) -> Sequence[MarketSnapshot]:
        ...


class StrategySignalSink(Protocol):
    """Interfejs odbiorcy sygnałów strategii."""

    def submit(
        self,
        *,
        strategy_name: str,
        schedule_name: str,
        risk_profile: str,
        timestamp: datetime,
        signals: Sequence[StrategySignal],
    ) -> None:
        ...


TelemetryEmitter = Callable[[str, Mapping[str, float]], None]

if TYPE_CHECKING:  # pragma: no cover - tylko dla typowania
    from bot_core.portfolio import PortfolioGovernor, PortfolioRebalanceDecision


@dataclass(slots=True)
class _ScheduleContext:
    name: str
    strategy_name: str
    strategy: StrategyEngine
    feed: StrategyDataFeed
    sink: StrategySignalSink
    cadence: float
    max_drift: float
    warmup_bars: int
    risk_profile: str
    base_max_signals: int
    active_max_signals: int
    portfolio_weight: float = 0.0
    allocator_weight: float = 1.0
    allocator_signal_factor: float = 1.0
    governor_signal_factor: float = 1.0
<<<<<<< HEAD
    tags: tuple[str, ...] = ()
    primary_tag: str | None = None
=======
>>>>>>> 51a9fd69
    last_run: datetime | None = None
    warmed_up: bool = False
    metrics: MutableMapping[str, float] = field(default_factory=dict)


<<<<<<< HEAD
@dataclass(slots=True)
class SuspensionRecord:
    reason: str
    applied_at: datetime
    until: datetime | None = None
    origin: str = "schedule"
    tag: str | None = None

    def is_active(self, now: datetime) -> bool:
        if self.until is None:
            return True
        return now < self.until

    def remaining_seconds(self, now: datetime) -> float | None:
        if self.until is None:
            return None
        return max(0.0, (self.until - now).total_seconds())

    def clone_for_tag(self, tag: str) -> "SuspensionRecord":
        return SuspensionRecord(
            reason=self.reason,
            applied_at=self.applied_at,
            until=self.until,
            origin="tag",
            tag=tag,
        )

    def as_dict(self, now: datetime) -> dict[str, object]:
        payload: dict[str, object] = {
            "reason": self.reason,
            "applied_at": self.applied_at.isoformat(),
            "origin": self.origin,
        }
        if self.until is not None:
            payload["until"] = self.until.isoformat()
            payload["remaining_seconds"] = self.remaining_seconds(now)
        if self.tag:
            payload["tag"] = self.tag
        return payload


@dataclass(slots=True)
class SignalLimitOverride:
    """Reprezentuje czasowe nadpisanie limitu sygnałów."""

    limit: int
    reason: str | None = None
    expires_at: datetime | None = None
    created_at: datetime | None = None

    def is_expired(self, now: datetime) -> bool:
        if self.expires_at is None:
            return False
        return now >= self.expires_at

    def remaining_seconds(self, now: datetime) -> float | None:
        if self.expires_at is None:
            return None
        return max(0.0, (self.expires_at - now).total_seconds())

    def to_snapshot(self, now: datetime) -> Mapping[str, object]:
        payload: dict[str, object] = {"limit": int(self.limit)}
        if self.reason:
            payload["reason"] = self.reason
        if self.created_at:
            payload["created_at"] = self.created_at.isoformat()
        if self.expires_at:
            payload["expires_at"] = self.expires_at.isoformat()
            remaining = self.remaining_seconds(now)
            if remaining is not None:
                payload["remaining_seconds"] = remaining
        payload["active"] = not self.is_expired(now)
        return payload


=======
>>>>>>> 51a9fd69
class CapitalAllocationPolicy(Protocol):
    """Polityka wyznaczająca wagi kapitału pomiędzy strategie."""

    name: str

    def allocate(self, schedules: Sequence[_ScheduleContext]) -> Mapping[str, float]:
        ...


<<<<<<< HEAD
@dataclass(slots=True)
class MetricWeightRule:
    """Definicja metryki wykorzystywanej w polityce wag telemetrycznych."""

    metric: str
    weight: float
    default: float = 0.0
    clamp_min: float | None = None
    clamp_max: float | None = None
    absolute: bool = False
    scale: float = 1.0


=======
>>>>>>> 51a9fd69
def _normalize_weights(candidates: Mapping[str, float]) -> dict[str, float]:
    weights: dict[str, float] = {}
    for key, value in candidates.items():
        try:
            numeric = float(value)
        except (TypeError, ValueError):
            continue
        if numeric <= 0:
            continue
        weights[key] = numeric
    if not weights:
        return {}
    total = sum(weights.values())
    if not math.isfinite(total) or total <= 0:
        uniform = 1.0 / len(weights)
        return {key: uniform for key in weights}
    return {key: value / total for key, value in weights.items()}


<<<<<<< HEAD
def _extract_tags(metadata: Mapping[str, object] | None) -> tuple[tuple[str, ...], str | None]:
    if not isinstance(metadata, Mapping):
        return (), None

    tags_source = metadata.get("tags")
    tags: list[str] = []
    if isinstance(tags_source, (list, tuple, set)):
        for value in tags_source:
            if not value:
                continue
            tag = str(value).strip()
            if tag:
                tags.append(tag)
    elif isinstance(tags_source, str):
        tag = tags_source.strip()
        if tag:
            tags.append(tag)

    primary_source = (
        metadata.get("primary_tag")
        or metadata.get("primary_category")
        or metadata.get("primary_group")
    )
    primary_tag: str | None = None
    if isinstance(primary_source, str) and primary_source.strip():
        primary_tag = primary_source.strip()
    elif tags:
        primary_tag = tags[0]

    return tuple(dict.fromkeys(tags)), primary_tag


=======
>>>>>>> 51a9fd69
class EqualWeightAllocation:
    """Prosta polityka przydzielająca identyczne wagi wszystkim strategiom."""

    name = "equal_weight"

    def allocate(self, schedules: Sequence[_ScheduleContext]) -> Mapping[str, float]:
        if not schedules:
            return {}
        weight = 1.0 / len(schedules)
        return {schedule.name: weight for schedule in schedules}


class RiskParityAllocation:
    """Polityka alokacji proporcjonalna do odwrotności zmienności."""

    name = "risk_parity"

    def allocate(self, schedules: Sequence[_ScheduleContext]) -> Mapping[str, float]:
        scores: dict[str, float] = {}
        for schedule in schedules:
            vol = schedule.metrics.get("avg_realized_volatility")
            if not isinstance(vol, (int, float)) or vol <= 0:
                vol = schedule.metrics.get("realized_volatility")
            if not isinstance(vol, (int, float)) or vol <= 0:
                vol = schedule.metrics.get("volatility")
            if not isinstance(vol, (int, float)) or vol <= 0:
                vol = 1.0
            scores[schedule.name] = 1.0 / max(float(vol), 1e-6)
        return _normalize_weights(scores)


class VolatilityTargetAllocation:
    """Polityka zwiększająca udział strategii trafiających w target zmienności."""

    name = "volatility_target"

    def allocate(self, schedules: Sequence[_ScheduleContext]) -> Mapping[str, float]:
        scores: dict[str, float] = {}
        for schedule in schedules:
            error = schedule.metrics.get("realized_vs_target_vol_pct")
            if not isinstance(error, (int, float)) or error < 0:
                error = schedule.metrics.get("allocation_error_pct")
            if not isinstance(error, (int, float)) or error < 0:
                error = 0.0
            weight = 1.0 / (1.0 + abs(float(error)))
            scores[schedule.name] = weight
        normalized = _normalize_weights(scores)
        if not normalized:
            return EqualWeightAllocation().allocate(schedules)
        return normalized


class SignalStrengthAllocation:
    """Preferuje strategie generujące częściej wysokiej jakości sygnały."""

    name = "signal_strength"

    def allocate(self, schedules: Sequence[_ScheduleContext]) -> Mapping[str, float]:
        scores: dict[str, float] = {}
        for schedule in schedules:
            signals = schedule.metrics.get("signals")
            confidence = schedule.metrics.get("avg_confidence")
            try:
                signal_rate = max(0.0, float(signals))
            except (TypeError, ValueError):
                signal_rate = 0.0
            try:
                confidence_score = float(confidence)
            except (TypeError, ValueError):
                confidence_score = 0.0
            if not math.isfinite(confidence_score):
                confidence_score = 0.0
            confidence_score = min(max(confidence_score, 0.0), 1.0)
            base_weight = 0.5 + confidence_score
            scores[schedule.name] = (1.0 + signal_rate) * base_weight
        normalized = _normalize_weights(scores)
        if not normalized:
            return EqualWeightAllocation().allocate(schedules)
        return normalized


<<<<<<< HEAD
class MetricWeightedAllocation:
    """Buduje wagi na podstawie ważonego zestawu metryk telemetrycznych."""

    name = "metric_weighted"

    def __init__(
        self,
        metrics: Sequence[MetricWeightRule],
        *,
        label: str | None = None,
        default_score: float = 0.0,
        fallback_policy: CapitalAllocationPolicy | None = None,
        shift_epsilon: float = 1e-6,
    ) -> None:
        cleaned: list[MetricWeightRule] = []
        for rule in metrics:
            if not isinstance(rule, MetricWeightRule):
                continue
            if not rule.metric:
                continue
            if not math.isfinite(float(rule.weight)):
                continue
            cleaned.append(
                MetricWeightRule(
                    metric=str(rule.metric),
                    weight=float(rule.weight),
                    default=float(rule.default),
                    clamp_min=float(rule.clamp_min) if rule.clamp_min is not None else None,
                    clamp_max=float(rule.clamp_max) if rule.clamp_max is not None else None,
                    absolute=bool(rule.absolute),
                    scale=float(rule.scale),
                )
            )
        self._metrics: tuple[MetricWeightRule, ...] = tuple(cleaned)
        self._fallback = fallback_policy
        self._default_score = float(default_score)
        self._shift_epsilon = max(1e-12, abs(float(shift_epsilon)))
        self.name = str(label or "metric_weighted")
        self._last_snapshot: dict[str, dict[str, float]] = {}

    @property
    def metrics(self) -> tuple[MetricWeightRule, ...]:
        return self._metrics

    def allocate(self, schedules: Sequence[_ScheduleContext]) -> Mapping[str, float]:
        if not schedules:
            self._last_snapshot = {}
            return {}

        if not self._metrics:
            return self._fallback_or_equal(schedules, reason="no_metrics")

        scores: dict[str, float] = {}
        diagnostics: dict[str, dict[str, float]] = {}
        shift = 0.0
        for schedule in schedules:
            raw_score = float(self._default_score)
            details: dict[str, float] = {"bias": raw_score}
            for rule in self._metrics:
                value = schedule.metrics.get(rule.metric, rule.default)
                try:
                    numeric = float(value)
                except (TypeError, ValueError):
                    numeric = float(rule.default)
                if not math.isfinite(numeric):
                    numeric = float(rule.default)
                if rule.absolute:
                    numeric = abs(numeric)
                if rule.clamp_min is not None:
                    numeric = max(rule.clamp_min, numeric)
                if rule.clamp_max is not None:
                    numeric = min(rule.clamp_max, numeric)
                contribution_value = numeric * rule.scale
                contribution = contribution_value * rule.weight
                raw_score += contribution
                details[f"metric:{rule.metric}"] = contribution_value
                details[f"contribution:{rule.metric}"] = contribution
            details["raw_score"] = raw_score
            scores[schedule.name] = raw_score
            diagnostics[schedule.name] = details

        if scores:
            min_score = min(scores.values())
            if min_score <= 0.0 or not math.isfinite(min_score):
                shift = abs(min_score) + self._shift_epsilon if math.isfinite(min_score) else self._shift_epsilon
        shifted: dict[str, float] = {}
        for schedule_name, raw_score in scores.items():
            shifted_score = raw_score + shift
            if shifted_score <= 0.0 or not math.isfinite(shifted_score):
                shifted_score = 0.0
            diagnostics[schedule_name]["shifted_score"] = shifted_score
            diagnostics[schedule_name]["shift"] = shift
            shifted[schedule_name] = shifted_score

        normalized = _normalize_weights(shifted)
        if not normalized:
            return self._fallback_or_equal(schedules, diagnostics=diagnostics, reason="normalize_failed")

        self._last_snapshot = {key: dict(value) for key, value in diagnostics.items()}
        return normalized

    def allocation_diagnostics(self) -> Mapping[str, Mapping[str, float]]:
        return {key: dict(value) for key, value in self._last_snapshot.items()}

    def _fallback_or_equal(
        self,
        schedules: Sequence[_ScheduleContext],
        *,
        diagnostics: Mapping[str, Mapping[str, float]] | None = None,
        reason: str,
    ) -> Mapping[str, float]:
        fallback_weights: Mapping[str, float] = {}
        if self._fallback is not None:
            try:
                fallback_weights = self._fallback.allocate(schedules)
            except Exception:  # pragma: no cover - defensywnie logujemy fallback
                _LOGGER.exception(
                    "Błąd fallbackowej polityki kapitału %s (%s)",
                    getattr(self._fallback, "name", self._fallback),
                    reason,
                )
                fallback_weights = {}
        if not fallback_weights and schedules:
            fallback_weights = EqualWeightAllocation().allocate(schedules)
        snapshot: dict[str, dict[str, float]] = {}
        source = diagnostics if diagnostics else {}
        for schedule in schedules:
            payload = dict(source.get(schedule.name, {}))
            payload["fallback"] = 1.0
            snapshot[schedule.name] = payload
        self._last_snapshot = snapshot
        return dict(fallback_weights)

=======
>>>>>>> 51a9fd69
class SmoothedCapitalAllocationPolicy:
    """Wygładza wagi zwracane przez wewnętrzną politykę alokacji."""

    name = "smoothed"

    def __init__(
        self,
        inner_policy: CapitalAllocationPolicy,
        *,
        smoothing_factor: float = 0.35,
        min_delta: float = 0.0,
        floor_weight: float = 0.0,
    ) -> None:
        self.inner_policy = inner_policy
        self.smoothing_factor = min(max(float(smoothing_factor), 0.0), 1.0)
        self.min_delta = max(0.0, float(min_delta))
        self.floor_weight = max(0.0, float(floor_weight))
        self._last_smoothed: dict[str, float] = {}
        self._last_raw: dict[str, float] = {}

    def allocate(self, schedules: Sequence[_ScheduleContext]) -> Mapping[str, float]:
        if not schedules:
            self._last_smoothed = {}
            self._last_raw = {}
            return {}

        try:
            raw_allocation = self.inner_policy.allocate(schedules)
        except Exception:  # pragma: no cover - diagnostyka polityk zewnętrznych
            _LOGGER.exception("Błąd wewnętrznej polityki alokacji kapitału")
            raw_allocation = {}

<<<<<<< HEAD
        normalized_raw = _normalize_weights(raw_allocation)
        if not normalized_raw and schedules:
            normalized_raw = {
                schedule.name: 1.0 / len(schedules)
                for schedule in schedules
            }
=======
>>>>>>> 51a9fd69
        raw_weights: dict[str, float] = {}
        smoothed: dict[str, float] = {}
        alpha = self.smoothing_factor

        for schedule in schedules:
            name = schedule.name
<<<<<<< HEAD
            raw_value = normalized_raw.get(name)
            if raw_value is None:
                raw_value = normalized_raw.get(schedule.strategy_name, 0.0)
            try:
                numeric_raw = float(raw_value or 0.0)
            except (TypeError, ValueError):
                numeric_raw = 0.0
            if not math.isfinite(numeric_raw) or numeric_raw < 0.0:
                numeric_raw = 0.0
            raw_weights[name] = numeric_raw

            previous = self._last_smoothed.get(name)
            if previous is None:
                smoothed_value = numeric_raw
            else:
                delta = numeric_raw - previous
=======
            try:
                raw_value = float(raw_allocation.get(name, 0.0))
            except (TypeError, ValueError):
                raw_value = 0.0
            if not math.isfinite(raw_value) or raw_value < 0.0:
                raw_value = 0.0
            raw_weights[name] = raw_value

            previous = self._last_smoothed.get(name)
            if previous is None:
                smoothed_value = raw_value
            else:
                delta = raw_value - previous
>>>>>>> 51a9fd69
                if abs(delta) < self.min_delta:
                    smoothed_value = previous
                else:
                    smoothed_value = previous + alpha * delta
            smoothed[name] = max(self.floor_weight, smoothed_value)

        normalized = _normalize_weights(smoothed)
        if not normalized:
            normalized = EqualWeightAllocation().allocate(schedules)

<<<<<<< HEAD
        self._last_raw = _normalize_weights(raw_weights)
=======
        self._last_raw = raw_weights
>>>>>>> 51a9fd69
        self._last_smoothed = dict(normalized)
        return normalized

    def raw_allocation_snapshot(self) -> Mapping[str, float]:
        """Zwraca ostatnie, niewygładzone wagi z wewnętrznej polityki."""

        return dict(self._last_raw)

    def smoothed_allocation_snapshot(self) -> Mapping[str, float]:
        """Zwraca ostatnie wygładzone wagi po normalizacji."""

        return dict(self._last_smoothed)


<<<<<<< HEAD
class BlendedCapitalAllocation:
    """Łączy kilka polityk kapitałowych w jeden miks wagowy."""

    name = "blended"

    def __init__(
        self,
        components: Sequence[tuple[CapitalAllocationPolicy, float, str | None]],
        *,
        label: str | None = None,
        normalize_components: bool = True,
        fallback_policy: CapitalAllocationPolicy | None = None,
    ) -> None:
        processed: list[tuple[CapitalAllocationPolicy, float, str | None]] = []
        for entry in components:
            if len(entry) < 2:
                continue
            policy = entry[0]
            try:
                weight = float(entry[1])
            except (TypeError, ValueError):
                continue
            if weight <= 0:
                continue
            label_entry = entry[2] if len(entry) > 2 else None
            processed.append((policy, weight, label_entry))
        self._components = processed
        self._normalize_components = bool(normalize_components)
        self._fallback = fallback_policy
        self.name = str(label or "blended")
        self._last_components: dict[str, dict[str, float]] = {}

    def allocate(self, schedules: Sequence[_ScheduleContext]) -> Mapping[str, float]:
        if not schedules:
            self._last_components = {}
            return {}

        if not self._components:
            self._last_components = {}
            if self._fallback is not None:
                return self._fallback.allocate(schedules)
            return {
                schedule.name: 1.0 / len(schedules)
                for schedule in schedules
            }

        total_weight = sum(weight for _, weight, _ in self._components)
        if total_weight <= 0:
            self._last_components = {}
            if self._fallback is not None:
                return self._fallback.allocate(schedules)
            return {
                schedule.name: 1.0 / len(schedules)
                for schedule in schedules
            }

        strategy_counts = Counter(schedule.strategy_name for schedule in schedules)
        aggregate: defaultdict[str, float] = defaultdict(float)
        diagnostics: dict[str, dict[str, float]] = {}

        for index, (policy, raw_weight, alias) in enumerate(self._components):
            try:
                component_allocation = policy.allocate(schedules) or {}
            except Exception:  # pragma: no cover - diagnostyka polityk składowych
                _LOGGER.exception(
                    "Błąd składnika polityki kapitału %s",
                    getattr(policy, "name", policy),
                )
                continue
            normalized_component = _normalize_weights(component_allocation)
            if not normalized_component:
                continue

            mix_share = raw_weight / total_weight if total_weight > 0 else 0.0
            multiplier = mix_share if self._normalize_components else raw_weight
            component_label = alias or getattr(policy, "name", f"component_{index}")
            component_diag: dict[str, float] = {"mix_weight": float(mix_share)}

            for schedule in schedules:
                weight = normalized_component.get(schedule.name)
                if weight is None:
                    strategy_weight = normalized_component.get(schedule.strategy_name)
                    if strategy_weight is not None:
                        occurrences = max(1, strategy_counts[schedule.strategy_name])
                        weight = float(strategy_weight) / occurrences
                if weight is None:
                    continue
                try:
                    numeric = float(weight)
                except (TypeError, ValueError):
                    continue
                if numeric <= 0 or not math.isfinite(numeric):
                    continue
                component_diag[schedule.name] = numeric
                aggregate[schedule.name] += multiplier * numeric

            if len(component_diag) > 1:
                diagnostics[str(component_label)] = component_diag

        normalized = _normalize_weights(aggregate)
        if not normalized and self._fallback is not None:
            try:
                fallback = self._fallback.allocate(schedules)
            except Exception:  # pragma: no cover - diagnostyka fallbacku
                _LOGGER.exception(
                    "Błąd fallbackowej polityki kapitału %s",
                    getattr(self._fallback, "name", self._fallback),
                )
                fallback = {}
            normalized = _normalize_weights(fallback)
        if not normalized and schedules:
            normalized = {
                schedule.name: 1.0 / len(schedules)
                for schedule in schedules
            }

        self._last_components = diagnostics
        return normalized

    def allocation_diagnostics(self) -> Mapping[str, Mapping[str, float]]:
        """Zwraca wkłady wagowe poszczególnych komponentów."""

        return {key: dict(value) for key, value in self._last_components.items()}


=======
>>>>>>> 51a9fd69
class DrawdownAdaptiveAllocation:
    """Dostosowuje wagi strategii do presji drawdownu i stresu płynności."""

    name = "drawdown_adaptive"

    def __init__(
        self,
        *,
        warning_drawdown_pct: float = 10.0,
        panic_drawdown_pct: float = 20.0,
        pressure_weight: float = 0.7,
        min_weight: float = 0.05,
        max_weight: float = 1.0,
    ) -> None:
        self.warning_drawdown_pct = max(0.0, float(warning_drawdown_pct))
        self.panic_drawdown_pct = max(0.0, float(panic_drawdown_pct))
        if self.panic_drawdown_pct <= self.warning_drawdown_pct:
            self.panic_drawdown_pct = self.warning_drawdown_pct + 1.0
        self.pressure_weight = min(max(float(pressure_weight), 0.0), 1.0)
        self.min_weight = max(0.0, float(min_weight))
        self.max_weight = max(self.min_weight, float(max_weight)) or 1.0
        self._last_snapshot: dict[str, dict[str, float]] = {}

    def allocate(self, schedules: Sequence[_ScheduleContext]) -> Mapping[str, float]:
        if not schedules:
            self._last_snapshot = {}
            return {}

        weights: dict[str, float] = {}
        snapshot: dict[str, dict[str, float]] = {}
        for schedule in schedules:
            drawdown_pct = self._extract_drawdown_pct(schedule)
            pressure = self._extract_drawdown_pressure(schedule)
            penalty = self._compute_penalty(drawdown_pct, pressure)
            candidate_weight = self.max_weight * (1.0 - penalty)
            weight = max(self.min_weight, candidate_weight)
            weights[schedule.name] = weight
            snapshot[schedule.name] = {
                "drawdown_pct": drawdown_pct,
                "drawdown_pressure": pressure,
                "penalty": penalty,
                "raw_weight": candidate_weight,
                "clamped_weight": weight,
            }

        normalized = _normalize_weights(weights)
        if not normalized:
            normalized = EqualWeightAllocation().allocate(schedules)
        self._last_snapshot = snapshot
        return normalized

    def allocation_diagnostics(self) -> Mapping[str, Mapping[str, float]]:
        """Zwraca ostatnie metryki drawdownu i zastosowane kary wagowe."""

        return {key: dict(value) for key, value in self._last_snapshot.items()}

    def _extract_drawdown_pct(self, schedule: _ScheduleContext) -> float:
        metric_keys = (
            "max_drawdown_pct",
            "drawdown_pct",
            "avg_drawdown_pct",
            "current_drawdown_pct",
            "max_drawdown_percent",
            "drawdown_percent",
            "drawdown",
            "avg_drawdown",
        )
        for key in metric_keys:
            value = schedule.metrics.get(key)
            if not isinstance(value, (int, float)):
                continue
            drawdown = abs(float(value))
            if key in {"drawdown", "avg_drawdown"} and drawdown <= 1.0:
                drawdown *= 100.0
            if math.isfinite(drawdown):
                return drawdown
        return 0.0

    def _extract_drawdown_pressure(self, schedule: _ScheduleContext) -> float:
        pressure_keys = ("drawdown_pressure", "drawdown_trend", "stress_drawdown_pressure")
        for key in pressure_keys:
            value = schedule.metrics.get(key)
            if not isinstance(value, (int, float)):
                continue
            pressure = max(0.0, float(value))
            if key == "drawdown_trend":
                pressure = max(0.0, min(1.0, pressure))
            if math.isfinite(pressure):
                return min(1.0, pressure)
        return 0.0

    def _compute_penalty(self, drawdown_pct: float, pressure: float) -> float:
        interval = max(self.panic_drawdown_pct - self.warning_drawdown_pct, 1e-6)
        drawdown_penalty = 0.0
        if drawdown_pct >= self.panic_drawdown_pct:
            drawdown_penalty = 1.0
        elif drawdown_pct > self.warning_drawdown_pct:
            drawdown_penalty = (drawdown_pct - self.warning_drawdown_pct) / interval
        pressure_penalty = min(1.0, max(0.0, pressure))
        combined = max(drawdown_penalty, pressure_penalty * self.pressure_weight)
        # jeżeli oba sygnały są wysokie, eskaluj karę szybciej
        if pressure_penalty > 0.0:
            combined = max(combined, min(1.0, drawdown_penalty + pressure_penalty * 0.5))
        return min(1.0, combined)


class FixedWeightAllocation:
    """Polityka stosująca ręcznie zdefiniowane wagi harmonogramów/strategii."""

    def __init__(self, weights: Mapping[str, float], *, label: str | None = None) -> None:
        normalized_source: dict[str, float] = {}
        for key, value in weights.items():
            if key is None:
                continue
            try:
                numeric = float(value)
            except (TypeError, ValueError):
                continue
            normalized_source[str(key).lower()] = numeric
        self._weights = _normalize_weights(normalized_source)
        self.name = str(label or "fixed_weight")

    def allocate(self, schedules: Sequence[_ScheduleContext]) -> Mapping[str, float]:
        if not schedules:
            return {}
        matched: dict[str, float] = {}
        for schedule in schedules:
            candidates = (
                f"{schedule.name}:{schedule.risk_profile}",
                f"{schedule.strategy_name}:{schedule.risk_profile}",
                schedule.name,
                schedule.strategy_name,
            )
            for candidate in candidates:
                lookup = candidate.lower()
                weight = self._weights.get(lookup)
                if weight is not None:
                    matched[schedule.name] = weight
                    break
        if not matched:
            return {}
        return _normalize_weights(matched)


class RiskProfileBudgetAllocation:
    """Rozdziela budżet kapitału pomiędzy profile ryzyka i strategie w ich obrębie."""

    def __init__(
        self,
        profile_weights: Mapping[str, float],
        *,
        label: str | None = None,
        profile_floor: float = 0.0,
        inner_policy_factory: Callable[[], CapitalAllocationPolicy] | None = None,
    ) -> None:
        normalized_profiles: dict[str, float] = {}
        for profile, weight in profile_weights.items():
            if profile in (None, ""):
                continue
            try:
                numeric = float(weight)
            except (TypeError, ValueError):
                continue
            if numeric <= 0:
                continue
            normalized_profiles[str(profile).lower()] = numeric
        self._profile_targets = _normalize_weights(normalized_profiles)
        self._profile_floor = max(0.0, float(profile_floor))
        if inner_policy_factory is None:
            inner_policy_factory = RiskParityAllocation
        self._inner_policy_factory = inner_policy_factory
        self._per_profile_allocators: dict[str, CapitalAllocationPolicy] = {}
        self.name = str(label or "risk_profile")
        self._last_profile_weights: dict[str, float] = {}
        self._last_floor_adjustment: bool = False

    def _profile_key(self, risk_profile: str | None) -> str:
        return str(risk_profile or "default").lower()

    def _allocator_for(self, profile_key: str) -> CapitalAllocationPolicy:
        allocator = self._per_profile_allocators.get(profile_key)
        if allocator is None:
            try:
                allocator = self._inner_policy_factory()
            except Exception:  # pragma: no cover - zabezpieczenie przed błędną fabryką
                _LOGGER.exception(
                    "Nie udało się zbudować wewnętrznej polityki alokacji dla profilu %s",
                    profile_key,
                )
                allocator = RiskParityAllocation()
            self._per_profile_allocators[profile_key] = allocator
        return allocator

    def _enforce_profile_floor(
        self,
        weights: Mapping[str, float],
        groups: Mapping[str, Sequence[_ScheduleContext]],
    ) -> dict[str, float]:
        floor = max(0.0, float(self._profile_floor))
        if floor <= 0 or not groups:
            return {key: max(float(weights.get(key, 0.0)), 0.0) for key in groups}

        keys = tuple(groups.keys())
        if not keys:
            return {}

        floor = min(floor, 1.0 / len(keys))
        if floor <= 0:
            return {key: max(float(weights.get(key, 0.0)), 0.0) for key in keys}

        normalized = {
            key: max(float(weights.get(key, 0.0)), 0.0)
            for key in keys
        }
        total = sum(normalized.values())
        if total <= 0:
            normalized = {key: 1.0 / len(keys) for key in keys}
        else:
            normalized = {
                key: value / total
                for key, value in normalized.items()
            }

        floor_total = floor * len(keys)
        if floor_total >= 1.0 - 1e-9:
            return {key: 1.0 / len(keys) for key in keys}

        remaining = 1.0 - floor_total
        residuals = {
            key: max(normalized[key] - floor, 0.0)
            for key in keys
        }
        residual_total = sum(residuals.values())
        if residual_total <= 0:
            uniform_bonus = remaining / len(keys)
            return {key: floor + uniform_bonus for key in keys}

        return {
            key: floor + remaining * (residuals[key] / residual_total)
            for key in keys
        }

    def allocate(self, schedules: Sequence[_ScheduleContext]) -> Mapping[str, float]:
        if not schedules:
            self._last_profile_weights = {}
            self._last_floor_adjustment = False
            return {}

        groups: dict[str, list[_ScheduleContext]] = {}
        for schedule in schedules:
            key = self._profile_key(schedule.risk_profile)
            groups.setdefault(key, []).append(schedule)

        configured_targets = {
            key: weight
            for key, weight in self._profile_targets.items()
            if key in groups
        }

        if configured_targets:
            remaining_profiles = [key for key in groups if key not in configured_targets]
            leftover = max(0.0, 1.0 - sum(configured_targets.values()))
            if remaining_profiles:
                if leftover > 0:
                    share = leftover / len(remaining_profiles)
                    for profile in remaining_profiles:
                        configured_targets[profile] = share
                else:
                    for profile in remaining_profiles:
                        configured_targets.setdefault(profile, 0.0)
        else:
            configured_targets = {key: 1.0 for key in groups}

        pre_floor_targets = dict(configured_targets)

        if self._profile_floor > 0:
            configured_targets = dict(configured_targets)

        normalized_profiles = _normalize_weights(configured_targets)
        if not normalized_profiles:
            normalized_profiles = {
                key: 1.0 / len(groups)
                for key in groups
            }
        adjusted_profiles = normalized_profiles
        floor_applied = False
        if self._profile_floor > 0:
            adjusted_profiles = self._enforce_profile_floor(normalized_profiles, groups)
            floor_applied = any(
                abs(adjusted_profiles.get(key, 0.0) - normalized_profiles.get(key, 0.0))
                > 1e-9
                for key in groups
            )
            if floor_applied:
                _LOGGER.debug(
                    "Risk profile floor %.4f adjusted targets from %s to %s",
                    self._profile_floor,
                    {k: round(pre_floor_targets.get(k, 0.0), 4) for k in groups},
                    {k: round(adjusted_profiles.get(k, 0.0), 4) for k in groups},
                )
        normalized_profiles = adjusted_profiles
        self._last_profile_weights = {
            key: float(value)
            for key, value in normalized_profiles.items()
        }
        self._last_floor_adjustment = floor_applied

        schedule_weights: dict[str, float] = {}
        for profile_key, schedule_group in groups.items():
            profile_weight = normalized_profiles.get(profile_key, 0.0)
            allocator = self._allocator_for(profile_key)
            try:
                inner_weights = allocator.allocate(schedule_group)
            except Exception:  # pragma: no cover - diagnostyka wewnętrznej polityki
                _LOGGER.exception(
                    "Błąd alokacji kapitału dla profilu ryzyka %s",
                    profile_key,
                )
                inner_weights = {}
            normalized_inner = _normalize_weights(inner_weights)
            if not normalized_inner and schedule_group:
                normalized_inner = {
                    schedule.name: 1.0 / len(schedule_group)
                    for schedule in schedule_group
                }
            for schedule in schedule_group:
                weight = normalized_inner.get(schedule.name)
                if weight is None:
                    weight = normalized_inner.get(schedule.strategy_name, 0.0)
                schedule_weights[schedule.name] = profile_weight * float(weight or 0.0)

        return _normalize_weights(schedule_weights)

    def profile_allocation_snapshot(self) -> Mapping[str, float]:
        """Zwraca ostatnio wyliczone udziały profili ryzyka."""

        return dict(self._last_profile_weights)

    @property
    def floor_adjustment_applied(self) -> bool:
        """Czy ostatnia alokacja wymagała korekty przez `profile_floor`."""

        return self._last_floor_adjustment


<<<<<<< HEAD
class TagQuotaAllocation:
    """Przydziela udziały kapitału na podstawie tagów strategii."""

    _UNASSIGNED_KEY = "__unassigned__"

    def __init__(
        self,
        tag_weights: Mapping[str, float],
        *,
        label: str | None = None,
        fallback_policy: CapitalAllocationPolicy | None = None,
        inner_policy_factory: Callable[[], CapitalAllocationPolicy] | None = None,
        default_weight: float | None = None,
        prefer_primary: bool = True,
    ) -> None:
        normalized: dict[str, float] = {}
        for tag, weight in (tag_weights or {}).items():
            if tag in (None, ""):
                continue
            try:
                numeric = float(weight)
            except (TypeError, ValueError):
                continue
            if numeric <= 0.0 or not math.isfinite(numeric):
                continue
            normalized[str(tag)] = numeric
        self.name = label or "tag_quota"
        self._raw_tag_weights = normalized
        self._fallback_policy = fallback_policy
        self._inner_policy_factory = inner_policy_factory
        parsed_default: float | None = None
        if default_weight not in (None, ""):
            try:
                candidate = float(default_weight)
            except (TypeError, ValueError):
                candidate = None
            if candidate is not None and candidate > 0.0 and math.isfinite(candidate):
                parsed_default = candidate
        self._default_weight = parsed_default
        self._prefer_primary = bool(prefer_primary)
        self._last_tag_weights: dict[str, float] = {}
        self._last_tag_counts: dict[str, int] = {}
        self._schedule_diagnostics: dict[str, dict[str, float]] = {}
        self._used_fallback = False

    def _build_inner_policy(self) -> CapitalAllocationPolicy:
        if self._inner_policy_factory is None:
            return EqualWeightAllocation()
        try:
            return self._inner_policy_factory()
        except Exception:  # pragma: no cover - defensywnie
            _LOGGER.exception("TagQuotaAllocation: nie udało się zbudować polityki wewnętrznej")
            return EqualWeightAllocation()

    def _assign_tag(self, schedule: _ScheduleContext, available_tags: Mapping[str, float]) -> str | None:
        if not available_tags:
            return None
        if self._prefer_primary and schedule.primary_tag:
            primary = schedule.primary_tag
            if primary in available_tags:
                return primary
        for tag in schedule.tags:
            if tag in available_tags:
                return tag
        return None

    def _store_snapshots(
        self,
        *,
        tag_weights: Mapping[str, float],
        tag_counts: Mapping[str, int],
        diagnostics: Mapping[str, Mapping[str, float]],
        used_fallback: bool,
    ) -> None:
        self._last_tag_weights = {self._sanitize_tag(key): float(value) for key, value in tag_weights.items()}
        self._last_tag_counts = {
            self._sanitize_tag(key): float(value)
            for key, value in tag_counts.items()
        }
        self._schedule_diagnostics = {
            str(schedule): {
                str(metric): float(value)
                for metric, value in payload.items()
                if isinstance(value, (int, float)) and math.isfinite(float(value))
            }
            for schedule, payload in diagnostics.items()
            if isinstance(payload, Mapping)
        }
        self._used_fallback = used_fallback

    def _sanitize_tag(self, tag: str) -> str:
        if tag == self._UNASSIGNED_KEY:
            return "unassigned"
        return tag

    def allocate(self, schedules: Sequence[_ScheduleContext]) -> Mapping[str, float]:
        if not schedules:
            self._store_snapshots(tag_weights={}, tag_counts={}, diagnostics={}, used_fallback=False)
            return {}

        available_tags = dict(self._raw_tag_weights)
        groups: dict[str, list[_ScheduleContext]] = {tag: [] for tag in available_tags}
        unassigned: list[_ScheduleContext] = []

        for schedule in schedules:
            tag = self._assign_tag(schedule, available_tags)
            if tag is None:
                unassigned.append(schedule)
            else:
                groups.setdefault(tag, []).append(schedule)

        if unassigned and self._default_weight is not None:
            groups.setdefault(self._UNASSIGNED_KEY, []).extend(unassigned)
            available_tags[self._UNASSIGNED_KEY] = float(self._default_weight)

        participating: dict[str, float] = {
            tag: weight for tag, weight in available_tags.items() if groups.get(tag)
        }
        normalized_tags = _normalize_weights(participating)
        if not normalized_tags:
            fallback = self._fallback_policy or EqualWeightAllocation()
            allocation = fallback.allocate(schedules)
            self._store_snapshots(tag_weights={}, tag_counts={}, diagnostics={}, used_fallback=self._fallback_policy is not None)
            return allocation

        contributions: dict[str, float] = {}
        diagnostics: dict[str, dict[str, float]] = {}
        tag_counts: dict[str, int] = {}

        for tag, share in normalized_tags.items():
            members = groups.get(tag, [])
            if not members:
                continue
            inner_policy = self._build_inner_policy()
            inner_allocation = inner_policy.allocate(members)
            if not inner_allocation:
                inner_weight = 1.0 / len(members)
                for schedule in members:
                    contributions[schedule.name] = contributions.get(schedule.name, 0.0) + share * inner_weight
                    entry = diagnostics.setdefault(schedule.name, {})
                    entry["tag_share"] = share
                    entry["inner_fraction"] = inner_weight
            else:
                # Normalizujemy wagi wewnątrz tagu
                normalized_inner = _normalize_weights(inner_allocation)
                if not normalized_inner:
                    inner_weight = 1.0 / len(members)
                    for schedule in members:
                        contributions[schedule.name] = contributions.get(schedule.name, 0.0) + share * inner_weight
                        entry = diagnostics.setdefault(schedule.name, {})
                        entry["tag_share"] = share
                        entry["inner_fraction"] = inner_weight
                else:
                    for schedule in members:
                        inner_share = normalized_inner.get(schedule.name)
                        if inner_share is None:
                            inner_share = normalized_inner.get(schedule.strategy_name, 0.0)
                        numeric_share = float(inner_share or 0.0)
                        contributions[schedule.name] = contributions.get(schedule.name, 0.0) + share * numeric_share
                        entry = diagnostics.setdefault(schedule.name, {})
                        entry["tag_share"] = share
                        entry["inner_fraction"] = numeric_share

            tag_counts[tag] = len(members)

        normalized = _normalize_weights(contributions)
        self._store_snapshots(
            tag_weights=normalized_tags,
            tag_counts=tag_counts,
            diagnostics=diagnostics,
            used_fallback=False,
        )
        return normalized

    def allocation_diagnostics(self) -> Mapping[str, Mapping[str, float]]:
        return self._schedule_diagnostics

    def tag_allocation_snapshot(self) -> Mapping[str, float]:
        return dict(self._last_tag_weights)

    def tag_member_snapshot(self) -> Mapping[str, float]:
        return {key: float(value) for key, value in self._last_tag_counts.items()}

    @property
    def used_fallback(self) -> bool:
        return self._used_fallback

=======
>>>>>>> 51a9fd69
class MultiStrategyScheduler:
    """Koordynuje wykonywanie wielu strategii zgodnie z harmonogramem."""

    def __init__(
        self,
        *,
        environment: str,
        portfolio: str,
        clock: Callable[[], datetime] | None = None,
        telemetry_emitter: TelemetryEmitter | None = None,
        decision_journal: TradingDecisionJournal | None = None,
        portfolio_governor: "PortfolioGovernor | None" = None,
        capital_policy: CapitalAllocationPolicy | None = None,
        signal_limits: Mapping[str, Mapping[str, int]] | None = None,
        allocation_rebalance_seconds: float | None = 300.0,
    ) -> None:
        self._environment = environment
        self._portfolio = portfolio
        self._clock = clock or (lambda: datetime.now(timezone.utc))
        self._telemetry = telemetry_emitter
        self._decision_journal = decision_journal
        self._portfolio_governor = portfolio_governor
        self._schedules: list[_ScheduleContext] = []
        self._stop_event: asyncio.Event | None = None
        self._tasks: list[asyncio.Task[None]] = []
        self._portfolio_coordinator: "PortfolioRuntimeCoordinator" | None = None
        self._portfolio_lock: asyncio.Lock | None = None
        self._last_portfolio_decision: "PortfolioRebalanceDecision | None" = None
        self._capital_policy = capital_policy or EqualWeightAllocation()
        self._allocation_lock = asyncio.Lock()
        self._allocation_rebalance_seconds = (
            float(allocation_rebalance_seconds) if allocation_rebalance_seconds else None
        )
        self._last_allocation_at: datetime | None = None
<<<<<<< HEAD
        self._last_allocator_weights: dict[str, float] = {}
        self._last_allocator_raw_weights: dict[str, float] = {}
        self._last_allocator_smoothed_weights: dict[str, float] = {}
        self._last_allocator_profile_weights: dict[str, float] = {}
        self._last_allocator_tag_weights: dict[str, float] = {}
        self._last_allocator_tag_counts: dict[str, float] = {}
        self._last_allocator_diagnostics: dict[str, Mapping[str, float]] = {}
        self._last_allocator_flags: dict[str, bool] = {}
        self._signal_limits: dict[tuple[str, str], SignalLimitOverride] = {}
        self._signal_limit_lock = RLock()
        self._schedule_suspensions: dict[str, SuspensionRecord] = {}
        self._tag_suspensions: dict[str, SuspensionRecord] = {}
        self._active_suspension_reasons: dict[str, str] = {}
        self._suspension_lock = RLock()
        for strategy, profiles in (signal_limits or {}).items():
            for profile, limit in (profiles or {}).items():
                self.configure_signal_limit(strategy, profile, limit)
=======
        self._signal_limits: dict[tuple[str, str], int] = {}
        for strategy, profiles in (signal_limits or {}).items():
            for profile, limit in (profiles or {}).items():
                try:
                    value = int(limit)
                except (TypeError, ValueError):
                    continue
                self._signal_limits[(strategy, profile)] = max(0, value)
>>>>>>> 51a9fd69

    def set_capital_policy(self, policy: CapitalAllocationPolicy | None) -> None:
        """Ustawia politykę alokacji bez natychmiastowego przeliczenia."""

        self._capital_policy = policy or EqualWeightAllocation()
        self._last_allocation_at = None

<<<<<<< HEAD
    def set_allocation_rebalance_seconds(self, value: float | None) -> None:
        """Aktualizuje interwał pomiędzy kolejnymi przeliczeniami alokacji."""

        if value is None:
            self._allocation_rebalance_seconds = None
            return
        try:
            seconds = float(value)
        except (TypeError, ValueError):
            _LOGGER.debug(
                "Nie udało się ustawić allocation_rebalance_seconds=%s", value, exc_info=True
            )
            return
        if seconds <= 0.0 or not math.isfinite(seconds):
            self._allocation_rebalance_seconds = None
        else:
            self._allocation_rebalance_seconds = seconds

=======
>>>>>>> 51a9fd69
    async def replace_capital_policy(
        self,
        policy: CapitalAllocationPolicy | None,
        *,
        rebalance: bool = True,
        timestamp: datetime | None = None,
    ) -> None:
        """Podmienia politykę kapitału i opcjonalnie uruchamia rebalance."""

        self.set_capital_policy(policy)
        if not rebalance:
            return
        await self._maybe_rebalance_allocation(timestamp or self._clock())

<<<<<<< HEAD
    async def rebalance_capital(
        self,
        *,
        timestamp: datetime | None = None,
        ignore_cooldown: bool = True,
    ) -> None:
        """Wymusza przeliczenie alokacji kapitału według bieżącej polityki."""

        target_timestamp = timestamp or self._clock()
        await self._maybe_rebalance_allocation(
            target_timestamp,
            ignore_cooldown=ignore_cooldown,
        )

=======
>>>>>>> 51a9fd69
    def allocation_snapshot(self) -> Mapping[str, float]:
        """Zwraca ostatnio zastosowane wagi polityki kapitału."""

        return {
            schedule.name: float(schedule.allocator_weight)
            for schedule in self._schedules
        }
<<<<<<< HEAD

    def capital_allocation_state(self) -> Mapping[str, Mapping[str, float]]:
        """Zwraca ostatnie migawki wag (surowe, wygładzone, profilowe)."""

        return {
            "effective": dict(self._last_allocator_weights),
            "raw": dict(self._last_allocator_raw_weights),
            "smoothed": dict(self._last_allocator_smoothed_weights),
            "profiles": dict(self._last_allocator_profile_weights),
            "tags": dict(self._last_allocator_tag_weights),
            "tag_members": dict(self._last_allocator_tag_counts),
        }

    def capital_policy_diagnostics(self) -> Mapping[str, object]:
        """Zwraca diagnostykę ostatniej alokacji polityki kapitału."""

        return {
            "policy_name": getattr(self._capital_policy, "name", "unknown"),
            "flags": dict(self._last_allocator_flags),
            "details": {
                str(key): dict(value)
                for key, value in self._last_allocator_diagnostics.items()
            },
            "tag_weights": dict(self._last_allocator_tag_weights),
            "tag_members": dict(self._last_allocator_tag_counts),
        }

    def describe_schedules(self) -> Mapping[str, Mapping[str, object]]:
        """Zwraca metadane zarejestrowanych harmonogramów i ich stany."""

        now = self._clock()
        with self._suspension_lock:
            schedule_suspensions = {
                name: record.as_dict(now)
                for name, record in self._schedule_suspensions.items()
                if record.is_active(now)
            }
            tag_suspensions = {
                tag: record.as_dict(now)
                for tag, record in self._tag_suspensions.items()
                if record.is_active(now)
            }

        with self._signal_limit_lock:
            expired_overrides = self._purge_expired_signal_limits(now)
            active_overrides = dict(self._signal_limits)

        if expired_overrides:
            self._handle_expired_signal_limits(expired_overrides, now)

        descriptors: dict[str, dict[str, object]] = {}
        for schedule in self._schedules:
            descriptor: dict[str, object] = {
                "strategy_name": schedule.strategy_name,
                "risk_profile": schedule.risk_profile,
                "cadence_seconds": float(schedule.cadence),
                "max_drift_seconds": float(schedule.max_drift),
                "warmup_bars": int(schedule.warmup_bars),
                "base_max_signals": int(schedule.base_max_signals),
                "active_max_signals": int(schedule.active_max_signals),
                "allocator_weight": float(schedule.allocator_weight),
                "allocator_signal_factor": float(schedule.allocator_signal_factor),
                "governor_signal_factor": float(schedule.governor_signal_factor),
                "portfolio_weight": float(schedule.portfolio_weight),
                "warmed_up": bool(schedule.warmed_up),
                "tags": list(schedule.tags),
                "primary_tag": schedule.primary_tag,
            }
            if schedule.last_run is not None:
                descriptor["last_run"] = schedule.last_run.isoformat()
            limit_override = active_overrides.get(
                (schedule.strategy_name, schedule.risk_profile)
            )
            if limit_override is not None:
                descriptor["signal_limit_override"] = int(limit_override.limit)
                descriptor["signal_limit_details"] = dict(
                    limit_override.to_snapshot(now)
                )

            suspension_info: Mapping[str, object] | None = schedule_suspensions.get(
                schedule.name
            )
            if suspension_info is None:
                for tag in schedule.tags:
                    tag_record = tag_suspensions.get(tag)
                    if tag_record is not None:
                        suspension_info = dict(tag_record)
                        break
                else:
                    if (
                        schedule.primary_tag
                        and schedule.primary_tag not in schedule.tags
                    ):
                        tag_record = tag_suspensions.get(schedule.primary_tag)
                        if tag_record is not None:
                            suspension_info = dict(tag_record)
            if suspension_info is not None:
                descriptor["active_suspension"] = dict(suspension_info)

            numeric_metrics = {
                key: float(value)
                for key, value in schedule.metrics.items()
                if isinstance(value, (int, float))
            }
            if numeric_metrics:
                descriptor["metrics"] = numeric_metrics

            descriptors[schedule.name] = descriptor

        return descriptors

    def signal_limit_snapshot(self) -> Mapping[str, Mapping[str, Mapping[str, object]]]:
        """Zwraca aktualne nadpisania limitów sygnałów wraz z metadanymi."""

        snapshot: dict[str, dict[str, Mapping[str, object]]] = {}
        now = self._clock()
        with self._signal_limit_lock:
            expired_overrides = self._purge_expired_signal_limits(now)
            for (strategy, profile), override in self._signal_limits.items():
                strategy_entry = snapshot.setdefault(strategy, {})
                strategy_entry[profile] = dict(override.to_snapshot(now))

        if expired_overrides:
            self._handle_expired_signal_limits(expired_overrides, now)
        return snapshot
=======
>>>>>>> 51a9fd69

    def register_schedule(
        self,
        *,
        name: str,
        strategy_name: str,
        strategy: StrategyEngine,
        feed: StrategyDataFeed,
        sink: StrategySignalSink,
        cadence_seconds: int,
        max_drift_seconds: int,
        warmup_bars: int,
        risk_profile: str,
        max_signals: int,
    ) -> None:
        tags, primary_tag = _extract_tags(getattr(strategy, "metadata", None))

        context = _ScheduleContext(
            name=name,
            strategy_name=strategy_name,
            strategy=strategy,
            feed=feed,
            sink=sink,
            cadence=float(cadence_seconds),
            max_drift=float(max(0, max_drift_seconds)),
            warmup_bars=max(0, warmup_bars),
            risk_profile=risk_profile,
            base_max_signals=max(1, max_signals),
            active_max_signals=max(1, max_signals),
            tags=tags,
            primary_tag=primary_tag,
        )
        self._schedules.append(context)
        _LOGGER.debug("Zarejestrowano harmonogram %s dla strategii %s", name, strategy_name)

    def configure_signal_limit(
<<<<<<< HEAD
        self,
        strategy_name: str,
        risk_profile: str,
        limit: object | None,
        *,
        reason: str | None = None,
        until: datetime | None = None,
        duration_seconds: float | None = None,
    ) -> None:
        key = (strategy_name, risk_profile)
        with self._signal_limit_lock:
            if limit in (None, ""):
                self._signal_limits.pop(key, None)
                return
            override = self._normalize_signal_limit_override(
                limit,
                reason=reason,
                until=until,
                duration_seconds=duration_seconds,
            )
            if override is None:
                return
            if override.created_at is None:
                override.created_at = self._clock()
            self._signal_limits[key] = override

    def configure_signal_limits(
        self,
        limits: Mapping[str, Mapping[str, object]],
        *,
        reason: str | None = None,
        until: datetime | None = None,
        duration_seconds: float | None = None,
    ) -> None:
        for strategy, profiles in limits.items():
            for profile, limit in profiles.items():
                self.configure_signal_limit(
                    strategy,
                    profile,
                    limit,
                    reason=reason,
                    until=until,
                    duration_seconds=duration_seconds,
                )

    def _normalize_signal_limit_override(
        self,
        limit: object,
        *,
        reason: str | None = None,
        until: datetime | None = None,
        duration_seconds: float | None = None,
    ) -> SignalLimitOverride | None:
        now = self._clock()
        resolved_reason: str | None = (reason or None)
        resolved_until: datetime | None = until
        resolved_duration: float | None = duration_seconds
        created_at: datetime | None = None
        if isinstance(limit, SignalLimitOverride):
            limit_value = limit.limit
            if resolved_reason is None and limit.reason:
                resolved_reason = limit.reason
            if resolved_until is None:
                resolved_until = limit.expires_at
            created_at = limit.created_at
        elif hasattr(limit, "limit") and not isinstance(limit, Mapping):
            limit_value = getattr(limit, "limit", None)
            try:
                limit_value = int(float(limit_value))
            except (TypeError, ValueError):
                return None
            if resolved_reason is None:
                reason_value = getattr(limit, "reason", None)
                if isinstance(reason_value, str):
                    resolved_reason = reason_value.strip() or None
                elif reason_value not in (None, ""):
                    resolved_reason = str(reason_value)
            if resolved_until is None:
                resolved_until = self._coerce_datetime(
                    getattr(limit, "until", None)
                    or getattr(limit, "expires_at", None)
                )
            if resolved_duration is None:
                resolved_duration = self._coerce_duration(
                    getattr(limit, "duration_seconds", None)
                    or getattr(limit, "duration", None)
                )
            created_at = self._coerce_datetime(getattr(limit, "created_at", None))
        elif isinstance(limit, Mapping):
            raw_limit = limit.get("limit", limit.get("value"))
            try:
                limit_value = int(float(raw_limit))
            except (TypeError, ValueError):
                return None
            if resolved_reason is None:
                reason_value = limit.get("reason")
                if isinstance(reason_value, str):
                    resolved_reason = reason_value.strip() or None
                elif reason_value not in (None, ""):
                    resolved_reason = str(reason_value)
            if resolved_until is None:
                resolved_until = self._coerce_datetime(
                    limit.get("until") or limit.get("expires_at")
                )
            if resolved_duration is None:
                resolved_duration = self._coerce_duration(
                    limit.get("duration_seconds") or limit.get("duration")
                )
            created_at = self._coerce_datetime(limit.get("created_at"))
        else:
            try:
                limit_value = int(limit)
            except (TypeError, ValueError):
                return None

        limit_value = max(0, int(limit_value))
        expiry = self._coerce_datetime(resolved_until)
        if expiry is None and resolved_duration not in (None, 0.0):
            try:
                seconds = float(resolved_duration)
            except (TypeError, ValueError):
                seconds = None
            if seconds is not None and math.isfinite(seconds) and seconds > 0.0:
                expiry = now + timedelta(seconds=seconds)

        reason_text = None
        if resolved_reason is not None:
            candidate = str(resolved_reason).strip()
            if candidate:
                reason_text = candidate

        created = self._coerce_datetime(created_at) or now
        return SignalLimitOverride(
            limit=limit_value,
            reason=reason_text,
            expires_at=expiry,
            created_at=created,
        )

    @staticmethod
    def _coerce_datetime(value: object | None) -> datetime | None:
        if value in (None, ""):
            return None
        if isinstance(value, datetime):
            return value if value.tzinfo else value.replace(tzinfo=timezone.utc)
        if isinstance(value, str):
            text = value.strip()
            if not text:
                return None
            try:
                parsed = datetime.fromisoformat(text)
            except ValueError:
                return None
            return parsed if parsed.tzinfo else parsed.replace(tzinfo=timezone.utc)
        return None

    @staticmethod
    def _coerce_duration(value: object | None) -> float | None:
        if value in (None, ""):
            return None
        try:
            seconds = float(value)
        except (TypeError, ValueError):
            return None
        if not math.isfinite(seconds) or seconds <= 0.0:
            return None
        return seconds

    def _purge_expired_signal_limits(
        self, now: datetime | None = None
    ) -> Mapping[tuple[str, str], SignalLimitOverride]:
        moment = now or self._clock()
        expired: dict[tuple[str, str], SignalLimitOverride] = {}
        for key, override in list(self._signal_limits.items()):
            if override.is_expired(moment):
                removed = self._signal_limits.pop(key, None)
                if removed is not None:
                    expired[key] = removed
        return expired

    def _handle_expired_signal_limits(
        self,
        expired: Mapping[tuple[str, str], SignalLimitOverride],
        now: datetime,
        *,
        skip: Sequence[_ScheduleContext] | None = None,
    ) -> None:
        if not expired:
            return

        skip_ids = {id(context) for context in (skip or ())}
        for (strategy, profile), override in expired.items():
            reason_part = f", powód: {override.reason}" if override.reason else ""
            expiry_part = (
                f", wygasło o {override.expires_at.isoformat()}"
                if override.expires_at
                else ""
            )
            _LOGGER.info(
                "Wygasło nadpisanie limitu sygnałów %s/%s (limit=%s%s%s)",
                strategy,
                profile,
                override.limit,
                reason_part,
                expiry_part,
            )

        for schedule in self._schedules:
            if id(schedule) in skip_ids:
                continue
            key = (schedule.strategy_name, schedule.risk_profile)
            if key in expired:
                self._apply_signal_limits(schedule)

    def suspend_schedule(
        self,
        schedule_name: str,
        *,
        reason: str | None = None,
        until: datetime | None = None,
        duration_seconds: float | None = None,
    ) -> None:
        name = (schedule_name or "").strip()
        if not name:
            return
        reason_text = (reason or "manual").strip() or "manual"
        now = self._clock()
        expiry = self._resolve_suspension_expiry(now, until, duration_seconds)
        record = SuspensionRecord(reason=reason_text, applied_at=now, until=expiry)
        with self._suspension_lock:
            self._schedule_suspensions[name] = record
        _LOGGER.warning(
            "Zawieszono harmonogram %s z powodu: %s%s",
            name,
            reason_text,
            f" (do {expiry.isoformat()})" if expiry else "",
        )

    def resume_schedule(self, schedule_name: str) -> bool:
        name = (schedule_name or "").strip()
        if not name:
            return False
        with self._suspension_lock:
            removed = self._schedule_suspensions.pop(name, None) is not None
        if removed:
            _LOGGER.info("Wznowiono harmonogram %s", name)
            self._active_suspension_reasons.pop(name, None)
        return removed

    def suspend_tag(
        self,
        tag: str,
        *,
        reason: str | None = None,
        until: datetime | None = None,
        duration_seconds: float | None = None,
    ) -> None:
        normalized = (tag or "").strip()
        if not normalized:
            return
        reason_text = (reason or "manual").strip() or "manual"
        now = self._clock()
        expiry = self._resolve_suspension_expiry(now, until, duration_seconds)
        record = SuspensionRecord(
            reason=reason_text,
            applied_at=now,
            until=expiry,
            origin="tag",
            tag=normalized,
        )
        with self._suspension_lock:
            self._tag_suspensions[normalized] = record
        _LOGGER.warning(
            "Zawieszono tag strategii %s z powodu: %s%s",
            normalized,
            reason_text,
            f" (do {expiry.isoformat()})" if expiry else "",
        )

    def resume_tag(self, tag: str) -> bool:
        normalized = (tag or "").strip()
        if not normalized:
            return False
        with self._suspension_lock:
            removed = self._tag_suspensions.pop(normalized, None) is not None
        if removed:
            _LOGGER.info("Wznowiono tag strategii %s", normalized)
        return removed

    def suspension_snapshot(self) -> Mapping[str, Mapping[str, object]]:
        now = self._clock()
        self._purge_expired_suspensions(now)
        schedules: dict[str, dict[str, object]] = {}
        tags: dict[str, dict[str, object]] = {}
        with self._suspension_lock:
            for name, record in self._schedule_suspensions.items():
                schedules[name] = record.as_dict(now)
            for tag_name, record in self._tag_suspensions.items():
                tags[tag_name] = record.as_dict(now)
        return {"schedules": schedules, "tags": tags}
=======
        self, strategy_name: str, risk_profile: str, limit: int | None
    ) -> None:
        key = (strategy_name, risk_profile)
        if limit is None:
            self._signal_limits.pop(key, None)
            return
        try:
            value = int(limit)
        except (TypeError, ValueError):
            return
        self._signal_limits[key] = max(0, value)

    def configure_signal_limits(
        self, limits: Mapping[str, Mapping[str, int]]
    ) -> None:
        for strategy, profiles in limits.items():
            for profile, limit in profiles.items():
                self.configure_signal_limit(strategy, profile, limit)
>>>>>>> 51a9fd69

    def attach_portfolio_coordinator(
        self, coordinator: "PortfolioRuntimeCoordinator"
    ) -> None:
        """Podpina koordynatora PortfolioGovernora do schedulera."""

        self._portfolio_coordinator = coordinator
        self._portfolio_lock = asyncio.Lock()

    async def run_forever(self) -> None:
        if self._tasks:
            raise RuntimeError("Scheduler został już uruchomiony")

        self._stop_event = asyncio.Event()
        self._tasks = [
            asyncio.create_task(self._run_schedule(schedule), name=f"strategy:{schedule.name}")
            for schedule in self._schedules
        ]
        if self._portfolio_coordinator is not None:
            self._tasks.append(
                asyncio.create_task(self._run_portfolio_loop(), name="portfolio:governor")
            )

        try:
            await asyncio.gather(*self._tasks)
        except asyncio.CancelledError:
            if self._stop_event and not self._stop_event.is_set():
                self._stop_event.set()
            await asyncio.gather(*self._tasks, return_exceptions=True)
            raise
        finally:
            self._tasks.clear()
            self._stop_event = None

    def stop(self) -> None:
        if self._stop_event and not self._stop_event.is_set():
            self._stop_event.set()

    async def run_once(self) -> None:
        """Wykonuje pojedynczy cykl wszystkich zarejestrowanych harmonogramów."""

        timestamp = self._clock()
        for schedule in self._schedules:
            suspension = self._resolve_schedule_suspension(schedule, timestamp)
            suspended = self._update_suspension_state(schedule.name, suspension)
            schedule.last_run = timestamp
            if suspended and suspension is not None:
                await self._maybe_rebalance_allocation(timestamp)
                self._handle_suspended_schedule(schedule, timestamp, suspension)
                continue
            await self._execute_schedule(schedule, timestamp)
        await self._evaluate_portfolio(force=True)

    async def _run_schedule(self, schedule: _ScheduleContext) -> None:
        assert self._stop_event is not None, "Scheduler musi zostać zainicjalizowany"
        cadence = max(1.0, schedule.cadence)
        while not self._stop_event.is_set():
            start_time = self._clock()
            suspension = self._resolve_schedule_suspension(schedule, start_time)
            suspended = self._update_suspension_state(schedule.name, suspension)
            if suspended and suspension is not None:
                await self._maybe_rebalance_allocation(start_time)
                self._handle_suspended_schedule(schedule, start_time, suspension)
            else:
                await self._execute_schedule(schedule, start_time)
            elapsed = (self._clock() - start_time).total_seconds()
            schedule.last_run = start_time
            sleep_for = max(0.0, cadence - elapsed)
            if sleep_for < cadence - schedule.max_drift:
                _LOGGER.warning(
                    "Harmonogram %s wykonał się z dryfem (elapsed=%.2fs, cadence=%.2fs)",
                    schedule.name,
                    elapsed,
                    cadence,
                )
            try:
                await asyncio.wait_for(self._stop_event.wait(), timeout=sleep_for)
            except asyncio.TimeoutError:
                continue

    async def _run_portfolio_loop(self) -> None:
        assert self._stop_event is not None, "Scheduler musi zostać zainicjalizowany"
        if self._portfolio_coordinator is None:
            return
        while not self._stop_event.is_set():
            await self._evaluate_portfolio(force=False)
            cooldown = max(1.0, float(self._portfolio_coordinator.cooldown_seconds))
            try:
                await asyncio.wait_for(self._stop_event.wait(), timeout=cooldown)
            except asyncio.TimeoutError:
                continue

    async def _evaluate_portfolio(self, *, force: bool) -> None:
        coordinator = self._portfolio_coordinator
        lock = self._portfolio_lock
        if coordinator is None or lock is None:
            return
        async with lock:
            try:
                coordinator.evaluate(force=force)
            except Exception:  # pragma: no cover - diagnostyka runtime
                _LOGGER.exception("PortfolioGovernor: błąd ewaluacji w schedulerze")

    async def _execute_schedule(self, schedule: _ScheduleContext, timestamp: datetime) -> None:
        try:
            await self._maybe_rebalance_allocation(timestamp)
            if not schedule.warmed_up and schedule.warmup_bars > 0:
                history = schedule.feed.load_history(schedule.strategy_name, schedule.warmup_bars)
                if history:
                    schedule.strategy.warm_up(history)
                schedule.warmed_up = True

            schedule.metrics.clear()
            schedule.metrics["base_max_signals"] = float(schedule.base_max_signals)
            schedule.metrics["portfolio_weight_target"] = 0.0
            schedule.metrics["portfolio_signal_factor"] = 1.0
            schedule.metrics["allocator_signal_factor"] = float(schedule.allocator_signal_factor)
            schedule.metrics["allocator_weight_target"] = float(schedule.allocator_weight)
            schedule.metrics["governor_signal_factor"] = float(schedule.governor_signal_factor)
            if self._portfolio_governor is not None:
                allocation = self._portfolio_governor.resolve_allocation(
                    schedule.strategy_name,
                    schedule.risk_profile,
                )
                if allocation.max_signal_hint is not None:
                    schedule.base_max_signals = max(1, allocation.max_signal_hint)
                factor = float(allocation.signal_factor)
                schedule.governor_signal_factor = max(0.0, factor)
                schedule.portfolio_weight = float(allocation.weight)
                schedule.metrics["portfolio_weight_target"] = float(allocation.weight)
                schedule.metrics["portfolio_signal_factor"] = factor
            else:
                schedule.governor_signal_factor = 1.0
                schedule.portfolio_weight = 0.0

            schedule.metrics["portfolio_weight"] = float(schedule.portfolio_weight)
            self._apply_signal_limits(schedule)

            snapshots = schedule.feed.fetch_latest(schedule.strategy_name)
            total_signals = 0
            confidence_sum = 0.0
            confidence_count = 0
            mean_reversion_zscores: list[float] = []
            mean_reversion_vols: list[float] = []
            volatility_alloc_errors: list[float] = []
            volatility_target_errors: list[float] = []
            arbitrage_captures: list[float] = []
            arbitrage_delays: list[float] = []
            for snapshot in snapshots:
                signals = list(schedule.strategy.on_data(snapshot))
                if not signals:
                    continue
                bounded_signals = self._bounded_signals(
                    signals, schedule.active_max_signals
                )
                total_signals += len(bounded_signals)
                for signal in bounded_signals:
                    confidence_sum += float(signal.confidence)
                    confidence_count += 1
                    metadata = signal.metadata
                    if schedule.strategy_name.startswith("mean_reversion"):
                        zscore = metadata.get("zscore")
                        if isinstance(zscore, (int, float)):
                            mean_reversion_zscores.append(abs(float(zscore)))
                        volatility = metadata.get("volatility")
                        if isinstance(volatility, (int, float)):
                            mean_reversion_vols.append(float(volatility))
                    if "target_allocation" in metadata and "current_allocation" in metadata:
                        target_alloc = metadata.get("target_allocation")
                        current_alloc = metadata.get("current_allocation")
                        if isinstance(target_alloc, (int, float)) and isinstance(
                            current_alloc, (int, float)
                        ) and target_alloc:
                            diff_pct = abs(float(target_alloc) - float(current_alloc)) / max(
                                abs(float(target_alloc)), 1e-9
                            )
                            volatility_alloc_errors.append(diff_pct * 100.0)
                    realized_vol = metadata.get("realized_volatility")
                    target_vol = metadata.get("target_volatility")
                    if isinstance(realized_vol, (int, float)) and isinstance(target_vol, (int, float)) and target_vol:
                        variance_pct = abs(float(realized_vol) - float(target_vol)) / max(
                            abs(float(target_vol)), 1e-9
                        )
                        volatility_target_errors.append(variance_pct * 100.0)
                    secondary_delay = metadata.get("secondary_delay_ms")
                    if isinstance(secondary_delay, (int, float)):
                        arbitrage_delays.append(float(secondary_delay))
                    entry_spread = metadata.get("entry_spread")
                    exit_spread = metadata.get("exit_spread")
                    if isinstance(entry_spread, (int, float)) and isinstance(exit_spread, (int, float)) and entry_spread:
                        capture = (float(entry_spread) - float(exit_spread)) / abs(float(entry_spread))
                        arbitrage_captures.append(capture * 10_000.0)
                self._record_decisions(schedule, bounded_signals, timestamp, snapshot.symbol)
                schedule.sink.submit(
                    strategy_name=schedule.strategy_name,
                    schedule_name=schedule.name,
                    risk_profile=schedule.risk_profile,
                    timestamp=timestamp,
                    signals=bounded_signals,
                )
            schedule.metrics["signals"] = float(total_signals)
            schedule.metrics["active_max_signals"] = float(schedule.active_max_signals)
            schedule.metrics["last_latency_ms"] = max(
                0.0, (self._clock() - timestamp).total_seconds() * 1000
            )
            if confidence_count:
                schedule.metrics["avg_confidence"] = confidence_sum / confidence_count
            if mean_reversion_zscores:
                schedule.metrics["avg_abs_zscore"] = sum(mean_reversion_zscores) / len(
                    mean_reversion_zscores
                )
            if mean_reversion_vols:
                schedule.metrics["avg_realized_volatility"] = sum(mean_reversion_vols) / len(
                    mean_reversion_vols
                )
            if volatility_alloc_errors:
                schedule.metrics["allocation_error_pct"] = sum(volatility_alloc_errors) / len(
                    volatility_alloc_errors
                )
            if volatility_target_errors:
                schedule.metrics["realized_vs_target_vol_pct"] = sum(
                    volatility_target_errors
                ) / len(volatility_target_errors)
            if arbitrage_delays:
                schedule.metrics["secondary_delay_ms"] = max(arbitrage_delays)
            if arbitrage_captures:
                schedule.metrics["spread_capture_bps"] = sum(arbitrage_captures) / len(
                    arbitrage_captures
                )
            self._emit_metrics(schedule)

            if self._portfolio_governor is not None:
                observation_payload = dict(schedule.metrics)
                observation_payload["signals"] = float(total_signals)
                self._portfolio_governor.observe_strategy_metrics(
                    schedule.strategy_name,
                    observation_payload,
                    timestamp=timestamp,
                    risk_profile=schedule.risk_profile,
                )
                decision = self._portfolio_governor.maybe_rebalance(timestamp=timestamp)
                if decision is not None:
                    self._apply_portfolio_decision(decision)
        except Exception:  # pragma: no cover - chronimy scheduler przed przerwaniem
            _LOGGER.exception("Błąd podczas wykonywania harmonogramu %s", schedule.name)

    def _bounded_signals(
        self, signals: Sequence[StrategySignal], max_signals: int
    ) -> Sequence[StrategySignal]:
        limit = max(0, max_signals)
        if limit == 0:
            return ()
        if len(signals) <= limit:
            return signals
        ordered = sorted(signals, key=lambda signal: signal.confidence, reverse=True)
        return tuple(ordered[:limit])

    def _resolve_schedule_suspension(
        self, schedule: _ScheduleContext, timestamp: datetime
    ) -> SuspensionRecord | None:
        self._purge_expired_suspensions(timestamp)
        with self._suspension_lock:
            record = self._schedule_suspensions.get(schedule.name)
            if record is not None:
                return record
            for tag in schedule.tags:
                tag_record = self._tag_suspensions.get(tag)
                if tag_record:
                    return tag_record.clone_for_tag(tag)
            if schedule.primary_tag and schedule.primary_tag not in schedule.tags:
                tag_record = self._tag_suspensions.get(schedule.primary_tag)
                if tag_record:
                    return tag_record.clone_for_tag(schedule.primary_tag)
        return None

    def _purge_expired_suspensions(self, now: datetime) -> None:
        expired_schedules: list[tuple[str, SuspensionRecord]] = []
        expired_tags: list[tuple[str, SuspensionRecord]] = []
        with self._suspension_lock:
            for name, record in list(self._schedule_suspensions.items()):
                if not record.is_active(now):
                    expired_schedules.append((name, record))
                    self._schedule_suspensions.pop(name, None)
            for tag_name, record in list(self._tag_suspensions.items()):
                if not record.is_active(now):
                    expired_tags.append((tag_name, record))
                    self._tag_suspensions.pop(tag_name, None)
        for name, record in expired_schedules:
            descriptor = self._active_suspension_reasons.pop(name, None) or record.reason
            _LOGGER.info(
                "Harmonogram %s automatycznie wznowiony po wygaśnięciu zawieszenia (%s)",
                name,
                descriptor,
            )
        for tag_name, record in expired_tags:
            descriptor = record.reason
            _LOGGER.info(
                "Tag strategii %s automatycznie wznowiony po wygaśnięciu zawieszenia (%s)",
                tag_name,
                descriptor,
            )

    def _update_suspension_state(
        self, schedule_name: str, record: SuspensionRecord | None
    ) -> bool:
        descriptor: str | None = None
        if record is not None:
            descriptor = record.reason
            if record.origin == "tag" and record.tag:
                descriptor = f"{descriptor} [tag={record.tag}]"

        previous = self._active_suspension_reasons.get(schedule_name)
        if record is None:
            if previous is not None:
                _LOGGER.info(
                    "Harmonogram %s wznowiony po zawieszeniu (%s)",
                    schedule_name,
                    previous,
                )
                self._active_suspension_reasons.pop(schedule_name, None)
            return False

        if descriptor is None:
            descriptor = "manual"

        if previous != descriptor:
            if previous is None:
                _LOGGER.warning(
                    "Harmonogram %s przechodzi w stan zawieszenia: %s",
                    schedule_name,
                    descriptor,
                )
            else:
                _LOGGER.warning(
                    "Harmonogram %s zmienia powód zawieszenia: %s -> %s",
                    schedule_name,
                    previous,
                    descriptor,
                )
            self._active_suspension_reasons[schedule_name] = descriptor
        return True

    def _handle_suspended_schedule(
        self, schedule: _ScheduleContext, timestamp: datetime, record: SuspensionRecord
    ) -> None:
        schedule.metrics.clear()
        schedule.metrics["base_max_signals"] = float(schedule.base_max_signals)
        schedule.metrics["active_max_signals"] = 0.0
        schedule.metrics["signals"] = 0.0
        schedule.metrics["suspended"] = 1.0
        schedule.metrics["allocator_signal_factor"] = float(
            schedule.allocator_signal_factor
        )
        schedule.metrics["allocator_weight_target"] = float(schedule.allocator_weight)
        schedule.metrics["governor_signal_factor"] = float(schedule.governor_signal_factor)
        schedule.metrics["portfolio_weight_target"] = float(schedule.portfolio_weight)
        schedule.metrics["portfolio_weight"] = float(schedule.portfolio_weight)
        schedule.metrics["last_latency_ms"] = 0.0
        if record.origin == "tag" and record.tag:
            schedule.metrics["suspension_tag_indicator"] = 1.0
        else:
            schedule.metrics["suspension_tag_indicator"] = 0.0
        remaining = record.remaining_seconds(timestamp)
        if remaining is not None:
            schedule.metrics["suspension_remaining_seconds"] = remaining
        self._emit_metrics(schedule)
        if self._portfolio_governor is not None:
            observation_payload = dict(schedule.metrics)
            self._portfolio_governor.observe_strategy_metrics(
                schedule.strategy_name,
                observation_payload,
                timestamp=timestamp,
                risk_profile=schedule.risk_profile,
            )
            decision = self._portfolio_governor.maybe_rebalance(timestamp=timestamp)
            if decision is not None:
                self._apply_portfolio_decision(decision)

    def _resolve_suspension_expiry(
        self,
        now: datetime,
        until: datetime | None,
        duration_seconds: float | None,
    ) -> datetime | None:
        if until is not None:
            if until.tzinfo is None:
                return until.replace(tzinfo=timezone.utc)
            return until.astimezone(timezone.utc)
        if duration_seconds is None:
            return None
        try:
            seconds = float(duration_seconds)
        except (TypeError, ValueError):
            return None
        if seconds <= 0:
            return None
        return now + timedelta(seconds=seconds)

    def _min_signal_floor(self) -> int:
        if self._portfolio_governor is None:
            return 1
        floor = getattr(self._portfolio_governor, "min_signal_floor", 1)
        try:
            return max(0, int(floor))
        except Exception:  # pragma: no cover - defensywnie
            return 1

    def _apply_portfolio_decision(
        self, decision: "PortfolioRebalanceDecision"
    ) -> None:
        self._last_portfolio_decision = decision
        if self._portfolio_governor is None:
            return
        for schedule in self._schedules:
            allocation = self._portfolio_governor.resolve_allocation(
                schedule.strategy_name,
                schedule.risk_profile,
            )
            if allocation.max_signal_hint is not None:
                schedule.base_max_signals = max(1, allocation.max_signal_hint)
            schedule.governor_signal_factor = max(0.0, float(allocation.signal_factor))
            schedule.portfolio_weight = float(allocation.weight)
            schedule.metrics["portfolio_weight"] = float(allocation.weight)
            schedule.metrics["portfolio_signal_factor"] = float(allocation.signal_factor)
            self._apply_signal_limits(schedule)
        allocation_map = {
            sched.name: sched.portfolio_weight for sched in self._schedules
        }
        _LOGGER.info(
            "PortfolioGovernor decision applied: weights=%s signals=%s",
            {name: round(weight, 4) for name, weight in allocation_map.items()},
            {
                sched.name: sched.active_max_signals
                for sched in self._schedules
            },
        )

<<<<<<< HEAD
    async def _maybe_rebalance_allocation(
        self,
        timestamp: datetime,
        *,
        ignore_cooldown: bool = False,
    ) -> None:
        policy = getattr(self, "_capital_policy", None)
        if policy is None:
            return
        if (
            not ignore_cooldown
            and self._allocation_rebalance_seconds is not None
            and self._last_allocation_at is not None
        ):
            delta = (timestamp - self._last_allocation_at).total_seconds()
            if delta < self._allocation_rebalance_seconds:
                return
        raw_snapshot: dict[str, float] = {}
        smoothed_snapshot: dict[str, float] = {}
        profile_snapshot: dict[str, float] | None = None
        tag_snapshot: dict[str, float] | None = None
        tag_member_snapshot: dict[str, float] | None = None
        diagnostics_snapshot: dict[str, Mapping[str, float]] = {}
        floor_adjustment_flag: bool | None = None
        fallback_flag: bool | None = None
=======
    async def _maybe_rebalance_allocation(self, timestamp: datetime) -> None:
        policy = getattr(self, "_capital_policy", None)
        if policy is None:
            return
        if self._allocation_rebalance_seconds is not None and self._last_allocation_at is not None:
            delta = (timestamp - self._last_allocation_at).total_seconds()
            if delta < self._allocation_rebalance_seconds:
                return
>>>>>>> 51a9fd69
        async with self._allocation_lock:
            schedules_snapshot = tuple(self._schedules)
            weights = policy.allocate(schedules_snapshot)
            normalized = _normalize_weights(weights)
            if not normalized and schedules_snapshot:
                normalized = {
                    schedule.name: 1.0 / len(schedules_snapshot)
                    for schedule in schedules_snapshot
                }
<<<<<<< HEAD
            raw_getter = getattr(policy, "raw_allocation_snapshot", None)
            if callable(raw_getter):
                try:
                    raw_result = raw_getter() or {}
                except Exception:  # pragma: no cover - diagnostyka polityki
                    _LOGGER.exception(
                        "Nie udało się pobrać surowych wag z polityki %s",
                        policy.name,
                    )
                else:
                    for key, value in raw_result.items():
                        if isinstance(value, (int, float)) and math.isfinite(float(value)):
                            raw_snapshot[str(key)] = float(value)
            smoothed_getter = getattr(policy, "smoothed_allocation_snapshot", None)
            if callable(smoothed_getter):
                try:
                    smoothed_result = smoothed_getter() or {}
                except Exception:  # pragma: no cover - diagnostyka polityki
                    _LOGGER.exception(
                        "Nie udało się pobrać wygładzonych wag z polityki %s",
                        policy.name,
                    )
                else:
                    for key, value in smoothed_result.items():
                        if isinstance(value, (int, float)) and math.isfinite(float(value)):
                            smoothed_snapshot[str(key)] = float(value)
            snapshot_getter = getattr(policy, "profile_allocation_snapshot", None)
            if callable(snapshot_getter):
                try:
                    snapshot = snapshot_getter() or {}
                except Exception:  # pragma: no cover - diagnostyka polityki
                    _LOGGER.exception(
                        "Nie udało się pobrać rozkładu profili z polityki %s",
                        policy.name,
                    )
                else:
                    if snapshot:
                        profile_snapshot = {
                            str(key): float(value)
                            for key, value in snapshot.items()
                            if isinstance(value, (int, float))
                            and math.isfinite(float(value))
                        }
            diagnostics_getter = getattr(policy, "allocation_diagnostics", None)
            if callable(diagnostics_getter):
                try:
                    diagnostics = diagnostics_getter() or {}
                except Exception:  # pragma: no cover - diagnostyka polityki
                    _LOGGER.exception(
                        "Nie udało się pobrać diagnostyki alokacji z polityki %s",
                        policy.name,
                    )
                else:
                    sanitized: dict[str, Mapping[str, float]] = {}
                    for key, payload in diagnostics.items():
                        if not isinstance(payload, Mapping):
                            continue
                        inner: dict[str, float] = {}
                        for inner_key, inner_value in payload.items():
                            if isinstance(inner_value, (int, float)) and math.isfinite(
                                float(inner_value)
                            ):
                                inner[str(inner_key)] = float(inner_value)
                        if inner:
                            sanitized[str(key)] = inner
                    diagnostics_snapshot = sanitized
            tag_getter = getattr(policy, "tag_allocation_snapshot", None)
            if callable(tag_getter):
                try:
                    tag_result = tag_getter() or {}
                except Exception:  # pragma: no cover - diagnostyka polityki
                    _LOGGER.exception(
                        "Nie udało się pobrać rozkładu tagów z polityki %s",
                        policy.name,
                    )
                else:
                    if tag_result:
                        tag_snapshot = {
                            str(key): float(value)
                            for key, value in tag_result.items()
                            if isinstance(value, (int, float))
                            and math.isfinite(float(value))
                        }
            tag_member_getter = getattr(policy, "tag_member_snapshot", None)
            if callable(tag_member_getter):
                try:
                    member_result = tag_member_getter() or {}
                except Exception:  # pragma: no cover - diagnostyka polityki
                    _LOGGER.exception(
                        "Nie udało się pobrać liczności tagów z polityki %s",
                        policy.name,
                    )
                else:
                    if member_result:
                        tag_member_snapshot = {
                            str(key): float(value)
                            for key, value in member_result.items()
                            if isinstance(value, (int, float))
                            and math.isfinite(float(value))
                        }
            floor_attr = getattr(policy, "floor_adjustment_applied", None)
            if isinstance(floor_attr, bool):
                floor_adjustment_flag = floor_attr
            elif floor_attr is not None:
                floor_adjustment_flag = bool(floor_attr)
            fallback_attr = getattr(policy, "used_fallback", None)
            if isinstance(fallback_attr, bool):
                fallback_flag = fallback_attr
            self._last_allocation_at = timestamp
        if not normalized:
            self._last_allocator_weights = {}
            self._last_allocator_raw_weights = {}
            self._last_allocator_smoothed_weights = {}
            self._last_allocator_profile_weights = {}
            self._last_allocator_tag_weights = {}
            self._last_allocator_tag_counts = {}
            self._last_allocator_diagnostics = {}
            self._last_allocator_flags = {}
=======
            self._last_allocation_at = timestamp
        if not normalized:
>>>>>>> 51a9fd69
            return
        log_payload = {name: round(weight, 4) for name, weight in normalized.items()}
        _LOGGER.info("Capital allocator %s weights: %s", policy.name, log_payload)

        schedule_weights: dict[str, float] = {}
        profile_totals: defaultdict[str, float] = defaultdict(float)
        for schedule in self._schedules:
            weight = normalized.get(schedule.name)
            if weight is None:
                weight = normalized.get(schedule.strategy_name, 0.0)
            numeric_weight = float(weight or 0.0)
            schedule_weights[schedule.name] = numeric_weight
            profile_totals[schedule.risk_profile] += numeric_weight

<<<<<<< HEAD
=======
        profile_snapshot: Mapping[str, float] | None = None
        snapshot_getter = getattr(policy, "profile_allocation_snapshot", None)
        if callable(snapshot_getter):
            try:
                snapshot = snapshot_getter()
            except Exception:  # pragma: no cover - diagnostyka polityki
                _LOGGER.exception(
                    "Nie udało się pobrać rozkładu profili z polityki %s",
                    policy.name,
                )
            else:
                if snapshot:
                    profile_snapshot = {
                        str(key): float(value)
                        for key, value in snapshot.items()
                        if isinstance(value, (int, float)) and math.isfinite(float(value))
                    }

>>>>>>> 51a9fd69
        if profile_snapshot is None:
            profile_snapshot = dict(profile_totals)

        if profile_snapshot:
            normalized_profile_snapshot = _normalize_weights(profile_snapshot)
            log_profiles = {
                key: round(value, 4)
                for key, value in normalized_profile_snapshot.items()
            }
            _LOGGER.info(
                "Capital allocator %s profile weights: %s",
                policy.name,
                log_profiles,
            )
        else:
            normalized_profile_snapshot = {}

<<<<<<< HEAD
        flags: dict[str, bool] = {}
        if floor_adjustment_flag is not None:
            flags["profile_floor_adjustment"] = bool(floor_adjustment_flag)
        normalized_raw_snapshot = _normalize_weights(raw_snapshot) if raw_snapshot else {}
        if not smoothed_snapshot:
            smoothed_snapshot = dict(normalized)
        self._last_allocator_flags = flags
        self._last_allocator_weights = dict(normalized)
        self._last_allocator_raw_weights = dict(normalized_raw_snapshot)
        self._last_allocator_smoothed_weights = dict(smoothed_snapshot)
        self._last_allocator_profile_weights = dict(normalized_profile_snapshot)
        self._last_allocator_tag_weights = dict(tag_snapshot or {})
        self._last_allocator_tag_counts = dict(tag_member_snapshot or {})
        self._last_allocator_diagnostics = diagnostics_snapshot
        if fallback_flag is not None:
            self._last_allocator_flags["fallback_used"] = bool(fallback_flag)

=======
>>>>>>> 51a9fd69
        for schedule in self._schedules:
            numeric_weight = schedule_weights.get(schedule.name, 0.0)
            schedule.allocator_weight = numeric_weight
            schedule.allocator_signal_factor = max(0.0, numeric_weight)
            schedule.metrics["allocator_weight"] = schedule.allocator_weight
            schedule.metrics["allocator_signal_factor"] = schedule.allocator_signal_factor
            schedule.metrics["allocator_profile_weight"] = normalized_profile_snapshot.get(
                schedule.risk_profile,
                0.0,
            )
<<<<<<< HEAD
            tag_key = schedule.primary_tag or (schedule.tags[0] if schedule.tags else None)
            if tag_key:
                schedule.metrics["allocator_tag_weight"] = self._last_allocator_tag_weights.get(
                    tag_key,
                    0.0,
                )
                schedule.metrics["allocator_tag_members"] = self._last_allocator_tag_counts.get(
                    tag_key,
                    0.0,
                )
            raw_weight = normalized_raw_snapshot.get(schedule.name)
            if raw_weight is None:
                raw_weight = normalized_raw_snapshot.get(schedule.strategy_name)
            if raw_weight is not None:
                schedule.metrics["allocator_raw_weight"] = float(raw_weight)
            smoothed_weight = smoothed_snapshot.get(schedule.name)
            if smoothed_weight is None:
                smoothed_weight = smoothed_snapshot.get(schedule.strategy_name)
            if smoothed_weight is not None:
                schedule.metrics["allocator_smoothed_weight"] = float(smoothed_weight)
=======
>>>>>>> 51a9fd69

    def _apply_signal_limits(self, schedule: _ScheduleContext) -> None:
        floor = self._min_signal_floor()
        factor = max(0.0, schedule.governor_signal_factor) * max(
            0.0, schedule.allocator_signal_factor
        )
        computed = int(round(schedule.base_max_signals * factor))
        if schedule.base_max_signals > 0:
            computed = max(floor if factor > 0 else 0, computed)
<<<<<<< HEAD
        schedule.metrics.pop("signal_limit_override", None)
        schedule.metrics.pop("signal_limit_expires_at", None)
        schedule.metrics.pop("signal_limit_reason", None)
        override_value: int | None = None
        override_reason: str | None = None
        override_until: datetime | None = None
        now = self._clock()
        expired_override: Mapping[tuple[str, str], SignalLimitOverride] | None = None
        with self._signal_limit_lock:
            key = (schedule.strategy_name, schedule.risk_profile)
            override = self._signal_limits.get(key)
            if override is not None and override.is_expired(now):
                removed = self._signal_limits.pop(key, None)
                if removed is not None:
                    expired_override = {key: removed}
                override = None
            if override is not None:
                override_value = max(0, int(override.limit))
                override_reason = override.reason
                override_until = override.expires_at
        if expired_override:
            self._handle_expired_signal_limits(expired_override, now, skip=(schedule,))
        if override_value is not None:
            if computed > override_value:
=======
        override = self._signal_limits.get((schedule.strategy_name, schedule.risk_profile))
        if override is not None:
            if computed > override:
>>>>>>> 51a9fd69
                _LOGGER.debug(
                    "Sygnal limit override dla %s/%s: %s -> %s",
                    schedule.strategy_name,
                    schedule.risk_profile,
                    computed,
<<<<<<< HEAD
                    override_value,
                )
            computed = min(computed, override_value)
            schedule.metrics["signal_limit_override"] = float(override_value)
            if override_until is not None:
                schedule.metrics["signal_limit_expires_at"] = (
                    override_until.timestamp()
                )
            if override_reason:
                schedule.metrics["signal_limit_reason"] = 1.0
=======
                    override,
                )
            computed = min(computed, override)
>>>>>>> 51a9fd69
        schedule.active_max_signals = max(0, computed)
        schedule.metrics["base_max_signals"] = float(schedule.base_max_signals)
        schedule.metrics["active_max_signals"] = float(schedule.active_max_signals)

    def _emit_metrics(self, schedule: _ScheduleContext) -> None:
        if not self._telemetry:
            return
        payload = {
            "signals": schedule.metrics.get("signals", 0.0),
            "latency_ms": schedule.metrics.get("last_latency_ms", 0.0),
        }
        for key, value in schedule.metrics.items():
            if key in {"signals", "last_latency_ms"}:
                continue
            if isinstance(value, (int, float)):
                payload[key] = float(value)
        self._telemetry(schedule.name, payload)

    def _record_decisions(
        self,
        schedule: _ScheduleContext,
        signals: Sequence[StrategySignal],
        timestamp: datetime,
        symbol: str,
    ) -> None:
        if not self._decision_journal:
            return
        for signal in signals:
            metadata_payload = {str(k): str(v) for k, v in signal.metadata.items()}
            schedule_run_id = metadata_payload.get(
                "schedule_run_id",
                f"{schedule.name}:{timestamp.isoformat()}",
            )
            strategy_instance_id = metadata_payload.get(
                "strategy_instance_id",
                schedule.strategy_name,
            )
            signal_identifier = metadata_payload.get(
                "signal_id",
                f"{schedule.name}:{symbol}:{timestamp.isoformat()}",
            )
            primary_exchange = metadata_payload.get("primary_exchange")
            secondary_exchange = metadata_payload.get("secondary_exchange")
            base_asset, quote_asset = _split_symbol_components(symbol)
            instrument_type = metadata_payload.get("instrument_type")
            data_feed = metadata_payload.get(
                "data_feed",
                getattr(schedule.feed, "name", schedule.feed.__class__.__name__),
            )
            risk_bucket = metadata_payload.get(
                "risk_budget_bucket",
                schedule.risk_profile,
            )
            event = TradingDecisionEvent(
                event_type="strategy_signal",
                timestamp=timestamp,
                environment=self._environment,
                portfolio=self._portfolio,
                risk_profile=schedule.risk_profile,
                symbol=symbol,
                side=signal.side,
                schedule=schedule.name,
                strategy=schedule.strategy_name,
                schedule_run_id=schedule_run_id,
                strategy_instance_id=strategy_instance_id,
                signal_id=signal_identifier,
                primary_exchange=primary_exchange,
                secondary_exchange=secondary_exchange,
                base_asset=base_asset,
                quote_asset=quote_asset,
                instrument_type=instrument_type,
                data_feed=data_feed,
                risk_budget_bucket=risk_bucket,
                confidence=float(signal.confidence),
                latency_ms=schedule.metrics.get("last_latency_ms"),
                telemetry_namespace=f"{self._environment}.multi_strategy.{schedule.name}",
                metadata=metadata_payload,
            )
            self._decision_journal.record(event)


__all__ = [
    "StrategyDataFeed",
    "StrategySignalSink",
    "TelemetryEmitter",
    "MultiStrategyScheduler",
    "CapitalAllocationPolicy",
<<<<<<< HEAD
    "MetricWeightRule",
    "EqualWeightAllocation",
    "BlendedCapitalAllocation",
    "RiskParityAllocation",
    "VolatilityTargetAllocation",
    "SignalStrengthAllocation",
    "MetricWeightedAllocation",
=======
    "EqualWeightAllocation",
    "RiskParityAllocation",
    "VolatilityTargetAllocation",
    "SignalStrengthAllocation",
>>>>>>> 51a9fd69
    "SmoothedCapitalAllocationPolicy",
    "DrawdownAdaptiveAllocation",
    "FixedWeightAllocation",
    "RiskProfileBudgetAllocation",
<<<<<<< HEAD
    "TagQuotaAllocation",
=======
>>>>>>> 51a9fd69
]<|MERGE_RESOLUTION|>--- conflicted
+++ resolved
@@ -4,11 +4,8 @@
 import asyncio
 import logging
 import math
-<<<<<<< HEAD
 from collections import Counter, defaultdict
-=======
 from collections import defaultdict
->>>>>>> 51a9fd69
 from dataclasses import dataclass, field
 from datetime import datetime, timedelta, timezone
 from typing import (
@@ -102,17 +99,13 @@
     allocator_weight: float = 1.0
     allocator_signal_factor: float = 1.0
     governor_signal_factor: float = 1.0
-<<<<<<< HEAD
     tags: tuple[str, ...] = ()
     primary_tag: str | None = None
-=======
->>>>>>> 51a9fd69
     last_run: datetime | None = None
     warmed_up: bool = False
     metrics: MutableMapping[str, float] = field(default_factory=dict)
 
 
-<<<<<<< HEAD
 @dataclass(slots=True)
 class SuspensionRecord:
     reason: str
@@ -188,8 +181,6 @@
         return payload
 
 
-=======
->>>>>>> 51a9fd69
 class CapitalAllocationPolicy(Protocol):
     """Polityka wyznaczająca wagi kapitału pomiędzy strategie."""
 
@@ -199,7 +190,6 @@
         ...
 
 
-<<<<<<< HEAD
 @dataclass(slots=True)
 class MetricWeightRule:
     """Definicja metryki wykorzystywanej w polityce wag telemetrycznych."""
@@ -213,8 +203,6 @@
     scale: float = 1.0
 
 
-=======
->>>>>>> 51a9fd69
 def _normalize_weights(candidates: Mapping[str, float]) -> dict[str, float]:
     weights: dict[str, float] = {}
     for key, value in candidates.items():
@@ -234,7 +222,6 @@
     return {key: value / total for key, value in weights.items()}
 
 
-<<<<<<< HEAD
 def _extract_tags(metadata: Mapping[str, object] | None) -> tuple[tuple[str, ...], str | None]:
     if not isinstance(metadata, Mapping):
         return (), None
@@ -267,8 +254,6 @@
     return tuple(dict.fromkeys(tags)), primary_tag
 
 
-=======
->>>>>>> 51a9fd69
 class EqualWeightAllocation:
     """Prosta polityka przydzielająca identyczne wagi wszystkim strategiom."""
 
@@ -350,7 +335,6 @@
         return normalized
 
 
-<<<<<<< HEAD
 class MetricWeightedAllocation:
     """Buduje wagi na podstawie ważonego zestawu metryk telemetrycznych."""
 
@@ -484,8 +468,6 @@
         self._last_snapshot = snapshot
         return dict(fallback_weights)
 
-=======
->>>>>>> 51a9fd69
 class SmoothedCapitalAllocationPolicy:
     """Wygładza wagi zwracane przez wewnętrzną politykę alokacji."""
 
@@ -518,22 +500,18 @@
             _LOGGER.exception("Błąd wewnętrznej polityki alokacji kapitału")
             raw_allocation = {}
 
-<<<<<<< HEAD
         normalized_raw = _normalize_weights(raw_allocation)
         if not normalized_raw and schedules:
             normalized_raw = {
                 schedule.name: 1.0 / len(schedules)
                 for schedule in schedules
             }
-=======
->>>>>>> 51a9fd69
         raw_weights: dict[str, float] = {}
         smoothed: dict[str, float] = {}
         alpha = self.smoothing_factor
 
         for schedule in schedules:
             name = schedule.name
-<<<<<<< HEAD
             raw_value = normalized_raw.get(name)
             if raw_value is None:
                 raw_value = normalized_raw.get(schedule.strategy_name, 0.0)
@@ -550,7 +528,6 @@
                 smoothed_value = numeric_raw
             else:
                 delta = numeric_raw - previous
-=======
             try:
                 raw_value = float(raw_allocation.get(name, 0.0))
             except (TypeError, ValueError):
@@ -564,7 +541,6 @@
                 smoothed_value = raw_value
             else:
                 delta = raw_value - previous
->>>>>>> 51a9fd69
                 if abs(delta) < self.min_delta:
                     smoothed_value = previous
                 else:
@@ -575,11 +551,8 @@
         if not normalized:
             normalized = EqualWeightAllocation().allocate(schedules)
 
-<<<<<<< HEAD
         self._last_raw = _normalize_weights(raw_weights)
-=======
         self._last_raw = raw_weights
->>>>>>> 51a9fd69
         self._last_smoothed = dict(normalized)
         return normalized
 
@@ -594,7 +567,6 @@
         return dict(self._last_smoothed)
 
 
-<<<<<<< HEAD
 class BlendedCapitalAllocation:
     """Łączy kilka polityk kapitałowych w jeden miks wagowy."""
 
@@ -720,8 +692,6 @@
         return {key: dict(value) for key, value in self._last_components.items()}
 
 
-=======
->>>>>>> 51a9fd69
 class DrawdownAdaptiveAllocation:
     """Dostosowuje wagi strategii do presji drawdownu i stresu płynności."""
 
@@ -1067,7 +1037,6 @@
         return self._last_floor_adjustment
 
 
-<<<<<<< HEAD
 class TagQuotaAllocation:
     """Przydziela udziały kapitału na podstawie tagów strategii."""
 
@@ -1255,8 +1224,6 @@
     def used_fallback(self) -> bool:
         return self._used_fallback
 
-=======
->>>>>>> 51a9fd69
 class MultiStrategyScheduler:
     """Koordynuje wykonywanie wielu strategii zgodnie z harmonogramem."""
 
@@ -1291,7 +1258,6 @@
             float(allocation_rebalance_seconds) if allocation_rebalance_seconds else None
         )
         self._last_allocation_at: datetime | None = None
-<<<<<<< HEAD
         self._last_allocator_weights: dict[str, float] = {}
         self._last_allocator_raw_weights: dict[str, float] = {}
         self._last_allocator_smoothed_weights: dict[str, float] = {}
@@ -1309,7 +1275,6 @@
         for strategy, profiles in (signal_limits or {}).items():
             for profile, limit in (profiles or {}).items():
                 self.configure_signal_limit(strategy, profile, limit)
-=======
         self._signal_limits: dict[tuple[str, str], int] = {}
         for strategy, profiles in (signal_limits or {}).items():
             for profile, limit in (profiles or {}).items():
@@ -1318,7 +1283,6 @@
                 except (TypeError, ValueError):
                     continue
                 self._signal_limits[(strategy, profile)] = max(0, value)
->>>>>>> 51a9fd69
 
     def set_capital_policy(self, policy: CapitalAllocationPolicy | None) -> None:
         """Ustawia politykę alokacji bez natychmiastowego przeliczenia."""
@@ -1326,7 +1290,6 @@
         self._capital_policy = policy or EqualWeightAllocation()
         self._last_allocation_at = None
 
-<<<<<<< HEAD
     def set_allocation_rebalance_seconds(self, value: float | None) -> None:
         """Aktualizuje interwał pomiędzy kolejnymi przeliczeniami alokacji."""
 
@@ -1345,8 +1308,6 @@
         else:
             self._allocation_rebalance_seconds = seconds
 
-=======
->>>>>>> 51a9fd69
     async def replace_capital_policy(
         self,
         policy: CapitalAllocationPolicy | None,
@@ -1361,7 +1322,6 @@
             return
         await self._maybe_rebalance_allocation(timestamp or self._clock())
 
-<<<<<<< HEAD
     async def rebalance_capital(
         self,
         *,
@@ -1376,8 +1336,6 @@
             ignore_cooldown=ignore_cooldown,
         )
 
-=======
->>>>>>> 51a9fd69
     def allocation_snapshot(self) -> Mapping[str, float]:
         """Zwraca ostatnio zastosowane wagi polityki kapitału."""
 
@@ -1385,7 +1343,6 @@
             schedule.name: float(schedule.allocator_weight)
             for schedule in self._schedules
         }
-<<<<<<< HEAD
 
     def capital_allocation_state(self) -> Mapping[str, Mapping[str, float]]:
         """Zwraca ostatnie migawki wag (surowe, wygładzone, profilowe)."""
@@ -1511,8 +1468,6 @@
         if expired_overrides:
             self._handle_expired_signal_limits(expired_overrides, now)
         return snapshot
-=======
->>>>>>> 51a9fd69
 
     def register_schedule(
         self,
@@ -1549,7 +1504,6 @@
         _LOGGER.debug("Zarejestrowano harmonogram %s dla strategii %s", name, strategy_name)
 
     def configure_signal_limit(
-<<<<<<< HEAD
         self,
         strategy_name: str,
         risk_profile: str,
@@ -1850,7 +1804,6 @@
             for tag_name, record in self._tag_suspensions.items():
                 tags[tag_name] = record.as_dict(now)
         return {"schedules": schedules, "tags": tags}
-=======
         self, strategy_name: str, risk_profile: str, limit: int | None
     ) -> None:
         key = (strategy_name, risk_profile)
@@ -1869,7 +1822,6 @@
         for strategy, profiles in limits.items():
             for profile, limit in profiles.items():
                 self.configure_signal_limit(strategy, profile, limit)
->>>>>>> 51a9fd69
 
     def attach_portfolio_coordinator(
         self, coordinator: "PortfolioRuntimeCoordinator"
@@ -2307,7 +2259,6 @@
             },
         )
 
-<<<<<<< HEAD
     async def _maybe_rebalance_allocation(
         self,
         timestamp: datetime,
@@ -2333,7 +2284,6 @@
         diagnostics_snapshot: dict[str, Mapping[str, float]] = {}
         floor_adjustment_flag: bool | None = None
         fallback_flag: bool | None = None
-=======
     async def _maybe_rebalance_allocation(self, timestamp: datetime) -> None:
         policy = getattr(self, "_capital_policy", None)
         if policy is None:
@@ -2342,7 +2292,6 @@
             delta = (timestamp - self._last_allocation_at).total_seconds()
             if delta < self._allocation_rebalance_seconds:
                 return
->>>>>>> 51a9fd69
         async with self._allocation_lock:
             schedules_snapshot = tuple(self._schedules)
             weights = policy.allocate(schedules_snapshot)
@@ -2352,7 +2301,6 @@
                     schedule.name: 1.0 / len(schedules_snapshot)
                     for schedule in schedules_snapshot
                 }
-<<<<<<< HEAD
             raw_getter = getattr(policy, "raw_allocation_snapshot", None)
             if callable(raw_getter):
                 try:
@@ -2471,10 +2419,8 @@
             self._last_allocator_tag_counts = {}
             self._last_allocator_diagnostics = {}
             self._last_allocator_flags = {}
-=======
             self._last_allocation_at = timestamp
         if not normalized:
->>>>>>> 51a9fd69
             return
         log_payload = {name: round(weight, 4) for name, weight in normalized.items()}
         _LOGGER.info("Capital allocator %s weights: %s", policy.name, log_payload)
@@ -2489,8 +2435,6 @@
             schedule_weights[schedule.name] = numeric_weight
             profile_totals[schedule.risk_profile] += numeric_weight
 
-<<<<<<< HEAD
-=======
         profile_snapshot: Mapping[str, float] | None = None
         snapshot_getter = getattr(policy, "profile_allocation_snapshot", None)
         if callable(snapshot_getter):
@@ -2509,7 +2453,6 @@
                         if isinstance(value, (int, float)) and math.isfinite(float(value))
                     }
 
->>>>>>> 51a9fd69
         if profile_snapshot is None:
             profile_snapshot = dict(profile_totals)
 
@@ -2527,7 +2470,6 @@
         else:
             normalized_profile_snapshot = {}
 
-<<<<<<< HEAD
         flags: dict[str, bool] = {}
         if floor_adjustment_flag is not None:
             flags["profile_floor_adjustment"] = bool(floor_adjustment_flag)
@@ -2545,8 +2487,6 @@
         if fallback_flag is not None:
             self._last_allocator_flags["fallback_used"] = bool(fallback_flag)
 
-=======
->>>>>>> 51a9fd69
         for schedule in self._schedules:
             numeric_weight = schedule_weights.get(schedule.name, 0.0)
             schedule.allocator_weight = numeric_weight
@@ -2557,7 +2497,6 @@
                 schedule.risk_profile,
                 0.0,
             )
-<<<<<<< HEAD
             tag_key = schedule.primary_tag or (schedule.tags[0] if schedule.tags else None)
             if tag_key:
                 schedule.metrics["allocator_tag_weight"] = self._last_allocator_tag_weights.get(
@@ -2578,8 +2517,6 @@
                 smoothed_weight = smoothed_snapshot.get(schedule.strategy_name)
             if smoothed_weight is not None:
                 schedule.metrics["allocator_smoothed_weight"] = float(smoothed_weight)
-=======
->>>>>>> 51a9fd69
 
     def _apply_signal_limits(self, schedule: _ScheduleContext) -> None:
         floor = self._min_signal_floor()
@@ -2589,7 +2526,6 @@
         computed = int(round(schedule.base_max_signals * factor))
         if schedule.base_max_signals > 0:
             computed = max(floor if factor > 0 else 0, computed)
-<<<<<<< HEAD
         schedule.metrics.pop("signal_limit_override", None)
         schedule.metrics.pop("signal_limit_expires_at", None)
         schedule.metrics.pop("signal_limit_reason", None)
@@ -2614,17 +2550,14 @@
             self._handle_expired_signal_limits(expired_override, now, skip=(schedule,))
         if override_value is not None:
             if computed > override_value:
-=======
         override = self._signal_limits.get((schedule.strategy_name, schedule.risk_profile))
         if override is not None:
             if computed > override:
->>>>>>> 51a9fd69
                 _LOGGER.debug(
                     "Sygnal limit override dla %s/%s: %s -> %s",
                     schedule.strategy_name,
                     schedule.risk_profile,
                     computed,
-<<<<<<< HEAD
                     override_value,
                 )
             computed = min(computed, override_value)
@@ -2635,11 +2568,9 @@
                 )
             if override_reason:
                 schedule.metrics["signal_limit_reason"] = 1.0
-=======
                     override,
                 )
             computed = min(computed, override)
->>>>>>> 51a9fd69
         schedule.active_max_signals = max(0, computed)
         schedule.metrics["base_max_signals"] = float(schedule.base_max_signals)
         schedule.metrics["active_max_signals"] = float(schedule.active_max_signals)
@@ -2727,7 +2658,6 @@
     "TelemetryEmitter",
     "MultiStrategyScheduler",
     "CapitalAllocationPolicy",
-<<<<<<< HEAD
     "MetricWeightRule",
     "EqualWeightAllocation",
     "BlendedCapitalAllocation",
@@ -2735,18 +2665,13 @@
     "VolatilityTargetAllocation",
     "SignalStrengthAllocation",
     "MetricWeightedAllocation",
-=======
     "EqualWeightAllocation",
     "RiskParityAllocation",
     "VolatilityTargetAllocation",
     "SignalStrengthAllocation",
->>>>>>> 51a9fd69
     "SmoothedCapitalAllocationPolicy",
     "DrawdownAdaptiveAllocation",
     "FixedWeightAllocation",
     "RiskProfileBudgetAllocation",
-<<<<<<< HEAD
     "TagQuotaAllocation",
-=======
->>>>>>> 51a9fd69
 ]