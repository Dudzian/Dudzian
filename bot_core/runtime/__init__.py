--- conflicted
+++ resolved
@@ -1,21 +1,5 @@
 """Infrastruktura runtime nowej architektury bota."""
 
-<<<<<<< HEAD
-from bot_core.config.models import CoreConfig as _CoreConfig  # noqa: F401
-from bot_core.runtime.paths import (  # noqa: F401
-    DesktopAppPaths,
-    build_desktop_app_paths,
-    resolve_core_config_path,
-)
-from bot_core.runtime.metadata import (  # noqa: F401
-    RuntimeEntrypointMetadata,
-    RiskManagerSettings,
-    derive_risk_manager_settings,
-    load_risk_manager_settings,
-    load_risk_profile_config,
-    load_runtime_entrypoint_metadata,
-)
-=======
 import json
 import logging
 import logging.config
@@ -739,7 +723,6 @@
         source_description=f"environment variable '{env_var}'",
     )
 
->>>>>>> 9c5690e7
 
 try:  # pragma: no cover - środowiska testowe mogą nie mieć pełnego runtime
     from bot_core.runtime.bootstrap import (
@@ -787,7 +770,6 @@
         Stage5TrainingConfig,
         verify_stage5_hypercare_summary,
     )
-<<<<<<< HEAD
     from bot_core.runtime.full_hypercare import (
         FullHypercareSummaryBuilder,
         FullHypercareSummaryConfig,
@@ -815,9 +797,6 @@
     LoadTestResult = None  # type: ignore
     LoadTestSettings = None  # type: ignore
     execute_scheduler_load_test = None  # type: ignore
-=======
-except Exception:  # pragma: no cover - brak modułu stage5 w tej dystrybucji
->>>>>>> 9c5690e7
     Stage5ComplianceConfig = None  # type: ignore
     Stage5HypercareConfig = None  # type: ignore
     Stage5HypercareCycle = None  # type: ignore
