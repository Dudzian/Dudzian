--- conflicted
+++ resolved
@@ -1,12 +1,25 @@
 """Infrastruktura runtime nowej architektury bota."""
 
 from bot_core.runtime.bootstrap import BootstrapContext, bootstrap_environment
-<<<<<<< HEAD
-from bot_core.runtime.controller import TradingController
 
-__all__ = ["BootstrapContext", "TradingController", "bootstrap_environment"]
-=======
-from bot_core.runtime.controller import DailyTrendController
+# Kontrolery mogą się różnić między gałęziami – importujemy opcjonalnie.
+try:
+    from bot_core.runtime.controller import TradingController as _TradingController  # type: ignore
+except Exception:
+    _TradingController = None  # type: ignore
 
-__all__ = ["BootstrapContext", "bootstrap_environment", "DailyTrendController"]
->>>>>>> 4202382e
+try:
+    from bot_core.runtime.controller import DailyTrendController as _DailyTrendController  # type: ignore
+except Exception:
+    _DailyTrendController = None  # type: ignore
+
+__all__ = ["BootstrapContext", "bootstrap_environment"]
+
+# Eksportuj tylko te kontrolery, które są dostępne w danej gałęzi.
+if _TradingController is not None:
+    TradingController = _TradingController  # type: ignore
+    __all__.append("TradingController")
+
+if _DailyTrendController is not None:
+    DailyTrendController = _DailyTrendController  # type: ignore
+    __all__.append("DailyTrendController")