--- conflicted
+++ resolved
@@ -1,6 +1,5 @@
 """Infrastruktura runtime nowej architektury bota."""
 
-<<<<<<< HEAD
 import json
 import logging
 import logging.config
@@ -727,22 +726,6 @@
 
 try:  # pragma: no cover - środowiska testowe mogą nie mieć pełnego runtime
     from bot_core.runtime.bootstrap import BootstrapContext, bootstrap_environment
-=======
-import traceback
-from typing import TYPE_CHECKING
-
-# --- Bootstrap (leniwe importy aby uniknąć zależności cyklicznych) ---
-_BOOTSTRAP_IMPORT_ERROR: Exception | None = None
-_BOOTSTRAP_IMPORT_TRACEBACK: str | None = None
-
-if TYPE_CHECKING:  # pragma: no cover - tylko dla statycznej kontroli typów
-    from bot_core.runtime.bootstrap import (
-        BootstrapContext as BootstrapContext,
-        bootstrap_environment as bootstrap_environment,
-    )
-
-try:  # pragma: no cover - zależy od dostępności modułu resource_monitor
->>>>>>> 77cc9911
     from bot_core.runtime.resource_monitor import (
         ResourceBudgetEvaluation,
         ResourceBudgets,
@@ -972,7 +955,6 @@
     __all__.append("RiskMetricsExporter")
 
 # Eksportuj tylko te kontrolery, które są dostępne w danej gałęzi.
-<<<<<<< HEAD
 if _TradingController is None:
     # Defensywny fallback, gdy bezpośredni import się nie powiódł
     try:  # pragma: no cover
@@ -994,8 +976,6 @@
     except Exception:  # pragma: no cover
         _DailyTrendController = None  # type: ignore
 
-=======
->>>>>>> 77cc9911
 if _DailyTrendController is not None:
     DailyTrendController = _DailyTrendController  # type: ignore
     __all__.append("DailyTrendController")
@@ -1032,7 +1012,6 @@
     if create_trading_controller is not None:
         __all__.append("create_trading_controller")
 
-<<<<<<< HEAD
 
 _LAZY_OPTIONAL_EXPORTS: dict[str, tuple[str, str]] = {
     "TradingController": ("bot_core.runtime.controller", "TradingController"),
@@ -2453,48 +2432,4 @@
         )
 
     previous = globals().pop(name, _MISSING)
-    return previous is not _MISSING
-=======
-__all__.append("TradingController")
-
-_LAZY_EXPORTS: dict[str, tuple[str, str, str]] = {
-    "TradingController": (
-        "bot_core.runtime.controller",
-        "_TRADING_CONTROLLER_IMPORT_ERROR",
-        "_TRADING_CONTROLLER_IMPORT_TRACEBACK",
-    ),
-    "BootstrapContext": (
-        "bot_core.runtime.bootstrap",
-        "_BOOTSTRAP_IMPORT_ERROR",
-        "_BOOTSTRAP_IMPORT_TRACEBACK",
-    ),
-    "bootstrap_environment": (
-        "bot_core.runtime.bootstrap",
-        "_BOOTSTRAP_IMPORT_ERROR",
-        "_BOOTSTRAP_IMPORT_TRACEBACK",
-    ),
-}
-
-
-def __getattr__(name: str) -> object:
-    """Lazy loader eksportów wymagających cięższych zależności."""
-
-    target = _LAZY_EXPORTS.get(name)
-    if target is not None:
-        import importlib
-        import traceback as _traceback
-
-        module_name, error_attr, traceback_attr = target
-        try:
-            module = importlib.import_module(module_name)
-            value = getattr(module, name)
-        except Exception as exc:  # pragma: no cover - diagnostyka gałęzi legacy
-            globals()[error_attr] = exc
-            globals()[traceback_attr] = _traceback.format_exc()
-            raise
-
-        globals()[name] = value
-        return value
-
-    raise AttributeError(f"module '{__name__}' has no attribute '{name}'")
->>>>>>> 77cc9911
+    return previous is not _MISSING