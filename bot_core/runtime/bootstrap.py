"""Procedury rozruchowe spinające konfigurację z modułami runtime."""
from __future__ import annotations

import json
import logging
from dataclasses import dataclass
from datetime import timedelta
from pathlib import Path
from typing import Any, Mapping, MutableMapping, Sequence

from bot_core.alerts import (
    AlertThrottle,
    DefaultAlertRouter,
    EmailChannel,
    FileAlertAuditLog,
    InMemoryAlertAuditLog,
    MessengerChannel,
    SMSChannel,
    SignalChannel,
    TelegramChannel,
    WhatsAppChannel,
    get_sms_provider,
)
from bot_core.alerts.base import AlertAuditLog, AlertChannel
from bot_core.alerts.channels.providers import SmsProviderConfig
from bot_core.config.loader import load_core_config
from bot_core.config.models import (
    CoreConfig,
    DecisionJournalConfig,
    EmailChannelSettings,
    EnvironmentConfig,
    MessengerChannelSettings,
    RiskProfileConfig,
    SMSProviderSettings,
    SignalChannelSettings,
    TelegramChannelSettings,
    WhatsAppChannelSettings,
)
from bot_core.config.validation import assert_core_config_valid
from bot_core.exchanges.base import (
    Environment,
    ExchangeAdapter,
    ExchangeAdapterFactory,
    ExchangeCredentials,
)
from bot_core.exchanges.binance import BinanceFuturesAdapter, BinanceSpotAdapter
from bot_core.exchanges.kraken import KrakenFuturesAdapter, KrakenSpotAdapter
from bot_core.exchanges.zonda import ZondaSpotAdapter
from bot_core.risk.base import RiskRepository
from bot_core.risk.engine import ThresholdRiskEngine
from bot_core.risk.factory import build_risk_profile_from_config
from bot_core.risk.repository import FileRiskRepository
from bot_core.security import SecretManager, SecretStorageError
from bot_core.runtime.journal import (
    InMemoryTradingDecisionJournal,
    JsonlTradingDecisionJournal,
    TradingDecisionJournal,
)
from bot_core.runtime.file_metadata import (
    collect_security_warnings,
    file_reference_metadata,
    log_security_warnings,
)

# --- Metrics service (opcjonalny – w niektórych gałęziach może nie istnieć) ---
try:  # pragma: no cover - środowiska bez grpcio lub wygenerowanych stubów
    from bot_core.runtime.metrics_service import (  # type: ignore
        MetricsServer,
        build_metrics_server_from_config,
    )
except Exception:  # pragma: no cover - brak zależności opcjonalnych
    MetricsServer = None  # type: ignore
    build_metrics_server_from_config = None  # type: ignore

try:  # pragma: no cover - sink telemetrii może być pominięty
    from bot_core.runtime.metrics_alerts import (  # type: ignore
        DEFAULT_UI_ALERTS_JSONL_PATH,
        UiTelemetryAlertSink,
    )
except Exception:  # pragma: no cover - brak telemetrii UI
    UiTelemetryAlertSink = None  # type: ignore
    DEFAULT_UI_ALERTS_JSONL_PATH = Path("logs/ui_telemetry_alerts.jsonl")

try:  # pragma: no cover - presety profili ryzyka mogą nie istnieć
    from bot_core.runtime.telemetry_risk_profiles import (  # type: ignore
        MetricsRiskProfileResolver,
        load_risk_profiles_with_metadata,
<<<<<<< HEAD
        summarize_risk_profile,
=======
>>>>>>> f2761ff5
    )
except Exception:  # pragma: no cover - brak presetów
    MetricsRiskProfileResolver = None  # type: ignore
    load_risk_profiles_with_metadata = None  # type: ignore
<<<<<<< HEAD
    summarize_risk_profile = None  # type: ignore
=======
>>>>>>> f2761ff5

_DEFAULT_ADAPTERS: Mapping[str, ExchangeAdapterFactory] = {
    "binance_spot": BinanceSpotAdapter,
    "binance_futures": BinanceFuturesAdapter,
    "kraken_spot": KrakenSpotAdapter,
    "kraken_futures": KrakenFuturesAdapter,
    "zonda_spot": ZondaSpotAdapter,
}

_LOGGER = logging.getLogger(__name__)


def _build_ui_alert_audit_metadata(
    router: DefaultAlertRouter | None,
    *,
    requested_backend: str | None,
) -> dict[str, object]:
    """Zwraca metadane backendu audytu alertów UI dostępne w runtime."""

    normalized_request = (requested_backend or "inherit").lower()
    metadata: dict[str, object] = {"requested": normalized_request}

    audit_log = getattr(router, "audit_log", None)

    if isinstance(audit_log, FileAlertAuditLog):
        metadata.update(
            {
                "backend": "file",
                "directory": str(getattr(audit_log, "directory", "")) or None,
                "pattern": getattr(audit_log, "filename_pattern", None),
                "retention_days": getattr(audit_log, "retention_days", None),
                "fsync": bool(getattr(audit_log, "fsync", False)),
            }
        )
    elif isinstance(audit_log, InMemoryAlertAuditLog):
        metadata["backend"] = "memory"
    elif audit_log is None:
        metadata["backend"] = None
    else:  # pragma: no cover - diagnostyka innych backendów
        metadata["backend"] = audit_log.__class__.__name__.lower()

    note: str | None = None
    backend_value = metadata.get("backend")
    if normalized_request == "inherit":
        note = "inherited_environment_router"
    elif normalized_request == "file" and backend_value != "file":
        note = "file_backend_unavailable"
    elif normalized_request == "memory" and backend_value != "memory":
        note = "memory_backend_not_selected"

    if backend_value is None and note is None:
        note = "router_missing_audit_log"

    if note is not None:
        metadata["note"] = note

    return metadata


@dataclass(slots=True)
class BootstrapContext:
    """Zawiera wszystkie komponenty zainicjalizowane dla danego środowiska."""

    core_config: CoreConfig
    environment: EnvironmentConfig
    credentials: ExchangeCredentials
    adapter: ExchangeAdapter
    risk_engine: ThresholdRiskEngine
    risk_repository: RiskRepository
    alert_router: DefaultAlertRouter
    alert_channels: Mapping[str, AlertChannel]
    audit_log: AlertAuditLog
    adapter_settings: Mapping[str, Any]
    decision_journal: TradingDecisionJournal | None
    risk_profile_name: str
    metrics_server: Any | None = None
    metrics_ui_alerts_path: Path | None = None
    metrics_jsonl_path: Path | None = None
    metrics_ui_alert_sink_active: bool = False
    metrics_service_enabled: bool | None = None
    metrics_ui_alerts_metadata: Mapping[str, Any] | None = None
    metrics_jsonl_metadata: Mapping[str, Any] | None = None
    metrics_security_warnings: tuple[str, ...] | None = None
    metrics_ui_alerts_settings: Mapping[str, Any] | None = None


def bootstrap_environment(
    environment_name: str,
    *,
    config_path: str | Path,
    secret_manager: SecretManager,
    adapter_factories: Mapping[str, ExchangeAdapterFactory] | None = None,
    risk_profile_name: str | None = None,
) -> BootstrapContext:
    """Tworzy kompletny kontekst uruchomieniowy dla wskazanego środowiska."""
    core_config = load_core_config(config_path)
    validation = assert_core_config_valid(core_config)
    for warning in validation.warnings:
        _LOGGER.warning("Walidacja konfiguracji: %s", warning)
    if environment_name not in core_config.environments:
        raise KeyError(f"Środowisko '{environment_name}' nie istnieje w konfiguracji")

    environment = core_config.environments[environment_name]
    selected_profile = risk_profile_name or environment.risk_profile
    risk_profile_config = _resolve_risk_profile(core_config.risk_profiles, selected_profile)

    risk_repository_path = Path(environment.data_cache_path) / "risk_state"
    risk_repository = FileRiskRepository(risk_repository_path)
    risk_engine = ThresholdRiskEngine(repository=risk_repository)
    profile = build_risk_profile_from_config(risk_profile_config)
    risk_engine.register_profile(profile)
    # Aktualizujemy konfigurację środowiska, aby dalsze komponenty znały aktywny profil.
    try:
        environment.risk_profile = selected_profile
    except Exception:  # pragma: no cover - defensywnie w razie zmian modelu
        _LOGGER.debug("Nie można nadpisać risk_profile w konfiguracji środowiska", exc_info=True)

    credentials = secret_manager.load_exchange_credentials(
        environment.keychain_key,
        expected_environment=environment.environment,
        purpose=environment.credential_purpose,
        required_permissions=environment.required_permissions,
        forbidden_permissions=environment.forbidden_permissions,
    )

    factories = dict(_DEFAULT_ADAPTERS)
    if adapter_factories:
        factories.update(adapter_factories)
    adapter = _instantiate_adapter(
        environment.exchange,
        credentials,
        factories,
        environment.environment,
        settings=environment.adapter_settings,
    )
    adapter.configure_network(ip_allowlist=environment.ip_allowlist or None)

    alert_channels, alert_router, audit_log = build_alert_channels(
        core_config=core_config,
        environment=environment,
        secret_manager=secret_manager,
    )

    decision_journal = _build_decision_journal(environment)

    # --- MetricsService (opcjonalny, kompatybilny z różnymi sygnaturami funkcji) ---
    metrics_server: Any | None = None
    metrics_sinks: list[Any] = []
    metrics_ui_alert_path: Path | None = None
    metrics_jsonl_path: Path | None = None
    metrics_ui_alert_sink_active = False
    metrics_service_enabled: bool | None = None
    metrics_ui_alerts_metadata: Mapping[str, Any] | None = None
    metrics_jsonl_metadata: Mapping[str, Any] | None = None
    metrics_ui_alerts_settings: Mapping[str, Any] | None = None
    metrics_risk_profiles_file: Mapping[str, Any] | None = None
    metrics_security_warnings: list[str] = []
    metrics_security_payload: dict[str, object] = {}
    metrics_config = getattr(core_config, "metrics_service", None)
    if metrics_config is not None:
        metrics_service_enabled = bool(getattr(metrics_config, "enabled", False))
        profiles_file_value = getattr(metrics_config, "ui_alerts_risk_profiles_file", None)
        if profiles_file_value:
            normalized_file = Path(profiles_file_value).expanduser()
            try:
                normalized_file = normalized_file.resolve(strict=False)
            except Exception:  # pragma: no cover - diagnostyka pomocnicza
                normalized_file = normalized_file.absolute()
            if load_risk_profiles_with_metadata is None:  # type: ignore[truthy-bool]
                metrics_risk_profiles_file = {
                    "path": str(normalized_file),
                    "warning": "risk_profile_loader_unavailable",
                }
            else:
                try:
                    _, metrics_risk_profiles_file = load_risk_profiles_with_metadata(  # type: ignore[misc]
                        str(normalized_file),
                        origin_label=f"metrics_service_config:{normalized_file}",
                    )
                except Exception:  # pragma: no cover - diagnostyka konfiguracji
                    _LOGGER.exception(
                        "Nie udało się wczytać profili ryzyka telemetrii z %s", normalized_file
                    )
                    raise
        jsonl_candidate = getattr(metrics_config, "jsonl_path", None)
        if jsonl_candidate:
            try:
                metrics_jsonl_path = Path(jsonl_candidate).expanduser()
            except Exception:  # pragma: no cover - diagnostyka pomocnicza
                _LOGGER.debug(
                    "Nie udało się znormalizować ścieżki JSONL telemetrii", exc_info=True
                )
                metrics_jsonl_path = Path(str(jsonl_candidate))
            try:
                metrics_jsonl_metadata = file_reference_metadata(
                    metrics_jsonl_path, role="jsonl"
                )
            except Exception:  # pragma: no cover - diagnostyka pomocnicza
                _LOGGER.debug(
                    "Nie udało się zebrać metadanych JSONL telemetrii", exc_info=True
                )
            else:
                metrics_security_payload["metrics_jsonl"] = metrics_jsonl_metadata
    if UiTelemetryAlertSink is not None:
        try:
            base_dir_value = getattr(core_config, "source_directory", None)
            base_dir: Path | None = None
            if base_dir_value:
                try:
                    base_dir = Path(base_dir_value).expanduser()
                except Exception:  # pragma: no cover - diagnostyka pomocnicza
                    _LOGGER.debug(
                        "Nie udało się znormalizować katalogu konfiguracji: %s", base_dir_value,
                        exc_info=True,
                    )
            default_path = DEFAULT_UI_ALERTS_JSONL_PATH.expanduser()
            if not default_path.is_absolute():
                try:
                    default_path = default_path.resolve(strict=False)
                except Exception:  # pragma: no cover - zachowujemy przybliżenie
                    default_path = default_path.absolute()

            configured_path = None
            if metrics_config and metrics_config.ui_alerts_jsonl_path:
                configured_path = Path(metrics_config.ui_alerts_jsonl_path).expanduser()
                if base_dir is not None and not configured_path.is_absolute():
                    try:
                        configured_path = (base_dir / configured_path).resolve(strict=False)
                    except Exception:  # pragma: no cover - zachowujemy przybliżenie
                        configured_path = (base_dir / configured_path).absolute()
            telemetry_log = configured_path or default_path
<<<<<<< HEAD
=======

            # --- Risk profile resolver (opcjonalny) ---
>>>>>>> f2761ff5
            risk_profile_meta: Mapping[str, Any] | None = None
            resolver: "MetricsRiskProfileResolver" | None = None
            if metrics_config is not None and getattr(metrics_config, "ui_alerts_risk_profile", None):
                normalized_profile = str(metrics_config.ui_alerts_risk_profile).strip().lower()
                if MetricsRiskProfileResolver is None:
                    risk_profile_meta = {"name": normalized_profile, "warning": "resolver_unavailable"}
                else:
                    try:
                        resolver = MetricsRiskProfileResolver(normalized_profile, metrics_config)
                    except KeyError:
                        risk_profile_meta = {"name": normalized_profile, "error": "unknown_profile"}
                        _LOGGER.warning(
                            "Nieznany profil ryzyka telemetrii UI w bootstrapie: %s", normalized_profile
                        )
                    except Exception:  # pragma: no cover - diagnostyka
                        risk_profile_meta = {"name": normalized_profile}
                        _LOGGER.exception(
                            "Nie udało się zastosować profilu ryzyka %s w bootstrapie", normalized_profile
                        )

            def _resolve_metrics_value(field_name: str, default: Any) -> Any:
                if metrics_config is None:
                    return default
                value = getattr(metrics_config, field_name, default)
                if resolver is not None:
                    value = resolver.override(field_name, value)
                return value
<<<<<<< HEAD
            reduce_mode = "enable"
            overlay_mode = "enable"
            jank_mode = "disable"
=======

            # Tryby zdarzeń
            reduce_mode = "enable"
            overlay_mode = "enable"
            jank_mode = "disable"

>>>>>>> f2761ff5
            reduce_candidate = _resolve_metrics_value("reduce_motion_mode", None)
            if reduce_candidate is not None:
                candidate = str(reduce_candidate).lower()
                if candidate in {"enable", "jsonl", "disable"}:
                    reduce_mode = candidate
            elif metrics_config is not None:
                reduce_mode = (
                    "enable" if bool(_resolve_metrics_value("reduce_motion_alerts", True)) else "disable"
                )
<<<<<<< HEAD
=======

>>>>>>> f2761ff5
            overlay_candidate = _resolve_metrics_value("overlay_alert_mode", None)
            if overlay_candidate is not None:
                candidate = str(overlay_candidate).lower()
                if candidate in {"enable", "jsonl", "disable"}:
                    overlay_mode = candidate
            elif metrics_config is not None:
                overlay_mode = (
                    "enable" if bool(_resolve_metrics_value("overlay_alerts", True)) else "disable"
                )
<<<<<<< HEAD
=======

>>>>>>> f2761ff5
            jank_candidate = _resolve_metrics_value("jank_alert_mode", None)
            if jank_candidate is not None:
                candidate = str(jank_candidate).lower()
                if candidate in {"enable", "jsonl", "disable"}:
                    jank_mode = candidate
            elif metrics_config is not None:
                jank_mode = (
                    "enable" if bool(_resolve_metrics_value("jank_alerts", False)) else "disable"
                )

            reduce_dispatch = reduce_mode == "enable"
            overlay_dispatch = overlay_mode == "enable"
            jank_dispatch = jank_mode == "enable"
            reduce_logging = reduce_mode in {"enable", "jsonl"}
            overlay_logging = overlay_mode in {"enable", "jsonl"}
            jank_logging = jank_mode in {"enable", "jsonl"}

<<<<<<< HEAD
            reduce_category = _resolve_metrics_value("reduce_motion_category", "ui.performance")
            reduce_active = _resolve_metrics_value("reduce_motion_severity_active", "warning")
            reduce_recovered = _resolve_metrics_value("reduce_motion_severity_recovered", "info")
=======
            # Kategorie / severity / progi (z możliwością override przez resolver)
            reduce_category = _resolve_metrics_value("reduce_motion_category", "ui.performance")
            reduce_active = _resolve_metrics_value("reduce_motion_severity_active", "warning")
            reduce_recovered = _resolve_metrics_value("reduce_motion_severity_recovered", "info")

>>>>>>> f2761ff5
            overlay_category = _resolve_metrics_value("overlay_alert_category", "ui.performance")
            overlay_exceeded = _resolve_metrics_value("overlay_alert_severity_exceeded", "warning")
            overlay_recovered = _resolve_metrics_value("overlay_alert_severity_recovered", "info")
            overlay_critical = _resolve_metrics_value("overlay_alert_severity_critical", "critical")
            overlay_threshold_raw = _resolve_metrics_value("overlay_alert_critical_threshold", 2)
<<<<<<< HEAD
=======

>>>>>>> f2761ff5
            jank_category = _resolve_metrics_value("jank_alert_category", "ui.performance")
            jank_spike = _resolve_metrics_value("jank_alert_severity_spike", "warning")
            jank_critical = _resolve_metrics_value("jank_alert_severity_critical", None)
            jank_threshold_raw = _resolve_metrics_value("jank_alert_critical_over_ms", None)

            sink_kwargs: dict[str, object] = {
                "jsonl_path": telemetry_log,
                "enable_reduce_motion_alerts": reduce_dispatch,
                "enable_overlay_alerts": overlay_dispatch,
                "log_reduce_motion_events": reduce_logging,
                "log_overlay_events": overlay_logging,
                "enable_jank_alerts": jank_dispatch,
                "log_jank_events": jank_logging,
                "reduce_motion_category": reduce_category,
                "reduce_motion_severity_active": reduce_active,
                "reduce_motion_severity_recovered": reduce_recovered,
                "overlay_category": overlay_category,
                "overlay_severity_exceeded": overlay_exceeded,
                "overlay_severity_recovered": overlay_recovered,
                "jank_category": jank_category,
                "jank_severity_spike": jank_spike,
            }
<<<<<<< HEAD
=======

            # Walidacja/projekcja progów
>>>>>>> f2761ff5
            overlay_threshold_value: int | None = None
            if overlay_threshold_raw is not None:
                try:
                    overlay_threshold_value = int(overlay_threshold_raw)
                except (TypeError, ValueError):
                    _LOGGER.debug(
                        "Nieprawidłowy próg overlay_alert_critical_threshold=%s", overlay_threshold_raw
                    )
                else:
                    sink_kwargs["overlay_critical_threshold"] = overlay_threshold_value
<<<<<<< HEAD
=======

>>>>>>> f2761ff5
            jank_threshold_value: float | None = None
            if jank_threshold_raw is not None:
                try:
                    jank_threshold_value = float(jank_threshold_raw)
                except (TypeError, ValueError):
                    _LOGGER.debug(
                        "Nieprawidłowy próg jank_alert_critical_over_ms=%s", jank_threshold_raw
                    )
                else:
                    sink_kwargs["jank_critical_over_ms"] = jank_threshold_value
<<<<<<< HEAD
            if overlay_critical is not None:
                sink_kwargs["overlay_severity_critical"] = overlay_critical
=======

            if overlay_critical is not None:
                sink_kwargs["overlay_severity_critical"] = overlay_critical
            if jank_critical is not None:
                sink_kwargs["jank_severity_critical"] = jank_critical
>>>>>>> f2761ff5

            settings_payload: dict[str, object] = {
                "jsonl_path": str(telemetry_log),
                "reduce_mode": reduce_mode,
                "overlay_mode": overlay_mode,
                "jank_mode": jank_mode,
                "reduce_motion_alerts": reduce_dispatch,
                "overlay_alerts": overlay_dispatch,
                "jank_alerts": jank_dispatch,
                "reduce_motion_logging": reduce_logging,
                "overlay_logging": overlay_logging,
                "jank_logging": jank_logging,
                "reduce_motion_category": reduce_category,
                "reduce_motion_severity_active": reduce_active,
                "reduce_motion_severity_recovered": reduce_recovered,
                "overlay_category": overlay_category,
                "overlay_severity_exceeded": overlay_exceeded,
                "overlay_severity_recovered": overlay_recovered,
                "overlay_severity_critical": overlay_critical,
                "overlay_critical_threshold": overlay_threshold_value,
                "jank_category": jank_category,
                "jank_severity_spike": jank_spike,
                "jank_severity_critical": jank_critical,
                "jank_critical_over_ms": jank_threshold_value,
            }
            if resolver is not None:
                risk_profile_meta = resolver.metadata()
<<<<<<< HEAD
            summary_payload: Mapping[str, Any] | None = None
            if risk_profile_meta is not None:
                sink_kwargs["risk_profile"] = dict(risk_profile_meta)
                settings_payload["risk_profile"] = dict(risk_profile_meta)
                summary_payload = risk_profile_meta.get("summary")
                if summary_payload is None and summarize_risk_profile is not None:
                    try:
                        summary_payload = summarize_risk_profile(risk_profile_meta)
                    except Exception:  # pragma: no cover - defensywne
                        summary_payload = None
            if summary_payload:
                sink_kwargs["risk_profile_summary"] = dict(summary_payload)
                settings_payload["risk_profile_summary"] = dict(summary_payload)
            if metrics_risk_profiles_file is not None:
                settings_payload["risk_profiles_file"] = dict(metrics_risk_profiles_file)
=======
            if risk_profile_meta is not None:
                sink_kwargs["risk_profile"] = dict(risk_profile_meta)
                settings_payload["risk_profile"] = dict(risk_profile_meta)
            if metrics_risk_profiles_file is not None:
                settings_payload["risk_profiles_file"] = dict(metrics_risk_profiles_file)

>>>>>>> f2761ff5
            audit_backend = _build_ui_alert_audit_metadata(
                alert_router,
                requested_backend=getattr(metrics_config, "ui_alerts_audit_backend", None),
            )
            settings_payload["audit"] = audit_backend

            metrics_sinks.append(UiTelemetryAlertSink(alert_router, **sink_kwargs))
            metrics_ui_alert_path = telemetry_log
            metrics_ui_alert_sink_active = True
            metrics_ui_alerts_settings = settings_payload
            try:
                metrics_ui_alerts_metadata = file_reference_metadata(
                    telemetry_log, role="ui_alerts_jsonl"
                )
            except Exception:  # pragma: no cover - diagnostyka pomocnicza
                _LOGGER.debug(
                    "Nie udało się zebrać metadanych logu alertów UI", exc_info=True
                )
            else:
                metrics_security_payload["metrics_ui_alerts"] = metrics_ui_alerts_metadata
        except Exception:  # pragma: no cover - nie blokujemy startu runtime
            _LOGGER.exception("Nie udało się zainicjalizować UiTelemetryAlertSink")

<<<<<<< HEAD
        if metrics_ui_alerts_settings is None and risk_profile_meta is not None:
            metrics_ui_alerts_settings = {"risk_profile": dict(risk_profile_meta)}
            summary_payload = risk_profile_meta.get("summary")
            if summary_payload:
                metrics_ui_alerts_settings["risk_profile_summary"] = dict(summary_payload)
=======
        # Jeśli tylko profil/plik profili – również pokaż w settings
        if metrics_ui_alerts_settings is None and 'risk_profile_meta' in locals() and risk_profile_meta is not None:
            metrics_ui_alerts_settings = {"risk_profile": dict(risk_profile_meta)}
>>>>>>> f2761ff5
        if metrics_risk_profiles_file is not None:
            if metrics_ui_alerts_settings is None:
                metrics_ui_alerts_settings = {
                    "risk_profiles_file": dict(metrics_risk_profiles_file)
                }
            else:
                metrics_ui_alerts_settings = dict(metrics_ui_alerts_settings)
                metrics_ui_alerts_settings["risk_profiles_file"] = dict(
                    metrics_risk_profiles_file
                )

    if metrics_security_payload:
        warnings_detected = log_security_warnings(
            metrics_security_payload,
            fail_on_warnings=False,
            logger=_LOGGER,
            context="runtime.bootstrap",
        )
        if warnings_detected:
            for entry in collect_security_warnings(metrics_security_payload):
                metrics_security_warnings.extend(
                    str(item) for item in entry.get("warnings", [])
                )

    if build_metrics_server_from_config is not None:
        try:
            # Najpierw spróbuj pełnej, najnowszej sygnatury (cfg, sinks, alerts_router)
            try:
                metrics_server = build_metrics_server_from_config(  # type: ignore[call-arg]
                    core_config.metrics_service,
                    sinks=metrics_sinks or None,
                    alerts_router=alert_router,
                )
            except TypeError:
                # Następnie (cfg, alerts_router)
                try:
                    metrics_server = build_metrics_server_from_config(  # type: ignore[call-arg]
                        core_config.metrics_service,
                        alerts_router=alert_router,
                    )
                except TypeError:
                    # Potem (cfg, sinks)
                    try:
                        metrics_server = build_metrics_server_from_config(  # type: ignore[call-arg]
                            core_config.metrics_service,
                            sinks=metrics_sinks or None,
                        )
                    except TypeError:
                        # Na końcu najstarsza postać: tylko (cfg)
                        metrics_server = build_metrics_server_from_config(
                            core_config.metrics_service  # type: ignore[arg-type]
                        )

            if metrics_server is not None:
                metrics_server.start()
                _LOGGER.info(
                    "Serwer MetricsService uruchomiony na %s",
                    getattr(metrics_server, "address", "unknown"),
                )
        except Exception:  # pragma: no cover - telemetria jest opcjonalna
            _LOGGER.exception("Nie udało się uruchomić MetricsService – kontynuuję bez telemetrii")
            metrics_server = None

    return BootstrapContext(
        core_config=core_config,
        environment=environment,
        credentials=credentials,
        adapter=adapter,
        risk_engine=risk_engine,
        risk_repository=risk_repository,
        alert_router=alert_router,
        alert_channels=alert_channels,
        audit_log=audit_log,
        adapter_settings=environment.adapter_settings,
        decision_journal=decision_journal,
        risk_profile_name=selected_profile,
        metrics_server=metrics_server,
        metrics_ui_alerts_path=metrics_ui_alert_path,
        metrics_jsonl_path=metrics_jsonl_path,
        metrics_ui_alert_sink_active=metrics_ui_alert_sink_active,
        metrics_service_enabled=metrics_service_enabled,
        metrics_ui_alerts_metadata=metrics_ui_alerts_metadata,
        metrics_jsonl_metadata=metrics_jsonl_metadata,
        metrics_security_warnings=tuple(metrics_security_warnings)
        if metrics_security_warnings
        else None,
        metrics_ui_alerts_settings=metrics_ui_alerts_settings,
    )


def _instantiate_adapter(
    exchange_name: str,
    credentials: ExchangeCredentials,
    factories: Mapping[str, ExchangeAdapterFactory],
    environment: Environment,
    *,
    settings: Mapping[str, Any] | None = None,
) -> ExchangeAdapter:
    try:
        factory = factories[exchange_name]
    except KeyError as exc:
        raise KeyError(f"Brak fabryki adaptera dla giełdy '{exchange_name}'") from exc
    if settings:
        return factory(credentials, environment=environment, settings=settings)
    return factory(credentials, environment=environment)


def _resolve_risk_profile(
    profiles: Mapping[str, RiskProfileConfig],
    profile_name: str,
) -> RiskProfileConfig:
    try:
        return profiles[profile_name]
    except KeyError as exc:
        raise KeyError(f"Profil ryzyka '{profile_name}' nie istnieje w konfiguracji") from exc


def build_alert_channels(
    *,
    core_config: CoreConfig,
    environment: EnvironmentConfig,
    secret_manager: SecretManager,
) -> tuple[Mapping[str, AlertChannel], DefaultAlertRouter, AlertAuditLog]:
    """Tworzy i rejestruje kanały alertów + router + backend audytu."""
    # audit_log: InMemory (domyślnie) albo FileAlertAuditLog, jeśli skonfigurowano alert_audit
    audit_config = getattr(environment, "alert_audit", None)
    if audit_config and getattr(audit_config, "backend", "memory") == "file":
        directory = Path(audit_config.directory) if audit_config.directory else Path("alerts")
        if not directory.is_absolute():
            base = Path(environment.data_cache_path)
            directory = base / directory
        audit_log: AlertAuditLog = FileAlertAuditLog(
            directory=directory,
            filename_pattern=audit_config.filename_pattern,
            retention_days=audit_config.retention_days,
            fsync=audit_config.fsync,
        )
    else:
        audit_log = InMemoryAlertAuditLog()

    # throttle (opcjonalny)
    throttle_cfg = getattr(environment, "alert_throttle", None)
    throttle: AlertThrottle | None = None
    if throttle_cfg is not None:
        throttle = AlertThrottle(
            window=timedelta(seconds=float(throttle_cfg.window_seconds)),
            exclude_severities=frozenset(throttle_cfg.exclude_severities),
            exclude_categories=frozenset(throttle_cfg.exclude_categories),
            max_entries=int(throttle_cfg.max_entries),
        )

    router = DefaultAlertRouter(audit_log=audit_log, throttle=throttle)
    channels: MutableMapping[str, AlertChannel] = {}

    for entry in environment.alert_channels:
        channel_type, _, channel_key = entry.partition(":")
        channel_type = channel_type.strip().lower()
        channel_key = channel_key.strip() or "default"

        if channel_type == "telegram":
            channel = _build_telegram_channel(core_config.telegram_channels, channel_key, secret_manager)
        elif channel_type == "email":
            channel = _build_email_channel(core_config.email_channels, channel_key, secret_manager)
        elif channel_type == "sms":
            channel = _build_sms_channel(core_config.sms_providers, channel_key, secret_manager)
        elif channel_type == "signal":
            channel = _build_signal_channel(core_config.signal_channels, channel_key, secret_manager)
        elif channel_type == "whatsapp":
            channel = _build_whatsapp_channel(core_config.whatsapp_channels, channel_key, secret_manager)
        elif channel_type == "messenger":
            channel = _build_messenger_channel(core_config.messenger_channels, channel_key, secret_manager)
        else:
            raise KeyError(f"Nieobsługiwany typ kanału alertów: {channel_type}")

        router.register(channel)
        channels[channel.name] = channel

    return channels, router, audit_log


def _build_decision_journal(environment: EnvironmentConfig) -> TradingDecisionJournal | None:
    config: DecisionJournalConfig | None = getattr(environment, "decision_journal", None)
    if config is None:
        return None

    backend = getattr(config, "backend", "memory").lower()
    if backend == "memory":
        return InMemoryTradingDecisionJournal()
    if backend == "file":
        directory = Path(config.directory) if config.directory else Path("decisions")
        if not directory.is_absolute():
            base = Path(environment.data_cache_path)
            directory = base / directory
        return JsonlTradingDecisionJournal(
            directory=directory,
            filename_pattern=config.filename_pattern,
            retention_days=config.retention_days,
            fsync=config.fsync,
        )
    return None


def _build_telegram_channel(
    definitions: Mapping[str, TelegramChannelSettings],
    channel_key: str,
    secret_manager: SecretManager,
) -> TelegramChannel:
    try:
        settings = definitions[channel_key]
    except KeyError as exc:
        raise KeyError(f"Brak definicji kanału Telegram '{channel_key}'") from exc

    token = secret_manager.load_secret_value(settings.token_secret, purpose="alerts:telegram")

    return TelegramChannel(
        bot_token=token,
        chat_id=settings.chat_id,
        parse_mode=settings.parse_mode,
        name=f"telegram:{channel_key}",
    )


def _build_email_channel(
    definitions: Mapping[str, EmailChannelSettings],
    channel_key: str,
    secret_manager: SecretManager,
) -> EmailChannel:
    try:
        settings = definitions[channel_key]
    except KeyError as exc:
        raise KeyError(f"Brak definicji kanału e-mail '{channel_key}'") from exc

    username = None
    password = None
    if settings.credential_secret:
        raw_secret = secret_manager.load_secret_value(settings.credential_secret, purpose="alerts:email")
        try:
            parsed = json.loads(raw_secret) if raw_secret else {}
        except json.JSONDecodeError as exc:  # pragma: no cover
            raise SecretStorageError(
                "Sekret dla kanału e-mail musi zawierać poprawny JSON z polami 'username' i 'password'."
            ) from exc
        username = parsed.get("username")
        password = parsed.get("password")

    return EmailChannel(
        host=settings.host,
        port=settings.port,
        from_address=settings.from_address,
        recipients=settings.recipients,
        username=username,
        password=password,
        use_tls=settings.use_tls,
        name=f"email:{channel_key}",
    )


def _build_sms_channel(
    definitions: Mapping[str, SMSProviderSettings],
    channel_key: str,
    secret_manager: SecretManager,
) -> SMSChannel:
    try:
        settings = definitions[channel_key]
    except KeyError as exc:
        raise KeyError(f"Brak definicji dostawcy SMS '{channel_key}'") from exc

    if not settings.credential_key:
        raise SecretStorageError(
            f"Konfiguracja dostawcy SMS '{channel_key}' musi wskazywać 'credential_key'."
        )

    raw_secret = secret_manager.load_secret_value(settings.credential_key, purpose="alerts:sms")
    try:
        payload = json.loads(raw_secret)
    except json.JSONDecodeError as exc:  # pragma: no cover
        raise SecretStorageError(
            "Sekret dostawcy SMS powinien zawierać JSON z polami 'account_sid' i 'auth_token'."
        ) from exc

    account_sid = payload.get("account_sid")
    auth_token = payload.get("auth_token")
    if not account_sid or not auth_token:
        raise SecretStorageError(
            "Sekret dostawcy SMS musi zawierać pola 'account_sid' oraz 'auth_token'."
        )

    provider_config = _resolve_sms_provider(settings)
    sender = (
        settings.sender_id
        if settings.allow_alphanumeric_sender and settings.sender_id
        else settings.from_number
    )
    if not sender:
        raise SecretStorageError(
            f"Konfiguracja dostawcy SMS '{channel_key}' wymaga pola 'from_number' lub 'sender_id'."
        )

    recipients: Sequence[str] = tuple(settings.recipients)
    if not recipients:
        raise SecretStorageError(
            f"Konfiguracja dostawcy SMS '{channel_key}' wymaga co najmniej jednego odbiorcy."
        )

    return SMSChannel(
        account_sid=str(account_sid),
        auth_token=str(auth_token),
        from_number=sender,
        recipients=recipients,
        provider=provider_config,
        name=f"sms:{channel_key}",
    )


def _build_signal_channel(
    definitions: Mapping[str, SignalChannelSettings],
    channel_key: str,
    secret_manager: SecretManager,
) -> SignalChannel:
    try:
        settings = definitions[channel_key]
    except KeyError as exc:
        raise KeyError(f"Brak definicji kanału Signal '{channel_key}'") from exc

    token: str | None = None
    if settings.credential_secret:
        token = secret_manager.load_secret_value(settings.credential_secret, purpose="alerts:signal")

    return SignalChannel(
        service_url=settings.service_url,
        sender_number=settings.sender_number,
        recipients=settings.recipients,
        auth_token=token,
        verify_tls=settings.verify_tls,
        name=f"signal:{channel_key}",
    )


def _build_whatsapp_channel(
    definitions: Mapping[str, WhatsAppChannelSettings],
    channel_key: str,
    secret_manager: SecretManager,
) -> WhatsAppChannel:
    try:
        settings = definitions[channel_key]
    except KeyError as exc:
        raise KeyError(f"Brak definicji kanału WhatsApp '{channel_key}'") from exc

    token = secret_manager.load_secret_value(settings.token_secret, purpose="alerts:whatsapp")

    return WhatsAppChannel(
        phone_number_id=settings.phone_number_id,
        access_token=token,
        recipients=settings.recipients,
        api_base_url=settings.api_base_url,
        api_version=settings.api_version,
        name=f"whatsapp:{channel_key}",
    )


def _build_messenger_channel(
    definitions: Mapping[str, MessengerChannelSettings],
    channel_key: str,
    secret_manager: SecretManager,
) -> MessengerChannel:
    try:
        settings = definitions[channel_key]
    except KeyError as exc:
        raise KeyError(f"Brak definicji kanału Messenger '{channel_key}'") from exc

    token = secret_manager.load_secret_value(settings.token_secret, purpose="alerts:messenger")

    return MessengerChannel(
        page_id=settings.page_id,
        access_token=token,
        recipients=settings.recipients,
        api_base_url=settings.api_base_url,
        api_version=settings.api_version,
        name=f"messenger:{channel_key}",
    )


def _resolve_sms_provider(settings: SMSProviderSettings) -> SmsProviderConfig:
    base = get_sms_provider(settings.provider_key)
    return SmsProviderConfig(
        provider_id=base.provider_id,
        display_name=base.display_name,
        api_base_url=settings.api_base_url or base.api_base_url,
        iso_country_code=base.iso_country_code,
        supports_alphanumeric_sender=settings.allow_alphanumeric_sender,
        notes=base.notes,
        max_sender_length=base.max_sender_length,
    )


__all__ = ["BootstrapContext", "bootstrap_environment", "build_alert_channels"]<|MERGE_RESOLUTION|>--- conflicted
+++ resolved
@@ -85,18 +85,12 @@
     from bot_core.runtime.telemetry_risk_profiles import (  # type: ignore
         MetricsRiskProfileResolver,
         load_risk_profiles_with_metadata,
-<<<<<<< HEAD
         summarize_risk_profile,
-=======
->>>>>>> f2761ff5
     )
 except Exception:  # pragma: no cover - brak presetów
     MetricsRiskProfileResolver = None  # type: ignore
     load_risk_profiles_with_metadata = None  # type: ignore
-<<<<<<< HEAD
     summarize_risk_profile = None  # type: ignore
-=======
->>>>>>> f2761ff5
 
 _DEFAULT_ADAPTERS: Mapping[str, ExchangeAdapterFactory] = {
     "binance_spot": BinanceSpotAdapter,
@@ -328,11 +322,8 @@
                     except Exception:  # pragma: no cover - zachowujemy przybliżenie
                         configured_path = (base_dir / configured_path).absolute()
             telemetry_log = configured_path or default_path
-<<<<<<< HEAD
-=======
 
             # --- Risk profile resolver (opcjonalny) ---
->>>>>>> f2761ff5
             risk_profile_meta: Mapping[str, Any] | None = None
             resolver: "MetricsRiskProfileResolver" | None = None
             if metrics_config is not None and getattr(metrics_config, "ui_alerts_risk_profile", None):
@@ -360,18 +351,12 @@
                 if resolver is not None:
                     value = resolver.override(field_name, value)
                 return value
-<<<<<<< HEAD
-            reduce_mode = "enable"
-            overlay_mode = "enable"
-            jank_mode = "disable"
-=======
 
             # Tryby zdarzeń
             reduce_mode = "enable"
             overlay_mode = "enable"
             jank_mode = "disable"
 
->>>>>>> f2761ff5
             reduce_candidate = _resolve_metrics_value("reduce_motion_mode", None)
             if reduce_candidate is not None:
                 candidate = str(reduce_candidate).lower()
@@ -381,10 +366,7 @@
                 reduce_mode = (
                     "enable" if bool(_resolve_metrics_value("reduce_motion_alerts", True)) else "disable"
                 )
-<<<<<<< HEAD
-=======
-
->>>>>>> f2761ff5
+
             overlay_candidate = _resolve_metrics_value("overlay_alert_mode", None)
             if overlay_candidate is not None:
                 candidate = str(overlay_candidate).lower()
@@ -394,10 +376,7 @@
                 overlay_mode = (
                     "enable" if bool(_resolve_metrics_value("overlay_alerts", True)) else "disable"
                 )
-<<<<<<< HEAD
-=======
-
->>>>>>> f2761ff5
+
             jank_candidate = _resolve_metrics_value("jank_alert_mode", None)
             if jank_candidate is not None:
                 candidate = str(jank_candidate).lower()
@@ -415,26 +394,17 @@
             overlay_logging = overlay_mode in {"enable", "jsonl"}
             jank_logging = jank_mode in {"enable", "jsonl"}
 
-<<<<<<< HEAD
-            reduce_category = _resolve_metrics_value("reduce_motion_category", "ui.performance")
-            reduce_active = _resolve_metrics_value("reduce_motion_severity_active", "warning")
-            reduce_recovered = _resolve_metrics_value("reduce_motion_severity_recovered", "info")
-=======
             # Kategorie / severity / progi (z możliwością override przez resolver)
             reduce_category = _resolve_metrics_value("reduce_motion_category", "ui.performance")
             reduce_active = _resolve_metrics_value("reduce_motion_severity_active", "warning")
             reduce_recovered = _resolve_metrics_value("reduce_motion_severity_recovered", "info")
 
->>>>>>> f2761ff5
             overlay_category = _resolve_metrics_value("overlay_alert_category", "ui.performance")
             overlay_exceeded = _resolve_metrics_value("overlay_alert_severity_exceeded", "warning")
             overlay_recovered = _resolve_metrics_value("overlay_alert_severity_recovered", "info")
             overlay_critical = _resolve_metrics_value("overlay_alert_severity_critical", "critical")
             overlay_threshold_raw = _resolve_metrics_value("overlay_alert_critical_threshold", 2)
-<<<<<<< HEAD
-=======
-
->>>>>>> f2761ff5
+
             jank_category = _resolve_metrics_value("jank_alert_category", "ui.performance")
             jank_spike = _resolve_metrics_value("jank_alert_severity_spike", "warning")
             jank_critical = _resolve_metrics_value("jank_alert_severity_critical", None)
@@ -457,11 +427,8 @@
                 "jank_category": jank_category,
                 "jank_severity_spike": jank_spike,
             }
-<<<<<<< HEAD
-=======
 
             # Walidacja/projekcja progów
->>>>>>> f2761ff5
             overlay_threshold_value: int | None = None
             if overlay_threshold_raw is not None:
                 try:
@@ -472,10 +439,7 @@
                     )
                 else:
                     sink_kwargs["overlay_critical_threshold"] = overlay_threshold_value
-<<<<<<< HEAD
-=======
-
->>>>>>> f2761ff5
+
             jank_threshold_value: float | None = None
             if jank_threshold_raw is not None:
                 try:
@@ -486,16 +450,11 @@
                     )
                 else:
                     sink_kwargs["jank_critical_over_ms"] = jank_threshold_value
-<<<<<<< HEAD
-            if overlay_critical is not None:
-                sink_kwargs["overlay_severity_critical"] = overlay_critical
-=======
 
             if overlay_critical is not None:
                 sink_kwargs["overlay_severity_critical"] = overlay_critical
             if jank_critical is not None:
                 sink_kwargs["jank_severity_critical"] = jank_critical
->>>>>>> f2761ff5
 
             settings_payload: dict[str, object] = {
                 "jsonl_path": str(telemetry_log),
@@ -523,7 +482,7 @@
             }
             if resolver is not None:
                 risk_profile_meta = resolver.metadata()
-<<<<<<< HEAD
+
             summary_payload: Mapping[str, Any] | None = None
             if risk_profile_meta is not None:
                 sink_kwargs["risk_profile"] = dict(risk_profile_meta)
@@ -539,14 +498,7 @@
                 settings_payload["risk_profile_summary"] = dict(summary_payload)
             if metrics_risk_profiles_file is not None:
                 settings_payload["risk_profiles_file"] = dict(metrics_risk_profiles_file)
-=======
-            if risk_profile_meta is not None:
-                sink_kwargs["risk_profile"] = dict(risk_profile_meta)
-                settings_payload["risk_profile"] = dict(risk_profile_meta)
-            if metrics_risk_profiles_file is not None:
-                settings_payload["risk_profiles_file"] = dict(metrics_risk_profiles_file)
-
->>>>>>> f2761ff5
+
             audit_backend = _build_ui_alert_audit_metadata(
                 alert_router,
                 requested_backend=getattr(metrics_config, "ui_alerts_audit_backend", None),
@@ -570,17 +522,12 @@
         except Exception:  # pragma: no cover - nie blokujemy startu runtime
             _LOGGER.exception("Nie udało się zainicjalizować UiTelemetryAlertSink")
 
-<<<<<<< HEAD
+        # Jeśli tylko profil/plik profili – również pokaż w settings
         if metrics_ui_alerts_settings is None and risk_profile_meta is not None:
             metrics_ui_alerts_settings = {"risk_profile": dict(risk_profile_meta)}
-            summary_payload = risk_profile_meta.get("summary")
-            if summary_payload:
-                metrics_ui_alerts_settings["risk_profile_summary"] = dict(summary_payload)
-=======
-        # Jeśli tylko profil/plik profili – również pokaż w settings
-        if metrics_ui_alerts_settings is None and 'risk_profile_meta' in locals() and risk_profile_meta is not None:
-            metrics_ui_alerts_settings = {"risk_profile": dict(risk_profile_meta)}
->>>>>>> f2761ff5
+            if risk_profile_meta.get("summary"):
+                metrics_ui_alerts_settings["risk_profile_summary"] = dict(risk_profile_meta["summary"])  # type: ignore[index]
+
         if metrics_risk_profiles_file is not None:
             if metrics_ui_alerts_settings is None:
                 metrics_ui_alerts_settings = {
