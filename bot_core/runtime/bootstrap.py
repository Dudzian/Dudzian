--- conflicted
+++ resolved
@@ -1394,23 +1394,6 @@
             required_for_check = doc_required or doc_name in declared_required
             doc_ok = True
             doc_reasons: list[str] = []
-<<<<<<< HEAD
-
-            resolved_doc_path: Path | None = None
-            doc_path_verified = False
-            if doc_path:
-                candidate = Path(doc_path)
-                if candidate.is_absolute():
-                    resolved_doc_path = candidate
-                    doc_path_verified = True
-                elif root_path is not None:
-                    resolved_doc_path = (root_path / candidate).resolve()
-                    doc_path_verified = True
-                else:
-                    resolved_doc_path = candidate
-
-=======
->>>>>>> c9270bea
             if required_for_check:
                 if not doc_signed:
                     doc_ok = False
@@ -1424,39 +1407,6 @@
                 if not doc_sha:
                     doc_ok = False
                     doc_reasons.append("missing sha256 digest")
-<<<<<<< HEAD
-                if doc_signature_path and root_path is not None:
-                    signature_candidate = Path(doc_signature_path)
-                    if not signature_candidate.is_absolute():
-                        signature_candidate = (root_path / signature_candidate).resolve()
-                    if not signature_candidate.exists():
-                        doc_ok = False
-                        doc_reasons.append("signature artifact missing")
-
-            computed_sha: str | None = None
-            if doc_path_verified and resolved_doc_path is not None:
-                if not resolved_doc_path.exists():
-                    if required_for_check:
-                        doc_ok = False
-                        doc_reasons.append("file not found")
-                else:
-                    try:
-                        digest = hashlib.sha256()
-                        with resolved_doc_path.open("rb") as handle:
-                            for chunk in iter(lambda: handle.read(65536), b""):
-                                digest.update(chunk)
-                        computed_sha = digest.hexdigest()
-                    except OSError as exc:  # pragma: no cover - nieoczekiwane błędy IO
-                        if required_for_check:
-                            doc_ok = False
-                            doc_reasons.append(f"failed to read file: {exc}")
-                    if computed_sha is not None and doc_sha:
-                        if computed_sha.lower() != doc_sha.lower():
-                            doc_ok = False
-                            doc_reasons.append("sha256 mismatch")
-
-=======
->>>>>>> c9270bea
             detail: dict[str, Any] = {
                 "name": doc_name,
                 "required": required_for_check,
@@ -1466,13 +1416,6 @@
                 "signed_by": doc_signers,
                 "status": "ok" if doc_ok or not required_for_check else "blocked",
             }
-<<<<<<< HEAD
-            if resolved_doc_path is not None:
-                detail["resolved_path"] = str(resolved_doc_path)
-            if computed_sha is not None:
-                detail["computed_sha256"] = computed_sha
-=======
->>>>>>> c9270bea
             if doc_signature_path:
                 detail["signature_path"] = doc_signature_path
             if doc_signed_at:
@@ -1503,24 +1446,8 @@
             checklist_reasons.append("checklist not signed")
         if checklist_signed and not checklist_signers:
             checklist_reasons.append("missing checklist signers")
-<<<<<<< HEAD
-        signature_path_obj: Path | None = None
         if checklist_signed and not checklist_signature_path:
             checklist_reasons.append("missing checklist signature artifact")
-        elif checklist_signature_path:
-            signature_path_obj = Path(checklist_signature_path)
-            signature_checked = False
-            if not signature_path_obj.is_absolute() and root_path is not None:
-                signature_path_obj = (root_path / signature_path_obj).resolve()
-                signature_checked = True
-            elif signature_path_obj.is_absolute():
-                signature_checked = True
-            if signature_checked and not signature_path_obj.exists():
-                checklist_reasons.append("checklist signature missing")
-=======
-        if checklist_signed and not checklist_signature_path:
-            checklist_reasons.append("missing checklist signature artifact")
->>>>>>> c9270bea
 
         documents_status_ok = documents_ok and not checklist_reasons
 
@@ -1532,18 +1459,8 @@
             "signature_path": checklist_signature_path,
             "status": "ok" if not checklist_reasons else "blocked",
         }
-<<<<<<< HEAD
-        if signature_path_obj is not None:
-            checklist_details["resolved_signature_path"] = str(signature_path_obj)
         if checklist_reasons:
             checklist_details["reasons"] = tuple(checklist_reasons)
-        if required_targets:
-            checklist_details["required_documents"] = tuple(sorted(required_targets))
-
-=======
-        if checklist_reasons:
-            checklist_details["reasons"] = tuple(checklist_reasons)
->>>>>>> c9270bea
         checklist.append(
             {
                 "item": "live_checklist",
@@ -1815,32 +1732,6 @@
                 "status": "invalid",
                 "license_path": str(Path(license_config.license_path).expanduser()),
             }
-<<<<<<< HEAD
-            if offline_mode:
-                _LOGGER.warning(
-                    "Pomijam weryfikację licencji OEM dla środowiska %s w trybie offline: %s",
-                    environment.name,
-                    exc,
-                )
-                emit_alert(
-                    "Weryfikacja licencji OEM pominięta – środowisko działa offline.",
-                    severity=AlertSeverity.WARNING,
-                    source="security.license",
-                    context=context,
-                    exception=exc,
-                )
-                license_result = exc.result
-            else:
-                emit_alert(
-                    "Weryfikacja licencji OEM zakończona błędem – zatrzymuję kontroler.",
-                    severity=AlertSeverity.CRITICAL,
-                    source="security.license",
-                    context=context,
-                    exception=exc,
-                )
-                _LOGGER.critical("Weryfikacja licencji OEM nie powiodła się: %s", exc)
-                raise RuntimeError(str(exc)) from exc
-=======
             emit_alert(
                 "Weryfikacja licencji OEM zakończona błędem – zatrzymuję kontroler.",
                 severity=AlertSeverity.CRITICAL,
@@ -1850,7 +1741,6 @@
             )
             _LOGGER.critical("Weryfikacja licencji OEM nie powiodła się: %s", exc)
             raise RuntimeError(str(exc)) from exc
->>>>>>> c9270bea
 
     if license_result is not None:
         if license_result.warnings:
