"""Procedury rozruchowe spinające konfigurację z modułami runtime."""
from __future__ import annotations

import asyncio
import importlib
import json
import logging
from contextlib import contextmanager
from dataclasses import dataclass
from datetime import datetime, timedelta, timezone
from pathlib import Path
import os
import stat
from typing import (
    TYPE_CHECKING,
    Any,
    Callable,
    Iterable,
    Iterator,
    Mapping,
    MutableMapping,
    Sequence,
)

from bot_core.alerts import (
    AlertSeverity,
    AlertThrottle,
    DefaultAlertRouter,
    EmailChannel,
    FileAlertAuditLog,
    InMemoryAlertAuditLog,
    MessengerChannel,
    SMSChannel,
    SignalChannel,
    TelegramChannel,
    WhatsAppChannel,
    emit_alert,
    get_sms_provider,
)
from bot_core.alerts.base import AlertAuditLog, AlertChannel

_ALERT_COMPONENT_CACHE: dict[str, Any] | None = None


def _get_alert_components() -> Mapping[str, Any]:
    """Return alert-related classes without repeated imports."""

    global _ALERT_COMPONENT_CACHE
    if _ALERT_COMPONENT_CACHE is None:
        _ALERT_COMPONENT_CACHE = {
            "AlertThrottle": AlertThrottle,
            "DefaultAlertRouter": DefaultAlertRouter,
            "FileAlertAuditLog": FileAlertAuditLog,
            "InMemoryAlertAuditLog": InMemoryAlertAuditLog,
            "TelegramChannel": TelegramChannel,
            "EmailChannel": EmailChannel,
            "SMSChannel": SMSChannel,
            "SignalChannel": SignalChannel,
            "MessengerChannel": MessengerChannel,
            "WhatsAppChannel": WhatsAppChannel,
            "get_sms_provider": get_sms_provider,
        }
    return _ALERT_COMPONENT_CACHE
from bot_core.alerts.channels.providers import SmsProviderConfig
from bot_core.config.loader import load_core_config
from bot_core.config.models import (
    CoreConfig,
    DecisionJournalConfig,
    EmailChannelSettings,
    EnvironmentAIConfig,
    EnvironmentAIEnsembleConfig,
    EnvironmentAIModelConfig,
    EnvironmentAIPipelineScheduleConfig,
    EnvironmentConfig,
    LicenseValidationConfig,
    MessengerChannelSettings,
    RiskProfileConfig,
    SMSProviderSettings,
    SignalChannelSettings,
    TelegramChannelSettings,
    WhatsAppChannelSettings,
)
from bot_core.config.validation import assert_core_config_valid
from bot_core.exchanges.base import (
    Environment,
    ExchangeAdapter,
    ExchangeAdapterFactory,
    ExchangeCredentials,
)
from bot_core.exchanges.binance import BinanceFuturesAdapter, BinanceSpotAdapter
from bot_core.exchanges.bitfinex import BitfinexSpotAdapter
from bot_core.exchanges.bybit import BybitSpotAdapter
from bot_core.exchanges.coinbase import CoinbaseSpotAdapter
from bot_core.exchanges.kraken import KrakenFuturesAdapter, KrakenSpotAdapter
from bot_core.exchanges.nowa_gielda import NowaGieldaSpotAdapter
from bot_core.exchanges.kucoin import KuCoinSpotAdapter
from bot_core.exchanges.okx import OKXSpotAdapter
from bot_core.exchanges.zonda import ZondaSpotAdapter
from bot_core.risk.base import RiskRepository
from bot_core.risk.engine import ThresholdRiskEngine
from bot_core.risk.events import RiskDecisionLog
from bot_core.risk.factory import build_risk_profile_from_config
from bot_core.risk.repository import FileRiskRepository
from bot_core.security import SecretManager, SecretStorageError, build_service_token_validator
from bot_core.security.license import (
    LicenseValidationError,
    LicenseValidationResult,
    validate_license_from_config,
)
from bot_core.security.tokens import ServiceTokenValidator
from bot_core.runtime.tco_reporting import RuntimeTCOReporter

try:  # pragma: no cover - ExecutionService może być niedostępny w niektórych dystrybucjach
    from bot_core.execution.base import ExecutionService as CoreExecutionService  # type: ignore[attr-defined]
except Exception:  # pragma: no cover - brak modułu execution
    CoreExecutionService = None  # type: ignore

try:  # pragma: no cover - PaperTradingExecutionService zależy od modułów opcjonalnych
    from bot_core.execution.paper import (  # type: ignore[attr-defined]
        MarketMetadata as PaperMarketMetadata,
        PaperTradingExecutionService,
    )
except Exception:  # pragma: no cover - brak modułu paper execution
    PaperTradingExecutionService = None  # type: ignore
    PaperMarketMetadata = None  # type: ignore

if TYPE_CHECKING:  # pragma: no cover - tylko do typów
    from bot_core.alerts import (
        DefaultAlertRouter,
        EmailChannel,
        MessengerChannel,
        SMSChannel,
        SignalChannel,
        TelegramChannel,
        WhatsAppChannel,
    )
    from bot_core.alerts.base import AlertAuditLog, AlertChannel
    from bot_core.alerts.channels.providers import SmsProviderConfig
    from bot_core.config.models import (
        CoreConfig,
        DecisionJournalConfig,
        EmailChannelSettings,
        EnvironmentConfig,
        MessengerChannelSettings,
        RiskProfileConfig,
        SMSProviderSettings,
        SignalChannelSettings,
        TelegramChannelSettings,
        WhatsAppChannelSettings,
        InstrumentUniverseConfig,
    )
else:  # pragma: no cover - w runtime typy nie są wymagane
<<<<<<< HEAD
    if "DefaultAlertRouter" not in globals():
        DefaultAlertRouter = Any  # type: ignore[misc,assignment]
    if "AlertAuditLog" not in globals():
        AlertAuditLog = Any  # type: ignore[misc,assignment]
    if "AlertChannel" not in globals():
        AlertChannel = Any  # type: ignore[misc,assignment]
    if "EmailChannel" not in globals():
        EmailChannel = Any  # type: ignore[misc,assignment]
    if "SMSChannel" not in globals():
        SMSChannel = Any  # type: ignore[misc,assignment]
    if "TelegramChannel" not in globals():
        TelegramChannel = Any  # type: ignore[misc,assignment]
    if "SignalChannel" not in globals():
        SignalChannel = Any  # type: ignore[misc,assignment]
    if "WhatsAppChannel" not in globals():
        WhatsAppChannel = Any  # type: ignore[misc,assignment]
    if "MessengerChannel" not in globals():
        MessengerChannel = Any  # type: ignore[misc,assignment]
    if "SmsProviderConfig" not in globals():
        SmsProviderConfig = Any  # type: ignore[misc,assignment]
    if "CoreConfig" not in globals():
        CoreConfig = Any  # type: ignore[misc,assignment]
    if "DecisionJournalConfig" not in globals():
        DecisionJournalConfig = Any  # type: ignore[misc,assignment]
    if "EmailChannelSettings" not in globals():
        EmailChannelSettings = Any  # type: ignore[misc,assignment]
    if "EnvironmentConfig" not in globals():
        EnvironmentConfig = Any  # type: ignore[misc,assignment]
    if "MessengerChannelSettings" not in globals():
        MessengerChannelSettings = Any  # type: ignore[misc,assignment]
    if "RiskProfileConfig" not in globals():
        RiskProfileConfig = Any  # type: ignore[misc,assignment]
    if "SMSProviderSettings" not in globals():
        SMSProviderSettings = Any  # type: ignore[misc,assignment]
    if "SignalChannelSettings" not in globals():
        SignalChannelSettings = Any  # type: ignore[misc,assignment]
    if "TelegramChannelSettings" not in globals():
        TelegramChannelSettings = Any  # type: ignore[misc,assignment]
    if "WhatsAppChannelSettings" not in globals():
        WhatsAppChannelSettings = Any  # type: ignore[misc,assignment]
=======
    DefaultAlertRouter = Any  # type: ignore[misc,assignment]
    AlertAuditLog = Any  # type: ignore[misc,assignment]
    AlertChannel = Any  # type: ignore[misc,assignment]
    EmailChannel = Any  # type: ignore[misc,assignment]
    SMSChannel = Any  # type: ignore[misc,assignment]
    TelegramChannel = Any  # type: ignore[misc,assignment]
    SignalChannel = Any  # type: ignore[misc,assignment]
    WhatsAppChannel = Any  # type: ignore[misc,assignment]
    MessengerChannel = Any  # type: ignore[misc,assignment]
    SmsProviderConfig = Any  # type: ignore[misc,assignment]
    CoreConfig = Any  # type: ignore[misc,assignment]
    DecisionJournalConfig = Any  # type: ignore[misc,assignment]
    EmailChannelSettings = Any  # type: ignore[misc,assignment]
    EnvironmentConfig = Any  # type: ignore[misc,assignment]
    MessengerChannelSettings = Any  # type: ignore[misc,assignment]
    RiskProfileConfig = Any  # type: ignore[misc,assignment]
    SMSProviderSettings = Any  # type: ignore[misc,assignment]
    SignalChannelSettings = Any  # type: ignore[misc,assignment]
    TelegramChannelSettings = Any  # type: ignore[misc,assignment]
    WhatsAppChannelSettings = Any  # type: ignore[misc,assignment]
    InstrumentUniverseConfig = Any  # type: ignore[misc,assignment]
>>>>>>> d65e56e7

from bot_core.runtime.journal import (
    InMemoryTradingDecisionJournal,
    JsonlTradingDecisionJournal,
    TradingDecisionJournal,
)
from bot_core.runtime.file_metadata import (
    collect_security_warnings,
    file_reference_metadata,
    log_security_warnings,
)
from bot_core.observability.metrics import get_global_metrics_registry
from bot_core.portfolio import PortfolioDecisionLog

try:  # pragma: no cover - DecisionOrchestrator może być opcjonalny
    from bot_core.decision import DecisionOrchestrator  # type: ignore
except Exception:  # pragma: no cover
    DecisionOrchestrator = None  # type: ignore

try:  # pragma: no cover - integracja z AIManagerem jest opcjonalna
    from bot_core.ai.manager import AIManager
except Exception:  # pragma: no cover - środowiska bez modułu bot_core.ai.manager
    AIManager = None  # type: ignore[assignment]

# --- Metrics service (opcjonalny – w niektórych gałęziach może nie istnieć) ---
try:  # pragma: no cover - środowiska bez grpcio lub wygenerowanych stubów
    from bot_core.runtime.metrics_service import (  # type: ignore
        MetricsServer,
        build_metrics_server_from_config,
    )
except Exception:  # pragma: no cover - brak zależności opcjonalnych
    MetricsServer = None  # type: ignore
    build_metrics_server_from_config = None  # type: ignore

try:  # pragma: no cover - risk service jest opcjonalny
    from bot_core.runtime.risk_service import (  # type: ignore
        RiskServer,
        RiskSnapshotBuilder,
        RiskSnapshotPublisher,
        build_risk_server_from_config,
    )
except Exception:  # pragma: no cover
    RiskServer = None  # type: ignore
    RiskSnapshotBuilder = None  # type: ignore
    RiskSnapshotPublisher = None  # type: ignore
    build_risk_server_from_config = None  # type: ignore

try:  # pragma: no cover - eksporter metryk może być niedostępny
    from bot_core.runtime.risk_metrics import RiskMetricsExporter  # type: ignore
except Exception:  # pragma: no cover
    RiskMetricsExporter = None  # type: ignore

if TYPE_CHECKING:  # pragma: no cover - tylko do typów
    from bot_core.runtime.metadata import RiskManagerSettings

try:  # pragma: no cover - PortfolioGovernor może nie istnieć w tej gałęzi
    from bot_core.portfolio import PortfolioGovernor  # type: ignore
except Exception:
    PortfolioGovernor = None  # type: ignore

try:  # pragma: no cover - sink telemetrii może być pominięty
    from bot_core.runtime.metrics_alerts import (  # type: ignore
        DEFAULT_UI_ALERTS_JSONL_PATH,
        UiTelemetryAlertSink,
    )
except Exception:  # pragma: no cover - brak telemetrii UI
    UiTelemetryAlertSink = None  # type: ignore
    DEFAULT_UI_ALERTS_JSONL_PATH = Path("logs/ui_telemetry_alerts.jsonl")

try:  # pragma: no cover - presety profili ryzyka mogą nie istnieć
    from bot_core.runtime.telemetry_risk_profiles import (  # type: ignore
        MetricsRiskProfileResolver,
        load_risk_profiles_with_metadata,
        reset_risk_profile_store,
        summarize_risk_profile,
    )
except Exception:  # pragma: no cover - brak presetów
    MetricsRiskProfileResolver = None  # type: ignore
    load_risk_profiles_with_metadata = None  # type: ignore
    reset_risk_profile_store = None  # type: ignore
    summarize_risk_profile = None  # type: ignore

_DEFAULT_ADAPTERS: dict[str, ExchangeAdapterFactory] = {
    "binance_spot": BinanceSpotAdapter,
    "binance_futures": BinanceFuturesAdapter,
    "kraken_spot": KrakenSpotAdapter,
    "kraken_futures": KrakenFuturesAdapter,
    "coinbase_spot": CoinbaseSpotAdapter,
    "bitfinex_spot": BitfinexSpotAdapter,
    "okx_spot": OKXSpotAdapter,
    "nowa_gielda_spot": NowaGieldaSpotAdapter,
    "zonda_spot": ZondaSpotAdapter,
    "bybit_spot": BybitSpotAdapter,
    "kucoin_spot": KuCoinSpotAdapter,
}

_MISSING = object()


def get_registered_adapter_factories() -> dict[str, ExchangeAdapterFactory]:
    """Zwraca aktualną mapę fabryk adapterów dostępnych w bootstrapie."""

    return dict(_DEFAULT_ADAPTERS)


def register_adapter_factory(
    name: str, factory: ExchangeAdapterFactory, *, override: bool = False
) -> None:
    """Dodaje lub aktualizuje wpis fabryki adaptera dostępnej w bootstrapie."""

    if not isinstance(name, str) or not name.strip():
        raise ValueError("Nazwa fabryki adaptera musi być niepustym łańcuchem.")

    if not callable(factory):
        raise TypeError("Fabryka adaptera musi być wywoływalna.")

    normalized = name.strip()
    if normalized in _DEFAULT_ADAPTERS and not override:
        raise ValueError(
            f"Fabryka adaptera '{normalized}' jest już zarejestrowana – użyj override=True."
        )

    _DEFAULT_ADAPTERS[normalized] = factory


def unregister_adapter_factory(name: str) -> bool:
    """Usuwa fabrykę adaptera z domyślnego rejestru bootstrapu."""

    if not isinstance(name, str) or not name.strip():
        raise ValueError("Nazwa fabryki adaptera musi być niepustym łańcuchem.")

    normalized = name.strip()
    return _DEFAULT_ADAPTERS.pop(normalized, None) is not None


def register_adapter_factory_from_path(
    name: str,
    target: str,
    *,
    override: bool = False,
) -> ExchangeAdapterFactory:
    """Rozwiązuje ścieżkę do obiektu i rejestruje go jako fabrykę adaptera."""

    factory = _load_callable_from_path(target)
    register_adapter_factory(name, factory, override=override)
    return factory


def _normalize_adapter_factory_spec(
    name: str,
    spec: object,
    *,
    source: str,
) -> tuple[ExchangeAdapterFactory | None, bool, bool]:
    """Zwraca fabrykę, flagę usunięcia i override dla zadeklarowanej specyfikacji."""

    override = False
    candidate = spec

    if isinstance(spec, Mapping):
        raw_override = spec.get("override")
        if raw_override is not None and not isinstance(raw_override, bool):
            raise TypeError(
                f"Pole 'override' dla fabryki '{name}' w {source} musi być wartością logiczną."
            )
        override = bool(raw_override)

        raw_remove = spec.get("remove")
        if raw_remove is not None and not isinstance(raw_remove, bool):
            raise TypeError(
                f"Pole 'remove' dla fabryki '{name}' w {source} musi być wartością logiczną."
            )
        if raw_remove:
            unexpected_keys = {"path", "factory", "callable"} & set(spec)
            if unexpected_keys:
                joined = ", ".join(sorted(unexpected_keys))
                raise ValueError(
                    f"Specyfikacja fabryki '{name}' w {source} ustawia remove=True i jednocześnie "
                    f"deklaruje klucze: {joined}."
                )
            return None, True, override

        if "factory" in spec:
            candidate = spec["factory"]
        elif "callable" in spec:
            candidate = spec["callable"]
        elif "path" in spec:
            candidate = spec["path"]
        else:
            raise ValueError(
                f"Specyfikacja fabryki '{name}' w {source} musi zawierać klucz 'path' lub 'factory'."
            )

    if candidate is None:
        return None, True, override

    if isinstance(candidate, str):
        path = candidate.strip()
        if not path:
            raise ValueError(
                f"Fabryka adaptera '{name}' w {source} wymaga niepustej ścieżki do obiektu."
            )
        factory = _load_callable_from_path(path)
        return factory, False, override

    if callable(candidate):
        return candidate, False, override

    raise TypeError(
        f"Fabryka adaptera '{name}' w {source} musi być wywoływalna lub ścieżką do obiektu."
    )


def _apply_adapter_factory_specs(
    factories: dict[str, ExchangeAdapterFactory],
    specs: Mapping[str, object],
    *,
    source: str,
    require_override: bool,
) -> None:
    """Aktualizuje lokalną mapę fabryk zgodnie ze specyfikacją."""

    if not isinstance(specs, Mapping):
        raise TypeError(
            f"Specyfikacja fabryk w {source} musi być mapowaniem nazw na definicje fabryk."
        )

    for raw_name, spec in specs.items():
        if not isinstance(raw_name, str) or not raw_name.strip():
            raise ValueError(
                f"Nazwy fabryk w {source} muszą być niepustymi łańcuchami znaków."
            )
        name = raw_name.strip()
        factory, remove, override = _normalize_adapter_factory_spec(
            name,
            spec,
            source=source,
        )

        if remove:
            factories.pop(name, None)
            continue

        effective_override = override or not require_override
        if name in factories and not effective_override:
            raise ValueError(
                f"Fabryka adaptera '{name}' w {source} jest już zdefiniowana – ustaw override=True."
            )

        factories[name] = factory


def parse_adapter_factory_cli_specs(
    entries: Sequence[str] | None,
) -> dict[str, object]:
    """Normalizuje deklaracje CLI na mapę specyfikacji fabryk adapterów."""

    if entries is None:
        return {}

    if not isinstance(entries, Sequence):
        raise TypeError("Lista specyfikacji fabryk musi być sekwencją łańcuchów.")

    result: dict[str, object] = {}
    for index, raw_entry in enumerate(entries, start=1):
        if not isinstance(raw_entry, str):
            raise TypeError(
                "Specyfikacje fabryk przekazane przez CLI muszą być łańcuchami znaków."
            )

        entry = raw_entry.strip()
        if not entry:
            raise ValueError(
                f"Pusta specyfikacja fabryki na pozycji {index} w argumentach CLI."
            )

        if "=" not in entry:
            raise ValueError(
                "Każda specyfikacja fabryki musi mieć format 'nazwa=wartość'."
            )

        name_part, spec_part = entry.split("=", 1)
        name = name_part.strip()
        spec = spec_part.strip()

        if not name:
            raise ValueError(
                f"Specyfikacja fabryki na pozycji {index} nie ma poprawnej nazwy."
            )

        if not spec:
            raise ValueError(
                f"Specyfikacja fabryki '{name}' nie ma zdefiniowanej wartości."
            )

        if name in result:
            raise ValueError(f"Fabryka '{name}' została podana wielokrotnie w argumentach CLI.")

        lowered = spec.lower()
        if lowered in {"!remove", "remove"}:
            result[name] = {"remove": True}
            continue

        if lowered.startswith("json:"):
            payload = spec[5:].lstrip()
            if not payload:
                raise ValueError(
                    f"Specyfikacja fabryki '{name}' ma prefiks json:, ale nie zawiera ładunku."
                )
            try:
                decoded = json.loads(payload)
            except json.JSONDecodeError as exc:  # pragma: no cover - defensywnie
                raise ValueError(
                    f"Nie udało się zdekodować JSON dla fabryki '{name}' w argumencie CLI."
                ) from exc
            if not isinstance(decoded, Mapping):
                raise TypeError(
                    f"Specyfikacja json: dla fabryki '{name}' musi dekodować się do mapowania."
                )
            result[name] = dict(decoded)
            continue

        if spec.startswith("{"):
            try:
                decoded = json.loads(spec)
            except json.JSONDecodeError as exc:  # pragma: no cover - defensywnie
                raise ValueError(
                    f"Nie udało się zdekodować JSON dla fabryki '{name}' w argumencie CLI."
                ) from exc
            if not isinstance(decoded, Mapping):
                raise TypeError(
                    f"Specyfikacja JSON dla fabryki '{name}' musi być mapowaniem."
                )
            result[name] = dict(decoded)
            continue

        result[name] = spec

    return result


@contextmanager
def temporary_adapter_factories(
    *,
    add: Mapping[str, ExchangeAdapterFactory] | None = None,
    remove: Iterable[str] | None = None,
    override: bool = False,
) -> Iterator[dict[str, ExchangeAdapterFactory]]:
    """Tymczasowo modyfikuje rejestr fabryk adapterów w kontrolowanym kontekście."""

    additions: dict[str, ExchangeAdapterFactory] = {}
    if add is not None and not isinstance(add, Mapping):
        raise TypeError("Parametr 'add' musi być mapowaniem.")

    if add:
        for raw_name, factory in add.items():
            if not isinstance(raw_name, str) or not raw_name.strip():
                raise ValueError("Nazwy fabryk w 'add' muszą być niepustymi łańcuchami.")
            if not callable(factory):
                raise TypeError("Fabryki dodawane w 'add' muszą być wywoływalne.")
            normalized = raw_name.strip()
            if normalized in additions:
                raise ValueError(
                    f"Fabryka adaptera '{normalized}' została podana wielokrotnie w 'add'."
                )
            additions[normalized] = factory

    removals: list[str] = []
    if remove is not None and not isinstance(remove, Iterable):
        raise TypeError("Parametr 'remove' musi być iterowalny.")

    if remove:
        for raw_name in remove:
            if not isinstance(raw_name, str) or not raw_name.strip():
                raise ValueError("Nazwy fabryk w 'remove' muszą być niepustymi łańcuchami.")
            normalized = raw_name.strip()
            if normalized not in removals:
                removals.append(normalized)

    overlap = [name for name in removals if name in additions]
    if overlap:
        joined = ", ".join(sorted(overlap))
        raise ValueError(
            f"Nie można jednocześnie usuwać i dodawać tych samych fabryk: {joined}."
        )

    snapshot: dict[str, object] = {}
    try:
        for name in removals:
            snapshot[name] = _DEFAULT_ADAPTERS.pop(name, _MISSING)

        for name, factory in additions.items():
            existing = _DEFAULT_ADAPTERS.get(name, _MISSING)
            if existing is not _MISSING and not override and name not in snapshot:
                raise ValueError(
                    f"Fabryka adaptera '{name}' jest już zarejestrowana – użyj override=True."
                )
            if name not in snapshot:
                snapshot[name] = existing
            _DEFAULT_ADAPTERS[name] = factory

        yield get_registered_adapter_factories()
    finally:
        for name, previous in reversed(list(snapshot.items())):
            if previous is _MISSING:
                _DEFAULT_ADAPTERS.pop(name, None)
            else:
                _DEFAULT_ADAPTERS[name] = previous  # type: ignore[assignment]


def _load_callable_from_path(target: str) -> Callable[..., Any]:
    """Resolve dotted/colon-separated path to a callable."""

    if not isinstance(target, str) or not target.strip():
        raise ValueError("Ścieżka do funkcji pipeline'u musi być niepustym łańcuchem.")

    module_path: str
    attr_path: str
    if ":" in target:
        module_path, attr_path = target.split(":", 1)
    else:
        module_path, sep, attr_path = target.rpartition(".")
        if not sep:
            raise ValueError(f"Nie można wyznaczyć modułu dla ścieżki '{target}'.")
    module = importlib.import_module(module_path)
    current: Any = module
    for part in attr_path.split("."):
        if not part:
            raise ValueError(f"Nieprawidłowy fragment ścieżki w '{target}'.")
        current = getattr(current, part)
    if not callable(current):
        raise TypeError(f"Obiekt wskazany przez '{target}' nie jest wywoływalny.")
    return current


_LOGGER = logging.getLogger(__name__)


def _get_alert_components() -> dict[str, Any]:
    """Zwraca podstawowe klasy i funkcje kanałów alertowych."""

    try:
        from bot_core.alerts import (
            AlertThrottle as _AlertThrottle,
            DefaultAlertRouter as _DefaultAlertRouter,
            EmailChannel as _EmailChannel,
            MessengerChannel as _MessengerChannel,
            SMSChannel as _SMSChannel,
            SignalChannel as _SignalChannel,
            TelegramChannel as _TelegramChannel,
            WhatsAppChannel as _WhatsAppChannel,
            get_sms_provider as _get_sms_provider,
        )
        from bot_core.alerts.audit import (
            FileAlertAuditLog as _FileAlertAuditLog,
            InMemoryAlertAuditLog as _InMemoryAlertAuditLog,
        )
        from bot_core.alerts.channels.providers import (
            SmsProviderConfig as _SmsProviderConfig,
        )
    except Exception:  # pragma: no cover - środowiska bez modułu alerts
        _AlertThrottle = AlertThrottle
        _DefaultAlertRouter = DefaultAlertRouter
        _EmailChannel = EmailChannel
        _MessengerChannel = MessengerChannel
        _SMSChannel = SMSChannel
        _SignalChannel = SignalChannel
        _TelegramChannel = TelegramChannel
        _WhatsAppChannel = WhatsAppChannel
        _FileAlertAuditLog = FileAlertAuditLog
        _InMemoryAlertAuditLog = InMemoryAlertAuditLog
        _SmsProviderConfig = SmsProviderConfig
        _get_sms_provider = get_sms_provider

    return {
        "AlertThrottle": _AlertThrottle,
        "DefaultAlertRouter": _DefaultAlertRouter,
        "EmailChannel": _EmailChannel,
        "SMSChannel": _SMSChannel,
        "SignalChannel": _SignalChannel,
        "TelegramChannel": _TelegramChannel,
        "WhatsAppChannel": _WhatsAppChannel,
        "MessengerChannel": _MessengerChannel,
        "FileAlertAuditLog": _FileAlertAuditLog,
        "InMemoryAlertAuditLog": _InMemoryAlertAuditLog,
        "get_sms_provider": _get_sms_provider,
        "SmsProviderConfig": _SmsProviderConfig,
    }


@dataclass(slots=True, frozen=True)
class RuntimeEntrypoint:
    """Deklaracja punktu wejścia korzystającego z bootstrap_environment."""

    name: str
    environment: str
    description: str | None
    controller: str | None
    strategy: str | None
    risk_profile: str | None
    tags: tuple[str, ...]
    bootstrap_required: bool


def catalog_runtime_entrypoints(core_config: CoreConfig) -> dict[str, RuntimeEntrypoint]:
    """Buduje indeks punktów wejścia zadeklarowanych w konfiguracji."""

    result: dict[str, RuntimeEntrypoint] = {}
    entrypoint_cfg = getattr(core_config, "runtime_entrypoints", {}) or {}
    for name, cfg in entrypoint_cfg.items():
        tags = tuple(getattr(cfg, "tags", ()) or ())
        result[name] = RuntimeEntrypoint(
            name=name,
            environment=cfg.environment,
            description=getattr(cfg, "description", None),
            controller=getattr(cfg, "controller", None),
            strategy=getattr(cfg, "strategy", None),
            risk_profile=getattr(cfg, "risk_profile", None),
            tags=tags,
            bootstrap_required=bool(getattr(cfg, "bootstrap", True)),
        )
    return result


def resolve_runtime_entrypoint(
    entrypoint_name: str,
    *,
    config_path: str | Path,
    secret_manager: SecretManager | None = None,
    adapter_factories: Mapping[str, ExchangeAdapterFactory] | None = None,
    risk_profile_name: str | None = None,
    bootstrap: bool | None = None,
) -> tuple[RuntimeEntrypoint, BootstrapContext | None]:
    """Zwraca deklarację punktu wejścia i opcjonalnie inicjalizuje runtime."""

    core_config = load_core_config(config_path)
    entrypoints = catalog_runtime_entrypoints(core_config)
    if entrypoint_name not in entrypoints:
        available = ", ".join(sorted(entrypoints)) or "<none>"
        raise KeyError(
            f"Punkt wejścia '{entrypoint_name}' nie istnieje w konfiguracji. Dostępne: {available}."
        )

    entrypoint = entrypoints[entrypoint_name]
    should_bootstrap = entrypoint.bootstrap_required if bootstrap is None else bool(bootstrap)
    context: BootstrapContext | None = None
    effective_profile = risk_profile_name or entrypoint.risk_profile

    if should_bootstrap:
        if secret_manager is None:
            raise ValueError(
                "resolve_runtime_entrypoint wymaga SecretManager, gdy bootstrap jest aktywny."
            )
        context = bootstrap_environment(
            entrypoint.environment,
            config_path=config_path,
            secret_manager=secret_manager,
            adapter_factories=adapter_factories,
            risk_profile_name=effective_profile,
            core_config=core_config,
        )

    return entrypoint, context


def _build_ui_alert_audit_metadata(
    router: DefaultAlertRouter | None,
    *,
    requested_backend: str | None,
) -> dict[str, object]:
    """Zwraca metadane backendu audytu alertów UI dostępne w runtime."""

    components = _get_alert_components()
    FileAlertAuditLogCls = components["FileAlertAuditLog"]
    InMemoryAlertAuditLogCls = components["InMemoryAlertAuditLog"]

    normalized_request = (requested_backend or "inherit").lower()
    metadata: dict[str, object] = {"requested": normalized_request}

    audit_log = getattr(router, "audit_log", None)

    if isinstance(audit_log, FileAlertAuditLogCls):
        metadata.update(
            {
                "backend": "file",
                "directory": str(getattr(audit_log, "directory", "")) or None,
                "pattern": getattr(audit_log, "filename_pattern", None),
                "retention_days": getattr(audit_log, "retention_days", None),
                "fsync": bool(getattr(audit_log, "fsync", False)),
            }
        )
    elif isinstance(audit_log, InMemoryAlertAuditLogCls):
        metadata["backend"] = "memory"
    elif audit_log is None:
        metadata["backend"] = None
    else:  # pragma: no cover - diagnostyka innych backendów
        metadata["backend"] = audit_log.__class__.__name__.lower()

    note: str | None = None
    backend_value = metadata.get("backend")
    if normalized_request == "inherit":
        note = "inherited_environment_router"
    elif normalized_request == "file" and backend_value != "file":
        note = "file_backend_unavailable"
    elif normalized_request == "memory" and backend_value != "memory":
        note = "memory_backend_not_selected"

    if backend_value is None and note is None:
        note = "router_missing_audit_log"

    if note is not None:
        metadata["note"] = note

    return metadata


def _config_value(source: object, *names: str) -> Any:
    """Zwraca pierwszą niepustą wartość z obiektu konfiguracji."""

    if source is None:
        return None
    if isinstance(source, Mapping):
        for name in names:
            if name in source and source[name] is not None:
                return source[name]
    for name in names:
        if hasattr(source, name):
            value = getattr(source, name)
            if value is not None:
                return value
    return None


def _load_initial_tco_costs(
    config: Any,
    orchestrator: Any,
    portfolio_governor: Any | None = None,
) -> tuple[str | None, Sequence[str]]:
    """Ładuje raporty TCO z konfiguracji do DecisionOrchestratora."""

    warnings: list[str] = []
    tco_config = getattr(config, "tco", None)
    if not tco_config:
        return None, ()

    warn_age = _config_value(tco_config, "warn_report_age_hours")
    max_age = _config_value(tco_config, "max_report_age_hours")
    try:
        warn_age = float(warn_age) if warn_age is not None else None
    except (TypeError, ValueError):  # pragma: no cover - defensywnie
        _LOGGER.debug("Nie można zinterpretować warn_report_age_hours=%r", warn_age)
        warn_age = None
    try:
        max_age = float(max_age) if max_age is not None else None
    except (TypeError, ValueError):  # pragma: no cover - defensywnie
        _LOGGER.debug("Nie można zinterpretować max_report_age_hours=%r", max_age)
        max_age = None

    report_paths_attr = getattr(tco_config, "report_paths", None)
    if not report_paths_attr:
        report_paths_attr = getattr(tco_config, "reports", ())
    report_paths = tuple(report_paths_attr or ())
    require_at_startup = bool(getattr(tco_config, "require_at_startup", False))
    now = datetime.now(timezone.utc)
    for raw_path in report_paths:
        path = Path(str(raw_path)).expanduser()
        try:
            stat_result = path.stat()
        except FileNotFoundError:
            warning = f"missing:{path}"
            warnings.append(warning)
            _LOGGER.warning("Raport TCO %s nie istnieje", path)
            continue

        age_seconds = max(0.0, now.timestamp() - stat_result.st_mtime)
        age_hours = age_seconds / 3600.0
        if max_age is not None and age_hours >= max_age:
            warning = f"stale_critical:{path}:{age_hours:.2f}h"
            warnings.append(warning)
            _LOGGER.error(
                "Raport TCO %s jest starszy niż maksymalne %s godzin (wiek %.2f h)",
                path,
                max_age,
                age_hours,
            )
            continue
        if warn_age is not None and age_hours >= warn_age:
            warning = f"stale_warning:{path}:{age_hours:.2f}h"
            warnings.append(warning)
            _LOGGER.warning(
                "Raport TCO %s jest starszy niż zalecane %s godzin (wiek %.2f h)",
                path,
                warn_age,
                age_hours,
            )
        try:
            with path.open("r", encoding="utf-8") as handle:
                payload = json.load(handle)
        except FileNotFoundError:
            warning = f"missing:{path}"
            warnings.append(warning)
            _LOGGER.warning("Raport TCO %s nie istnieje", path)
            continue
        except Exception:
            warning = f"invalid:{path}"
            warnings.append(warning)
            _LOGGER.warning("Nie udało się wczytać raportu TCO %s", path, exc_info=True)
            continue

        loaded = True
        loaded_path = str(path)
        if orchestrator is not None:
            try:
                orchestrator.update_costs_from_report(payload)
            except Exception:
                warning = f"update_failed:{path}"
                warnings.append(warning)
                _LOGGER.warning(
                    "Nie udało się załadować raportu TCO %s do DecisionOrchestratora",
                    path,
                    exc_info=True,
                )
            else:
                loaded = True
        if portfolio_governor is not None:
            try:
                portfolio_governor.update_costs_from_report(payload)
            except Exception:  # pragma: no cover - defensywnie
                _LOGGER.debug(
                    "Nie udało się zaktualizować kosztów TCO w PortfolioGovernor %s",
                    path,
                    exc_info=True,
                )
            else:
                loaded = True
        if loaded:
            _LOGGER.info("Załadowano raport TCO: %s", path)
            return loaded_path, tuple(warnings)

    if require_at_startup:
        warnings.append("missing_required_tco_report")
        _LOGGER.error(
            "Wymagany raport TCO nie został znaleziony (kandydaci=%s)",
            [str(path) for path in report_paths],
        )
    return None, tuple(warnings)


def _initialize_runtime_tco_reporter(
    config: Any,
    *,
    environment: EnvironmentConfig,
    risk_profile: str,
) -> RuntimeTCOReporter | None:
    """Buduje usługę raportowania TCO w runtime, jeśli konfiguracja ją aktywuje."""

    enabled = bool(getattr(config, "runtime_enabled", False))
    directory_value = getattr(config, "runtime_report_directory", None)
    if not enabled and not directory_value:
        return None

    if directory_value:
        directory = Path(str(directory_value)).expanduser()
    else:
        directory = Path(environment.data_cache_path).expanduser() / "tco_runtime"

    basename = getattr(config, "runtime_report_basename", None)
    formats = getattr(config, "runtime_export_formats", None)
    flush_events = getattr(config, "runtime_flush_events", None)
    flush_normalized = int(flush_events) if flush_events not in (None, "", 0) else None
    clear_after_export = bool(getattr(config, "runtime_clear_after_export", False))

    signing_key_env = getattr(config, "runtime_signing_key_env", None)
    signing_key: bytes | None = None
    if signing_key_env:
        env_value = os.environ.get(signing_key_env)
        if env_value:
            signing_key = env_value.encode("utf-8")
        else:
            _LOGGER.warning(
                "Runtime TCO signing key env %s is not set – artifacts will not be signed.",
                signing_key_env,
            )

    signing_key_id = getattr(config, "runtime_signing_key_id", None)
    metadata = dict(getattr(config, "runtime_metadata", {}) or {})
    metadata.setdefault("environment", environment.name)
    metadata.setdefault("exchange", environment.exchange)
    metadata.setdefault("risk_profile", risk_profile)
    metadata.setdefault("controller", getattr(environment, "default_controller", None) or environment.name)
    cost_limit = getattr(config, "runtime_cost_limit_bps", None)

    try:
        reporter = RuntimeTCOReporter(
            output_dir=directory,
            basename=basename,
            export_formats=formats,
            flush_events=flush_normalized,
            clear_after_export=clear_after_export,
            signing_key=signing_key,
            signing_key_id=signing_key_id,
            metadata=metadata,
            cost_limit_bps=cost_limit,
        )
    except Exception:  # pragma: no cover - reporter jest opcjonalny
        _LOGGER.exception("Nie udało się zainicjalizować RuntimeTCOReporter")
        return None

    return reporter


def _optional_float(value: Any) -> float | None:
    if value in (None, ""):
        return None
    try:
        return float(value)
    except (TypeError, ValueError):  # pragma: no cover - defensywne parsowanie
        return None


def _normalize_paper_execution_settings(environment: EnvironmentConfig) -> MutableMapping[str, Any]:
    if environment.environment not in {Environment.PAPER, Environment.TESTNET}:
        raise ValueError("Paper execution settings are available only for paper/testnet environments")

    raw_adapter = getattr(environment, "adapter_settings", {}) or {}
    raw_settings = raw_adapter.get("paper_trading", {}) or {}

    base_path_value = getattr(environment, "data_cache_path", None) or Path("var/data") / environment.name
    try:
        base_path = Path(str(base_path_value)).expanduser()
        if not base_path.is_absolute():
            base_path = base_path.resolve(strict=False)
    except Exception:  # pragma: no cover - fallback na ścieżkę absolutną
        base_path = Path(str(base_path_value))

    valuation_asset = str(raw_settings.get("valuation_asset", "USDT")).upper()
    allowed_quotes = {
        *(str(asset).upper() for asset in raw_settings.get("quote_assets", (valuation_asset,))),
    }

    initial_balances = {
        str(asset).upper(): float(amount)
        for asset, amount in (raw_settings.get("initial_balances", {}) or {}).items()
    }
    for quote in allowed_quotes:
        initial_balances.setdefault(quote, 100_000.0)

    default_market = raw_settings.get("default_market", {}) or {}
    market_overrides = {
        str(symbol): {str(k): v for k, v in entry.items()}
        for symbol, entry in (raw_settings.get("markets", {}) or {}).items()
    }

    ledger_directory_setting = raw_settings.get("ledger_directory")
    if ledger_directory_setting is None:
        ledger_directory: Path | None = base_path / "audit" / "ledger"
    else:
        text = str(ledger_directory_setting).strip()
        if not text:
            ledger_directory = None
        else:
            candidate = Path(text).expanduser()
            ledger_directory = (
                candidate
                if candidate.is_absolute()
                else (base_path / candidate)
            )

    ledger_filename_pattern = str(raw_settings.get("ledger_filename_pattern", "ledger-%Y%m%d.jsonl"))
    ledger_retention_days_raw = raw_settings.get("ledger_retention_days", 730)
    if ledger_retention_days_raw in (None, ""):
        ledger_retention_days = None
    else:
        try:
            ledger_retention_days = int(float(ledger_retention_days_raw))
        except (TypeError, ValueError):  # pragma: no cover - diagnostyka konfiguracji
            ledger_retention_days = 730

    return {
        "valuation_asset": valuation_asset,
        "allowed_quotes": allowed_quotes,
        "initial_balances": initial_balances,
        "default_market": default_market,
        "market_overrides": market_overrides,
        "position_size": float(raw_settings.get("position_size", 0.1) or 0.0),
        "default_leverage": float(raw_settings.get("default_leverage", 1.0) or 1.0),
        "portfolio_id": str(raw_settings.get("portfolio_id", environment.name)),
        "maker_fee": float(raw_settings.get("maker_fee", 0.0004)),
        "taker_fee": float(raw_settings.get("taker_fee", 0.0006)),
        "slippage_bps": float(raw_settings.get("slippage_bps", 5.0)),
        "ledger_directory": ledger_directory,
        "ledger_filename_pattern": ledger_filename_pattern,
        "ledger_retention_days": ledger_retention_days,
        "ledger_fsync": bool(raw_settings.get("ledger_fsync", False)),
    }


def _build_paper_execution_markets(
    *,
    core_config: CoreConfig,
    environment: EnvironmentConfig,
    paper_settings: Mapping[str, Any],
) -> Mapping[str, Any]:
    if PaperMarketMetadata is None:
        return {}

    universe_name = getattr(environment, "instrument_universe", None)
    if not universe_name:
        _LOGGER.warning(
            "Środowisko %s nie ma zdefiniowanego instrument_universe – pomijam PaperTradingExecutionService.",
            environment.name,
        )
        return {}

    universes = getattr(core_config, "instrument_universes", {}) or {}
    try:
        universe: InstrumentUniverseConfig = universes[universe_name]
    except KeyError:
        _LOGGER.warning(
            "Konfiguracja nie zawiera uniwersum '%s' wymaganego przez środowisko %s.",
            universe_name,
            environment.name,
        )
        return {}

    markets: dict[str, Any] = {}
    default_market = paper_settings["default_market"]  # type: ignore[index]
    overrides: Mapping[str, Mapping[str, Any]] = paper_settings["market_overrides"]  # type: ignore[index]

    for instrument in getattr(universe, "instruments", ()):
        symbol = getattr(instrument, "exchange_symbols", {}).get(environment.exchange)
        if not symbol:
            continue
        quote = str(getattr(instrument, "quote_asset", "")).upper()
        if quote not in paper_settings["allowed_quotes"]:  # type: ignore[index]
            continue

        override = overrides.get(symbol, {})
        market = PaperMarketMetadata(
            base_asset=str(getattr(instrument, "base_asset", "")).upper(),
            quote_asset=quote,
            min_quantity=float(override.get("min_quantity", default_market.get("min_quantity", 0.0))),
            min_notional=float(override.get("min_notional", default_market.get("min_notional", 0.0))),
            step_size=_optional_float(override.get("step_size", default_market.get("step_size"))),
            tick_size=_optional_float(override.get("tick_size", default_market.get("tick_size"))),
        )
        markets[symbol] = market

    return markets


def _initialize_paper_execution_service(
    *,
    core_config: CoreConfig,
    environment: EnvironmentConfig,
    risk_profile: str,
) -> CoreExecutionService | None:
    if CoreExecutionService is None or PaperTradingExecutionService is None:
        return None

    try:
        settings = _normalize_paper_execution_settings(environment)
    except Exception:  # pragma: no cover - diagnostyka konfiguracji
        _LOGGER.debug(
            "Nie udało się znormalizować konfiguracji paper trading dla środowiska %s.",
            environment.name,
            exc_info=True,
        )
        return None

    markets = _build_paper_execution_markets(
        core_config=core_config,
        environment=environment,
        paper_settings=settings,
    )
    if not markets:
        return None

    try:
        service = PaperTradingExecutionService(
            markets,
            initial_balances=settings["initial_balances"],  # type: ignore[arg-type]
            maker_fee=float(settings["maker_fee"]),
            taker_fee=float(settings["taker_fee"]),
            slippage_bps=float(settings["slippage_bps"]),
            ledger_directory=settings["ledger_directory"],
            ledger_filename_pattern=str(settings["ledger_filename_pattern"]),
            ledger_retention_days=settings["ledger_retention_days"],  # type: ignore[arg-type]
            ledger_fsync=bool(settings["ledger_fsync"]),
        )
    except Exception:  # pragma: no cover - diagnostyka inicjalizacji
        _LOGGER.exception(
            "Nie udało się zainicjalizować PaperTradingExecutionService dla środowiska %s.",
            environment.name,
        )
        return None

    _LOGGER.info(
        "PaperTradingExecutionService aktywny (środowisko=%s, profil=%s, rynki=%s)",
        environment.name,
        risk_profile,
        ",".join(sorted(markets)) or "<none>",
    )
    return service


@dataclass(slots=True)
class BootstrapContext:
    """Zawiera wszystkie komponenty zainicjalizowane dla danego środowiska."""

    core_config: CoreConfig
    environment: EnvironmentConfig
    credentials: ExchangeCredentials
    adapter: ExchangeAdapter
    risk_engine: ThresholdRiskEngine
    risk_repository: RiskRepository
    alert_router: DefaultAlertRouter
    alert_channels: Mapping[str, AlertChannel]
    audit_log: AlertAuditLog
    adapter_settings: Mapping[str, Any]
    decision_journal: TradingDecisionJournal | None
    risk_decision_log: RiskDecisionLog | None
    risk_profile_name: str
    license_validation: LicenseValidationResult
    risk_profile_config: RiskProfileConfig | Mapping[str, Any] | None = None
    risk_manager_settings: RiskManagerSettings | Mapping[str, Any] | None = None
    portfolio_decision_log: PortfolioDecisionLog | None = None
    decision_engine_config: Any | None = None
    decision_orchestrator: Any | None = None
    decision_tco_report_path: str | None = None
    decision_tco_warnings: Sequence[str] | None = None
    tco_reporter: RuntimeTCOReporter | None = None
    portfolio_governor_config: Any | None = None
    portfolio_governor: Any | None = None
    metrics_server: Any | None = None
    metrics_ui_alerts_path: Path | None = None
    metrics_jsonl_path: Path | None = None
    metrics_ui_alert_sink_active: bool = False
    metrics_service_enabled: bool | None = None
    metrics_ui_alerts_metadata: Mapping[str, Any] | None = None
    metrics_jsonl_metadata: Mapping[str, Any] | None = None
    metrics_security_warnings: tuple[str, ...] | None = None
    metrics_security_metadata: Mapping[str, Any] | None = None
    metrics_ui_alerts_settings: Mapping[str, Any] | None = None
    metrics_token_validator: ServiceTokenValidator | None = None
    risk_server: Any | None = None
    risk_snapshot_store: Any | None = None
    risk_snapshot_builder: Any | None = None
    risk_snapshot_publisher: Any | None = None
    risk_service_enabled: bool | None = None
    risk_security_metadata: Mapping[str, Any] | None = None
    risk_security_warnings: tuple[str, ...] | None = None
    risk_token_validator: ServiceTokenValidator | None = None
    ai_manager: Any | None = None
    ai_models_loaded: Sequence[str] | None = None
    ai_threshold_bps: float | None = None
    ai_model_bindings: Sequence[EnvironmentAIModelConfig] | None = None
    ai_ensembles_registered: Sequence[str] | None = None
    ai_pipeline_schedules: Sequence[str] | None = None
    ai_pipeline_pending: Sequence[str] | None = None
    execution_service: Any | None = None


def bootstrap_environment(
    environment_name: str,
    *,
    config_path: str | Path,
    secret_manager: SecretManager,
    adapter_factories: Mapping[str, ExchangeAdapterFactory] | None = None,
    risk_profile_name: str | None = None,
    core_config: CoreConfig | None = None,
) -> BootstrapContext:
    """Tworzy kompletny kontekst uruchomieniowy dla wskazanego środowiska."""
    from bot_core.config.validation import assert_core_config_valid

    if core_config is None:
        core_config = load_core_config(config_path)
    validation = assert_core_config_valid(core_config)
    for warning in validation.warnings:
        _LOGGER.warning("Walidacja konfiguracji: %s", warning)

    if environment_name not in core_config.environments:
        raise KeyError(f"Środowisko '{environment_name}' nie istnieje w konfiguracji")

    environment = core_config.environments[environment_name]
    offline_mode = bool(getattr(environment, "offline_mode", False))
    if offline_mode:
        _LOGGER.info(
            "Środowisko %s działa w trybie offline – pomijam komponenty wymagające sieci.",
            environment.name,
        )
    selected_profile = risk_profile_name or environment.risk_profile
    license_config = getattr(core_config, "license", None)
    if not isinstance(license_config, LicenseValidationConfig):
        license_config = LicenseValidationConfig()
<<<<<<< HEAD
    if not license_config.license_keys_path or not license_config.fingerprint_keys_path:
        license_result = LicenseValidationResult(
            status="skipped",
            fingerprint=None,
            license_path=Path(license_config.license_path).expanduser(),
            issued_at=None,
            expires_at=None,
            fingerprint_source=None,
            profile=None,
            issuer=None,
            schema=license_config.required_schema,
            schema_version=None,
            license_id=None,
            revocation_list_path=None,
            revocation_status=None,
            revocation_reason=None,
            revocation_revoked_at=None,
            revocation_generated_at=None,
            revocation_checked=False,
            revocation_signature_key=None,
            errors=[],
            warnings=["License validation skipped: keys not configured."],
            payload=None,
            license_signature_key=None,
            fingerprint_signature_key=None,
        )
        _LOGGER.info("Pomijam weryfikację licencji – brak konfiguracji kluczy.")
=======

    environment_type = getattr(environment, "environment", None)
    is_paper_like = environment_type in {Environment.PAPER, Environment.TESTNET}
    license_result: LicenseValidationResult | None = None
    try:
        license_result = validate_license_from_config(license_config)
    except LicenseValidationError as exc:
        if is_paper_like or offline_mode:
            context = exc.result.to_context() if exc.result else {
                "status": "skipped",
                "reason": str(exc),
                "license_path": str(Path(license_config.license_path).expanduser()),
            }
            _LOGGER.warning(
                "Pomijam weryfikację licencji OEM dla środowiska %s: %s",
                environment.name,
                exc,
            )
            emit_alert(
                "Weryfikacja licencji OEM pominięta dla środowiska testowego.",
                severity=AlertSeverity.WARNING,
                source="security.license",
                context=context,
                exception=exc,
            )
        else:
            context = exc.result.to_context() if exc.result else {
                "status": "invalid",
                "license_path": str(Path(license_config.license_path).expanduser()),
            }
            emit_alert(
                "Weryfikacja licencji OEM zakończona błędem – zatrzymuję kontroler.",
                severity=AlertSeverity.CRITICAL,
                source="security.license",
                context=context,
                exception=exc,
            )
            _LOGGER.critical("Weryfikacja licencji OEM nie powiodła się: %s", exc)
            raise RuntimeError(str(exc)) from exc
>>>>>>> d65e56e7
    else:
        try:
            license_result = validate_license_from_config(license_config)
        except LicenseValidationError as exc:
            context = exc.result.to_context() if exc.result else {
                "status": "invalid",
                "license_path": str(Path(license_config.license_path).expanduser()),
            }
            emit_alert(
                "Weryfikacja licencji OEM zakończona błędem – zatrzymuję kontroler.",
                severity=AlertSeverity.CRITICAL,
                source="security.license",
                context=context,
                exception=exc,
            )
            _LOGGER.critical("Weryfikacja licencji OEM nie powiodła się: %s", exc)
            raise RuntimeError(str(exc)) from exc
        else:
            if license_result.warnings:
                for message in license_result.warnings:
                    _LOGGER.warning("Weryfikacja licencji: %s", message)
            _LOGGER.info(
                "Licencja OEM zweryfikowana (id=%s, fingerprint=%s, wygasa=%s, revocation=%s)",
                license_result.license_id or "brak",
                license_result.fingerprint,
                license_result.expires_at or "brak informacji",
                license_result.revocation_status or "n/a",
            )
            emit_alert(
                "Licencja OEM zweryfikowana pomyślnie." if not license_result.warnings else "Licencja OEM zweryfikowana z ostrzeżeniami.",
                severity=AlertSeverity.WARNING if license_result.warnings else AlertSeverity.INFO,
                source="security.license",
                context=license_result.to_context(),
            )

    from bot_core.runtime.metadata import derive_risk_manager_settings

    risk_profile_config = _resolve_risk_profile(core_config.risk_profiles, selected_profile)
    try:
        risk_manager_settings: RiskManagerSettings | None = derive_risk_manager_settings(
            risk_profile_config,
            profile_name=selected_profile,
        )
    except Exception:  # pragma: no cover - defensywne logowanie
        risk_manager_settings = None
        _LOGGER.debug(
            "Nie udało się wyprowadzić ustawień menedżera ryzyka z profilu %s",
            selected_profile,
            exc_info=True,
        )

    risk_repository_path = Path(environment.data_cache_path) / "risk_state"
    risk_repository = FileRiskRepository(risk_repository_path)
    risk_decision_log = _build_risk_decision_log(core_config, environment)
    risk_engine = ThresholdRiskEngine(
        repository=risk_repository,
        decision_log=risk_decision_log,
    )
    decision_engine_config = getattr(core_config, "decision_engine", None)
    portfolio_governor_config = getattr(core_config, "portfolio_governor", None)
    decision_orchestrator: Any | None = None
    decision_tco_report_path: str | None = None
    decision_tco_warnings: list[str] = []
    tco_reporter: RuntimeTCOReporter | None = None
    portfolio_governor: Any | None = None
    ai_manager_instance: Any | None = None
    ai_models_loaded: list[str] = []
    ai_model_bindings: Sequence[EnvironmentAIModelConfig] | None = None
    ai_threshold_bps: float | None = None
    environment_ai: EnvironmentAIConfig | None = getattr(environment, "ai", None)
    ai_ensembles_registered: list[str] = []
    ai_pipeline_schedules: list[str] = []
    ai_pipeline_pending: list[str] = []
    if portfolio_governor_config and PortfolioGovernor is not None:
        try:
            portfolio_governor = PortfolioGovernor(portfolio_governor_config)
        except Exception:  # pragma: no cover - diagnostyka inicjalizacji
            portfolio_governor = None
            _LOGGER.exception("Nie udało się zainicjalizować PortfolioGovernora")
    elif portfolio_governor_config:
        _LOGGER.debug("Konfiguracja portfolio_governor jest dostępna, ale moduł nie został załadowany")
    tco_config = getattr(decision_engine_config, "tco", None)

    if tco_config is not None:
        reporter = _initialize_runtime_tco_reporter(
            tco_config,
            environment=environment,
            risk_profile=selected_profile,
        )
        if reporter is not None:
            tco_reporter = reporter

    if decision_engine_config and DecisionOrchestrator is not None:
        try:
            decision_orchestrator = DecisionOrchestrator(decision_engine_config)
        except Exception:  # pragma: no cover - diagnostyka inicjalizacji
            decision_orchestrator = None
            _LOGGER.exception("Nie udało się zainicjalizować DecisionOrchestratora")
        else:
            try:
                risk_engine.attach_decision_orchestrator(decision_orchestrator)
            except Exception:  # pragma: no cover - diagnostyka integracji
                decision_orchestrator = None
                _LOGGER.exception(
                    "Nie udało się podłączyć DecisionOrchestratora do silnika ryzyka"
                )
            else:
                report_path, warnings = _load_initial_tco_costs(
                    decision_engine_config,
                    decision_orchestrator,
                    portfolio_governor,
                )
                if report_path is not None:
                    decision_tco_report_path = report_path
                if warnings:
                    decision_tco_warnings.extend(str(entry) for entry in warnings)
    elif portfolio_governor is not None and decision_engine_config:
        _, warnings = _load_initial_tco_costs(
            decision_engine_config,
            None,
            portfolio_governor,
        )
        if warnings:
            decision_tco_warnings.extend(str(entry) for entry in warnings)

    if isinstance(environment_ai, EnvironmentAIConfig) and environment_ai.enabled:
        ai_model_bindings = environment_ai.models
        ai_threshold_bps = float(environment_ai.threshold_bps)
        if AIManager is None:
            _LOGGER.warning(
                "Sekcja environment.ai została zignorowana: moduł bot_core.ai.manager nie jest dostępny"
            )
        else:
            model_dir_value = environment_ai.model_dir
            model_dir_path = (
                Path(model_dir_value).expanduser()
                if model_dir_value
                else Path(environment.data_cache_path) / "models" / "ai_manager"
            )
            try:
                model_dir_path.mkdir(parents=True, exist_ok=True)
            except Exception:  # pragma: no cover - brak uprawnień nie powinien zatrzymać bootstrapu
                _LOGGER.debug(
                    "Nie udało się utworzyć katalogu modeli AI %s", model_dir_path, exc_info=True
                )
            try:
                ai_manager_instance = AIManager(
                    ai_threshold_bps=ai_threshold_bps,
                    model_dir=model_dir_path,
                )
            except Exception:  # pragma: no cover - diagnostyka inicjalizacji
                ai_manager_instance = None
                _LOGGER.exception("Nie udało się zainicjalizować AIManagera")
            else:
                ai_model_bindings = environment_ai.models
                for binding in environment_ai.models:
                    model_name = f"{binding.symbol}:{binding.model_type}"
                    try:
                        asyncio.run(
                            ai_manager_instance.import_model(
                                binding.symbol,
                                binding.model_type,
                                binding.path,
                            )
                        )
                    except FileNotFoundError:
                        _LOGGER.warning(
                            "Model AI %s nie został znaleziony pod ścieżką %s",
                            model_name,
                            binding.path,
                        )
                    except Exception:  # pragma: no cover - logujemy i kontynuujemy bootstrap
                        _LOGGER.exception(
                            "Nie udało się załadować modelu AI %s", model_name
                        )
                    else:
                        ai_models_loaded.append(model_name)
                for preload_entry in environment_ai.preload:
                    if preload_entry not in ai_models_loaded:
                        ai_models_loaded.append(preload_entry)

                if environment_ai.ensembles:
                    for ensemble in environment_ai.ensembles:
                        try:
                            weights = (
                                tuple(float(value) for value in ensemble.weights)
                                if ensemble.weights is not None
                                else None
                            )
                            ai_manager_instance.register_ensemble(
                                ensemble.name,
                                ensemble.components,
                                aggregation=ensemble.aggregation,
                                weights=weights,
                                override=False,
                            )
                        except Exception:
                            _LOGGER.exception(
                                "Nie udało się zarejestrować zespołu modeli %s",
                                ensemble.name,
                            )
                        else:
                            ai_ensembles_registered.append(ensemble.name)

                if environment_ai.pipeline_schedules:
                    for schedule in environment_ai.pipeline_schedules:
                        try:
                            df_provider = _load_callable_from_path(schedule.data_source)
                        except Exception:
                            _LOGGER.exception(
                                "Nie udało się załadować źródła danych pipeline'u %s (%s)",
                                schedule.symbol,
                                schedule.data_source,
                            )
                            continue
                        baseline_provider: Callable[..., Any] | None = None
                        if schedule.baseline_source:
                            try:
                                baseline_provider = _load_callable_from_path(
                                    schedule.baseline_source
                                )
                            except Exception:
                                _LOGGER.exception(
                                    "Nie udało się załadować bazowego źródła danych %s (%s)",
                                    schedule.symbol,
                                    schedule.baseline_source,
                                )
                                continue
                        on_result: Callable[..., Any] | None = None
                        if schedule.result_callback:
                            try:
                                on_result = _load_callable_from_path(
                                    schedule.result_callback
                                )
                            except Exception:
                                _LOGGER.exception(
                                    "Nie udało się załadować callbacku wynikowego %s (%s)",
                                    schedule.symbol,
                                    schedule.result_callback,
                                )
                                continue
                        try:
                            schedule_obj = ai_manager_instance.schedule_pipeline(
                                schedule.symbol,
                                df_provider,
                                schedule.model_types,
                                interval_seconds=schedule.interval_seconds,
                                seq_len=schedule.seq_len,
                                folds=schedule.folds,
                                baseline_provider=baseline_provider,
                                on_result=on_result,
                            )
                        except RuntimeError as exc:
                            if "no running event loop" in str(exc).lower():
                                _LOGGER.warning(
                                    "Harmonogram pipeline'u %s nie został uruchomiony: brak aktywnej pętli zdarzeń",
                                    schedule.symbol,
                                )
                                ai_pipeline_pending.append(schedule.symbol)
                            else:
                                _LOGGER.exception(
                                    "Nie udało się zaplanować pipeline'u %s",
                                    schedule.symbol,
                                )
                            continue
                        except Exception:
                            _LOGGER.exception(
                                "Nie udało się zaplanować pipeline'u %s",
                                schedule.symbol,
                            )
                            continue
                        registered_symbol = getattr(schedule_obj, "symbol", schedule.symbol)
                        ai_pipeline_schedules.append(str(registered_symbol))

    profile = build_risk_profile_from_config(risk_profile_config)
    risk_engine.register_profile(profile)
    # Aktualizujemy konfigurację środowiska, aby dalsze komponenty znały aktywny profil.
    try:
        environment.risk_profile = selected_profile
    except Exception:  # pragma: no cover - defensywnie w razie zmian modelu
        _LOGGER.debug("Nie można nadpisać risk_profile w konfiguracji środowiska", exc_info=True)

    credentials = secret_manager.load_exchange_credentials(
        environment.keychain_key,
        expected_environment=environment.environment,
        purpose=environment.credential_purpose,
        required_permissions=environment.required_permissions,
        forbidden_permissions=environment.forbidden_permissions,
    )

    factories = dict(_DEFAULT_ADAPTERS)
    env_factories = getattr(environment, "adapter_factories", None)
    if env_factories:
        _apply_adapter_factory_specs(
            factories,
            env_factories,
            source=f"konfiguracji środowiska '{environment.name}'",
            require_override=True,
        )
    if adapter_factories:
        _apply_adapter_factory_specs(
            factories,
            adapter_factories,
            source="parametrze 'adapter_factories'",
            require_override=False,
        )
    adapter = _instantiate_adapter(
        environment.exchange,
        credentials,
        factories,
        environment.environment,
        settings=environment.adapter_settings,
        offline_mode=offline_mode,
    )
    adapter.configure_network(ip_allowlist=environment.ip_allowlist or None)

    alert_channels, alert_router, audit_log = build_alert_channels(
        core_config=core_config,
        environment=environment,
        secret_manager=secret_manager,
    )

    decision_journal = _build_decision_journal(environment)
    portfolio_decision_log = _build_portfolio_decision_log(core_config, environment)

    # --- MetricsService (opcjonalny, kompatybilny z różnymi sygnaturami funkcji) ---
    metrics_server: Any | None = None
    metrics_sinks: list[Any] = []
    metrics_ui_alert_path: Path | None = None
    metrics_jsonl_path: Path | None = None
    metrics_ui_alert_sink_active = False
    metrics_service_enabled: bool | None = None
    metrics_ui_alerts_metadata: Mapping[str, Any] | None = None
    metrics_jsonl_metadata: Mapping[str, Any] | None = None
    metrics_ui_alerts_settings: Mapping[str, Any] | None = None
    metrics_risk_profiles_file: Mapping[str, Any] | None = None
    metrics_security_warnings: list[str] = []
    metrics_security_payload: dict[str, object] = {}
    metrics_auth_metadata: Mapping[str, Any] | None = None
    metrics_tls_enabled: bool | None = None
    metrics_token_validator: ServiceTokenValidator | None = None
    risk_server: Any | None = None
    risk_snapshot_store: Any | None = None
    risk_snapshot_builder: Any | None = None
    risk_snapshot_publisher: Any | None = None
    risk_metrics_exporter: Any | None = None
    risk_service_enabled: bool | None = None
    risk_security_payload: dict[str, object] = {}
    risk_security_warnings: list[str] = []
    risk_auth_metadata: Mapping[str, Any] | None = None
    risk_tls_enabled: bool | None = None
    risk_token_validator: ServiceTokenValidator | None = None

    if RiskSnapshotBuilder is not None:
        try:
            risk_snapshot_builder = RiskSnapshotBuilder(risk_engine)
        except Exception:  # pragma: no cover - nie blokujemy bootstrapu
            risk_snapshot_builder = None
            _LOGGER.debug("Nie udało się zainicjalizować RiskSnapshotBuilder", exc_info=True)
    if risk_snapshot_builder is not None and RiskMetricsExporter is not None:
        try:
            risk_metrics_exporter = RiskMetricsExporter(
                get_global_metrics_registry(),
                environment=environment.environment.value,
                stage=environment_name,
            )
            try:
                for profile_name in risk_snapshot_builder.profile_names():
                    snapshot = risk_snapshot_builder.build(profile_name)
                    if snapshot is not None:
                        risk_metrics_exporter(snapshot)
            except Exception:  # pragma: no cover - diagnostyka snapshotów startowych
                _LOGGER.debug(
                    "Nie udało się wygenerować początkowych metryk ryzyka", exc_info=True
                )
        except Exception:  # pragma: no cover - eksporter jest opcjonalny
            risk_metrics_exporter = None
            _LOGGER.debug("Nie udało się zainicjalizować eksportera metryk ryzyka", exc_info=True)
    metrics_config = getattr(core_config, "metrics_service", None)
    if metrics_config is not None:
        metrics_service_enabled = bool(getattr(metrics_config, "enabled", True))
        if offline_mode and metrics_service_enabled:
            _LOGGER.info(
                "Tryb offline: pomijam uruchomienie MetricsService w środowisku %s.",
                environment.name,
            )
            metrics_service_enabled = False
        tls_config = getattr(metrics_config, "tls", None)
        if tls_config is not None:
            from bot_core.security import tls_audit as _tls_audit

            tls_report = _tls_audit.audit_tls_entry(
                tls_config,
                role_prefix="metrics_tls",
                env=os.environ,
            )
            metrics_tls_enabled = bool(tls_report.get("enabled"))
            metrics_security_payload["tls"] = tls_report
            if tls_report.get("warnings"):
                metrics_security_warnings.extend(
                    str(item) for item in tls_report.get("warnings", ())
                )
            if tls_report.get("errors"):
                metrics_security_warnings.extend(
                    str(item) for item in tls_report.get("errors", ())
                )
        else:
            metrics_tls_enabled = False
        token_value = _config_value(metrics_config, "auth_token", "token")
        token_str = str(token_value).strip() if token_value else ""
        token_env_name = _config_value(metrics_config, "auth_token_env")
        token_env_present = bool(token_env_name and os.environ.get(str(token_env_name)))
        token_file_entry = _config_value(metrics_config, "auth_token_file")
        token_file_exists = False
        token_file_permissions: str | None = None
        token_file_over_permissive = False
        if token_file_entry:
            try:
                token_file_path = Path(str(token_file_entry)).expanduser()
            except (OSError, TypeError, ValueError):
                token_file_path = None
            else:
                try:
                    token_file_exists = token_file_path.is_file()
                except OSError:
                    token_file_exists = False
                if token_file_exists:
                    try:
                        file_mode = stat.S_IMODE(token_file_path.stat().st_mode)
                        token_file_permissions = format(file_mode, "#04o")
                        if os.name != "nt" and file_mode & 0o077:
                            token_file_over_permissive = True
                    except OSError:
                        token_file_permissions = None
        rbac_entries = tuple(getattr(metrics_config, "rbac_tokens", ()) or ())
        if rbac_entries:
            try:
                metrics_token_validator = build_service_token_validator(
                    rbac_entries,
                    default_scope="metrics.read",
                )
            except Exception:  # pragma: no cover - diagnostyka konfiguracji
                _LOGGER.exception("Nie udało się zbudować walidatora RBAC dla MetricsService")
                metrics_token_validator = None
                metrics_security_warnings.append(
                    "Nie udało się zainicjalizować walidatora RBAC MetricsService"
                )
            else:
                metrics_security_payload["rbac_tokens"] = metrics_token_validator.metadata()
        token_configured = bool(token_str) or token_env_present or token_file_exists or bool(metrics_token_validator)
        metrics_auth_metadata = {
            "token_configured": token_configured,
        }
        if token_str:
            metrics_auth_metadata["token_length"] = len(token_str)
        if token_env_name:
            metrics_auth_metadata["token_env"] = str(token_env_name)
            metrics_auth_metadata["token_env_present"] = token_env_present
            if not token_env_present:
                metrics_security_warnings.append(
                    (
                        "Zmienna środowiskowa tokenu MetricsService nie jest ustawiona "
                        "(runtime.metrics_service.auth_token_env)."
                    )
                )
        if token_file_entry:
            metrics_auth_metadata["token_file"] = str(token_file_entry)
            metrics_auth_metadata["token_file_exists"] = token_file_exists
            if token_file_permissions:
                metrics_auth_metadata["token_file_permissions"] = token_file_permissions
            if not token_file_exists:
                metrics_security_warnings.append(
                    (
                        "Wskazany plik legacy tokenu MetricsService nie istnieje "
                        "(runtime.metrics_service.auth_token_file)."
                    )
                )
            elif token_file_over_permissive:
                metrics_security_warnings.append(
                    (
                        "Plik tokenu MetricsService ma zbyt szerokie uprawnienia "
                        f"({token_file_permissions or '<unknown>'}); ustaw chmod 600."
                    )
                )
        if metrics_token_validator is not None:
            validator_meta = metrics_token_validator.metadata()
            metrics_auth_metadata["rbac_tokens"] = validator_meta.get("tokens", [])
            metrics_auth_metadata["default_scope"] = validator_meta.get("default_scope")
        metrics_security_payload["auth"] = metrics_auth_metadata
        profiles_file_value = getattr(metrics_config, "ui_alerts_risk_profiles_file", None)
        if profiles_file_value:
            normalized_file = Path(profiles_file_value).expanduser()
            try:
                normalized_file = normalized_file.resolve(strict=False)
            except Exception:  # pragma: no cover - diagnostyka pomocnicza
                normalized_file = normalized_file.absolute()
            if load_risk_profiles_with_metadata is None:  # type: ignore[truthy-bool]
                metrics_risk_profiles_file = {
                    "path": str(normalized_file),
                    "warning": "risk_profile_loader_unavailable",
                }
            else:
                try:
                    _, metrics_risk_profiles_file = load_risk_profiles_with_metadata(  # type: ignore[misc]
                        str(normalized_file),
                        origin_label=f"metrics_service_config:{normalized_file}",
                    )
                except Exception:  # pragma: no cover - diagnostyka konfiguracji
                    _LOGGER.exception(
                        "Nie udało się wczytać profili ryzyka telemetrii z %s", normalized_file
                    )
                    raise
        jsonl_candidate = getattr(metrics_config, "jsonl_path", None)
        if jsonl_candidate:
            try:
                metrics_jsonl_path = Path(jsonl_candidate).expanduser()
            except Exception:  # pragma: no cover - diagnostyka pomocnicza
                _LOGGER.debug(
                    "Nie udało się znormalizować ścieżki JSONL telemetrii", exc_info=True
                )
                metrics_jsonl_path = Path(str(jsonl_candidate))
            try:
                metrics_jsonl_metadata = file_reference_metadata(
                    metrics_jsonl_path, role="jsonl"
                )
            except Exception:  # pragma: no cover - diagnostyka pomocnicza
                _LOGGER.debug(
                    "Nie udało się zebrać metadanych JSONL telemetrii", exc_info=True
                )
            else:
                metrics_security_payload["metrics_jsonl"] = metrics_jsonl_metadata
    if UiTelemetryAlertSink is not None:
        try:
            base_dir_value = getattr(core_config, "source_directory", None)
            base_dir: Path | None = None
            if base_dir_value:
                try:
                    base_dir = Path(base_dir_value).expanduser()
                except Exception:  # pragma: no cover - diagnostyka pomocnicza
                    _LOGGER.debug(
                        "Nie udało się znormalizować katalogu konfiguracji: %s", base_dir_value,
                        exc_info=True,
                    )
            default_path = DEFAULT_UI_ALERTS_JSONL_PATH.expanduser()
            if not default_path.is_absolute():
                try:
                    default_path = default_path.resolve(strict=False)
                except Exception:  # pragma: no cover - zachowujemy przybliżenie
                    default_path = default_path.absolute()

            configured_path = None
            if metrics_config and metrics_config.ui_alerts_jsonl_path:
                configured_path = Path(metrics_config.ui_alerts_jsonl_path).expanduser()
                if base_dir is not None and not configured_path.is_absolute():
                    try:
                        configured_path = (base_dir / configured_path).resolve(strict=False)
                    except Exception:  # pragma: no cover - zachowujemy przybliżenie
                        configured_path = (base_dir / configured_path).absolute()
            telemetry_log = configured_path or default_path

            # --- Risk profile resolver (opcjonalny) ---
            risk_profile_meta: Mapping[str, Any] | None = None
            resolver: "MetricsRiskProfileResolver" | None = None
            if metrics_config is not None and getattr(metrics_config, "ui_alerts_risk_profile", None):
                normalized_profile = str(metrics_config.ui_alerts_risk_profile).strip().lower()
                if MetricsRiskProfileResolver is None:
                    risk_profile_meta = {"name": normalized_profile, "warning": "resolver_unavailable"}
                else:
                    try:
                        resolver = MetricsRiskProfileResolver(normalized_profile, metrics_config)
                    except KeyError:
                        risk_profile_meta = {"name": normalized_profile, "error": "unknown_profile"}
                        _LOGGER.warning(
                            "Nieznany profil ryzyka telemetrii UI w bootstrapie: %s", normalized_profile
                        )
                    except Exception:  # pragma: no cover - diagnostyka
                        risk_profile_meta = {"name": normalized_profile}
                        _LOGGER.exception(
                            "Nie udało się zastosować profilu ryzyka %s w bootstrapie", normalized_profile
                        )

            def _resolve_metrics_value(field_name: str, default: Any) -> Any:
                if metrics_config is None:
                    return default
                value = getattr(metrics_config, field_name, default)
                if resolver is not None:
                    value = resolver.override(field_name, value)
                return value

            # Tryby zdarzeń
            reduce_mode = "enable"
            overlay_mode = "enable"
            jank_mode = "disable"
            performance_mode = "disable"

            reduce_candidate = _resolve_metrics_value("reduce_motion_mode", None)
            if reduce_candidate is not None:
                candidate = str(reduce_candidate).lower()
                if candidate in {"enable", "jsonl", "disable"}:
                    reduce_mode = candidate
            elif metrics_config is not None:
                reduce_mode = (
                    "enable" if bool(_resolve_metrics_value("reduce_motion_alerts", True)) else "disable"
                )

            overlay_candidate = _resolve_metrics_value("overlay_alert_mode", None)
            if overlay_candidate is not None:
                candidate = str(overlay_candidate).lower()
                if candidate in {"enable", "jsonl", "disable"}:
                    overlay_mode = candidate
            elif metrics_config is not None:
                overlay_mode = (
                    "enable" if bool(_resolve_metrics_value("overlay_alerts", True)) else "disable"
                )

            jank_candidate = _resolve_metrics_value("jank_alert_mode", None)
            if jank_candidate is not None:
                candidate = str(jank_candidate).lower()
                if candidate in {"enable", "jsonl", "disable"}:
                    jank_mode = candidate
            elif metrics_config is not None:
                jank_mode = (
                    "enable" if bool(_resolve_metrics_value("jank_alerts", False)) else "disable"
                )

            performance_candidate = _resolve_metrics_value(
                "performance_alert_mode", None
            )
            if performance_candidate is not None:
                candidate = str(performance_candidate).lower()
                if candidate in {"enable", "jsonl", "disable"}:
                    performance_mode = candidate
            elif metrics_config is not None:
                performance_mode = (
                    "enable"
                    if bool(_resolve_metrics_value("performance_alerts", False))
                    else "disable"
                )

            reduce_dispatch = reduce_mode == "enable"
            overlay_dispatch = overlay_mode == "enable"
            jank_dispatch = jank_mode == "enable"
            performance_dispatch = performance_mode == "enable"
            reduce_logging = reduce_mode in {"enable", "jsonl"}
            overlay_logging = overlay_mode in {"enable", "jsonl"}
            jank_logging = jank_mode in {"enable", "jsonl"}
            performance_logging = performance_mode in {"enable", "jsonl"}

            # Kategorie / severity / progi (z możliwością override przez resolver)
            reduce_category = _resolve_metrics_value("reduce_motion_category", "ui.performance")
            reduce_active = _resolve_metrics_value("reduce_motion_severity_active", "warning")
            reduce_recovered = _resolve_metrics_value("reduce_motion_severity_recovered", "info")

            overlay_category = _resolve_metrics_value("overlay_alert_category", "ui.performance")
            overlay_exceeded = _resolve_metrics_value("overlay_alert_severity_exceeded", "warning")
            overlay_recovered = _resolve_metrics_value("overlay_alert_severity_recovered", "info")
            overlay_critical = _resolve_metrics_value("overlay_alert_severity_critical", "critical")
            overlay_threshold_raw = _resolve_metrics_value("overlay_alert_critical_threshold", 2)

            jank_category = _resolve_metrics_value("jank_alert_category", "ui.performance")
            jank_spike = _resolve_metrics_value("jank_alert_severity_spike", "warning")
            jank_critical = _resolve_metrics_value("jank_alert_severity_critical", None)
            jank_threshold_raw = _resolve_metrics_value("jank_alert_critical_over_ms", None)

            performance_category = _resolve_metrics_value(
                "performance_category", "ui.performance"
            )
            performance_warning = _resolve_metrics_value(
                "performance_severity_warning", "warning"
            )
            performance_critical = _resolve_metrics_value(
                "performance_severity_critical", "critical"
            )
            performance_recovered = _resolve_metrics_value(
                "performance_severity_recovered", "info"
            )
            performance_event_warning_raw = _resolve_metrics_value(
                "performance_event_to_frame_warning_ms", 45.0
            )
            performance_event_critical_raw = _resolve_metrics_value(
                "performance_event_to_frame_critical_ms", 60.0
            )
            cpu_warning_raw = _resolve_metrics_value(
                "cpu_utilization_warning_percent", 85.0
            )
            cpu_critical_raw = _resolve_metrics_value(
                "cpu_utilization_critical_percent", 95.0
            )
            gpu_warning_raw = _resolve_metrics_value(
                "gpu_utilization_warning_percent", None
            )
            gpu_critical_raw = _resolve_metrics_value(
                "gpu_utilization_critical_percent", None
            )
            ram_warning_raw = _resolve_metrics_value(
                "ram_usage_warning_megabytes", None
            )
            ram_critical_raw = _resolve_metrics_value(
                "ram_usage_critical_megabytes", None
            )

            sink_kwargs: dict[str, object] = {
                "jsonl_path": telemetry_log,
                "enable_reduce_motion_alerts": reduce_dispatch,
                "enable_overlay_alerts": overlay_dispatch,
                "log_reduce_motion_events": reduce_logging,
                "log_overlay_events": overlay_logging,
                "enable_jank_alerts": jank_dispatch,
                "log_jank_events": jank_logging,
                "enable_performance_alerts": performance_dispatch,
                "log_performance_events": performance_logging,
                "reduce_motion_category": reduce_category,
                "reduce_motion_severity_active": reduce_active,
                "reduce_motion_severity_recovered": reduce_recovered,
                "overlay_category": overlay_category,
                "overlay_severity_exceeded": overlay_exceeded,
                "overlay_severity_recovered": overlay_recovered,
                "jank_category": jank_category,
                "jank_severity_spike": jank_spike,
                "performance_category": performance_category,
                "performance_severity_warning": performance_warning,
                "performance_severity_critical": performance_critical,
                "performance_severity_recovered": performance_recovered,
            }

            # Walidacja/projekcja progów
            overlay_threshold_value: int | None = None
            if overlay_threshold_raw is not None:
                try:
                    overlay_threshold_value = int(overlay_threshold_raw)
                except (TypeError, ValueError):
                    _LOGGER.debug(
                        "Nieprawidłowy próg overlay_alert_critical_threshold=%s", overlay_threshold_raw
                    )
                else:
                    sink_kwargs["overlay_critical_threshold"] = overlay_threshold_value

            jank_threshold_value: float | None = None
            if jank_threshold_raw is not None:
                try:
                    jank_threshold_value = float(jank_threshold_raw)
                except (TypeError, ValueError):
                    _LOGGER.debug(
                        "Nieprawidłowy próg jank_alert_critical_over_ms=%s", jank_threshold_raw
                    )
                else:
                    sink_kwargs["jank_critical_over_ms"] = jank_threshold_value

            def _normalize_optional_float(value: object, *, field_name: str) -> float | None:
                if value in (None, ""):
                    return None
                try:
                    numeric = float(value)
                except (TypeError, ValueError):
                    _LOGGER.debug("Nieprawidłowy próg %s=%s", field_name, value)
                    return None
                return numeric

            performance_event_warning = _normalize_optional_float(
                performance_event_warning_raw,
                field_name="performance_event_to_frame_warning_ms",
            )
            performance_event_critical = _normalize_optional_float(
                performance_event_critical_raw,
                field_name="performance_event_to_frame_critical_ms",
            )
            cpu_warning_percent = _normalize_optional_float(
                cpu_warning_raw, field_name="cpu_utilization_warning_percent"
            )
            cpu_critical_percent = _normalize_optional_float(
                cpu_critical_raw, field_name="cpu_utilization_critical_percent"
            )
            gpu_warning_percent = _normalize_optional_float(
                gpu_warning_raw, field_name="gpu_utilization_warning_percent"
            )
            gpu_critical_percent = _normalize_optional_float(
                gpu_critical_raw, field_name="gpu_utilization_critical_percent"
            )
            ram_warning_megabytes = _normalize_optional_float(
                ram_warning_raw, field_name="ram_usage_warning_megabytes"
            )
            ram_critical_megabytes = _normalize_optional_float(
                ram_critical_raw, field_name="ram_usage_critical_megabytes"
            )

            sink_kwargs["performance_event_to_frame_warning_ms"] = (
                performance_event_warning
            )
            sink_kwargs["performance_event_to_frame_critical_ms"] = (
                performance_event_critical
            )
            sink_kwargs["cpu_utilization_warning_percent"] = cpu_warning_percent
            sink_kwargs["cpu_utilization_critical_percent"] = cpu_critical_percent
            sink_kwargs["gpu_utilization_warning_percent"] = gpu_warning_percent
            sink_kwargs["gpu_utilization_critical_percent"] = gpu_critical_percent
            sink_kwargs["ram_usage_warning_megabytes"] = ram_warning_megabytes
            sink_kwargs["ram_usage_critical_megabytes"] = ram_critical_megabytes

            if overlay_critical is not None:
                sink_kwargs["overlay_severity_critical"] = overlay_critical
            if jank_critical is not None:
                sink_kwargs["jank_severity_critical"] = jank_critical

            settings_payload: dict[str, object] = {
                "jsonl_path": str(telemetry_log),
                "reduce_mode": reduce_mode,
                "overlay_mode": overlay_mode,
                "jank_mode": jank_mode,
                "performance_mode": performance_mode,
                "reduce_motion_alerts": reduce_dispatch,
                "overlay_alerts": overlay_dispatch,
                "jank_alerts": jank_dispatch,
                "performance_alerts": performance_dispatch,
                "reduce_motion_logging": reduce_logging,
                "overlay_logging": overlay_logging,
                "jank_logging": jank_logging,
                "performance_logging": performance_logging,
                "reduce_motion_category": reduce_category,
                "reduce_motion_severity_active": reduce_active,
                "reduce_motion_severity_recovered": reduce_recovered,
                "overlay_category": overlay_category,
                "overlay_severity_exceeded": overlay_exceeded,
                "overlay_severity_recovered": overlay_recovered,
                "overlay_severity_critical": overlay_critical,
                "overlay_critical_threshold": overlay_threshold_value,
                "jank_category": jank_category,
                "jank_severity_spike": jank_spike,
                "jank_severity_critical": jank_critical,
                "jank_critical_over_ms": jank_threshold_value,
                "performance_category": performance_category,
                "performance_severity_warning": performance_warning,
                "performance_severity_critical": performance_critical,
                "performance_severity_recovered": performance_recovered,
                "performance_event_to_frame_warning_ms": performance_event_warning,
                "performance_event_to_frame_critical_ms": performance_event_critical,
                "cpu_utilization_warning_percent": cpu_warning_percent,
                "cpu_utilization_critical_percent": cpu_critical_percent,
                "gpu_utilization_warning_percent": gpu_warning_percent,
                "gpu_utilization_critical_percent": gpu_critical_percent,
                "ram_usage_warning_megabytes": ram_warning_megabytes,
                "ram_usage_critical_megabytes": ram_critical_megabytes,
            }
            if resolver is not None:
                risk_profile_meta = resolver.metadata()

            summary_payload: Mapping[str, Any] | None = None
            if risk_profile_meta is not None:
                sink_kwargs["risk_profile"] = dict(risk_profile_meta)
                settings_payload["risk_profile"] = dict(risk_profile_meta)
                summary_payload = risk_profile_meta.get("summary")
                if summary_payload is None and summarize_risk_profile is not None:
                    try:
                        summary_payload = summarize_risk_profile(risk_profile_meta)
                    except Exception:  # pragma: no cover - defensywne
                        summary_payload = None
            if summary_payload:
                sink_kwargs["risk_profile_summary"] = dict(summary_payload)
                settings_payload["risk_profile_summary"] = dict(summary_payload)
            if metrics_risk_profiles_file is not None:
                settings_payload["risk_profiles_file"] = dict(metrics_risk_profiles_file)

            audit_backend = _build_ui_alert_audit_metadata(
                alert_router,
                requested_backend=getattr(metrics_config, "ui_alerts_audit_backend", None),
            )
            settings_payload["audit"] = audit_backend

            metrics_sinks.append(UiTelemetryAlertSink(alert_router, **sink_kwargs))
            metrics_ui_alert_path = telemetry_log
            metrics_ui_alert_sink_active = True
            metrics_ui_alerts_settings = settings_payload
            try:
                metrics_ui_alerts_metadata = file_reference_metadata(
                    telemetry_log, role="ui_alerts_jsonl"
                )
            except Exception:  # pragma: no cover - diagnostyka pomocnicza
                _LOGGER.debug(
                    "Nie udało się zebrać metadanych logu alertów UI", exc_info=True
                )
            else:
                metrics_security_payload["metrics_ui_alerts"] = metrics_ui_alerts_metadata
        except Exception:  # pragma: no cover - nie blokujemy startu runtime
            _LOGGER.exception("Nie udało się zainicjalizować UiTelemetryAlertSink")

        # Jeśli tylko profil/plik profili – również pokaż w settings
        if metrics_ui_alerts_settings is None and risk_profile_meta is not None:
            metrics_ui_alerts_settings = {"risk_profile": dict(risk_profile_meta)}
            if risk_profile_meta.get("summary"):
                metrics_ui_alerts_settings["risk_profile_summary"] = dict(risk_profile_meta["summary"])  # type: ignore[index]

        if metrics_risk_profiles_file is not None:
            if metrics_ui_alerts_settings is None:
                metrics_ui_alerts_settings = {
                    "risk_profiles_file": dict(metrics_risk_profiles_file)
                }
            else:
                metrics_ui_alerts_settings = dict(metrics_ui_alerts_settings)
                metrics_ui_alerts_settings["risk_profiles_file"] = dict(
                    metrics_risk_profiles_file
                )

    if metrics_security_payload:
        warnings_detected = log_security_warnings(
            metrics_security_payload,
            fail_on_warnings=False,
            logger=_LOGGER,
            context="runtime.bootstrap",
        )
        if warnings_detected:
            for entry in collect_security_warnings(metrics_security_payload):
                metrics_security_warnings.extend(
                    str(item) for item in entry.get("warnings", [])
                )

    if metrics_service_enabled:
        if metrics_auth_metadata and not metrics_auth_metadata.get("token_configured"):
            metrics_security_warnings.append(
                (
                    "MetricsService ma włączone API bez tokenu autoryzacyjnego – "
                    "ustaw runtime.metrics_service.auth_token_env lub skonfiguruj RBAC."
                )
            )
        if metrics_tls_enabled is False:
            metrics_security_warnings.append(
                "MetricsService działa bez TLS – włącz runtime.metrics_service.tls.enabled lub dostarcz certyfikaty."
            )

    if metrics_security_warnings:
        metrics_security_warnings = list(dict.fromkeys(metrics_security_warnings))

    if (
        build_metrics_server_from_config is not None
        and metrics_service_enabled
        and not offline_mode
    ):
        try:
            # Najpierw spróbuj najnowszej sygnatury (cfg, sinks, alerts_router, token_validator)
            try:
                metrics_server = build_metrics_server_from_config(  # type: ignore[call-arg]
                    core_config.metrics_service,
                    sinks=metrics_sinks or None,
                    alerts_router=alert_router,
                    token_validator=metrics_token_validator,
                )
            except TypeError:
                # Następnie (cfg, alerts_router, token_validator)
                try:
                    metrics_server = build_metrics_server_from_config(  # type: ignore[call-arg]
                        core_config.metrics_service,
                        alerts_router=alert_router,
                        token_validator=metrics_token_validator,
                    )
                except TypeError:
                    # Potem (cfg, sinks, token_validator)
                    try:
                        metrics_server = build_metrics_server_from_config(  # type: ignore[call-arg]
                            core_config.metrics_service,
                            sinks=metrics_sinks or None,
                            token_validator=metrics_token_validator,
                        )
                    except TypeError:
                        # Kolejny fallback (cfg, token_validator)
                        try:
                            metrics_server = build_metrics_server_from_config(
                                core_config.metrics_service,
                                token_validator=metrics_token_validator,
                            )
                        except TypeError:
                            # Najstarsza postać: tylko (cfg)
                            metrics_server = build_metrics_server_from_config(
                                core_config.metrics_service  # type: ignore[arg-type]
                            )

            if metrics_server is not None:
                metrics_server.start()
                _LOGGER.info(
                    "Serwer MetricsService uruchomiony na %s",
                    getattr(metrics_server, "address", "unknown"),
                )
        except Exception:  # pragma: no cover - telemetria jest opcjonalna
            _LOGGER.exception("Nie udało się uruchomić MetricsService – kontynuuję bez telemetrii")
            metrics_server = None

    risk_config = getattr(core_config, "risk_service", None)
    if risk_config is not None:
        risk_service_enabled = bool(getattr(risk_config, "enabled", True))
        if offline_mode and risk_service_enabled:
            _LOGGER.info(
                "Tryb offline: pomijam uruchomienie RiskService w środowisku %s.",
                environment.name,
            )
            risk_service_enabled = False
        tls_config = getattr(risk_config, "tls", None)
        if tls_config is not None:
            from bot_core.security import tls_audit as _tls_audit

            tls_report = _tls_audit.audit_tls_entry(
                tls_config,
                role_prefix="risk_tls",
                env=os.environ,
            )
            risk_tls_enabled = bool(tls_report.get("enabled"))
            risk_security_payload["tls"] = tls_report
            if tls_report.get("warnings"):
                risk_security_warnings.extend(
                    str(item) for item in tls_report.get("warnings", ())
                )
            if tls_report.get("errors"):
                risk_security_warnings.extend(
                    str(item) for item in tls_report.get("errors", ())
                )
        else:
            risk_tls_enabled = False
        token_value = _config_value(risk_config, "auth_token", "token")
        token_str = str(token_value).strip() if token_value else ""
        rbac_entries = tuple(getattr(risk_config, "rbac_tokens", ()) or ())
        if rbac_entries:
            try:
                risk_token_validator = build_service_token_validator(
                    rbac_entries,
                    default_scope="risk.read",
                )
            except Exception:  # pragma: no cover - diagnostyka konfiguracji
                _LOGGER.exception("Nie udało się zbudować walidatora RBAC dla RiskService")
                risk_token_validator = None
                risk_security_warnings.append(
                    "Nie udało się zainicjalizować walidatora RBAC RiskService"
                )
            else:
                risk_security_payload["rbac_tokens"] = risk_token_validator.metadata()
        risk_auth_metadata = {
            "token_configured": bool(token_str) or bool(risk_token_validator),
        }
        if token_str:
            risk_auth_metadata["token_length"] = len(token_str)
        if risk_token_validator is not None:
            validator_meta = risk_token_validator.metadata()
            risk_auth_metadata["rbac_tokens"] = validator_meta.get("tokens", [])
            risk_auth_metadata["default_scope"] = validator_meta.get("default_scope")
        risk_security_payload["auth"] = risk_auth_metadata

    if (
        build_risk_server_from_config is not None
        and risk_config is not None
        and risk_service_enabled
        and not offline_mode
    ):
        try:
            try:
                candidate = build_risk_server_from_config(
                    risk_config,
                    token_validator=risk_token_validator,
                )
            except TypeError:
                candidate = build_risk_server_from_config(risk_config)
        except Exception:  # pragma: no cover - risk service jest opcjonalny
            _LOGGER.exception("Nie udało się zbudować konfiguracji RiskService")
        else:
            if candidate is not None:
                try:
                    candidate.start()
                except Exception:  # pragma: no cover - brak krytyczny, kontynuujemy bez serwera
                    _LOGGER.exception("Nie udało się uruchomić RiskService – kontynuuję bez serwera ryzyka")
                else:
                    risk_server = candidate
                    risk_snapshot_store = getattr(candidate, "store", None)
                    _LOGGER.info(
                        "Serwer RiskService uruchomiony na %s",
                        getattr(candidate, "address", "unknown"),
                    )
                    if risk_snapshot_builder is not None:
                        try:
                            initial_snapshot = risk_snapshot_builder.build(profile.name)
                            if initial_snapshot is not None:
                                candidate.publish(initial_snapshot)
                                if risk_metrics_exporter is not None:
                                    try:
                                        risk_metrics_exporter(initial_snapshot)
                                    except Exception:  # pragma: no cover - diagnostyka eksportera
                                        _LOGGER.debug(
                                            "Nie udało się zaktualizować metryk ryzyka początkowym snapshotem",
                                            exc_info=True,
                                        )
                        except Exception:  # pragma: no cover - diagnostyka
                            _LOGGER.debug(
                                "Nie udało się opublikować początkowego stanu ryzyka",
                                exc_info=True,
                            )
                        if RiskSnapshotPublisher is not None:
                            publish_interval = 5.0
                            normalized_profiles: tuple[str, ...] = ()
                            try:
                                interval_raw = getattr(risk_config, "publish_interval_seconds", 5.0)
                                publish_interval = float(interval_raw)
                            except (TypeError, ValueError):
                                _LOGGER.debug(
                                    "Nieprawidłowy interwał publish_interval_seconds – używam domyślnego 5s",
                                    exc_info=True,
                                )
                                publish_interval = 5.0
                            raw_profiles = getattr(risk_config, "profiles", ()) or ()
                            normalized_profiles = tuple(
                                dict.fromkeys(
                                    str(name).strip()
                                    for name in raw_profiles
                                    if str(name).strip()
                                )
                            )
                            try:
                                sinks = [candidate.publish]
                                if risk_metrics_exporter is not None:
                                    sinks.append(risk_metrics_exporter)
                                publisher = RiskSnapshotPublisher(
                                    risk_snapshot_builder,
                                    profiles=normalized_profiles or None,
                                    interval_seconds=publish_interval,
                                    sinks=sinks,
                                )
                                publisher.start()
                            except Exception:  # pragma: no cover - diagnostyka publikatora
                                _LOGGER.exception("Nie udało się uruchomić RiskSnapshotPublisher")
                            else:
                                risk_snapshot_publisher = publisher
                    _LOGGER.info(
                        "RiskSnapshotPublisher aktywny (profili=%s, interwał=%.2fs)",
                        ",".join(normalized_profiles) if normalized_profiles else "auto",
                        publish_interval,
                    )

    if reset_risk_profile_store is not None:
        try:
            reset_risk_profile_store()
        except Exception:  # pragma: no cover - defensywne czyszczenie
            _LOGGER.debug("Nie udało się zresetować presetów profili ryzyka", exc_info=True)

    if risk_security_payload:
        warnings_detected = log_security_warnings(
            risk_security_payload,
            fail_on_warnings=False,
            logger=_LOGGER,
            context="risk_service",
        )
        if warnings_detected:
            for entry in collect_security_warnings(risk_security_payload):
                risk_security_warnings.extend(
                    str(item) for item in entry.get("warnings", [])
                )

    if risk_service_enabled:
        if risk_auth_metadata and not risk_auth_metadata.get("token_configured"):
            risk_security_warnings.append(
                "RiskService ma włączone API bez tokenu autoryzacyjnego – ustaw runtime.risk_service.auth_token."
            )
        if risk_tls_enabled is False:
            risk_security_warnings.append(
                "RiskService działa bez TLS – włącz runtime.risk_service.tls.enabled lub dostarcz certyfikaty."
            )

    if risk_security_warnings:
        risk_security_warnings = list(dict.fromkeys(risk_security_warnings))

    execution_service: CoreExecutionService | None = None
    if environment.environment in {Environment.PAPER, Environment.TESTNET}:
        execution_service = _initialize_paper_execution_service(
            core_config=core_config,
            environment=environment,
            risk_profile=selected_profile,
        )

    return BootstrapContext(
        core_config=core_config,
        environment=environment,
        credentials=credentials,
        adapter=adapter,
        risk_engine=risk_engine,
        risk_repository=risk_repository,
        alert_router=alert_router,
        alert_channels=alert_channels,
        audit_log=audit_log,
        adapter_settings=environment.adapter_settings,
        decision_journal=decision_journal,
        risk_decision_log=risk_decision_log,
        risk_profile_name=selected_profile,
        risk_profile_config=risk_profile_config,
        risk_manager_settings=risk_manager_settings,
        license_validation=license_result,
        decision_engine_config=decision_engine_config,
        decision_orchestrator=decision_orchestrator,
        decision_tco_report_path=decision_tco_report_path,
        decision_tco_warnings=tuple(decision_tco_warnings)
        if decision_tco_warnings
        else None,
        tco_reporter=tco_reporter,
        portfolio_governor_config=portfolio_governor_config,
        portfolio_governor=portfolio_governor,
        metrics_server=metrics_server,
        metrics_ui_alerts_path=metrics_ui_alert_path,
        metrics_jsonl_path=metrics_jsonl_path,
        metrics_ui_alert_sink_active=metrics_ui_alert_sink_active,
        metrics_service_enabled=metrics_service_enabled,
        metrics_ui_alerts_metadata=metrics_ui_alerts_metadata,
        metrics_jsonl_metadata=metrics_jsonl_metadata,
        metrics_security_warnings=tuple(metrics_security_warnings)
        if metrics_security_warnings
        else None,
        metrics_security_metadata=metrics_security_payload if metrics_security_payload else None,
        metrics_ui_alerts_settings=metrics_ui_alerts_settings,
        metrics_token_validator=metrics_token_validator,
        risk_server=risk_server,
        risk_snapshot_store=risk_snapshot_store,
        risk_snapshot_builder=risk_snapshot_builder,
        risk_snapshot_publisher=risk_snapshot_publisher,
        risk_service_enabled=risk_service_enabled,
        risk_security_metadata=risk_security_payload if risk_security_payload else None,
        risk_security_warnings=tuple(risk_security_warnings) if risk_security_warnings else None,
        risk_token_validator=risk_token_validator,
        portfolio_decision_log=portfolio_decision_log,
        ai_manager=ai_manager_instance,
        ai_models_loaded=tuple(ai_models_loaded) if ai_models_loaded else None,
        ai_threshold_bps=ai_threshold_bps,
        ai_model_bindings=ai_model_bindings,
        ai_ensembles_registered=tuple(ai_ensembles_registered)
        if ai_ensembles_registered
        else None,
        ai_pipeline_schedules=tuple(ai_pipeline_schedules)
        if ai_pipeline_schedules
        else None,
        ai_pipeline_pending=tuple(ai_pipeline_pending) if ai_pipeline_pending else None,
        execution_service=execution_service,
    )


def _instantiate_adapter(
    exchange_name: str,
    credentials: ExchangeCredentials,
    factories: Mapping[str, ExchangeAdapterFactory],
    environment: Environment,
    *,
    settings: Mapping[str, Any] | None = None,
    offline_mode: bool = False,
) -> ExchangeAdapter:
    try:
        factory = factories[exchange_name]
    except KeyError as exc:
        raise KeyError(f"Brak fabryki adaptera dla giełdy '{exchange_name}'") from exc
    try:
        if settings:
            return factory(credentials, environment=environment, settings=settings)
        return factory(credentials, environment=environment)
    except RuntimeError as exc:
        if offline_mode and "ccxt" in str(exc).lower():
            from bot_core.exchanges.ccxt_adapter import (  # noqa: WPS433 - import lokalny
                CCXTExchange,
            )

            dummy_client = CCXTExchange()  # type: ignore[call-arg]
            if not hasattr(dummy_client, "symbols"):
                dummy_client.symbols = []  # type: ignore[attr-defined]
            try:
                if settings:
                    return factory(
                        credentials,
                        environment=environment,
                        settings=settings,
                        client=dummy_client,
                    )
                return factory(
                    credentials,
                    environment=environment,
                    client=dummy_client,
                )
            except TypeError:
                pass
        raise


def _build_risk_decision_log(
    core_config: CoreConfig, environment: EnvironmentConfig
) -> RiskDecisionLog | None:
    config = getattr(core_config, "risk_decision_log", None)
    if config is None or not getattr(config, "enabled", True):
        return None

    configured_path = getattr(config, "path", None)
    if configured_path:
        candidate = Path(str(configured_path)).expanduser()
        if not candidate.is_absolute():
            log_path = Path(environment.data_cache_path) / candidate
        else:
            log_path = candidate
    else:
        log_path = Path(environment.data_cache_path) / "risk_decisions.jsonl"

    max_entries = int(getattr(config, "max_entries", 1_000) or 1_000)
    signing_key = _load_risk_decision_log_key(config)
    signing_key_id = getattr(config, "signing_key_id", None)
    jsonl_fsync = bool(getattr(config, "jsonl_fsync", False))

    try:
        return RiskDecisionLog(
            max_entries=max_entries,
            jsonl_path=log_path,
            signing_key=signing_key,
            signing_key_id=str(signing_key_id) if signing_key_id else None,
            jsonl_fsync=jsonl_fsync,
        )
    except Exception:  # pragma: no cover - log jest opcjonalny
        _LOGGER.exception("Nie udało się zainicjalizować RiskDecisionLog")
        return None


def _load_risk_decision_log_key(config: object) -> bytes | None:
    env_name = getattr(config, "signing_key_env", None)
    if env_name:
        env_value = os.environ.get(str(env_name))
        if env_value:
            return env_value.encode("utf-8")
        _LOGGER.warning(
            "RiskDecisionLog: zmienna środowiskowa %s nie jest ustawiona", env_name
        )

    key_path = getattr(config, "signing_key_path", None)
    if key_path:
        try:
            content = Path(str(key_path)).expanduser().read_bytes()
            stripped = content.strip()
            if stripped:
                return stripped
            _LOGGER.warning("RiskDecisionLog: plik %s nie zawiera klucza", key_path)
        except Exception as exc:  # pragma: no cover - diagnostyka konfiguracji
            _LOGGER.warning("RiskDecisionLog: błąd odczytu klucza z %s: %s", key_path, exc)

    key_value = getattr(config, "signing_key_value", None)
    if key_value not in (None, ""):
        return str(key_value).encode("utf-8")

    return None


def _resolve_risk_profile(
    profiles: Mapping[str, RiskProfileConfig],
    profile_name: str,
) -> RiskProfileConfig:
    try:
        return profiles[profile_name]
    except KeyError as exc:
        raise KeyError(f"Profil ryzyka '{profile_name}' nie istnieje w konfiguracji") from exc


def build_alert_channels(
    *,
    core_config: CoreConfig,
    environment: EnvironmentConfig,
    secret_manager: SecretManager,
) -> tuple[Mapping[str, AlertChannel], DefaultAlertRouter, AlertAuditLog]:
    """Tworzy i rejestruje kanały alertów + router + backend audytu."""
    components = _get_alert_components()
    FileAlertAuditLogCls = components["FileAlertAuditLog"]
    InMemoryAlertAuditLogCls = components["InMemoryAlertAuditLog"]
    AlertThrottleCls = components["AlertThrottle"]
    DefaultAlertRouterCls = components["DefaultAlertRouter"]

    audit_config = getattr(environment, "alert_audit", None)
    if audit_config and getattr(audit_config, "backend", "memory") == "file":
        directory = Path(audit_config.directory) if audit_config.directory else Path("alerts")
        if not directory.is_absolute():
            base = Path(environment.data_cache_path)
            directory = base / directory
        audit_log: AlertAuditLog = FileAlertAuditLogCls(
            directory=directory,
            filename_pattern=audit_config.filename_pattern,
            retention_days=audit_config.retention_days,
            fsync=audit_config.fsync,
        )
    else:
        audit_log = InMemoryAlertAuditLogCls()

    throttle_cfg = getattr(environment, "alert_throttle", None)
    throttle: AlertThrottle | None = None
    if throttle_cfg is not None:
        throttle = AlertThrottleCls(
            window=timedelta(seconds=float(throttle_cfg.window_seconds)),
            exclude_severities=frozenset(throttle_cfg.exclude_severities),
            exclude_categories=frozenset(throttle_cfg.exclude_categories),
            max_entries=int(throttle_cfg.max_entries),
        )

    router = DefaultAlertRouterCls(audit_log=audit_log, throttle=throttle)
    channels: MutableMapping[str, AlertChannel] = {}
    offline_mode = bool(getattr(environment, "offline_mode", False))
    skipped_offline: list[str] = []

    for entry in environment.alert_channels:
        channel_type, _, channel_key = entry.partition(":")
        channel_type = channel_type.strip().lower()
        channel_key = channel_key.strip() or "default"

        requires_network = channel_type in {
            "telegram",
            "email",
            "sms",
            "signal",
            "whatsapp",
            "messenger",
        }
        if offline_mode and requires_network:
            skipped_offline.append(entry)
            continue

        if channel_type == "telegram":
            channel = _build_telegram_channel(core_config.telegram_channels, channel_key, secret_manager)
        elif channel_type == "email":
            channel = _build_email_channel(core_config.email_channels, channel_key, secret_manager)
        elif channel_type == "sms":
            channel = _build_sms_channel(core_config.sms_providers, channel_key, secret_manager)
        elif channel_type == "signal":
            channel = _build_signal_channel(core_config.signal_channels, channel_key, secret_manager)
        elif channel_type == "whatsapp":
            channel = _build_whatsapp_channel(core_config.whatsapp_channels, channel_key, secret_manager)
        elif channel_type == "messenger":
            channel = _build_messenger_channel(core_config.messenger_channels, channel_key, secret_manager)
        else:
            raise KeyError(f"Nieobsługiwany typ kanału alertów: {channel_type}")

        router.register(channel)
        channels[channel.name] = channel

    if skipped_offline:
        _LOGGER.info(
            "Tryb offline środowiska %s: pominięto kanały alertów wymagające sieci: %s",
            environment.name,
            ", ".join(skipped_offline),
        )

    return channels, router, audit_log


def _build_decision_journal(environment: EnvironmentConfig) -> TradingDecisionJournal | None:
    config: DecisionJournalConfig | None = getattr(environment, "decision_journal", None)
    if config is None:
        return None

    backend = getattr(config, "backend", "memory").lower()
    if backend == "memory":
        return InMemoryTradingDecisionJournal()
    if backend == "file":
        directory = Path(config.directory) if config.directory else Path("decisions")
        if not directory.is_absolute():
            base = Path(environment.data_cache_path)
            directory = base / directory
        return JsonlTradingDecisionJournal(
            directory=directory,
            filename_pattern=config.filename_pattern,
            retention_days=config.retention_days,
            fsync=config.fsync,
        )
    return None


def _build_portfolio_decision_log(
    core_config: CoreConfig, environment: EnvironmentConfig
) -> PortfolioDecisionLog | None:
    config = getattr(core_config, "portfolio_decision_log", None)
    if config is None or not getattr(config, "enabled", True):
        return None

    configured_path = getattr(config, "path", None)
    if configured_path:
        candidate = Path(str(configured_path)).expanduser()
        if not candidate.is_absolute():
            log_path = Path(environment.data_cache_path) / candidate
        else:
            log_path = candidate
    else:
        log_path = Path(environment.data_cache_path) / "portfolio_decisions.jsonl"

    max_entries = int(getattr(config, "max_entries", 512) or 512)
    signing_key = _load_portfolio_decision_log_key(config)
    signing_key_id = getattr(config, "signing_key_id", None)
    jsonl_fsync = bool(getattr(config, "jsonl_fsync", False))

    try:
        return PortfolioDecisionLog(
            max_entries=max_entries,
            jsonl_path=log_path,
            signing_key=signing_key,
            signing_key_id=str(signing_key_id) if signing_key_id else None,
            jsonl_fsync=jsonl_fsync,
        )
    except Exception:  # pragma: no cover - log portfelowy jest opcjonalny
        _LOGGER.exception("Nie udało się zainicjalizować PortfolioDecisionLog")
        return None


def _load_portfolio_decision_log_key(config: object) -> bytes | None:
    env_name = getattr(config, "signing_key_env", None)
    if env_name:
        env_value = os.environ.get(str(env_name))
        if env_value:
            return env_value.encode("utf-8")
        _LOGGER.warning(
            "PortfolioDecisionLog: zmienna środowiskowa %s nie jest ustawiona", env_name
        )

    key_path = getattr(config, "signing_key_path", None)
    if key_path:
        try:
            content = Path(str(key_path)).expanduser().read_bytes()
            stripped = content.strip()
            if stripped:
                return stripped
            _LOGGER.warning(
                "PortfolioDecisionLog: plik %s nie zawiera klucza", key_path
            )
        except Exception as exc:  # pragma: no cover - diagnostyka konfiguracji
            _LOGGER.warning(
                "PortfolioDecisionLog: błąd odczytu klucza z %s: %s", key_path, exc
            )

    key_value = getattr(config, "signing_key_value", None)
    if key_value not in (None, ""):
        return str(key_value).encode("utf-8")

    return None


def _build_telegram_channel(
    definitions: Mapping[str, TelegramChannelSettings],
    channel_key: str,
    secret_manager: SecretManager,
) -> TelegramChannel:
    components = _get_alert_components()
    TelegramChannelCls = components["TelegramChannel"]
    try:
        settings = definitions[channel_key]
    except KeyError as exc:
        raise KeyError(f"Brak definicji kanału Telegram '{channel_key}'") from exc

    token = secret_manager.load_secret_value(settings.token_secret, purpose="alerts:telegram")

    return TelegramChannelCls(
        bot_token=token,
        chat_id=settings.chat_id,
        parse_mode=settings.parse_mode,
        name=f"telegram:{channel_key}",
    )


def _build_email_channel(
    definitions: Mapping[str, EmailChannelSettings],
    channel_key: str,
    secret_manager: SecretManager,
) -> EmailChannel:
    components = _get_alert_components()
    EmailChannelCls = components["EmailChannel"]
    try:
        settings = definitions[channel_key]
    except KeyError as exc:
        raise KeyError(f"Brak definicji kanału e-mail '{channel_key}'") from exc

    username = None
    password = None
    if settings.credential_secret:
        raw_secret = secret_manager.load_secret_value(settings.credential_secret, purpose="alerts:email")
        try:
            parsed = json.loads(raw_secret) if raw_secret else {}
        except json.JSONDecodeError as exc:  # pragma: no cover
            raise SecretStorageError(
                "Sekret dla kanału e-mail musi zawierać poprawny JSON z polami 'username' i 'password'."
            ) from exc
        username = parsed.get("username")
        password = parsed.get("password")

    return EmailChannelCls(
        host=settings.host,
        port=settings.port,
        from_address=settings.from_address,
        recipients=settings.recipients,
        username=username,
        password=password,
        use_tls=settings.use_tls,
        name=f"email:{channel_key}",
    )


def _build_sms_channel(
    definitions: Mapping[str, SMSProviderSettings],
    channel_key: str,
    secret_manager: SecretManager,
) -> SMSChannel:
    components = _get_alert_components()
    SMSChannelCls = components["SMSChannel"]
    get_sms_provider_fn = components["get_sms_provider"]
    try:
        settings = definitions[channel_key]
    except KeyError as exc:
        raise KeyError(f"Brak definicji dostawcy SMS '{channel_key}'") from exc

    if not settings.credential_key:
        raise SecretStorageError(
            f"Konfiguracja dostawcy SMS '{channel_key}' musi wskazywać 'credential_key'."
        )

    raw_secret = secret_manager.load_secret_value(settings.credential_key, purpose="alerts:sms")
    try:
        payload = json.loads(raw_secret)
    except json.JSONDecodeError as exc:  # pragma: no cover
        raise SecretStorageError(
            "Sekret dostawcy SMS powinien zawierać JSON z polami 'account_sid' i 'auth_token'."
        ) from exc

    account_sid = payload.get("account_sid")
    auth_token = payload.get("auth_token")
    if not account_sid or not auth_token:
        raise SecretStorageError(
            "Sekret dostawcy SMS musi zawierać pola 'account_sid' oraz 'auth_token'."
        )

    provider_config = _resolve_sms_provider(settings, get_sms_provider_fn)
    sender = (
        settings.sender_id
        if settings.allow_alphanumeric_sender and settings.sender_id
        else settings.from_number
    )
    if not sender:
        raise SecretStorageError(
            f"Konfiguracja dostawcy SMS '{channel_key}' wymaga pola 'from_number' lub 'sender_id'."
        )

    recipients: Sequence[str] = tuple(settings.recipients)
    if not recipients:
        raise SecretStorageError(
            f"Konfiguracja dostawcy SMS '{channel_key}' wymaga co najmniej jednego odbiorcy."
        )

    return SMSChannelCls(
        account_sid=str(account_sid),
        auth_token=str(auth_token),
        from_number=sender,
        recipients=recipients,
        provider=provider_config,
        name=f"sms:{channel_key}",
    )


def _build_signal_channel(
    definitions: Mapping[str, SignalChannelSettings],
    channel_key: str,
    secret_manager: SecretManager,
) -> SignalChannel:
    components = _get_alert_components()
    SignalChannelCls = components.get("SignalChannel")
    try:
        settings = definitions[channel_key]
    except KeyError as exc:
        raise KeyError(f"Brak definicji kanału Signal '{channel_key}'") from exc

    token: str | None = None
    if settings.credential_secret:
        token = secret_manager.load_secret_value(settings.credential_secret, purpose="alerts:signal")

    if SignalChannelCls is None:
        raise KeyError("Kanał Signal jest niedostępny w tej dystrybucji")

    return SignalChannelCls(
        service_url=settings.service_url,
        sender_number=settings.sender_number,
        recipients=settings.recipients,
        auth_token=token,
        verify_tls=settings.verify_tls,
        name=f"signal:{channel_key}",
    )


def _build_whatsapp_channel(
    definitions: Mapping[str, WhatsAppChannelSettings],
    channel_key: str,
    secret_manager: SecretManager,
) -> WhatsAppChannel:
    components = _get_alert_components()
    WhatsAppChannelCls = components.get("WhatsAppChannel")
    try:
        settings = definitions[channel_key]
    except KeyError as exc:
        raise KeyError(f"Brak definicji kanału WhatsApp '{channel_key}'") from exc

    token = secret_manager.load_secret_value(settings.token_secret, purpose="alerts:whatsapp")

    if WhatsAppChannelCls is None:
        raise KeyError("Kanał WhatsApp nie jest dostępny w tej dystrybucji")

    return WhatsAppChannelCls(
        phone_number_id=settings.phone_number_id,
        access_token=token,
        recipients=settings.recipients,
        api_base_url=settings.api_base_url,
        api_version=settings.api_version,
        name=f"whatsapp:{channel_key}",
    )


def _build_messenger_channel(
    definitions: Mapping[str, MessengerChannelSettings],
    channel_key: str,
    secret_manager: SecretManager,
) -> MessengerChannel:
    components = _get_alert_components()
    MessengerChannelCls = components.get("MessengerChannel")
    try:
        settings = definitions[channel_key]
    except KeyError as exc:
        raise KeyError(f"Brak definicji kanału Messenger '{channel_key}'") from exc

    token = secret_manager.load_secret_value(settings.token_secret, purpose="alerts:messenger")

    if MessengerChannelCls is None:
        raise KeyError("Kanał Messenger nie jest dostępny w tej instalacji")

    return MessengerChannelCls(
        page_id=settings.page_id,
        access_token=token,
        recipients=settings.recipients,
        api_base_url=settings.api_base_url,
        api_version=settings.api_version,
        name=f"messenger:{channel_key}",
    )


def _resolve_sms_provider(
    settings: SMSProviderSettings, get_sms_provider_fn: Any
) -> SmsProviderConfig:
    components = _get_alert_components()
    SmsProviderConfigCls = components.get("SmsProviderConfig")
    if SmsProviderConfigCls is None:
        raise KeyError("Typ SmsProviderConfig nie jest dostępny w module alertów")

    base = get_sms_provider_fn(settings.provider_key)
    return SmsProviderConfigCls(
        provider_id=base.provider_id,
        display_name=base.display_name,
        api_base_url=settings.api_base_url or base.api_base_url,
        iso_country_code=base.iso_country_code,
        supports_alphanumeric_sender=settings.allow_alphanumeric_sender,
        notes=base.notes,
        max_sender_length=base.max_sender_length,
    )


__all__ = [
    "BootstrapContext",
    "RuntimeEntrypoint",
    "bootstrap_environment",
    "catalog_runtime_entrypoints",
    "resolve_runtime_entrypoint",
    "get_registered_adapter_factories",
    "register_adapter_factory",
    "unregister_adapter_factory",
    "register_adapter_factory_from_path",
    "parse_adapter_factory_cli_specs",
    "temporary_adapter_factories",
    "build_alert_channels",
]<|MERGE_RESOLUTION|>--- conflicted
+++ resolved
@@ -150,7 +150,6 @@
         InstrumentUniverseConfig,
     )
 else:  # pragma: no cover - w runtime typy nie są wymagane
-<<<<<<< HEAD
     if "DefaultAlertRouter" not in globals():
         DefaultAlertRouter = Any  # type: ignore[misc,assignment]
     if "AlertAuditLog" not in globals():
@@ -191,29 +190,6 @@
         TelegramChannelSettings = Any  # type: ignore[misc,assignment]
     if "WhatsAppChannelSettings" not in globals():
         WhatsAppChannelSettings = Any  # type: ignore[misc,assignment]
-=======
-    DefaultAlertRouter = Any  # type: ignore[misc,assignment]
-    AlertAuditLog = Any  # type: ignore[misc,assignment]
-    AlertChannel = Any  # type: ignore[misc,assignment]
-    EmailChannel = Any  # type: ignore[misc,assignment]
-    SMSChannel = Any  # type: ignore[misc,assignment]
-    TelegramChannel = Any  # type: ignore[misc,assignment]
-    SignalChannel = Any  # type: ignore[misc,assignment]
-    WhatsAppChannel = Any  # type: ignore[misc,assignment]
-    MessengerChannel = Any  # type: ignore[misc,assignment]
-    SmsProviderConfig = Any  # type: ignore[misc,assignment]
-    CoreConfig = Any  # type: ignore[misc,assignment]
-    DecisionJournalConfig = Any  # type: ignore[misc,assignment]
-    EmailChannelSettings = Any  # type: ignore[misc,assignment]
-    EnvironmentConfig = Any  # type: ignore[misc,assignment]
-    MessengerChannelSettings = Any  # type: ignore[misc,assignment]
-    RiskProfileConfig = Any  # type: ignore[misc,assignment]
-    SMSProviderSettings = Any  # type: ignore[misc,assignment]
-    SignalChannelSettings = Any  # type: ignore[misc,assignment]
-    TelegramChannelSettings = Any  # type: ignore[misc,assignment]
-    WhatsAppChannelSettings = Any  # type: ignore[misc,assignment]
-    InstrumentUniverseConfig = Any  # type: ignore[misc,assignment]
->>>>>>> d65e56e7
 
 from bot_core.runtime.journal import (
     InMemoryTradingDecisionJournal,
@@ -1309,35 +1285,6 @@
     license_config = getattr(core_config, "license", None)
     if not isinstance(license_config, LicenseValidationConfig):
         license_config = LicenseValidationConfig()
-<<<<<<< HEAD
-    if not license_config.license_keys_path or not license_config.fingerprint_keys_path:
-        license_result = LicenseValidationResult(
-            status="skipped",
-            fingerprint=None,
-            license_path=Path(license_config.license_path).expanduser(),
-            issued_at=None,
-            expires_at=None,
-            fingerprint_source=None,
-            profile=None,
-            issuer=None,
-            schema=license_config.required_schema,
-            schema_version=None,
-            license_id=None,
-            revocation_list_path=None,
-            revocation_status=None,
-            revocation_reason=None,
-            revocation_revoked_at=None,
-            revocation_generated_at=None,
-            revocation_checked=False,
-            revocation_signature_key=None,
-            errors=[],
-            warnings=["License validation skipped: keys not configured."],
-            payload=None,
-            license_signature_key=None,
-            fingerprint_signature_key=None,
-        )
-        _LOGGER.info("Pomijam weryfikację licencji – brak konfiguracji kluczy.")
-=======
 
     environment_type = getattr(environment, "environment", None)
     is_paper_like = environment_type in {Environment.PAPER, Environment.TESTNET}
@@ -1377,7 +1324,6 @@
             )
             _LOGGER.critical("Weryfikacja licencji OEM nie powiodła się: %s", exc)
             raise RuntimeError(str(exc)) from exc
->>>>>>> d65e56e7
     else:
         try:
             license_result = validate_license_from_config(license_config)
