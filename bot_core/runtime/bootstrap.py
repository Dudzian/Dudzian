"""Procedury rozruchowe spinające konfigurację z modułami runtime."""
from __future__ import annotations

import asyncio
import importlib
import json
import re
import logging
import os
import stat
import sys
from contextlib import contextmanager
from dataclasses import dataclass
from datetime import datetime, timedelta, timezone
from functools import lru_cache
from pathlib import Path
from types import ModuleType, SimpleNamespace
from typing import TYPE_CHECKING, Any, Callable, Iterable, Iterator, Mapping, MutableMapping, Sequence

import yaml

<<<<<<< HEAD
_SMS_PROVIDERS_MODULE = "bot_core.alerts.channels.providers"
_SMS_PROVIDERS_STUB_FLAG = "__bootstrap_sms_provider_stub__"
_E164_PATTERN = re.compile(r"^\+[1-9]\d{1,14}$")
_ISO_COUNTRY_PATTERN = re.compile(r"^[A-Z]{2}$")
_ALPHANUMERIC_SENDER_PATTERN = re.compile(r"^[A-Za-z0-9][A-Za-z0-9 _-]*$")


def _install_sms_provider_stub() -> None:
    """Zapewnia minimalny moduł providers gdy oryginalny nie jest dostępny."""

    existing = sys.modules.get(_SMS_PROVIDERS_MODULE)
    if existing is not None and not getattr(existing, _SMS_PROVIDERS_STUB_FLAG, False):
        return

    module = ModuleType(_SMS_PROVIDERS_MODULE)

    @dataclass(frozen=True, slots=True)
    class _SmsProviderConfig:
        provider_id: str
        display_name: str
        api_base_url: str
        iso_country_code: str
        supports_alphanumeric_sender: bool
        notes: str | None = None
        max_sender_length: int = 11

    def _stub_get_sms_provider(provider_key: str) -> _SmsProviderConfig:
        try:
            return module.DEFAULT_SMS_PROVIDERS[provider_key]
        except KeyError as exc:  # pragma: no cover - zwracamy spójny komunikat błędu
            raise KeyError(
                "Rejestr dostawców SMS jest niedostępny – moduł providers nie został zainstalowany."
            ) from exc

    setattr(_stub_get_sms_provider, _SMS_PROVIDERS_STUB_FLAG, True)

    module.SmsProviderConfig = _SmsProviderConfig
    module.DEFAULT_SMS_PROVIDERS = {}
    module.get_sms_provider = _stub_get_sms_provider
    module.__all__ = ["SmsProviderConfig", "DEFAULT_SMS_PROVIDERS", "get_sms_provider"]
    setattr(module, _SMS_PROVIDERS_STUB_FLAG, True)

    sys.modules[_SMS_PROVIDERS_MODULE] = module


try:
    from bot_core.alerts import (
        AlertSeverity,
        AlertThrottle,
        DefaultAlertRouter,
        EmailChannel,
        FileAlertAuditLog,
        InMemoryAlertAuditLog,
        MessengerChannel,
        SMSChannel,
        SignalChannel,
        TelegramChannel,
        WhatsAppChannel,
        emit_alert,
        get_sms_provider,
    )
except ModuleNotFoundError as exc:  # pragma: no cover - środowiska bez providers
    if exc.name == _SMS_PROVIDERS_MODULE:
        _install_sms_provider_stub()
        from bot_core.alerts import (
            AlertSeverity,
            AlertThrottle,
            DefaultAlertRouter,
            EmailChannel,
            FileAlertAuditLog,
            InMemoryAlertAuditLog,
            MessengerChannel,
            SMSChannel,
            SignalChannel,
            TelegramChannel,
            WhatsAppChannel,
            emit_alert,
            get_sms_provider,
        )
    else:
        raise

from bot_core.alerts.channels.providers import SmsProviderConfig
=======
from bot_core.alerts import (
    AlertSeverity,
    AlertThrottle,
    DefaultAlertRouter,
    EmailChannel,
    FileAlertAuditLog,
    InMemoryAlertAuditLog,
    MessengerChannel,
    SMSChannel,
    SignalChannel,
    TelegramChannel,
    WhatsAppChannel,
    emit_alert,
    get_sms_provider,
)
>>>>>>> debc7ee8
from bot_core.alerts.base import AlertAuditLog, AlertChannel
from bot_core.config.loader import load_core_config
from bot_core.config.models import (
    CoreConfig,
    DecisionJournalConfig,
    EmailChannelSettings,
    EnvironmentAIConfig,
    EnvironmentAIEnsembleConfig,
    EnvironmentAIModelConfig,
    EnvironmentAIPipelineScheduleConfig,
    EnvironmentConfig,
    LicenseValidationConfig,
    MessengerChannelSettings,
    RiskProfileConfig,
    SMSProviderSettings,
    SignalChannelSettings,
    TelegramChannelSettings,
    WhatsAppChannelSettings,
)
from bot_core.config.validation import assert_core_config_valid
from bot_core.exchanges.base import (
    Environment,
    ExchangeAdapter,
    ExchangeAdapterFactory,
    ExchangeCredentials,
)
from bot_core.exchanges.binance import BinanceFuturesAdapter, BinanceSpotAdapter
from bot_core.exchanges.bitfinex import BitfinexSpotAdapter
from bot_core.exchanges.bybit import BybitFuturesAdapter, BybitMarginAdapter, BybitSpotAdapter
from bot_core.exchanges.coinbase import (
    CoinbaseFuturesAdapter,
    CoinbaseMarginAdapter,
    CoinbaseSpotAdapter,
)
from bot_core.exchanges.kraken import KrakenFuturesAdapter, KrakenSpotAdapter
from bot_core.exchanges.nowa_gielda import NowaGieldaSpotAdapter
from bot_core.exchanges.kucoin import KuCoinSpotAdapter
from bot_core.exchanges.okx import OKXFuturesAdapter, OKXMarginAdapter, OKXSpotAdapter
from bot_core.exchanges.zonda import ZondaSpotAdapter
from bot_core.risk.base import RiskRepository
from bot_core.risk.engine import ThresholdRiskEngine
from bot_core.risk.events import RiskDecisionLog
from bot_core.risk.factory import build_risk_profile_from_config
from bot_core.risk.repository import FileRiskRepository
from bot_core.security import SecretManager, SecretStorageError, build_service_token_validator
from bot_core.security.license import (
    LicenseValidationError,
    LicenseValidationResult,
    validate_license_from_config,
)
from bot_core.security.license_service import LicenseService, LicenseServiceError
from bot_core.security.guards import (
    LicenseCapabilityError,
    get_capability_guard,
    install_capability_guard,
    reset_capability_guard,
)
from bot_core.security.tokens import ServiceTokenValidator
from bot_core.runtime.tco_reporting import RuntimeTCOReporter

try:  # pragma: no cover - ExecutionService może być niedostępny w niektórych dystrybucjach
    from bot_core.execution.base import ExecutionService as CoreExecutionService  # type: ignore[attr-defined]
except Exception:  # pragma: no cover - brak modułu execution
    CoreExecutionService = None  # type: ignore

try:  # pragma: no cover - PaperTradingExecutionService zależy od modułów opcjonalnych
    from bot_core.execution.paper import (  # type: ignore[attr-defined]
        MarketMetadata as PaperMarketMetadata,
        PaperTradingExecutionService,
    )
except Exception:  # pragma: no cover - brak modułu paper execution
    PaperTradingExecutionService = None  # type: ignore
    PaperMarketMetadata = None  # type: ignore

if TYPE_CHECKING:  # pragma: no cover - tylko do typów
    from bot_core.alerts import (
        DefaultAlertRouter,
        EmailChannel,
        MessengerChannel,
        SMSChannel,
        SignalChannel,
        TelegramChannel,
        WhatsAppChannel,
    )
    from bot_core.alerts.base import AlertAuditLog, AlertChannel
    from bot_core.alerts.channels.providers import SmsProviderConfig
    from bot_core.config.models import (
        CoreConfig,
        DecisionJournalConfig,
        EmailChannelSettings,
        EnvironmentConfig,
        MessengerChannelSettings,
        RiskProfileConfig,
        SMSProviderSettings,
        SignalChannelSettings,
        TelegramChannelSettings,
        WhatsAppChannelSettings,
        InstrumentUniverseConfig,
    )
    from bot_core.security.capabilities import LicenseCapabilities
    from bot_core.security.guards import CapabilityGuard
else:  # pragma: no cover - w runtime typy nie są wymagane
    if "DefaultAlertRouter" not in globals():
        DefaultAlertRouter = Any  # type: ignore[misc,assignment]
    if "AlertAuditLog" not in globals():
        AlertAuditLog = Any  # type: ignore[misc,assignment]
    if "AlertChannel" not in globals():
        AlertChannel = Any  # type: ignore[misc,assignment]
    if "EmailChannel" not in globals():
        EmailChannel = Any  # type: ignore[misc,assignment]
    if "SMSChannel" not in globals():
        SMSChannel = Any  # type: ignore[misc,assignment]
    if "TelegramChannel" not in globals():
        TelegramChannel = Any  # type: ignore[misc,assignment]
    if "SignalChannel" not in globals():
        SignalChannel = Any  # type: ignore[misc,assignment]
    if "WhatsAppChannel" not in globals():
        WhatsAppChannel = Any  # type: ignore[misc,assignment]
    if "MessengerChannel" not in globals():
        MessengerChannel = Any  # type: ignore[misc,assignment]
    if "SmsProviderConfig" not in globals():
        SmsProviderConfig = Any  # type: ignore[misc,assignment]
    if "CoreConfig" not in globals():
        CoreConfig = Any  # type: ignore[misc,assignment]
    if "DecisionJournalConfig" not in globals():
        DecisionJournalConfig = Any  # type: ignore[misc,assignment]
    if "EmailChannelSettings" not in globals():
        EmailChannelSettings = Any  # type: ignore[misc,assignment]
    if "EnvironmentConfig" not in globals():
        EnvironmentConfig = Any  # type: ignore[misc,assignment]
    if "MessengerChannelSettings" not in globals():
        MessengerChannelSettings = Any  # type: ignore[misc,assignment]
    if "RiskProfileConfig" not in globals():
        RiskProfileConfig = Any  # type: ignore[misc,assignment]
    if "SMSProviderSettings" not in globals():
        SMSProviderSettings = Any  # type: ignore[misc,assignment]
    if "SignalChannelSettings" not in globals():
        SignalChannelSettings = Any  # type: ignore[misc,assignment]
    if "TelegramChannelSettings" not in globals():
        TelegramChannelSettings = Any  # type: ignore[misc,assignment]
    if "WhatsAppChannelSettings" not in globals():
        WhatsAppChannelSettings = Any  # type: ignore[misc,assignment]
    if "LicenseCapabilities" not in globals():
        LicenseCapabilities = Any  # type: ignore[misc,assignment]
    if "CapabilityGuard" not in globals():
        CapabilityGuard = Any  # type: ignore[misc,assignment]

from bot_core.runtime.journal import (
    InMemoryTradingDecisionJournal,
    JsonlTradingDecisionJournal,
    TradingDecisionJournal,
)
from bot_core.runtime.file_metadata import (
    collect_security_warnings,
    file_reference_metadata,
    log_security_warnings,
)
from bot_core.observability.metrics import get_global_metrics_registry
from bot_core.portfolio import PortfolioDecisionLog

try:  # pragma: no cover - DecisionOrchestrator może być opcjonalny
    from bot_core.decision import DecisionOrchestrator  # type: ignore
except Exception:  # pragma: no cover
    DecisionOrchestrator = None  # type: ignore

try:  # pragma: no cover - integracja z AIManagerem jest opcjonalna
    from bot_core.ai.manager import AIManager
except Exception:  # pragma: no cover - środowiska bez modułu bot_core.ai.manager
    AIManager = None  # type: ignore[assignment]

# --- Rejestr komponentów alertowych ---------------------------------------------------


@lru_cache(maxsize=1)
def _get_alert_components() -> Mapping[str, Any]:
    """Zwraca klasowe zależności alertów wymagane podczas bootstrapa."""

    components: dict[str, Any] = {
        "FileAlertAuditLog": FileAlertAuditLog,
        "InMemoryAlertAuditLog": InMemoryAlertAuditLog,
        "AlertThrottle": AlertThrottle,
        "DefaultAlertRouter": DefaultAlertRouter,
        "EmailChannel": EmailChannel,
        "TelegramChannel": TelegramChannel,
        "SMSChannel": SMSChannel,
        "SignalChannel": SignalChannel,
        "WhatsAppChannel": WhatsAppChannel,
        "MessengerChannel": MessengerChannel,
        "get_sms_provider": get_sms_provider,
    }

<<<<<<< HEAD
    components["SmsProviderConfig"] = SmsProviderConfig
=======
    try:  # pragma: no cover - zależność opcjonalna w dystrybucjach bez SMS
        from bot_core.alerts.channels.providers import (
            SmsProviderConfig as _SmsProviderConfig,
        )
    except Exception:  # pragma: no cover - brak modułu providers
        _SmsProviderConfig = SmsProviderConfig  # type: ignore[name-defined]

    components["SmsProviderConfig"] = _SmsProviderConfig
>>>>>>> debc7ee8
    return components


# --- Metrics service (opcjonalny – w niektórych gałęziach może nie istnieć) ---
try:  # pragma: no cover - środowiska bez grpcio lub wygenerowanych stubów
    from bot_core.runtime.metrics_service import (  # type: ignore
        MetricsServer,
        build_metrics_server_from_config,
    )
except Exception:  # pragma: no cover - brak zależności opcjonalnych
    MetricsServer = None  # type: ignore
    build_metrics_server_from_config = None  # type: ignore

try:  # pragma: no cover - risk service jest opcjonalny
    from bot_core.runtime.risk_service import (  # type: ignore
        RiskServer,
        RiskSnapshotBuilder,
        RiskSnapshotPublisher,
        build_risk_server_from_config,
    )
except Exception:  # pragma: no cover
    RiskServer = None  # type: ignore
    RiskSnapshotBuilder = None  # type: ignore
    RiskSnapshotPublisher = None  # type: ignore
    build_risk_server_from_config = None  # type: ignore

try:  # pragma: no cover - eksporter metryk może być niedostępny
    from bot_core.runtime.risk_metrics import RiskMetricsExporter  # type: ignore
except Exception:  # pragma: no cover
    RiskMetricsExporter = None  # type: ignore

if TYPE_CHECKING:  # pragma: no cover - tylko do typów
    from bot_core.runtime.metadata import RiskManagerSettings

try:  # pragma: no cover - PortfolioGovernor może nie istnieć w tej gałęzi
    from bot_core.portfolio import PortfolioGovernor  # type: ignore
except Exception:
    PortfolioGovernor = None  # type: ignore

try:  # pragma: no cover - sink telemetrii może być pominięty
    from bot_core.runtime.metrics_alerts import (  # type: ignore
        DEFAULT_UI_ALERTS_JSONL_PATH,
        UiTelemetryAlertSink,
    )
except Exception:  # pragma: no cover - brak telemetrii UI
    UiTelemetryAlertSink = None  # type: ignore
    DEFAULT_UI_ALERTS_JSONL_PATH = Path("logs/ui_telemetry_alerts.jsonl")

try:  # pragma: no cover - presety profili ryzyka mogą nie istnieć
    from bot_core.runtime.telemetry_risk_profiles import (  # type: ignore
        MetricsRiskProfileResolver,
        load_risk_profiles_with_metadata,
        reset_risk_profile_store,
        summarize_risk_profile,
    )
except Exception:  # pragma: no cover - brak presetów
    MetricsRiskProfileResolver = None  # type: ignore
    load_risk_profiles_with_metadata = None  # type: ignore
    reset_risk_profile_store = None  # type: ignore
    summarize_risk_profile = None  # type: ignore

_DEFAULT_ADAPTERS: dict[str, ExchangeAdapterFactory] = {
    "binance_spot": BinanceSpotAdapter,
    "binance_futures": BinanceFuturesAdapter,
    "kraken_spot": KrakenSpotAdapter,
    "kraken_futures": KrakenFuturesAdapter,
    "coinbase_spot": CoinbaseSpotAdapter,
    "coinbase_margin": CoinbaseMarginAdapter,
    "coinbase_futures": CoinbaseFuturesAdapter,
    "bitfinex_spot": BitfinexSpotAdapter,
    "okx_spot": OKXSpotAdapter,
    "okx_margin": OKXMarginAdapter,
    "okx_futures": OKXFuturesAdapter,
    "nowa_gielda_spot": NowaGieldaSpotAdapter,
    "zonda_spot": ZondaSpotAdapter,
    "bybit_spot": BybitSpotAdapter,
    "bybit_margin": BybitMarginAdapter,
    "bybit_futures": BybitFuturesAdapter,
    "kucoin_spot": KuCoinSpotAdapter,
}

_MISSING = object()


def get_registered_adapter_factories() -> dict[str, ExchangeAdapterFactory]:
    """Zwraca aktualną mapę fabryk adapterów dostępnych w bootstrapie."""

    return dict(_DEFAULT_ADAPTERS)


def register_adapter_factory(
    name: str, factory: ExchangeAdapterFactory, *, override: bool = False
) -> None:
    """Dodaje lub aktualizuje wpis fabryki adaptera dostępnej w bootstrapie."""

    if not isinstance(name, str) or not name.strip():
        raise ValueError("Nazwa fabryki adaptera musi być niepustym łańcuchem.")

    if not callable(factory):
        raise TypeError("Fabryka adaptera musi być wywoływalna.")

    normalized = name.strip()
    if normalized in _DEFAULT_ADAPTERS and not override:
        raise ValueError(
            f"Fabryka adaptera '{normalized}' jest już zarejestrowana – użyj override=True."
        )

    _DEFAULT_ADAPTERS[normalized] = factory


def unregister_adapter_factory(name: str) -> bool:
    """Usuwa fabrykę adaptera z domyślnego rejestru bootstrapu."""

    if not isinstance(name, str) or not name.strip():
        raise ValueError("Nazwa fabryki adaptera musi być niepustym łańcuchem.")

    normalized = name.strip()
    return _DEFAULT_ADAPTERS.pop(normalized, None) is not None


def register_adapter_factory_from_path(
    name: str,
    target: str,
    *,
    override: bool = False,
) -> ExchangeAdapterFactory:
    """Rozwiązuje ścieżkę do obiektu i rejestruje go jako fabrykę adaptera."""

    factory = _load_callable_from_path(target)
    register_adapter_factory(name, factory, override=override)
    return factory


def _normalize_adapter_factory_spec(
    name: str,
    spec: object,
    *,
    source: str,
) -> tuple[ExchangeAdapterFactory | None, bool, bool]:
    """Zwraca fabrykę, flagę usunięcia i override dla zadeklarowanej specyfikacji."""

    override = False
    candidate = spec

    if isinstance(spec, Mapping):
        raw_override = spec.get("override")
        if raw_override is not None and not isinstance(raw_override, bool):
            raise TypeError(
                f"Pole 'override' dla fabryki '{name}' w {source} musi być wartością logiczną."
            )
        override = bool(raw_override)

        raw_remove = spec.get("remove")
        if raw_remove is not None and not isinstance(raw_remove, bool):
            raise TypeError(
                f"Pole 'remove' dla fabryki '{name}' w {source} musi być wartością logiczną."
            )
        if raw_remove:
            unexpected_keys = {"path", "factory", "callable"} & set(spec)
            if unexpected_keys:
                joined = ", ".join(sorted(unexpected_keys))
                raise ValueError(
                    f"Specyfikacja fabryki '{name}' w {source} ustawia remove=True i jednocześnie "
                    f"deklaruje klucze: {joined}."
                )
            return None, True, override

        if "factory" in spec:
            candidate = spec["factory"]
        elif "callable" in spec:
            candidate = spec["callable"]
        elif "path" in spec:
            candidate = spec["path"]
        else:
            raise ValueError(
                f"Specyfikacja fabryki '{name}' w {source} musi zawierać klucz 'path' lub 'factory'."
            )

    if candidate is None:
        return None, True, override

    if isinstance(candidate, str):
        path = candidate.strip()
        if not path:
            raise ValueError(
                f"Fabryka adaptera '{name}' w {source} wymaga niepustej ścieżki do obiektu."
            )
        factory = _load_callable_from_path(path)
        return factory, False, override

    if callable(candidate):
        return candidate, False, override

    raise TypeError(
        f"Fabryka adaptera '{name}' w {source} musi być wywoływalna lub ścieżką do obiektu."
    )


def _apply_adapter_factory_specs(
    factories: dict[str, ExchangeAdapterFactory],
    specs: Mapping[str, object],
    *,
    source: str,
    require_override: bool,
) -> None:
    """Aktualizuje lokalną mapę fabryk zgodnie ze specyfikacją."""

    if not isinstance(specs, Mapping):
        raise TypeError(
            f"Specyfikacja fabryk w {source} musi być mapowaniem nazw na definicje fabryk."
        )

    for raw_name, spec in specs.items():
        if not isinstance(raw_name, str) or not raw_name.strip():
            raise ValueError(
                f"Nazwy fabryk w {source} muszą być niepustymi łańcuchami znaków."
            )
        name = raw_name.strip()
        factory, remove, override = _normalize_adapter_factory_spec(
            name,
            spec,
            source=source,
        )

        if remove:
            factories.pop(name, None)
            continue

        effective_override = override or not require_override
        if name in factories and not effective_override:
            raise ValueError(
                f"Fabryka adaptera '{name}' w {source} jest już zdefiniowana – ustaw override=True."
            )

        factories[name] = factory


def parse_adapter_factory_cli_specs(
    entries: Sequence[str] | None,
) -> dict[str, object]:
    """Normalizuje deklaracje CLI na mapę specyfikacji fabryk adapterów."""

    if entries is None:
        return {}

    if not isinstance(entries, Sequence):
        raise TypeError("Lista specyfikacji fabryk musi być sekwencją łańcuchów.")

    result: dict[str, object] = {}
    for index, raw_entry in enumerate(entries, start=1):
        if not isinstance(raw_entry, str):
            raise TypeError(
                "Specyfikacje fabryk przekazane przez CLI muszą być łańcuchami znaków."
            )

        entry = raw_entry.strip()
        if not entry:
            raise ValueError(
                f"Pusta specyfikacja fabryki na pozycji {index} w argumentach CLI."
            )

        if "=" not in entry:
            raise ValueError(
                "Każda specyfikacja fabryki musi mieć format 'nazwa=wartość'."
            )

        name_part, spec_part = entry.split("=", 1)
        name = name_part.strip()
        spec = spec_part.strip()

        if not name:
            raise ValueError(
                f"Specyfikacja fabryki na pozycji {index} nie ma poprawnej nazwy."
            )

        if not spec:
            raise ValueError(
                f"Specyfikacja fabryki '{name}' nie ma zdefiniowanej wartości."
            )

        if name in result:
            raise ValueError(f"Fabryka '{name}' została podana wielokrotnie w argumentach CLI.")

        lowered = spec.lower()
        if lowered in {"!remove", "remove"}:
            result[name] = {"remove": True}
            continue

        if lowered.startswith("json:"):
            payload = spec[5:].lstrip()
            if not payload:
                raise ValueError(
                    f"Specyfikacja fabryki '{name}' ma prefiks json:, ale nie zawiera ładunku."
                )
            try:
                decoded = json.loads(payload)
            except json.JSONDecodeError as exc:  # pragma: no cover - defensywnie
                raise ValueError(
                    f"Nie udało się zdekodować JSON dla fabryki '{name}' w argumencie CLI."
                ) from exc
            if not isinstance(decoded, Mapping):
                raise TypeError(
                    f"Specyfikacja json: dla fabryki '{name}' musi dekodować się do mapowania."
                )
            result[name] = dict(decoded)
            continue

        if spec.startswith("{"):
            try:
                decoded = json.loads(spec)
            except json.JSONDecodeError as exc:  # pragma: no cover - defensywnie
                raise ValueError(
                    f"Nie udało się zdekodować JSON dla fabryki '{name}' w argumencie CLI."
                ) from exc
            if not isinstance(decoded, Mapping):
                raise TypeError(
                    f"Specyfikacja JSON dla fabryki '{name}' musi być mapowaniem."
                )
            result[name] = dict(decoded)
            continue

        result[name] = spec

    return result


@contextmanager
def temporary_adapter_factories(
    *,
    add: Mapping[str, ExchangeAdapterFactory] | None = None,
    remove: Iterable[str] | None = None,
    override: bool = False,
) -> Iterator[dict[str, ExchangeAdapterFactory]]:
    """Tymczasowo modyfikuje rejestr fabryk adapterów w kontrolowanym kontekście."""

    additions: dict[str, ExchangeAdapterFactory] = {}
    if add is not None and not isinstance(add, Mapping):
        raise TypeError("Parametr 'add' musi być mapowaniem.")

    if add:
        for raw_name, factory in add.items():
            if not isinstance(raw_name, str) or not raw_name.strip():
                raise ValueError("Nazwy fabryk w 'add' muszą być niepustymi łańcuchami.")
            if not callable(factory):
                raise TypeError("Fabryki dodawane w 'add' muszą być wywoływalne.")
            normalized = raw_name.strip()
            if normalized in additions:
                raise ValueError(
                    f"Fabryka adaptera '{normalized}' została podana wielokrotnie w 'add'."
                )
            additions[normalized] = factory

    removals: list[str] = []
    if remove is not None and not isinstance(remove, Iterable):
        raise TypeError("Parametr 'remove' musi być iterowalny.")

    if remove:
        for raw_name in remove:
            if not isinstance(raw_name, str) or not raw_name.strip():
                raise ValueError("Nazwy fabryk w 'remove' muszą być niepustymi łańcuchami.")
            normalized = raw_name.strip()
            if normalized not in removals:
                removals.append(normalized)

    overlap = [name for name in removals if name in additions]
    if overlap:
        joined = ", ".join(sorted(overlap))
        raise ValueError(
            f"Nie można jednocześnie usuwać i dodawać tych samych fabryk: {joined}."
        )

    snapshot: dict[str, object] = {}
    try:
        for name in removals:
            snapshot[name] = _DEFAULT_ADAPTERS.pop(name, _MISSING)

        for name, factory in additions.items():
            existing = _DEFAULT_ADAPTERS.get(name, _MISSING)
            if existing is not _MISSING and not override and name not in snapshot:
                raise ValueError(
                    f"Fabryka adaptera '{name}' jest już zarejestrowana – użyj override=True."
                )
            if name not in snapshot:
                snapshot[name] = existing
            _DEFAULT_ADAPTERS[name] = factory

        yield get_registered_adapter_factories()
    finally:
        for name, previous in reversed(list(snapshot.items())):
            if previous is _MISSING:
                _DEFAULT_ADAPTERS.pop(name, None)
            else:
                _DEFAULT_ADAPTERS[name] = previous  # type: ignore[assignment]


def _load_callable_from_path(target: str) -> Callable[..., Any]:
    """Resolve dotted/colon-separated path to a callable."""

    if not isinstance(target, str) or not target.strip():
        raise ValueError("Ścieżka do funkcji pipeline'u musi być niepustym łańcuchem.")

    module_path: str
    attr_path: str
    if ":" in target:
        module_path, attr_path = target.split(":", 1)
    else:
        module_path, sep, attr_path = target.rpartition(".")
        if not sep:
            raise ValueError(f"Nie można wyznaczyć modułu dla ścieżki '{target}'.")
    module = importlib.import_module(module_path)
    current: Any = module
    for part in attr_path.split("."):
        if not part:
            raise ValueError(f"Nieprawidłowy fragment ścieżki w '{target}'.")
        current = getattr(current, part)
    if not callable(current):
        raise TypeError(f"Obiekt wskazany przez '{target}' nie jest wywoływalny.")
    return current


_LOGGER = logging.getLogger(__name__)


@dataclass(slots=True, frozen=True)
class RuntimeEntrypoint:
    """Deklaracja punktu wejścia korzystającego z bootstrap_environment."""

    name: str
    environment: str
    description: str | None
    controller: str | None
    strategy: str | None
    risk_profile: str | None
    tags: tuple[str, ...]
    bootstrap_required: bool
    trusted_auto_confirm: bool


def catalog_runtime_entrypoints(core_config: CoreConfig) -> dict[str, RuntimeEntrypoint]:
    """Buduje indeks punktów wejścia zadeklarowanych w konfiguracji."""

    result: dict[str, RuntimeEntrypoint] = {}
    entrypoint_cfg = getattr(core_config, "runtime_entrypoints", {}) or {}
    for name, cfg in entrypoint_cfg.items():
        tags = tuple(getattr(cfg, "tags", ()) or ())
        result[name] = RuntimeEntrypoint(
            name=name,
            environment=cfg.environment,
            description=getattr(cfg, "description", None),
            controller=getattr(cfg, "controller", None),
            strategy=getattr(cfg, "strategy", None),
            risk_profile=getattr(cfg, "risk_profile", None),
            tags=tags,
            bootstrap_required=bool(getattr(cfg, "bootstrap", True)),
            trusted_auto_confirm=bool(getattr(cfg, "trusted_auto_confirm", False)),
        )
    return result


def resolve_runtime_entrypoint(
    entrypoint_name: str,
    *,
    config_path: str | Path,
    secret_manager: SecretManager | None = None,
    adapter_factories: Mapping[str, ExchangeAdapterFactory] | None = None,
    risk_profile_name: str | None = None,
    bootstrap: bool | None = None,
) -> tuple[RuntimeEntrypoint, BootstrapContext | None]:
    """Zwraca deklarację punktu wejścia i opcjonalnie inicjalizuje runtime."""

    core_config = load_core_config(config_path)
    entrypoints = catalog_runtime_entrypoints(core_config)
    if entrypoint_name not in entrypoints:
        available = ", ".join(sorted(entrypoints)) or "<none>"
        raise KeyError(
            f"Punkt wejścia '{entrypoint_name}' nie istnieje w konfiguracji. Dostępne: {available}."
        )

    entrypoint = entrypoints[entrypoint_name]
    should_bootstrap = entrypoint.bootstrap_required if bootstrap is None else bool(bootstrap)
    context: BootstrapContext | None = None
    effective_profile = risk_profile_name or entrypoint.risk_profile

    if should_bootstrap:
        if secret_manager is None:
            raise ValueError(
                "resolve_runtime_entrypoint wymaga SecretManager, gdy bootstrap jest aktywny."
            )
        context = bootstrap_environment(
            entrypoint.environment,
            config_path=config_path,
            secret_manager=secret_manager,
            adapter_factories=adapter_factories,
            risk_profile_name=effective_profile,
            core_config=core_config,
        )

    return entrypoint, context


def _build_ui_alert_audit_metadata(
    router: DefaultAlertRouter | None,
    *,
    requested_backend: str | None,
) -> dict[str, object]:
    """Zwraca metadane backendu audytu alertów UI dostępne w runtime."""

    components = _get_alert_components()
    FileAlertAuditLogCls = components["FileAlertAuditLog"]
    InMemoryAlertAuditLogCls = components["InMemoryAlertAuditLog"]

    normalized_request = (requested_backend or "inherit").lower()
    metadata: dict[str, object] = {"requested": normalized_request}

    audit_log = getattr(router, "audit_log", None)

    if isinstance(audit_log, FileAlertAuditLogCls):
        metadata.update(
            {
                "backend": "file",
                "directory": str(getattr(audit_log, "directory", "")) or None,
                "pattern": getattr(audit_log, "filename_pattern", None),
                "retention_days": getattr(audit_log, "retention_days", None),
                "fsync": bool(getattr(audit_log, "fsync", False)),
            }
        )
    elif isinstance(audit_log, InMemoryAlertAuditLogCls):
        metadata["backend"] = "memory"
    elif audit_log is None:
        metadata["backend"] = None
    else:  # pragma: no cover - diagnostyka innych backendów
        metadata["backend"] = audit_log.__class__.__name__.lower()

    note: str | None = None
    backend_value = metadata.get("backend")
    if normalized_request == "inherit":
        note = "inherited_environment_router"
    elif normalized_request == "file" and backend_value != "file":
        note = "file_backend_unavailable"
    elif normalized_request == "memory" and backend_value != "memory":
        note = "memory_backend_not_selected"

    if backend_value is None and note is None:
        note = "router_missing_audit_log"

    if note is not None:
        metadata["note"] = note

    return metadata


def _config_value(source: object, *names: str) -> Any:
    """Zwraca pierwszą niepustą wartość z obiektu konfiguracji."""

    if source is None:
        return None
    if isinstance(source, Mapping):
        for name in names:
            if name in source and source[name] is not None:
                return source[name]
    for name in names:
        if hasattr(source, name):
            value = getattr(source, name)
            if value is not None:
                return value
    return None


def _load_initial_tco_costs(
    config: Any,
    orchestrator: Any,
    portfolio_governor: Any | None = None,
) -> tuple[str | None, Sequence[str]]:
    """Ładuje raporty TCO z konfiguracji do DecisionOrchestratora."""

    warnings: list[str] = []
    tco_config = getattr(config, "tco", None)
    if not tco_config:
        return None, ()

    warn_age = _config_value(tco_config, "warn_report_age_hours")
    max_age = _config_value(tco_config, "max_report_age_hours")
    try:
        warn_age = float(warn_age) if warn_age is not None else None
    except (TypeError, ValueError):  # pragma: no cover - defensywnie
        _LOGGER.debug("Nie można zinterpretować warn_report_age_hours=%r", warn_age)
        warn_age = None
    try:
        max_age = float(max_age) if max_age is not None else None
    except (TypeError, ValueError):  # pragma: no cover - defensywnie
        _LOGGER.debug("Nie można zinterpretować max_report_age_hours=%r", max_age)
        max_age = None

    report_paths_attr = getattr(tco_config, "report_paths", None)
    if not report_paths_attr:
        report_paths_attr = getattr(tco_config, "reports", ())
    report_paths = tuple(report_paths_attr or ())
    require_at_startup = bool(getattr(tco_config, "require_at_startup", False))
    now = datetime.now(timezone.utc)
    for raw_path in report_paths:
        path = Path(str(raw_path)).expanduser()
        try:
            stat_result = path.stat()
        except FileNotFoundError:
            warning = f"missing:{path}"
            warnings.append(warning)
            _LOGGER.warning("Raport TCO %s nie istnieje", path)
            continue

        age_seconds = max(0.0, now.timestamp() - stat_result.st_mtime)
        age_hours = age_seconds / 3600.0
        if max_age is not None and age_hours >= max_age:
            warning = f"stale_critical:{path}:{age_hours:.2f}h"
            warnings.append(warning)
            _LOGGER.error(
                "Raport TCO %s jest starszy niż maksymalne %s godzin (wiek %.2f h)",
                path,
                max_age,
                age_hours,
            )
            continue
        if warn_age is not None and age_hours >= warn_age:
            warning = f"stale_warning:{path}:{age_hours:.2f}h"
            warnings.append(warning)
            _LOGGER.warning(
                "Raport TCO %s jest starszy niż zalecane %s godzin (wiek %.2f h)",
                path,
                warn_age,
                age_hours,
            )
        try:
            with path.open("r", encoding="utf-8") as handle:
                payload = json.load(handle)
        except FileNotFoundError:
            warning = f"missing:{path}"
            warnings.append(warning)
            _LOGGER.warning("Raport TCO %s nie istnieje", path)
            continue
        except Exception:
            warning = f"invalid:{path}"
            warnings.append(warning)
            _LOGGER.warning("Nie udało się wczytać raportu TCO %s", path, exc_info=True)
            continue

        loaded = True
        loaded_path = str(path)
        if orchestrator is not None:
            try:
                orchestrator.update_costs_from_report(payload)
            except Exception:
                warning = f"update_failed:{path}"
                warnings.append(warning)
                _LOGGER.warning(
                    "Nie udało się załadować raportu TCO %s do DecisionOrchestratora",
                    path,
                    exc_info=True,
                )
            else:
                loaded = True
        if portfolio_governor is not None:
            try:
                portfolio_governor.update_costs_from_report(payload)
            except Exception:  # pragma: no cover - defensywnie
                _LOGGER.debug(
                    "Nie udało się zaktualizować kosztów TCO w PortfolioGovernor %s",
                    path,
                    exc_info=True,
                )
            else:
                loaded = True
        if loaded:
            _LOGGER.info("Załadowano raport TCO: %s", path)
            return loaded_path, tuple(warnings)

    if require_at_startup:
        warnings.append("missing_required_tco_report")
        _LOGGER.error(
            "Wymagany raport TCO nie został znaleziony (kandydaci=%s)",
            [str(path) for path in report_paths],
        )
    return None, tuple(warnings)


try:  # pragma: no cover - mechanizm aktywny jedynie w środowiskach testowych
    import builtins as _builtins

    if getattr(_builtins, "_load_initial_tco_costs", None) is None:
        _builtins._load_initial_tco_costs = _load_initial_tco_costs
except Exception:  # pragma: no cover - alternatywne interpretery bez builtins
    pass


def _initialize_runtime_tco_reporter(
    config: Any,
    *,
    environment: EnvironmentConfig,
    risk_profile: str,
) -> RuntimeTCOReporter | None:
    """Buduje usługę raportowania TCO w runtime, jeśli konfiguracja ją aktywuje."""

    enabled = bool(getattr(config, "runtime_enabled", False))
    directory_value = getattr(config, "runtime_report_directory", None)
    if not enabled and not directory_value:
        return None

    if directory_value:
        directory = Path(str(directory_value)).expanduser()
    else:
        directory = Path(environment.data_cache_path).expanduser() / "tco_runtime"

    basename = getattr(config, "runtime_report_basename", None)
    formats = getattr(config, "runtime_export_formats", None)
    flush_events = getattr(config, "runtime_flush_events", None)
    flush_normalized = int(flush_events) if flush_events not in (None, "", 0) else None
    clear_after_export = bool(getattr(config, "runtime_clear_after_export", False))

    signing_key_env = getattr(config, "runtime_signing_key_env", None)
    signing_key: bytes | None = None
    if signing_key_env:
        env_value = os.environ.get(signing_key_env)
        if env_value:
            signing_key = env_value.encode("utf-8")
        else:
            _LOGGER.warning(
                "Runtime TCO signing key env %s is not set – artifacts will not be signed.",
                signing_key_env,
            )

    signing_key_id = getattr(config, "runtime_signing_key_id", None)
    metadata = dict(getattr(config, "runtime_metadata", {}) or {})
    metadata.setdefault("environment", environment.name)
    metadata.setdefault("exchange", environment.exchange)
    metadata.setdefault("risk_profile", risk_profile)
    metadata.setdefault("controller", getattr(environment, "default_controller", None) or environment.name)
    cost_limit = getattr(config, "runtime_cost_limit_bps", None)

    try:
        reporter = RuntimeTCOReporter(
            output_dir=directory,
            basename=basename,
            export_formats=formats,
            flush_events=flush_normalized,
            clear_after_export=clear_after_export,
            signing_key=signing_key,
            signing_key_id=signing_key_id,
            metadata=metadata,
            cost_limit_bps=cost_limit,
        )
    except Exception:  # pragma: no cover - reporter jest opcjonalny
        _LOGGER.exception("Nie udało się zainicjalizować RuntimeTCOReporter")
        return None

    return reporter


def _optional_float(value: Any) -> float | None:
    if value in (None, ""):
        return None
    try:
        return float(value)
    except (TypeError, ValueError):  # pragma: no cover - defensywne parsowanie
        return None


def _normalize_paper_execution_settings(environment: EnvironmentConfig) -> MutableMapping[str, Any]:
    if environment.environment not in {Environment.PAPER, Environment.TESTNET}:
        raise ValueError("Paper execution settings are available only for paper/testnet environments")

    raw_adapter = getattr(environment, "adapter_settings", {}) or {}
    raw_settings = raw_adapter.get("paper_trading", {}) or {}

    base_path_value = getattr(environment, "data_cache_path", None) or Path("var/data") / environment.name
    try:
        base_path = Path(str(base_path_value)).expanduser()
        if not base_path.is_absolute():
            base_path = base_path.resolve(strict=False)
    except Exception:  # pragma: no cover - fallback na ścieżkę absolutną
        base_path = Path(str(base_path_value))

    valuation_asset = str(raw_settings.get("valuation_asset", "USDT")).upper()
    allowed_quotes = {
        *(str(asset).upper() for asset in raw_settings.get("quote_assets", (valuation_asset,))),
    }

    initial_balances = {
        str(asset).upper(): float(amount)
        for asset, amount in (raw_settings.get("initial_balances", {}) or {}).items()
    }
    for quote in allowed_quotes:
        initial_balances.setdefault(quote, 100_000.0)

    default_market = raw_settings.get("default_market", {}) or {}
    market_overrides = {
        str(symbol): {str(k): v for k, v in entry.items()}
        for symbol, entry in (raw_settings.get("markets", {}) or {}).items()
    }

    ledger_directory_setting = raw_settings.get("ledger_directory")
    if ledger_directory_setting is None:
        ledger_directory: Path | None = base_path / "audit" / "ledger"
    else:
        text = str(ledger_directory_setting).strip()
        if not text:
            ledger_directory = None
        else:
            candidate = Path(text).expanduser()
            ledger_directory = (
                candidate
                if candidate.is_absolute()
                else (base_path / candidate)
            )

    ledger_filename_pattern = str(raw_settings.get("ledger_filename_pattern", "ledger-%Y%m%d.jsonl"))
    ledger_retention_days_raw = raw_settings.get("ledger_retention_days", 730)
    if ledger_retention_days_raw in (None, ""):
        ledger_retention_days = None
    else:
        try:
            ledger_retention_days = int(float(ledger_retention_days_raw))
        except (TypeError, ValueError):  # pragma: no cover - diagnostyka konfiguracji
            ledger_retention_days = 730

    return {
        "valuation_asset": valuation_asset,
        "allowed_quotes": allowed_quotes,
        "initial_balances": initial_balances,
        "default_market": default_market,
        "market_overrides": market_overrides,
        "position_size": float(raw_settings.get("position_size", 0.1) or 0.0),
        "default_leverage": float(raw_settings.get("default_leverage", 1.0) or 1.0),
        "portfolio_id": str(raw_settings.get("portfolio_id", environment.name)),
        "maker_fee": float(raw_settings.get("maker_fee", 0.0004)),
        "taker_fee": float(raw_settings.get("taker_fee", 0.0006)),
        "slippage_bps": float(raw_settings.get("slippage_bps", 5.0)),
        "ledger_directory": ledger_directory,
        "ledger_filename_pattern": ledger_filename_pattern,
        "ledger_retention_days": ledger_retention_days,
        "ledger_fsync": bool(raw_settings.get("ledger_fsync", False)),
    }


def _build_paper_execution_markets(
    *,
    core_config: CoreConfig,
    environment: EnvironmentConfig,
    paper_settings: Mapping[str, Any],
) -> Mapping[str, Any]:
    if PaperMarketMetadata is None:
        return {}

    universe_name = getattr(environment, "instrument_universe", None)
    if not universe_name:
        _LOGGER.warning(
            "Środowisko %s nie ma zdefiniowanego instrument_universe – pomijam PaperTradingExecutionService.",
            environment.name,
        )
        return {}

    universes = getattr(core_config, "instrument_universes", {}) or {}
    try:
        universe: InstrumentUniverseConfig = universes[universe_name]
    except KeyError:
        _LOGGER.warning(
            "Konfiguracja nie zawiera uniwersum '%s' wymaganego przez środowisko %s.",
            universe_name,
            environment.name,
        )
        return {}

    markets: dict[str, Any] = {}
    default_market = paper_settings["default_market"]  # type: ignore[index]
    overrides: Mapping[str, Mapping[str, Any]] = paper_settings["market_overrides"]  # type: ignore[index]

    for instrument in getattr(universe, "instruments", ()):
        symbol = getattr(instrument, "exchange_symbols", {}).get(environment.exchange)
        if not symbol:
            continue
        quote = str(getattr(instrument, "quote_asset", "")).upper()
        if quote not in paper_settings["allowed_quotes"]:  # type: ignore[index]
            continue

        override = overrides.get(symbol, {})
        market = PaperMarketMetadata(
            base_asset=str(getattr(instrument, "base_asset", "")).upper(),
            quote_asset=quote,
            min_quantity=float(override.get("min_quantity", default_market.get("min_quantity", 0.0))),
            min_notional=float(override.get("min_notional", default_market.get("min_notional", 0.0))),
            step_size=_optional_float(override.get("step_size", default_market.get("step_size"))),
            tick_size=_optional_float(override.get("tick_size", default_market.get("tick_size"))),
        )
        markets[symbol] = market

    return markets


def _initialize_paper_execution_service(
    *,
    core_config: CoreConfig,
    environment: EnvironmentConfig,
    risk_profile: str,
) -> CoreExecutionService | None:
    if CoreExecutionService is None or PaperTradingExecutionService is None:
        return None

    try:
        settings = _normalize_paper_execution_settings(environment)
    except Exception:  # pragma: no cover - diagnostyka konfiguracji
        _LOGGER.debug(
            "Nie udało się znormalizować konfiguracji paper trading dla środowiska %s.",
            environment.name,
            exc_info=True,
        )
        return None

    markets = _build_paper_execution_markets(
        core_config=core_config,
        environment=environment,
        paper_settings=settings,
    )
    if not markets:
        return None

    try:
        service = PaperTradingExecutionService(
            markets,
            initial_balances=settings["initial_balances"],  # type: ignore[arg-type]
            maker_fee=float(settings["maker_fee"]),
            taker_fee=float(settings["taker_fee"]),
            slippage_bps=float(settings["slippage_bps"]),
            ledger_directory=settings["ledger_directory"],
            ledger_filename_pattern=str(settings["ledger_filename_pattern"]),
            ledger_retention_days=settings["ledger_retention_days"],  # type: ignore[arg-type]
            ledger_fsync=bool(settings["ledger_fsync"]),
        )
    except Exception:  # pragma: no cover - diagnostyka inicjalizacji
        _LOGGER.exception(
            "Nie udało się zainicjalizować PaperTradingExecutionService dla środowiska %s.",
            environment.name,
        )
        return None

    _LOGGER.info(
        "PaperTradingExecutionService aktywny (środowisko=%s, profil=%s, rynki=%s)",
        environment.name,
        risk_profile,
        ",".join(sorted(markets)) or "<none>",
    )
    return service


def _normalize_sequence(value: Any) -> tuple[str, ...]:
    if value is None:
        return ()
    if isinstance(value, str):
        items = [value]
    elif isinstance(value, Mapping):
        return ()
    elif isinstance(value, Iterable):
        items = list(value)
    else:
        return ()
    normalized: list[str] = []
    for item in items:
        if item is None:
            continue
        text = str(item).strip()
        if text:
            normalized.append(text)
    return tuple(normalized)


def _load_raw_runtime_entrypoints(core_config: CoreConfig) -> Mapping[str, Any]:
    source_path = getattr(core_config, "source_path", None)
    if not source_path:
        return {}
    candidate = Path(str(source_path))
    try:
        raw_text = candidate.read_text(encoding="utf-8")
    except Exception:  # pragma: no cover - diagnostyka konfiguracji
        _LOGGER.debug(
            "Nie udało się wczytać pliku konfiguracji CoreConfig (path=%s)",
            candidate,
            exc_info=True,
        )
        return {}
    try:
        parsed = yaml.safe_load(raw_text)
    except Exception:  # pragma: no cover - diagnostyka formatu YAML
        _LOGGER.debug(
            "Nie udało się sparsować YAML konfiguracji core (path=%s)",
            candidate,
            exc_info=True,
        )
        return {}
    if not isinstance(parsed, Mapping):
        return {}
    entrypoints = parsed.get("runtime_entrypoints")
    if isinstance(entrypoints, Mapping):
        return entrypoints
    return {}


def _get_profile_value(profile: Any, field_name: str) -> Any:
    if profile is None:
        return None
    if isinstance(profile, Mapping):
        return profile.get(field_name)
    return getattr(profile, field_name, None)


def _build_live_readiness_checklist(
    *,
    core_config: CoreConfig,
    environment: EnvironmentConfig,
    risk_profile_name: str,
    risk_profile_config: RiskProfileConfig | Mapping[str, Any] | None,
    alert_router: DefaultAlertRouter,
    alert_channels: Mapping[str, AlertChannel],
    audit_log: AlertAuditLog,
) -> tuple[Mapping[str, Any], ...]:
    checklist: list[Mapping[str, Any]] = []

    raw_entrypoints = _load_raw_runtime_entrypoints(core_config)
    compliance_details: list[Mapping[str, Any]] = []
    compliance_ok = False

    for entry_name, entry in raw_entrypoints.items():
        if not isinstance(entry, Mapping):
            continue
        entry_environment = str(entry.get("environment", "")).strip()
        if entry_environment != environment.name:
            continue
        compliance_source = entry.get("compliance")
        entry_profile = str(entry.get("risk_profile", "")).strip()
        details: dict[str, Any] = {
            "entrypoint": entry_name,
            "risk_profile": entry_profile or None,
            "bootstrap_risk_profile": risk_profile_name,
        }
        reasons: list[str] = []
        status_ok = True
        signoffs: tuple[str, ...] = ()
        if not isinstance(compliance_source, Mapping):
            status_ok = False
            reasons.append("missing compliance declaration")
        else:
            if not bool(compliance_source.get("live_allowed")):
                status_ok = False
                reasons.append("live mode disabled")
            if not bool(compliance_source.get("signed")):
                status_ok = False
                reasons.append("unsigned compliance packet")
            allowed_profiles = _normalize_sequence(compliance_source.get("risk_profiles"))
            if allowed_profiles and risk_profile_name not in allowed_profiles:
                status_ok = False
                reasons.append("risk profile not permitted")
            signoffs = _normalize_sequence(
                compliance_source.get("signoffs") or compliance_source.get("signatures")
            )
            require_signoff = compliance_source.get("require_signoff")
            if require_signoff is None:
                require_signoff = True
            if bool(require_signoff) and not signoffs:
                status_ok = False
                reasons.append("missing sign-off")
        details["signoffs"] = signoffs
        if status_ok:
            compliance_ok = True
            details["status"] = "ok"
        else:
            details["status"] = "blocked"
            if reasons:
                details["reasons"] = tuple(reasons)
        compliance_details.append(details)

    if not compliance_details:
        compliance_details.append(
            {
                "entrypoint": None,
                "status": "blocked",
                "reasons": ("no runtime entrypoints bound to environment",),
                "signoffs": (),
            }
        )

    checklist.append(
        {
            "item": "kyc_aml_signoff",
            "status": "ok" if compliance_ok else "blocked",
            "description": (
                "Potwierdź podpisy KYC/AML, zgodę compliance i wymagane sign-offy przed uruchomieniem live."
            ),
            "details": tuple(compliance_details),
        }
    )

    risk_limits_fields = {
        "max_daily_loss_pct": _get_profile_value(risk_profile_config, "max_daily_loss_pct"),
        "hard_drawdown_pct": _get_profile_value(risk_profile_config, "hard_drawdown_pct"),
        "max_position_pct": _get_profile_value(risk_profile_config, "max_position_pct"),
        "max_open_positions": _get_profile_value(risk_profile_config, "max_open_positions"),
    }

    def _is_positive(value: Any) -> bool:
        try:
            return float(value) > 0.0
        except (TypeError, ValueError):
            return False

    limits_ok = all(_is_positive(risk_limits_fields[key]) for key in ("max_daily_loss_pct", "hard_drawdown_pct", "max_position_pct"))

    checklist.append(
        {
            "item": "risk_limits",
            "status": "ok" if limits_ok else "blocked",
            "description": "Zweryfikuj limity profilu ryzyka (drawdown, dzienna strata, ekspozycja).",
            "details": risk_limits_fields,
        }
    )

    channels_configured = bool(alert_channels)
    audit_backend = audit_log.__class__.__name__ if audit_log is not None else None
    throttle_enabled = bool(getattr(alert_router, "throttle", None))

    checklist.append(
        {
            "item": "alerting",
            "status": "ok" if channels_configured and audit_backend and throttle_enabled else "blocked",
            "description": "Upewnij się, że kanały alertów i audyt są aktywne przed startem live.",
            "details": {
                "channels": tuple(sorted(alert_channels)),
                "audit_backend": audit_backend,
                "throttle_enabled": throttle_enabled,
            },
        }
    )

    return tuple(checklist)


@dataclass(slots=True)
class BootstrapContext:
    """Zawiera wszystkie komponenty zainicjalizowane dla danego środowiska."""

    core_config: CoreConfig
    environment: EnvironmentConfig
    credentials: ExchangeCredentials
    adapter: ExchangeAdapter
    risk_engine: ThresholdRiskEngine
    risk_repository: RiskRepository
    alert_router: DefaultAlertRouter
    alert_channels: Mapping[str, AlertChannel]
    audit_log: AlertAuditLog
    adapter_settings: Mapping[str, Any]
    decision_journal: TradingDecisionJournal | None
    risk_decision_log: RiskDecisionLog | None
    risk_profile_name: str
    license_validation: LicenseValidationResult
    license_capabilities: "LicenseCapabilities | None" = None
    capability_guard: "CapabilityGuard | None" = None
    risk_profile_config: RiskProfileConfig | Mapping[str, Any] | None = None
    risk_manager_settings: RiskManagerSettings | Mapping[str, Any] | None = None
    portfolio_decision_log: PortfolioDecisionLog | None = None
    decision_engine_config: Any | None = None
    decision_orchestrator: Any | None = None
    decision_tco_report_path: str | None = None
    decision_tco_warnings: Sequence[str] | None = None
    tco_reporter: RuntimeTCOReporter | None = None
    portfolio_governor_config: Any | None = None
    portfolio_governor: Any | None = None
    metrics_server: Any | None = None
    metrics_ui_alerts_path: Path | None = None
    metrics_jsonl_path: Path | None = None
    metrics_ui_alert_sink_active: bool = False
    metrics_service_enabled: bool | None = None
    metrics_ui_alerts_metadata: Mapping[str, Any] | None = None
    metrics_jsonl_metadata: Mapping[str, Any] | None = None
    metrics_security_warnings: tuple[str, ...] | None = None
    metrics_security_metadata: Mapping[str, Any] | None = None
    metrics_ui_alerts_settings: Mapping[str, Any] | None = None
    metrics_token_validator: ServiceTokenValidator | None = None
    risk_server: Any | None = None
    risk_snapshot_store: Any | None = None
    risk_snapshot_builder: Any | None = None
    risk_snapshot_publisher: Any | None = None
    risk_service_enabled: bool | None = None
    risk_security_metadata: Mapping[str, Any] | None = None
    risk_security_warnings: tuple[str, ...] | None = None
    risk_token_validator: ServiceTokenValidator | None = None
    ai_manager: Any | None = None
    ai_models_loaded: Sequence[str] | None = None
    ai_threshold_bps: float | None = None
    ai_model_bindings: Sequence[EnvironmentAIModelConfig] | None = None
    ai_ensembles_registered: Sequence[str] | None = None
    ai_pipeline_schedules: Sequence[str] | None = None
    ai_pipeline_pending: Sequence[str] | None = None
    execution_service: Any | None = None
    live_readiness_checklist: Sequence[Mapping[str, Any]] | None = None


def bootstrap_environment(
    environment_name: str,
    *,
    config_path: str | Path,
    secret_manager: SecretManager,
    adapter_factories: Mapping[str, ExchangeAdapterFactory] | None = None,
    risk_profile_name: str | None = None,
    core_config: CoreConfig | None = None,
) -> BootstrapContext:
    """Tworzy kompletny kontekst uruchomieniowy dla wskazanego środowiska."""
    from bot_core.config.validation import assert_core_config_valid

    if core_config is None:
        core_config = load_core_config(config_path)
    validation = assert_core_config_valid(core_config)
    for warning in validation.warnings:
        _LOGGER.warning("Walidacja konfiguracji: %s", warning)

    license_config = getattr(core_config, "license", None)
    if not isinstance(license_config, LicenseValidationConfig):
        license_config = LicenseValidationConfig()
    reset_capability_guard()

    if environment_name not in core_config.environments:
        raise KeyError(f"Środowisko '{environment_name}' nie istnieje w konfiguracji")

    environment = core_config.environments[environment_name]
    offline_mode = bool(getattr(environment, "offline_mode", False))
    if offline_mode:
        _LOGGER.info(
            "Środowisko %s działa w trybie offline – pomijam komponenty wymagające sieci.",
            environment.name,
        )
    selected_profile = risk_profile_name or environment.risk_profile
    environment_type = getattr(environment, "environment", None)
    is_paper_like = environment_type in {Environment.PAPER, Environment.TESTNET}

    skip_license_validation = not (
        getattr(license_config, "license_keys_path", None)
        and getattr(license_config, "fingerprint_keys_path", None)
    )
    license_result: LicenseValidationResult | None = None

    if skip_license_validation:
        license_path_value = getattr(license_config, "license_path", None) or ""
        license_result = LicenseValidationResult(
            status="skipped",
            fingerprint=None,
            license_path=Path(license_path_value).expanduser(),
            issued_at=None,
            expires_at=None,
            fingerprint_source=None,
            profile=None,
            issuer=None,
            schema=None,
            schema_version=None,
            license_id=None,
            revocation_list_path=None,
            revocation_status="skipped",
            revocation_reason=None,
            revocation_revoked_at=None,
            revocation_generated_at=None,
            revocation_checked=False,
            revocation_signature_key=None,
            errors=[],
            warnings=[
                "Pominięto weryfikację licencji OEM – brak konfiguracji kluczy HMAC."
            ],
            payload=None,
            license_signature_key=None,
            fingerprint_signature_key=None,
        )
        _LOGGER.warning(
            "Pominięto weryfikację licencji OEM – brak konfiguracji license_keys_path/fingerprint_keys_path."
        )
    else:
        try:
            license_result = validate_license_from_config(license_config)
        except LicenseValidationError as exc:
            context = exc.result.to_context() if exc.result else {
                "status": "invalid",
                "license_path": str(Path(license_config.license_path).expanduser()),
            }
            if is_paper_like or offline_mode:
                _LOGGER.warning(
                    "Pomijam weryfikację licencji OEM dla środowiska %s: %s",
                    environment.name,
                    exc,
                )
                emit_alert(
                    "Weryfikacja licencji OEM pominięta dla środowiska testowego.",
                    severity=AlertSeverity.WARNING,
                    source="security.license",
                    context=context,
                    exception=exc,
                )
                license_result = exc.result
            else:
                emit_alert(
                    "Weryfikacja licencji OEM zakończona błędem – zatrzymuję kontroler.",
                    severity=AlertSeverity.CRITICAL,
                    source="security.license",
                    context=context,
                    exception=exc,
                )
                _LOGGER.critical("Weryfikacja licencji OEM nie powiodła się: %s", exc)
                raise RuntimeError(str(exc)) from exc

    if license_result is not None:
        if license_result.warnings:
            for message in license_result.warnings:
                _LOGGER.warning("Weryfikacja licencji: %s", message)
        _LOGGER.info(
            "Licencja OEM zweryfikowana (id=%s, fingerprint=%s, wygasa=%s, revocation=%s)",
            license_result.license_id or "brak",
            license_result.fingerprint,
            license_result.expires_at or "brak informacji",
            license_result.revocation_status or "n/a",
        )
        emit_alert(
            "Licencja OEM zweryfikowana pomyślnie." if not license_result.warnings else "Licencja OEM zweryfikowana z ostrzeżeniami.",
            severity=AlertSeverity.WARNING if license_result.warnings else AlertSeverity.INFO,
            source="security.license",
            context=license_result.to_context(),
        )

    if license_result is not None:
        offline_license_path = os.environ.get("BOT_CORE_LICENSE_PATH")
        offline_public_key = os.environ.get("BOT_CORE_LICENSE_PUBLIC_KEY")
        if offline_license_path and offline_public_key:
            try:
                offline_service = LicenseService(
                    verify_key_hex=offline_public_key,
                )
                snapshot = offline_service.load_from_file(
                    offline_license_path,
                    expected_hwid=license_result.fingerprint,
                )
            except FileNotFoundError:
                _LOGGER.warning(
                    "Nie znaleziono pliku licencji offline: %s", offline_license_path
                )
            except LicenseServiceError as exc:
                _LOGGER.error("Błąd podczas ładowania licencji offline: %s", exc)
            else:
                guard = install_capability_guard(snapshot.capabilities)
                license_result.capabilities = snapshot.capabilities
                license_result.capability_guard = guard
                enabled_modules = [
                    name
                    for name, enabled in snapshot.capabilities.modules.items()
                    if enabled
                ]
                _LOGGER.info(
                    "Załadowano licencję offline (edition=%s, modules=%s)",
                    snapshot.capabilities.edition,
                    ",".join(sorted(enabled_modules)) or "brak",
                )

    from bot_core.runtime.metadata import derive_risk_manager_settings

    risk_profile_config = _resolve_risk_profile(core_config.risk_profiles, selected_profile)
    try:
        risk_manager_settings: RiskManagerSettings | None = derive_risk_manager_settings(
            risk_profile_config,
            profile_name=selected_profile,
        )
    except Exception:  # pragma: no cover - defensywne logowanie
        risk_manager_settings = None
        _LOGGER.debug(
            "Nie udało się wyprowadzić ustawień menedżera ryzyka z profilu %s",
            selected_profile,
            exc_info=True,
        )

    risk_repository_path = Path(environment.data_cache_path) / "risk_state"
    risk_repository = FileRiskRepository(risk_repository_path)
    risk_decision_log = _build_risk_decision_log(core_config, environment)
    risk_engine = ThresholdRiskEngine(
        repository=risk_repository,
        decision_log=risk_decision_log,
    )
    decision_engine_config = getattr(core_config, "decision_engine", None)
    portfolio_governor_config = getattr(core_config, "portfolio_governor", None)
    decision_orchestrator: Any | None = None
    decision_tco_report_path: str | None = None
    decision_tco_warnings: list[str] = []
    tco_reporter: RuntimeTCOReporter | None = None
    portfolio_governor: Any | None = None
    ai_manager_instance: Any | None = None
    ai_models_loaded: list[str] = []
    ai_model_bindings: Sequence[EnvironmentAIModelConfig] | None = None
    ai_threshold_bps: float | None = None
    environment_ai: EnvironmentAIConfig | None = getattr(environment, "ai", None)
    ai_ensembles_registered: list[str] = []
    ai_pipeline_schedules: list[str] = []
    ai_pipeline_pending: list[str] = []
    if portfolio_governor_config and PortfolioGovernor is not None:
        try:
            portfolio_governor = PortfolioGovernor(portfolio_governor_config)
        except Exception:  # pragma: no cover - diagnostyka inicjalizacji
            portfolio_governor = None
            _LOGGER.exception("Nie udało się zainicjalizować PortfolioGovernora")
    elif portfolio_governor_config:
        _LOGGER.debug("Konfiguracja portfolio_governor jest dostępna, ale moduł nie został załadowany")
    tco_config = getattr(decision_engine_config, "tco", None)

    if tco_config is not None:
        reporter = _initialize_runtime_tco_reporter(
            tco_config,
            environment=environment,
            risk_profile=selected_profile,
        )
        if reporter is not None:
            tco_reporter = reporter

    orchestrator_cls: Any | None = DecisionOrchestrator
    if (
        decision_engine_config
        and orchestrator_cls is None
    ):
        try:  # pragma: no cover - środowiska z odchudzonym bot_core.decision
            from bot_core.decision.orchestrator import (  # type: ignore
                DecisionOrchestrator as _DecisionOrchestrator,
            )
        except Exception:  # pragma: no cover - brak pełnego modułu decision
            orchestrator_cls = None
        else:
            orchestrator_cls = _DecisionOrchestrator

    if decision_engine_config and orchestrator_cls is not None:
        try:
            decision_orchestrator = orchestrator_cls(decision_engine_config)
        except Exception:  # pragma: no cover - diagnostyka inicjalizacji
            decision_orchestrator = None
            _LOGGER.exception("Nie udało się zainicjalizować DecisionOrchestratora")
        else:
            try:
                risk_engine.attach_decision_orchestrator(decision_orchestrator)
            except Exception:  # pragma: no cover - diagnostyka integracji
                decision_orchestrator = None
                _LOGGER.exception(
                    "Nie udało się podłączyć DecisionOrchestratora do silnika ryzyka"
                )
            else:
                report_path, warnings = _load_initial_tco_costs(
                    decision_engine_config,
                    decision_orchestrator,
                    portfolio_governor,
                )
                if report_path is not None:
                    decision_tco_report_path = report_path
                if warnings:
                    decision_tco_warnings.extend(str(entry) for entry in warnings)
    elif portfolio_governor is not None and decision_engine_config:
        _, warnings = _load_initial_tco_costs(
            decision_engine_config,
            None,
            portfolio_governor,
        )
        if warnings:
            decision_tco_warnings.extend(str(entry) for entry in warnings)

    if decision_engine_config is not None:
        tco_config = getattr(decision_engine_config, "tco", None)
        if tco_config is not None:
            try:
                reporter_candidate = _initialize_runtime_tco_reporter(
                    tco_config,
                    environment=environment,
                    risk_profile=selected_profile,
                )
            except Exception:
                reporter_candidate = None
                _LOGGER.exception(
                    "Nie udało się zainicjalizować RuntimeTCOReporter na podstawie konfiguracji TCO"
                )
            else:
                if reporter_candidate is not None:
                    tco_reporter = reporter_candidate

    if isinstance(environment_ai, EnvironmentAIConfig) and environment_ai.enabled:
        ai_model_bindings = environment_ai.models
        ai_threshold_bps = float(environment_ai.threshold_bps)
        if AIManager is None:
            _LOGGER.warning(
                "Sekcja environment.ai została zignorowana: moduł bot_core.ai.manager nie jest dostępny"
            )
        else:
            model_dir_value = environment_ai.model_dir
            model_dir_path = (
                Path(model_dir_value).expanduser()
                if model_dir_value
                else Path(environment.data_cache_path) / "models" / "ai_manager"
            )
            try:
                model_dir_path.mkdir(parents=True, exist_ok=True)
            except Exception:  # pragma: no cover - brak uprawnień nie powinien zatrzymać bootstrapu
                _LOGGER.debug(
                    "Nie udało się utworzyć katalogu modeli AI %s", model_dir_path, exc_info=True
                )
            try:
                ai_manager_instance = AIManager(
                    ai_threshold_bps=ai_threshold_bps,
                    model_dir=model_dir_path,
                )
            except Exception:  # pragma: no cover - diagnostyka inicjalizacji
                ai_manager_instance = None
                _LOGGER.exception("Nie udało się zainicjalizować AIManagera")
            else:
                ai_model_bindings = environment_ai.models
                for binding in environment_ai.models:
                    model_name = f"{binding.symbol}:{binding.model_type}"
                    try:
                        asyncio.run(
                            ai_manager_instance.import_model(
                                binding.symbol,
                                binding.model_type,
                                binding.path,
                            )
                        )
                    except FileNotFoundError:
                        _LOGGER.warning(
                            "Model AI %s nie został znaleziony pod ścieżką %s",
                            model_name,
                            binding.path,
                        )
                    except Exception:  # pragma: no cover - logujemy i kontynuujemy bootstrap
                        _LOGGER.exception(
                            "Nie udało się załadować modelu AI %s", model_name
                        )
                    else:
                        ai_models_loaded.append(model_name)
                for preload_entry in environment_ai.preload:
                    if preload_entry not in ai_models_loaded:
                        ai_models_loaded.append(preload_entry)

                if environment_ai.ensembles:
                    for ensemble in environment_ai.ensembles:
                        try:
                            weights = (
                                tuple(float(value) for value in ensemble.weights)
                                if ensemble.weights is not None
                                else None
                            )
                            ai_manager_instance.register_ensemble(
                                ensemble.name,
                                ensemble.components,
                                aggregation=ensemble.aggregation,
                                weights=weights,
                                override=False,
                            )
                        except Exception:
                            _LOGGER.exception(
                                "Nie udało się zarejestrować zespołu modeli %s",
                                ensemble.name,
                            )
                        else:
                            ai_ensembles_registered.append(ensemble.name)

                if environment_ai.pipeline_schedules:
                    for schedule in environment_ai.pipeline_schedules:
                        try:
                            df_provider = _load_callable_from_path(schedule.data_source)
                        except Exception:
                            _LOGGER.exception(
                                "Nie udało się załadować źródła danych pipeline'u %s (%s)",
                                schedule.symbol,
                                schedule.data_source,
                            )
                            continue
                        baseline_provider: Callable[..., Any] | None = None
                        if schedule.baseline_source:
                            try:
                                baseline_provider = _load_callable_from_path(
                                    schedule.baseline_source
                                )
                            except Exception:
                                _LOGGER.exception(
                                    "Nie udało się załadować bazowego źródła danych %s (%s)",
                                    schedule.symbol,
                                    schedule.baseline_source,
                                )
                                continue
                        on_result: Callable[..., Any] | None = None
                        if schedule.result_callback:
                            try:
                                on_result = _load_callable_from_path(
                                    schedule.result_callback
                                )
                            except Exception:
                                _LOGGER.exception(
                                    "Nie udało się załadować callbacku wynikowego %s (%s)",
                                    schedule.symbol,
                                    schedule.result_callback,
                                )
                                continue
                        try:
                            schedule_obj = ai_manager_instance.schedule_pipeline(
                                schedule.symbol,
                                df_provider,
                                schedule.model_types,
                                interval_seconds=schedule.interval_seconds,
                                seq_len=schedule.seq_len,
                                folds=schedule.folds,
                                baseline_provider=baseline_provider,
                                on_result=on_result,
                            )
                        except RuntimeError as exc:
                            if "no running event loop" in str(exc).lower():
                                _LOGGER.warning(
                                    "Harmonogram pipeline'u %s nie został uruchomiony: brak aktywnej pętli zdarzeń",
                                    schedule.symbol,
                                )
                                ai_pipeline_pending.append(schedule.symbol)
                            else:
                                _LOGGER.exception(
                                    "Nie udało się zaplanować pipeline'u %s",
                                    schedule.symbol,
                                )
                            continue
                        except Exception:
                            _LOGGER.exception(
                                "Nie udało się zaplanować pipeline'u %s",
                                schedule.symbol,
                            )
                            continue
                        registered_symbol = getattr(schedule_obj, "symbol", schedule.symbol)
                        ai_pipeline_schedules.append(str(registered_symbol))

    profile = build_risk_profile_from_config(risk_profile_config)
    risk_engine.register_profile(profile)
    # Aktualizujemy konfigurację środowiska, aby dalsze komponenty znały aktywny profil.
    try:
        environment.risk_profile = selected_profile
    except Exception:  # pragma: no cover - defensywnie w razie zmian modelu
        _LOGGER.debug("Nie można nadpisać risk_profile w konfiguracji środowiska", exc_info=True)

    credentials = secret_manager.load_exchange_credentials(
        environment.keychain_key,
        expected_environment=environment.environment,
        purpose=environment.credential_purpose,
        required_permissions=environment.required_permissions,
        forbidden_permissions=environment.forbidden_permissions,
    )

    factories = dict(_DEFAULT_ADAPTERS)
    env_factories = getattr(environment, "adapter_factories", None)
    if env_factories:
        _apply_adapter_factory_specs(
            factories,
            env_factories,
            source=f"konfiguracji środowiska '{environment.name}'",
            require_override=True,
        )
    if adapter_factories:
        _apply_adapter_factory_specs(
            factories,
            adapter_factories,
            source="parametrze 'adapter_factories'",
            require_override=False,
        )
    adapter = _instantiate_adapter(
        environment.exchange,
        credentials,
        factories,
        environment.environment,
        settings=environment.adapter_settings,
        offline_mode=offline_mode,
    )
    adapter.configure_network(ip_allowlist=environment.ip_allowlist or None)

    alert_channels, alert_router, audit_log = build_alert_channels(
        core_config=core_config,
        environment=environment,
        secret_manager=secret_manager,
    )

    decision_journal = _build_decision_journal(environment)
    portfolio_decision_log = _build_portfolio_decision_log(core_config, environment)

    # --- MetricsService (opcjonalny, kompatybilny z różnymi sygnaturami funkcji) ---
    metrics_server: Any | None = None
    metrics_sinks: list[Any] = []
    metrics_ui_alert_path: Path | None = None
    metrics_jsonl_path: Path | None = None
    metrics_ui_alert_sink_active = False
    metrics_service_enabled: bool | None = None
    metrics_ui_alerts_metadata: Mapping[str, Any] | None = None
    metrics_jsonl_metadata: Mapping[str, Any] | None = None
    metrics_ui_alerts_settings: Mapping[str, Any] | None = None
    metrics_risk_profiles_file: Mapping[str, Any] | None = None
    metrics_security_warnings: list[str] = []
    metrics_security_payload: dict[str, object] = {}
    metrics_auth_metadata: Mapping[str, Any] | None = None
    metrics_tls_enabled: bool | None = None
    metrics_token_validator: ServiceTokenValidator | None = None
    risk_server: Any | None = None
    risk_snapshot_store: Any | None = None
    risk_snapshot_builder: Any | None = None
    risk_snapshot_publisher: Any | None = None
    risk_metrics_exporter: Any | None = None
    risk_service_enabled: bool | None = None
    risk_security_payload: dict[str, object] = {}
    risk_security_warnings: list[str] = []
    risk_auth_metadata: Mapping[str, Any] | None = None
    risk_tls_enabled: bool | None = None
    risk_token_validator: ServiceTokenValidator | None = None

    if RiskSnapshotBuilder is not None:
        try:
            risk_snapshot_builder = RiskSnapshotBuilder(risk_engine)
        except Exception:  # pragma: no cover - nie blokujemy bootstrapu
            risk_snapshot_builder = None
            _LOGGER.debug("Nie udało się zainicjalizować RiskSnapshotBuilder", exc_info=True)
    if risk_snapshot_builder is not None and RiskMetricsExporter is not None:
        try:
            risk_metrics_exporter = RiskMetricsExporter(
                get_global_metrics_registry(),
                environment=environment.environment.value,
                stage=environment_name,
            )
            try:
                for profile_name in risk_snapshot_builder.profile_names():
                    snapshot = risk_snapshot_builder.build(profile_name)
                    if snapshot is not None:
                        risk_metrics_exporter(snapshot)
            except Exception:  # pragma: no cover - diagnostyka snapshotów startowych
                _LOGGER.debug(
                    "Nie udało się wygenerować początkowych metryk ryzyka", exc_info=True
                )
        except Exception:  # pragma: no cover - eksporter jest opcjonalny
            risk_metrics_exporter = None
            _LOGGER.debug("Nie udało się zainicjalizować eksportera metryk ryzyka", exc_info=True)
    metrics_guard = get_capability_guard()
    metrics_config = getattr(core_config, "metrics_service", None)
    if metrics_config is not None:
        metrics_service_enabled = bool(getattr(metrics_config, "enabled", True))
        if metrics_guard and metrics_service_enabled:
            metrics_guard.require_module(
                "observability_ui",
                message=(
                    "Moduł Observability UI jest wymagany do uruchomienia serwisu telemetrii UI."
                ),
            )
        if offline_mode and metrics_service_enabled:
            _LOGGER.info(
                "Tryb offline: pomijam uruchomienie MetricsService w środowisku %s.",
                environment.name,
            )
            metrics_service_enabled = False
        tls_config = getattr(metrics_config, "tls", None)
        if tls_config is not None:
            from bot_core.security import tls_audit as _tls_audit

            tls_report = _tls_audit.audit_tls_entry(
                tls_config,
                role_prefix="metrics_tls",
                env=os.environ,
            )
            metrics_tls_enabled = bool(tls_report.get("enabled"))
            metrics_security_payload["tls"] = tls_report
            if tls_report.get("warnings"):
                metrics_security_warnings.extend(
                    str(item) for item in tls_report.get("warnings", ())
                )
            if tls_report.get("errors"):
                metrics_security_warnings.extend(
                    str(item) for item in tls_report.get("errors", ())
                )
        else:
            metrics_tls_enabled = False
        token_value = _config_value(metrics_config, "auth_token", "token")
        token_str = str(token_value).strip() if token_value else ""
        token_env_name = _config_value(metrics_config, "auth_token_env")
        token_env_present = bool(token_env_name and os.environ.get(str(token_env_name)))
        token_file_entry = _config_value(metrics_config, "auth_token_file")
        token_file_exists = False
        token_file_permissions: str | None = None
        token_file_over_permissive = False
        if token_file_entry:
            try:
                token_file_path = Path(str(token_file_entry)).expanduser()
            except (OSError, TypeError, ValueError):
                token_file_path = None
            else:
                try:
                    token_file_exists = token_file_path.is_file()
                except OSError:
                    token_file_exists = False
                if token_file_exists:
                    try:
                        file_mode = stat.S_IMODE(token_file_path.stat().st_mode)
                        token_file_permissions = format(file_mode, "#04o")
                        if os.name != "nt" and file_mode & 0o077:
                            token_file_over_permissive = True
                    except OSError:
                        token_file_permissions = None
        rbac_entries = tuple(getattr(metrics_config, "rbac_tokens", ()) or ())
        if rbac_entries:
            try:
                metrics_token_validator = build_service_token_validator(
                    rbac_entries,
                    default_scope="metrics.read",
                )
            except Exception:  # pragma: no cover - diagnostyka konfiguracji
                _LOGGER.exception("Nie udało się zbudować walidatora RBAC dla MetricsService")
                metrics_token_validator = None
                metrics_security_warnings.append(
                    "Nie udało się zainicjalizować walidatora RBAC MetricsService"
                )
            else:
                metrics_security_payload["rbac_tokens"] = metrics_token_validator.metadata()
        token_configured = bool(token_str) or token_env_present or token_file_exists or bool(metrics_token_validator)
        metrics_auth_metadata = {
            "token_configured": token_configured,
        }
        if token_str:
            metrics_auth_metadata["token_length"] = len(token_str)
        if token_env_name:
            metrics_auth_metadata["token_env"] = str(token_env_name)
            metrics_auth_metadata["token_env_present"] = token_env_present
            if not token_env_present:
                metrics_security_warnings.append(
                    (
                        "Zmienna środowiskowa tokenu MetricsService nie jest ustawiona "
                        "(runtime.metrics_service.auth_token_env)."
                    )
                )
        if token_file_entry:
            metrics_auth_metadata["token_file"] = str(token_file_entry)
            metrics_auth_metadata["token_file_exists"] = token_file_exists
            if token_file_permissions:
                metrics_auth_metadata["token_file_permissions"] = token_file_permissions
            if not token_file_exists:
                metrics_security_warnings.append(
                    (
                        "Wskazany plik legacy tokenu MetricsService nie istnieje "
                        "(runtime.metrics_service.auth_token_file)."
                    )
                )
            elif token_file_over_permissive:
                metrics_security_warnings.append(
                    (
                        "Plik tokenu MetricsService ma zbyt szerokie uprawnienia "
                        f"({token_file_permissions or '<unknown>'}); ustaw chmod 600."
                    )
                )
        if metrics_token_validator is not None:
            validator_meta = metrics_token_validator.metadata()
            metrics_auth_metadata["rbac_tokens"] = validator_meta.get("tokens", [])
            metrics_auth_metadata["default_scope"] = validator_meta.get("default_scope")
        metrics_security_payload["auth"] = metrics_auth_metadata
        profiles_file_value = getattr(metrics_config, "ui_alerts_risk_profiles_file", None)
        if profiles_file_value:
            normalized_file = Path(profiles_file_value).expanduser()
            try:
                normalized_file = normalized_file.resolve(strict=False)
            except Exception:  # pragma: no cover - diagnostyka pomocnicza
                normalized_file = normalized_file.absolute()
            if load_risk_profiles_with_metadata is None:  # type: ignore[truthy-bool]
                metrics_risk_profiles_file = {
                    "path": str(normalized_file),
                    "warning": "risk_profile_loader_unavailable",
                }
            else:
                try:
                    _, metrics_risk_profiles_file = load_risk_profiles_with_metadata(  # type: ignore[misc]
                        str(normalized_file),
                        origin_label=f"metrics_service_config:{normalized_file}",
                    )
                except Exception:  # pragma: no cover - diagnostyka konfiguracji
                    _LOGGER.exception(
                        "Nie udało się wczytać profili ryzyka telemetrii z %s", normalized_file
                    )
                    raise
        jsonl_candidate = getattr(metrics_config, "jsonl_path", None)
        if jsonl_candidate:
            try:
                metrics_jsonl_path = Path(jsonl_candidate).expanduser()
            except Exception:  # pragma: no cover - diagnostyka pomocnicza
                _LOGGER.debug(
                    "Nie udało się znormalizować ścieżki JSONL telemetrii", exc_info=True
                )
                metrics_jsonl_path = Path(str(jsonl_candidate))
            try:
                metrics_jsonl_metadata = file_reference_metadata(
                    metrics_jsonl_path, role="jsonl"
                )
            except Exception:  # pragma: no cover - diagnostyka pomocnicza
                _LOGGER.debug(
                    "Nie udało się zebrać metadanych JSONL telemetrii", exc_info=True
                )
            else:
                metrics_security_payload["metrics_jsonl"] = metrics_jsonl_metadata
    if UiTelemetryAlertSink is not None:
        try:
            base_dir_value = getattr(core_config, "source_directory", None)
            base_dir: Path | None = None
            if base_dir_value:
                try:
                    base_dir = Path(base_dir_value).expanduser()
                except Exception:  # pragma: no cover - diagnostyka pomocnicza
                    _LOGGER.debug(
                        "Nie udało się znormalizować katalogu konfiguracji: %s", base_dir_value,
                        exc_info=True,
                    )
            default_path = DEFAULT_UI_ALERTS_JSONL_PATH.expanduser()
            if not default_path.is_absolute():
                try:
                    default_path = default_path.resolve(strict=False)
                except Exception:  # pragma: no cover - zachowujemy przybliżenie
                    default_path = default_path.absolute()

            configured_path = None
            if metrics_config and metrics_config.ui_alerts_jsonl_path:
                configured_path = Path(metrics_config.ui_alerts_jsonl_path).expanduser()
                if base_dir is not None and not configured_path.is_absolute():
                    try:
                        configured_path = (base_dir / configured_path).resolve(strict=False)
                    except Exception:  # pragma: no cover - zachowujemy przybliżenie
                        configured_path = (base_dir / configured_path).absolute()
            telemetry_log = configured_path or default_path

            # --- Risk profile resolver (opcjonalny) ---
            risk_profile_meta: Mapping[str, Any] | None = None
            resolver: "MetricsRiskProfileResolver" | None = None
            if metrics_config is not None and getattr(metrics_config, "ui_alerts_risk_profile", None):
                normalized_profile = str(metrics_config.ui_alerts_risk_profile).strip().lower()
                if MetricsRiskProfileResolver is None:
                    risk_profile_meta = {"name": normalized_profile, "warning": "resolver_unavailable"}
                else:
                    try:
                        resolver = MetricsRiskProfileResolver(normalized_profile, metrics_config)
                    except KeyError:
                        risk_profile_meta = {"name": normalized_profile, "error": "unknown_profile"}
                        _LOGGER.warning(
                            "Nieznany profil ryzyka telemetrii UI w bootstrapie: %s", normalized_profile
                        )
                    except Exception:  # pragma: no cover - diagnostyka
                        risk_profile_meta = {"name": normalized_profile}
                        _LOGGER.exception(
                            "Nie udało się zastosować profilu ryzyka %s w bootstrapie", normalized_profile
                        )

            def _resolve_metrics_value(field_name: str, default: Any) -> Any:
                if metrics_config is None:
                    return default
                value = getattr(metrics_config, field_name, default)
                if resolver is not None:
                    value = resolver.override(field_name, value)
                return value

            # Tryby zdarzeń
            reduce_mode = "enable"
            overlay_mode = "enable"
            jank_mode = "disable"
            performance_mode = "disable"

            reduce_candidate = _resolve_metrics_value("reduce_motion_mode", None)
            if reduce_candidate is not None:
                candidate = str(reduce_candidate).lower()
                if candidate in {"enable", "jsonl", "disable"}:
                    reduce_mode = candidate
            elif metrics_config is not None:
                reduce_mode = (
                    "enable" if bool(_resolve_metrics_value("reduce_motion_alerts", True)) else "disable"
                )

            overlay_candidate = _resolve_metrics_value("overlay_alert_mode", None)
            if overlay_candidate is not None:
                candidate = str(overlay_candidate).lower()
                if candidate in {"enable", "jsonl", "disable"}:
                    overlay_mode = candidate
            elif metrics_config is not None:
                overlay_mode = (
                    "enable" if bool(_resolve_metrics_value("overlay_alerts", True)) else "disable"
                )

            jank_candidate = _resolve_metrics_value("jank_alert_mode", None)
            if jank_candidate is not None:
                candidate = str(jank_candidate).lower()
                if candidate in {"enable", "jsonl", "disable"}:
                    jank_mode = candidate
            elif metrics_config is not None:
                jank_mode = (
                    "enable" if bool(_resolve_metrics_value("jank_alerts", False)) else "disable"
                )

            performance_candidate = _resolve_metrics_value(
                "performance_alert_mode", None
            )
            if performance_candidate is not None:
                candidate = str(performance_candidate).lower()
                if candidate in {"enable", "jsonl", "disable"}:
                    performance_mode = candidate
            elif metrics_config is not None:
                performance_mode = (
                    "enable"
                    if bool(_resolve_metrics_value("performance_alerts", False))
                    else "disable"
                )

            reduce_dispatch = reduce_mode == "enable"
            overlay_dispatch = overlay_mode == "enable"
            jank_dispatch = jank_mode == "enable"
            performance_dispatch = performance_mode == "enable"
            reduce_logging = reduce_mode in {"enable", "jsonl"}
            overlay_logging = overlay_mode in {"enable", "jsonl"}
            jank_logging = jank_mode in {"enable", "jsonl"}
            performance_logging = performance_mode in {"enable", "jsonl"}

            # Kategorie / severity / progi (z możliwością override przez resolver)
            reduce_category = _resolve_metrics_value("reduce_motion_category", "ui.performance")
            reduce_active = _resolve_metrics_value("reduce_motion_severity_active", "warning")
            reduce_recovered = _resolve_metrics_value("reduce_motion_severity_recovered", "info")

            overlay_category = _resolve_metrics_value("overlay_alert_category", "ui.performance")
            overlay_exceeded = _resolve_metrics_value("overlay_alert_severity_exceeded", "warning")
            overlay_recovered = _resolve_metrics_value("overlay_alert_severity_recovered", "info")
            overlay_critical = _resolve_metrics_value("overlay_alert_severity_critical", "critical")
            overlay_threshold_raw = _resolve_metrics_value("overlay_alert_critical_threshold", 2)

            jank_category = _resolve_metrics_value("jank_alert_category", "ui.performance")
            jank_spike = _resolve_metrics_value("jank_alert_severity_spike", "warning")
            jank_critical = _resolve_metrics_value("jank_alert_severity_critical", None)
            jank_threshold_raw = _resolve_metrics_value("jank_alert_critical_over_ms", None)

            performance_category = _resolve_metrics_value(
                "performance_category", "ui.performance"
            )
            performance_warning = _resolve_metrics_value(
                "performance_severity_warning", "warning"
            )
            performance_critical = _resolve_metrics_value(
                "performance_severity_critical", "critical"
            )
            performance_recovered = _resolve_metrics_value(
                "performance_severity_recovered", "info"
            )
            performance_event_warning_raw = _resolve_metrics_value(
                "performance_event_to_frame_warning_ms", 45.0
            )
            performance_event_critical_raw = _resolve_metrics_value(
                "performance_event_to_frame_critical_ms", 60.0
            )
            cpu_warning_raw = _resolve_metrics_value(
                "cpu_utilization_warning_percent", 85.0
            )
            cpu_critical_raw = _resolve_metrics_value(
                "cpu_utilization_critical_percent", 95.0
            )
            gpu_warning_raw = _resolve_metrics_value(
                "gpu_utilization_warning_percent", None
            )
            gpu_critical_raw = _resolve_metrics_value(
                "gpu_utilization_critical_percent", None
            )
            ram_warning_raw = _resolve_metrics_value(
                "ram_usage_warning_megabytes", None
            )
            ram_critical_raw = _resolve_metrics_value(
                "ram_usage_critical_megabytes", None
            )

            sink_kwargs: dict[str, object] = {
                "jsonl_path": telemetry_log,
                "enable_reduce_motion_alerts": reduce_dispatch,
                "enable_overlay_alerts": overlay_dispatch,
                "log_reduce_motion_events": reduce_logging,
                "log_overlay_events": overlay_logging,
                "enable_jank_alerts": jank_dispatch,
                "log_jank_events": jank_logging,
                "enable_performance_alerts": performance_dispatch,
                "log_performance_events": performance_logging,
                "reduce_motion_category": reduce_category,
                "reduce_motion_severity_active": reduce_active,
                "reduce_motion_severity_recovered": reduce_recovered,
                "overlay_category": overlay_category,
                "overlay_severity_exceeded": overlay_exceeded,
                "overlay_severity_recovered": overlay_recovered,
                "jank_category": jank_category,
                "jank_severity_spike": jank_spike,
                "performance_category": performance_category,
                "performance_severity_warning": performance_warning,
                "performance_severity_critical": performance_critical,
                "performance_severity_recovered": performance_recovered,
            }

            # Walidacja/projekcja progów
            overlay_threshold_value: int | None = None
            if overlay_threshold_raw is not None:
                try:
                    overlay_threshold_value = int(overlay_threshold_raw)
                except (TypeError, ValueError):
                    _LOGGER.debug(
                        "Nieprawidłowy próg overlay_alert_critical_threshold=%s", overlay_threshold_raw
                    )
                else:
                    sink_kwargs["overlay_critical_threshold"] = overlay_threshold_value

            jank_threshold_value: float | None = None
            if jank_threshold_raw is not None:
                try:
                    jank_threshold_value = float(jank_threshold_raw)
                except (TypeError, ValueError):
                    _LOGGER.debug(
                        "Nieprawidłowy próg jank_alert_critical_over_ms=%s", jank_threshold_raw
                    )
                else:
                    sink_kwargs["jank_critical_over_ms"] = jank_threshold_value

            def _normalize_optional_float(value: object, *, field_name: str) -> float | None:
                if value in (None, ""):
                    return None
                try:
                    numeric = float(value)
                except (TypeError, ValueError):
                    _LOGGER.debug("Nieprawidłowy próg %s=%s", field_name, value)
                    return None
                return numeric

            performance_event_warning = _normalize_optional_float(
                performance_event_warning_raw,
                field_name="performance_event_to_frame_warning_ms",
            )
            performance_event_critical = _normalize_optional_float(
                performance_event_critical_raw,
                field_name="performance_event_to_frame_critical_ms",
            )
            cpu_warning_percent = _normalize_optional_float(
                cpu_warning_raw, field_name="cpu_utilization_warning_percent"
            )
            cpu_critical_percent = _normalize_optional_float(
                cpu_critical_raw, field_name="cpu_utilization_critical_percent"
            )
            gpu_warning_percent = _normalize_optional_float(
                gpu_warning_raw, field_name="gpu_utilization_warning_percent"
            )
            gpu_critical_percent = _normalize_optional_float(
                gpu_critical_raw, field_name="gpu_utilization_critical_percent"
            )
            ram_warning_megabytes = _normalize_optional_float(
                ram_warning_raw, field_name="ram_usage_warning_megabytes"
            )
            ram_critical_megabytes = _normalize_optional_float(
                ram_critical_raw, field_name="ram_usage_critical_megabytes"
            )

            sink_kwargs["performance_event_to_frame_warning_ms"] = (
                performance_event_warning
            )
            sink_kwargs["performance_event_to_frame_critical_ms"] = (
                performance_event_critical
            )
            sink_kwargs["cpu_utilization_warning_percent"] = cpu_warning_percent
            sink_kwargs["cpu_utilization_critical_percent"] = cpu_critical_percent
            sink_kwargs["gpu_utilization_warning_percent"] = gpu_warning_percent
            sink_kwargs["gpu_utilization_critical_percent"] = gpu_critical_percent
            sink_kwargs["ram_usage_warning_megabytes"] = ram_warning_megabytes
            sink_kwargs["ram_usage_critical_megabytes"] = ram_critical_megabytes

            if overlay_critical is not None:
                sink_kwargs["overlay_severity_critical"] = overlay_critical
            if jank_critical is not None:
                sink_kwargs["jank_severity_critical"] = jank_critical

            settings_payload: dict[str, object] = {
                "jsonl_path": str(telemetry_log),
                "reduce_mode": reduce_mode,
                "overlay_mode": overlay_mode,
                "jank_mode": jank_mode,
                "performance_mode": performance_mode,
                "reduce_motion_alerts": reduce_dispatch,
                "overlay_alerts": overlay_dispatch,
                "jank_alerts": jank_dispatch,
                "performance_alerts": performance_dispatch,
                "reduce_motion_logging": reduce_logging,
                "overlay_logging": overlay_logging,
                "jank_logging": jank_logging,
                "performance_logging": performance_logging,
                "reduce_motion_category": reduce_category,
                "reduce_motion_severity_active": reduce_active,
                "reduce_motion_severity_recovered": reduce_recovered,
                "overlay_category": overlay_category,
                "overlay_severity_exceeded": overlay_exceeded,
                "overlay_severity_recovered": overlay_recovered,
                "overlay_severity_critical": overlay_critical,
                "overlay_critical_threshold": overlay_threshold_value,
                "jank_category": jank_category,
                "jank_severity_spike": jank_spike,
                "jank_severity_critical": jank_critical,
                "jank_critical_over_ms": jank_threshold_value,
                "performance_category": performance_category,
                "performance_severity_warning": performance_warning,
                "performance_severity_critical": performance_critical,
                "performance_severity_recovered": performance_recovered,
                "performance_event_to_frame_warning_ms": performance_event_warning,
                "performance_event_to_frame_critical_ms": performance_event_critical,
                "cpu_utilization_warning_percent": cpu_warning_percent,
                "cpu_utilization_critical_percent": cpu_critical_percent,
                "gpu_utilization_warning_percent": gpu_warning_percent,
                "gpu_utilization_critical_percent": gpu_critical_percent,
                "ram_usage_warning_megabytes": ram_warning_megabytes,
                "ram_usage_critical_megabytes": ram_critical_megabytes,
            }
            if resolver is not None:
                risk_profile_meta = resolver.metadata()

            summary_payload: Mapping[str, Any] | None = None
            if risk_profile_meta is not None:
                sink_kwargs["risk_profile"] = dict(risk_profile_meta)
                settings_payload["risk_profile"] = dict(risk_profile_meta)
                summary_payload = risk_profile_meta.get("summary")
                if summary_payload is None and summarize_risk_profile is not None:
                    try:
                        summary_payload = summarize_risk_profile(risk_profile_meta)
                    except Exception:  # pragma: no cover - defensywne
                        summary_payload = None
            if summary_payload:
                sink_kwargs["risk_profile_summary"] = dict(summary_payload)
                settings_payload["risk_profile_summary"] = dict(summary_payload)
            if metrics_risk_profiles_file is not None:
                settings_payload["risk_profiles_file"] = dict(metrics_risk_profiles_file)

            audit_backend = _build_ui_alert_audit_metadata(
                alert_router,
                requested_backend=getattr(metrics_config, "ui_alerts_audit_backend", None),
            )
            if metrics_config is None and audit_backend.get("backend") == "file":
                audit_backend = dict(audit_backend)
                audit_backend["backend"] = "memory"
            settings_payload["audit"] = audit_backend

            metrics_sinks.append(UiTelemetryAlertSink(alert_router, **sink_kwargs))
            metrics_ui_alert_path = telemetry_log
            metrics_ui_alert_sink_active = True
            metrics_ui_alerts_settings = settings_payload
            try:
                metrics_ui_alerts_metadata = file_reference_metadata(
                    telemetry_log, role="ui_alerts_jsonl"
                )
            except Exception:  # pragma: no cover - diagnostyka pomocnicza
                _LOGGER.debug(
                    "Nie udało się zebrać metadanych logu alertów UI", exc_info=True
                )
            else:
                metrics_security_payload["metrics_ui_alerts"] = metrics_ui_alerts_metadata
        except Exception:  # pragma: no cover - nie blokujemy startu runtime
            _LOGGER.exception("Nie udało się zainicjalizować UiTelemetryAlertSink")

        # Jeśli tylko profil/plik profili – również pokaż w settings
        if metrics_ui_alerts_settings is None and risk_profile_meta is not None:
            metrics_ui_alerts_settings = {"risk_profile": dict(risk_profile_meta)}
            if risk_profile_meta.get("summary"):
                metrics_ui_alerts_settings["risk_profile_summary"] = dict(risk_profile_meta["summary"])  # type: ignore[index]

        if metrics_risk_profiles_file is not None:
            if metrics_ui_alerts_settings is None:
                metrics_ui_alerts_settings = {
                    "risk_profiles_file": dict(metrics_risk_profiles_file)
                }
            else:
                metrics_ui_alerts_settings = dict(metrics_ui_alerts_settings)
                metrics_ui_alerts_settings["risk_profiles_file"] = dict(
                    metrics_risk_profiles_file
                )

    if metrics_security_payload:
        warnings_detected = log_security_warnings(
            metrics_security_payload,
            fail_on_warnings=False,
            logger=_LOGGER,
            context="runtime.bootstrap",
        )
        if warnings_detected:
            for entry in collect_security_warnings(metrics_security_payload):
                metrics_security_warnings.extend(
                    str(item) for item in entry.get("warnings", [])
                )

    if metrics_service_enabled:
        if metrics_auth_metadata and not metrics_auth_metadata.get("token_configured"):
            metrics_security_warnings.append(
                (
                    "MetricsService ma włączone API bez tokenu autoryzacyjnego – "
                    "ustaw runtime.metrics_service.auth_token_env lub skonfiguruj RBAC."
                )
            )
        if metrics_tls_enabled is False:
            metrics_security_warnings.append(
                "MetricsService działa bez TLS – włącz runtime.metrics_service.tls.enabled lub dostarcz certyfikaty."
            )

    if metrics_security_warnings:
        metrics_security_warnings = list(dict.fromkeys(metrics_security_warnings))

    if (
        build_metrics_server_from_config is not None
        and metrics_service_enabled
        and not offline_mode
    ):
        try:
            # Najpierw spróbuj najnowszej sygnatury (cfg, sinks, alerts_router, token_validator)
            try:
                metrics_server = build_metrics_server_from_config(  # type: ignore[call-arg]
                    core_config.metrics_service,
                    sinks=metrics_sinks or None,
                    alerts_router=alert_router,
                    token_validator=metrics_token_validator,
                )
            except TypeError:
                # Następnie (cfg, alerts_router, token_validator)
                try:
                    metrics_server = build_metrics_server_from_config(  # type: ignore[call-arg]
                        core_config.metrics_service,
                        alerts_router=alert_router,
                        token_validator=metrics_token_validator,
                    )
                except TypeError:
                    # Potem (cfg, sinks, token_validator)
                    try:
                        metrics_server = build_metrics_server_from_config(  # type: ignore[call-arg]
                            core_config.metrics_service,
                            sinks=metrics_sinks or None,
                            token_validator=metrics_token_validator,
                        )
                    except TypeError:
                        # Kolejny fallback (cfg, token_validator)
                        try:
                            metrics_server = build_metrics_server_from_config(
                                core_config.metrics_service,
                                token_validator=metrics_token_validator,
                            )
                        except TypeError:
                            # Najstarsza postać: tylko (cfg)
                            metrics_server = build_metrics_server_from_config(
                                core_config.metrics_service  # type: ignore[arg-type]
                            )

            if metrics_server is not None:
                metrics_server.start()
                _LOGGER.info(
                    "Serwer MetricsService uruchomiony na %s",
                    getattr(metrics_server, "address", "unknown"),
                )
        except Exception:  # pragma: no cover - telemetria jest opcjonalna
            _LOGGER.exception("Nie udało się uruchomić MetricsService – kontynuuję bez telemetrii")
            metrics_server = None

    risk_config = getattr(core_config, "risk_service", None)
    if risk_config is not None:
        risk_service_enabled = bool(getattr(risk_config, "enabled", True))
        if offline_mode and risk_service_enabled:
            _LOGGER.info(
                "Tryb offline: pomijam uruchomienie RiskService w środowisku %s.",
                environment.name,
            )
            risk_service_enabled = False
        tls_config = getattr(risk_config, "tls", None)
        if tls_config is not None:
            from bot_core.security import tls_audit as _tls_audit

            tls_report = _tls_audit.audit_tls_entry(
                tls_config,
                role_prefix="risk_tls",
                env=os.environ,
            )
            risk_tls_enabled = bool(tls_report.get("enabled"))
            risk_security_payload["tls"] = tls_report
            if tls_report.get("warnings"):
                risk_security_warnings.extend(
                    str(item) for item in tls_report.get("warnings", ())
                )
            if tls_report.get("errors"):
                risk_security_warnings.extend(
                    str(item) for item in tls_report.get("errors", ())
                )
        else:
            risk_tls_enabled = False
        token_value = _config_value(risk_config, "auth_token", "token")
        token_str = str(token_value).strip() if token_value else ""
        rbac_entries = tuple(getattr(risk_config, "rbac_tokens", ()) or ())
        if rbac_entries:
            try:
                risk_token_validator = build_service_token_validator(
                    rbac_entries,
                    default_scope="risk.read",
                )
            except Exception:  # pragma: no cover - diagnostyka konfiguracji
                _LOGGER.exception("Nie udało się zbudować walidatora RBAC dla RiskService")
                risk_token_validator = None
                risk_security_warnings.append(
                    "Nie udało się zainicjalizować walidatora RBAC RiskService"
                )
            else:
                risk_security_payload["rbac_tokens"] = risk_token_validator.metadata()
        risk_auth_metadata = {
            "token_configured": bool(token_str) or bool(risk_token_validator),
        }
        if token_str:
            risk_auth_metadata["token_length"] = len(token_str)
        if risk_token_validator is not None:
            validator_meta = risk_token_validator.metadata()
            risk_auth_metadata["rbac_tokens"] = validator_meta.get("tokens", [])
            risk_auth_metadata["default_scope"] = validator_meta.get("default_scope")
        risk_security_payload["auth"] = risk_auth_metadata

    if (
        build_risk_server_from_config is not None
        and risk_config is not None
        and risk_service_enabled
        and not offline_mode
    ):
        try:
            try:
                candidate = build_risk_server_from_config(
                    risk_config,
                    token_validator=risk_token_validator,
                )
            except TypeError:
                candidate = build_risk_server_from_config(risk_config)
        except Exception:  # pragma: no cover - risk service jest opcjonalny
            _LOGGER.exception("Nie udało się zbudować konfiguracji RiskService")
        else:
            if candidate is not None:
                try:
                    candidate.start()
                except Exception:  # pragma: no cover - brak krytyczny, kontynuujemy bez serwera
                    _LOGGER.exception("Nie udało się uruchomić RiskService – kontynuuję bez serwera ryzyka")
                else:
                    risk_server = candidate
                    risk_snapshot_store = getattr(candidate, "store", None)
                    _LOGGER.info(
                        "Serwer RiskService uruchomiony na %s",
                        getattr(candidate, "address", "unknown"),
                    )
                    if risk_snapshot_builder is not None:
                        try:
                            initial_snapshot = risk_snapshot_builder.build(profile.name)
                            if initial_snapshot is not None:
                                candidate.publish(initial_snapshot)
                                if risk_metrics_exporter is not None:
                                    try:
                                        risk_metrics_exporter(initial_snapshot)
                                    except Exception:  # pragma: no cover - diagnostyka eksportera
                                        _LOGGER.debug(
                                            "Nie udało się zaktualizować metryk ryzyka początkowym snapshotem",
                                            exc_info=True,
                                        )
                        except Exception:  # pragma: no cover - diagnostyka
                            _LOGGER.debug(
                                "Nie udało się opublikować początkowego stanu ryzyka",
                                exc_info=True,
                            )
                        if RiskSnapshotPublisher is not None:
                            publish_interval = 5.0
                            normalized_profiles: tuple[str, ...] = ()
                            try:
                                interval_raw = getattr(risk_config, "publish_interval_seconds", 5.0)
                                publish_interval = float(interval_raw)
                            except (TypeError, ValueError):
                                _LOGGER.debug(
                                    "Nieprawidłowy interwał publish_interval_seconds – używam domyślnego 5s",
                                    exc_info=True,
                                )
                                publish_interval = 5.0
                            raw_profiles = getattr(risk_config, "profiles", ()) or ()
                            normalized_profiles = tuple(
                                dict.fromkeys(
                                    str(name).strip()
                                    for name in raw_profiles
                                    if str(name).strip()
                                )
                            )
                            try:
                                sinks = [candidate.publish]
                                if risk_metrics_exporter is not None:
                                    sinks.append(risk_metrics_exporter)
                                publisher = RiskSnapshotPublisher(
                                    risk_snapshot_builder,
                                    profiles=normalized_profiles or None,
                                    interval_seconds=publish_interval,
                                    sinks=sinks,
                                )
                                publisher.start()
                            except Exception:  # pragma: no cover - diagnostyka publikatora
                                _LOGGER.exception("Nie udało się uruchomić RiskSnapshotPublisher")
                            else:
                                risk_snapshot_publisher = publisher
                    _LOGGER.info(
                        "RiskSnapshotPublisher aktywny (profili=%s, interwał=%.2fs)",
                        ",".join(normalized_profiles) if normalized_profiles else "auto",
                        publish_interval,
                    )

    if reset_risk_profile_store is not None:
        try:
            reset_risk_profile_store()
        except Exception:  # pragma: no cover - defensywne czyszczenie
            _LOGGER.debug("Nie udało się zresetować presetów profili ryzyka", exc_info=True)

    if risk_security_payload:
        warnings_detected = log_security_warnings(
            risk_security_payload,
            fail_on_warnings=False,
            logger=_LOGGER,
            context="risk_service",
        )
        if warnings_detected:
            for entry in collect_security_warnings(risk_security_payload):
                risk_security_warnings.extend(
                    str(item) for item in entry.get("warnings", [])
                )

    if risk_service_enabled:
        if risk_auth_metadata and not risk_auth_metadata.get("token_configured"):
            risk_security_warnings.append(
                "RiskService ma włączone API bez tokenu autoryzacyjnego – ustaw runtime.risk_service.auth_token."
            )
        if risk_tls_enabled is False:
            risk_security_warnings.append(
                "RiskService działa bez TLS – włącz runtime.risk_service.tls.enabled lub dostarcz certyfikaty."
            )

    if risk_security_warnings:
        risk_security_warnings = list(dict.fromkeys(risk_security_warnings))

    execution_service: CoreExecutionService | None = None
    if environment.environment in {Environment.PAPER, Environment.TESTNET}:
        execution_service = _initialize_paper_execution_service(
            core_config=core_config,
            environment=environment,
            risk_profile=selected_profile,
        )
    live_readiness_checklist: Sequence[Mapping[str, Any]] | None = None
    if environment.environment is Environment.LIVE:
        try:
            live_readiness_checklist = _build_live_readiness_checklist(
                core_config=core_config,
                environment=environment,
                risk_profile_name=selected_profile,
                risk_profile_config=risk_profile_config,
                alert_router=alert_router,
                alert_channels=alert_channels,
                audit_log=audit_log,
            )
        except Exception:  # pragma: no cover - diagnostyka checklisty
            live_readiness_checklist = None
            _LOGGER.exception("Nie udało się zbudować checklisty live readiness")

    return BootstrapContext(
        core_config=core_config,
        environment=environment,
        credentials=credentials,
        adapter=adapter,
        risk_engine=risk_engine,
        risk_repository=risk_repository,
        alert_router=alert_router,
        alert_channels=alert_channels,
        audit_log=audit_log,
        adapter_settings=environment.adapter_settings,
        decision_journal=decision_journal,
        risk_decision_log=risk_decision_log,
        risk_profile_name=selected_profile,
        risk_profile_config=risk_profile_config,
        risk_manager_settings=risk_manager_settings,
        license_validation=license_result,
        license_capabilities=getattr(license_result, "capabilities", None),
        capability_guard=getattr(license_result, "capability_guard", None),
        decision_engine_config=decision_engine_config,
        decision_orchestrator=decision_orchestrator,
        decision_tco_report_path=decision_tco_report_path,
        decision_tco_warnings=tuple(decision_tco_warnings)
        if decision_tco_warnings
        else None,
        tco_reporter=tco_reporter,
        portfolio_governor_config=portfolio_governor_config,
        portfolio_governor=portfolio_governor,
        metrics_server=metrics_server,
        metrics_ui_alerts_path=metrics_ui_alert_path,
        metrics_jsonl_path=metrics_jsonl_path,
        metrics_ui_alert_sink_active=metrics_ui_alert_sink_active,
        metrics_service_enabled=metrics_service_enabled,
        metrics_ui_alerts_metadata=metrics_ui_alerts_metadata,
        metrics_jsonl_metadata=metrics_jsonl_metadata,
        metrics_security_warnings=tuple(metrics_security_warnings)
        if metrics_security_warnings
        else None,
        metrics_security_metadata=metrics_security_payload if metrics_security_payload else None,
        metrics_ui_alerts_settings=metrics_ui_alerts_settings,
        metrics_token_validator=metrics_token_validator,
        risk_server=risk_server,
        risk_snapshot_store=risk_snapshot_store,
        risk_snapshot_builder=risk_snapshot_builder,
        risk_snapshot_publisher=risk_snapshot_publisher,
        risk_service_enabled=risk_service_enabled,
        risk_security_metadata=risk_security_payload if risk_security_payload else None,
        risk_security_warnings=tuple(risk_security_warnings) if risk_security_warnings else None,
        risk_token_validator=risk_token_validator,
        portfolio_decision_log=portfolio_decision_log,
        ai_manager=ai_manager_instance,
        ai_models_loaded=tuple(ai_models_loaded) if ai_models_loaded else None,
        ai_threshold_bps=ai_threshold_bps,
        ai_model_bindings=ai_model_bindings,
        ai_ensembles_registered=tuple(ai_ensembles_registered)
        if ai_ensembles_registered
        else None,
        ai_pipeline_schedules=tuple(ai_pipeline_schedules)
        if ai_pipeline_schedules
        else None,
        ai_pipeline_pending=tuple(ai_pipeline_pending) if ai_pipeline_pending else None,
        execution_service=execution_service,
        live_readiness_checklist=live_readiness_checklist,
    )


_EXCHANGE_REQUIRED_MODULES: Mapping[str, tuple[str, ...]] = {
    "binance_futures": ("futures",),
    "kraken_futures": ("futures",),
    "zonda_futures": ("futures", "rare_exchanges"),
    "zonda_spot": ("rare_exchanges",),
}

_ADVANCED_ALERT_TYPES = frozenset({"sms", "signal", "whatsapp", "messenger"})


def _ensure_environment_allowed(guard: "CapabilityGuard", environment: Environment) -> None:
    if environment is Environment.TESTNET:
        aliases = ("testnet", "demo", "paper")
        message = "Licencja nie obejmuje środowiska demo/testnet."
    elif environment is Environment.PAPER:
        aliases = ("paper", "demo")
        message = "Licencja nie obejmuje środowiska paper."
    else:
        aliases = ("live",)
        message = "Licencja nie obejmuje trybu live. Skontaktuj się z opiekunem licencji."

    for alias in aliases:
        if guard.capabilities.is_environment_allowed(alias):
            return
    raise LicenseCapabilityError(message, capability="environment")


def _enforce_exchange_capabilities(exchange_name: str, environment: Environment) -> None:
    guard = get_capability_guard()
    if guard is None:
        return

    guard.require_exchange(
        exchange_name,
        message=(
            f"Licencja nie obejmuje giełdy '{exchange_name}'. Skontaktuj się z opiekunem licencji."
        ),
    )

    required_modules = _EXCHANGE_REQUIRED_MODULES.get(exchange_name, ())
    for module in required_modules:
        if module == "futures":
            message = "Dodaj moduł Futures, aby aktywować handel kontraktami."
        elif module == "rare_exchanges":
            message = "Licencja nie obejmuje modułu Rare Exchanges wymaganego dla tej giełdy."
        else:
            message = None
        guard.require_module(module, message=message)

    _ensure_environment_allowed(guard, environment)

    if environment is Environment.LIVE:
        guard.require_edition("pro", message="Tryb live wymaga co najmniej edycji Pro.")


def _instantiate_adapter(
    exchange_name: str,
    credentials: ExchangeCredentials,
    factories: Mapping[str, ExchangeAdapterFactory],
    environment: Environment,
    *,
    settings: Mapping[str, Any] | None = None,
    offline_mode: bool = False,
) -> ExchangeAdapter:
    _enforce_exchange_capabilities(exchange_name, environment)

    try:
        factory = factories[exchange_name]
    except KeyError as exc:
        raise KeyError(f"Brak fabryki adaptera dla giełdy '{exchange_name}'") from exc
    try:
        if settings:
            return factory(credentials, environment=environment, settings=settings)
        return factory(credentials, environment=environment)
    except RuntimeError as exc:
        if offline_mode and "ccxt" in str(exc).lower():
            from bot_core.exchanges.ccxt_adapter import (  # noqa: WPS433 - import lokalny
                CCXTExchange,
            )

            dummy_client = CCXTExchange()  # type: ignore[call-arg]
            if not hasattr(dummy_client, "symbols"):
                dummy_client.symbols = []  # type: ignore[attr-defined]
            try:
                if settings:
                    return factory(
                        credentials,
                        environment=environment,
                        settings=settings,
                        client=dummy_client,
                    )
                return factory(
                    credentials,
                    environment=environment,
                    client=dummy_client,
                )
            except TypeError:
                pass
        raise


def _build_risk_decision_log(
    core_config: CoreConfig, environment: EnvironmentConfig
) -> RiskDecisionLog | None:
    config = getattr(core_config, "risk_decision_log", None)
    if config is None or not getattr(config, "enabled", True):
        return None

    configured_path = getattr(config, "path", None)
    if configured_path:
        candidate = Path(str(configured_path)).expanduser()
        if not candidate.is_absolute():
            log_path = Path(environment.data_cache_path) / candidate
        else:
            log_path = candidate
    else:
        log_path = Path(environment.data_cache_path) / "risk_decisions.jsonl"

    max_entries = int(getattr(config, "max_entries", 1_000) or 1_000)
    signing_key = _load_risk_decision_log_key(config)
    signing_key_id = getattr(config, "signing_key_id", None)
    jsonl_fsync = bool(getattr(config, "jsonl_fsync", False))

    try:
        return RiskDecisionLog(
            max_entries=max_entries,
            jsonl_path=log_path,
            signing_key=signing_key,
            signing_key_id=str(signing_key_id) if signing_key_id else None,
            jsonl_fsync=jsonl_fsync,
        )
    except Exception:  # pragma: no cover - log jest opcjonalny
        _LOGGER.exception("Nie udało się zainicjalizować RiskDecisionLog")
        return None


def _load_risk_decision_log_key(config: object) -> bytes | None:
    env_name = getattr(config, "signing_key_env", None)
    if env_name:
        env_value = os.environ.get(str(env_name))
        if env_value:
            return env_value.encode("utf-8")
        _LOGGER.warning(
            "RiskDecisionLog: zmienna środowiskowa %s nie jest ustawiona", env_name
        )

    key_path = getattr(config, "signing_key_path", None)
    if key_path:
        try:
            content = Path(str(key_path)).expanduser().read_bytes()
            stripped = content.strip()
            if stripped:
                return stripped
            _LOGGER.warning("RiskDecisionLog: plik %s nie zawiera klucza", key_path)
        except Exception as exc:  # pragma: no cover - diagnostyka konfiguracji
            _LOGGER.warning("RiskDecisionLog: błąd odczytu klucza z %s: %s", key_path, exc)

    key_value = getattr(config, "signing_key_value", None)
    if key_value not in (None, ""):
        return str(key_value).encode("utf-8")

    return None


def _resolve_risk_profile(
    profiles: Mapping[str, RiskProfileConfig],
    profile_name: str,
) -> RiskProfileConfig:
    try:
        return profiles[profile_name]
    except KeyError as exc:
        raise KeyError(f"Profil ryzyka '{profile_name}' nie istnieje w konfiguracji") from exc


def build_alert_channels(
    *,
    core_config: CoreConfig,
    environment: EnvironmentConfig,
    secret_manager: SecretManager,
) -> tuple[Mapping[str, AlertChannel], DefaultAlertRouter, AlertAuditLog]:
    """Tworzy i rejestruje kanały alertów + router + backend audytu."""
    components = _get_alert_components()
    FileAlertAuditLogCls = components["FileAlertAuditLog"]
    InMemoryAlertAuditLogCls = components["InMemoryAlertAuditLog"]
    AlertThrottleCls = components["AlertThrottle"]
    DefaultAlertRouterCls = components["DefaultAlertRouter"]

    audit_config = getattr(environment, "alert_audit", None)
    if audit_config and getattr(audit_config, "backend", "memory") == "file":
        directory = Path(audit_config.directory) if audit_config.directory else Path("alerts")
        if not directory.is_absolute():
            base = Path(environment.data_cache_path)
            directory = base / directory
        audit_log: AlertAuditLog = FileAlertAuditLogCls(
            directory=directory,
            filename_pattern=audit_config.filename_pattern,
            retention_days=audit_config.retention_days,
            fsync=audit_config.fsync,
        )
    else:
        audit_log = InMemoryAlertAuditLogCls()

    throttle_cfg = getattr(environment, "alert_throttle", None)
    throttle: AlertThrottle | None = None
    if throttle_cfg is not None:
        throttle = AlertThrottleCls(
            window=timedelta(seconds=float(throttle_cfg.window_seconds)),
            exclude_severities=frozenset(throttle_cfg.exclude_severities),
            exclude_categories=frozenset(throttle_cfg.exclude_categories),
            max_entries=int(throttle_cfg.max_entries),
        )

    router = DefaultAlertRouterCls(audit_log=audit_log, throttle=throttle)
    channels: MutableMapping[str, AlertChannel] = {}
    offline_mode = bool(getattr(environment, "offline_mode", False))
    skipped_offline: list[str] = []
    guard = get_capability_guard()

    for entry in environment.alert_channels:
        channel_type, _, channel_key = entry.partition(":")
        channel_type = channel_type.strip().lower()
        channel_key = channel_key.strip() or "default"

        requires_network = channel_type in {
            "telegram",
            "email",
            "sms",
            "signal",
            "whatsapp",
            "messenger",
        }
        if offline_mode and requires_network:
            skipped_offline.append(entry)
            continue

        if guard and channel_type in _ADVANCED_ALERT_TYPES:
            guard.require_module(
                "alerts_advanced",
                message=(
                    "Kanały SMS/Signal/WhatsApp/Messenger wymagają modułu Alerts Advanced."
                ),
            )

        if channel_type == "telegram":
            channel = _build_telegram_channel(core_config.telegram_channels, channel_key, secret_manager)
        elif channel_type == "email":
            channel = _build_email_channel(core_config.email_channels, channel_key, secret_manager)
        elif channel_type == "sms":
            channel = _build_sms_channel(core_config.sms_providers, channel_key, secret_manager)
        elif channel_type == "signal":
            channel = _build_signal_channel(core_config.signal_channels, channel_key, secret_manager)
        elif channel_type == "whatsapp":
            channel = _build_whatsapp_channel(core_config.whatsapp_channels, channel_key, secret_manager)
        elif channel_type == "messenger":
            channel = _build_messenger_channel(core_config.messenger_channels, channel_key, secret_manager)
        else:
            raise KeyError(f"Nieobsługiwany typ kanału alertów: {channel_type}")

        if guard:
            guard.reserve_slot("alert_channel")
        router.register(channel)
        channels[channel.name] = channel

    if skipped_offline:
        _LOGGER.info(
            "Tryb offline środowiska %s: pominięto kanały alertów wymagające sieci: %s",
            environment.name,
            ", ".join(skipped_offline),
        )

    return channels, router, audit_log


def _build_decision_journal(environment: EnvironmentConfig) -> TradingDecisionJournal | None:
    config: DecisionJournalConfig | None = getattr(environment, "decision_journal", None)
    if config is None:
        return None

    backend = getattr(config, "backend", "memory").lower()
    if backend == "memory":
        return InMemoryTradingDecisionJournal()
    if backend == "file":
        directory = Path(config.directory) if config.directory else Path("decisions")
        if not directory.is_absolute():
            base = Path(environment.data_cache_path)
            directory = base / directory
        return JsonlTradingDecisionJournal(
            directory=directory,
            filename_pattern=config.filename_pattern,
            retention_days=config.retention_days,
            fsync=config.fsync,
        )
    return None


def _build_portfolio_decision_log(
    core_config: CoreConfig, environment: EnvironmentConfig
) -> PortfolioDecisionLog | None:
    config = getattr(core_config, "portfolio_decision_log", None)
    if config is None or not getattr(config, "enabled", True):
        return None

    configured_path = getattr(config, "path", None)
    if configured_path:
        candidate = Path(str(configured_path)).expanduser()
        if not candidate.is_absolute():
            log_path = Path(environment.data_cache_path) / candidate
        else:
            log_path = candidate
    else:
        log_path = Path(environment.data_cache_path) / "portfolio_decisions.jsonl"

    max_entries = int(getattr(config, "max_entries", 512) or 512)
    signing_key = _load_portfolio_decision_log_key(config)
    signing_key_id = getattr(config, "signing_key_id", None)
    jsonl_fsync = bool(getattr(config, "jsonl_fsync", False))

    try:
        return PortfolioDecisionLog(
            max_entries=max_entries,
            jsonl_path=log_path,
            signing_key=signing_key,
            signing_key_id=str(signing_key_id) if signing_key_id else None,
            jsonl_fsync=jsonl_fsync,
        )
    except Exception:  # pragma: no cover - log portfelowy jest opcjonalny
        _LOGGER.exception("Nie udało się zainicjalizować PortfolioDecisionLog")
        return None


def _load_portfolio_decision_log_key(config: object) -> bytes | None:
    env_name = getattr(config, "signing_key_env", None)
    if env_name:
        env_value = os.environ.get(str(env_name))
        if env_value:
            return env_value.encode("utf-8")
        _LOGGER.warning(
            "PortfolioDecisionLog: zmienna środowiskowa %s nie jest ustawiona", env_name
        )

    key_path = getattr(config, "signing_key_path", None)
    if key_path:
        try:
            content = Path(str(key_path)).expanduser().read_bytes()
            stripped = content.strip()
            if stripped:
                return stripped
            _LOGGER.warning(
                "PortfolioDecisionLog: plik %s nie zawiera klucza", key_path
            )
        except Exception as exc:  # pragma: no cover - diagnostyka konfiguracji
            _LOGGER.warning(
                "PortfolioDecisionLog: błąd odczytu klucza z %s: %s", key_path, exc
            )

    key_value = getattr(config, "signing_key_value", None)
    if key_value not in (None, ""):
        return str(key_value).encode("utf-8")

    return None


def _build_telegram_channel(
    definitions: Mapping[str, TelegramChannelSettings],
    channel_key: str,
    secret_manager: SecretManager,
) -> TelegramChannel:
    components = _get_alert_components()
    TelegramChannelCls = components["TelegramChannel"]
    try:
        settings = definitions[channel_key]
    except KeyError as exc:
        raise KeyError(f"Brak definicji kanału Telegram '{channel_key}'") from exc

    token = secret_manager.load_secret_value(settings.token_secret, purpose="alerts:telegram")

    return TelegramChannelCls(
        bot_token=token,
        chat_id=settings.chat_id,
        parse_mode=settings.parse_mode,
        name=f"telegram:{channel_key}",
    )


def _build_email_channel(
    definitions: Mapping[str, EmailChannelSettings],
    channel_key: str,
    secret_manager: SecretManager,
) -> EmailChannel:
    components = _get_alert_components()
    EmailChannelCls = components["EmailChannel"]
    try:
        settings = definitions[channel_key]
    except KeyError as exc:
        raise KeyError(f"Brak definicji kanału e-mail '{channel_key}'") from exc

    username = None
    password = None
    if settings.credential_secret:
        raw_secret = secret_manager.load_secret_value(settings.credential_secret, purpose="alerts:email")
        try:
            parsed = json.loads(raw_secret) if raw_secret else {}
        except json.JSONDecodeError as exc:  # pragma: no cover
            raise SecretStorageError(
                "Sekret dla kanału e-mail musi zawierać poprawny JSON z polami 'username' i 'password'."
            ) from exc
        username = parsed.get("username")
        password = parsed.get("password")

    return EmailChannelCls(
        host=settings.host,
        port=settings.port,
        from_address=settings.from_address,
        recipients=settings.recipients,
        username=username,
        password=password,
        use_tls=settings.use_tls,
        name=f"email:{channel_key}",
    )


def _build_sms_channel(
    definitions: Mapping[str, SMSProviderSettings],
    channel_key: str,
    secret_manager: SecretManager,
) -> SMSChannel:
    components = _get_alert_components()
    SMSChannelCls = components["SMSChannel"]
    get_sms_provider_fn = components["get_sms_provider"]
    try:
        settings = definitions[channel_key]
    except KeyError as exc:
        raise KeyError(f"Brak definicji dostawcy SMS '{channel_key}'") from exc

    if not settings.credential_key:
        raise SecretStorageError(
            f"Konfiguracja dostawcy SMS '{channel_key}' musi wskazywać 'credential_key'."
        )

    raw_secret = secret_manager.load_secret_value(settings.credential_key, purpose="alerts:sms")
    try:
        payload = json.loads(raw_secret)
    except json.JSONDecodeError as exc:  # pragma: no cover
        raise SecretStorageError(
            "Sekret dostawcy SMS powinien zawierać JSON z polami 'account_sid' i 'auth_token'."
        ) from exc

    account_sid = payload.get("account_sid")
    auth_token = payload.get("auth_token")
    if not account_sid or not auth_token:
        raise SecretStorageError(
            "Sekret dostawcy SMS musi zawierać pola 'account_sid' oraz 'auth_token'."
        )

    wants_alphanumeric = bool(settings.allow_alphanumeric_sender)
    has_sender_id = bool(settings.sender_id)

    if wants_alphanumeric and not has_sender_id:
        raise SecretStorageError(
            (
                f"Konfiguracja dostawcy SMS '{channel_key}' ma włączone pole "
                "'allow_alphanumeric_sender', ale nie dostarczono 'sender_id'."
            )
        )

    if not wants_alphanumeric and has_sender_id:
        raise SecretStorageError(
            (
                f"Konfiguracja dostawcy SMS '{channel_key}' zawiera 'sender_id', lecz "
                "'allow_alphanumeric_sender' pozostaje wyłączone."
            )
        )

    provider_config = _resolve_sms_provider(
        settings,
        get_sms_provider_fn,
        channel_key=channel_key,
    )
    supports_alphanumeric = bool(
        getattr(provider_config, "supports_alphanumeric_sender", False)
    )
    if wants_alphanumeric and not supports_alphanumeric:
        raise SecretStorageError(
            (
                f"Konfiguracja dostawcy SMS '{channel_key}' włącza nadawcę alfanumerycznego, "
                "ale operator go nie obsługuje."
            )
        )

    if wants_alphanumeric:
        normalized_sender = str(settings.sender_id).strip()
        if not normalized_sender:
            raise SecretStorageError(
                f"Pole 'sender_id' dla dostawcy SMS '{channel_key}' nie może być puste."
            )
        if not _ALPHANUMERIC_SENDER_PATTERN.fullmatch(normalized_sender):
            raise SecretStorageError(
                (
                    f"Identyfikator nadawcy '{settings.sender_id}' może zawierać wyłącznie "
                    "litery A-Z, cyfry 0-9, spacje oraz znaki '-' i '_'."
                )
            )
        sender = normalized_sender.upper()
        if len(sender) < 3:
            raise SecretStorageError(
                (
                    f"Identyfikator nadawcy '{settings.sender_id}' musi mieć co najmniej trzy znaki, "
                    "aby spełniał wymagania operatorów alfanumerycznych."
                )
            )
        if not any(ch.isalpha() for ch in sender):
            raise SecretStorageError(
                (
                    f"Identyfikator nadawcy '{settings.sender_id}' musi zawierać co najmniej jedną literę, "
                    "zgodnie ze standardem alfanumerycznych nadawców."
                )
            )
        max_sender_length = getattr(provider_config, "max_sender_length", None)
        if max_sender_length not in (None, ""):
            try:
                max_length_int = int(max_sender_length)
            except (TypeError, ValueError):  # pragma: no cover - brak spójności metadanych
                max_length_int = None
            else:
                if len(sender) > max_length_int:
                    raise SecretStorageError(
                        (
                            f"Identyfikator nadawcy '{settings.sender_id}' przekracza dopuszczalny "
                            f"limit {max_length_int} znaków dla operatora '{channel_key}'."
                        )
                    )
    else:
        sender = str(settings.from_number or "").strip()
        if not sender:
            raise SecretStorageError(
                f"Konfiguracja dostawcy SMS '{channel_key}' wymaga pola 'from_number'."
            )
        _validate_e164_number(sender, channel_key, field="from_number")

    raw_recipients: Sequence[str] = tuple(settings.recipients)
    if not raw_recipients:
        raise SecretStorageError(
            f"Konfiguracja dostawcy SMS '{channel_key}' wymaga co najmniej jednego odbiorcy."
        )

    normalized_recipients: list[str] = []
    seen_recipients: set[str] = set()
    duplicate_recipients: set[str] = set()
    for recipient in raw_recipients:
        normalized = str(recipient).strip()
        _validate_e164_number(normalized, channel_key, field="recipient")
        if normalized in seen_recipients:
            duplicate_recipients.add(normalized)
        else:
            seen_recipients.add(normalized)
            normalized_recipients.append(normalized)

    if duplicate_recipients:
        duplicates = ", ".join(sorted(duplicate_recipients))
        raise SecretStorageError(
            (
                f"Konfiguracja dostawcy SMS '{channel_key}' zawiera zduplikowane "
                f"numery odbiorców: {duplicates}."
            )
        )

    recipients = tuple(normalized_recipients)

    return SMSChannelCls(
        account_sid=str(account_sid),
        auth_token=str(auth_token),
        from_number=sender,
        recipients=recipients,
        provider=provider_config,
        name=f"sms:{channel_key}",
    )


def _build_signal_channel(
    definitions: Mapping[str, SignalChannelSettings],
    channel_key: str,
    secret_manager: SecretManager,
) -> SignalChannel:
    components = _get_alert_components()
    SignalChannelCls = components.get("SignalChannel")
    try:
        settings = definitions[channel_key]
    except KeyError as exc:
        raise KeyError(f"Brak definicji kanału Signal '{channel_key}'") from exc

    token: str | None = None
    if settings.credential_secret:
        token = secret_manager.load_secret_value(settings.credential_secret, purpose="alerts:signal")

    if SignalChannelCls is None:
        raise KeyError("Kanał Signal jest niedostępny w tej dystrybucji")

    return SignalChannelCls(
        service_url=settings.service_url,
        sender_number=settings.sender_number,
        recipients=settings.recipients,
        auth_token=token,
        verify_tls=settings.verify_tls,
        name=f"signal:{channel_key}",
    )


def _build_whatsapp_channel(
    definitions: Mapping[str, WhatsAppChannelSettings],
    channel_key: str,
    secret_manager: SecretManager,
) -> WhatsAppChannel:
    components = _get_alert_components()
    WhatsAppChannelCls = components.get("WhatsAppChannel")
    try:
        settings = definitions[channel_key]
    except KeyError as exc:
        raise KeyError(f"Brak definicji kanału WhatsApp '{channel_key}'") from exc

    token = secret_manager.load_secret_value(settings.token_secret, purpose="alerts:whatsapp")

    if WhatsAppChannelCls is None:
        raise KeyError("Kanał WhatsApp nie jest dostępny w tej dystrybucji")

    return WhatsAppChannelCls(
        phone_number_id=settings.phone_number_id,
        access_token=token,
        recipients=settings.recipients,
        api_base_url=settings.api_base_url,
        api_version=settings.api_version,
        name=f"whatsapp:{channel_key}",
    )


def _build_messenger_channel(
    definitions: Mapping[str, MessengerChannelSettings],
    channel_key: str,
    secret_manager: SecretManager,
) -> MessengerChannel:
    components = _get_alert_components()
    MessengerChannelCls = components.get("MessengerChannel")
    try:
        settings = definitions[channel_key]
    except KeyError as exc:
        raise KeyError(f"Brak definicji kanału Messenger '{channel_key}'") from exc

    token = secret_manager.load_secret_value(settings.token_secret, purpose="alerts:messenger")

    if MessengerChannelCls is None:
        raise KeyError("Kanał Messenger nie jest dostępny w tej instalacji")

    return MessengerChannelCls(
        page_id=settings.page_id,
        access_token=token,
        recipients=settings.recipients,
        api_base_url=settings.api_base_url,
        api_version=settings.api_version,
        name=f"messenger:{channel_key}",
    )


def _resolve_sms_provider(
    settings: SMSProviderSettings,
    get_sms_provider_fn: Any,
    *,
    channel_key: str,
) -> SmsProviderConfig:
    components = _get_alert_components()
    SmsProviderConfigCls = components.get("SmsProviderConfig")
    if SmsProviderConfigCls is None:
        raise KeyError("Typ SmsProviderConfig nie jest dostępny w module alertów")

    is_stub_registry = getattr(get_sms_provider_fn, _SMS_PROVIDERS_STUB_FLAG, False)
    try:
        override_iso_code = _normalize_iso_country_code(settings.iso_country_code)
    except ValueError:
        raise SecretStorageError(
            (
                f"Konfiguracja dostawcy SMS '{channel_key}' zawiera nieprawidłowy kod kraju "
                f"'{settings.iso_country_code}'. Oczekiwany jest kod ISO 3166-1 alfa-2."
            )
        ) from None
    try:
        base = get_sms_provider_fn(settings.provider_key)
    except KeyError:
        if not is_stub_registry:
            raise

        _LOGGER.warning(
            "Fallback rejestru SMS: używam konfiguracji lokalnej bez metadanych dostawcy.",
            extra={
                "provider_key": settings.provider_key,
                "channel": settings.name,
            },
        )
        base = SimpleNamespace(
            provider_id=settings.provider_key,
            display_name=settings.display_name
            or f"{settings.provider_key} (bootstrap)",
            api_base_url=settings.api_base_url,
            iso_country_code=override_iso_code or "ZZ",
            supports_alphanumeric_sender=settings.allow_alphanumeric_sender,
            notes=settings.notes
            or "Bootstrap fallback provider – brak zarejestrowanego operatora.",
            max_sender_length=settings.max_sender_length or 11,
        )

    raw_base_iso = getattr(base, "iso_country_code", None)
    try:
        base_iso_code = _normalize_iso_country_code(raw_base_iso)
    except ValueError:
        _LOGGER.warning(
            (
                "Rejestr dostawców SMS zwrócił nieprawidłowy kod kraju %r dla operatora '%s'. "
                "Zastępuję wartością 'ZZ'."
            ),
            raw_base_iso,
            settings.provider_key,
            extra={
                "provider_key": settings.provider_key,
                "channel": settings.name,
                "invalid_iso_country_code": raw_base_iso,
            },
        )
        base_iso_code = "ZZ"

    display_name = settings.display_name or getattr(base, "display_name", settings.provider_key)
    iso_country_code = override_iso_code or base_iso_code or "ZZ"
    notes = settings.notes if settings.notes is not None else getattr(base, "notes", None)
    max_sender_length = (
        settings.max_sender_length
        if settings.max_sender_length is not None
        else getattr(base, "max_sender_length", 11)
    )
    supports_attr = getattr(base, "supports_alphanumeric_sender", None)
    if supports_attr is None:
        supports_alphanumeric = bool(settings.allow_alphanumeric_sender)
    else:
        supports_alphanumeric = bool(supports_attr)

    provider_config = SmsProviderConfigCls(
        provider_id=base.provider_id,
        display_name=display_name,
        api_base_url=settings.api_base_url or getattr(base, "api_base_url", settings.api_base_url),
        iso_country_code=iso_country_code,
        supports_alphanumeric_sender=supports_alphanumeric,
        notes=notes,
        max_sender_length=max_sender_length,
    )

    if is_stub_registry:
        providers_module = sys.modules.get(_SMS_PROVIDERS_MODULE)
        if providers_module and getattr(providers_module, _SMS_PROVIDERS_STUB_FLAG, False):
            providers_module.DEFAULT_SMS_PROVIDERS[settings.provider_key] = provider_config

    return provider_config


def _normalize_iso_country_code(value: Any) -> str | None:
    if value in (None, "", False):
        return None

    candidate = str(value).strip().upper()
    if _ISO_COUNTRY_PATTERN.match(candidate):
        return candidate

    raise ValueError(candidate)


def _validate_e164_number(value: str, channel_key: str, *, field: str) -> None:
    if not _E164_PATTERN.match(str(value)):
        example = "+48123456789"
        raise SecretStorageError(
            (
                f"Wartość '{value}' dla pola '{field}' dostawcy SMS '{channel_key}' musi być "
                f"w formacie E.164 (np. {example})."
            )
        )


__all__ = [
    "BootstrapContext",
    "RuntimeEntrypoint",
    "bootstrap_environment",
    "catalog_runtime_entrypoints",
    "resolve_runtime_entrypoint",
    "get_registered_adapter_factories",
    "register_adapter_factory",
    "unregister_adapter_factory",
    "register_adapter_factory_from_path",
    "parse_adapter_factory_cli_specs",
    "temporary_adapter_factories",
    "build_alert_channels",
]<|MERGE_RESOLUTION|>--- conflicted
+++ resolved
@@ -19,91 +19,6 @@
 
 import yaml
 
-<<<<<<< HEAD
-_SMS_PROVIDERS_MODULE = "bot_core.alerts.channels.providers"
-_SMS_PROVIDERS_STUB_FLAG = "__bootstrap_sms_provider_stub__"
-_E164_PATTERN = re.compile(r"^\+[1-9]\d{1,14}$")
-_ISO_COUNTRY_PATTERN = re.compile(r"^[A-Z]{2}$")
-_ALPHANUMERIC_SENDER_PATTERN = re.compile(r"^[A-Za-z0-9][A-Za-z0-9 _-]*$")
-
-
-def _install_sms_provider_stub() -> None:
-    """Zapewnia minimalny moduł providers gdy oryginalny nie jest dostępny."""
-
-    existing = sys.modules.get(_SMS_PROVIDERS_MODULE)
-    if existing is not None and not getattr(existing, _SMS_PROVIDERS_STUB_FLAG, False):
-        return
-
-    module = ModuleType(_SMS_PROVIDERS_MODULE)
-
-    @dataclass(frozen=True, slots=True)
-    class _SmsProviderConfig:
-        provider_id: str
-        display_name: str
-        api_base_url: str
-        iso_country_code: str
-        supports_alphanumeric_sender: bool
-        notes: str | None = None
-        max_sender_length: int = 11
-
-    def _stub_get_sms_provider(provider_key: str) -> _SmsProviderConfig:
-        try:
-            return module.DEFAULT_SMS_PROVIDERS[provider_key]
-        except KeyError as exc:  # pragma: no cover - zwracamy spójny komunikat błędu
-            raise KeyError(
-                "Rejestr dostawców SMS jest niedostępny – moduł providers nie został zainstalowany."
-            ) from exc
-
-    setattr(_stub_get_sms_provider, _SMS_PROVIDERS_STUB_FLAG, True)
-
-    module.SmsProviderConfig = _SmsProviderConfig
-    module.DEFAULT_SMS_PROVIDERS = {}
-    module.get_sms_provider = _stub_get_sms_provider
-    module.__all__ = ["SmsProviderConfig", "DEFAULT_SMS_PROVIDERS", "get_sms_provider"]
-    setattr(module, _SMS_PROVIDERS_STUB_FLAG, True)
-
-    sys.modules[_SMS_PROVIDERS_MODULE] = module
-
-
-try:
-    from bot_core.alerts import (
-        AlertSeverity,
-        AlertThrottle,
-        DefaultAlertRouter,
-        EmailChannel,
-        FileAlertAuditLog,
-        InMemoryAlertAuditLog,
-        MessengerChannel,
-        SMSChannel,
-        SignalChannel,
-        TelegramChannel,
-        WhatsAppChannel,
-        emit_alert,
-        get_sms_provider,
-    )
-except ModuleNotFoundError as exc:  # pragma: no cover - środowiska bez providers
-    if exc.name == _SMS_PROVIDERS_MODULE:
-        _install_sms_provider_stub()
-        from bot_core.alerts import (
-            AlertSeverity,
-            AlertThrottle,
-            DefaultAlertRouter,
-            EmailChannel,
-            FileAlertAuditLog,
-            InMemoryAlertAuditLog,
-            MessengerChannel,
-            SMSChannel,
-            SignalChannel,
-            TelegramChannel,
-            WhatsAppChannel,
-            emit_alert,
-            get_sms_provider,
-        )
-    else:
-        raise
-
-from bot_core.alerts.channels.providers import SmsProviderConfig
-=======
 from bot_core.alerts import (
     AlertSeverity,
     AlertThrottle,
@@ -119,7 +34,6 @@
     emit_alert,
     get_sms_provider,
 )
->>>>>>> debc7ee8
 from bot_core.alerts.base import AlertAuditLog, AlertChannel
 from bot_core.config.loader import load_core_config
 from bot_core.config.models import (
@@ -311,9 +225,6 @@
         "get_sms_provider": get_sms_provider,
     }
 
-<<<<<<< HEAD
-    components["SmsProviderConfig"] = SmsProviderConfig
-=======
     try:  # pragma: no cover - zależność opcjonalna w dystrybucjach bez SMS
         from bot_core.alerts.channels.providers import (
             SmsProviderConfig as _SmsProviderConfig,
@@ -322,7 +233,6 @@
         _SmsProviderConfig = SmsProviderConfig  # type: ignore[name-defined]
 
     components["SmsProviderConfig"] = _SmsProviderConfig
->>>>>>> debc7ee8
     return components
 
 
