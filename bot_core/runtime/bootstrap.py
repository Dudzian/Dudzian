"""Procedury rozruchowe spinające konfigurację z modułami runtime."""
from __future__ import annotations

import json
import logging
from dataclasses import dataclass
from datetime import timedelta
from pathlib import Path
from typing import Any, Mapping, MutableMapping, Sequence

from bot_core.alerts import (
    AlertThrottle,
    DefaultAlertRouter,
    EmailChannel,
    FileAlertAuditLog,
    InMemoryAlertAuditLog,
    MessengerChannel,
    SMSChannel,
    SignalChannel,
    TelegramChannel,
    WhatsAppChannel,
    get_sms_provider,
)
from bot_core.alerts.base import AlertAuditLog, AlertChannel
from bot_core.alerts.channels.providers import SmsProviderConfig
from bot_core.config.loader import load_core_config
from bot_core.config.models import (
    CoreConfig,
    DecisionJournalConfig,
    EmailChannelSettings,
    EnvironmentConfig,
    MessengerChannelSettings,
    RiskProfileConfig,
    SMSProviderSettings,
    SignalChannelSettings,
    TelegramChannelSettings,
    WhatsAppChannelSettings,
)
from bot_core.config.validation import assert_core_config_valid
from bot_core.exchanges.base import (
    Environment,
    ExchangeAdapter,
    ExchangeAdapterFactory,
    ExchangeCredentials,
)
from bot_core.exchanges.binance import BinanceFuturesAdapter, BinanceSpotAdapter
from bot_core.exchanges.kraken import KrakenFuturesAdapter, KrakenSpotAdapter
from bot_core.exchanges.zonda import ZondaSpotAdapter
from bot_core.risk.base import RiskRepository
from bot_core.risk.engine import ThresholdRiskEngine
from bot_core.risk.factory import build_risk_profile_from_config
from bot_core.risk.repository import FileRiskRepository
from bot_core.security import SecretManager, SecretStorageError
from bot_core.runtime.journal import (
    InMemoryTradingDecisionJournal,
    JsonlTradingDecisionJournal,
    TradingDecisionJournal,
)
from bot_core.runtime.file_metadata import (
    collect_security_warnings,
    file_reference_metadata,
    log_security_warnings,
)

# --- Metrics service (opcjonalny – w niektórych gałęziach może nie istnieć) ---
try:  # pragma: no cover - środowiska bez grpcio lub wygenerowanych stubów
    from bot_core.runtime.metrics_service import (  # type: ignore
        MetricsServer,
        build_metrics_server_from_config,
    )
except Exception:  # pragma: no cover - brak zależności opcjonalnych
    MetricsServer = None  # type: ignore
    build_metrics_server_from_config = None  # type: ignore

try:  # pragma: no cover - sink telemetrii może być pominięty
    from bot_core.runtime.metrics_alerts import (  # type: ignore
        DEFAULT_UI_ALERTS_JSONL_PATH,
        UiTelemetryAlertSink,
    )
except Exception:  # pragma: no cover - brak telemetrii UI
    UiTelemetryAlertSink = None  # type: ignore
    DEFAULT_UI_ALERTS_JSONL_PATH = Path("logs/ui_telemetry_alerts.jsonl")

_DEFAULT_ADAPTERS: Mapping[str, ExchangeAdapterFactory] = {
    "binance_spot": BinanceSpotAdapter,
    "binance_futures": BinanceFuturesAdapter,
    "kraken_spot": KrakenSpotAdapter,
    "kraken_futures": KrakenFuturesAdapter,
    "zonda_spot": ZondaSpotAdapter,
}

_LOGGER = logging.getLogger(__name__)


@dataclass(slots=True)
class BootstrapContext:
    """Zawiera wszystkie komponenty zainicjalizowane dla danego środowiska."""

    core_config: CoreConfig
    environment: EnvironmentConfig
    credentials: ExchangeCredentials
    adapter: ExchangeAdapter
    risk_engine: ThresholdRiskEngine
    risk_repository: RiskRepository
    alert_router: DefaultAlertRouter
    alert_channels: Mapping[str, AlertChannel]
    audit_log: AlertAuditLog
    adapter_settings: Mapping[str, Any]
    decision_journal: TradingDecisionJournal | None
    risk_profile_name: str
    metrics_server: Any | None = None
    metrics_ui_alerts_path: Path | None = None
    metrics_jsonl_path: Path | None = None
    metrics_ui_alert_sink_active: bool = False
    metrics_service_enabled: bool | None = None
    metrics_ui_alerts_metadata: Mapping[str, Any] | None = None
    metrics_jsonl_metadata: Mapping[str, Any] | None = None
    metrics_security_warnings: tuple[str, ...] | None = None


def bootstrap_environment(
    environment_name: str,
    *,
    config_path: str | Path,
    secret_manager: SecretManager,
    adapter_factories: Mapping[str, ExchangeAdapterFactory] | None = None,
    risk_profile_name: str | None = None,
) -> BootstrapContext:
    """Tworzy kompletny kontekst uruchomieniowy dla wskazanego środowiska."""
    core_config = load_core_config(config_path)
    validation = assert_core_config_valid(core_config)
    for warning in validation.warnings:
        _LOGGER.warning("Walidacja konfiguracji: %s", warning)
    if environment_name not in core_config.environments:
        raise KeyError(f"Środowisko '{environment_name}' nie istnieje w konfiguracji")

    environment = core_config.environments[environment_name]
    selected_profile = risk_profile_name or environment.risk_profile
    risk_profile_config = _resolve_risk_profile(core_config.risk_profiles, selected_profile)

    risk_repository_path = Path(environment.data_cache_path) / "risk_state"
    risk_repository = FileRiskRepository(risk_repository_path)
    risk_engine = ThresholdRiskEngine(repository=risk_repository)
    profile = build_risk_profile_from_config(risk_profile_config)
    risk_engine.register_profile(profile)
    # Aktualizujemy konfigurację środowiska, aby dalsze komponenty znały aktywny profil.
    try:
        environment.risk_profile = selected_profile
    except Exception:  # pragma: no cover - defensywnie w razie zmian modelu
        _LOGGER.debug("Nie można nadpisać risk_profile w konfiguracji środowiska", exc_info=True)

    credentials = secret_manager.load_exchange_credentials(
        environment.keychain_key,
        expected_environment=environment.environment,
        purpose=environment.credential_purpose,
        required_permissions=environment.required_permissions,
        forbidden_permissions=environment.forbidden_permissions,
    )

    factories = dict(_DEFAULT_ADAPTERS)
    if adapter_factories:
        factories.update(adapter_factories)
    adapter = _instantiate_adapter(
        environment.exchange,
        credentials,
        factories,
        environment.environment,
        settings=environment.adapter_settings,
    )
    adapter.configure_network(ip_allowlist=environment.ip_allowlist or None)

    alert_channels, alert_router, audit_log = build_alert_channels(
        core_config=core_config,
        environment=environment,
        secret_manager=secret_manager,
    )

    decision_journal = _build_decision_journal(environment)

    # --- MetricsService (opcjonalny, kompatybilny z różnymi sygnaturami funkcji) ---
    metrics_server: Any | None = None
    metrics_sinks: list[Any] = []
    metrics_ui_alert_path: Path | None = None
    metrics_jsonl_path: Path | None = None
    metrics_ui_alert_sink_active = False
    metrics_service_enabled: bool | None = None
    metrics_ui_alerts_metadata: Mapping[str, Any] | None = None
    metrics_jsonl_metadata: Mapping[str, Any] | None = None
    metrics_security_warnings: list[str] = []
    metrics_security_payload: dict[str, object] = {}
    metrics_config = getattr(core_config, "metrics_service", None)
    if metrics_config is not None:
        metrics_service_enabled = bool(getattr(metrics_config, "enabled", False))
        jsonl_candidate = getattr(metrics_config, "jsonl_path", None)
        if jsonl_candidate:
            try:
                metrics_jsonl_path = Path(jsonl_candidate).expanduser()
            except Exception:  # pragma: no cover - diagnostyka pomocnicza
                _LOGGER.debug(
                    "Nie udało się znormalizować ścieżki JSONL telemetrii", exc_info=True
                )
                metrics_jsonl_path = Path(str(jsonl_candidate))
            try:
                metrics_jsonl_metadata = file_reference_metadata(
                    metrics_jsonl_path, role="jsonl"
                )
            except Exception:  # pragma: no cover - diagnostyka pomocnicza
                _LOGGER.debug(
                    "Nie udało się zebrać metadanych JSONL telemetrii", exc_info=True
                )
            else:
                metrics_security_payload["metrics_jsonl"] = metrics_jsonl_metadata
    if UiTelemetryAlertSink is not None:
        try:
            base_dir_value = getattr(core_config, "source_directory", None)
            base_dir: Path | None = None
            if base_dir_value:
                try:
                    base_dir = Path(base_dir_value).expanduser()
                except Exception:  # pragma: no cover - diagnostyka pomocnicza
                    _LOGGER.debug(
                        "Nie udało się znormalizować katalogu konfiguracji: %s", base_dir_value,
                        exc_info=True,
                    )
            default_path = DEFAULT_UI_ALERTS_JSONL_PATH.expanduser()
            if not default_path.is_absolute():
                try:
                    default_path = default_path.resolve(strict=False)
                except Exception:  # pragma: no cover - zachowujemy przybliżenie
                    default_path = default_path.absolute()

            configured_path = None
            if metrics_config and metrics_config.ui_alerts_jsonl_path:
                configured_path = Path(metrics_config.ui_alerts_jsonl_path).expanduser()
                if base_dir is not None and not configured_path.is_absolute():
                    try:
                        configured_path = (base_dir / configured_path).resolve(strict=False)
                    except Exception:  # pragma: no cover - zachowujemy przybliżenie
                        configured_path = (base_dir / configured_path).absolute()
            telemetry_log = configured_path or default_path
            metrics_sinks.append(
                UiTelemetryAlertSink(alert_router, jsonl_path=telemetry_log)
            )
            metrics_ui_alert_path = telemetry_log
            metrics_ui_alert_sink_active = True
            try:
                metrics_ui_alerts_metadata = file_reference_metadata(
                    telemetry_log, role="ui_alerts_jsonl"
                )
            except Exception:  # pragma: no cover - diagnostyka pomocnicza
                _LOGGER.debug(
                    "Nie udało się zebrać metadanych logu alertów UI", exc_info=True
                )
            else:
                metrics_security_payload["metrics_ui_alerts"] = metrics_ui_alerts_metadata
        except Exception:  # pragma: no cover - nie blokujemy startu runtime
            _LOGGER.exception("Nie udało się zainicjalizować UiTelemetryAlertSink")

    if metrics_security_payload:
        warnings_detected = log_security_warnings(
            metrics_security_payload,
            fail_on_warnings=False,
            logger=_LOGGER,
            context="runtime.bootstrap",
        )
        if warnings_detected:
            for entry in collect_security_warnings(metrics_security_payload):
                metrics_security_warnings.extend(
                    str(item) for item in entry.get("warnings", [])
                )

    if build_metrics_server_from_config is not None:
        try:
<<<<<<< HEAD
            metrics_server = build_metrics_server_from_config(
                core_config.metrics_service,
                sinks=metrics_sinks or None,
            )
=======
            # Nowsze gałęzie: build_metrics_server_from_config(cfg, alerts_router=...)
            try:
                metrics_server = build_metrics_server_from_config(  # type: ignore[call-arg]
                    core_config.metrics_service,
                    alerts_router=alert_router,
                )
            except TypeError:
                # Starsze gałęzie: bez alerts_router
                metrics_server = build_metrics_server_from_config(core_config.metrics_service)  # type: ignore[call-arg]

>>>>>>> e3b3ed94
            if metrics_server is not None:
                metrics_server.start()
                _LOGGER.info(
                    "Serwer MetricsService uruchomiony na %s",
                    getattr(metrics_server, "address", "unknown"),
                )
        except Exception:  # pragma: no cover - telemetria jest opcjonalna
            _LOGGER.exception("Nie udało się uruchomić MetricsService – kontynuuję bez telemetrii")
            metrics_server = None

    return BootstrapContext(
        core_config=core_config,
        environment=environment,
        credentials=credentials,
        adapter=adapter,
        risk_engine=risk_engine,
        risk_repository=risk_repository,
        alert_router=alert_router,
        alert_channels=alert_channels,
        audit_log=audit_log,
        adapter_settings=environment.adapter_settings,
        decision_journal=decision_journal,
        risk_profile_name=selected_profile,
        metrics_server=metrics_server,
        metrics_ui_alerts_path=metrics_ui_alert_path,
        metrics_jsonl_path=metrics_jsonl_path,
        metrics_ui_alert_sink_active=metrics_ui_alert_sink_active,
        metrics_service_enabled=metrics_service_enabled,
        metrics_ui_alerts_metadata=metrics_ui_alerts_metadata,
        metrics_jsonl_metadata=metrics_jsonl_metadata,
        metrics_security_warnings=tuple(metrics_security_warnings)
        if metrics_security_warnings
        else None,
    )


def _instantiate_adapter(
    exchange_name: str,
    credentials: ExchangeCredentials,
    factories: Mapping[str, ExchangeAdapterFactory],
    environment: Environment,
    *,
    settings: Mapping[str, Any] | None = None,
) -> ExchangeAdapter:
    try:
        factory = factories[exchange_name]
    except KeyError as exc:
        raise KeyError(f"Brak fabryki adaptera dla giełdy '{exchange_name}'") from exc
    if settings:
        return factory(credentials, environment=environment, settings=settings)
    return factory(credentials, environment=environment)


def _resolve_risk_profile(
    profiles: Mapping[str, RiskProfileConfig],
    profile_name: str,
) -> RiskProfileConfig:
    try:
        return profiles[profile_name]
    except KeyError as exc:
        raise KeyError(f"Profil ryzyka '{profile_name}' nie istnieje w konfiguracji") from exc


def build_alert_channels(
    *,
    core_config: CoreConfig,
    environment: EnvironmentConfig,
    secret_manager: SecretManager,
) -> tuple[Mapping[str, AlertChannel], DefaultAlertRouter, AlertAuditLog]:
    """Tworzy i rejestruje kanały alertów + router + backend audytu."""
    # audit_log: InMemory (domyślnie) albo FileAlertAuditLog, jeśli skonfigurowano alert_audit
    audit_config = getattr(environment, "alert_audit", None)
    if audit_config and getattr(audit_config, "backend", "memory") == "file":
        directory = Path(audit_config.directory) if audit_config.directory else Path("alerts")
        if not directory.is_absolute():
            base = Path(environment.data_cache_path)
            directory = base / directory
        audit_log: AlertAuditLog = FileAlertAuditLog(
            directory=directory,
            filename_pattern=audit_config.filename_pattern,
            retention_days=audit_config.retention_days,
            fsync=audit_config.fsync,
        )
    else:
        audit_log = InMemoryAlertAuditLog()

    # throttle (opcjonalny)
    throttle_cfg = getattr(environment, "alert_throttle", None)
    throttle: AlertThrottle | None = None
    if throttle_cfg is not None:
        throttle = AlertThrottle(
            window=timedelta(seconds=float(throttle_cfg.window_seconds)),
            exclude_severities=frozenset(throttle_cfg.exclude_severities),
            exclude_categories=frozenset(throttle_cfg.exclude_categories),
            max_entries=int(throttle_cfg.max_entries),
        )

    router = DefaultAlertRouter(audit_log=audit_log, throttle=throttle)
    channels: MutableMapping[str, AlertChannel] = {}

    for entry in environment.alert_channels:
        channel_type, _, channel_key = entry.partition(":")
        channel_type = channel_type.strip().lower()
        channel_key = channel_key.strip() or "default"

        if channel_type == "telegram":
            channel = _build_telegram_channel(core_config.telegram_channels, channel_key, secret_manager)
        elif channel_type == "email":
            channel = _build_email_channel(core_config.email_channels, channel_key, secret_manager)
        elif channel_type == "sms":
            channel = _build_sms_channel(core_config.sms_providers, channel_key, secret_manager)
        elif channel_type == "signal":
            channel = _build_signal_channel(core_config.signal_channels, channel_key, secret_manager)
        elif channel_type == "whatsapp":
            channel = _build_whatsapp_channel(core_config.whatsapp_channels, channel_key, secret_manager)
        elif channel_type == "messenger":
            channel = _build_messenger_channel(core_config.messenger_channels, channel_key, secret_manager)
        else:
            raise KeyError(f"Nieobsługiwany typ kanału alertów: {channel_type}")

        router.register(channel)
        channels[channel.name] = channel

    return channels, router, audit_log


def _build_decision_journal(environment: EnvironmentConfig) -> TradingDecisionJournal | None:
    config: DecisionJournalConfig | None = getattr(environment, "decision_journal", None)
    if config is None:
        return None

    backend = getattr(config, "backend", "memory").lower()
    if backend == "memory":
        return InMemoryTradingDecisionJournal()
    if backend == "file":
        directory = Path(config.directory) if config.directory else Path("decisions")
        if not directory.is_absolute():
            base = Path(environment.data_cache_path)
            directory = base / directory
        return JsonlTradingDecisionJournal(
            directory=directory,
            filename_pattern=config.filename_pattern,
            retention_days=config.retention_days,
            fsync=config.fsync,
        )
    return None


def _build_telegram_channel(
    definitions: Mapping[str, TelegramChannelSettings],
    channel_key: str,
    secret_manager: SecretManager,
) -> TelegramChannel:
    try:
        settings = definitions[channel_key]
    except KeyError as exc:
        raise KeyError(f"Brak definicji kanału Telegram '{channel_key}'") from exc

    token = secret_manager.load_secret_value(settings.token_secret, purpose="alerts:telegram")

    return TelegramChannel(
        bot_token=token,
        chat_id=settings.chat_id,
        parse_mode=settings.parse_mode,
        name=f"telegram:{channel_key}",
    )


def _build_email_channel(
    definitions: Mapping[str, EmailChannelSettings],
    channel_key: str,
    secret_manager: SecretManager,
) -> EmailChannel:
    try:
        settings = definitions[channel_key]
    except KeyError as exc:
        raise KeyError(f"Brak definicji kanału e-mail '{channel_key}'") from exc

    username = None
    password = None
    if settings.credential_secret:
        raw_secret = secret_manager.load_secret_value(settings.credential_secret, purpose="alerts:email")
        try:
            parsed = json.loads(raw_secret) if raw_secret else {}
        except json.JSONDecodeError as exc:  # pragma: no cover
            raise SecretStorageError(
                "Sekret dla kanału e-mail musi zawierać poprawny JSON z polami 'username' i 'password'."
            ) from exc
        username = parsed.get("username")
        password = parsed.get("password")

    return EmailChannel(
        host=settings.host,
        port=settings.port,
        from_address=settings.from_address,
        recipients=settings.recipients,
        username=username,
        password=password,
        use_tls=settings.use_tls,
        name=f"email:{channel_key}",
    )


def _build_sms_channel(
    definitions: Mapping[str, SMSProviderSettings],
    channel_key: str,
    secret_manager: SecretManager,
) -> SMSChannel:
    try:
        settings = definitions[channel_key]
    except KeyError as exc:
        raise KeyError(f"Brak definicji dostawcy SMS '{channel_key}'") from exc

    if not settings.credential_key:
        raise SecretStorageError(
            f"Konfiguracja dostawcy SMS '{channel_key}' musi wskazywać 'credential_key'."
        )

    raw_secret = secret_manager.load_secret_value(settings.credential_key, purpose="alerts:sms")
    try:
        payload = json.loads(raw_secret)
    except json.JSONDecodeError as exc:  # pragma: no cover
        raise SecretStorageError(
            "Sekret dostawcy SMS powinien zawierać JSON z polami 'account_sid' i 'auth_token'."
        ) from exc

    account_sid = payload.get("account_sid")
    auth_token = payload.get("auth_token")
    if not account_sid or not auth_token:
        raise SecretStorageError(
            "Sekret dostawcy SMS musi zawierać pola 'account_sid' oraz 'auth_token'."
        )

    provider_config = _resolve_sms_provider(settings)
    sender = (
        settings.sender_id
        if settings.allow_alphanumeric_sender and settings.sender_id
        else settings.from_number
    )
    if not sender:
        raise SecretStorageError(
            f"Konfiguracja dostawcy SMS '{channel_key}' wymaga pola 'from_number' lub 'sender_id'."
        )

    recipients: Sequence[str] = tuple(settings.recipients)
    if not recipients:
        raise SecretStorageError(
            f"Konfiguracja dostawcy SMS '{channel_key}' wymaga co najmniej jednego odbiorcy."
        )

    return SMSChannel(
        account_sid=str(account_sid),
        auth_token=str(auth_token),
        from_number=sender,
        recipients=recipients,
        provider=provider_config,
        name=f"sms:{channel_key}",
    )


def _build_signal_channel(
    definitions: Mapping[str, SignalChannelSettings],
    channel_key: str,
    secret_manager: SecretManager,
) -> SignalChannel:
    try:
        settings = definitions[channel_key]
    except KeyError as exc:
        raise KeyError(f"Brak definicji kanału Signal '{channel_key}'") from exc

    token: str | None = None
    if settings.credential_secret:
        token = secret_manager.load_secret_value(settings.credential_secret, purpose="alerts:signal")

    return SignalChannel(
        service_url=settings.service_url,
        sender_number=settings.sender_number,
        recipients=settings.recipients,
        auth_token=token,
        verify_tls=settings.verify_tls,
        name=f"signal:{channel_key}",
    )


def _build_whatsapp_channel(
    definitions: Mapping[str, WhatsAppChannelSettings],
    channel_key: str,
    secret_manager: SecretManager,
) -> WhatsAppChannel:
    try:
        settings = definitions[channel_key]
    except KeyError as exc:
        raise KeyError(f"Brak definicji kanału WhatsApp '{channel_key}'") from exc

    token = secret_manager.load_secret_value(settings.token_secret, purpose="alerts:whatsapp")

    return WhatsAppChannel(
        phone_number_id=settings.phone_number_id,
        access_token=token,
        recipients=settings.recipients,
        api_base_url=settings.api_base_url,
        api_version=settings.api_version,
        name=f"whatsapp:{channel_key}",
    )


def _build_messenger_channel(
    definitions: Mapping[str, MessengerChannelSettings],
    channel_key: str,
    secret_manager: SecretManager,
) -> MessengerChannel:
    try:
        settings = definitions[channel_key]
    except KeyError as exc:
        raise KeyError(f"Brak definicji kanału Messenger '{channel_key}'") from exc

    token = secret_manager.load_secret_value(settings.token_secret, purpose="alerts:messenger")

    return MessengerChannel(
        page_id=settings.page_id,
        access_token=token,
        recipients=settings.recipients,
        api_base_url=settings.api_base_url,
        api_version=settings.api_version,
        name=f"messenger:{channel_key}",
    )


def _resolve_sms_provider(settings: SMSProviderSettings) -> SmsProviderConfig:
    base = get_sms_provider(settings.provider_key)
    return SmsProviderConfig(
        provider_id=base.provider_id,
        display_name=base.display_name,
        api_base_url=settings.api_base_url or base.api_base_url,
        iso_country_code=base.iso_country_code,
        supports_alphanumeric_sender=settings.allow_alphanumeric_sender,
        notes=base.notes,
        max_sender_length=base.max_sender_length,
    )


__all__ = ["BootstrapContext", "bootstrap_environment", "build_alert_channels"]<|MERGE_RESOLUTION|>--- conflicted
+++ resolved
@@ -271,23 +271,33 @@
 
     if build_metrics_server_from_config is not None:
         try:
-<<<<<<< HEAD
-            metrics_server = build_metrics_server_from_config(
-                core_config.metrics_service,
-                sinks=metrics_sinks or None,
-            )
-=======
-            # Nowsze gałęzie: build_metrics_server_from_config(cfg, alerts_router=...)
+            # Najpierw spróbuj pełnej, najnowszej sygnatury (cfg, sinks, alerts_router)
             try:
                 metrics_server = build_metrics_server_from_config(  # type: ignore[call-arg]
                     core_config.metrics_service,
+                    sinks=metrics_sinks or None,
                     alerts_router=alert_router,
                 )
             except TypeError:
-                # Starsze gałęzie: bez alerts_router
-                metrics_server = build_metrics_server_from_config(core_config.metrics_service)  # type: ignore[call-arg]
-
->>>>>>> e3b3ed94
+                # Następnie (cfg, alerts_router)
+                try:
+                    metrics_server = build_metrics_server_from_config(  # type: ignore[call-arg]
+                        core_config.metrics_service,
+                        alerts_router=alert_router,
+                    )
+                except TypeError:
+                    # Potem (cfg, sinks)
+                    try:
+                        metrics_server = build_metrics_server_from_config(  # type: ignore[call-arg]
+                            core_config.metrics_service,
+                            sinks=metrics_sinks or None,
+                        )
+                    except TypeError:
+                        # Na końcu najstarsza postać: tylko (cfg)
+                        metrics_server = build_metrics_server_from_config(
+                            core_config.metrics_service  # type: ignore[arg-type]
+                        )
+
             if metrics_server is not None:
                 metrics_server.start()
                 _LOGGER.info(
