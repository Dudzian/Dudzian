--- conflicted
+++ resolved
@@ -46,19 +46,10 @@
 from bot_core.exchanges.zonda import ZondaSpotAdapter
 from bot_core.risk.base import RiskProfile, RiskRepository
 from bot_core.risk.engine import ThresholdRiskEngine
-<<<<<<< HEAD
-from bot_core.risk.profiles import (
-    AggressiveProfile,
-    BalancedProfile,
-    ConservativeProfile,
-    ManualProfile,
-)
-=======
 from bot_core.risk.profiles.aggressive import AggressiveProfile
 from bot_core.risk.profiles.balanced import BalancedProfile
 from bot_core.risk.profiles.conservative import ConservativeProfile
 from bot_core.risk.profiles.manual import ManualProfile
->>>>>>> 84442eda
 from bot_core.risk.repository import FileRiskRepository
 from bot_core.security import SecretManager, SecretStorageError
 from bot_core.runtime.journal import (
@@ -191,28 +182,6 @@
 
 
 def _build_risk_profile(config: RiskProfileConfig) -> RiskProfile:
-<<<<<<< HEAD
-    """Tworzy profil ryzyka na podstawie konfiguracji."""
-
-    name = config.name.lower()
-    common_kwargs = {
-        "name": config.name,
-        "_max_positions": config.max_open_positions,
-        "_max_leverage": config.max_leverage,
-        "_drawdown_limit": config.hard_drawdown_pct,
-        "_daily_loss_limit": config.max_daily_loss_pct,
-        "_max_position_pct": config.max_position_pct,
-        "_target_volatility": config.target_volatility,
-        "_stop_loss_atr_multiple": config.stop_loss_atr_multiple,
-    }
-
-    if name == "conservative":
-        return ConservativeProfile(**common_kwargs)
-    if name == "balanced":
-        return BalancedProfile(**common_kwargs)
-    if name == "aggressive":
-        return AggressiveProfile(**common_kwargs)
-=======
     """Tworzy profil ryzyka na podstawie konfiguracji.
 
     - Jeśli `name` = "manual" → użyj parametrów z configu (ManualProfile).
@@ -239,7 +208,6 @@
         return profile_class()
 
     # Fallback: parametry z konfiguracji jako profil "manual"
->>>>>>> 84442eda
     return ManualProfile(
         name=config.name,
         max_positions=config.max_open_positions,
@@ -325,7 +293,7 @@
         return InMemoryTradingDecisionJournal()
     if backend == "file":
         directory = Path(config.directory) if config.directory else Path("decisions")
-        if not directory is None and not directory.is_absolute():
+        if not directory.is_absolute():
             base = Path(environment.data_cache_path)
             directory = base / directory
         return JsonlTradingDecisionJournal(
