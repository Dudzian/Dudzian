--- conflicted
+++ resolved
@@ -9,7 +9,6 @@
 from pathlib import Path
 import os
 import stat
-<<<<<<< HEAD
 from typing import Any, Mapping, MutableMapping, Sequence
 
 from bot_core.alerts import (
@@ -43,10 +42,6 @@
     WhatsAppChannelSettings,
 )
 from bot_core.config.validation import assert_core_config_valid
-=======
-from typing import Any, Mapping, MutableMapping, Sequence, TYPE_CHECKING
-
->>>>>>> 77cc9911
 from bot_core.exchanges.base import (
     Environment,
     ExchangeAdapter,
@@ -637,7 +632,6 @@
         )
         if warnings:
             decision_tco_warnings.extend(str(entry) for entry in warnings)
-<<<<<<< HEAD
 
     if isinstance(environment_ai, EnvironmentAIConfig) and environment_ai.enabled:
         ai_model_bindings = environment_ai.models
@@ -694,17 +688,6 @@
                     if preload_entry not in ai_models_loaded:
                         ai_models_loaded.append(preload_entry)
 
-=======
-    tco_config = getattr(decision_engine_config, "tco", None)
-    if tco_config is not None:
-        reporter_candidate = _initialize_runtime_tco_reporter(
-            tco_config,
-            environment=environment,
-            risk_profile=selected_profile,
-        )
-        if reporter_candidate is not None:
-            tco_reporter = reporter_candidate
->>>>>>> 77cc9911
     profile = build_risk_profile_from_config(risk_profile_config)
     risk_engine.register_profile(profile)
     # Aktualizujemy konfigurację środowiska, aby dalsze komponenty znały aktywny profil.
