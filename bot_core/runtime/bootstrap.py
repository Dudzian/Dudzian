"""Procedury rozruchowe spinające konfigurację z modułami runtime."""
from __future__ import annotations

import json
import logging
from dataclasses import dataclass
from datetime import timedelta
from pathlib import Path
import os
import stat
from typing import Any, Mapping, MutableMapping, Sequence

from bot_core.alerts import (
    AlertThrottle,
    DefaultAlertRouter,
    EmailChannel,
    FileAlertAuditLog,
    InMemoryAlertAuditLog,
    MessengerChannel,
    SMSChannel,
    SignalChannel,
    TelegramChannel,
    WhatsAppChannel,
    get_sms_provider,
)
from bot_core.alerts.base import AlertAuditLog, AlertChannel
from bot_core.alerts.channels.providers import SmsProviderConfig
from bot_core.config.loader import load_core_config
from bot_core.config.models import (
    CoreConfig,
    DecisionJournalConfig,
    EmailChannelSettings,
    EnvironmentConfig,
    MessengerChannelSettings,
    RiskProfileConfig,
    SMSProviderSettings,
    SignalChannelSettings,
    TelegramChannelSettings,
    WhatsAppChannelSettings,
)
from bot_core.config.validation import assert_core_config_valid
from bot_core.exchanges.base import (
    Environment,
    ExchangeAdapter,
    ExchangeAdapterFactory,
    ExchangeCredentials,
)
from bot_core.exchanges.binance import BinanceFuturesAdapter, BinanceSpotAdapter
from bot_core.exchanges.kraken import KrakenFuturesAdapter, KrakenSpotAdapter
from bot_core.exchanges.zonda import ZondaSpotAdapter
from bot_core.risk.base import RiskRepository
from bot_core.risk.engine import ThresholdRiskEngine
from bot_core.risk.events import RiskDecisionLog
from bot_core.risk.factory import build_risk_profile_from_config
from bot_core.risk.repository import FileRiskRepository
from bot_core.security import SecretManager, SecretStorageError, build_service_token_validator
from bot_core.security.tokens import ServiceTokenValidator
from bot_core.runtime.journal import (
    InMemoryTradingDecisionJournal,
    JsonlTradingDecisionJournal,
    TradingDecisionJournal,
)
from bot_core.runtime.file_metadata import (
    collect_security_warnings,
    file_reference_metadata,
    log_security_warnings,
)
from bot_core.observability.metrics import get_global_metrics_registry
from bot_core.portfolio import PortfolioDecisionLog

try:  # pragma: no cover - DecisionOrchestrator może być opcjonalny
    from bot_core.decision import DecisionOrchestrator  # type: ignore
except Exception:  # pragma: no cover
    DecisionOrchestrator = None  # type: ignore

# --- Metrics service (opcjonalny – w niektórych gałęziach może nie istnieć) ---
try:  # pragma: no cover - środowiska bez grpcio lub wygenerowanych stubów
    from bot_core.runtime.metrics_service import (  # type: ignore
        MetricsServer,
        build_metrics_server_from_config,
    )
except Exception:  # pragma: no cover - brak zależności opcjonalnych
    MetricsServer = None  # type: ignore
    build_metrics_server_from_config = None  # type: ignore

try:  # pragma: no cover - risk service jest opcjonalny
    from bot_core.runtime.risk_service import (  # type: ignore
        RiskServer,
        RiskSnapshotBuilder,
        RiskSnapshotPublisher,
        build_risk_server_from_config,
    )
except Exception:  # pragma: no cover
    RiskServer = None  # type: ignore
    RiskSnapshotBuilder = None  # type: ignore
    RiskSnapshotPublisher = None  # type: ignore
    build_risk_server_from_config = None  # type: ignore

try:  # pragma: no cover - eksporter metryk może być niedostępny
    from bot_core.runtime.risk_metrics import RiskMetricsExporter  # type: ignore
except Exception:  # pragma: no cover
    RiskMetricsExporter = None  # type: ignore

try:  # pragma: no cover - PortfolioGovernor może nie istnieć w tej gałęzi
    from bot_core.portfolio import PortfolioGovernor  # type: ignore
except Exception:
    PortfolioGovernor = None  # type: ignore

try:  # pragma: no cover - sink telemetrii może być pominięty
    from bot_core.runtime.metrics_alerts import (  # type: ignore
        DEFAULT_UI_ALERTS_JSONL_PATH,
        UiTelemetryAlertSink,
    )
except Exception:  # pragma: no cover - brak telemetrii UI
    UiTelemetryAlertSink = None  # type: ignore
    DEFAULT_UI_ALERTS_JSONL_PATH = Path("logs/ui_telemetry_alerts.jsonl")

try:  # pragma: no cover - presety profili ryzyka mogą nie istnieć
    from bot_core.runtime.telemetry_risk_profiles import (  # type: ignore
        MetricsRiskProfileResolver,
        load_risk_profiles_with_metadata,
        reset_risk_profile_store,
        summarize_risk_profile,
    )
except Exception:  # pragma: no cover - brak presetów
    MetricsRiskProfileResolver = None  # type: ignore
    load_risk_profiles_with_metadata = None  # type: ignore
    reset_risk_profile_store = None  # type: ignore
    summarize_risk_profile = None  # type: ignore

_DEFAULT_ADAPTERS: Mapping[str, ExchangeAdapterFactory] = {
    "binance_spot": BinanceSpotAdapter,
    "binance_futures": BinanceFuturesAdapter,
    "kraken_spot": KrakenSpotAdapter,
    "kraken_futures": KrakenFuturesAdapter,
    "zonda_spot": ZondaSpotAdapter,
}

_LOGGER = logging.getLogger(__name__)


def _build_ui_alert_audit_metadata(
    router: DefaultAlertRouter | None,
    *,
    requested_backend: str | None,
) -> dict[str, object]:
    """Zwraca metadane backendu audytu alertów UI dostępne w runtime."""

    normalized_request = (requested_backend or "inherit").lower()
    metadata: dict[str, object] = {"requested": normalized_request}

    audit_log = getattr(router, "audit_log", None)

    if isinstance(audit_log, FileAlertAuditLog):
        metadata.update(
            {
                "backend": "file",
                "directory": str(getattr(audit_log, "directory", "")) or None,
                "pattern": getattr(audit_log, "filename_pattern", None),
                "retention_days": getattr(audit_log, "retention_days", None),
                "fsync": bool(getattr(audit_log, "fsync", False)),
            }
        )
    elif isinstance(audit_log, InMemoryAlertAuditLog):
        metadata["backend"] = "memory"
    elif audit_log is None:
        metadata["backend"] = None
    else:  # pragma: no cover - diagnostyka innych backendów
        metadata["backend"] = audit_log.__class__.__name__.lower()

    note: str | None = None
    backend_value = metadata.get("backend")
    if normalized_request == "inherit":
        note = "inherited_environment_router"
    elif normalized_request == "file" and backend_value != "file":
        note = "file_backend_unavailable"
    elif normalized_request == "memory" and backend_value != "memory":
        note = "memory_backend_not_selected"

    if backend_value is None and note is None:
        note = "router_missing_audit_log"

    if note is not None:
        metadata["note"] = note

    return metadata


def _config_value(source: object, *names: str) -> Any:
    """Zwraca pierwszą niepustą wartość z obiektu konfiguracji."""

    if source is None:
        return None
    if isinstance(source, Mapping):
        for name in names:
            if name in source and source[name] is not None:
                return source[name]
    for name in names:
        if hasattr(source, name):
            value = getattr(source, name)
            if value is not None:
                return value
    return None


def _load_initial_tco_costs(
    config: Any,
    orchestrator: Any,
    portfolio_governor: Any | None = None,
) -> tuple[str | None, Sequence[str]]:
    """Ładuje raporty TCO z konfiguracji do DecisionOrchestratora."""

    warnings: list[str] = []
    tco_config = getattr(config, "tco", None)
    if not tco_config:
        return None, ()

    report_paths = tuple(getattr(tco_config, "report_paths", ()) or ())
    require_at_startup = bool(getattr(tco_config, "require_at_startup", False))
    for raw_path in report_paths:
        path = Path(str(raw_path)).expanduser()
        try:
            with path.open("r", encoding="utf-8") as handle:
                payload = json.load(handle)
        except FileNotFoundError:
            warning = f"missing:{path}"
            warnings.append(warning)
            _LOGGER.warning("Raport TCO %s nie istnieje", path)
            continue
        except Exception:
            warning = f"invalid:{path}"
            warnings.append(warning)
            _LOGGER.warning("Nie udało się wczytać raportu TCO %s", path, exc_info=True)
            continue

        loaded = False
        if orchestrator is not None:
            try:
                orchestrator.update_costs_from_report(payload)
            except Exception:
                warning = f"update_failed:{path}"
                warnings.append(warning)
                _LOGGER.warning(
                    "Nie udało się załadować raportu TCO %s do DecisionOrchestratora",
                    path,
                    exc_info=True,
                )
            else:
                loaded = True
        if portfolio_governor is not None:
            try:
                portfolio_governor.update_costs_from_report(payload)
            except Exception:  # pragma: no cover - defensywnie
                _LOGGER.debug(
                    "Nie udało się zaktualizować kosztów TCO w PortfolioGovernor %s",
                    path,
                    exc_info=True,
                )
            else:
                loaded = True
        if loaded:
            _LOGGER.info("Załadowano raport TCO: %s", path)
            return str(path), tuple(warnings)

    if require_at_startup:
        warnings.append("missing_required_tco_report")
        _LOGGER.error(
            "Wymagany raport TCO nie został znaleziony (kandydaci=%s)",
            [str(path) for path in report_paths],
        )
    return None, tuple(warnings)


@dataclass(slots=True)
class BootstrapContext:
    """Zawiera wszystkie komponenty zainicjalizowane dla danego środowiska."""

    core_config: CoreConfig
    environment: EnvironmentConfig
    credentials: ExchangeCredentials
    adapter: ExchangeAdapter
    risk_engine: ThresholdRiskEngine
    risk_repository: RiskRepository
    alert_router: DefaultAlertRouter
    alert_channels: Mapping[str, AlertChannel]
    audit_log: AlertAuditLog
    adapter_settings: Mapping[str, Any]
    decision_journal: TradingDecisionJournal | None
    risk_decision_log: RiskDecisionLog | None
    risk_profile_name: str
<<<<<<< HEAD
    portfolio_decision_log: PortfolioDecisionLog | None = None
=======
    decision_engine_config: Any | None = None
    decision_orchestrator: Any | None = None
    decision_tco_report_path: str | None = None
    decision_tco_warnings: Sequence[str] | None = None
    portfolio_governor_config: Any | None = None
    portfolio_governor: Any | None = None
>>>>>>> e083a5a0
    metrics_server: Any | None = None
    metrics_ui_alerts_path: Path | None = None
    metrics_jsonl_path: Path | None = None
    metrics_ui_alert_sink_active: bool = False
    metrics_service_enabled: bool | None = None
    metrics_ui_alerts_metadata: Mapping[str, Any] | None = None
    metrics_jsonl_metadata: Mapping[str, Any] | None = None
    metrics_security_warnings: tuple[str, ...] | None = None
    metrics_security_metadata: Mapping[str, Any] | None = None
    metrics_ui_alerts_settings: Mapping[str, Any] | None = None
    metrics_token_validator: ServiceTokenValidator | None = None
    risk_server: Any | None = None
    risk_snapshot_store: Any | None = None
    risk_snapshot_builder: Any | None = None
    risk_snapshot_publisher: Any | None = None
    risk_service_enabled: bool | None = None
    risk_security_metadata: Mapping[str, Any] | None = None
    risk_security_warnings: tuple[str, ...] | None = None
    risk_token_validator: ServiceTokenValidator | None = None


def bootstrap_environment(
    environment_name: str,
    *,
    config_path: str | Path,
    secret_manager: SecretManager,
    adapter_factories: Mapping[str, ExchangeAdapterFactory] | None = None,
    risk_profile_name: str | None = None,
) -> BootstrapContext:
    """Tworzy kompletny kontekst uruchomieniowy dla wskazanego środowiska."""
    core_config = load_core_config(config_path)
    validation = assert_core_config_valid(core_config)
    for warning in validation.warnings:
        _LOGGER.warning("Walidacja konfiguracji: %s", warning)
    if environment_name not in core_config.environments:
        raise KeyError(f"Środowisko '{environment_name}' nie istnieje w konfiguracji")

    environment = core_config.environments[environment_name]
    selected_profile = risk_profile_name or environment.risk_profile
    risk_profile_config = _resolve_risk_profile(core_config.risk_profiles, selected_profile)

    risk_repository_path = Path(environment.data_cache_path) / "risk_state"
    risk_repository = FileRiskRepository(risk_repository_path)
    risk_decision_log = _build_risk_decision_log(core_config, environment)
    risk_engine = ThresholdRiskEngine(
        repository=risk_repository,
        decision_log=risk_decision_log,
    )
    decision_engine_config = getattr(core_config, "decision_engine", None)
    portfolio_governor_config = getattr(core_config, "portfolio_governor", None)
    decision_orchestrator: Any | None = None
    decision_tco_report_path: str | None = None
    decision_tco_warnings: list[str] = []
    portfolio_governor: Any | None = None
    if portfolio_governor_config and PortfolioGovernor is not None:
        try:
            portfolio_governor = PortfolioGovernor(portfolio_governor_config)
        except Exception:  # pragma: no cover - diagnostyka inicjalizacji
            portfolio_governor = None
            _LOGGER.exception("Nie udało się zainicjalizować PortfolioGovernora")
    elif portfolio_governor_config:
        _LOGGER.debug("Konfiguracja portfolio_governor jest dostępna, ale moduł nie został załadowany")
    if decision_engine_config and DecisionOrchestrator is not None:
        try:
            decision_orchestrator = DecisionOrchestrator(decision_engine_config)
        except Exception:  # pragma: no cover - diagnostyka inicjalizacji
            decision_orchestrator = None
            _LOGGER.exception("Nie udało się zainicjalizować DecisionOrchestratora")
        else:
            try:
                risk_engine.attach_decision_orchestrator(decision_orchestrator)
            except Exception:  # pragma: no cover - diagnostyka integracji
                decision_orchestrator = None
                _LOGGER.exception(
                    "Nie udało się podłączyć DecisionOrchestratora do silnika ryzyka"
                )
            else:
                report_path, warnings = _load_initial_tco_costs(
                    decision_engine_config,
                    decision_orchestrator,
                    portfolio_governor,
                )
                if report_path is not None:
                    decision_tco_report_path = report_path
                if warnings:
                    decision_tco_warnings.extend(str(entry) for entry in warnings)
    elif portfolio_governor is not None and decision_engine_config:
        _, warnings = _load_initial_tco_costs(
            decision_engine_config,
            None,
            portfolio_governor,
        )
        if warnings:
            decision_tco_warnings.extend(str(entry) for entry in warnings)
    profile = build_risk_profile_from_config(risk_profile_config)
    risk_engine.register_profile(profile)
    # Aktualizujemy konfigurację środowiska, aby dalsze komponenty znały aktywny profil.
    try:
        environment.risk_profile = selected_profile
    except Exception:  # pragma: no cover - defensywnie w razie zmian modelu
        _LOGGER.debug("Nie można nadpisać risk_profile w konfiguracji środowiska", exc_info=True)

    credentials = secret_manager.load_exchange_credentials(
        environment.keychain_key,
        expected_environment=environment.environment,
        purpose=environment.credential_purpose,
        required_permissions=environment.required_permissions,
        forbidden_permissions=environment.forbidden_permissions,
    )

    factories = dict(_DEFAULT_ADAPTERS)
    if adapter_factories:
        factories.update(adapter_factories)
    adapter = _instantiate_adapter(
        environment.exchange,
        credentials,
        factories,
        environment.environment,
        settings=environment.adapter_settings,
    )
    adapter.configure_network(ip_allowlist=environment.ip_allowlist or None)

    alert_channels, alert_router, audit_log = build_alert_channels(
        core_config=core_config,
        environment=environment,
        secret_manager=secret_manager,
    )

    decision_journal = _build_decision_journal(environment)
    portfolio_decision_log = _build_portfolio_decision_log(core_config, environment)

    # --- MetricsService (opcjonalny, kompatybilny z różnymi sygnaturami funkcji) ---
    metrics_server: Any | None = None
    metrics_sinks: list[Any] = []
    metrics_ui_alert_path: Path | None = None
    metrics_jsonl_path: Path | None = None
    metrics_ui_alert_sink_active = False
    metrics_service_enabled: bool | None = None
    metrics_ui_alerts_metadata: Mapping[str, Any] | None = None
    metrics_jsonl_metadata: Mapping[str, Any] | None = None
    metrics_ui_alerts_settings: Mapping[str, Any] | None = None
    metrics_risk_profiles_file: Mapping[str, Any] | None = None
    metrics_security_warnings: list[str] = []
    metrics_security_payload: dict[str, object] = {}
    metrics_auth_metadata: Mapping[str, Any] | None = None
    metrics_tls_enabled: bool | None = None
    metrics_token_validator: ServiceTokenValidator | None = None
    risk_server: Any | None = None
    risk_snapshot_store: Any | None = None
    risk_snapshot_builder: Any | None = None
    risk_snapshot_publisher: Any | None = None
    risk_metrics_exporter: Any | None = None
    risk_service_enabled: bool | None = None
    risk_security_payload: dict[str, object] = {}
    risk_security_warnings: list[str] = []
    risk_auth_metadata: Mapping[str, Any] | None = None
    risk_tls_enabled: bool | None = None
    risk_token_validator: ServiceTokenValidator | None = None

    if RiskSnapshotBuilder is not None:
        try:
            risk_snapshot_builder = RiskSnapshotBuilder(risk_engine)
        except Exception:  # pragma: no cover - nie blokujemy bootstrapu
            risk_snapshot_builder = None
            _LOGGER.debug("Nie udało się zainicjalizować RiskSnapshotBuilder", exc_info=True)
    if risk_snapshot_builder is not None and RiskMetricsExporter is not None:
        try:
            risk_metrics_exporter = RiskMetricsExporter(
                get_global_metrics_registry(),
                environment=environment.environment.value,
                stage=environment_name,
            )
            try:
                for profile_name in risk_snapshot_builder.profile_names():
                    snapshot = risk_snapshot_builder.build(profile_name)
                    if snapshot is not None:
                        risk_metrics_exporter(snapshot)
            except Exception:  # pragma: no cover - diagnostyka snapshotów startowych
                _LOGGER.debug(
                    "Nie udało się wygenerować początkowych metryk ryzyka", exc_info=True
                )
        except Exception:  # pragma: no cover - eksporter jest opcjonalny
            risk_metrics_exporter = None
            _LOGGER.debug("Nie udało się zainicjalizować eksportera metryk ryzyka", exc_info=True)
    metrics_config = getattr(core_config, "metrics_service", None)
    if metrics_config is not None:
        metrics_service_enabled = bool(getattr(metrics_config, "enabled", False))
        tls_config = getattr(metrics_config, "tls", None)
        if tls_config is not None:
            from bot_core.security import tls_audit as _tls_audit

            tls_report = _tls_audit.audit_tls_entry(
                tls_config,
                role_prefix="metrics_tls",
                env=os.environ,
            )
            metrics_tls_enabled = bool(tls_report.get("enabled"))
            metrics_security_payload["tls"] = tls_report
            if tls_report.get("warnings"):
                metrics_security_warnings.extend(
                    str(item) for item in tls_report.get("warnings", ())
                )
            if tls_report.get("errors"):
                metrics_security_warnings.extend(
                    str(item) for item in tls_report.get("errors", ())
                )
        else:
            metrics_tls_enabled = False
        token_value = _config_value(metrics_config, "auth_token", "token")
        token_str = str(token_value).strip() if token_value else ""
        token_env_name = _config_value(metrics_config, "auth_token_env")
        token_env_present = bool(token_env_name and os.environ.get(str(token_env_name)))
        token_file_entry = _config_value(metrics_config, "auth_token_file")
        token_file_exists = False
        token_file_permissions: str | None = None
        token_file_over_permissive = False
        if token_file_entry:
            try:
                token_file_path = Path(str(token_file_entry)).expanduser()
            except (OSError, TypeError, ValueError):
                token_file_path = None
            else:
                try:
                    token_file_exists = token_file_path.is_file()
                except OSError:
                    token_file_exists = False
                if token_file_exists:
                    try:
                        file_mode = stat.S_IMODE(token_file_path.stat().st_mode)
                        token_file_permissions = format(file_mode, "#04o")
                        if os.name != "nt" and file_mode & 0o077:
                            token_file_over_permissive = True
                    except OSError:
                        token_file_permissions = None
        rbac_entries = tuple(getattr(metrics_config, "rbac_tokens", ()) or ())
        if rbac_entries:
            try:
                metrics_token_validator = build_service_token_validator(
                    rbac_entries,
                    default_scope="metrics.read",
                )
            except Exception:  # pragma: no cover - diagnostyka konfiguracji
                _LOGGER.exception("Nie udało się zbudować walidatora RBAC dla MetricsService")
                metrics_token_validator = None
                metrics_security_warnings.append(
                    "Nie udało się zainicjalizować walidatora RBAC MetricsService"
                )
            else:
                metrics_security_payload["rbac_tokens"] = metrics_token_validator.metadata()
        token_configured = bool(token_str) or token_env_present or token_file_exists or bool(metrics_token_validator)
        metrics_auth_metadata = {
            "token_configured": token_configured,
        }
        if token_str:
            metrics_auth_metadata["token_length"] = len(token_str)
        if token_env_name:
            metrics_auth_metadata["token_env"] = str(token_env_name)
            metrics_auth_metadata["token_env_present"] = token_env_present
            if not token_env_present:
                metrics_security_warnings.append(
                    (
                        "Zmienna środowiskowa tokenu MetricsService nie jest ustawiona "
                        "(runtime.metrics_service.auth_token_env)."
                    )
                )
        if token_file_entry:
            metrics_auth_metadata["token_file"] = str(token_file_entry)
            metrics_auth_metadata["token_file_exists"] = token_file_exists
            if token_file_permissions:
                metrics_auth_metadata["token_file_permissions"] = token_file_permissions
            if not token_file_exists:
                metrics_security_warnings.append(
                    (
                        "Wskazany plik legacy tokenu MetricsService nie istnieje "
                        "(runtime.metrics_service.auth_token_file)."
                    )
                )
            elif token_file_over_permissive:
                metrics_security_warnings.append(
                    (
                        "Plik tokenu MetricsService ma zbyt szerokie uprawnienia "
                        f"({token_file_permissions or '<unknown>'}); ustaw chmod 600."
                    )
                )
        if metrics_token_validator is not None:
            validator_meta = metrics_token_validator.metadata()
            metrics_auth_metadata["rbac_tokens"] = validator_meta.get("tokens", [])
            metrics_auth_metadata["default_scope"] = validator_meta.get("default_scope")
        metrics_security_payload["auth"] = metrics_auth_metadata
        profiles_file_value = getattr(metrics_config, "ui_alerts_risk_profiles_file", None)
        if profiles_file_value:
            normalized_file = Path(profiles_file_value).expanduser()
            try:
                normalized_file = normalized_file.resolve(strict=False)
            except Exception:  # pragma: no cover - diagnostyka pomocnicza
                normalized_file = normalized_file.absolute()
            if load_risk_profiles_with_metadata is None:  # type: ignore[truthy-bool]
                metrics_risk_profiles_file = {
                    "path": str(normalized_file),
                    "warning": "risk_profile_loader_unavailable",
                }
            else:
                try:
                    _, metrics_risk_profiles_file = load_risk_profiles_with_metadata(  # type: ignore[misc]
                        str(normalized_file),
                        origin_label=f"metrics_service_config:{normalized_file}",
                    )
                except Exception:  # pragma: no cover - diagnostyka konfiguracji
                    _LOGGER.exception(
                        "Nie udało się wczytać profili ryzyka telemetrii z %s", normalized_file
                    )
                    raise
        jsonl_candidate = getattr(metrics_config, "jsonl_path", None)
        if jsonl_candidate:
            try:
                metrics_jsonl_path = Path(jsonl_candidate).expanduser()
            except Exception:  # pragma: no cover - diagnostyka pomocnicza
                _LOGGER.debug(
                    "Nie udało się znormalizować ścieżki JSONL telemetrii", exc_info=True
                )
                metrics_jsonl_path = Path(str(jsonl_candidate))
            try:
                metrics_jsonl_metadata = file_reference_metadata(
                    metrics_jsonl_path, role="jsonl"
                )
            except Exception:  # pragma: no cover - diagnostyka pomocnicza
                _LOGGER.debug(
                    "Nie udało się zebrać metadanych JSONL telemetrii", exc_info=True
                )
            else:
                metrics_security_payload["metrics_jsonl"] = metrics_jsonl_metadata
    if UiTelemetryAlertSink is not None:
        try:
            base_dir_value = getattr(core_config, "source_directory", None)
            base_dir: Path | None = None
            if base_dir_value:
                try:
                    base_dir = Path(base_dir_value).expanduser()
                except Exception:  # pragma: no cover - diagnostyka pomocnicza
                    _LOGGER.debug(
                        "Nie udało się znormalizować katalogu konfiguracji: %s", base_dir_value,
                        exc_info=True,
                    )
            default_path = DEFAULT_UI_ALERTS_JSONL_PATH.expanduser()
            if not default_path.is_absolute():
                try:
                    default_path = default_path.resolve(strict=False)
                except Exception:  # pragma: no cover - zachowujemy przybliżenie
                    default_path = default_path.absolute()

            configured_path = None
            if metrics_config and metrics_config.ui_alerts_jsonl_path:
                configured_path = Path(metrics_config.ui_alerts_jsonl_path).expanduser()
                if base_dir is not None and not configured_path.is_absolute():
                    try:
                        configured_path = (base_dir / configured_path).resolve(strict=False)
                    except Exception:  # pragma: no cover - zachowujemy przybliżenie
                        configured_path = (base_dir / configured_path).absolute()
            telemetry_log = configured_path or default_path

            # --- Risk profile resolver (opcjonalny) ---
            risk_profile_meta: Mapping[str, Any] | None = None
            resolver: "MetricsRiskProfileResolver" | None = None
            if metrics_config is not None and getattr(metrics_config, "ui_alerts_risk_profile", None):
                normalized_profile = str(metrics_config.ui_alerts_risk_profile).strip().lower()
                if MetricsRiskProfileResolver is None:
                    risk_profile_meta = {"name": normalized_profile, "warning": "resolver_unavailable"}
                else:
                    try:
                        resolver = MetricsRiskProfileResolver(normalized_profile, metrics_config)
                    except KeyError:
                        risk_profile_meta = {"name": normalized_profile, "error": "unknown_profile"}
                        _LOGGER.warning(
                            "Nieznany profil ryzyka telemetrii UI w bootstrapie: %s", normalized_profile
                        )
                    except Exception:  # pragma: no cover - diagnostyka
                        risk_profile_meta = {"name": normalized_profile}
                        _LOGGER.exception(
                            "Nie udało się zastosować profilu ryzyka %s w bootstrapie", normalized_profile
                        )

            def _resolve_metrics_value(field_name: str, default: Any) -> Any:
                if metrics_config is None:
                    return default
                value = getattr(metrics_config, field_name, default)
                if resolver is not None:
                    value = resolver.override(field_name, value)
                return value

            # Tryby zdarzeń
            reduce_mode = "enable"
            overlay_mode = "enable"
            jank_mode = "disable"

            reduce_candidate = _resolve_metrics_value("reduce_motion_mode", None)
            if reduce_candidate is not None:
                candidate = str(reduce_candidate).lower()
                if candidate in {"enable", "jsonl", "disable"}:
                    reduce_mode = candidate
            elif metrics_config is not None:
                reduce_mode = (
                    "enable" if bool(_resolve_metrics_value("reduce_motion_alerts", True)) else "disable"
                )

            overlay_candidate = _resolve_metrics_value("overlay_alert_mode", None)
            if overlay_candidate is not None:
                candidate = str(overlay_candidate).lower()
                if candidate in {"enable", "jsonl", "disable"}:
                    overlay_mode = candidate
            elif metrics_config is not None:
                overlay_mode = (
                    "enable" if bool(_resolve_metrics_value("overlay_alerts", True)) else "disable"
                )

            jank_candidate = _resolve_metrics_value("jank_alert_mode", None)
            if jank_candidate is not None:
                candidate = str(jank_candidate).lower()
                if candidate in {"enable", "jsonl", "disable"}:
                    jank_mode = candidate
            elif metrics_config is not None:
                jank_mode = (
                    "enable" if bool(_resolve_metrics_value("jank_alerts", False)) else "disable"
                )

            reduce_dispatch = reduce_mode == "enable"
            overlay_dispatch = overlay_mode == "enable"
            jank_dispatch = jank_mode == "enable"
            reduce_logging = reduce_mode in {"enable", "jsonl"}
            overlay_logging = overlay_mode in {"enable", "jsonl"}
            jank_logging = jank_mode in {"enable", "jsonl"}

            # Kategorie / severity / progi (z możliwością override przez resolver)
            reduce_category = _resolve_metrics_value("reduce_motion_category", "ui.performance")
            reduce_active = _resolve_metrics_value("reduce_motion_severity_active", "warning")
            reduce_recovered = _resolve_metrics_value("reduce_motion_severity_recovered", "info")

            overlay_category = _resolve_metrics_value("overlay_alert_category", "ui.performance")
            overlay_exceeded = _resolve_metrics_value("overlay_alert_severity_exceeded", "warning")
            overlay_recovered = _resolve_metrics_value("overlay_alert_severity_recovered", "info")
            overlay_critical = _resolve_metrics_value("overlay_alert_severity_critical", "critical")
            overlay_threshold_raw = _resolve_metrics_value("overlay_alert_critical_threshold", 2)

            jank_category = _resolve_metrics_value("jank_alert_category", "ui.performance")
            jank_spike = _resolve_metrics_value("jank_alert_severity_spike", "warning")
            jank_critical = _resolve_metrics_value("jank_alert_severity_critical", None)
            jank_threshold_raw = _resolve_metrics_value("jank_alert_critical_over_ms", None)

            sink_kwargs: dict[str, object] = {
                "jsonl_path": telemetry_log,
                "enable_reduce_motion_alerts": reduce_dispatch,
                "enable_overlay_alerts": overlay_dispatch,
                "log_reduce_motion_events": reduce_logging,
                "log_overlay_events": overlay_logging,
                "enable_jank_alerts": jank_dispatch,
                "log_jank_events": jank_logging,
                "reduce_motion_category": reduce_category,
                "reduce_motion_severity_active": reduce_active,
                "reduce_motion_severity_recovered": reduce_recovered,
                "overlay_category": overlay_category,
                "overlay_severity_exceeded": overlay_exceeded,
                "overlay_severity_recovered": overlay_recovered,
                "jank_category": jank_category,
                "jank_severity_spike": jank_spike,
            }

            # Walidacja/projekcja progów
            overlay_threshold_value: int | None = None
            if overlay_threshold_raw is not None:
                try:
                    overlay_threshold_value = int(overlay_threshold_raw)
                except (TypeError, ValueError):
                    _LOGGER.debug(
                        "Nieprawidłowy próg overlay_alert_critical_threshold=%s", overlay_threshold_raw
                    )
                else:
                    sink_kwargs["overlay_critical_threshold"] = overlay_threshold_value

            jank_threshold_value: float | None = None
            if jank_threshold_raw is not None:
                try:
                    jank_threshold_value = float(jank_threshold_raw)
                except (TypeError, ValueError):
                    _LOGGER.debug(
                        "Nieprawidłowy próg jank_alert_critical_over_ms=%s", jank_threshold_raw
                    )
                else:
                    sink_kwargs["jank_critical_over_ms"] = jank_threshold_value

            if overlay_critical is not None:
                sink_kwargs["overlay_severity_critical"] = overlay_critical
            if jank_critical is not None:
                sink_kwargs["jank_severity_critical"] = jank_critical

            settings_payload: dict[str, object] = {
                "jsonl_path": str(telemetry_log),
                "reduce_mode": reduce_mode,
                "overlay_mode": overlay_mode,
                "jank_mode": jank_mode,
                "reduce_motion_alerts": reduce_dispatch,
                "overlay_alerts": overlay_dispatch,
                "jank_alerts": jank_dispatch,
                "reduce_motion_logging": reduce_logging,
                "overlay_logging": overlay_logging,
                "jank_logging": jank_logging,
                "reduce_motion_category": reduce_category,
                "reduce_motion_severity_active": reduce_active,
                "reduce_motion_severity_recovered": reduce_recovered,
                "overlay_category": overlay_category,
                "overlay_severity_exceeded": overlay_exceeded,
                "overlay_severity_recovered": overlay_recovered,
                "overlay_severity_critical": overlay_critical,
                "overlay_critical_threshold": overlay_threshold_value,
                "jank_category": jank_category,
                "jank_severity_spike": jank_spike,
                "jank_severity_critical": jank_critical,
                "jank_critical_over_ms": jank_threshold_value,
            }
            if resolver is not None:
                risk_profile_meta = resolver.metadata()

            summary_payload: Mapping[str, Any] | None = None
            if risk_profile_meta is not None:
                sink_kwargs["risk_profile"] = dict(risk_profile_meta)
                settings_payload["risk_profile"] = dict(risk_profile_meta)
                summary_payload = risk_profile_meta.get("summary")
                if summary_payload is None and summarize_risk_profile is not None:
                    try:
                        summary_payload = summarize_risk_profile(risk_profile_meta)
                    except Exception:  # pragma: no cover - defensywne
                        summary_payload = None
            if summary_payload:
                sink_kwargs["risk_profile_summary"] = dict(summary_payload)
                settings_payload["risk_profile_summary"] = dict(summary_payload)
            if metrics_risk_profiles_file is not None:
                settings_payload["risk_profiles_file"] = dict(metrics_risk_profiles_file)

            audit_backend = _build_ui_alert_audit_metadata(
                alert_router,
                requested_backend=getattr(metrics_config, "ui_alerts_audit_backend", None),
            )
            settings_payload["audit"] = audit_backend

            metrics_sinks.append(UiTelemetryAlertSink(alert_router, **sink_kwargs))
            metrics_ui_alert_path = telemetry_log
            metrics_ui_alert_sink_active = True
            metrics_ui_alerts_settings = settings_payload
            try:
                metrics_ui_alerts_metadata = file_reference_metadata(
                    telemetry_log, role="ui_alerts_jsonl"
                )
            except Exception:  # pragma: no cover - diagnostyka pomocnicza
                _LOGGER.debug(
                    "Nie udało się zebrać metadanych logu alertów UI", exc_info=True
                )
            else:
                metrics_security_payload["metrics_ui_alerts"] = metrics_ui_alerts_metadata
        except Exception:  # pragma: no cover - nie blokujemy startu runtime
            _LOGGER.exception("Nie udało się zainicjalizować UiTelemetryAlertSink")

        # Jeśli tylko profil/plik profili – również pokaż w settings
        if metrics_ui_alerts_settings is None and risk_profile_meta is not None:
            metrics_ui_alerts_settings = {"risk_profile": dict(risk_profile_meta)}
            if risk_profile_meta.get("summary"):
                metrics_ui_alerts_settings["risk_profile_summary"] = dict(risk_profile_meta["summary"])  # type: ignore[index]

        if metrics_risk_profiles_file is not None:
            if metrics_ui_alerts_settings is None:
                metrics_ui_alerts_settings = {
                    "risk_profiles_file": dict(metrics_risk_profiles_file)
                }
            else:
                metrics_ui_alerts_settings = dict(metrics_ui_alerts_settings)
                metrics_ui_alerts_settings["risk_profiles_file"] = dict(
                    metrics_risk_profiles_file
                )

    if metrics_security_payload:
        warnings_detected = log_security_warnings(
            metrics_security_payload,
            fail_on_warnings=False,
            logger=_LOGGER,
            context="runtime.bootstrap",
        )
        if warnings_detected:
            for entry in collect_security_warnings(metrics_security_payload):
                metrics_security_warnings.extend(
                    str(item) for item in entry.get("warnings", [])
                )

    if metrics_service_enabled:
        if metrics_auth_metadata and not metrics_auth_metadata.get("token_configured"):
            metrics_security_warnings.append(
                (
                    "MetricsService ma włączone API bez tokenu autoryzacyjnego – "
                    "ustaw runtime.metrics_service.auth_token_env lub skonfiguruj RBAC."
                )
            )
        if metrics_tls_enabled is False:
            metrics_security_warnings.append(
                "MetricsService działa bez TLS – włącz runtime.metrics_service.tls.enabled lub dostarcz certyfikaty."
            )

    if metrics_security_warnings:
        metrics_security_warnings = list(dict.fromkeys(metrics_security_warnings))

    if build_metrics_server_from_config is not None:
        try:
            # Najpierw spróbuj najnowszej sygnatury (cfg, sinks, alerts_router, token_validator)
            try:
                metrics_server = build_metrics_server_from_config(  # type: ignore[call-arg]
                    core_config.metrics_service,
                    sinks=metrics_sinks or None,
                    alerts_router=alert_router,
                    token_validator=metrics_token_validator,
                )
            except TypeError:
                # Następnie (cfg, alerts_router, token_validator)
                try:
                    metrics_server = build_metrics_server_from_config(  # type: ignore[call-arg]
                        core_config.metrics_service,
                        alerts_router=alert_router,
                        token_validator=metrics_token_validator,
                    )
                except TypeError:
                    # Potem (cfg, sinks, token_validator)
                    try:
                        metrics_server = build_metrics_server_from_config(  # type: ignore[call-arg]
                            core_config.metrics_service,
                            sinks=metrics_sinks or None,
                            token_validator=metrics_token_validator,
                        )
                    except TypeError:
                        # Kolejny fallback (cfg, token_validator)
                        try:
                            metrics_server = build_metrics_server_from_config(
                                core_config.metrics_service,
                                token_validator=metrics_token_validator,
                            )
                        except TypeError:
                            # Najstarsza postać: tylko (cfg)
                            metrics_server = build_metrics_server_from_config(
                                core_config.metrics_service  # type: ignore[arg-type]
                            )

            if metrics_server is not None:
                metrics_server.start()
                _LOGGER.info(
                    "Serwer MetricsService uruchomiony na %s",
                    getattr(metrics_server, "address", "unknown"),
                )
        except Exception:  # pragma: no cover - telemetria jest opcjonalna
            _LOGGER.exception("Nie udało się uruchomić MetricsService – kontynuuję bez telemetrii")
            metrics_server = None

    risk_config = getattr(core_config, "risk_service", None)
    if risk_config is not None:
        risk_service_enabled = bool(getattr(risk_config, "enabled", True))
        tls_config = getattr(risk_config, "tls", None)
        if tls_config is not None:
            from bot_core.security import tls_audit as _tls_audit

            tls_report = _tls_audit.audit_tls_entry(
                tls_config,
                role_prefix="risk_tls",
                env=os.environ,
            )
            risk_tls_enabled = bool(tls_report.get("enabled"))
            risk_security_payload["tls"] = tls_report
            if tls_report.get("warnings"):
                risk_security_warnings.extend(
                    str(item) for item in tls_report.get("warnings", ())
                )
            if tls_report.get("errors"):
                risk_security_warnings.extend(
                    str(item) for item in tls_report.get("errors", ())
                )
        else:
            risk_tls_enabled = False
        token_value = _config_value(risk_config, "auth_token", "token")
        token_str = str(token_value).strip() if token_value else ""
        rbac_entries = tuple(getattr(risk_config, "rbac_tokens", ()) or ())
        if rbac_entries:
            try:
                risk_token_validator = build_service_token_validator(
                    rbac_entries,
                    default_scope="risk.read",
                )
            except Exception:  # pragma: no cover - diagnostyka konfiguracji
                _LOGGER.exception("Nie udało się zbudować walidatora RBAC dla RiskService")
                risk_token_validator = None
                risk_security_warnings.append(
                    "Nie udało się zainicjalizować walidatora RBAC RiskService"
                )
            else:
                risk_security_payload["rbac_tokens"] = risk_token_validator.metadata()
        risk_auth_metadata = {
            "token_configured": bool(token_str) or bool(risk_token_validator),
        }
        if token_str:
            risk_auth_metadata["token_length"] = len(token_str)
        if risk_token_validator is not None:
            validator_meta = risk_token_validator.metadata()
            risk_auth_metadata["rbac_tokens"] = validator_meta.get("tokens", [])
            risk_auth_metadata["default_scope"] = validator_meta.get("default_scope")
        risk_security_payload["auth"] = risk_auth_metadata

    if build_risk_server_from_config is not None and risk_config is not None:
        try:
            try:
                candidate = build_risk_server_from_config(
                    risk_config,
                    token_validator=risk_token_validator,
                )
            except TypeError:
                candidate = build_risk_server_from_config(risk_config)
        except Exception:  # pragma: no cover - risk service jest opcjonalny
            _LOGGER.exception("Nie udało się zbudować konfiguracji RiskService")
        else:
            if candidate is not None:
                try:
                    candidate.start()
                except Exception:  # pragma: no cover - brak krytyczny, kontynuujemy bez serwera
                    _LOGGER.exception("Nie udało się uruchomić RiskService – kontynuuję bez serwera ryzyka")
                else:
                    risk_server = candidate
                    risk_snapshot_store = getattr(candidate, "store", None)
                    _LOGGER.info(
                        "Serwer RiskService uruchomiony na %s",
                        getattr(candidate, "address", "unknown"),
                    )
                    if risk_snapshot_builder is not None:
                        try:
                            initial_snapshot = risk_snapshot_builder.build(profile.name)
                            if initial_snapshot is not None:
                                candidate.publish(initial_snapshot)
                                if risk_metrics_exporter is not None:
                                    try:
                                        risk_metrics_exporter(initial_snapshot)
                                    except Exception:  # pragma: no cover - diagnostyka eksportera
                                        _LOGGER.debug(
                                            "Nie udało się zaktualizować metryk ryzyka początkowym snapshotem",
                                            exc_info=True,
                                        )
                        except Exception:  # pragma: no cover - diagnostyka
                            _LOGGER.debug(
                                "Nie udało się opublikować początkowego stanu ryzyka",
                                exc_info=True,
                            )
                        if RiskSnapshotPublisher is not None:
                            publish_interval = 5.0
                            normalized_profiles: tuple[str, ...] = ()
                            try:
                                interval_raw = getattr(risk_config, "publish_interval_seconds", 5.0)
                                publish_interval = float(interval_raw)
                            except (TypeError, ValueError):
                                _LOGGER.debug(
                                    "Nieprawidłowy interwał publish_interval_seconds – używam domyślnego 5s",
                                    exc_info=True,
                                )
                                publish_interval = 5.0
                            raw_profiles = getattr(risk_config, "profiles", ()) or ()
                            normalized_profiles = tuple(
                                dict.fromkeys(
                                    str(name).strip()
                                    for name in raw_profiles
                                    if str(name).strip()
                                )
                            )
                            try:
                                sinks = [candidate.publish]
                                if risk_metrics_exporter is not None:
                                    sinks.append(risk_metrics_exporter)
                                publisher = RiskSnapshotPublisher(
                                    risk_snapshot_builder,
                                    profiles=normalized_profiles or None,
                                    interval_seconds=publish_interval,
                                    sinks=sinks,
                                )
                                publisher.start()
                            except Exception:  # pragma: no cover - diagnostyka publikatora
                                _LOGGER.exception("Nie udało się uruchomić RiskSnapshotPublisher")
                            else:
                                risk_snapshot_publisher = publisher
                    _LOGGER.info(
                        "RiskSnapshotPublisher aktywny (profili=%s, interwał=%.2fs)",
                        ",".join(normalized_profiles) if normalized_profiles else "auto",
                        publish_interval,
                    )

    if reset_risk_profile_store is not None:
        try:
            reset_risk_profile_store()
        except Exception:  # pragma: no cover - defensywne czyszczenie
            _LOGGER.debug("Nie udało się zresetować presetów profili ryzyka", exc_info=True)

    if risk_security_payload:
        warnings_detected = log_security_warnings(
            risk_security_payload,
            fail_on_warnings=False,
            logger=_LOGGER,
            context="risk_service",
        )
        if warnings_detected:
            for entry in collect_security_warnings(risk_security_payload):
                risk_security_warnings.extend(
                    str(item) for item in entry.get("warnings", [])
                )

    if risk_service_enabled:
        if risk_auth_metadata and not risk_auth_metadata.get("token_configured"):
            risk_security_warnings.append(
                "RiskService ma włączone API bez tokenu autoryzacyjnego – ustaw runtime.risk_service.auth_token."
            )
        if risk_tls_enabled is False:
            risk_security_warnings.append(
                "RiskService działa bez TLS – włącz runtime.risk_service.tls.enabled lub dostarcz certyfikaty."
            )

    if risk_security_warnings:
        risk_security_warnings = list(dict.fromkeys(risk_security_warnings))

    return BootstrapContext(
        core_config=core_config,
        environment=environment,
        credentials=credentials,
        adapter=adapter,
        risk_engine=risk_engine,
        risk_repository=risk_repository,
        alert_router=alert_router,
        alert_channels=alert_channels,
        audit_log=audit_log,
        adapter_settings=environment.adapter_settings,
        decision_journal=decision_journal,
        risk_decision_log=risk_decision_log,
        risk_profile_name=selected_profile,
        decision_engine_config=decision_engine_config,
        decision_orchestrator=decision_orchestrator,
        decision_tco_report_path=decision_tco_report_path,
        decision_tco_warnings=tuple(decision_tco_warnings)
        if decision_tco_warnings
        else None,
        portfolio_governor_config=portfolio_governor_config,
        portfolio_governor=portfolio_governor,
        metrics_server=metrics_server,
        metrics_ui_alerts_path=metrics_ui_alert_path,
        metrics_jsonl_path=metrics_jsonl_path,
        metrics_ui_alert_sink_active=metrics_ui_alert_sink_active,
        metrics_service_enabled=metrics_service_enabled,
        metrics_ui_alerts_metadata=metrics_ui_alerts_metadata,
        metrics_jsonl_metadata=metrics_jsonl_metadata,
        metrics_security_warnings=tuple(metrics_security_warnings)
        if metrics_security_warnings
        else None,
        metrics_security_metadata=metrics_security_payload if metrics_security_payload else None,
        metrics_ui_alerts_settings=metrics_ui_alerts_settings,
        metrics_token_validator=metrics_token_validator,
        risk_server=risk_server,
        risk_snapshot_store=risk_snapshot_store,
        risk_snapshot_builder=risk_snapshot_builder,
        risk_snapshot_publisher=risk_snapshot_publisher,
        risk_service_enabled=risk_service_enabled,
        risk_security_metadata=risk_security_payload if risk_security_payload else None,
        risk_security_warnings=tuple(risk_security_warnings) if risk_security_warnings else None,
        risk_token_validator=risk_token_validator,
        portfolio_decision_log=portfolio_decision_log,
    )


def _instantiate_adapter(
    exchange_name: str,
    credentials: ExchangeCredentials,
    factories: Mapping[str, ExchangeAdapterFactory],
    environment: Environment,
    *,
    settings: Mapping[str, Any] | None = None,
) -> ExchangeAdapter:
    try:
        factory = factories[exchange_name]
    except KeyError as exc:
        raise KeyError(f"Brak fabryki adaptera dla giełdy '{exchange_name}'") from exc
    if settings:
        return factory(credentials, environment=environment, settings=settings)
    return factory(credentials, environment=environment)


def _build_risk_decision_log(
    core_config: CoreConfig, environment: EnvironmentConfig
) -> RiskDecisionLog | None:
    config = getattr(core_config, "risk_decision_log", None)
    if config is None or not getattr(config, "enabled", True):
        return None

    configured_path = getattr(config, "path", None)
    if configured_path:
        candidate = Path(str(configured_path)).expanduser()
        if not candidate.is_absolute():
            log_path = Path(environment.data_cache_path) / candidate
        else:
            log_path = candidate
    else:
        log_path = Path(environment.data_cache_path) / "risk_decisions.jsonl"

    max_entries = int(getattr(config, "max_entries", 1_000) or 1_000)
    signing_key = _load_risk_decision_log_key(config)
    signing_key_id = getattr(config, "signing_key_id", None)
    jsonl_fsync = bool(getattr(config, "jsonl_fsync", False))

    try:
        return RiskDecisionLog(
            max_entries=max_entries,
            jsonl_path=log_path,
            signing_key=signing_key,
            signing_key_id=str(signing_key_id) if signing_key_id else None,
            jsonl_fsync=jsonl_fsync,
        )
    except Exception:  # pragma: no cover - log jest opcjonalny
        _LOGGER.exception("Nie udało się zainicjalizować RiskDecisionLog")
        return None


def _load_risk_decision_log_key(config: object) -> bytes | None:
    env_name = getattr(config, "signing_key_env", None)
    if env_name:
        env_value = os.environ.get(str(env_name))
        if env_value:
            return env_value.encode("utf-8")
        _LOGGER.warning(
            "RiskDecisionLog: zmienna środowiskowa %s nie jest ustawiona", env_name
        )

    key_path = getattr(config, "signing_key_path", None)
    if key_path:
        try:
            content = Path(str(key_path)).expanduser().read_bytes()
            stripped = content.strip()
            if stripped:
                return stripped
            _LOGGER.warning("RiskDecisionLog: plik %s nie zawiera klucza", key_path)
        except Exception as exc:  # pragma: no cover - diagnostyka konfiguracji
            _LOGGER.warning("RiskDecisionLog: błąd odczytu klucza z %s: %s", key_path, exc)

    key_value = getattr(config, "signing_key_value", None)
    if key_value not in (None, ""):
        return str(key_value).encode("utf-8")

    return None


def _resolve_risk_profile(
    profiles: Mapping[str, RiskProfileConfig],
    profile_name: str,
) -> RiskProfileConfig:
    try:
        return profiles[profile_name]
    except KeyError as exc:
        raise KeyError(f"Profil ryzyka '{profile_name}' nie istnieje w konfiguracji") from exc


def build_alert_channels(
    *,
    core_config: CoreConfig,
    environment: EnvironmentConfig,
    secret_manager: SecretManager,
) -> tuple[Mapping[str, AlertChannel], DefaultAlertRouter, AlertAuditLog]:
    """Tworzy i rejestruje kanały alertów + router + backend audytu."""
    # audit_log: InMemory (domyślnie) albo FileAlertAuditLog, jeśli skonfigurowano alert_audit
    audit_config = getattr(environment, "alert_audit", None)
    if audit_config and getattr(audit_config, "backend", "memory") == "file":
        directory = Path(audit_config.directory) if audit_config.directory else Path("alerts")
        if not directory.is_absolute():
            base = Path(environment.data_cache_path)
            directory = base / directory
        audit_log: AlertAuditLog = FileAlertAuditLog(
            directory=directory,
            filename_pattern=audit_config.filename_pattern,
            retention_days=audit_config.retention_days,
            fsync=audit_config.fsync,
        )
    else:
        audit_log = InMemoryAlertAuditLog()

    # throttle (opcjonalny)
    throttle_cfg = getattr(environment, "alert_throttle", None)
    throttle: AlertThrottle | None = None
    if throttle_cfg is not None:
        throttle = AlertThrottle(
            window=timedelta(seconds=float(throttle_cfg.window_seconds)),
            exclude_severities=frozenset(throttle_cfg.exclude_severities),
            exclude_categories=frozenset(throttle_cfg.exclude_categories),
            max_entries=int(throttle_cfg.max_entries),
        )

    router = DefaultAlertRouter(audit_log=audit_log, throttle=throttle)
    channels: MutableMapping[str, AlertChannel] = {}

    for entry in environment.alert_channels:
        channel_type, _, channel_key = entry.partition(":")
        channel_type = channel_type.strip().lower()
        channel_key = channel_key.strip() or "default"

        if channel_type == "telegram":
            channel = _build_telegram_channel(core_config.telegram_channels, channel_key, secret_manager)
        elif channel_type == "email":
            channel = _build_email_channel(core_config.email_channels, channel_key, secret_manager)
        elif channel_type == "sms":
            channel = _build_sms_channel(core_config.sms_providers, channel_key, secret_manager)
        elif channel_type == "signal":
            channel = _build_signal_channel(core_config.signal_channels, channel_key, secret_manager)
        elif channel_type == "whatsapp":
            channel = _build_whatsapp_channel(core_config.whatsapp_channels, channel_key, secret_manager)
        elif channel_type == "messenger":
            channel = _build_messenger_channel(core_config.messenger_channels, channel_key, secret_manager)
        else:
            raise KeyError(f"Nieobsługiwany typ kanału alertów: {channel_type}")

        router.register(channel)
        channels[channel.name] = channel

    return channels, router, audit_log


def _build_decision_journal(environment: EnvironmentConfig) -> TradingDecisionJournal | None:
    config: DecisionJournalConfig | None = getattr(environment, "decision_journal", None)
    if config is None:
        return None

    backend = getattr(config, "backend", "memory").lower()
    if backend == "memory":
        return InMemoryTradingDecisionJournal()
    if backend == "file":
        directory = Path(config.directory) if config.directory else Path("decisions")
        if not directory.is_absolute():
            base = Path(environment.data_cache_path)
            directory = base / directory
        return JsonlTradingDecisionJournal(
            directory=directory,
            filename_pattern=config.filename_pattern,
            retention_days=config.retention_days,
            fsync=config.fsync,
        )
    return None


def _build_portfolio_decision_log(
    core_config: CoreConfig, environment: EnvironmentConfig
) -> PortfolioDecisionLog | None:
    config = getattr(core_config, "portfolio_decision_log", None)
    if config is None or not getattr(config, "enabled", True):
        return None

    configured_path = getattr(config, "path", None)
    if configured_path:
        candidate = Path(str(configured_path)).expanduser()
        if not candidate.is_absolute():
            log_path = Path(environment.data_cache_path) / candidate
        else:
            log_path = candidate
    else:
        log_path = Path(environment.data_cache_path) / "portfolio_decisions.jsonl"

    max_entries = int(getattr(config, "max_entries", 512) or 512)
    signing_key = _load_portfolio_decision_log_key(config)
    signing_key_id = getattr(config, "signing_key_id", None)
    jsonl_fsync = bool(getattr(config, "jsonl_fsync", False))

    try:
        return PortfolioDecisionLog(
            max_entries=max_entries,
            jsonl_path=log_path,
            signing_key=signing_key,
            signing_key_id=str(signing_key_id) if signing_key_id else None,
            jsonl_fsync=jsonl_fsync,
        )
    except Exception:  # pragma: no cover - log portfelowy jest opcjonalny
        _LOGGER.exception("Nie udało się zainicjalizować PortfolioDecisionLog")
        return None


def _load_portfolio_decision_log_key(config: object) -> bytes | None:
    env_name = getattr(config, "signing_key_env", None)
    if env_name:
        env_value = os.environ.get(str(env_name))
        if env_value:
            return env_value.encode("utf-8")
        _LOGGER.warning(
            "PortfolioDecisionLog: zmienna środowiskowa %s nie jest ustawiona", env_name
        )

    key_path = getattr(config, "signing_key_path", None)
    if key_path:
        try:
            content = Path(str(key_path)).expanduser().read_bytes()
            stripped = content.strip()
            if stripped:
                return stripped
            _LOGGER.warning(
                "PortfolioDecisionLog: plik %s nie zawiera klucza", key_path
            )
        except Exception as exc:  # pragma: no cover - diagnostyka konfiguracji
            _LOGGER.warning(
                "PortfolioDecisionLog: błąd odczytu klucza z %s: %s", key_path, exc
            )

    key_value = getattr(config, "signing_key_value", None)
    if key_value not in (None, ""):
        return str(key_value).encode("utf-8")

    return None


def _build_telegram_channel(
    definitions: Mapping[str, TelegramChannelSettings],
    channel_key: str,
    secret_manager: SecretManager,
) -> TelegramChannel:
    try:
        settings = definitions[channel_key]
    except KeyError as exc:
        raise KeyError(f"Brak definicji kanału Telegram '{channel_key}'") from exc

    token = secret_manager.load_secret_value(settings.token_secret, purpose="alerts:telegram")

    return TelegramChannel(
        bot_token=token,
        chat_id=settings.chat_id,
        parse_mode=settings.parse_mode,
        name=f"telegram:{channel_key}",
    )


def _build_email_channel(
    definitions: Mapping[str, EmailChannelSettings],
    channel_key: str,
    secret_manager: SecretManager,
) -> EmailChannel:
    try:
        settings = definitions[channel_key]
    except KeyError as exc:
        raise KeyError(f"Brak definicji kanału e-mail '{channel_key}'") from exc

    username = None
    password = None
    if settings.credential_secret:
        raw_secret = secret_manager.load_secret_value(settings.credential_secret, purpose="alerts:email")
        try:
            parsed = json.loads(raw_secret) if raw_secret else {}
        except json.JSONDecodeError as exc:  # pragma: no cover
            raise SecretStorageError(
                "Sekret dla kanału e-mail musi zawierać poprawny JSON z polami 'username' i 'password'."
            ) from exc
        username = parsed.get("username")
        password = parsed.get("password")

    return EmailChannel(
        host=settings.host,
        port=settings.port,
        from_address=settings.from_address,
        recipients=settings.recipients,
        username=username,
        password=password,
        use_tls=settings.use_tls,
        name=f"email:{channel_key}",
    )


def _build_sms_channel(
    definitions: Mapping[str, SMSProviderSettings],
    channel_key: str,
    secret_manager: SecretManager,
) -> SMSChannel:
    try:
        settings = definitions[channel_key]
    except KeyError as exc:
        raise KeyError(f"Brak definicji dostawcy SMS '{channel_key}'") from exc

    if not settings.credential_key:
        raise SecretStorageError(
            f"Konfiguracja dostawcy SMS '{channel_key}' musi wskazywać 'credential_key'."
        )

    raw_secret = secret_manager.load_secret_value(settings.credential_key, purpose="alerts:sms")
    try:
        payload = json.loads(raw_secret)
    except json.JSONDecodeError as exc:  # pragma: no cover
        raise SecretStorageError(
            "Sekret dostawcy SMS powinien zawierać JSON z polami 'account_sid' i 'auth_token'."
        ) from exc

    account_sid = payload.get("account_sid")
    auth_token = payload.get("auth_token")
    if not account_sid or not auth_token:
        raise SecretStorageError(
            "Sekret dostawcy SMS musi zawierać pola 'account_sid' oraz 'auth_token'."
        )

    provider_config = _resolve_sms_provider(settings)
    sender = (
        settings.sender_id
        if settings.allow_alphanumeric_sender and settings.sender_id
        else settings.from_number
    )
    if not sender:
        raise SecretStorageError(
            f"Konfiguracja dostawcy SMS '{channel_key}' wymaga pola 'from_number' lub 'sender_id'."
        )

    recipients: Sequence[str] = tuple(settings.recipients)
    if not recipients:
        raise SecretStorageError(
            f"Konfiguracja dostawcy SMS '{channel_key}' wymaga co najmniej jednego odbiorcy."
        )

    return SMSChannel(
        account_sid=str(account_sid),
        auth_token=str(auth_token),
        from_number=sender,
        recipients=recipients,
        provider=provider_config,
        name=f"sms:{channel_key}",
    )


def _build_signal_channel(
    definitions: Mapping[str, SignalChannelSettings],
    channel_key: str,
    secret_manager: SecretManager,
) -> SignalChannel:
    try:
        settings = definitions[channel_key]
    except KeyError as exc:
        raise KeyError(f"Brak definicji kanału Signal '{channel_key}'") from exc

    token: str | None = None
    if settings.credential_secret:
        token = secret_manager.load_secret_value(settings.credential_secret, purpose="alerts:signal")

    return SignalChannel(
        service_url=settings.service_url,
        sender_number=settings.sender_number,
        recipients=settings.recipients,
        auth_token=token,
        verify_tls=settings.verify_tls,
        name=f"signal:{channel_key}",
    )


def _build_whatsapp_channel(
    definitions: Mapping[str, WhatsAppChannelSettings],
    channel_key: str,
    secret_manager: SecretManager,
) -> WhatsAppChannel:
    try:
        settings = definitions[channel_key]
    except KeyError as exc:
        raise KeyError(f"Brak definicji kanału WhatsApp '{channel_key}'") from exc

    token = secret_manager.load_secret_value(settings.token_secret, purpose="alerts:whatsapp")

    return WhatsAppChannel(
        phone_number_id=settings.phone_number_id,
        access_token=token,
        recipients=settings.recipients,
        api_base_url=settings.api_base_url,
        api_version=settings.api_version,
        name=f"whatsapp:{channel_key}",
    )


def _build_messenger_channel(
    definitions: Mapping[str, MessengerChannelSettings],
    channel_key: str,
    secret_manager: SecretManager,
) -> MessengerChannel:
    try:
        settings = definitions[channel_key]
    except KeyError as exc:
        raise KeyError(f"Brak definicji kanału Messenger '{channel_key}'") from exc

    token = secret_manager.load_secret_value(settings.token_secret, purpose="alerts:messenger")

    return MessengerChannel(
        page_id=settings.page_id,
        access_token=token,
        recipients=settings.recipients,
        api_base_url=settings.api_base_url,
        api_version=settings.api_version,
        name=f"messenger:{channel_key}",
    )


def _resolve_sms_provider(settings: SMSProviderSettings) -> SmsProviderConfig:
    base = get_sms_provider(settings.provider_key)
    return SmsProviderConfig(
        provider_id=base.provider_id,
        display_name=base.display_name,
        api_base_url=settings.api_base_url or base.api_base_url,
        iso_country_code=base.iso_country_code,
        supports_alphanumeric_sender=settings.allow_alphanumeric_sender,
        notes=base.notes,
        max_sender_length=base.max_sender_length,
    )


__all__ = ["BootstrapContext", "bootstrap_environment", "build_alert_channels"]<|MERGE_RESOLUTION|>--- conflicted
+++ resolved
@@ -288,16 +288,13 @@
     decision_journal: TradingDecisionJournal | None
     risk_decision_log: RiskDecisionLog | None
     risk_profile_name: str
-<<<<<<< HEAD
     portfolio_decision_log: PortfolioDecisionLog | None = None
-=======
     decision_engine_config: Any | None = None
     decision_orchestrator: Any | None = None
     decision_tco_report_path: str | None = None
     decision_tco_warnings: Sequence[str] | None = None
     portfolio_governor_config: Any | None = None
     portfolio_governor: Any | None = None
->>>>>>> e083a5a0
     metrics_server: Any | None = None
     metrics_ui_alerts_path: Path | None = None
     metrics_jsonl_path: Path | None = None
