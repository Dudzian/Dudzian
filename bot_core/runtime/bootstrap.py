"""Procedury rozruchowe spinające konfigurację z modułami runtime."""
from __future__ import annotations

import json
from dataclasses import dataclass
from datetime import timedelta
from pathlib import Path
from typing import Any, Mapping, MutableMapping, Sequence

from bot_core.alerts import (
    AlertThrottle,
    DefaultAlertRouter,
    EmailChannel,
    FileAlertAuditLog,
    InMemoryAlertAuditLog,
    MessengerChannel,
    SMSChannel,
    SignalChannel,
    TelegramChannel,
    WhatsAppChannel,
    get_sms_provider,
)
from bot_core.alerts.base import AlertAuditLog, AlertChannel
from bot_core.alerts.channels.providers import SmsProviderConfig
from bot_core.config.loader import load_core_config
from bot_core.config.models import (
    CoreConfig,
    DecisionJournalConfig,
    EmailChannelSettings,
    EnvironmentConfig,
    MessengerChannelSettings,
    RiskProfileConfig,
    SMSProviderSettings,
    SignalChannelSettings,
    TelegramChannelSettings,
    WhatsAppChannelSettings,
)
from bot_core.exchanges.base import (
    Environment,
    ExchangeAdapter,
    ExchangeAdapterFactory,
    ExchangeCredentials,
)
from bot_core.exchanges.binance import BinanceFuturesAdapter, BinanceSpotAdapter
from bot_core.exchanges.kraken import KrakenFuturesAdapter, KrakenSpotAdapter
from bot_core.exchanges.zonda import ZondaSpotAdapter
from bot_core.risk.base import RiskProfile, RiskRepository
from bot_core.risk.engine import ThresholdRiskEngine
from bot_core.risk.profiles.aggressive import AggressiveProfile
from bot_core.risk.profiles.balanced import BalancedProfile
from bot_core.risk.profiles.conservative import ConservativeProfile
from bot_core.risk.profiles.manual import ManualProfile
from bot_core.risk.repository import FileRiskRepository
from bot_core.security import SecretManager, SecretStorageError
from bot_core.runtime.journal import (
    InMemoryTradingDecisionJournal,
    JsonlTradingDecisionJournal,
    TradingDecisionJournal,
)

_DEFAULT_ADAPTERS: Mapping[str, ExchangeAdapterFactory] = {
    "binance_spot": BinanceSpotAdapter,
    "binance_futures": BinanceFuturesAdapter,
    "kraken_spot": KrakenSpotAdapter,
    "kraken_futures": KrakenFuturesAdapter,
    "zonda_spot": ZondaSpotAdapter,
}


_PROFILE_CLASS_BY_NAME: Mapping[str, type[RiskProfile]] = {
    "conservative": ConservativeProfile,
    "balanced": BalancedProfile,
    "aggressive": AggressiveProfile,
}


@dataclass(slots=True)
class BootstrapContext:
    """Zawiera wszystkie komponenty zainicjalizowane dla danego środowiska."""

    core_config: CoreConfig
    environment: EnvironmentConfig
    credentials: ExchangeCredentials
    adapter: ExchangeAdapter
    risk_engine: ThresholdRiskEngine
    risk_repository: RiskRepository
    alert_router: DefaultAlertRouter
    alert_channels: Mapping[str, AlertChannel]
    audit_log: AlertAuditLog
    adapter_settings: Mapping[str, Any]
    decision_journal: TradingDecisionJournal | None


def bootstrap_environment(
    environment_name: str,
    *,
    config_path: str | Path,
    secret_manager: SecretManager,
    adapter_factories: Mapping[str, ExchangeAdapterFactory] | None = None,
) -> BootstrapContext:
    """Tworzy kompletny kontekst uruchomieniowy dla wskazanego środowiska."""
    core_config = load_core_config(config_path)
    if environment_name not in core_config.environments:
        raise KeyError(f"Środowisko '{environment_name}' nie istnieje w konfiguracji")

    environment = core_config.environments[environment_name]
    risk_profile_config = _resolve_risk_profile(core_config.risk_profiles, environment.risk_profile)

    risk_repository_path = Path(environment.data_cache_path) / "risk_state"
    risk_repository = FileRiskRepository(risk_repository_path)
    risk_engine = ThresholdRiskEngine(repository=risk_repository)
    profile = _build_risk_profile(risk_profile_config)
    risk_engine.register_profile(profile)

    credentials = secret_manager.load_exchange_credentials(
        environment.keychain_key,
        expected_environment=environment.environment,
        purpose=environment.credential_purpose,
        required_permissions=environment.required_permissions,
        forbidden_permissions=environment.forbidden_permissions,
    )

    factories = dict(_DEFAULT_ADAPTERS)
    if adapter_factories:
        factories.update(adapter_factories)
    adapter = _instantiate_adapter(
        environment.exchange,
        credentials,
        factories,
        environment.environment,
        settings=environment.adapter_settings,
    )
    adapter.configure_network(ip_allowlist=environment.ip_allowlist or None)

    alert_channels, alert_router, audit_log = build_alert_channels(
        core_config=core_config,
        environment=environment,
        secret_manager=secret_manager,
    )

    decision_journal = _build_decision_journal(environment)

    return BootstrapContext(
        core_config=core_config,
        environment=environment,
        credentials=credentials,
        adapter=adapter,
        risk_engine=risk_engine,
        risk_repository=risk_repository,
        alert_router=alert_router,
        alert_channels=alert_channels,
        audit_log=audit_log,
        adapter_settings=environment.adapter_settings,
        decision_journal=decision_journal,
    )


def _instantiate_adapter(
    exchange_name: str,
    credentials: ExchangeCredentials,
    factories: Mapping[str, ExchangeAdapterFactory],
    environment: Environment,
    *,
    settings: Mapping[str, Any] | None = None,
) -> ExchangeAdapter:
    try:
        factory = factories[exchange_name]
    except KeyError as exc:
        raise KeyError(f"Brak fabryki adaptera dla giełdy '{exchange_name}'") from exc
    if settings:
        return factory(credentials, environment=environment, settings=settings)
    return factory(credentials, environment=environment)


def _resolve_risk_profile(
    profiles: Mapping[str, RiskProfileConfig],
    profile_name: str,
) -> RiskProfileConfig:
    try:
        return profiles[profile_name]
    except KeyError as exc:
        raise KeyError(f"Profil ryzyka '{profile_name}' nie istnieje w konfiguracji") from exc


<<<<<<< HEAD
def build_alert_channels(
=======
def _build_risk_profile(config: RiskProfileConfig) -> RiskProfile:
    profile_key = config.name.lower()
    if profile_key == "manual":
        return ManualProfile(
            name=config.name,
            max_positions=config.max_open_positions,
            max_leverage=config.max_leverage,
            drawdown_limit=config.hard_drawdown_pct,
            daily_loss_limit=config.max_daily_loss_pct,
            max_position_pct=config.max_position_pct,
            target_volatility=config.target_volatility,
            stop_loss_atr_multiple=config.stop_loss_atr_multiple,
        )

    profile_class = _PROFILE_CLASS_BY_NAME.get(profile_key)
    if profile_class is not None:
        return profile_class()

    return ManualProfile(
        name=config.name,
        max_positions=config.max_open_positions,
        max_leverage=config.max_leverage,
        drawdown_limit=config.hard_drawdown_pct,
        daily_loss_limit=config.max_daily_loss_pct,
        max_position_pct=config.max_position_pct,
        target_volatility=config.target_volatility,
        stop_loss_atr_multiple=config.stop_loss_atr_multiple,
    )


def _build_alert_channels(
>>>>>>> 397e413c
    *,
    core_config: CoreConfig,
    environment: EnvironmentConfig,
    secret_manager: SecretManager,
) -> tuple[Mapping[str, AlertChannel], DefaultAlertRouter, AlertAuditLog]:
    """Tworzy i rejestruje kanały alertów + router + backend audytu."""
    # audit_log: InMemory (domyślnie) albo FileAlertAuditLog, jeśli skonfigurowano alert_audit
    audit_config = getattr(environment, "alert_audit", None)
    if audit_config and getattr(audit_config, "backend", "memory") == "file":
        directory = Path(audit_config.directory) if audit_config.directory else Path("alerts")
        if not directory.is_absolute():
            base = Path(environment.data_cache_path)
            directory = base / directory
        audit_log: AlertAuditLog = FileAlertAuditLog(
            directory=directory,
            filename_pattern=audit_config.filename_pattern,
            retention_days=audit_config.retention_days,
            fsync=audit_config.fsync,
        )
    else:
        audit_log = InMemoryAlertAuditLog()

    # throttle (opcjonalny)
    throttle_cfg = getattr(environment, "alert_throttle", None)
    throttle: AlertThrottle | None = None
    if throttle_cfg is not None:
        throttle = AlertThrottle(
            window=timedelta(seconds=float(throttle_cfg.window_seconds)),
            exclude_severities=frozenset(throttle_cfg.exclude_severities),
            exclude_categories=frozenset(throttle_cfg.exclude_categories),
            max_entries=int(throttle_cfg.max_entries),
        )

    router = DefaultAlertRouter(audit_log=audit_log, throttle=throttle)
    channels: MutableMapping[str, AlertChannel] = {}

    for entry in environment.alert_channels:
        channel_type, _, channel_key = entry.partition(":")
        channel_type = channel_type.strip().lower()
        channel_key = channel_key.strip() or "default"

        if channel_type == "telegram":
            channel = _build_telegram_channel(core_config.telegram_channels, channel_key, secret_manager)
        elif channel_type == "email":
            channel = _build_email_channel(core_config.email_channels, channel_key, secret_manager)
        elif channel_type == "sms":
            channel = _build_sms_channel(core_config.sms_providers, channel_key, secret_manager)
        elif channel_type == "signal":
            channel = _build_signal_channel(core_config.signal_channels, channel_key, secret_manager)
        elif channel_type == "whatsapp":
            channel = _build_whatsapp_channel(core_config.whatsapp_channels, channel_key, secret_manager)
        elif channel_type == "messenger":
            channel = _build_messenger_channel(core_config.messenger_channels, channel_key, secret_manager)
        else:
            raise KeyError(f"Nieobsługiwany typ kanału alertów: {channel_type}")

        router.register(channel)
        channels[channel.name] = channel

    return channels, router, audit_log


def _build_decision_journal(environment: EnvironmentConfig) -> TradingDecisionJournal | None:
    config: DecisionJournalConfig | None = getattr(environment, "decision_journal", None)
    if config is None:
        return None

    backend = getattr(config, "backend", "memory").lower()
    if backend == "memory":
        return InMemoryTradingDecisionJournal()
    if backend == "file":
        directory = Path(config.directory) if config.directory else Path("decisions")
        if not directory.is_absolute():
            base = Path(environment.data_cache_path)
            directory = base / directory
        return JsonlTradingDecisionJournal(
            directory=directory,
            filename_pattern=config.filename_pattern,
            retention_days=config.retention_days,
            fsync=config.fsync,
        )
    return None


def _build_telegram_channel(
    definitions: Mapping[str, TelegramChannelSettings],
    channel_key: str,
    secret_manager: SecretManager,
) -> TelegramChannel:
    try:
        settings = definitions[channel_key]
    except KeyError as exc:
        raise KeyError(f"Brak definicji kanału Telegram '{channel_key}'") from exc

    token = secret_manager.load_secret_value(settings.token_secret, purpose="alerts:telegram")

    return TelegramChannel(
        bot_token=token,
        chat_id=settings.chat_id,
        parse_mode=settings.parse_mode,
        name=f"telegram:{channel_key}",
    )


def _build_email_channel(
    definitions: Mapping[str, EmailChannelSettings],
    channel_key: str,
    secret_manager: SecretManager,
) -> EmailChannel:
    try:
        settings = definitions[channel_key]
    except KeyError as exc:
        raise KeyError(f"Brak definicji kanału e-mail '{channel_key}'") from exc

    username = None
    password = None
    if settings.credential_secret:
        raw_secret = secret_manager.load_secret_value(settings.credential_secret, purpose="alerts:email")
        try:
            parsed = json.loads(raw_secret) if raw_secret else {}
        except json.JSONDecodeError as exc:  # pragma: no cover - uszkodzony sekret to błąd konfiguracji
            raise SecretStorageError(
                "Sekret dla kanału e-mail musi zawierać poprawny JSON z polami 'username' i 'password'."
            ) from exc
        username = parsed.get("username")
        password = parsed.get("password")

    return EmailChannel(
        host=settings.host,
        port=settings.port,
        from_address=settings.from_address,
        recipients=settings.recipients,
        username=username,
        password=password,
        use_tls=settings.use_tls,
        name=f"email:{channel_key}",
    )


def _build_sms_channel(
    definitions: Mapping[str, SMSProviderSettings],
    channel_key: str,
    secret_manager: SecretManager,
) -> SMSChannel:
    try:
        settings = definitions[channel_key]
    except KeyError as exc:
        raise KeyError(f"Brak definicji dostawcy SMS '{channel_key}'") from exc

    if not settings.credential_key:
        raise SecretStorageError(
            f"Konfiguracja dostawcy SMS '{channel_key}' musi wskazywać 'credential_key'."
        )

    raw_secret = secret_manager.load_secret_value(settings.credential_key, purpose="alerts:sms")
    try:
        payload = json.loads(raw_secret)
    except json.JSONDecodeError as exc:  # pragma: no cover - uszkodzone dane w magazynie
        raise SecretStorageError(
            "Sekret dostawcy SMS powinien zawierać JSON z polami 'account_sid' i 'auth_token'."
        ) from exc

    account_sid = payload.get("account_sid")
    auth_token = payload.get("auth_token")
    if not account_sid or not auth_token:
        raise SecretStorageError(
            "Sekret dostawcy SMS musi zawierać pola 'account_sid' oraz 'auth_token'."
        )

    provider_config = _resolve_sms_provider(settings)
    sender = (
        settings.sender_id
        if settings.allow_alphanumeric_sender and settings.sender_id
        else settings.from_number
    )
    if not sender:
        raise SecretStorageError(
            f"Konfiguracja dostawcy SMS '{channel_key}' wymaga pola 'from_number' lub 'sender_id'."
        )

    recipients: Sequence[str] = tuple(settings.recipients)
    if not recipients:
        raise SecretStorageError(
            f"Konfiguracja dostawcy SMS '{channel_key}' wymaga co najmniej jednego odbiorcy."
        )

    return SMSChannel(
        account_sid=str(account_sid),
        auth_token=str(auth_token),
        from_number=sender,
        recipients=recipients,
        provider=provider_config,
        name=f"sms:{channel_key}",
    )


def _build_signal_channel(
    definitions: Mapping[str, SignalChannelSettings],
    channel_key: str,
    secret_manager: SecretManager,
) -> SignalChannel:
    try:
        settings = definitions[channel_key]
    except KeyError as exc:
        raise KeyError(f"Brak definicji kanału Signal '{channel_key}'") from exc

    token: str | None = None
    if settings.credential_secret:
        token = secret_manager.load_secret_value(settings.credential_secret, purpose="alerts:signal")

    return SignalChannel(
        service_url=settings.service_url,
        sender_number=settings.sender_number,
        recipients=settings.recipients,
        auth_token=token,
        verify_tls=settings.verify_tls,
        name=f"signal:{channel_key}",
    )


def _build_whatsapp_channel(
    definitions: Mapping[str, WhatsAppChannelSettings],
    channel_key: str,
    secret_manager: SecretManager,
) -> WhatsAppChannel:
    try:
        settings = definitions[channel_key]
    except KeyError as exc:
        raise KeyError(f"Brak definicji kanału WhatsApp '{channel_key}'") from exc

    token = secret_manager.load_secret_value(settings.token_secret, purpose="alerts:whatsapp")

    return WhatsAppChannel(
        phone_number_id=settings.phone_number_id,
        access_token=token,
        recipients=settings.recipients,
        api_base_url=settings.api_base_url,
        api_version=settings.api_version,
        name=f"whatsapp:{channel_key}",
    )


def _build_messenger_channel(
    definitions: Mapping[str, MessengerChannelSettings],
    channel_key: str,
    secret_manager: SecretManager,
) -> MessengerChannel:
    try:
        settings = definitions[channel_key]
    except KeyError as exc:
        raise KeyError(f"Brak definicji kanału Messenger '{channel_key}'") from exc

    token = secret_manager.load_secret_value(settings.token_secret, purpose="alerts:messenger")

    return MessengerChannel(
        page_id=settings.page_id,
        access_token=token,
        recipients=settings.recipients,
        api_base_url=settings.api_base_url,
        api_version=settings.api_version,
        name=f"messenger:{channel_key}",
    )


def _resolve_sms_provider(settings: SMSProviderSettings) -> SmsProviderConfig:
    base = get_sms_provider(settings.provider_key)
    return SmsProviderConfig(
        provider_id=base.provider_id,
        display_name=base.display_name,
        api_base_url=settings.api_base_url or base.api_base_url,
        iso_country_code=base.iso_country_code,
        supports_alphanumeric_sender=settings.allow_alphanumeric_sender,
        notes=base.notes,
        max_sender_length=base.max_sender_length,
    )


__all__ = ["BootstrapContext", "bootstrap_environment", "build_alert_channels"]<|MERGE_RESOLUTION|>--- conflicted
+++ resolved
@@ -66,7 +66,6 @@
     "zonda_spot": ZondaSpotAdapter,
 }
 
-
 _PROFILE_CLASS_BY_NAME: Mapping[str, type[RiskProfile]] = {
     "conservative": ConservativeProfile,
     "balanced": BalancedProfile,
@@ -182,9 +181,6 @@
         raise KeyError(f"Profil ryzyka '{profile_name}' nie istnieje w konfiguracji") from exc
 
 
-<<<<<<< HEAD
-def build_alert_channels(
-=======
 def _build_risk_profile(config: RiskProfileConfig) -> RiskProfile:
     profile_key = config.name.lower()
     if profile_key == "manual":
@@ -203,6 +199,7 @@
     if profile_class is not None:
         return profile_class()
 
+    # fallback: z konfiguracji jako „manual”
     return ManualProfile(
         name=config.name,
         max_positions=config.max_open_positions,
@@ -215,8 +212,7 @@
     )
 
 
-def _build_alert_channels(
->>>>>>> 397e413c
+def build_alert_channels(
     *,
     core_config: CoreConfig,
     environment: EnvironmentConfig,
@@ -337,7 +333,7 @@
         raw_secret = secret_manager.load_secret_value(settings.credential_secret, purpose="alerts:email")
         try:
             parsed = json.loads(raw_secret) if raw_secret else {}
-        except json.JSONDecodeError as exc:  # pragma: no cover - uszkodzony sekret to błąd konfiguracji
+        except json.JSONDecodeError as exc:  # pragma: no cover
             raise SecretStorageError(
                 "Sekret dla kanału e-mail musi zawierać poprawny JSON z polami 'username' i 'password'."
             ) from exc
@@ -374,7 +370,7 @@
     raw_secret = secret_manager.load_secret_value(settings.credential_key, purpose="alerts:sms")
     try:
         payload = json.loads(raw_secret)
-    except json.JSONDecodeError as exc:  # pragma: no cover - uszkodzone dane w magazynie
+    except json.JSONDecodeError as exc:  # pragma: no cover
         raise SecretStorageError(
             "Sekret dostawcy SMS powinien zawierać JSON z polami 'account_sid' i 'auth_token'."
         ) from exc
