"""Procedury rozruchowe spinające konfigurację z modułami runtime."""
from __future__ import annotations

import json
import logging
from dataclasses import dataclass
from datetime import timedelta
from pathlib import Path
from typing import Any, Mapping, MutableMapping, Sequence

from bot_core.alerts import (
    AlertThrottle,
    DefaultAlertRouter,
    EmailChannel,
    FileAlertAuditLog,
    InMemoryAlertAuditLog,
    MessengerChannel,
    SMSChannel,
    SignalChannel,
    TelegramChannel,
    WhatsAppChannel,
    get_sms_provider,
)
from bot_core.alerts.base import AlertAuditLog, AlertChannel
from bot_core.alerts.channels.providers import SmsProviderConfig
from bot_core.config.loader import load_core_config
from bot_core.config.models import (
    CoreConfig,
    DecisionJournalConfig,
    EmailChannelSettings,
    EnvironmentConfig,
    MessengerChannelSettings,
    RiskProfileConfig,
    SMSProviderSettings,
    SignalChannelSettings,
    TelegramChannelSettings,
    WhatsAppChannelSettings,
)
from bot_core.config.validation import assert_core_config_valid
from bot_core.exchanges.base import (
    Environment,
    ExchangeAdapter,
    ExchangeAdapterFactory,
    ExchangeCredentials,
)
from bot_core.exchanges.binance import BinanceFuturesAdapter, BinanceSpotAdapter
from bot_core.exchanges.kraken import KrakenFuturesAdapter, KrakenSpotAdapter
from bot_core.exchanges.zonda import ZondaSpotAdapter
from bot_core.risk.base import RiskRepository
from bot_core.risk.engine import ThresholdRiskEngine
from bot_core.risk.factory import build_risk_profile_from_config
from bot_core.risk.repository import FileRiskRepository
from bot_core.security import SecretManager, SecretStorageError
from bot_core.runtime.journal import (
    InMemoryTradingDecisionJournal,
    JsonlTradingDecisionJournal,
    TradingDecisionJournal,
)

try:  # pragma: no cover - środowiska bez grpcio lub wygenerowanych stubów
    from bot_core.runtime.metrics_service import (  # type: ignore
        MetricsServer,
        build_metrics_server_from_config,
    )
except Exception:  # pragma: no cover - brak zależności opcjonalnych
    MetricsServer = None  # type: ignore
    build_metrics_server_from_config = None  # type: ignore

_DEFAULT_ADAPTERS: Mapping[str, ExchangeAdapterFactory] = {
    "binance_spot": BinanceSpotAdapter,
    "binance_futures": BinanceFuturesAdapter,
    "kraken_spot": KrakenSpotAdapter,
    "kraken_futures": KrakenFuturesAdapter,
    "zonda_spot": ZondaSpotAdapter,
}

_LOGGER = logging.getLogger(__name__)


@dataclass(slots=True)
class BootstrapContext:
    """Zawiera wszystkie komponenty zainicjalizowane dla danego środowiska."""

    core_config: CoreConfig
    environment: EnvironmentConfig
    credentials: ExchangeCredentials
    adapter: ExchangeAdapter
    risk_engine: ThresholdRiskEngine
    risk_repository: RiskRepository
    alert_router: DefaultAlertRouter
    alert_channels: Mapping[str, AlertChannel]
    audit_log: AlertAuditLog
    adapter_settings: Mapping[str, Any]
    decision_journal: TradingDecisionJournal | None
    risk_profile_name: str
    metrics_server: Any | None = None


def bootstrap_environment(
    environment_name: str,
    *,
    config_path: str | Path,
    secret_manager: SecretManager,
    adapter_factories: Mapping[str, ExchangeAdapterFactory] | None = None,
    risk_profile_name: str | None = None,
) -> BootstrapContext:
    """Tworzy kompletny kontekst uruchomieniowy dla wskazanego środowiska."""
    core_config = load_core_config(config_path)
    validation = assert_core_config_valid(core_config)
    for warning in validation.warnings:
        _LOGGER.warning("Walidacja konfiguracji: %s", warning)
    if environment_name not in core_config.environments:
        raise KeyError(f"Środowisko '{environment_name}' nie istnieje w konfiguracji")

    environment = core_config.environments[environment_name]
    selected_profile = risk_profile_name or environment.risk_profile
    risk_profile_config = _resolve_risk_profile(core_config.risk_profiles, selected_profile)

    risk_repository_path = Path(environment.data_cache_path) / "risk_state"
    risk_repository = FileRiskRepository(risk_repository_path)
    risk_engine = ThresholdRiskEngine(repository=risk_repository)
    profile = build_risk_profile_from_config(risk_profile_config)
    risk_engine.register_profile(profile)
    # Aktualizujemy konfigurację środowiska, aby dalsze komponenty znały aktywny profil.
    try:
        environment.risk_profile = selected_profile
    except Exception:  # pragma: no cover - defensywnie w razie zmian modelu
        _LOGGER.debug("Nie można nadpisać risk_profile w konfiguracji środowiska", exc_info=True)

    credentials = secret_manager.load_exchange_credentials(
        environment.keychain_key,
        expected_environment=environment.environment,
        purpose=environment.credential_purpose,
        required_permissions=environment.required_permissions,
        forbidden_permissions=environment.forbidden_permissions,
    )

    factories = dict(_DEFAULT_ADAPTERS)
    if adapter_factories:
        factories.update(adapter_factories)
    adapter = _instantiate_adapter(
        environment.exchange,
        credentials,
        factories,
        environment.environment,
        settings=environment.adapter_settings,
    )
    adapter.configure_network(ip_allowlist=environment.ip_allowlist or None)

    alert_channels, alert_router, audit_log = build_alert_channels(
        core_config=core_config,
        environment=environment,
        secret_manager=secret_manager,
    )

    decision_journal = _build_decision_journal(environment)

    metrics_server: Any | None = None
    if build_metrics_server_from_config is not None:
        try:
<<<<<<< HEAD
            metrics_server = build_metrics_server_from_config(
                core_config.metrics_service,
                alerts_router=alert_router,
            )
=======
            metrics_server = build_metrics_server_from_config(core_config.metrics_service)
>>>>>>> 78ee6a3f
            if metrics_server is not None:
                metrics_server.start()
                _LOGGER.info(
                    "Serwer MetricsService uruchomiony na %s",
                    getattr(metrics_server, "address", "unknown"),
                )
        except Exception:  # pragma: no cover - telemetria jest opcjonalna
            _LOGGER.exception("Nie udało się uruchomić MetricsService – kontynuuję bez telemetrii")
            metrics_server = None

    return BootstrapContext(
        core_config=core_config,
        environment=environment,
        credentials=credentials,
        adapter=adapter,
        risk_engine=risk_engine,
        risk_repository=risk_repository,
        alert_router=alert_router,
        alert_channels=alert_channels,
        audit_log=audit_log,
        adapter_settings=environment.adapter_settings,
        decision_journal=decision_journal,
        risk_profile_name=selected_profile,
        metrics_server=metrics_server,
    )


def _instantiate_adapter(
    exchange_name: str,
    credentials: ExchangeCredentials,
    factories: Mapping[str, ExchangeAdapterFactory],
    environment: Environment,
    *,
    settings: Mapping[str, Any] | None = None,
) -> ExchangeAdapter:
    try:
        factory = factories[exchange_name]
    except KeyError as exc:
        raise KeyError(f"Brak fabryki adaptera dla giełdy '{exchange_name}'") from exc
    if settings:
        return factory(credentials, environment=environment, settings=settings)
    return factory(credentials, environment=environment)


def _resolve_risk_profile(
    profiles: Mapping[str, RiskProfileConfig],
    profile_name: str,
) -> RiskProfileConfig:
    try:
        return profiles[profile_name]
    except KeyError as exc:
        raise KeyError(f"Profil ryzyka '{profile_name}' nie istnieje w konfiguracji") from exc
def build_alert_channels(
    *,
    core_config: CoreConfig,
    environment: EnvironmentConfig,
    secret_manager: SecretManager,
) -> tuple[Mapping[str, AlertChannel], DefaultAlertRouter, AlertAuditLog]:
    """Tworzy i rejestruje kanały alertów + router + backend audytu."""
    # audit_log: InMemory (domyślnie) albo FileAlertAuditLog, jeśli skonfigurowano alert_audit
    audit_config = getattr(environment, "alert_audit", None)
    if audit_config and getattr(audit_config, "backend", "memory") == "file":
        directory = Path(audit_config.directory) if audit_config.directory else Path("alerts")
        if not directory.is_absolute():
            base = Path(environment.data_cache_path)
            directory = base / directory
        audit_log: AlertAuditLog = FileAlertAuditLog(
            directory=directory,
            filename_pattern=audit_config.filename_pattern,
            retention_days=audit_config.retention_days,
            fsync=audit_config.fsync,
        )
    else:
        audit_log = InMemoryAlertAuditLog()

    # throttle (opcjonalny)
    throttle_cfg = getattr(environment, "alert_throttle", None)
    throttle: AlertThrottle | None = None
    if throttle_cfg is not None:
        throttle = AlertThrottle(
            window=timedelta(seconds=float(throttle_cfg.window_seconds)),
            exclude_severities=frozenset(throttle_cfg.exclude_severities),
            exclude_categories=frozenset(throttle_cfg.exclude_categories),
            max_entries=int(throttle_cfg.max_entries),
        )

    router = DefaultAlertRouter(audit_log=audit_log, throttle=throttle)
    channels: MutableMapping[str, AlertChannel] = {}

    for entry in environment.alert_channels:
        channel_type, _, channel_key = entry.partition(":")
        channel_type = channel_type.strip().lower()
        channel_key = channel_key.strip() or "default"

        if channel_type == "telegram":
            channel = _build_telegram_channel(core_config.telegram_channels, channel_key, secret_manager)
        elif channel_type == "email":
            channel = _build_email_channel(core_config.email_channels, channel_key, secret_manager)
        elif channel_type == "sms":
            channel = _build_sms_channel(core_config.sms_providers, channel_key, secret_manager)
        elif channel_type == "signal":
            channel = _build_signal_channel(core_config.signal_channels, channel_key, secret_manager)
        elif channel_type == "whatsapp":
            channel = _build_whatsapp_channel(core_config.whatsapp_channels, channel_key, secret_manager)
        elif channel_type == "messenger":
            channel = _build_messenger_channel(core_config.messenger_channels, channel_key, secret_manager)
        else:
            raise KeyError(f"Nieobsługiwany typ kanału alertów: {channel_type}")

        router.register(channel)
        channels[channel.name] = channel

    return channels, router, audit_log


def _build_decision_journal(environment: EnvironmentConfig) -> TradingDecisionJournal | None:
    config: DecisionJournalConfig | None = getattr(environment, "decision_journal", None)
    if config is None:
        return None

    backend = getattr(config, "backend", "memory").lower()
    if backend == "memory":
        return InMemoryTradingDecisionJournal()
    if backend == "file":
        directory = Path(config.directory) if config.directory else Path("decisions")
        if not directory.is_absolute():
            base = Path(environment.data_cache_path)
            directory = base / directory
        return JsonlTradingDecisionJournal(
            directory=directory,
            filename_pattern=config.filename_pattern,
            retention_days=config.retention_days,
            fsync=config.fsync,
        )
    return None


def _build_telegram_channel(
    definitions: Mapping[str, TelegramChannelSettings],
    channel_key: str,
    secret_manager: SecretManager,
) -> TelegramChannel:
    try:
        settings = definitions[channel_key]
    except KeyError as exc:
        raise KeyError(f"Brak definicji kanału Telegram '{channel_key}'") from exc

    token = secret_manager.load_secret_value(settings.token_secret, purpose="alerts:telegram")

    return TelegramChannel(
        bot_token=token,
        chat_id=settings.chat_id,
        parse_mode=settings.parse_mode,
        name=f"telegram:{channel_key}",
    )


def _build_email_channel(
    definitions: Mapping[str, EmailChannelSettings],
    channel_key: str,
    secret_manager: SecretManager,
) -> EmailChannel:
    try:
        settings = definitions[channel_key]
    except KeyError as exc:
        raise KeyError(f"Brak definicji kanału e-mail '{channel_key}'") from exc

    username = None
    password = None
    if settings.credential_secret:
        raw_secret = secret_manager.load_secret_value(settings.credential_secret, purpose="alerts:email")
        try:
            parsed = json.loads(raw_secret) if raw_secret else {}
        except json.JSONDecodeError as exc:  # pragma: no cover
            raise SecretStorageError(
                "Sekret dla kanału e-mail musi zawierać poprawny JSON z polami 'username' i 'password'."
            ) from exc
        username = parsed.get("username")
        password = parsed.get("password")

    return EmailChannel(
        host=settings.host,
        port=settings.port,
        from_address=settings.from_address,
        recipients=settings.recipients,
        username=username,
        password=password,
        use_tls=settings.use_tls,
        name=f"email:{channel_key}",
    )


def _build_sms_channel(
    definitions: Mapping[str, SMSProviderSettings],
    channel_key: str,
    secret_manager: SecretManager,
) -> SMSChannel:
    try:
        settings = definitions[channel_key]
    except KeyError as exc:
        raise KeyError(f"Brak definicji dostawcy SMS '{channel_key}'") from exc

    if not settings.credential_key:
        raise SecretStorageError(
            f"Konfiguracja dostawcy SMS '{channel_key}' musi wskazywać 'credential_key'."
        )

    raw_secret = secret_manager.load_secret_value(settings.credential_key, purpose="alerts:sms")
    try:
        payload = json.loads(raw_secret)
    except json.JSONDecodeError as exc:  # pragma: no cover
        raise SecretStorageError(
            "Sekret dostawcy SMS powinien zawierać JSON z polami 'account_sid' i 'auth_token'."
        ) from exc

    account_sid = payload.get("account_sid")
    auth_token = payload.get("auth_token")
    if not account_sid or not auth_token:
        raise SecretStorageError(
            "Sekret dostawcy SMS musi zawierać pola 'account_sid' oraz 'auth_token'."
        )

    provider_config = _resolve_sms_provider(settings)
    sender = (
        settings.sender_id
        if settings.allow_alphanumeric_sender and settings.sender_id
        else settings.from_number
    )
    if not sender:
        raise SecretStorageError(
            f"Konfiguracja dostawcy SMS '{channel_key}' wymaga pola 'from_number' lub 'sender_id'."
        )

    recipients: Sequence[str] = tuple(settings.recipients)
    if not recipients:
        raise SecretStorageError(
            f"Konfiguracja dostawcy SMS '{channel_key}' wymaga co najmniej jednego odbiorcy."
        )

    return SMSChannel(
        account_sid=str(account_sid),
        auth_token=str(auth_token),
        from_number=sender,
        recipients=recipients,
        provider=provider_config,
        name=f"sms:{channel_key}",
    )


def _build_signal_channel(
    definitions: Mapping[str, SignalChannelSettings],
    channel_key: str,
    secret_manager: SecretManager,
) -> SignalChannel:
    try:
        settings = definitions[channel_key]
    except KeyError as exc:
        raise KeyError(f"Brak definicji kanału Signal '{channel_key}'") from exc

    token: str | None = None
    if settings.credential_secret:
        token = secret_manager.load_secret_value(settings.credential_secret, purpose="alerts:signal")

    return SignalChannel(
        service_url=settings.service_url,
        sender_number=settings.sender_number,
        recipients=settings.recipients,
        auth_token=token,
        verify_tls=settings.verify_tls,
        name=f"signal:{channel_key}",
    )


def _build_whatsapp_channel(
    definitions: Mapping[str, WhatsAppChannelSettings],
    channel_key: str,
    secret_manager: SecretManager,
) -> WhatsAppChannel:
    try:
        settings = definitions[channel_key]
    except KeyError as exc:
        raise KeyError(f"Brak definicji kanału WhatsApp '{channel_key}'") from exc

    token = secret_manager.load_secret_value(settings.token_secret, purpose="alerts:whatsapp")

    return WhatsAppChannel(
        phone_number_id=settings.phone_number_id,
        access_token=token,
        recipients=settings.recipients,
        api_base_url=settings.api_base_url,
        api_version=settings.api_version,
        name=f"whatsapp:{channel_key}",
    )


def _build_messenger_channel(
    definitions: Mapping[str, MessengerChannelSettings],
    channel_key: str,
    secret_manager: SecretManager,
) -> MessengerChannel:
    try:
        settings = definitions[channel_key]
    except KeyError as exc:
        raise KeyError(f"Brak definicji kanału Messenger '{channel_key}'") from exc

    token = secret_manager.load_secret_value(settings.token_secret, purpose="alerts:messenger")

    return MessengerChannel(
        page_id=settings.page_id,
        access_token=token,
        recipients=settings.recipients,
        api_base_url=settings.api_base_url,
        api_version=settings.api_version,
        name=f"messenger:{channel_key}",
    )


def _resolve_sms_provider(settings: SMSProviderSettings) -> SmsProviderConfig:
    base = get_sms_provider(settings.provider_key)
    return SmsProviderConfig(
        provider_id=base.provider_id,
        display_name=base.display_name,
        api_base_url=settings.api_base_url or base.api_base_url,
        iso_country_code=base.iso_country_code,
        supports_alphanumeric_sender=settings.allow_alphanumeric_sender,
        notes=base.notes,
        max_sender_length=base.max_sender_length,
    )


__all__ = ["BootstrapContext", "bootstrap_environment", "build_alert_channels"]<|MERGE_RESOLUTION|>--- conflicted
+++ resolved
@@ -57,6 +57,7 @@
     TradingDecisionJournal,
 )
 
+# --- Metrics service (opcjonalny – w niektórych gałęziach może nie istnieć) ---
 try:  # pragma: no cover - środowiska bez grpcio lub wygenerowanych stubów
     from bot_core.runtime.metrics_service import (  # type: ignore
         MetricsServer,
@@ -155,17 +156,20 @@
 
     decision_journal = _build_decision_journal(environment)
 
+    # --- MetricsService (opcjonalny, kompatybilny z różnymi sygnaturami funkcji) ---
     metrics_server: Any | None = None
     if build_metrics_server_from_config is not None:
         try:
-<<<<<<< HEAD
-            metrics_server = build_metrics_server_from_config(
-                core_config.metrics_service,
-                alerts_router=alert_router,
-            )
-=======
-            metrics_server = build_metrics_server_from_config(core_config.metrics_service)
->>>>>>> 78ee6a3f
+            # Nowsze gałęzie: build_metrics_server_from_config(cfg, alerts_router=...)
+            try:
+                metrics_server = build_metrics_server_from_config(  # type: ignore[call-arg]
+                    core_config.metrics_service,
+                    alerts_router=alert_router,
+                )
+            except TypeError:
+                # Starsze gałęzie: bez alerts_router
+                metrics_server = build_metrics_server_from_config(core_config.metrics_service)  # type: ignore[call-arg]
+
             if metrics_server is not None:
                 metrics_server.start()
                 _LOGGER.info(
@@ -218,6 +222,8 @@
         return profiles[profile_name]
     except KeyError as exc:
         raise KeyError(f"Profil ryzyka '{profile_name}' nie istnieje w konfiguracji") from exc
+
+
 def build_alert_channels(
     *,
     core_config: CoreConfig,
