"""Migrator presetów GUI do konfiguracji Stage6 Core."""

from __future__ import annotations

import argparse
import difflib
import hashlib
import platform
import shlex
import subprocess
import sys
from datetime import datetime, timezone
from fnmatch import fnmatchcase
from pathlib import Path
from shutil import SameFileError, copy2
from typing import Any, Dict, Iterable, Mapping, Sequence, Tuple

import json
import os
import yaml
from importlib import metadata
from bot_core.runtime.paths import build_desktop_app_paths_from_root
from bot_core.runtime.preset_service import (
    PresetConfigService,
    flatten_secret_payload,
<<<<<<< HEAD
    load_preset,
=======
    load_preset_payload,
>>>>>>> d66f5cc5
)
from bot_core.security.file_storage import EncryptedFileSecretStorage


def _parse_overrides(items: Iterable[str]) -> Dict[str, Dict[str, object]]:
    overrides: Dict[str, Dict[str, object]] = {}
    for item in items:
        if "=" not in item:
            raise SystemExit(f"Nieprawidłowy format nadpisania: '{item}'. Użyj section.key=value.")
        path, raw_value = item.split("=", 1)
        if "." not in path:
            raise SystemExit(f"Nieprawidłowy format ścieżki: '{path}'. Użyj section.key.")
        section, key = path.split(".", 1)
        try:
            value = yaml.safe_load(raw_value)
        except yaml.YAMLError:
            value = raw_value
        section = section.strip()
        key = key.strip()
        overrides.setdefault(section, {})[key] = value
    return overrides


def _summarise_overrides(overrides: Dict[str, Dict[str, object]]) -> str:
    flattened: Iterable[Tuple[str, str, object]] = (
        (section, key, value)
        for section, values in overrides.items()
        for key, value in values.items()
    )
    return ", ".join(f"{section}.{key}={value}" for section, key, value in flattened)


_STAGE6_SENSITIVE_FLAGS = {
    "--secret-passphrase",
    "--secrets-rotate-passphrase",
}


def _sanitise_stage6_invocation(argv: Sequence[str]) -> Dict[str, object]:
    """Zwraca zanonimizowaną reprezentację wywołania CLI migratora Stage6."""

    sanitised: list[str] = []
    skip_next = False
    for token in argv:
        if skip_next:
            skip_next = False
            continue

        matched = False
        for flag in _STAGE6_SENSITIVE_FLAGS:
            prefix = f"{flag}="
            if token.startswith(prefix):
                sanitised.append(f"{prefix}***REDACTED***")
                matched = True
                break

        if matched:
            continue

        if token in _STAGE6_SENSITIVE_FLAGS:
            sanitised.append(token)
            sanitised.append("***REDACTED***")
            skip_next = True
            continue

        sanitised.append(token)

    command = " ".join(shlex.quote(item) for item in sanitised)
    return {"argv": sanitised, "command": command}


def _collect_stage6_tool_metadata() -> tuple[Dict[str, object], list[str]]:
    """Zbiera dane audytowe o środowisku uruchomieniowym migratora Stage6."""

    warnings: list[str] = []
    payload: Dict[str, object] = {
        "package": "dudzian-bot",
        "version": None,
        "package_available": False,
        "python": platform.python_version(),
        "executable": sys.executable,
        "platform": platform.platform(),
        "module": __name__,
        "git_commit": None,
        "git_available": False,
        "git_commit_error": None,
    }

    try:
        payload["version"] = metadata.version("dudzian-bot")
        payload["package_available"] = True
    except metadata.PackageNotFoundError:
        pass

    try:
        result = subprocess.run(
            ["git", "rev-parse", "HEAD"],
            check=True,
            capture_output=True,
            text=True,
        )
        commit = result.stdout.strip()
        if commit:
            payload["git_commit"] = commit
            payload["git_available"] = True
    except (subprocess.SubprocessError, FileNotFoundError) as exc:
        payload["git_commit_error"] = str(exc)

    return payload, warnings


def _print_core_diff(destination: Path, original: str | None, updated: str) -> None:
    original_exists = original is not None
    before_label = (
        f"{destination} (przed migracją)"
        if original_exists
        else f"{destination} (nowy plik)"
    )
    after_label = f"{destination} (po migracji)"
    before_lines = (original or "").splitlines(keepends=True)
    after_lines = updated.splitlines(keepends=True)
    diff_lines = list(
        difflib.unified_diff(
            before_lines,
            after_lines,
            fromfile=before_label,
            tofile=after_label,
        )
    )
    if diff_lines:
        print(f"Podgląd zmian {destination}:")
        print("".join(diff_lines), end="")
    else:
        print(f"Podgląd zmian {destination}: brak różnic.")


def _compute_text_checksum(payload: str) -> str:
    digest = hashlib.sha256()
    digest.update(payload.encode("utf-8"))
    return digest.hexdigest()


def _compute_file_checksum(path: Path) -> str:
    digest = hashlib.sha256()
    with path.open("rb") as handle:
        for chunk in iter(lambda: handle.read(8192), b""):
            digest.update(chunk)
    return digest.hexdigest()


def _safe_file_checksum(path: Path) -> tuple[str | None, str | None]:
    try:
        return _compute_file_checksum(path), None
    except OSError as exc:
        return None, f"Ostrzeżenie: nie udało się obliczyć sumy SHA-256 dla {path}: {exc}"


def _describe_passphrase_args(
    *,
    inline: str | None,
    file: str | None,
    env: str | None,
) -> dict[str, object | None]:
    """Zwraca metadane o pochodzeniu hasła bez ujawniania jego wartości."""

    info: dict[str, object | None] = {
        "provided": bool(inline or file or env),
        "source": None,
        "identifier": None,
    }

    if inline:
        info["source"] = "inline"
    elif file:
        info["source"] = "file"
        info["identifier"] = str(Path(file).expanduser())
    elif env:
        info["source"] = "env"
        info["identifier"] = env

    return info


def _resolve_backup_path(target: Path, candidate: str | None) -> Path:
    if candidate:
        return Path(candidate).expanduser()
    return target.with_name(f"{target.name}.bak")


def _create_backup(source: Path, destination: Path) -> None:
    if not source.exists():
        raise OSError(f"plik źródłowy {source} nie istnieje")
    destination.parent.mkdir(parents=True, exist_ok=True)
    copy2(source, destination)


def _format_risk_summary(summary: Dict[str, Dict[str, object]]) -> str:
    if not summary:
        return "Brak presetów w marketplace do podsumowania ryzyka."

    lines = ["Podsumowanie ryzyka marketplace:"]
    ordered_labels = sorted(summary)
    if "overall" in summary:
        ordered_labels = ["overall"] + [label for label in ordered_labels if label != "overall"]
    for label in ordered_labels:
        data = summary[label]
        avg_risk = data.get("avg_risk_score")
        avg_display = f"{avg_risk:.2f}" if isinstance(avg_risk, (int, float)) else "brak danych"
        min_risk = data.get("min_risk_score")
        min_display = f"{min_risk:.2f}" if isinstance(min_risk, (int, float)) else "brak"
        max_risk = data.get("max_risk_score")
        max_display = f"{max_risk:.2f}" if isinstance(max_risk, (int, float)) else "brak"
        best_rank = data.get("best_rank")
        rank_display = best_rank if best_rank is not None else "brak"
        worst_rank = data.get("worst_rank")
        worst_display = worst_rank if worst_rank is not None else "brak"
        top_preset = data.get("top_preset") or "brak"
        bottom_preset = data.get("bottom_preset") or "brak"
        scored = data.get("presets_with_score", 0)
        ranked = data.get("presets_with_rank", 0)
        avg_rank = data.get("avg_rank")
        avg_rank_display = f"{avg_rank:.2f}" if isinstance(avg_rank, (int, float)) else "brak"
        median_risk = data.get("risk_score_median")
        median_risk_display = (
            f"{median_risk:.2f}" if isinstance(median_risk, (int, float)) else "brak"
        )
        median_rank = data.get("rank_median")
        median_rank_display = (
            f"{median_rank:.2f}" if isinstance(median_rank, (int, float)) else "brak"
        )
        std_dev = data.get("risk_score_stddev")
        std_display = f"{std_dev:.3f}" if isinstance(std_dev, (int, float)) else "brak"
        score_p10 = data.get("risk_score_p10")
        score_p10_display = (
            f"{score_p10:.2f}" if isinstance(score_p10, (int, float)) else "brak"
        )
        score_p25 = data.get("risk_score_p25")
        score_p25_display = (
            f"{score_p25:.2f}" if isinstance(score_p25, (int, float)) else "brak"
        )
        score_p75 = data.get("risk_score_p75")
        score_p75_display = (
            f"{score_p75:.2f}" if isinstance(score_p75, (int, float)) else "brak"
        )
        score_p90 = data.get("risk_score_p90")
        score_p90_display = (
            f"{score_p90:.2f}" if isinstance(score_p90, (int, float)) else "brak"
        )
        score_iqr = data.get("risk_score_iqr")
        score_iqr_display = (
            f"{score_iqr:.2f}" if isinstance(score_iqr, (int, float)) else "brak"
        )
        score_variance = data.get("risk_score_variance")
        score_variance_display = (
            f"{score_variance:.4f}" if isinstance(score_variance, (int, float)) else "brak"
        )
        score_mad = data.get("risk_score_mad")
        score_mad_display = (
            f"{score_mad:.3f}" if isinstance(score_mad, (int, float)) else "brak"
        )
        score_range = data.get("risk_score_range")
        score_range_display = (
            f"{score_range:.2f}" if isinstance(score_range, (int, float)) else "brak"
        )
        score_cv = data.get("risk_score_cv")
        score_cv_display = (
            f"{score_cv:.3f}" if isinstance(score_cv, (int, float)) else "brak"
        )
        score_skewness = data.get("risk_score_skewness")
        score_skew_display = (
            f"{score_skewness:.3f}" if isinstance(score_skewness, (int, float)) else "brak"
        )
        score_kurtosis = data.get("risk_score_kurtosis")
        score_kurtosis_display = (
            f"{score_kurtosis:.3f}" if isinstance(score_kurtosis, (int, float)) else "brak"
        )
        score_jb = data.get("risk_score_jarque_bera")
        score_jb_display = (
            f"{score_jb:.3f}" if isinstance(score_jb, (int, float)) else "brak"
        )
        share = data.get("count_share", 0.0)
        share_display = f"{share * 100:.1f}%" if isinstance(share, (int, float)) else "brak"
        score_cov = data.get("score_coverage", 0.0)
        score_cov_display = (
            f"{score_cov * 100:.1f}%" if isinstance(score_cov, (int, float)) else "brak"
        )
        rank_cov = data.get("rank_coverage", 0.0)
        rank_cov_display = (
            f"{rank_cov * 100:.1f}%" if isinstance(rank_cov, (int, float)) else "brak"
        )
        rank_p10 = data.get("rank_p10")
        rank_p10_display = (
            f"{rank_p10:.2f}" if isinstance(rank_p10, (int, float)) else "brak"
        )
        rank_p25 = data.get("rank_p25")
        rank_p25_display = (
            f"{rank_p25:.2f}" if isinstance(rank_p25, (int, float)) else "brak"
        )
        rank_p75 = data.get("rank_p75")
        rank_p75_display = (
            f"{rank_p75:.2f}" if isinstance(rank_p75, (int, float)) else "brak"
        )
        rank_p90 = data.get("rank_p90")
        rank_p90_display = (
            f"{rank_p90:.2f}" if isinstance(rank_p90, (int, float)) else "brak"
        )
        rank_iqr = data.get("rank_iqr")
        rank_iqr_display = (
            f"{rank_iqr:.2f}" if isinstance(rank_iqr, (int, float)) else "brak"
        )
        rank_std = data.get("rank_stddev")
        rank_std_display = (
            f"{rank_std:.3f}" if isinstance(rank_std, (int, float)) else "brak"
        )
        rank_variance = data.get("rank_variance")
        rank_variance_display = (
            f"{rank_variance:.4f}" if isinstance(rank_variance, (int, float)) else "brak"
        )
        rank_mad = data.get("rank_mad")
        rank_mad_display = (
            f"{rank_mad:.3f}" if isinstance(rank_mad, (int, float)) else "brak"
        )
        rank_range = data.get("rank_range")
        rank_range_display = (
            f"{rank_range:.2f}" if isinstance(rank_range, (int, float)) else "brak"
        )
        rank_cv = data.get("rank_cv")
        rank_cv_display = (
            f"{rank_cv:.3f}" if isinstance(rank_cv, (int, float)) else "brak"
        )
        rank_skewness = data.get("rank_skewness")
        rank_skew_display = (
            f"{rank_skewness:.3f}" if isinstance(rank_skewness, (int, float)) else "brak"
        )
        rank_kurtosis = data.get("rank_kurtosis")
        rank_kurtosis_display = (
            f"{rank_kurtosis:.3f}" if isinstance(rank_kurtosis, (int, float)) else "brak"
        )
        rank_jb = data.get("rank_jarque_bera")
        rank_jb_display = (
            f"{rank_jb:.3f}" if isinstance(rank_jb, (int, float)) else "brak"
        )
        pair_count = data.get("score_rank_count", 0)
        pair_cov = data.get("score_rank_covariance")
        pair_cov_display = (
            f"{pair_cov:.4f}" if isinstance(pair_cov, (int, float)) else "brak"
        )
        pair_pearson = data.get("score_rank_pearson")
        pair_pearson_display = (
            f"{pair_pearson:.3f}" if isinstance(pair_pearson, (int, float)) else "brak"
        )
        pair_spearman = data.get("score_rank_spearman")
        pair_spearman_display = (
            f"{pair_spearman:.3f}" if isinstance(pair_spearman, (int, float)) else "brak"
        )
        pair_slope = data.get("score_rank_regression_slope")
        pair_slope_display = (
            f"{pair_slope:.3f}" if isinstance(pair_slope, (int, float)) else "brak"
        )
        pair_intercept = data.get("score_rank_regression_intercept")
        pair_intercept_display = (
            f"{pair_intercept:.3f}" if isinstance(pair_intercept, (int, float)) else "brak"
        )
        pair_r_squared = data.get("score_rank_r_squared")
        pair_r_squared_display = (
            f"{pair_r_squared:.3f}" if isinstance(pair_r_squared, (int, float)) else "brak"
        )
        pair_bias = data.get("score_rank_regression_bias")
        pair_bias_display = (
            f"{pair_bias:.3f}" if isinstance(pair_bias, (int, float)) else "brak"
        )
        pair_mae = data.get("score_rank_regression_mae")
        pair_mae_display = (
            f"{pair_mae:.3f}" if isinstance(pair_mae, (int, float)) else "brak"
        )
        pair_mse = data.get("score_rank_regression_mse")
        pair_mse_display = (
            f"{pair_mse:.4f}" if isinstance(pair_mse, (int, float)) else "brak"
        )
        pair_rmse = data.get("score_rank_regression_rmse")
        pair_rmse_display = (
            f"{pair_rmse:.3f}" if isinstance(pair_rmse, (int, float)) else "brak"
        )
        pair_residual_variance = data.get("score_rank_regression_residual_variance")
        pair_residual_variance_display = (
            f"{pair_residual_variance:.4f}"
            if isinstance(pair_residual_variance, (int, float))
            else "brak"
        )
        pair_residual_std_error = data.get("score_rank_regression_residual_std_error")
        pair_residual_std_error_display = (
            f"{pair_residual_std_error:.3f}"
            if isinstance(pair_residual_std_error, (int, float))
            else "brak"
        )
        lines.append(
            (
                "- {label}: liczba presetów={count} ({share}), z oceną ryzyka={scored} "
                "(pokrycie={score_cov}), z rankiem={ranked} (pokrycie={rank_cov}), "
                "średni wynik ryzyka={avg}, mediana wyniku={median_risk}, σ wyniku={std_dev}, CV wyniku={score_cv}, "
                "skośność wyniku={score_skew}, kurtoza wyniku={score_kurtosis}, JB wyniku={score_jb}, "
                "min={min_risk}, max={max_risk}, P10 wyniku={score_p10}, Q1 wyniku={score_p25}, Q3 wyniku={score_p75}, "
                "P90 wyniku={score_p90}, IQR wyniku={score_iqr}, wariancja wyniku={score_variance}, "
                "MAD wyniku={score_mad}, zakres wyniku={score_range}, średni rank={avg_rank}, mediana ranku={median_rank}, "
                "P10 ranku={rank_p10}, Q1 ranku={rank_p25}, Q3 ranku={rank_p75}, P90 ranku={rank_p90}, "
                "IQR ranku={rank_iqr}, σ ranku={rank_std}, CV ranku={rank_cv}, skośność ranku={rank_skew}, kurtoza ranku={rank_kurtosis}, JB ranku={rank_jb}, "
                "wariancja ranku={rank_variance}, MAD ranku={rank_mad}, "
                "zakres ranku={rank_range}, najlepszy rank={rank}, najgorszy rank={worst}, "
                "top preset={top}, dolny preset={bottom}, "
                "pary wynik-rank={pair_count}, kowariancja wynik-rank={pair_cov}, "
                "Pearson wynik-rank={pair_pearson}, Spearman wynik-rank={pair_spearman}, "
                "nachylenie regresji wynik→rank={pair_slope}, "
                "wyraz wolny regresji={pair_intercept}, R^2 regresji={pair_r_squared}, "
                "bias regresji wynik→rank={pair_bias}, MAE regresji={pair_mae}, "
                "MSE regresji={pair_mse}, RMSE regresji={pair_rmse}, "
                "wariancja reszt regresji={pair_residual_variance}, "
                "σ reszt regresji={pair_residual_std_error}"
            ).format(
                label=label,
                count=data.get("count", 0),
                scored=scored,
                ranked=ranked,
                avg=avg_display,
                median_risk=median_risk_display,
                std_dev=std_display,
                min_risk=min_display,
                max_risk=max_display,
                rank=rank_display,
                worst=worst_display,
                top=top_preset,
                bottom=bottom_preset,
                share=share_display,
                avg_rank=avg_rank_display,
                score_cov=score_cov_display,
                rank_cov=rank_cov_display,
                median_rank=median_rank_display,
                score_p25=score_p25_display,
                score_p75=score_p75_display,
                score_p10=score_p10_display,
                score_p90=score_p90_display,
                score_iqr=score_iqr_display,
                score_variance=score_variance_display,
                score_mad=score_mad_display,
                score_range=score_range_display,
                score_cv=score_cv_display,
                score_skew=score_skew_display,
                score_kurtosis=score_kurtosis_display,
                score_jb=score_jb_display,
                rank_p25=rank_p25_display,
                rank_p75=rank_p75_display,
                rank_p10=rank_p10_display,
                rank_p90=rank_p90_display,
                rank_iqr=rank_iqr_display,
                rank_std=rank_std_display,
                rank_variance=rank_variance_display,
                rank_mad=rank_mad_display,
                rank_range=rank_range_display,
                rank_cv=rank_cv_display,
                rank_skew=rank_skew_display,
                rank_kurtosis=rank_kurtosis_display,
                rank_jb=rank_jb_display,
                pair_count=pair_count,
                pair_cov=pair_cov_display,
                pair_pearson=pair_pearson_display,
                pair_spearman=pair_spearman_display,
                pair_slope=pair_slope_display,
                pair_intercept=pair_intercept_display,
                pair_r_squared=pair_r_squared_display,
                pair_bias=pair_bias_display,
                pair_mae=pair_mae_display,
                pair_mse=pair_mse_display,
                pair_rmse=pair_rmse_display,
                pair_residual_variance=pair_residual_variance_display,
                pair_residual_std_error=pair_residual_std_error_display,
            )
        )
    return "\n".join(lines)




def _load_secret_payload(path: Path) -> Mapping[str, Any]:
    try:
        text = path.read_text(encoding="utf-8")
    except OSError as exc:  # pragma: no cover - błąd IO
        raise SystemExit(f"Nie można odczytać pliku sekretów: {exc}")
    try:
        payload = yaml.safe_load(text)
    except yaml.YAMLError as exc:
        raise SystemExit("Plik sekretów ma niepoprawny format JSON/YAML") from exc
    if not isinstance(payload, Mapping):
        raise SystemExit("Plik sekretów musi zawierać mapowanie klucz→wartość")
    return payload


def _resolve_passphrase(args: argparse.Namespace) -> str:
    provided = [
        bool(args.secret_passphrase),
        bool(args.secret_passphrase_env),
        bool(args.secret_passphrase_file),
    ]
    if sum(provided) > 1:
        raise SystemExit(
            "Hasło magazynu sekretów może pochodzić tylko z jednego źródła (parametr, plik lub zmienna środowiskowa)."
        )

    if args.secret_passphrase:
        return args.secret_passphrase
    if args.secret_passphrase_file:
        path = Path(args.secret_passphrase_file).expanduser()
        try:
            return path.read_text(encoding="utf-8").strip()
        except OSError as exc:
            raise SystemExit(f"Nie można odczytać pliku z hasłem: {exc}")
    if args.secret_passphrase_env:
        value = os.environ.get(args.secret_passphrase_env)
        if value:
            return value
        raise SystemExit(
            f"Zmienna środowiskowa {args.secret_passphrase_env} nie została ustawiona lub jest pusta."
        )
    raise SystemExit(
        "Brak hasła do magazynu sekretów. Użyj --secret-passphrase, --secret-passphrase-file lub --secret-passphrase-env."
    )


def _resolve_rotation_passphrase(args: argparse.Namespace, current: str) -> str:
    provided = [
        bool(args.secrets_rotate_passphrase),
        bool(args.secrets_rotate_passphrase_env),
        bool(args.secrets_rotate_passphrase_file),
    ]
    if sum(provided) > 1:
        raise SystemExit(
            "Nowe hasło magazynu sekretów może pochodzić tylko z jednego źródła (parametr, plik lub zmienna środowiskowa)."
        )

    if args.secrets_rotate_passphrase:
        return args.secrets_rotate_passphrase
    if args.secrets_rotate_passphrase_file:
        path = Path(args.secrets_rotate_passphrase_file).expanduser()
        try:
            return path.read_text(encoding="utf-8").strip()
        except OSError as exc:
            raise SystemExit(f"Nie można odczytać pliku z nowym hasłem magazynu sekretów: {exc}") from exc
    if args.secrets_rotate_passphrase_env:
        value = os.environ.get(args.secrets_rotate_passphrase_env)
        if value:
            return value
        raise SystemExit(
            f"Zmienna środowiskowa {args.secrets_rotate_passphrase_env} nie została ustawiona lub jest pusta."
        )
    return current


def _apply_secret_filters(
    entries: Mapping[str, str],
    *,
    include: Sequence[str],
    exclude: Sequence[str],
) -> tuple[dict[str, str], list[str], list[str], list[str]]:
    """Zwraca wpisy po filtrach oraz listę pominiętych i brakujących kluczy/wzorów."""

    include_patterns = [item for item in include if item]
    exclude_patterns = [item for item in exclude if item]

    include_hits: dict[str, bool] = {pattern: False for pattern in include_patterns}

    filtered: dict[str, str] = {}
    skipped_by_include: list[str] = []
    skipped_by_exclude: list[str] = []

    for key, value in entries.items():
        if exclude_patterns and any(fnmatchcase(key, pattern) for pattern in exclude_patterns):
            skipped_by_exclude.append(key)
            continue

        if include_patterns:
            matched = False
            for pattern in include_patterns:
                if fnmatchcase(key, pattern):
                    include_hits[pattern] = True
                    matched = True
            if not matched:
                skipped_by_include.append(key)
                continue

        filtered[key] = value

    missing_includes = sorted(pattern for pattern, matched in include_hits.items() if not matched)
    skipped_by_include.sort()
    skipped_by_exclude.sort()

    return filtered, skipped_by_include, skipped_by_exclude, missing_includes


def _configure_migration_parser() -> argparse.ArgumentParser:
    parser = argparse.ArgumentParser(
        description="Migracja presetów GUI do Stage6 core.yaml"
    )
    parser.add_argument("--core-config", required=True, help="Ścieżka do docelowego pliku core.yaml")
    parser.add_argument("--preset", required=True, help="Preset GUI (JSON/YAML) do zaimportowania")
    parser.add_argument("--profile-name", help="Nazwa profilu ryzyka utworzonego na bazie presetu")
    parser.add_argument("--template-profile", help="Profil bazowy użyty do uzupełnienia brakujących pól")
    parser.add_argument(
        "--runtime-entrypoint",
        default="trading_gui",
        help="Entrypoint runtime, który ma korzystać z nowego profilu",
    )
    parser.add_argument("--output", help="Alternatywna ścieżka zapisu YAML (domyślnie nadpisuje core.yaml)")
    parser.add_argument(
        "--core-backup",
        nargs="?",
        const="",
        help=(
            "Utwórz kopię zapasową pliku konfiguracji przed zapisem. "
            "Można opcjonalnie podać ścieżkę docelową; domyślnie tworzy <plik>.bak"
        ),
    )
    parser.add_argument(
        "--core-diff",
        action="store_true",
        help="Po migracji wypisz diff zmian w core.yaml względem poprzedniej zawartości.",
    )
    parser.add_argument("--dry-run", action="store_true", help="Wyświetl wynik YAML bez zapisywania")
    parser.add_argument("--secrets-input", help="Plik z sekretami GUI (JSON/YAML)")
    parser.add_argument(
        "--secrets-output",
        help="Docelowy zaszyfrowany magazyn sekretów (plik EncryptedFileSecretStorage)",
    )
    parser.add_argument(
        "--secrets-include",
        action="append",
        default=[],
        help=(
            "Ogranicz migrację tylko do wskazanych kluczy lub wzorców glob sekretów "
            "(np. api_*). Opcję można podać wielokrotnie"
        ),
    )
    parser.add_argument(
        "--secrets-exclude",
        action="append",
        default=[],
        help=(
            "Pomiń wybrane klucze lub wzorce glob podczas migracji sekretów (np. *_token). "
            "Opcję można podać wielokrotnie"
        ),
    )
    parser.add_argument(
        "--secrets-preview",
        action="store_true",
        help="Wypisz listę kluczy sekretów zakwalifikowanych do migracji (po filtrach).",
    )
    parser.add_argument("--secret-passphrase", help="Hasło do zaszyfrowanego magazynu sekretów")
    parser.add_argument(
        "--secret-passphrase-env",
        help="Nazwa zmiennej środowiskowej zawierającej hasło magazynu sekretów",
    )
    parser.add_argument(
        "--secret-passphrase-file",
        help="Plik zawierający hasło magazynu sekretów (tekst w UTF-8)",
    )
    parser.add_argument("--secrets-backup", help="Ścieżka zapisu kopii zapasowej magazynu sekretów")
    parser.add_argument(
        "--secrets-backup-stdout",
        action="store_true",
        help="Wypisz kopię zapasową magazynu sekretów na stdout",
    )
    parser.add_argument(
        "--secrets-recover-from",
        help="Plik z kopią zapasową magazynu sekretów do odtworzenia",
    )
    parser.add_argument(
        "--secrets-rotate-passphrase",
        help="Nowe hasło magazynu sekretów po migracji",
    )
    parser.add_argument(
        "--secrets-rotate-passphrase-file",
        help="Plik zawierający nowe hasło magazynu sekretów",
    )
    parser.add_argument(
        "--secrets-rotate-passphrase-env",
        help="Zmienna środowiskowa z nowym hasłem magazynu sekretów",
    )
    parser.add_argument(
        "--secrets-rotate-iterations",
        type=int,
        help="Nowa liczba iteracji PBKDF2 używana do zaszyfrowania magazynu sekretów",
    )
    parser.add_argument(
        "--desktop-root",
        help=(
            "Katalog aplikacji desktopowej. Jeśli podany, domyślnie zapisze sekrety w api_keys.vault"
        ),
    )
    parser.add_argument(
        "--summary-json",
        help="Zapisz podsumowanie migracji do pliku JSON (UTF-8)",
    )
    return parser


def _run_stage6_migration(argv: Sequence[str]) -> int:
    parser = _configure_migration_parser()
    provided_args = list(argv)
    args = parser.parse_args(provided_args)

    core_path = Path(args.core_config)
    if not core_path.exists():
        raise SystemExit(f"Plik core.yaml nie istnieje: {core_path}")

    sanitised_invocation = _sanitise_stage6_invocation(provided_args)

    summary_path = Path(args.summary_json).expanduser() if args.summary_json else None
    desktop_paths = None
    if args.desktop_root:
        desktop_paths = build_desktop_app_paths_from_root(args.desktop_root)

<<<<<<< HEAD
    preset = load_preset(args.preset)
=======
    preset = load_preset_payload(args.preset)
>>>>>>> d66f5cc5
    service = PresetConfigService(core_path)
    profile = service.import_gui_preset(
        preset,
        profile_name=args.profile_name,
        template_profile=args.template_profile,
        runtime_entrypoint=args.runtime_entrypoint,
    )

    destination = Path(args.output).expanduser() if args.output else core_path

    original_text: str | None = None
    try:
        if destination.exists():
            original_text = destination.read_text(encoding="utf-8")
    except OSError:
        original_text = None

    backup_request = args.core_backup
    created_backup_path: Path | None = None
    if backup_request is not None:
        if args.dry_run:
            print("Tryb dry-run: pominięto utworzenie kopii zapasowej (--core-backup).")
        else:
            backup_source = destination if destination.exists() else core_path
            backup_path = _resolve_backup_path(
                backup_source,
                None if backup_request == "" else backup_request,
            )
            try:
                _create_backup(backup_source, backup_path)
            except SameFileError as exc:
                raise SystemExit(
                    "Ścieżka kopii zapasowej nie może wskazywać na ten sam plik co konfiguracja."
                ) from exc
            except OSError as exc:
                raise SystemExit(
                    f"Nie udało się utworzyć kopii zapasowej {backup_source}: {exc}"
                ) from exc
            else:
                created_backup_path = backup_path
                print(
                    "Utworzono kopię zapasową {source} → {dest}".format(
                        source=backup_source,
                        dest=backup_path,
                    )
                )

    rendered = service.save(destination=destination, dry_run=args.dry_run)

    rendered_checksum = _compute_text_checksum(rendered)

    if args.dry_run:
        print(rendered)
    else:
        print(
            "Zapisano profil '{name}' w {path}".format(
                name=profile.name,
                path=destination,
            )
        )

    if args.core_diff:
        _print_core_diff(destination, original_text, rendered)

    original_checksum: str | None = None
    if original_text is not None:
        original_checksum = _compute_text_checksum(original_text)

    secrets_input_path = Path(args.secrets_input).expanduser() if args.secrets_input else None
    secrets_output_path: Path | None = None
    used_default_vault = False
    if args.secrets_output:
        secrets_output_path = Path(args.secrets_output).expanduser()
    elif secrets_input_path and desktop_paths is not None:
        secrets_output_path = desktop_paths.secret_vault_file
        used_default_vault = True
        if not args.dry_run:
            print(f"Użyto domyślnego magazynu sekretów: {secrets_output_path}")

    rotation_requested = any(
        (
            args.secrets_rotate_passphrase,
            args.secrets_rotate_passphrase_file,
            args.secrets_rotate_passphrase_env,
            args.secrets_rotate_iterations is not None,
        )
    )
    backup_requested = bool(args.secrets_backup or args.secrets_backup_stdout)
    recover_requested = bool(args.secrets_recover_from)

    secrets_payload: Mapping[str, Any] | None = None
    secrets_source_label: str | None = None
    secrets_source_path: Path | None = None
    include_filters: list[str] = []
    exclude_filters: list[str] = []
    if secrets_input_path:
        secrets_payload = _load_secret_payload(secrets_input_path)
        secrets_source_label = f"plik {secrets_input_path}"
        secrets_source_path = secrets_input_path

    if (
        secrets_output_path is None
        and desktop_paths is not None
        and (secrets_payload is not None or rotation_requested or backup_requested or recover_requested)
    ):
        secrets_output_path = desktop_paths.secret_vault_file
        if not used_default_vault and not args.dry_run:
            print(f"Użyto domyślnego magazynu sekretów: {secrets_output_path}")
        used_default_vault = True

    secret_entries: dict[str, str] | None = None
    skipped_by_include: list[str] = []
    skipped_by_exclude: list[str] = []
    missing_includes: list[str] = []
    if secrets_payload is not None:
        secret_entries = flatten_secret_payload(secrets_payload)
        include_filters = [item.strip() for item in args.secrets_include if item and item.strip()]
        exclude_filters = [item.strip() for item in args.secrets_exclude if item and item.strip()]
        if include_filters or exclude_filters:
            (
                secret_entries,
                skipped_by_include,
                skipped_by_exclude,
                missing_includes,
            ) = _apply_secret_filters(
                secret_entries,
                include=include_filters,
                exclude=exclude_filters,
            )
        if missing_includes:
            print(
                "Nie znaleziono sekretów wymaganych przez --secrets-include: {keys}".format(
                    keys=", ".join(sorted(missing_includes))
                )
            )
        if skipped_by_include:
            print(
                "Pominięto sekrety spoza listy --secrets-include: {keys}".format(
                    keys=", ".join(skipped_by_include)
                )
            )
        if skipped_by_exclude:
            print(
                "Pominięto sekrety oznaczone --secrets-exclude: {keys}".format(
                    keys=", ".join(skipped_by_exclude)
                )
            )

    if (
        secret_entries is not None
        and secrets_output_path is None
        and not args.secrets_preview
        and not args.dry_run
    ):
        parser.error(
            (
                "Do migracji sekretów wymagane są oba parametry: "
                "źródło (--secrets-input) oraz --secrets-output"
            )
        )

    if (rotation_requested or backup_requested or recover_requested) and secrets_output_path is None:
        parser.error(
            "Operacje rotacji/backup/odzyskiwania wymagają wskazania --secrets-output lub --desktop-root."
        )

    if args.secrets_preview:
        if secret_entries is None:
            print("Podgląd sekretów: brak źródła sekretów do migracji.")
        elif secret_entries:
            preview_keys = ", ".join(sorted(secret_entries))
            message = "Podgląd sekretów ({count}): {keys}".format(
                count=len(secret_entries),
                keys=preview_keys,
            )
            if secrets_source_label:
                message += f" (źródło: {secrets_source_label})"
            print(message)
        else:
            message = "Podgląd sekretów: brak wpisów do migracji po filtrach."
            if secrets_source_label:
                message += f" (źródło: {secrets_source_label})"
            print(message)

    entries_count = len(secret_entries) if secret_entries is not None else 0

    storage: EncryptedFileSecretStorage | None = None
    resolved_passphrase: str | None = None
    recovered_from_backup = False
    rotation_performed = False
    backup_path_written: Path | None = None
    backup_stdout_snapshot: str | None = None

    def _current_passphrase() -> str:
        nonlocal resolved_passphrase
        if resolved_passphrase is None:
            resolved_passphrase = _resolve_passphrase(args)
        return resolved_passphrase

    def _ensure_storage() -> EncryptedFileSecretStorage:
        nonlocal storage
        if secrets_output_path is None:
            raise SystemExit("Docelowy magazyn sekretów nie został określony.")
        if storage is None:
            storage = EncryptedFileSecretStorage(secrets_output_path, _current_passphrase())
        return storage

    if args.dry_run:
        if secret_entries is not None:
            if entries_count:
                message = "Tryb dry-run: pominięto zapis {count} sekretów".format(count=entries_count)
                if secrets_output_path is not None:
                    message += " do magazynu {path}".format(path=secrets_output_path)
                else:
                    message += " (nie wskazano --secrets-output)"
                if secrets_source_label:
                    message += f" (źródło: {secrets_source_label})"
            else:
                message = "Tryb dry-run: brak sekretów do zapisania po zastosowaniu filtrów"
                if secrets_output_path is not None:
                    message += " (docelowy magazyn: {path})".format(path=secrets_output_path)
                if secrets_source_label:
                    message += f" (źródło: {secrets_source_label})"
            print(message)
        elif secrets_output_path is not None:
            print(f"Tryb dry-run: pominięto utworzenie magazynu sekretów {secrets_output_path}")
        elif used_default_vault and desktop_paths is not None:
            print(
                "Tryb dry-run: pominięto utworzenie domyślnego magazynu sekretów {path}".format(
                    path=desktop_paths.secret_vault_file
                )
            )
        if recover_requested:
            print("Tryb dry-run: pominięto odtworzenie magazynu sekretów z kopii zapasowej.")
        if rotation_requested:
            print("Tryb dry-run: pominięto rotację hasła magazynu sekretów.")
        if backup_requested:
            print("Tryb dry-run: pominięto zapis kopii zapasowej magazynu sekretów.")
    else:
        if recover_requested and secrets_output_path is not None:
            backup_source_path = Path(args.secrets_recover_from).expanduser()
            try:
                backup_text = backup_source_path.read_text(encoding="utf-8")
            except OSError as exc:
                raise SystemExit(f"Nie udało się odczytać kopii zapasowej magazynu sekretów: {exc}") from exc
            storage = EncryptedFileSecretStorage.recover_from_backup(
                secrets_output_path,
                _current_passphrase(),
                backup_text,
            )
            resolved_passphrase = _current_passphrase()
            recovered_from_backup = True
            print(
                "Odtworzono magazyn sekretów z kopii zapasowej {src} → {dest}".format(
                    src=backup_source_path,
                    dest=secrets_output_path,
                )
            )

        if secret_entries is not None and secrets_output_path is not None:
            if entries_count:
                storage = _ensure_storage()
                for key, value in secret_entries.items():
                    storage.set_secret(key, value)
                print(
                    "Zapisano {count} sekretów do magazynu {path}".format(
                        count=entries_count,
                        path=secrets_output_path,
                    )
                )
                if secrets_source_label:
                    print(f"Źródło sekretów: {secrets_source_label}")
            else:
                print("Pominięto zapis sekretów: brak dopasowanych wpisów (po filtrach).")
                if secrets_source_label:
                    print(f"Źródło sekretów: {secrets_source_label}")
        elif secret_entries is not None and secrets_output_path is None:
            if entries_count == 0:
                print("Pominięto zapis sekretów: brak dopasowanych wpisów (po filtrach).")
                if secrets_source_label:
                    print(f"Źródło sekretów: {secrets_source_label}")
            elif args.secrets_preview:
                message = (
                    "Pominięto zapis {count} sekretów: nie wskazano --secrets-output (tryb podglądu)."
                ).format(count=entries_count)
                if secrets_source_label:
                    message += f" Źródło: {secrets_source_label}."
                print(message)
            else:
                parser.error(
                    (
                        "Do migracji sekretów wymagane są oba parametry: "
                        "źródło (--secrets-input) oraz --secrets-output"
                    )
                )
        elif secret_entries is None and secrets_output_path is not None and not recover_requested:
            # Tworzenie pustego magazynu, jeśli wskazano tylko --secrets-output
            storage = _ensure_storage()

        if rotation_requested and secrets_output_path is not None:
            storage = _ensure_storage()
            current_pass = _current_passphrase()
            new_pass = _resolve_rotation_passphrase(args, current=current_pass)
            storage.rotate_passphrase(new_pass, iterations=args.secrets_rotate_iterations)
            resolved_passphrase = new_pass
            rotation_performed = True
            print("Zrotowano hasło magazynu sekretów.")

        if backup_requested and secrets_output_path is not None:
            storage = _ensure_storage()
            snapshot = storage.export_backup()
            if args.secrets_backup:
                backup_path = Path(args.secrets_backup).expanduser()
                backup_path.parent.mkdir(parents=True, exist_ok=True)
                backup_path.write_text(snapshot, encoding="utf-8")
                backup_path_written = backup_path
                print(f"Zapisano kopię zapasową magazynu sekretów do {backup_path}")
            if args.secrets_backup_stdout:
                print(snapshot)
                backup_stdout_snapshot = snapshot

    secrets_written = 0
    if (
        secret_entries is not None
        and secrets_output_path is not None
        and not args.dry_run
        and entries_count
    ):
        secrets_written = entries_count

    backup_checksum: str | None = None
    warnings: list[str] = []
    if created_backup_path is not None and created_backup_path.exists():
        backup_checksum, warning = _safe_file_checksum(created_backup_path)
        if warning:
            warnings.append(warning)

    secrets_output_checksum: str | None = None
    if (
        secrets_output_path is not None
        and not args.dry_run
        and secrets_output_path.exists()
    ):
        secrets_output_checksum, warning = _safe_file_checksum(secrets_output_path)
        if warning:
            warnings.append(warning)

    secrets_backup_file_checksum: str | None = None
    if backup_path_written is not None and backup_path_written.exists():
        secrets_backup_file_checksum, warning = _safe_file_checksum(backup_path_written)
        if warning:
            warnings.append(warning)

    secrets_backup_inline_checksum: str | None = None
    if backup_stdout_snapshot is not None:
        secrets_backup_inline_checksum = _compute_text_checksum(backup_stdout_snapshot)

    secrets_source_checksum: str | None = None
    if secrets_source_path is not None and secrets_source_path.exists():
        secrets_source_checksum, warning = _safe_file_checksum(secrets_source_path)
        if warning:
            warnings.append(warning)

    output_passphrase_info = _describe_passphrase_args(
        inline=getattr(args, "secret_passphrase", None),
        file=getattr(args, "secret_passphrase_file", None),
        env=getattr(args, "secret_passphrase_env", None),
    )
    output_passphrase_info["used"] = bool(secrets_written or rotation_performed or recovered_from_backup)
    output_passphrase_info["rotated"] = bool(rotation_performed)

    rotation_passphrase_info = _describe_passphrase_args(
        inline=getattr(args, "secrets_rotate_passphrase", None),
        file=getattr(args, "secrets_rotate_passphrase_file", None),
        env=getattr(args, "secrets_rotate_passphrase_env", None),
    )
    rotation_passphrase_info["used"] = bool(rotation_performed)
    rotation_passphrase_info["rotated"] = bool(rotation_performed)

    tool_metadata, metadata_warnings = _collect_stage6_tool_metadata()
    warnings.extend(metadata_warnings)

    if summary_path is not None:
        summary_payload = {
            "profile_name": profile.name,
            "runtime_entrypoint": args.runtime_entrypoint,
            "core_config_destination": str(destination),
            "core_backup_requested": backup_request is not None,
            "core_backup_path": str(created_backup_path) if created_backup_path else None,
            "core_backup_checksum": backup_checksum,
            "core_diff_requested": bool(args.core_diff),
            "dry_run": bool(args.dry_run),
            "desktop_root": args.desktop_root or None,
            "timestamp": datetime.now(timezone.utc).isoformat(),
            "core_original_checksum": original_checksum,
            "core_rendered_checksum": rendered_checksum,
            "cli_invocation": sanitised_invocation,
            "warnings": warnings,
            "tool": tool_metadata,
            "secrets": {
                "source_label": secrets_source_label,
                "source_path": str(secrets_source_path) if secrets_source_path else None,
                "source_checksum": secrets_source_checksum,
                "output_path": str(secrets_output_path) if secrets_output_path else None,
                "planned": entries_count if secret_entries is not None else 0,
                "written": secrets_written,
                "rotation_performed": bool(rotation_performed),
                "rotation_iterations": args.secrets_rotate_iterations,
                "used_default_vault": bool(used_default_vault and secrets_output_path is not None),
                "rotation_passphrase": rotation_passphrase_info,
                "filters": {
                    "include": include_filters,
                    "exclude": exclude_filters,
                },
                "skipped_by_include": skipped_by_include,
                "skipped_by_exclude": skipped_by_exclude,
                "missing_includes": missing_includes,
                "preview": bool(args.secrets_preview),
                "dry_run_skipped": bool(
                    args.dry_run and secret_entries is not None and entries_count > 0
                ),
                "output_checksum": secrets_output_checksum,
                "backup_file_path": str(backup_path_written) if backup_path_written else None,
                "backup_file_checksum": secrets_backup_file_checksum,
                "backup_stdout_checksum": secrets_backup_inline_checksum,
                "output_passphrase": output_passphrase_info,
                "recovered_from_backup": bool(recovered_from_backup),
            },
        }
        try:
            summary_path.parent.mkdir(parents=True, exist_ok=True)
            summary_path.write_text(
                json.dumps(summary_payload, ensure_ascii=False, indent=2, sort_keys=True),
                encoding="utf-8",
            )
        except OSError as exc:
            raise SystemExit(
                f"Nie udało się zapisać podsumowania migracji: {exc}"
            ) from exc
        else:
            print(f"Zapisano podsumowanie migracji do {summary_path}")

    for warning in warnings:
        print(warning)

    return 0


def main(argv: Iterable[str] | None = None) -> int:
    provided = list(argv) if argv is not None else None
    if provided is None:
        import sys

        provided = sys.argv[1:]

    trigger_flags = {"--core-config", "--preset", "--secrets-input", "--secrets-output"}
    if any(flag in provided for flag in trigger_flags):
        return _run_stage6_migration(provided)
    raise SystemExit(
        "Stage6 migrator wymaga flag --core-config oraz --preset. "
        "Funkcje marketplace zostały usunięte z tej komendy."
    )


if __name__ == "__main__":  # pragma: no cover - wejście CLI
    raise SystemExit(main())<|MERGE_RESOLUTION|>--- conflicted
+++ resolved
@@ -23,11 +23,7 @@
 from bot_core.runtime.preset_service import (
     PresetConfigService,
     flatten_secret_payload,
-<<<<<<< HEAD
-    load_preset,
-=======
     load_preset_payload,
->>>>>>> d66f5cc5
 )
 from bot_core.security.file_storage import EncryptedFileSecretStorage
 
@@ -746,11 +742,7 @@
     if args.desktop_root:
         desktop_paths = build_desktop_app_paths_from_root(args.desktop_root)
 
-<<<<<<< HEAD
-    preset = load_preset(args.preset)
-=======
     preset = load_preset_payload(args.preset)
->>>>>>> d66f5cc5
     service = PresetConfigService(core_path)
     profile = service.import_gui_preset(
         preset,
