--- conflicted
+++ resolved
@@ -154,13 +154,6 @@
         self._shift_epsilon = max(1e-9, float(shift_epsilon))
         self._default_score = float(default_score)
         self._last_snapshot: dict[str, dict[str, float]] = {}
-<<<<<<< HEAD
-        if label not in (None, ""):
-            try:
-                self.name = str(label)
-            except Exception:  # pragma: no cover - defensywnie
-                pass
-=======
         if label:
             self.name = str(label)
 
@@ -171,7 +164,6 @@
     @property
     def fallback_policy(self) -> CapitalAllocationPolicy | None:
         return self._fallback
->>>>>>> 2dcf135f
 
     def allocate(self, schedules: Sequence["_ScheduleContext"]) -> Mapping[str, float]:
         if not schedules:
