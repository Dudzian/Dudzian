--- conflicted
+++ resolved
@@ -506,18 +506,7 @@
     def process_signals(self, signals: Sequence[StrategySignal]) -> list[OrderResult]:
         """Przetwarza listę sygnałów strategii i zarządza alertami."""
         results: list[OrderResult] = []
-<<<<<<< HEAD
-        self._update_ai_failover_state()
-        enumerated_signals = list(enumerate(signals))
-        ordered_signals = sorted(
-            enumerated_signals,
-            key=lambda item: (self._signal_priority_value(item[1]), -item[0]),
-            reverse=True,
-        )
-        for _, signal in ordered_signals:
-=======
         for signal in signals:
->>>>>>> 2a1930f0
             metric_labels = dict(self._metric_labels)
             metric_labels["symbol"] = signal.symbol
             self._metric_signals_total.inc(labels={**metric_labels, "status": "received"})
@@ -529,20 +518,8 @@
                 metadata={
                     "intent": str(getattr(signal, "intent", "single")),
                     "leg_count": str(len(getattr(signal, "legs", ()) or ())),
-<<<<<<< HEAD
-                    "mode": mode,
                 },
             )
-            if self._should_skip_signal_due_to_failover(
-                signal,
-                mode=mode,
-                metric_labels=metric_labels,
-            ):
-                continue
-=======
-                },
-            )
->>>>>>> 2a1930f0
             expanded_signals = self._expand_signal(signal)
             if not expanded_signals:
                 continue
@@ -737,113 +714,6 @@
             )
         ]
 
-<<<<<<< HEAD
-    def _signal_priority_value(self, signal: StrategySignal) -> int:
-        mode = self._resolve_signal_mode(signal)
-        return int(self._signal_mode_priorities.get(mode, self._default_signal_priority))
-
-    def _resolve_signal_mode(self, signal: StrategySignal) -> str:
-        metadata = getattr(signal, "metadata", {}) or {}
-        if isinstance(metadata, Mapping):
-            for key in ("mode", "source", "origin", "strategy_type"):
-                value = metadata.get(key)
-                if isinstance(value, str) and value.strip():
-                    return value.strip().lower()
-        intent = str(getattr(signal, "intent", "") or "").strip().lower()
-        if intent in self._ai_signal_modes:
-            return intent
-        if intent in self._rules_signal_modes:
-            return intent
-        return "default"
-
-    def _should_skip_signal_due_to_failover(
-        self,
-        signal: StrategySignal,
-        *,
-        mode: str,
-        metric_labels: Mapping[str, str],
-    ) -> bool:
-        if not self._ai_failover_active:
-            return False
-        normalized_mode = mode or "default"
-        if normalized_mode not in self._ai_signal_modes:
-            return False
-        self._metric_signals_total.inc(
-            labels={**metric_labels, "status": "skipped_ai_failover"}
-        )
-        metadata: dict[str, object] = {
-            "reason": "ai_failover_active",
-            "mode": normalized_mode,
-        }
-        if self._ai_failover_reason:
-            metadata["ai_failover_reason"] = self._ai_failover_reason
-        if self._ai_health_status is not None:
-            status = self._ai_health_status
-            metadata.setdefault("backend_degraded", str(status.backend_degraded))
-            if status.quality_failures:
-                metadata.setdefault("quality_failures", str(status.quality_failures))
-            if status.failing_models:
-                metadata.setdefault("failing_models", ",".join(status.failing_models))
-        self._record_decision_event(
-            "signal_skipped",
-            signal=signal,
-            status="skipped",
-            metadata=metadata,
-        )
-        _LOGGER.info(
-            "Pomijam sygnał %s w trybie failover AI (mode=%s, reason=%s)",
-            signal.symbol,
-            normalized_mode,
-            self._ai_failover_reason or "unknown",
-        )
-        return True
-
-    def _update_ai_failover_state(self) -> None:
-        monitor = self._ai_health_monitor
-        if monitor is None:
-            if self._ai_failover_active:
-                self._ai_failover_active = False
-                self._ai_failover_reason = None
-                self._ai_health_status = None
-            return
-        try:
-            status = monitor.snapshot()
-        except Exception:  # pragma: no cover - diagnostyka monitorowania
-            _LOGGER.exception("Nie udało się pobrać statusu zdrowia AI")
-            return
-        self._ai_health_status = status
-        degraded = bool(status.degraded)
-        if degraded and not self._ai_failover_active:
-            self._ai_failover_active = True
-            self._ai_failover_reason = status.reason or "degraded"
-            metadata: dict[str, object] = {
-                "reason": self._ai_failover_reason,
-                "backend_degraded": str(status.backend_degraded),
-                "quality_failures": str(status.quality_failures),
-            }
-            if status.failing_models:
-                metadata["failing_models"] = ",".join(status.failing_models)
-            self._record_decision_event(
-                "ai_failover",
-                status="activated",
-                metadata=metadata,
-            )
-        elif not degraded and self._ai_failover_active:
-            metadata: dict[str, object] = {}
-            if self._ai_failover_reason:
-                metadata["previous_reason"] = self._ai_failover_reason
-            self._ai_failover_active = False
-            self._ai_failover_reason = None
-            self._record_decision_event(
-                "ai_failover",
-                status="cleared",
-                metadata=metadata,
-            )
-        elif degraded:
-            self._ai_failover_reason = status.reason or self._ai_failover_reason
-
-=======
->>>>>>> 2a1930f0
     # ------------------------------------------- internals ----------------------------------------------
     def _handle_signal(self, signal: StrategySignal) -> OrderResult | None:
         self._emit_signal_alert(signal)
@@ -1195,56 +1065,6 @@
             return {}
         return {str(k): v for k, v in candidate.items()}
 
-<<<<<<< HEAD
-    def _iter_explainability_payloads(
-        self, metadata: Mapping[str, object]
-    ) -> list[object]:
-        candidates: list[object] = []
-        for key in ("explainability", "explainability_json"):
-            value = metadata.get(key)
-            if value is not None:
-                candidates.append(value)
-        for section_key in ("decision_engine", "ai_manager", "ai"):
-            section = metadata.get(section_key)
-            if isinstance(section, Mapping):
-                value = section.get("explainability")
-                if value is not None:
-                    candidates.append(value)
-                json_value = section.get("explainability_json")
-                if json_value is not None:
-                    candidates.append(json_value)
-        return candidates
-
-    def _inject_explainability_metadata(self, metadata: dict[str, object]) -> None:
-        for payload in self._iter_explainability_payloads(metadata):
-            report = parse_explainability_payload(payload)
-            if report is not None:
-                metadata.update(flatten_explainability(report))
-                serialized = json.dumps(
-                    report.as_metadata(), ensure_ascii=False, sort_keys=True
-                )
-                metadata.setdefault("ai_explainability_json", serialized)
-                return
-            flattened = flatten_explainability(payload)
-            if not flattened:
-                continue
-            metadata.update(flattened)
-            if "ai_explainability_json" not in metadata and isinstance(payload, str):
-                metadata["ai_explainability_json"] = payload
-            elif (
-                "ai_explainability_json" not in metadata
-                and isinstance(payload, Mapping)
-            ):
-                try:
-                    metadata["ai_explainability_json"] = json.dumps(
-                        dict(payload), ensure_ascii=False, sort_keys=True
-                    )
-                except TypeError:
-                    continue
-                return
-
-=======
->>>>>>> 2a1930f0
     def _normalize_signal_metadata(self, signal: StrategySignal) -> Mapping[str, object]:
         raw_metadata = getattr(signal, "metadata", None)
         if isinstance(raw_metadata, Mapping):
