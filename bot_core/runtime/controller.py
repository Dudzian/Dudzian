"""Kontrolery spinające warstwy: dane/strategia/ryzyko/egzekucja oraz alerty."""

from __future__ import annotations

import json
import logging
import math
from dataclasses import asdict, dataclass, field, is_dataclass
from datetime import datetime, timedelta, timezone
from pathlib import Path
from typing import (
    TYPE_CHECKING,
    Any,
    Callable,
    Mapping,
    MutableMapping,
    Sequence,
    Mapping as TypingMapping,
)

try:  # pragma: no cover - w niektórych gałęziach warstwa AI może nie być zainstalowana
    from bot_core.ai import DecisionModelInference, FeatureDataset, FeatureEngineer
except Exception:  # pragma: no cover
    DecisionModelInference = Any  # type: ignore
    FeatureDataset = Any  # type: ignore
    FeatureEngineer = Any  # type: ignore

# --- elastyczne importy (różne gałęzie mogą mieć różne ścieżki modułów) -----

# Alerts
from bot_core.alerts import AlertMessage, DefaultAlertRouter  # dostępne w obu gałęziach

# Execution
try:
    from bot_core.execution import ExecutionContext, ExecutionService  # re-eksport
except Exception:  # pragma: no cover
    from bot_core.execution.base import ExecutionContext, ExecutionService  # fallback

# Exchanges commons
from bot_core.exchanges.base import AccountSnapshot, OrderRequest, OrderResult
from bot_core.runtime.journal import TradingDecisionEvent, TradingDecisionJournal
from bot_core.runtime.tco_reporting import RuntimeTCOReporter

# Risk
try:
    from bot_core.risk import RiskEngine, RiskCheckResult  # re-eksport
except Exception:  # pragma: no cover
    from bot_core.risk.base import RiskEngine, RiskCheckResult  # fallback

# Strategy types (interfejsy)
try:
    from bot_core.strategies import StrategySignal, MarketSnapshot  # gałąź z interfejsami w pakiecie
except Exception:  # pragma: no cover
    from bot_core.strategies.base import StrategySignal, MarketSnapshot  # alternatywna ścieżka

# Decision Engine (opcjonalnie)
try:  # pragma: no cover
    from bot_core.decision import DecisionCandidate, DecisionEvaluation, DecisionOrchestrator  # type: ignore
except Exception:  # pragma: no cover
    DecisionCandidate = None  # type: ignore
    DecisionEvaluation = Any  # type: ignore
    DecisionOrchestrator = None  # type: ignore

# Dane OHLCV – w zależności od gałęzi
try:
    # wariant modułowy
    from bot_core.data.base import OHLCVRequest  # type: ignore
    from bot_core.data.ohlcv.backfill import OHLCVBackfillService  # type: ignore
    from bot_core.data.ohlcv.cache import CachedOHLCVSource  # type: ignore
except Exception:  # pragma: no cover
    # wariant monolityczny
    from bot_core.data.ohlcv import (  # type: ignore
        OHLCVBackfillService,
        CachedOHLCVSource,
    )

# Konfiguracja runtime kontrolerów – tylko jeśli istnieje w danej gałęzi
if TYPE_CHECKING:
    from bot_core.config.models import CoreConfig, ControllerRuntimeConfig
else:  # pragma: no cover - w czasie runtime korzystamy z typu ogólnego
    CoreConfig = Any  # type: ignore
    ControllerRuntimeConfig = Any  # type: ignore

# Observability (metryki są opcjonalne)
try:  # pragma: no cover - fallback dla gałęzi bez modułu metrics
    from bot_core.observability.metrics import (  # type: ignore
        MetricsRegistry,
        get_global_metrics_registry,
    )
except Exception:  # pragma: no cover
    class _NoopCounter:
        def inc(self, *_args, **_kwargs) -> None:
            return None

    class _NoopGauge:
        def set(self, *_args, **_kwargs) -> None:
            return None

    class MetricsRegistry:  # type: ignore[override]
        def counter(self, *_args, **_kwargs) -> _NoopCounter:
            return _NoopCounter()

        def gauge(self, *_args, **_kwargs) -> _NoopGauge:
            return _NoopGauge()

    def get_global_metrics_registry() -> MetricsRegistry:  # type: ignore[override]
        return MetricsRegistry()

_LOGGER = logging.getLogger(__name__)


def _extract_adjusted_quantity(
    original_quantity: float,
    adjustments: Mapping[str, float] | None,
) -> float | None:
    """Zwraca dopuszczalną wielkość zlecenia zasugerowaną przez silnik ryzyka."""
    if not adjustments:
        return None

    raw_value = adjustments.get("quantity") or adjustments.get("max_quantity")
    if raw_value is None:
        return None

    try:
        candidate = float(raw_value)
    except (TypeError, ValueError):  # pragma: no cover - defensywny fallback
        return None

    candidate = max(0.0, min(candidate, original_quantity))
    if candidate <= 0.0:
        return None
    if math.isclose(candidate, original_quantity, rel_tol=1e-9, abs_tol=1e-12):
        return None
    return candidate


# =============================================================================
# TradingController – przetwarza sygnały (BUY/SELL), pilnuje ryzyka i wysyła alerty
# =============================================================================

def _as_timedelta(value: timedelta | float | int) -> timedelta:
    if isinstance(value, timedelta):
        return value
    seconds = float(value)
    if seconds < 0:
        raise ValueError("Czas health-check nie może być ujemny")
    return timedelta(seconds=seconds)


def _now() -> datetime:
    return datetime.now(timezone.utc)


@dataclass(slots=True)
class ControllerSignal:
    """Zbiera sygnał strategii wraz ze snapshotem rynku."""
    snapshot: MarketSnapshot
    signal: StrategySignal


@dataclass(slots=True, kw_only=True)
class TradingController:
    """Podstawowy kontroler zarządzający przepływem sygnałów i alertów.

    - wysyła alert o nadejściu sygnału,
    - wykonuje pre-trade checks w RiskEngine,
    - zleca egzekucję (ExecutionService),
    - wysyła alert o odrzuceniu oraz alert trybu awaryjnego (liquidation),
    - okresowo publikuje health-check kanałów alertowych.
    """

    risk_engine: RiskEngine
    execution_service: ExecutionService
    alert_router: DefaultAlertRouter
    account_snapshot_provider: Callable[[], AccountSnapshot]
    portfolio_id: str
    environment: str
    risk_profile: str
    order_metadata_defaults: Mapping[str, object] | None = None
    clock: Callable[[], datetime] = _now
    health_check_interval: timedelta | float | int = timedelta(hours=1)
    execution_metadata: Mapping[str, str] | None = None
    metrics_registry: MetricsRegistry | None = None
    decision_journal: TradingDecisionJournal | None = None
    strategy_name: str | None = None
    exchange_name: str | None = None
    tco_reporter: RuntimeTCOReporter | None = None
    tco_metadata: Mapping[str, object] | None = None
    decision_orchestrator: Any | None = None
    decision_min_probability: float | None = None
    decision_default_notional: float = 1_000.0

    _clock: Callable[[], datetime] = field(init=False, repr=False)
    _health_interval: timedelta = field(init=False, repr=False)
    _execution_context: ExecutionContext = field(init=False, repr=False)
    _order_defaults: dict[str, str] = field(init=False, repr=False)
    _last_health_report: datetime = field(init=False, repr=False)
    _liquidation_alerted: bool = field(init=False, repr=False)
    _metrics: MetricsRegistry = field(init=False, repr=False)
    _metric_labels: Mapping[str, str] = field(init=False, repr=False)
    _metric_signals_total: Any = field(init=False, repr=False)
    _metric_orders_total: Any = field(init=False, repr=False)
    _metric_health_reports: Any = field(init=False, repr=False)
    _metric_liquidation_state: Any = field(init=False, repr=False)
    _decision_journal: TradingDecisionJournal | None = field(init=False, repr=False)
    _strategy_name: str | None = field(init=False, repr=False, default=None)
    _exchange_name: str | None = field(init=False, repr=False, default=None)
    _tco_reporter: RuntimeTCOReporter | None = field(init=False, repr=False, default=None)
    _tco_metadata: Mapping[str, object] = field(init=False, repr=False, default_factory=dict)
    _decision_orchestrator: Any | None = field(init=False, repr=False, default=None)
    _decision_min_probability: float = field(init=False, repr=False, default=0.0)
    _decision_default_notional: float = field(init=False, repr=False, default=1_000.0)

    def __post_init__(self) -> None:
        self._clock = self.clock
        self._health_interval = _as_timedelta(self.health_check_interval)
        metadata: MutableMapping[str, str] = {}
        if self.execution_metadata:
            metadata.update({str(k): str(v) for k, v in self.execution_metadata.items()})
        self._execution_context = ExecutionContext(
            portfolio_id=self.portfolio_id,
            risk_profile=self.risk_profile,
            environment=self.environment,
            metadata=metadata,
        )
        self._order_defaults = dict(self.order_metadata_defaults or {})
        self._last_health_report = self._clock()
        self._liquidation_alerted = False
        self._metrics = self.metrics_registry or get_global_metrics_registry()
        self._decision_journal = self.decision_journal
        self._metric_labels = {
            "environment": self.environment,
            "portfolio": self.portfolio_id,
            "risk_profile": self.risk_profile,
        }
        self._strategy_name = self.strategy_name
        if self._strategy_name:
            self._metric_labels["strategy"] = self._strategy_name
        self._exchange_name = self.exchange_name
        self._tco_reporter = self.tco_reporter
        self._tco_metadata = dict(self.tco_metadata or {})
        self._metric_signals_total = self._metrics.counter(
            "trading_signals_total",
            "Liczba sygnałów przetworzonych w TradingController (status=received/accepted/rejected).",
        )
        self._metric_orders_total = self._metrics.counter(
            "trading_orders_total",
            "Liczba zleceń obsłużonych przez TradingController (result=submitted/executed/failed).",
        )
        self._metric_health_reports = self._metrics.counter(
            "trading_health_reports_total",
            "Liczba wysłanych raportów health-check przez TradingController.",
        )
        self._metric_liquidation_state = self._metrics.gauge(
            "trading_liquidation_state",
            "Stan trybu awaryjnego profilu ryzyka (1=liquidation, 0=normal).",
        )
        self._metric_liquidation_state.set(0.0, labels=self._metric_labels)
        self._decision_orchestrator = self.decision_orchestrator
        default_notional = max(100.0, float(self.decision_default_notional or 0.0))
        self._decision_default_notional = default_notional
        configured_min_probability: float | None = None
        orchestrator_config = None
        if self._decision_orchestrator is not None:
            orchestrator_config = getattr(self._decision_orchestrator, "_config", None)
        if orchestrator_config is not None:
            configured_min_probability = float(
                getattr(orchestrator_config, "min_probability", 0.0)
            )
        if self.decision_min_probability is not None:
            candidate = float(self.decision_min_probability)
        elif configured_min_probability is not None:
            candidate = configured_min_probability
        else:
            candidate = 0.0
        self._decision_min_probability = max(0.0, min(0.995, candidate))

    def _record_decision_event(
        self,
        event_type: str,
        *,
        signal: StrategySignal | None = None,
        request: OrderRequest | None = None,
        status: str | None = None,
        metadata: Mapping[str, object] | None = None,
    ) -> None:
        if self._decision_journal is None:
            return

        meta: dict[str, str] = {}
        if metadata:
            meta.update({str(k): str(v) for k, v in metadata.items()})
        if signal is not None:
            meta.setdefault("signal_confidence", f"{signal.confidence:.6f}")
            for key, value in signal.metadata.items():
                meta.setdefault(f"signal_{key}", str(value))
        if request is not None:
            meta.setdefault("order_type", request.order_type)
            if request.time_in_force:
                meta.setdefault("time_in_force", request.time_in_force)
            if request.client_order_id:
                meta.setdefault("client_order_id", request.client_order_id)

        symbol = request.symbol if request else (signal.symbol if signal else None)
        side = None
        if signal is not None:
            side = signal.side.upper()
        elif request is not None:
            side = request.side
        quantity = request.quantity if request else None
        price = request.price if request else None

        event = TradingDecisionEvent(
            event_type=event_type,
            timestamp=self._clock(),
            environment=self.environment,
            portfolio=self.portfolio_id,
            risk_profile=self.risk_profile,
            symbol=symbol,
            side=side,
            quantity=quantity,
            price=price,
            status=status,
            metadata=meta,
        )
        try:
            self._decision_journal.record(event)
        except Exception:  # pragma: no cover - błąd w dzienniku nie powinien zatrzymać handlu
            _LOGGER.exception("Nie udało się zapisać zdarzenia audytu decyzji: %s", event_type)

    def _record_tco_execution(
        self,
        *,
        signal: StrategySignal,
        request: OrderRequest,
        result: OrderResult,
        order_id: str,
        avg_price: float,
        filled_qty: float,
    ) -> None:
        reporter = self._tco_reporter
        if reporter is None:
            return

        strategy_name = self._strategy_name or str(
            signal.metadata.get("strategy", request.metadata.get("strategy") if request.metadata else request.symbol)
        )
        reference_price = request.price
        raw_response = result.raw_response if isinstance(result.raw_response, Mapping) else {}
        commission = 0.0
        fee_asset = None
        if isinstance(raw_response, Mapping):
            try:
                commission = float(raw_response.get("fee", 0.0))
            except (TypeError, ValueError):
                commission = 0.0
            fee_asset = raw_response.get("fee_asset")

        metadata: dict[str, object] = {}
        metadata.update(self._tco_metadata)
        metadata.setdefault("order_id", order_id)
        metadata.setdefault("controller", self.__class__.__name__)
        metadata.setdefault("status", result.status or "filled")
        metadata.setdefault("signal_confidence", f"{signal.confidence:.6f}")
        if fee_asset:
            metadata.setdefault("fee_asset", fee_asset)
        for key, value in signal.metadata.items():
            metadata.setdefault(f"signal_{key}", value)
        if request.metadata:
            for key, value in request.metadata.items():
                metadata.setdefault(f"order_{key}", value)

        reporter.record_execution(
            strategy=strategy_name,
            risk_profile=self.risk_profile,
            instrument=request.symbol,
            exchange=self._exchange_name or self.environment,
            side=request.side,
            quantity=filled_qty,
            executed_price=avg_price,
            reference_price=reference_price,
            commission=commission,
            metadata=metadata,
        )

    # ----------------------------------------------- API -----------------------------------------------
    def process_signals(self, signals: Sequence[StrategySignal]) -> list[OrderResult]:
        """Przetwarza listę sygnałów strategii i zarządza alertami."""
        results: list[OrderResult] = []
        for signal in signals:
            if signal.side.upper() not in {"BUY", "SELL"}:
                _LOGGER.debug("Pomijam sygnał %s o kierunku %s", signal.symbol, signal.side)
                continue
            metric_labels = dict(self._metric_labels)
            metric_labels["symbol"] = signal.symbol
            self._metric_signals_total.inc(labels={**metric_labels, "status": "received"})
            self._record_decision_event(
                "signal_received",
                signal=signal,
                status="received",
            )
            try:
                result = self._handle_signal(signal)
            except Exception:  # noqa: BLE001
                _LOGGER.exception("Błąd podczas przetwarzania sygnału %s", signal)
                raise
            if result is not None:
                results.append(result)
                self._metric_orders_total.inc(
                    labels={**metric_labels, "result": "executed", "side": signal.side.upper()},
                )

        self.maybe_report_health()
        return results

    def maybe_report_health(self, *, force: bool = False) -> None:
        """Publikuje raport health-check, gdy minął interwał lub wymusimy wysyłkę."""
        if self._health_interval.total_seconds() == 0 and not force:
            return

        now = self._clock()
        if not force and now - self._last_health_report < self._health_interval:
            return

        snapshot = self.alert_router.health_snapshot()
        body_lines = []
        for channel, data in snapshot.items():
            status = data.get("status", "unknown")
            rest = {k: v for k, v in data.items() if k != "status"}
            details = ", ".join(f"{k}={v}" for k, v in rest.items())
            if details:
                body_lines.append(f"{channel}: {status} ({details})")
            else:
                body_lines.append(f"{channel}: {status}")
        body = "\n".join(body_lines) if body_lines else "Brak kanałów alertowych do zraportowania."

        message = AlertMessage(
            category="health",
            title="Raport health-check kanałów alertowych",
            body=body,
            severity="info",
            context={
                "environment": self.environment,
                "portfolio": self.portfolio_id,
                "risk_profile": self.risk_profile,
                "channel_count": str(len(snapshot)),
                "generated_at": now.isoformat(),
            },
        )
        _LOGGER.info("Publikuję raport health-check (%s kanałów)", len(snapshot))
        self.alert_router.dispatch(message)
        self._last_health_report = now
        self._metric_health_reports.inc(labels=self._metric_labels)

    # ------------------------------------------- internals ----------------------------------------------
    def _handle_signal(self, signal: StrategySignal) -> OrderResult | None:
        self._emit_signal_alert(signal)
        decision_metadata: Mapping[str, object] | None = None
        metric_labels = dict(self._metric_labels)
        metric_labels["symbol"] = signal.symbol
        if self._decision_engine_enabled():
            candidate, rejection_info = self._build_decision_candidate(signal)
            if candidate is None:
                self._handle_decision_filtered(signal, rejection_info)
                self._metric_signals_total.inc(labels={**metric_labels, "status": "rejected"})
                return None
            evaluation = self._evaluate_decision_candidate(candidate)
            if evaluation is not None:
                decision_metadata = self._serialize_decision_evaluation(evaluation)
                self._record_decision_evaluation_event(signal, evaluation)
                if not getattr(evaluation, "accepted", False):
                    self._handle_decision_rejection(signal, evaluation)
                    self._metric_signals_total.inc(
                        labels={**metric_labels, "status": "rejected"}
                    )
                    return None

        request = self._build_order_request(signal, extra_metadata=decision_metadata)
        account = self.account_snapshot_provider()
        risk_result = self.risk_engine.apply_pre_trade_checks(
            request,
            account=account,
            profile_name=self.risk_profile,
        )

        adjusted_request = request
        rejection_reason = risk_result.reason
        if not risk_result.allowed:
            adjusted = self._maybe_adjust_request(signal, request, risk_result, account)
            if adjusted is None:
                self._emit_order_rejected_alert(signal, request, risk_result)
                self._handle_liquidation_state(risk_result)
                self._metric_signals_total.inc(labels={**metric_labels, "status": "rejected"})
                adjustments = risk_result.adjustments or {}
                metadata = {
                    "reason": rejection_reason or "",
                    "available_margin": f"{account.available_margin:.8f}",
                    "total_equity": f"{account.total_equity:.8f}",
                    "maintenance_margin": f"{account.maintenance_margin:.8f}",
                }
                metadata.update({f"adjust_{k}": v for k, v in adjustments.items()})
                self._record_decision_event(
                    "risk_rejected",
                    signal=signal,
                    request=request,
                    status="rejected",
                    metadata=metadata,
                )
                return None
            adjusted_request, new_result = adjusted
            self._record_decision_event(
                "risk_adjusted",
                signal=signal,
                request=adjusted_request,
                status="adjusted",
                metadata={
                    "original_quantity": f"{request.quantity:.8f}",
                    "adjusted_quantity": f"{adjusted_request.quantity:.8f}",
                    "reason": rejection_reason or "",
                },
            )
            risk_result = new_result
            self._metric_signals_total.inc(labels={**metric_labels, "status": "adjusted"})

        self._metric_signals_total.inc(labels={**metric_labels, "status": "accepted"})
        self._record_decision_event(
            "risk_check_passed",
            signal=signal,
            request=adjusted_request,
            status="allowed",
            metadata={
                "available_margin": f"{account.available_margin:.8f}",
                "total_equity": f"{account.total_equity:.8f}",
                "maintenance_margin": f"{account.maintenance_margin:.8f}",
            },
        )
        self._metric_orders_total.inc(
            labels={**metric_labels, "result": "submitted", "side": adjusted_request.side}
        )
        self._record_decision_event(
            "order_submitted",
            signal=signal,
            request=adjusted_request,
            status="submitted",
        )
        try:
            self._maybe_reverse_position(signal, adjusted_request, metric_labels)
        except Exception as exc:  # noqa: BLE001
            self._emit_execution_error_alert(signal, adjusted_request, exc)
            self._metric_orders_total.inc(
                labels={**metric_labels, "result": "failed", "side": adjusted_request.side},
            )
            self._record_decision_event(
                "order_reverse_failed",
                signal=signal,
                request=adjusted_request,
                status="failed",
                metadata={"error": str(exc)},
            )
            raise
        try:
            result = self.execution_service.execute(adjusted_request, self._execution_context)
        except Exception as exc:  # noqa: BLE001
            self._emit_execution_error_alert(signal, adjusted_request, exc)
            self._handle_liquidation_state(risk_result)
            self._metric_orders_total.inc(
                labels={**metric_labels, "result": "failed", "side": adjusted_request.side},
            )
            self._record_decision_event(
                "order_failed",
                signal=signal,
                request=adjusted_request,
                status="failed",
                metadata={"error": str(exc)},
            )
            raise

        self._emit_order_filled_alert(signal, adjusted_request, result)
        order_id = result.order_id or ""
        avg_price = result.avg_price or adjusted_request.price or 0.0
        filled_qty = result.filled_quantity or adjusted_request.quantity
        metadata: dict[str, object] = {
            "order_id": order_id,
            "filled_quantity": f"{filled_qty:.8f}",
            "avg_price": f"{avg_price:.8f}",
            "status": result.status or "filled",
        }
        if isinstance(result.raw_response, TypingMapping):
            fee = result.raw_response.get("fee")
            fee_asset = result.raw_response.get("fee_asset")
            if fee is not None:
                metadata["fee"] = fee
            if fee_asset:
                metadata["fee_asset"] = fee_asset
        self._record_decision_event(
            "order_executed",
            signal=signal,
            request=adjusted_request,
            status=result.status or "filled",
            metadata=metadata,
        )
        self._record_tco_execution(
            signal=signal,
            request=adjusted_request,
            result=result,
            order_id=order_id,
            avg_price=avg_price,
            filled_qty=filled_qty,
        )
        self._handle_liquidation_state(risk_result)
        return result

    def _maybe_reverse_position(
        self,
        signal: StrategySignal,
        request: OrderRequest,
        metric_labels: Mapping[str, str],
    ) -> None:
        metadata = dict(request.metadata or {})
        reverse_flag = metadata.pop("reverse_position", True)
        if isinstance(reverse_flag, str):
            reverse_flag = reverse_flag.strip().lower() not in {"false", "0", "no"}
        if not reverse_flag:
            return

        qty_raw = metadata.pop("current_position_qty", None)
        side_raw = metadata.pop("current_position_side", None)
        try:
            position_qty = float(qty_raw)
        except (TypeError, ValueError):
            return
        if position_qty <= 0:
            return
        if not side_raw:
            return
        current_side = str(side_raw).upper()
        desired_side = request.side.upper()
        if current_side not in {"LONG", "SHORT"}:
            return
        if (current_side == "LONG" and desired_side == "BUY") or (
            current_side == "SHORT" and desired_side == "SELL"
        ):
            return

        close_side = "SELL" if current_side == "LONG" else "BUY"
        close_request = OrderRequest(
            symbol=request.symbol,
            side=close_side,
            quantity=position_qty,
            order_type="MARKET",
            price=None,
            time_in_force=None,
            client_order_id=None,
            stop_price=None,
            atr=None,
            metadata={**metadata, "action": "close", "reverse_target": desired_side},
        )

        self._metric_orders_total.inc(
            labels={**metric_labels, "result": "submitted", "side": close_side},
        )
        self._record_decision_event(
            "order_close_for_reversal",
            signal=signal,
            request=close_request,
            status="submitted",
            metadata={"position_side": current_side, "position_qty": f"{position_qty:.8f}"},
        )
        try:
            result = self.execution_service.execute(close_request, self._execution_context)
        except Exception as exc:  # noqa: BLE001
            self._metric_orders_total.inc(
                labels={**metric_labels, "result": "failed", "side": close_side},
            )
            self._record_decision_event(
                "order_close_for_reversal",
                signal=signal,
                request=close_request,
                status="failed",
                metadata={"error": str(exc)},
            )
            raise

        self._metric_orders_total.inc(
            labels={**metric_labels, "result": "executed", "side": close_side},
        )
        self._record_decision_event(
            "order_close_for_reversal",
            signal=signal,
            request=close_request,
            status=result.status or "filled",
            metadata={"close_order_id": result.order_id or ""},
        )

    def _maybe_adjust_request(
        self,
        signal: StrategySignal,
        request: OrderRequest,
        risk_result: RiskCheckResult,
        account: AccountSnapshot,
    ) -> tuple[OrderRequest, RiskCheckResult] | None:
        quantity = _extract_adjusted_quantity(request.quantity, risk_result.adjustments)
        if quantity is None:
            return None

        adjusted_request = OrderRequest(
            symbol=request.symbol,
            side=request.side,
            quantity=quantity,
            order_type=request.order_type,
            price=request.price,
            time_in_force=request.time_in_force,
            client_order_id=request.client_order_id,
            stop_price=request.stop_price,
            atr=request.atr,
            metadata=request.metadata,
        )
        new_result = self.risk_engine.apply_pre_trade_checks(
            adjusted_request,
            account=account,
            profile_name=self.risk_profile,
        )
        if not new_result.allowed:
            return None

        _LOGGER.info(
            "Dostosowuję sygnał %s %s: qty %.8f -> %.8f po rekomendacji risk engine.",
            signal.side.upper(),
            signal.symbol,
            request.quantity,
            quantity,
        )
        return adjusted_request, new_result

    def _build_order_request(
        self, signal: StrategySignal, *, extra_metadata: Mapping[str, object] | None = None
    ) -> OrderRequest:
        # Metadane z sygnału + domyślne z kontrolera
        metadata_source: dict[str, object] = dict(self._order_defaults)
        for k, v in signal.metadata.items():
            metadata_source[str(k)] = v
        if extra_metadata:
            for k, v in extra_metadata.items():
                metadata_source[str(k)] = v

        # Wymagane parametry
        try:
            quantity = float(metadata_source.get("quantity", 0.0))
        except (TypeError, ValueError) as exc:
            raise ValueError("Wielkość zlecenia (quantity) musi być liczbą zmiennoprzecinkową") from exc
        if quantity <= 0:
            raise ValueError("Wielkość zlecenia musi być dodatnia")

        price_value = metadata_source.get("price")
        price = float(price_value) if price_value is not None else None

        order_type = str(metadata_source.get("order_type") or "market").upper()
        time_in_force_raw = metadata_source.get("time_in_force")
        client_order_id_raw = metadata_source.get("client_order_id")

        # Opcjonalne rozszerzenia
        stop_price_raw = metadata_source.get("stop_price")
        atr_raw = metadata_source.get("atr")
        stop_price = None
        atr = None
        if stop_price_raw is not None:
            try:
                stop_price = float(stop_price_raw)
            except (TypeError, ValueError) as exc:
                raise ValueError("stop_price w metadanych musi być liczbą zmiennoprzecinkową") from exc
        if atr_raw is not None:
            try:
                atr = float(atr_raw)
            except (TypeError, ValueError) as exc:
                raise ValueError("atr w metadanych musi być liczbą zmiennoprzecinkową") from exc

        return OrderRequest(
            symbol=signal.symbol,
            side=signal.side.upper(),
            quantity=quantity,
            order_type=order_type,
            price=price,
            time_in_force=str(time_in_force_raw) if time_in_force_raw is not None else None,
            client_order_id=str(client_order_id_raw) if client_order_id_raw is not None else None,
            stop_price=stop_price,
            atr=atr,
            metadata=metadata_source,
        )

    def _decision_engine_enabled(self) -> bool:
        return DecisionCandidate is not None and self._decision_orchestrator is not None

    def _normalize_signal_metadata(self, signal: StrategySignal) -> Mapping[str, object]:
        raw_metadata = getattr(signal, "metadata", None)
        if isinstance(raw_metadata, Mapping):
            metadata = dict(raw_metadata)
        elif raw_metadata is None:
            metadata = {}
        else:
            try:
                metadata = dict(raw_metadata)  # type: ignore[arg-type]
            except Exception:  # pragma: no cover - defensywne
                metadata = {}
        metadata.setdefault("environment", self.environment)
        metadata.setdefault("portfolio", self.portfolio_id)
        metadata.setdefault("controller", self._strategy_name or self.__class__.__name__)
        return metadata

    def _build_decision_candidate(
        self, signal: StrategySignal
    ) -> tuple[DecisionCandidate | None, Mapping[str, object] | None]:
        if not self._decision_engine_enabled():
            return None, None
        metadata = self._normalize_signal_metadata(signal)
        probability = self._decision_extract_probability(signal, metadata)
        if probability < self._decision_min_probability:
            return None, {
                "reason": "probability_below_threshold",
                "probability": probability,
                "min_probability": self._decision_min_probability,
            }
        expected_return = self._decision_extract_expected_return(signal, metadata)
        cost_override = self._decision_extract_cost_override(metadata)
        latency_ms = self._decision_extract_latency(metadata)
        notional = self._decision_extract_notional(metadata)
        action = "exit" if str(signal.side).upper() in {"SELL", "EXIT", "FLAT"} else "enter"
        candidate = DecisionCandidate(
            strategy=self._strategy_name or metadata.get("strategy", ""),
            action=action,
            risk_profile=self.risk_profile,
            symbol=signal.symbol,
            notional=notional,
            expected_return_bps=expected_return,
            expected_probability=probability,
            cost_bps_override=cost_override,
            latency_ms=latency_ms,
            metadata=metadata,
        )
        return candidate, None

    def _decision_extract_probability(
        self, signal: StrategySignal, metadata: Mapping[str, object]
    ) -> float:
        candidate = metadata.get("expected_probability") or metadata.get("probability")
        if candidate is None and isinstance(metadata.get("ai_manager"), Mapping):
            candidate = metadata["ai_manager"].get("success_probability")
        probability: float | None = None
        if candidate is not None:
            try:
                probability = float(candidate)
            except (TypeError, ValueError):
                probability = None
        if probability is None:
            try:
                probability = float(signal.confidence)
            except (TypeError, ValueError):
                probability = None
        if probability is None:
            return 0.0
        return max(0.0, min(0.995, probability))

    def _decision_extract_expected_return(
        self, signal: StrategySignal, metadata: Mapping[str, object]
    ) -> float:
        candidate = metadata.get("expected_return_bps")
        if candidate is None and isinstance(metadata.get("ai_manager"), Mapping):
            candidate = metadata["ai_manager"].get("expected_return_bps")
        if candidate is None:
            confidence: float | None
            try:
                confidence = float(signal.confidence)
            except (TypeError, ValueError):
                confidence = None
            if confidence is None:
                return 5.0
            base = max(0.0, confidence - 0.5)
            candidate = 5.0 + base * 20.0
        try:
            return float(candidate)
        except (TypeError, ValueError):
            return 5.0

    def _decision_extract_cost_override(self, metadata: Mapping[str, object]) -> float | None:
        candidate = metadata.get("cost_bps") or metadata.get("slippage_bps")
        if candidate is None:
            return None
        try:
            return float(candidate)
        except (TypeError, ValueError):
            return None

    def _decision_extract_latency(self, metadata: Mapping[str, object]) -> float | None:
        latency = metadata.get("latency_ms") or metadata.get("latency")
        if latency is None and isinstance(metadata.get("decision_engine"), Mapping):
            latency = metadata["decision_engine"].get("latency_ms")
        if latency is None:
            return None
        try:
            return float(latency)
        except (TypeError, ValueError):
            return None

    def _decision_extract_notional(self, metadata: Mapping[str, object]) -> float:
        candidate = metadata.get("notional") or metadata.get("target_notional")
        if candidate is None:
            return self._decision_default_notional
        try:
            value = float(candidate)
        except (TypeError, ValueError):
            return self._decision_default_notional
        if value <= 0:
            return self._decision_default_notional
        return value

    def _decision_risk_snapshot(self, profile: str) -> Mapping[str, object]:
        loader = getattr(self.risk_engine, "snapshot_state", None)
        if callable(loader):
            try:
                snapshot = loader(profile)
                if snapshot is not None:
                    return snapshot
            except Exception:  # pragma: no cover - diagnostyka risk engine
                _LOGGER.debug("DecisionOrchestrator: snapshot_state failed", exc_info=True)
        return {}

    def _evaluate_decision_candidate(
        self, candidate: DecisionCandidate
    ) -> DecisionEvaluation | None:
        orchestrator = self._decision_orchestrator
        if orchestrator is None:
            return None
        snapshot = self._decision_risk_snapshot(candidate.risk_profile)
        try:
            return orchestrator.evaluate_candidate(candidate, snapshot)
        except Exception:  # pragma: no cover - diagnostyka orchestratora
            _LOGGER.exception("DecisionOrchestrator: błąd ewaluacji")
            return None

    def _serialize_decision_evaluation(
        self, evaluation: DecisionEvaluation
    ) -> Mapping[str, object]:
        payload: dict[str, object] = {
            "decision_engine": {
                "accepted": bool(getattr(evaluation, "accepted", False)),
                "reasons": list(getattr(evaluation, "reasons", ())),
                "model": getattr(evaluation, "model_name", None),
                "net_edge_bps": getattr(evaluation, "net_edge_bps", None),
                "cost_bps": getattr(evaluation, "cost_bps", None),
                "model_expected_return_bps": getattr(
                    evaluation, "model_expected_return_bps", None
                ),
                "model_success_probability": getattr(
                    evaluation, "model_success_probability", None
                ),
            }
        }
        selection = getattr(evaluation, "model_selection", None)
        if selection is not None:
            if hasattr(selection, "to_mapping"):
                try:
                    payload["decision_engine"]["model_selection"] = selection.to_mapping()
                except Exception:  # pragma: no cover - defensywnie
                    payload["decision_engine"]["model_selection"] = {
                        "selected": getattr(selection, "selected", None)
                    }
            elif is_dataclass(selection):
                payload["decision_engine"]["model_selection"] = asdict(selection)
        return payload

    def _decision_threshold_snapshot(self) -> Mapping[str, object]:
        snapshot: dict[str, object] = {
            "min_probability": self._decision_min_probability,
        }
        orchestrator = self._decision_orchestrator
        config = getattr(orchestrator, "_config", None) if orchestrator is not None else None
        thresholds = getattr(config, "orchestrator", None) if config is not None else None
        if thresholds is not None:
            if is_dataclass(thresholds):
                snapshot.update({"orchestrator": asdict(thresholds)})
            else:
                try:
                    snapshot.update({"orchestrator": dict(thresholds)})
                except Exception:  # pragma: no cover - defensywnie
                    snapshot["orchestrator"] = thresholds
        return snapshot

    def _handle_decision_filtered(
        self, signal: StrategySignal, rejection_info: Mapping[str, object] | None
    ) -> None:
        thresholds = self._decision_threshold_snapshot()
        reason = None
        probability = None
        if rejection_info:
            reason = rejection_info.get("reason")
            probability = rejection_info.get("probability")
        _LOGGER.info(
            "DecisionOrchestrator odrzucił sygnał %s %s (pre-check): %s",
            signal.side.upper(),
            signal.symbol,
            reason or "brak szczegółów",
            extra={"thresholds": thresholds, "probability": probability},
        )
        metadata: dict[str, object] = {
            "decision_status": "filtered",
            "decision_reason": reason or "probability_below_threshold",
            "min_probability": thresholds.get("min_probability", 0.0),
        }
        if probability is not None:
            metadata["expected_probability"] = probability
        metadata["thresholds"] = json.dumps(thresholds)
        self._record_decision_event(
            "decision_evaluation",
            signal=signal,
            status="filtered",
            metadata=metadata,
        )

    def _handle_decision_rejection(
        self, signal: StrategySignal, evaluation: DecisionEvaluation
    ) -> None:
        reasons = list(getattr(evaluation, "reasons", ()))
        thresholds = self._decision_threshold_snapshot()
        _LOGGER.info(
            "DecisionOrchestrator odrzucił sygnał %s %s: %s",
            signal.side.upper(),
            signal.symbol,
            ", ".join(reasons) or "brak powodów",
            extra={"thresholds": thresholds},
        )
        metadata: dict[str, object] = {
            "decision_status": "rejected",
            "decision_reason": ", ".join(reasons) or "unknown",
            "net_edge_bps": getattr(evaluation, "net_edge_bps", None) or "",
            "cost_bps": getattr(evaluation, "cost_bps", None) or "",
            "thresholds": json.dumps(thresholds),
        }
        model_name = getattr(evaluation, "model_name", None)
        if model_name:
            metadata["decision_model"] = model_name
        self._record_decision_event(
            "decision_evaluation",
            signal=signal,
            status="rejected",
            metadata=metadata,
        )

    def _record_decision_evaluation_event(
        self, signal: StrategySignal, evaluation: DecisionEvaluation
    ) -> None:
        if not getattr(evaluation, "accepted", False):
            return
        metadata = {
            "decision_status": "accepted",
            "net_edge_bps": getattr(evaluation, "net_edge_bps", None) or "",
            "cost_bps": getattr(evaluation, "cost_bps", None) or "",
            "model_expected_return_bps": getattr(
                evaluation, "model_expected_return_bps", None
            )
            or "",
            "model_success_probability": getattr(
                evaluation, "model_success_probability", None
            )
            or "",
        }
        model_name = getattr(evaluation, "model_name", None)
        if model_name:
            metadata["decision_model"] = model_name
        self._record_decision_event(
            "decision_evaluation",
            signal=signal,
            status="accepted",
            metadata=metadata,
        )

    def _emit_signal_alert(self, signal: StrategySignal) -> None:
        context: dict[str, str] = {
            "symbol": signal.symbol,
            "side": signal.side.upper(),
            "confidence": f"{signal.confidence:.2f}",
            "environment": self.environment,
            "risk_profile": self.risk_profile,
        }
        for key, value in signal.metadata.items():
            context[f"meta_{key}"] = str(value)

        message = AlertMessage(
            category="strategy",
            title=f"Sygnał {signal.side.upper()} dla {signal.symbol}",
            body="Strategia wygenerowała sygnał wymagający decyzji egzekucyjnej.",
            severity="info",
            context=context,
        )
        _LOGGER.debug("Publikuję alert sygnału %s %s", signal.side.upper(), signal.symbol)
        self.alert_router.dispatch(message)

    def _emit_order_rejected_alert(
        self,
        signal: StrategySignal,
        request: OrderRequest,
        risk_result: RiskCheckResult,
    ) -> None:
        adjustments = risk_result.adjustments or {}
        context: dict[str, str] = {
            "symbol": request.symbol,
            "side": request.side,
            "order_type": request.order_type,
            "quantity": f"{request.quantity:.8f}",
            "environment": self.environment,
            "risk_profile": self.risk_profile,
        }
        context.update({f"adjust_{k}": str(v) for k, v in adjustments.items()})

        message = AlertMessage(
            category="risk",
            title=f"Zlecenie odrzucone przez risk engine ({request.symbol})",
            body=risk_result.reason or "Brak szczegółów",
            severity="warning",
            context=context,
        )
        _LOGGER.warning(
            "Risk engine odrzucił zlecenie %s %s: %s",
            request.side,
            request.symbol,
            risk_result.reason,
        )
        self.alert_router.dispatch(message)

    def _handle_liquidation_state(self, risk_result: RiskCheckResult) -> None:
        in_liquidation = self.risk_engine.should_liquidate(profile_name=self.risk_profile)
        self._metric_liquidation_state.set(1.0 if in_liquidation else 0.0, labels=self._metric_labels)
        if not in_liquidation:
            if self._liquidation_alerted:
                _LOGGER.info("Profil %s wyszedł z trybu awaryjnego", self.risk_profile)
            self._liquidation_alerted = False
            return

        if self._liquidation_alerted:
            return

        reason = risk_result.reason or "Profil ryzyka w trybie awaryjnym – przekroczono limit straty lub obsunięcia."
        context = {
            "risk_profile": self.risk_profile,
            "environment": self.environment,
            "portfolio": self.portfolio_id,
        }
        message = AlertMessage(
            category="risk",
            title="Profil w trybie awaryjnym",
            body=reason,
            severity="critical",
            context=context,
        )
        _LOGGER.error("Profil %s przekroczył limity – wysyłam alert krytyczny", self.risk_profile)
        self.alert_router.dispatch(message)
        self._liquidation_alerted = True

    def _emit_order_filled_alert(
        self,
        signal: StrategySignal,
        request: OrderRequest,
        result: OrderResult,
    ) -> None:
        order_id = result.order_id or ""
        avg_price = result.avg_price or request.price or 0.0
        filled_qty = result.filled_quantity or request.quantity

        context = {
            "symbol": request.symbol,
            "side": request.side,
            "order_id": order_id,
            "avg_price": f"{avg_price:.8f}",
            "filled_quantity": f"{filled_qty:.8f}",
            "status": result.status or "unknown",
            "environment": self.environment,
            "risk_profile": self.risk_profile,
        }

        for key, value in signal.metadata.items():
            context.setdefault(f"meta_{key}", str(value))

        message = AlertMessage(
            category="execution",
            title=f"Zlecenie {request.side} {request.symbol} zrealizowane",
            body="Zlecenie zostało wykonane w symulatorze/na giełdzie.",
            severity="info",
            context=context,
        )
        _LOGGER.info(
            "Zlecenie %s %s zostało zrealizowane (order_id=%s, qty=%s, price=%s)",
            request.side,
            request.symbol,
            order_id,
            filled_qty,
            avg_price,
        )
        self.alert_router.dispatch(message)

    def _emit_execution_error_alert(
        self,
        signal: StrategySignal,
        request: OrderRequest,
        error: Exception,
    ) -> None:
        context = {
            "symbol": request.symbol,
            "side": request.side,
            "environment": self.environment,
            "risk_profile": self.risk_profile,
            "error_type": type(error).__name__,
        }
        for key, value in signal.metadata.items():
            context.setdefault(f"meta_{key}", str(value))

        message = AlertMessage(
            category="execution",
            title=f"Błąd egzekucji zlecenia {request.side} {request.symbol}",
            body=str(error) or "Nieznany błąd egzekucji.",
            severity="critical",
            context=context,
        )
        _LOGGER.exception(
            "Błąd egzekucji zlecenia %s %s: %s", request.side, request.symbol, error
        )
        self.alert_router.dispatch(message)


# =============================================================================
# DailyTrendController – cykl: backfill -> strategia -> ryzyko -> egzekucja
# =============================================================================

@dataclass(slots=True)
class DailyTrendController:
    """Prosty kontroler realizujący cykl: backfill -> strategia -> ryzyko -> egzekucja.

    Ten kontroler jest niezależny od warstwy alertów – nadaje się do wsadowego
    uruchamiania testów walk-forward lub automatycznych backfilli + egzekucji.
    """

    core_config: CoreConfig
    environment_name: str
    controller_name: str
    symbols: Sequence[str]
    backfill_service: OHLCVBackfillService
    data_source: CachedOHLCVSource
    strategy: Any  # StrategyEngine kompatybilny: posiada on_data(snapshot)->Sequence[StrategySignal]
    risk_engine: RiskEngine
    execution_service: ExecutionService
    account_loader: Callable[[], AccountSnapshot]
    execution_context: ExecutionContext
    position_size: float = 1.0
    strategy_name: str | None = None
    exchange_name: str | None = None
    tco_reporter: RuntimeTCOReporter | None = None
    tco_metadata: Mapping[str, object] | None = None

    _environment: Any = field(init=False, repr=False)
    _runtime: ControllerRuntimeConfig = field(init=False, repr=False)
    _risk_profile: str = field(init=False, repr=False)
    _positions: dict[str, float] = field(init=False, repr=False, default_factory=dict)
    _tco_metadata: Mapping[str, object] = field(init=False, repr=False, default_factory=dict)

    def __post_init__(self) -> None:
        if not self.symbols:
            raise ValueError("Wymagany jest przynajmniej jeden symbol do obsługi.")
        try:
            self._environment = self.core_config.environments[self.environment_name]
        except KeyError as exc:
            raise KeyError(f"Brak konfiguracji środowiska '{self.environment_name}' w CoreConfig") from exc
        try:
            self._runtime = self.core_config.runtime_controllers[self.controller_name]
        except Exception as exc:
            raise KeyError(f"Brak sekcji runtime dla kontrolera '{self.controller_name}' w CoreConfig") from exc
        self._risk_profile = self._environment.risk_profile
        if not self.exchange_name:
            self.exchange_name = getattr(self._environment, "exchange", None)
        self._tco_metadata = dict(self.tco_metadata or {})

    @property
    def tick_seconds(self) -> float:
        return float(self._runtime.tick_seconds)

    @property
    def interval(self) -> str:
        return str(self._runtime.interval)

    def collect_signals(self, *, start: int, end: int) -> list[ControllerSignal]:
        """Zwraca sygnały strategii wzbogacone o parametry egzekucyjne."""
        if start > end:
            raise ValueError("Parametr start nie może być większy niż end")

        self.backfill_service.synchronize(
            symbols=self.symbols,
            interval=self.interval,
            start=start,
            end=end,
        )

        collected: list[ControllerSignal] = []
        for symbol in self.symbols:
            try:
                response = self.data_source.fetch_ohlcv(  # type: ignore[attr-defined]
                    OHLCVRequest(symbol=symbol, interval=self.interval, start=start, end=end)
                )
                columns: Sequence[str] = response.columns  # type: ignore[attr-defined]
                rows: Sequence[Sequence[float]] = response.rows  # type: ignore[attr-defined]
            except Exception:
                rows = self.data_source.fetch_ohlcv(symbol, self.interval, start=start, end=end)  # type: ignore[misc]
                columns = ("open_time", "open", "high", "low", "close", "volume")

            snapshots = self._to_snapshots(symbol, columns, rows)
            for snapshot in snapshots:
                strategy_signals: Sequence[StrategySignal] = self.strategy.on_data(snapshot)
                for raw_signal in strategy_signals:
                    enriched = self._enrich_signal(raw_signal, snapshot)
                    if enriched is None:
                        continue
                    collected.append(ControllerSignal(snapshot=snapshot, signal=enriched))
        return collected

    def run_cycle(self, *, start: int, end: int) -> list[OrderResult]:
        """Przeprowadza pojedynczy cykl przetwarzania danych i składania zleceń."""
        collected = self.collect_signals(start=start, end=end)
        executed: list[OrderResult] = []
        for controller_signal in collected:
            executed.extend(
                self._handle_signals(controller_signal.snapshot, (controller_signal.signal,))
            )
        return executed

    # ----------------------------------------- helpers -----------------------------------------
    def _handle_signals(
        self,
        snapshot: MarketSnapshot,
        signals: Sequence[StrategySignal],
    ) -> list[OrderResult]:
        results: list[OrderResult] = []
        for signal in signals:
            base_request = self._build_order_request(snapshot, signal)
            account_snapshot = self.account_loader()
            risk_result = self.risk_engine.apply_pre_trade_checks(
                base_request,
                account=account_snapshot,
                profile_name=self._risk_profile,
            )
            request = base_request
            if not risk_result.allowed:
                adjusted_qty = _extract_adjusted_quantity(base_request.quantity, risk_result.adjustments)
                if adjusted_qty is not None:
                    adjusted_metadata = dict(base_request.metadata or {})
                    adjusted_metadata["quantity"] = float(adjusted_qty)
                    adjusted_request = OrderRequest(
                        symbol=base_request.symbol,
                        side=base_request.side,
                        quantity=adjusted_qty,
                        order_type=base_request.order_type,
                        price=base_request.price,
                        time_in_force=base_request.time_in_force,
                        client_order_id=base_request.client_order_id,
                        stop_price=base_request.stop_price,
                        atr=base_request.atr,
                        metadata=adjusted_metadata,
                    )
                    second_result = self.risk_engine.apply_pre_trade_checks(
                        adjusted_request,
                        account=account_snapshot,
                        profile_name=self._risk_profile,
                    )
                    if second_result.allowed:
                        _LOGGER.info(
                            "Kontroler %s: dostosowuję qty %s z %.8f do %.8f po rekomendacji ryzyka.",
                            self.controller_name,
                            snapshot.symbol,
                            base_request.quantity,
                            adjusted_qty,
                        )
                        request = adjusted_request
                        risk_result = second_result
                    else:
                        _LOGGER.info(
                            "Kontroler %s: silnik ryzyka nadal blokuje zlecenie %s mimo korekty (powód: %s)",
                            self.controller_name,
                            snapshot.symbol,
                            second_result.reason,
                        )
                        continue
                else:
                    _LOGGER.info(
                        "Kontroler %s: sygnał %s dla %s odrzucony przez silnik ryzyka (%s)",
                        self.controller_name,
                        signal.side,
                        snapshot.symbol,
                        risk_result.reason,
                    )
                    continue
            result = self.execution_service.execute(request, self.execution_context)
            self._post_fill(signal.side, snapshot.symbol, request, result)
            results.append(result)
        return results

    def _build_order_request(self, snapshot: MarketSnapshot, signal: StrategySignal) -> OrderRequest:
        side = signal.side.lower()
        metadata = dict(signal.metadata)
        quantity = float(metadata.get("quantity", self.position_size))
        price = float(metadata.get("price", snapshot.close))
        order_type = str(metadata.get("order_type", "market"))
        time_in_force = metadata.get("time_in_force")
        client_order_id = metadata.get("client_order_id")
        stop_price_raw = metadata.get("stop_price")
        atr_raw = metadata.get("atr")

        tif_str = str(time_in_force) if time_in_force is not None else None
        client_id_str = str(client_order_id) if client_order_id is not None else None
        stop_price = float(stop_price_raw) if stop_price_raw is not None else None
        atr = float(atr_raw) if atr_raw is not None else None

        # Zapewnij spójność metadanych (analityka/telemetria)
        metadata["quantity"] = quantity
        metadata["price"] = price
        if stop_price is not None:
            metadata["stop_price"] = stop_price
        if atr is not None:
            metadata["atr"] = atr

        return OrderRequest(
            symbol=snapshot.symbol,
            side=side,
            quantity=quantity,
            order_type=order_type,
            price=price,
            time_in_force=tif_str,
            client_order_id=client_id_str,
            stop_price=stop_price,
            atr=atr,
            metadata=metadata,
        )

    def _to_snapshots(
        self,
        symbol: str,
        columns: Sequence[str],
        rows: Sequence[Sequence[float]],
    ) -> list[MarketSnapshot]:
        if not rows:
            return []

        index: TypingMapping[str, int] = {column.lower(): idx for idx, column in enumerate(columns)}
        # open_time / timestamp
        try:
            open_time_idx = index["open_time"]
        except KeyError as exc:
            if "timestamp" in index:
                open_time_idx = index["timestamp"]
            else:
                raise ValueError("Brak kolumny open_time w danych OHLCV") from exc
        for key in ("open", "high", "low", "close"):
            if key not in index:
                raise ValueError(f"Brak kolumny '{key}' w danych OHLCV")
        open_idx = index["open"]
        high_idx = index["high"]
        low_idx = index["low"]
        close_idx = index["close"]
        volume_idx = index.get("volume")

        snapshots = [
            MarketSnapshot(
                symbol=symbol,
                timestamp=int(float(row[open_time_idx])),
                open=float(row[open_idx]),
                high=float(row[high_idx]),
                low=float(row[low_idx]),
                close=float(row[close_idx]),
                volume=float(row[volume_idx]) if volume_idx is not None else 0.0,
            )
            for row in rows
            if len(row) > close_idx
        ]
        snapshots.sort(key=lambda item: item.timestamp)
        return snapshots

    def _enrich_signal(
        self, signal: StrategySignal, snapshot: MarketSnapshot
    ) -> StrategySignal | None:
        side = signal.side.upper()
        if side not in {"BUY", "SELL"}:
            return None

        metadata: dict[str, object] = dict(signal.metadata)
        metadata.setdefault("quantity", float(self.position_size))
        metadata.setdefault("price", float(snapshot.close))
        metadata.setdefault("order_type", "market")

        return StrategySignal(
            symbol=snapshot.symbol,
            side=side,
            confidence=signal.confidence,
            metadata=metadata,
        )

    def _post_fill(
        self,
        side: str,
        symbol: str,
        request: OrderRequest,
        result: OrderResult,
    ) -> None:
        avg_price = result.avg_price or request.price or 0.0
        notional = avg_price * request.quantity
        side_lower = side.lower()
        pnl = 0.0
        if side_lower == "buy":
            self._positions[symbol] = avg_price
            position_value = notional
        else:
            entry_price = self._positions.pop(symbol, avg_price)
            pnl = (avg_price - entry_price) * request.quantity
            position_value = 0.0
        self.risk_engine.on_fill(
            profile_name=self._risk_profile,
            symbol=symbol,
            side=side_lower,
            position_value=position_value,
            pnl=pnl,
        )
        _LOGGER.info(
            "Kontroler %s: wykonano %s %s qty=%s avg_price=%s pnl=%s",
            self.controller_name,
            side_lower,
            symbol,
            request.quantity,
            avg_price,
            pnl,
        )

        reporter = self.tco_reporter
        if reporter is not None:
            raw_response = result.raw_response if isinstance(result.raw_response, Mapping) else {}
            commission = 0.0
            fee_asset = None
            if isinstance(raw_response, Mapping):
                try:
                    commission = float(raw_response.get("fee", 0.0))
                except (TypeError, ValueError):
                    commission = 0.0
                fee_asset = raw_response.get("fee_asset")
            metadata = dict(self._tco_metadata)
            metadata.setdefault("controller", self.controller_name)
            metadata.setdefault("environment", self.environment_name)
            if fee_asset:
                metadata.setdefault("fee_asset", fee_asset)
            if request.metadata:
                for key, value in request.metadata.items():
                    metadata.setdefault(f"order_{key}", value)
            if isinstance(raw_response, Mapping):
                for key, value in raw_response.items():
                    if key in {"fee", "fee_asset"}:
                        continue
                    metadata.setdefault(f"fill_{key}", value)
            filled_qty = result.filled_quantity or request.quantity
            reporter.record_execution(
                strategy=self.strategy_name or self.controller_name,
                risk_profile=self._risk_profile,
                instrument=symbol,
                exchange=self.exchange_name or getattr(self._environment, "exchange", self.environment_name),
                side=side_lower,
                quantity=filled_qty,
                executed_price=avg_price,
                reference_price=request.price,
                commission=commission,
                metadata=metadata,
            )


@dataclass(slots=True)
class AIDecisionLoop:
    """Prosta pętla on-line generująca kandydatów i oceniająca je w DecisionOrchestratorze."""

    feature_engineer: FeatureEngineer
    orchestrator: Any
    inference: DecisionModelInference
    risk_snapshot_provider: Callable[[str], Mapping[str, object] | Any]
    symbols: Sequence[str]
    interval: str
    strategy: str
    risk_profile: str
    default_notional: float = 1_000.0
    action: str = "enter"

    def run_online_loop(self, *, start: int, end: int) -> Sequence[DecisionEvaluation]:
        if DecisionCandidate is None:
            raise RuntimeError("Pakiet decision nie jest dostępny w tej gałęzi")
        if DecisionOrchestrator is not None and not isinstance(self.orchestrator, DecisionOrchestrator):
            _LOGGER.debug("AIDecisionLoop: używam niestandardowej implementacji orchestratora %s", type(self.orchestrator))
        if not getattr(self.inference, "is_ready", False):
            raise RuntimeError("Model inference nie został przygotowany (brak wag)")

        dataset: FeatureDataset = self.feature_engineer.build_dataset(
            symbols=self.symbols,
            interval=self.interval,
            start=start,
            end=end,
        )
        evaluations: list[DecisionEvaluation] = []
        snapshots_cache: dict[str, Mapping[str, object] | Any] = {}
        for vector in dataset.vectors:
            metadata = {
                "model_features": dict(vector.features),
                "generated_at": vector.timestamp,
            }
            candidate = DecisionCandidate(
                strategy=self.strategy,
                action=self.action,
                risk_profile=self.risk_profile,
                symbol=vector.symbol,
                notional=self.default_notional,
                expected_return_bps=vector.target_bps,
                expected_probability=0.5,
                metadata=metadata,
            )
            snapshot = snapshots_cache.get(self.risk_profile)
            if snapshot is None:
                snapshot = self.risk_snapshot_provider(self.risk_profile)
                snapshots_cache[self.risk_profile] = snapshot
            evaluation = self.orchestrator.evaluate_candidate(candidate, snapshot)
            evaluations.append(evaluation)
        return evaluations


@dataclass(slots=True)
class RuntimeInProcessStub:
    """Prosty stub danych runtime wykorzystywany w testach UI.

    Umożliwia generowanie syntetycznych świec OHLCV oraz migawki ryzyka
    odpowiadającej temu, co wbudowany transport in-process udostępnia
    aplikacji desktopowej. Dzięki temu testy mogą deterministycznie
    zasilać warstwę prezentacji danymi bez uruchamiania pełnego
    backendu."""

    base_price: float = 25_000.0
    volatility_bps: float = 35.0
    candle_count: int = 120
    interval_seconds: int = 60

    def build_candles(self) -> list[dict[str, float | int]]:
        """Zwraca listę słowników reprezentujących świece OHLCV."""

        candles: list[dict[str, float | int]] = []
        timestamp = datetime.now(timezone.utc) - timedelta(seconds=self.interval_seconds * self.candle_count)
        price = float(self.base_price)
        for sequence in range(self.candle_count):
            timestamp += timedelta(seconds=self.interval_seconds)
            drift = math.sin(sequence / 8.0) * (self.volatility_bps / 10_000.0) * price
            open_price = price
            close_price = max(1.0, price + drift)
            high = max(open_price, close_price) * 1.002
            low = min(open_price, close_price) * 0.998
            volume = 1.0 + (sequence % 5) * 0.25
            candles.append(
                {
                    "timestamp": timestamp,
                    "open": float(open_price),
                    "high": float(high),
                    "low": float(low),
                    "close": float(close_price),
                    "volume": float(volume),
                    "sequence": sequence,
                }
            )
            price = close_price
        return candles

    def build_risk_snapshot(self) -> Mapping[str, object]:
        """Zwraca słownik z danymi ryzyka kompatybilny z RiskSnapshotData."""

        generated_at = datetime.now(timezone.utc)
<<<<<<< HEAD
        generated_at_iso = generated_at.isoformat()
=======
>>>>>>> 0a8d6efa
        return {
            "profileLabel": "BALANCED",
            "profileEnum": 1,
            "portfolioValue": self.base_price * 1.0,
            "currentDrawdown": 0.015,
            "maxDailyLoss": 0.05,
            "usedLeverage": 1.5,
<<<<<<< HEAD
            "generatedAt": generated_at_iso,
            "generatedAtEpochMs": int(generated_at.timestamp() * 1000),
=======
            "generatedAt": generated_at,
>>>>>>> 0a8d6efa
            "exposures": [
                {
                    "code": "max_notional",
                    "maxValue": 5_000.0,
                    "currentValue": 1_200.0,
                    "thresholdValue": 4_500.0,
                },
                {
                    "code": "max_positions",
                    "maxValue": 10.0,
                    "currentValue": 3.0,
                    "thresholdValue": 8.0,
                },
            ],
            "hasData": True,
        }

    def build_health_payload(self) -> Mapping[str, object]:
        """Zwraca dane health-checka spójne z klientem in-process."""

        started_at = datetime.now(timezone.utc) - timedelta(hours=1)
<<<<<<< HEAD
        started_at_iso = started_at.isoformat()
        return {
            "version": "in-process",
            "gitCommit": "local",
            "startedAt": started_at_iso,
            "startedAtEpochMs": int(started_at.timestamp() * 1000),
        }

    def export_runtime_metadata(self, dataset_path: str | Path) -> Mapping[str, str]:
        """Zapisuje migawki ryzyka i health obok datasetu OHLCV.

        Funkcja ułatwia przygotowanie kompletu plików dla transportu
        in-process. Zwraca słownik ze ścieżkami do zapisanych plików.
        """

        dataset_path = Path(dataset_path)
        if dataset_path.suffix:
            base_name = dataset_path.stem or "dataset"
            directory = dataset_path.parent
        else:
            base_name = "dataset"
            directory = dataset_path

        directory.mkdir(parents=True, exist_ok=True)

        risk_path = directory / f"{base_name}_risk.json"
        health_path = directory / f"{base_name}_health.json"

        with risk_path.open("w", encoding="utf-8") as handle:
            json.dump(self.build_risk_snapshot(), handle, ensure_ascii=False, indent=2)

        with health_path.open("w", encoding="utf-8") as handle:
            json.dump(self.build_health_payload(), handle, ensure_ascii=False, indent=2)

        return {"risk": str(risk_path), "health": str(health_path)}

=======
        return {
            "version": "in-process",
            "gitCommit": "local",
            "startedAt": started_at,
        }

>>>>>>> 0a8d6efa

__all__ = [
    "TradingController",
    "DailyTrendController",
    "ControllerSignal",
    "AIDecisionLoop",
    "RuntimeInProcessStub",
]<|MERGE_RESOLUTION|>--- conflicted
+++ resolved
@@ -1672,10 +1672,6 @@
         """Zwraca słownik z danymi ryzyka kompatybilny z RiskSnapshotData."""
 
         generated_at = datetime.now(timezone.utc)
-<<<<<<< HEAD
-        generated_at_iso = generated_at.isoformat()
-=======
->>>>>>> 0a8d6efa
         return {
             "profileLabel": "BALANCED",
             "profileEnum": 1,
@@ -1683,12 +1679,7 @@
             "currentDrawdown": 0.015,
             "maxDailyLoss": 0.05,
             "usedLeverage": 1.5,
-<<<<<<< HEAD
-            "generatedAt": generated_at_iso,
-            "generatedAtEpochMs": int(generated_at.timestamp() * 1000),
-=======
             "generatedAt": generated_at,
->>>>>>> 0a8d6efa
             "exposures": [
                 {
                     "code": "max_notional",
@@ -1710,51 +1701,12 @@
         """Zwraca dane health-checka spójne z klientem in-process."""
 
         started_at = datetime.now(timezone.utc) - timedelta(hours=1)
-<<<<<<< HEAD
-        started_at_iso = started_at.isoformat()
-        return {
-            "version": "in-process",
-            "gitCommit": "local",
-            "startedAt": started_at_iso,
-            "startedAtEpochMs": int(started_at.timestamp() * 1000),
-        }
-
-    def export_runtime_metadata(self, dataset_path: str | Path) -> Mapping[str, str]:
-        """Zapisuje migawki ryzyka i health obok datasetu OHLCV.
-
-        Funkcja ułatwia przygotowanie kompletu plików dla transportu
-        in-process. Zwraca słownik ze ścieżkami do zapisanych plików.
-        """
-
-        dataset_path = Path(dataset_path)
-        if dataset_path.suffix:
-            base_name = dataset_path.stem or "dataset"
-            directory = dataset_path.parent
-        else:
-            base_name = "dataset"
-            directory = dataset_path
-
-        directory.mkdir(parents=True, exist_ok=True)
-
-        risk_path = directory / f"{base_name}_risk.json"
-        health_path = directory / f"{base_name}_health.json"
-
-        with risk_path.open("w", encoding="utf-8") as handle:
-            json.dump(self.build_risk_snapshot(), handle, ensure_ascii=False, indent=2)
-
-        with health_path.open("w", encoding="utf-8") as handle:
-            json.dump(self.build_health_payload(), handle, ensure_ascii=False, indent=2)
-
-        return {"risk": str(risk_path), "health": str(health_path)}
-
-=======
         return {
             "version": "in-process",
             "gitCommit": "local",
             "startedAt": started_at,
         }
 
->>>>>>> 0a8d6efa
 
 __all__ = [
     "TradingController",
