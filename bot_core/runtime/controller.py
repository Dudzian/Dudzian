--- conflicted
+++ resolved
@@ -499,30 +499,16 @@
         return adjusted_request, new_result
 
     def _build_order_request(self, signal: StrategySignal) -> OrderRequest:
-<<<<<<< HEAD
-        metadata_source: dict[str, object] = dict(self._order_defaults)
-        # w StrategySignal.metadata spodziewamy się m.in. quantity/price/order_type/time_in_force/client_order_id
-=======
         # Metadane z sygnału + domyślne z kontrolera
         metadata_source: dict[str, object] = dict(self._order_defaults)
->>>>>>> 84442eda
         for k, v in signal.metadata.items():
             metadata_source[str(k)] = v
 
         # Wymagane parametry
         try:
-<<<<<<< HEAD
-            quantity = float(metadata_source["quantity"])
-        except KeyError as exc:
-            raise ValueError("Sygnał nie zawiera wielkości zlecenia (quantity)") from exc
-        except ValueError as exc:
-            raise ValueError("Wielkość zlecenia musi być liczbą zmiennoprzecinkową") from exc
-
-=======
             quantity = float(metadata_source.get("quantity", 0.0))
         except (TypeError, ValueError) as exc:
             raise ValueError("Wielkość zlecenia (quantity) musi być liczbą zmiennoprzecinkową") from exc
->>>>>>> 84442eda
         if quantity <= 0:
             raise ValueError("Wielkość zlecenia musi być dodatnia")
 
@@ -533,22 +519,6 @@
         time_in_force_raw = metadata_source.get("time_in_force")
         client_order_id_raw = metadata_source.get("client_order_id")
 
-<<<<<<< HEAD
-        order_metadata: dict[str, object] = dict(metadata_source)
-        order_metadata["quantity"] = quantity
-        if price is not None:
-            order_metadata["price"] = price
-        if "stop_price" in order_metadata:
-            try:
-                order_metadata["stop_price"] = float(order_metadata["stop_price"])
-            except (TypeError, ValueError):
-                raise ValueError("stop_price w metadanych musi być liczbą zmiennoprzecinkową")
-        if "atr" in order_metadata:
-            try:
-                order_metadata["atr"] = float(order_metadata["atr"])
-            except (TypeError, ValueError):
-                raise ValueError("atr w metadanych musi być liczbą zmiennoprzecinkową")
-=======
         # Opcjonalne rozszerzenia
         stop_price_raw = metadata_source.get("stop_price")
         atr_raw = metadata_source.get("atr")
@@ -564,7 +534,6 @@
                 atr = float(atr_raw)
             except (TypeError, ValueError) as exc:
                 raise ValueError("atr w metadanych musi być liczbą zmiennoprzecinkową") from exc
->>>>>>> 84442eda
 
         return OrderRequest(
             symbol=signal.symbol,
@@ -574,13 +543,9 @@
             price=price,
             time_in_force=str(time_in_force_raw) if time_in_force_raw is not None else None,
             client_order_id=str(client_order_id_raw) if client_order_id_raw is not None else None,
-<<<<<<< HEAD
-            metadata=order_metadata,
-=======
             stop_price=stop_price,
             atr=atr,
             metadata=metadata_source,
->>>>>>> 84442eda
         )
 
     def _emit_signal_alert(self, signal: StrategySignal) -> None:
@@ -859,11 +824,8 @@
                         price=base_request.price,
                         time_in_force=base_request.time_in_force,
                         client_order_id=base_request.client_order_id,
-<<<<<<< HEAD
-=======
                         stop_price=base_request.stop_price,
                         atr=base_request.atr,
->>>>>>> 84442eda
                         metadata=adjusted_metadata,
                     )
                     second_result = self.risk_engine.apply_pre_trade_checks(
@@ -905,40 +867,6 @@
 
     def _build_order_request(self, snapshot: MarketSnapshot, signal: StrategySignal) -> OrderRequest:
         side = signal.side.lower()
-<<<<<<< HEAD
-        metadata_source: dict[str, object] = dict(signal.metadata)
-        metadata_source.setdefault("quantity", float(self.position_size))
-        metadata_source.setdefault("price", float(snapshot.close))
-        metadata_source.setdefault("order_type", "market")
-
-        quantity_raw = metadata_source.get("quantity")
-        price_raw = metadata_source.get("price")
-        time_in_force_raw = metadata_source.get("time_in_force")
-        client_order_id_raw = metadata_source.get("client_order_id")
-
-        quantity = float(quantity_raw) if quantity_raw is not None else float(self.position_size)
-        price = float(price_raw) if price_raw is not None else float(snapshot.close)
-        order_type = str(metadata_source.get("order_type") or "market")
-
-        tif_str = str(time_in_force_raw) if time_in_force_raw is not None else None
-        client_id_str = str(client_order_id_raw) if client_order_id_raw is not None else None
-
-        order_metadata: dict[str, object] = dict(metadata_source)
-        order_metadata["quantity"] = quantity
-        order_metadata["price"] = price
-
-        if "stop_price" in order_metadata:
-            try:
-                order_metadata["stop_price"] = float(order_metadata["stop_price"])
-            except (TypeError, ValueError):
-                order_metadata.pop("stop_price", None)
-
-        if "atr" in order_metadata:
-            try:
-                order_metadata["atr"] = float(order_metadata["atr"])
-            except (TypeError, ValueError):
-                order_metadata.pop("atr", None)
-=======
         metadata = dict(signal.metadata)
         quantity = float(metadata.get("quantity", self.position_size))
         price = float(metadata.get("price", snapshot.close))
@@ -960,7 +888,6 @@
             metadata["stop_price"] = stop_price
         if atr is not None:
             metadata["atr"] = atr
->>>>>>> 84442eda
 
         return OrderRequest(
             symbol=snapshot.symbol,
@@ -970,13 +897,9 @@
             price=price,
             time_in_force=tif_str,
             client_order_id=client_id_str,
-<<<<<<< HEAD
-            metadata=order_metadata,
-=======
             stop_price=stop_price,
             atr=atr,
             metadata=metadata,
->>>>>>> 84442eda
         )
 
     def _to_snapshots(
