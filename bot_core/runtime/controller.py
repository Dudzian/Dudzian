"""Kontrolery spinające warstwy: dane/strategia/ryzyko/egzekucja oraz alerty."""

from __future__ import annotations

import logging
import math
from dataclasses import dataclass, field
from datetime import datetime, timedelta, timezone
from typing import (
    Any,
    Callable,
    Mapping,
    MutableMapping,
    Optional,
    Sequence,
    Mapping as TypingMapping,
)

# --- elastyczne importy (różne gałęzie mogą mieć różne ścieżki modułów) -----

# Alerts
from bot_core.alerts import AlertMessage, DefaultAlertRouter  # dostępne w obu gałęziach

# Execution
try:
    from bot_core.execution import ExecutionContext, ExecutionService  # re-eksport
except Exception:  # pragma: no cover
    from bot_core.execution.base import ExecutionContext, ExecutionService  # fallback

# Exchanges commons
from bot_core.exchanges.base import AccountSnapshot, OrderRequest, OrderResult
from bot_core.runtime.journal import TradingDecisionEvent, TradingDecisionJournal

# Risk
try:
    from bot_core.risk import RiskEngine, RiskCheckResult  # re-eksport
except Exception:  # pragma: no cover
    from bot_core.risk.base import RiskEngine, RiskCheckResult  # fallback

# Strategy types (interfejsy)
try:
    from bot_core.strategies import StrategySignal, MarketSnapshot  # gałąź z interfejsami w pakiecie
except Exception:  # pragma: no cover
    from bot_core.strategies.base import StrategySignal, MarketSnapshot  # alternatywna ścieżka

# Dane OHLCV – w zależności od gałęzi
try:
    # wariant modułowy
    from bot_core.data.base import OHLCVRequest  # type: ignore
    from bot_core.data.ohlcv.backfill import OHLCVBackfillService  # type: ignore
    from bot_core.data.ohlcv.cache import CachedOHLCVSource  # type: ignore
except Exception:  # pragma: no cover
    # wariant monolityczny
    from bot_core.data.ohlcv import (  # type: ignore
        OHLCVBackfillService,
        CachedOHLCVSource,
    )

# Konfiguracja runtime kontrolerów – tylko jeśli istnieje w danej gałęzi
try:
    from bot_core.config.models import CoreConfig, ControllerRuntimeConfig  # type: ignore
except Exception:  # pragma: no cover
    CoreConfig = Any  # type: ignore
    ControllerRuntimeConfig = Any  # type: ignore

# Observability (metryki są opcjonalne)
try:  # pragma: no cover - fallback dla gałęzi bez modułu metrics
    from bot_core.observability.metrics import (  # type: ignore
        MetricsRegistry,
        get_global_metrics_registry,
    )
except Exception:  # pragma: no cover
    class _NoopCounter:
        def inc(self, *_args, **_kwargs) -> None:
            return None

    class _NoopGauge:
        def set(self, *_args, **_kwargs) -> None:
            return None

    class MetricsRegistry:  # type: ignore[override]
        def counter(self, *_args, **_kwargs) -> _NoopCounter:
            return _NoopCounter()

        def gauge(self, *_args, **_kwargs) -> _NoopGauge:
            return _NoopGauge()

    def get_global_metrics_registry() -> MetricsRegistry:  # type: ignore[override]
        return MetricsRegistry()

_LOGGER = logging.getLogger(__name__)


def _extract_adjusted_quantity(
    original_quantity: float,
    adjustments: Mapping[str, float] | None,
) -> float | None:
    """Zwraca dopuszczalną wielkość zlecenia zasugerowaną przez silnik ryzyka."""

    if not adjustments:
        return None

    raw_value = adjustments.get("quantity")
    if raw_value is None:
        raw_value = adjustments.get("max_quantity")
    if raw_value is None:
        return None

    try:
        candidate = float(raw_value)
    except (TypeError, ValueError):  # pragma: no cover - defensywny fallback
        return None

    candidate = max(0.0, min(candidate, original_quantity))
    if candidate <= 0.0:
        return None

    if math.isclose(candidate, original_quantity, rel_tol=1e-9, abs_tol=1e-12):
        return None

    return candidate


# =============================================================================
# TradingController – przetwarza sygnały (BUY/SELL), pilnuje ryzyka i wysyła alerty
# =============================================================================

def _as_timedelta(value: timedelta | float | int) -> timedelta:
    if isinstance(value, timedelta):
        return value
    seconds = float(value)
    if seconds < 0:
        raise ValueError("Czas health-check nie może być ujemny")
    return timedelta(seconds=seconds)


def _now() -> datetime:
    return datetime.now(timezone.utc)


@dataclass(slots=True)
class ControllerSignal:
    """Zbiera sygnał strategii wraz ze snapshotem rynku."""

    snapshot: MarketSnapshot
    signal: StrategySignal


@dataclass(slots=True, kw_only=True)
class TradingController:
    """Podstawowy kontroler zarządzający przepływem sygnałów i alertów.

    - wysyła alert o nadejściu sygnału,
    - wykonuje pre-trade checks w RiskEngine,
    - zleca egzekucję (ExecutionService),
    - wysyła alert o odrzuceniu oraz alert trybu awaryjnego (liquidation),
    - okresowo publikuje health-check kanałów alertowych.
    """

    risk_engine: RiskEngine
    execution_service: ExecutionService
    alert_router: DefaultAlertRouter
    account_snapshot_provider: Callable[[], AccountSnapshot]
    portfolio_id: str
    environment: str
    risk_profile: str
    order_metadata_defaults: Mapping[str, object] | None = None
    clock: Callable[[], datetime] = _now
    health_check_interval: timedelta | float | int = timedelta(hours=1)
    execution_metadata: Mapping[str, str] | None = None
    metrics_registry: MetricsRegistry | None = None
    decision_journal: TradingDecisionJournal | None = None

    _clock: Callable[[], datetime] = field(init=False, repr=False)
    _health_interval: timedelta = field(init=False, repr=False)
    _execution_context: ExecutionContext = field(init=False, repr=False)
    _order_defaults: dict[str, str] = field(init=False, repr=False)
    _last_health_report: datetime = field(init=False, repr=False)
    _liquidation_alerted: bool = field(init=False, repr=False)
    _metrics: MetricsRegistry = field(init=False, repr=False)
    _metric_labels: Mapping[str, str] = field(init=False, repr=False)
    _metric_signals_total: Any = field(init=False, repr=False)
    _metric_orders_total: Any = field(init=False, repr=False)
    _metric_health_reports: Any = field(init=False, repr=False)
    _metric_liquidation_state: Any = field(init=False, repr=False)
    _decision_journal: TradingDecisionJournal | None = field(init=False, repr=False)

    def __post_init__(self) -> None:
        self._clock = self.clock
        self._health_interval = _as_timedelta(self.health_check_interval)
        metadata: MutableMapping[str, str] = {}
        if self.execution_metadata:
            metadata.update({str(k): str(v) for k, v in self.execution_metadata.items()})
        self._execution_context = ExecutionContext(
            portfolio_id=self.portfolio_id,
            risk_profile=self.risk_profile,
            environment=self.environment,
            metadata=metadata,
        )
        self._order_defaults = dict(self.order_metadata_defaults or {})
        self._last_health_report = self._clock()
        self._liquidation_alerted = False
        self._metrics = self.metrics_registry or get_global_metrics_registry()
        self._decision_journal = self.decision_journal
        self._metric_labels = {
            "environment": self.environment,
            "portfolio": self.portfolio_id,
            "risk_profile": self.risk_profile,
        }
        self._metric_signals_total = self._metrics.counter(
            "trading_signals_total",
            "Liczba sygnałów przetworzonych w TradingController (status=received/accepted/rejected).",
        )
        self._metric_orders_total = self._metrics.counter(
            "trading_orders_total",
            "Liczba zleceń obsłużonych przez TradingController (result=submitted/executed/failed).",
        )
        self._metric_health_reports = self._metrics.counter(
            "trading_health_reports_total",
            "Liczba wysłanych raportów health-check przez TradingController.",
        )
        self._metric_liquidation_state = self._metrics.gauge(
            "trading_liquidation_state",
            "Stan trybu awaryjnego profilu ryzyka (1=liquidation, 0=normal).",
        )
        self._metric_liquidation_state.set(0.0, labels=self._metric_labels)

    def _record_decision_event(
        self,
        event_type: str,
        *,
        signal: StrategySignal | None = None,
        request: OrderRequest | None = None,
        status: str | None = None,
        metadata: Mapping[str, object] | None = None,
    ) -> None:
        if self._decision_journal is None:
            return

        meta: dict[str, str] = {}
        if metadata:
            meta.update({str(k): str(v) for k, v in metadata.items()})
        if signal is not None:
            meta.setdefault("signal_confidence", f"{signal.confidence:.6f}")
            for key, value in signal.metadata.items():
                meta.setdefault(f"signal_{key}", str(value))
        if request is not None:
            meta.setdefault("order_type", request.order_type)
            if request.time_in_force:
                meta.setdefault("time_in_force", request.time_in_force)
            if request.client_order_id:
                meta.setdefault("client_order_id", request.client_order_id)

        symbol = request.symbol if request else (signal.symbol if signal else None)
        side = None
        if signal is not None:
            side = signal.side.upper()
        elif request is not None:
            side = request.side
        quantity = request.quantity if request else None
        price = request.price if request else None

        event = TradingDecisionEvent(
            event_type=event_type,
            timestamp=self._clock(),
            environment=self.environment,
            portfolio=self.portfolio_id,
            risk_profile=self.risk_profile,
            symbol=symbol,
            side=side,
            quantity=quantity,
            price=price,
            status=status,
            metadata=meta,
        )
        try:
            self._decision_journal.record(event)
        except Exception:  # pragma: no cover - błąd w dzienniku nie powinien zatrzymać handlu
            _LOGGER.exception("Nie udało się zapisać zdarzenia audytu decyzji: %s", event_type)

    # ----------------------------------------------- API -----------------------------------------------
    def process_signals(self, signals: Sequence[StrategySignal]) -> list[OrderResult]:
        """Przetwarza listę sygnałów strategii i zarządza alertami."""
        results: list[OrderResult] = []
        for signal in signals:
            if signal.side.upper() not in {"BUY", "SELL"}:
                _LOGGER.debug("Pomijam sygnał %s o kierunku %s", signal.symbol, signal.side)
                continue
            metric_labels = dict(self._metric_labels)
            metric_labels["symbol"] = signal.symbol
            self._metric_signals_total.inc(labels={**metric_labels, "status": "received"})
            self._record_decision_event(
                "signal_received",
                signal=signal,
                status="received",
            )
            try:
                result = self._handle_signal(signal)
            except Exception:  # noqa: BLE001
                _LOGGER.exception("Błąd podczas przetwarzania sygnału %s", signal)
                raise
            if result is not None:
                results.append(result)
                self._metric_orders_total.inc(
                    labels={**metric_labels, "result": "executed", "side": signal.side.upper()},
                )

        self.maybe_report_health()
        return results

    def maybe_report_health(self, *, force: bool = False) -> None:
        """Publikuje raport health-check, gdy minął interwał lub wymusimy wysyłkę."""
        if self._health_interval.total_seconds() == 0 and not force:
            return

        now = self._clock()
        if not force and now - self._last_health_report < self._health_interval:
            return

        snapshot = self.alert_router.health_snapshot()
        body_lines = []
        for channel, data in snapshot.items():
            status = data.get("status", "unknown")
            rest = {k: v for k, v in data.items() if k != "status"}
            details = ", ".join(f"{k}={v}" for k, v in rest.items())
            if details:
                body_lines.append(f"{channel}: {status} ({details})")
            else:
                body_lines.append(f"{channel}: {status}")
        body = "\n".join(body_lines) if body_lines else "Brak kanałów alertowych do zraportowania."

        message = AlertMessage(
            category="health",
            title="Raport health-check kanałów alertowych",
            body=body,
            severity="info",
            context={
                "environment": self.environment,
                "portfolio": self.portfolio_id,
                "risk_profile": self.risk_profile,
                "channel_count": str(len(snapshot)),
                "generated_at": now.isoformat(),
            },
        )
        _LOGGER.info("Publikuję raport health-check (%s kanałów)", len(snapshot))
        self.alert_router.dispatch(message)
        self._last_health_report = now
        self._metric_health_reports.inc(labels=self._metric_labels)

    # ------------------------------------------- internals ----------------------------------------------
    def _handle_signal(self, signal: StrategySignal) -> OrderResult | None:
        self._emit_signal_alert(signal)
        request = self._build_order_request(signal)
        account = self.account_snapshot_provider()
        risk_result = self.risk_engine.apply_pre_trade_checks(
            request,
            account=account,
            profile_name=self.risk_profile,
        )
        metric_labels = dict(self._metric_labels)
        metric_labels["symbol"] = signal.symbol

        adjusted_request = request
        rejection_reason = risk_result.reason
        if not risk_result.allowed:
            adjusted = self._maybe_adjust_request(signal, request, risk_result, account)
            if adjusted is None:
                self._emit_order_rejected_alert(signal, request, risk_result)
                self._handle_liquidation_state(risk_result)
                self._metric_signals_total.inc(labels={**metric_labels, "status": "rejected"})
                adjustments = risk_result.adjustments or {}
                metadata = {
                    "reason": rejection_reason or "",
                    "available_margin": f"{account.available_margin:.8f}",
                    "total_equity": f"{account.total_equity:.8f}",
                    "maintenance_margin": f"{account.maintenance_margin:.8f}",
                }
                metadata.update({f"adjust_{k}": v for k, v in adjustments.items()})
                self._record_decision_event(
                    "risk_rejected",
                    signal=signal,
                    request=request,
                    status="rejected",
                    metadata=metadata,
                )
                return None
            adjusted_request, new_result = adjusted
            self._record_decision_event(
                "risk_adjusted",
                signal=signal,
                request=adjusted_request,
                status="adjusted",
                metadata={
                    "original_quantity": f"{request.quantity:.8f}",
                    "adjusted_quantity": f"{adjusted_request.quantity:.8f}",
                    "reason": rejection_reason or "",
                },
            )
            risk_result = new_result
            self._metric_signals_total.inc(labels={**metric_labels, "status": "adjusted"})

        self._metric_signals_total.inc(labels={**metric_labels, "status": "accepted"})
        self._record_decision_event(
            "risk_check_passed",
            signal=signal,
            request=adjusted_request,
            status="allowed",
            metadata={
                "available_margin": f"{account.available_margin:.8f}",
                "total_equity": f"{account.total_equity:.8f}",
                "maintenance_margin": f"{account.maintenance_margin:.8f}",
            },
        )
        self._metric_orders_total.inc(
            labels={**metric_labels, "result": "submitted", "side": adjusted_request.side}
        )
        self._record_decision_event(
            "order_submitted",
            signal=signal,
            request=adjusted_request,
            status="submitted",
        )
        try:
            result = self.execution_service.execute(adjusted_request, self._execution_context)
        except Exception as exc:  # noqa: BLE001
            self._emit_execution_error_alert(signal, adjusted_request, exc)
            self._handle_liquidation_state(risk_result)
            self._metric_orders_total.inc(
                labels={**metric_labels, "result": "failed", "side": adjusted_request.side},
            )
            self._record_decision_event(
                "order_failed",
                signal=signal,
                request=adjusted_request,
                status="failed",
                metadata={"error": str(exc)},
            )
            raise

        self._emit_order_filled_alert(signal, adjusted_request, result)
        order_id = result.order_id or ""
        avg_price = result.avg_price or adjusted_request.price or 0.0
        filled_qty = result.filled_quantity or adjusted_request.quantity
        metadata: dict[str, object] = {
            "order_id": order_id,
            "filled_quantity": f"{filled_qty:.8f}",
            "avg_price": f"{avg_price:.8f}",
            "status": result.status or "filled",
        }
        if isinstance(result.raw_response, TypingMapping):
            fee = result.raw_response.get("fee")
            fee_asset = result.raw_response.get("fee_asset")
            if fee is not None:
                metadata["fee"] = fee
            if fee_asset:
                metadata["fee_asset"] = fee_asset
        self._record_decision_event(
            "order_executed",
            signal=signal,
            request=adjusted_request,
            status=result.status or "filled",
            metadata=metadata,
        )
        self._handle_liquidation_state(risk_result)
        return result

    def _maybe_adjust_request(
        self,
        signal: StrategySignal,
        request: OrderRequest,
        risk_result: RiskCheckResult,
        account: AccountSnapshot,
    ) -> tuple[OrderRequest, RiskCheckResult] | None:
        quantity = _extract_adjusted_quantity(request.quantity, risk_result.adjustments)
        if quantity is None:
            return None

        adjusted_request = OrderRequest(
            symbol=request.symbol,
            side=request.side,
            quantity=quantity,
            order_type=request.order_type,
            price=request.price,
            time_in_force=request.time_in_force,
            client_order_id=request.client_order_id,
        )
        new_result = self.risk_engine.apply_pre_trade_checks(
            adjusted_request,
            account=account,
            profile_name=self.risk_profile,
        )
        if not new_result.allowed:
            return None

        _LOGGER.info(
            "Dostosowuję sygnał %s %s: qty %.8f -> %.8f po rekomendacji risk engine.",
            signal.side.upper(),
            signal.symbol,
            request.quantity,
            quantity,
        )
        return adjusted_request, new_result

    def _build_order_request(self, signal: StrategySignal) -> OrderRequest:
        metadata_source: dict[str, object] = dict(self._order_defaults)
        # w StrategySignal.metadata spodziewamy się m.in. quantity/price/order_type/time_in_force/client_order_id
        for k, v in signal.metadata.items():
            metadata_source[str(k)] = v

        try:
            quantity = float(metadata_source["quantity"])
        except KeyError as exc:
            raise ValueError("Sygnał nie zawiera wielkości zlecenia (quantity)") from exc
        except ValueError as exc:
            raise ValueError("Wielkość zlecenia musi być liczbą zmiennoprzecinkową") from exc

        if quantity <= 0:
            raise ValueError("Wielkość zlecenia musi być dodatnia")

        price_value = metadata_source.get("price")
        price = float(price_value) if price_value is not None else None

        order_type = str(metadata_source.get("order_type") or "market").upper()
        time_in_force_raw = metadata_source.get("time_in_force")
        client_order_id_raw = metadata_source.get("client_order_id")

        order_metadata: dict[str, object] = dict(metadata_source)
        order_metadata["quantity"] = quantity
        if price is not None:
            order_metadata["price"] = price
        if "stop_price" in order_metadata:
            try:
                order_metadata["stop_price"] = float(order_metadata["stop_price"])
            except (TypeError, ValueError):
                raise ValueError("stop_price w metadanych musi być liczbą zmiennoprzecinkową")
        if "atr" in order_metadata:
            try:
                order_metadata["atr"] = float(order_metadata["atr"])
            except (TypeError, ValueError):
                raise ValueError("atr w metadanych musi być liczbą zmiennoprzecinkową")

        return OrderRequest(
            symbol=signal.symbol,
            side=signal.side.upper(),
            quantity=quantity,
            order_type=order_type,
            price=price,
            time_in_force=str(time_in_force_raw) if time_in_force_raw is not None else None,
            client_order_id=str(client_order_id_raw) if client_order_id_raw is not None else None,
            metadata=order_metadata,
        )

    def _emit_signal_alert(self, signal: StrategySignal) -> None:
        context: dict[str, str] = {
            "symbol": signal.symbol,
            "side": signal.side.upper(),
            "confidence": f"{signal.confidence:.2f}",
            "environment": self.environment,
            "risk_profile": self.risk_profile,
        }
        for key, value in signal.metadata.items():
            context[f"meta_{key}"] = str(value)

        message = AlertMessage(
            category="strategy",
            title=f"Sygnał {signal.side.upper()} dla {signal.symbol}",
            body="Strategia wygenerowała sygnał wymagający decyzji egzekucyjnej.",
            severity="info",
            context=context,
        )
        _LOGGER.debug("Publikuję alert sygnału %s %s", signal.side.upper(), signal.symbol)
        self.alert_router.dispatch(message)

    def _emit_order_rejected_alert(
        self,
        signal: StrategySignal,
        request: OrderRequest,
        risk_result: RiskCheckResult,
    ) -> None:
        adjustments = risk_result.adjustments or {}
        context: dict[str, str] = {
            "symbol": request.symbol,
            "side": request.side,
            "order_type": request.order_type,
            "quantity": f"{request.quantity:.8f}",
            "environment": self.environment,
            "risk_profile": self.risk_profile,
        }
        context.update({f"adjust_{k}": str(v) for k, v in adjustments.items()})

        message = AlertMessage(
            category="risk",
            title=f"Zlecenie odrzucone przez risk engine ({request.symbol})",
            body=risk_result.reason or "Brak szczegółów",
            severity="warning",
            context=context,
        )
        _LOGGER.warning(
            "Risk engine odrzucił zlecenie %s %s: %s",
            request.side,
            request.symbol,
            risk_result.reason,
        )
        self.alert_router.dispatch(message)

    def _handle_liquidation_state(self, risk_result: RiskCheckResult) -> None:
        in_liquidation = self.risk_engine.should_liquidate(profile_name=self.risk_profile)
        self._metric_liquidation_state.set(1.0 if in_liquidation else 0.0, labels=self._metric_labels)
        if not in_liquidation:
            if self._liquidation_alerted:
                _LOGGER.info("Profil %s wyszedł z trybu awaryjnego", self.risk_profile)
            self._liquidation_alerted = False
            return

        if self._liquidation_alerted:
            return

        reason = risk_result.reason or "Profil ryzyka w trybie awaryjnym – przekroczono limit straty lub obsunięcia."
        context = {
            "risk_profile": self.risk_profile,
            "environment": self.environment,
            "portfolio": self.portfolio_id,
        }
        message = AlertMessage(
            category="risk",
            title="Profil w trybie awaryjnym",
            body=reason,
            severity="critical",
            context=context,
        )
        _LOGGER.error("Profil %s przekroczył limity – wysyłam alert krytyczny", self.risk_profile)
        self.alert_router.dispatch(message)
        self._liquidation_alerted = True

    def _emit_order_filled_alert(
        self,
        signal: StrategySignal,
        request: OrderRequest,
        result: OrderResult,
    ) -> None:
        order_id = result.order_id or ""
        avg_price = result.avg_price or request.price or 0.0
        filled_qty = result.filled_quantity or request.quantity

        context = {
            "symbol": request.symbol,
            "side": request.side,
            "order_id": order_id,
            "avg_price": f"{avg_price:.8f}",
            "filled_quantity": f"{filled_qty:.8f}",
            "status": result.status or "unknown",
            "environment": self.environment,
            "risk_profile": self.risk_profile,
        }

        for key, value in signal.metadata.items():
            context.setdefault(f"meta_{key}", str(value))

        message = AlertMessage(
            category="execution",
            title=f"Zlecenie {request.side} {request.symbol} zrealizowane",
            body="Zlecenie zostało wykonane w symulatorze/na giełdzie.",
            severity="info",
            context=context,
        )
        _LOGGER.info(
            "Zlecenie %s %s zostało zrealizowane (order_id=%s, qty=%s, price=%s)",
            request.side,
            request.symbol,
            order_id,
            filled_qty,
            avg_price,
        )
        self.alert_router.dispatch(message)

    def _emit_execution_error_alert(
        self,
        signal: StrategySignal,
        request: OrderRequest,
        error: Exception,
    ) -> None:
        context = {
            "symbol": request.symbol,
            "side": request.side,
            "environment": self.environment,
            "risk_profile": self.risk_profile,
            "error_type": type(error).__name__,
        }
        for key, value in signal.metadata.items():
            context.setdefault(f"meta_{key}", str(value))

        message = AlertMessage(
            category="execution",
            title=f"Błąd egzekucji zlecenia {request.side} {request.symbol}",
            body=str(error) or "Nieznany błąd egzekucji.",
            severity="critical",
            context=context,
        )
        _LOGGER.exception(
            "Błąd egzekucji zlecenia %s %s: %s", request.side, request.symbol, error
        )
        self.alert_router.dispatch(message)


# =============================================================================
# DailyTrendController – cykl: backfill -> strategia -> ryzyko -> egzekucja
# =============================================================================

@dataclass(slots=True)
class DailyTrendController:
    """Prosty kontroler realizujący cykl: backfill -> strategia -> ryzyko -> egzekucja.

    Ten kontroler jest niezależny od warstwy alertów – nadaje się do wsadowego
    uruchamiania testów walk-forward lub automatycznych backfilli + egzekucji.
    """

    core_config: CoreConfig
    environment_name: str
    controller_name: str
    symbols: Sequence[str]
    backfill_service: OHLCVBackfillService
    data_source: CachedOHLCVSource
    strategy: Any  # StrategyEngine kompatybilny: posiada on_data(snapshot)->Sequence[StrategySignal]
    risk_engine: RiskEngine
    execution_service: ExecutionService
    account_loader: Callable[[], AccountSnapshot]
    execution_context: ExecutionContext
    position_size: float = 1.0

    _environment: Any = field(init=False, repr=False)
    _runtime: ControllerRuntimeConfig = field(init=False, repr=False)
    _risk_profile: str = field(init=False, repr=False)
    _positions: dict[str, float] = field(init=False, repr=False, default_factory=dict)

    def __post_init__(self) -> None:
        if not self.symbols:
            raise ValueError("Wymagany jest przynajmniej jeden symbol do obsługi.")
        try:
            self._environment = self.core_config.environments[self.environment_name]
        except KeyError as exc:
            raise KeyError(f"Brak konfiguracji środowiska '{self.environment_name}' w CoreConfig") from exc
        try:
            self._runtime = self.core_config.runtime_controllers[self.controller_name]
        except Exception as exc:
            raise KeyError(f"Brak sekcji runtime dla kontrolera '{self.controller_name}' w CoreConfig") from exc
        self._risk_profile = self._environment.risk_profile

    @property
    def tick_seconds(self) -> float:
        return float(self._runtime.tick_seconds)

    @property
    def interval(self) -> str:
        return str(self._runtime.interval)

    def collect_signals(self, *, start: int, end: int) -> list[ControllerSignal]:
        """Zwraca sygnały strategii wzbogacone o parametry egzekucyjne."""

        if start > end:
            raise ValueError("Parametr start nie może być większy niż end")

        self.backfill_service.synchronize(
            symbols=self.symbols,
            interval=self.interval,
            start=start,
            end=end,
        )

        collected: list[ControllerSignal] = []
        for symbol in self.symbols:
            try:
                response = self.data_source.fetch_ohlcv(  # type: ignore[attr-defined]
                    OHLCVRequest(symbol=symbol, interval=self.interval, start=start, end=end)
                )
                columns: Sequence[str] = response.columns  # type: ignore[attr-defined]
                rows: Sequence[Sequence[float]] = response.rows  # type: ignore[attr-defined]
            except Exception:
                rows = self.data_source.fetch_ohlcv(symbol, self.interval, start=start, end=end)  # type: ignore[misc]
                columns = ("open_time", "open", "high", "low", "close", "volume")

            snapshots = self._to_snapshots(symbol, columns, rows)
            for snapshot in snapshots:
                strategy_signals: Sequence[StrategySignal] = self.strategy.on_data(snapshot)
                for raw_signal in strategy_signals:
                    enriched = self._enrich_signal(raw_signal, snapshot)
                    if enriched is None:
                        continue
                    collected.append(ControllerSignal(snapshot=snapshot, signal=enriched))
        return collected

    def run_cycle(self, *, start: int, end: int) -> list[OrderResult]:
        """Przeprowadza pojedynczy cykl przetwarzania danych i składania zleceń."""

        collected = self.collect_signals(start=start, end=end)

        executed: list[OrderResult] = []
        for controller_signal in collected:
            executed.extend(
                self._handle_signals(controller_signal.snapshot, (controller_signal.signal,))
            )
        return executed

    # ----------------------------------------- helpers -----------------------------------------
    def _handle_signals(
        self,
        snapshot: MarketSnapshot,
        signals: Sequence[StrategySignal],
    ) -> list[OrderResult]:
        results: list[OrderResult] = []
        for signal in signals:
            base_request = self._build_order_request(snapshot, signal)
            account_snapshot = self.account_loader()
            risk_result = self.risk_engine.apply_pre_trade_checks(
                base_request,
                account=account_snapshot,
                profile_name=self._risk_profile,
            )
            request = base_request
            if not risk_result.allowed:
                adjusted_qty = _extract_adjusted_quantity(base_request.quantity, risk_result.adjustments)
                if adjusted_qty is not None:
                    adjusted_metadata = dict(base_request.metadata or {})
                    adjusted_metadata["quantity"] = float(adjusted_qty)
                    adjusted_request = OrderRequest(
                        symbol=base_request.symbol,
                        side=base_request.side,
                        quantity=adjusted_qty,
                        order_type=base_request.order_type,
                        price=base_request.price,
                        time_in_force=base_request.time_in_force,
                        client_order_id=base_request.client_order_id,
                        metadata=adjusted_metadata,
                    )
                    second_result = self.risk_engine.apply_pre_trade_checks(
                        adjusted_request,
                        account=account_snapshot,
                        profile_name=self._risk_profile,
                    )
                    if second_result.allowed:
                        _LOGGER.info(
                            "Kontroler %s: dostosowuję qty %s z %.8f do %.8f po rekomendacji ryzyka.",
                            self.controller_name,
                            snapshot.symbol,
                            base_request.quantity,
                            adjusted_qty,
                        )
                        request = adjusted_request
                        risk_result = second_result
                    else:
                        _LOGGER.info(
                            "Kontroler %s: silnik ryzyka nadal blokuje zlecenie %s mimo korekty (powód: %s)",
                            self.controller_name,
                            snapshot.symbol,
                            second_result.reason,
                        )
                        continue
                else:
                    _LOGGER.info(
                        "Kontroler %s: sygnał %s dla %s odrzucony przez silnik ryzyka (%s)",
                        self.controller_name,
                        signal.side,
                        snapshot.symbol,
                        risk_result.reason,
                    )
                    continue
            result = self.execution_service.execute(request, self.execution_context)
            self._post_fill(signal.side, snapshot.symbol, request, result)
            results.append(result)
        return results

    def _build_order_request(self, snapshot: MarketSnapshot, signal: StrategySignal) -> OrderRequest:
        side = signal.side.lower()
<<<<<<< HEAD
        metadata_source: dict[str, object] = dict(signal.metadata)
        metadata_source.setdefault("quantity", float(self.position_size))
        metadata_source.setdefault("price", float(snapshot.close))
        metadata_source.setdefault("order_type", "market")

        quantity_raw = metadata_source.get("quantity")
        price_raw = metadata_source.get("price")
        time_in_force_raw = metadata_source.get("time_in_force")
        client_order_id_raw = metadata_source.get("client_order_id")

        quantity = float(quantity_raw) if quantity_raw is not None else float(self.position_size)
        price = float(price_raw) if price_raw is not None else float(snapshot.close)
        order_type = str(metadata_source.get("order_type") or "market")

        tif_str = str(time_in_force_raw) if time_in_force_raw is not None else None
        client_id_str = str(client_order_id_raw) if client_order_id_raw is not None else None

        order_metadata: dict[str, object] = dict(metadata_source)
        order_metadata["quantity"] = quantity
        order_metadata["price"] = price

        if "stop_price" in order_metadata:
            try:
                order_metadata["stop_price"] = float(order_metadata["stop_price"])
            except (TypeError, ValueError):
                order_metadata.pop("stop_price", None)

        if "atr" in order_metadata:
            try:
                order_metadata["atr"] = float(order_metadata["atr"])
            except (TypeError, ValueError):
                order_metadata.pop("atr", None)
=======
        metadata = dict(signal.metadata)
        quantity = float(metadata.get("quantity", self.position_size))
        price = float(metadata.get("price", snapshot.close))
        order_type = str(metadata.get("order_type", "market"))
        time_in_force = metadata.get("time_in_force")
        client_order_id = metadata.get("client_order_id")
        stop_price_raw = metadata.get("stop_price")
        atr_raw = metadata.get("atr")

        tif_str = str(time_in_force) if time_in_force is not None else None
        client_id_str = str(client_order_id) if client_order_id is not None else None
        stop_price = float(stop_price_raw) if stop_price_raw is not None else None
        atr = float(atr_raw) if atr_raw is not None else None
>>>>>>> 6ab0c3db

        return OrderRequest(
            symbol=snapshot.symbol,
            side=side,
            quantity=quantity,
            order_type=order_type,
            price=price,
            time_in_force=tif_str,
            client_order_id=client_id_str,
<<<<<<< HEAD
            metadata=order_metadata,
=======
            stop_price=stop_price,
            atr=atr,
>>>>>>> 6ab0c3db
        )

    def _to_snapshots(
        self,
        symbol: str,
        columns: Sequence[str],
        rows: Sequence[Sequence[float]],
    ) -> list[MarketSnapshot]:
        if not rows:
            return []

        index: TypingMapping[str, int] = {column.lower(): idx for idx, column in enumerate(columns)}
        # open_time / timestamp
        try:
            open_time_idx = index["open_time"]
        except KeyError as exc:
            if "timestamp" in index:
                open_time_idx = index["timestamp"]
            else:
                raise ValueError("Brak kolumny open_time w danych OHLCV") from exc
        for key in ("open", "high", "low", "close"):
            if key not in index:
                raise ValueError(f"Brak kolumny '{key}' w danych OHLCV")
        open_idx = index["open"]
        high_idx = index["high"]
        low_idx = index["low"]
        close_idx = index["close"]
        volume_idx = index.get("volume")

        snapshots = [
            MarketSnapshot(
                symbol=symbol,
                timestamp=int(float(row[open_time_idx])),
                open=float(row[open_idx]),
                high=float(row[high_idx]),
                low=float(row[low_idx]),
                close=float(row[close_idx]),
                volume=float(row[volume_idx]) if volume_idx is not None else 0.0,
            )
            for row in rows
            if len(row) > close_idx
        ]
        snapshots.sort(key=lambda item: item.timestamp)
        return snapshots

    def _enrich_signal(
        self, signal: StrategySignal, snapshot: MarketSnapshot
    ) -> StrategySignal | None:
        side = signal.side.upper()
        if side not in {"BUY", "SELL"}:
            return None

        metadata: dict[str, object] = dict(signal.metadata)
        metadata.setdefault("quantity", float(self.position_size))
        metadata.setdefault("price", float(snapshot.close))
        metadata.setdefault("order_type", "market")

        return StrategySignal(
            symbol=snapshot.symbol,
            side=side,
            confidence=signal.confidence,
            metadata=metadata,
        )

    def _post_fill(
        self,
        side: str,
        symbol: str,
        request: OrderRequest,
        result: OrderResult,
    ) -> None:
        avg_price = result.avg_price or request.price or 0.0
        notional = avg_price * request.quantity
        side_lower = side.lower()
        pnl = 0.0
        if side_lower == "buy":
            self._positions[symbol] = avg_price
            position_value = notional
        else:
            entry_price = self._positions.pop(symbol, avg_price)
            pnl = (avg_price - entry_price) * request.quantity
            position_value = 0.0
        self.risk_engine.on_fill(
            profile_name=self._risk_profile,
            symbol=symbol,
            side=side_lower,
            position_value=position_value,
            pnl=pnl,
        )
        _LOGGER.info(
            "Kontroler %s: wykonano %s %s qty=%s avg_price=%s pnl=%s",
            self.controller_name,
            side_lower,
            symbol,
            request.quantity,
            avg_price,
            pnl,
        )


__all__ = ["TradingController", "DailyTrendController", "ControllerSignal"]<|MERGE_RESOLUTION|>--- conflicted
+++ resolved
@@ -96,13 +96,10 @@
     adjustments: Mapping[str, float] | None,
 ) -> float | None:
     """Zwraca dopuszczalną wielkość zlecenia zasugerowaną przez silnik ryzyka."""
-
     if not adjustments:
         return None
 
-    raw_value = adjustments.get("quantity")
-    if raw_value is None:
-        raw_value = adjustments.get("max_quantity")
+    raw_value = adjustments.get("quantity") or adjustments.get("max_quantity")
     if raw_value is None:
         return None
 
@@ -114,10 +111,8 @@
     candidate = max(0.0, min(candidate, original_quantity))
     if candidate <= 0.0:
         return None
-
     if math.isclose(candidate, original_quantity, rel_tol=1e-9, abs_tol=1e-12):
         return None
-
     return candidate
 
 
@@ -141,7 +136,6 @@
 @dataclass(slots=True)
 class ControllerSignal:
     """Zbiera sygnał strategii wraz ze snapshotem rynku."""
-
     snapshot: MarketSnapshot
     signal: StrategySignal
 
@@ -483,6 +477,9 @@
             price=request.price,
             time_in_force=request.time_in_force,
             client_order_id=request.client_order_id,
+            stop_price=request.stop_price,
+            atr=request.atr,
+            metadata=request.metadata,
         )
         new_result = self.risk_engine.apply_pre_trade_checks(
             adjusted_request,
@@ -502,18 +499,16 @@
         return adjusted_request, new_result
 
     def _build_order_request(self, signal: StrategySignal) -> OrderRequest:
+        # Metadane z sygnału + domyślne z kontrolera
         metadata_source: dict[str, object] = dict(self._order_defaults)
-        # w StrategySignal.metadata spodziewamy się m.in. quantity/price/order_type/time_in_force/client_order_id
         for k, v in signal.metadata.items():
             metadata_source[str(k)] = v
 
+        # Wymagane parametry
         try:
-            quantity = float(metadata_source["quantity"])
-        except KeyError as exc:
-            raise ValueError("Sygnał nie zawiera wielkości zlecenia (quantity)") from exc
-        except ValueError as exc:
-            raise ValueError("Wielkość zlecenia musi być liczbą zmiennoprzecinkową") from exc
-
+            quantity = float(metadata_source.get("quantity", 0.0))
+        except (TypeError, ValueError) as exc:
+            raise ValueError("Wielkość zlecenia (quantity) musi być liczbą zmiennoprzecinkową") from exc
         if quantity <= 0:
             raise ValueError("Wielkość zlecenia musi być dodatnia")
 
@@ -524,20 +519,21 @@
         time_in_force_raw = metadata_source.get("time_in_force")
         client_order_id_raw = metadata_source.get("client_order_id")
 
-        order_metadata: dict[str, object] = dict(metadata_source)
-        order_metadata["quantity"] = quantity
-        if price is not None:
-            order_metadata["price"] = price
-        if "stop_price" in order_metadata:
+        # Opcjonalne rozszerzenia
+        stop_price_raw = metadata_source.get("stop_price")
+        atr_raw = metadata_source.get("atr")
+        stop_price = None
+        atr = None
+        if stop_price_raw is not None:
             try:
-                order_metadata["stop_price"] = float(order_metadata["stop_price"])
-            except (TypeError, ValueError):
-                raise ValueError("stop_price w metadanych musi być liczbą zmiennoprzecinkową")
-        if "atr" in order_metadata:
+                stop_price = float(stop_price_raw)
+            except (TypeError, ValueError) as exc:
+                raise ValueError("stop_price w metadanych musi być liczbą zmiennoprzecinkową") from exc
+        if atr_raw is not None:
             try:
-                order_metadata["atr"] = float(order_metadata["atr"])
-            except (TypeError, ValueError):
-                raise ValueError("atr w metadanych musi być liczbą zmiennoprzecinkową")
+                atr = float(atr_raw)
+            except (TypeError, ValueError) as exc:
+                raise ValueError("atr w metadanych musi być liczbą zmiennoprzecinkową") from exc
 
         return OrderRequest(
             symbol=signal.symbol,
@@ -547,7 +543,9 @@
             price=price,
             time_in_force=str(time_in_force_raw) if time_in_force_raw is not None else None,
             client_order_id=str(client_order_id_raw) if client_order_id_raw is not None else None,
-            metadata=order_metadata,
+            stop_price=stop_price,
+            atr=atr,
+            metadata=metadata_source,
         )
 
     def _emit_signal_alert(self, signal: StrategySignal) -> None:
@@ -755,7 +753,6 @@
 
     def collect_signals(self, *, start: int, end: int) -> list[ControllerSignal]:
         """Zwraca sygnały strategii wzbogacone o parametry egzekucyjne."""
-
         if start > end:
             raise ValueError("Parametr start nie może być większy niż end")
 
@@ -790,9 +787,7 @@
 
     def run_cycle(self, *, start: int, end: int) -> list[OrderResult]:
         """Przeprowadza pojedynczy cykl przetwarzania danych i składania zleceń."""
-
         collected = self.collect_signals(start=start, end=end)
-
         executed: list[OrderResult] = []
         for controller_signal in collected:
             executed.extend(
@@ -829,6 +824,8 @@
                         price=base_request.price,
                         time_in_force=base_request.time_in_force,
                         client_order_id=base_request.client_order_id,
+                        stop_price=base_request.stop_price,
+                        atr=base_request.atr,
                         metadata=adjusted_metadata,
                     )
                     second_result = self.risk_engine.apply_pre_trade_checks(
@@ -870,40 +867,6 @@
 
     def _build_order_request(self, snapshot: MarketSnapshot, signal: StrategySignal) -> OrderRequest:
         side = signal.side.lower()
-<<<<<<< HEAD
-        metadata_source: dict[str, object] = dict(signal.metadata)
-        metadata_source.setdefault("quantity", float(self.position_size))
-        metadata_source.setdefault("price", float(snapshot.close))
-        metadata_source.setdefault("order_type", "market")
-
-        quantity_raw = metadata_source.get("quantity")
-        price_raw = metadata_source.get("price")
-        time_in_force_raw = metadata_source.get("time_in_force")
-        client_order_id_raw = metadata_source.get("client_order_id")
-
-        quantity = float(quantity_raw) if quantity_raw is not None else float(self.position_size)
-        price = float(price_raw) if price_raw is not None else float(snapshot.close)
-        order_type = str(metadata_source.get("order_type") or "market")
-
-        tif_str = str(time_in_force_raw) if time_in_force_raw is not None else None
-        client_id_str = str(client_order_id_raw) if client_order_id_raw is not None else None
-
-        order_metadata: dict[str, object] = dict(metadata_source)
-        order_metadata["quantity"] = quantity
-        order_metadata["price"] = price
-
-        if "stop_price" in order_metadata:
-            try:
-                order_metadata["stop_price"] = float(order_metadata["stop_price"])
-            except (TypeError, ValueError):
-                order_metadata.pop("stop_price", None)
-
-        if "atr" in order_metadata:
-            try:
-                order_metadata["atr"] = float(order_metadata["atr"])
-            except (TypeError, ValueError):
-                order_metadata.pop("atr", None)
-=======
         metadata = dict(signal.metadata)
         quantity = float(metadata.get("quantity", self.position_size))
         price = float(metadata.get("price", snapshot.close))
@@ -917,7 +880,14 @@
         client_id_str = str(client_order_id) if client_order_id is not None else None
         stop_price = float(stop_price_raw) if stop_price_raw is not None else None
         atr = float(atr_raw) if atr_raw is not None else None
->>>>>>> 6ab0c3db
+
+        # Zapewnij spójność metadanych (analityka/telemetria)
+        metadata["quantity"] = quantity
+        metadata["price"] = price
+        if stop_price is not None:
+            metadata["stop_price"] = stop_price
+        if atr is not None:
+            metadata["atr"] = atr
 
         return OrderRequest(
             symbol=snapshot.symbol,
@@ -927,12 +897,9 @@
             price=price,
             time_in_force=tif_str,
             client_order_id=client_id_str,
-<<<<<<< HEAD
-            metadata=order_metadata,
-=======
             stop_price=stop_price,
             atr=atr,
->>>>>>> 6ab0c3db
+            metadata=metadata,
         )
 
     def _to_snapshots(
