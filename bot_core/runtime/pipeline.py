--- conflicted
+++ resolved
@@ -48,28 +48,22 @@
     get_capability_guard,
 )
 from bot_core.runtime.multi_strategy_scheduler import (
-<<<<<<< HEAD
     BlendedCapitalAllocation,
     CapitalAllocationPolicy,
     DrawdownAdaptiveAllocation,
     EqualWeightAllocation,
     MetricWeightedAllocation,
     MetricWeightRule,
-=======
     CapitalAllocationPolicy,
     DrawdownAdaptiveAllocation,
     EqualWeightAllocation,
->>>>>>> 51a9fd69
     FixedWeightAllocation,
     MultiStrategyScheduler,
     RiskParityAllocation,
     RiskProfileBudgetAllocation,
     SignalStrengthAllocation,
     SmoothedCapitalAllocationPolicy,
-<<<<<<< HEAD
     TagQuotaAllocation,
-=======
->>>>>>> 51a9fd69
     StrategyDataFeed,
     StrategySignalSink,
     VolatilityTargetAllocation,
@@ -89,7 +83,6 @@
     StrategyCatalog,
     StrategyDefinition,
 )
-<<<<<<< HEAD
 
 try:  # pragma: no cover - strategia może być opcjonalna w starszych gałęziach
     from bot_core.strategies.daily_trend import (  # type: ignore
@@ -99,8 +92,6 @@
 except Exception:  # pragma: no cover - fallback gdy moduł nie istnieje
     DailyTrendMomentumSettings = None  # type: ignore
     DailyTrendMomentumStrategy = None  # type: ignore
-=======
->>>>>>> 51a9fd69
 
 try:  # pragma: no cover - moduł decision może być opcjonalny
     from bot_core.decision import (
@@ -133,7 +124,6 @@
         return float(default)
 
 
-<<<<<<< HEAD
 def _as_bool(value: Any, *, default: bool = False) -> bool:
     if value in (None, ""):
         return default
@@ -146,8 +136,6 @@
     return bool(value)
 
 
-=======
->>>>>>> 51a9fd69
 def _resolve_environment_name_for_mode(
     core_config: CoreConfig,
     *,
@@ -1352,7 +1340,6 @@
     return result
 
 
-<<<<<<< HEAD
 def _collect_tag_weight_entries(source: Any) -> Mapping[str, float]:
     result: dict[str, float] = {}
     if isinstance(source, Mapping):
@@ -1519,8 +1506,6 @@
     return tuple(rules)
 
 
-=======
->>>>>>> 51a9fd69
 def _policy_factory_from_spec(
     spec: Mapping[str, Any] | str | None,
 ) -> Callable[[], CapitalAllocationPolicy]:
@@ -1616,7 +1601,6 @@
     if name in {"signal", "signal_strength", "signals"}:
         policy = _assign_policy_label(SignalStrengthAllocation(), label)
         return policy, rebalance_seconds
-<<<<<<< HEAD
     if name in {"metric", "metric_weighted", "telemetry_weighted", "metric_score"}:
         metrics_source = (
             spec.get("metrics")
@@ -1705,8 +1689,6 @@
             prefer_primary=prefer_primary,
         )
         return policy, rebalance_seconds
-=======
->>>>>>> 51a9fd69
     if name in {"drawdown", "drawdown_guard", "drawdown_adaptive", "drawdown_aware"}:
         warning_entry = (
             spec.get("warning_pct")
@@ -1773,7 +1755,6 @@
         )
         effective_label = label or name
         return _assign_policy_label(policy, effective_label), rebalance_seconds
-<<<<<<< HEAD
     if name in {"blended", "composite", "weighted_mix", "mix"}:
         components_source = (
             spec.get("components")
@@ -1879,8 +1860,6 @@
             fallback_policy=fallback_policy,
         )
         return policy, rebalance_seconds
-=======
->>>>>>> 51a9fd69
     if name in {"fixed", "fixed_weight", "manual"}:
         weights_source = spec.get("weights") or spec.get("allocations")
         weights = _collect_fixed_weight_entries(weights_source)
@@ -1945,7 +1924,6 @@
     return policy, rebalance_seconds
 
 
-<<<<<<< HEAD
 def resolve_capital_policy_spec(
     spec: Mapping[str, Any] | str | None,
     *,
@@ -1956,8 +1934,6 @@
     return _resolve_capital_policy(spec, _allow_profile=allow_profile)
 
 
-=======
->>>>>>> 51a9fd69
 def _build_decision_sink(
     *,
     bootstrap: BootstrapContext,
