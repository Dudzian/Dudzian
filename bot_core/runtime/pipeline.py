"""Budowanie gotowych pipeline'ów strategii trend-following na podstawie konfiguracji."""
from __future__ import annotations

import json
import logging
import math
import threading
from collections import Counter, defaultdict, deque
from dataclasses import dataclass
from datetime import datetime, timezone, timedelta
import time
from pathlib import Path
from typing import Any, Callable, Iterable, Mapping, MutableMapping, Sequence

from bot_core.alerts import DefaultAlertRouter
from bot_core.config.models import (
    ControllerRuntimeConfig,
    CoreConfig,
    DailyTrendMomentumStrategyConfig,
    EnvironmentConfig,
    InstrumentUniverseConfig,
    MeanReversionStrategyConfig,
    VolatilityTargetingStrategyConfig,
    CrossExchangeArbitrageStrategyConfig,
    StrategyScheduleConfig,
    MultiStrategySchedulerConfig,
    MultiStrategySuspensionConfig,
    SignalLimitOverrideConfig,
)
from bot_core.config.loader import load_core_config
from bot_core.data import CachedOHLCVSource, create_cached_ohlcv_source, resolve_cache_namespace
from bot_core.data.base import OHLCVRequest
from bot_core.data.ohlcv import OHLCVBackfillService
from bot_core.execution.base import ExecutionContext, ExecutionService
from bot_core.execution.paper import MarketMetadata, PaperTradingExecutionService
from bot_core.exchanges.base import (
    AccountSnapshot,
    Environment,
    ExchangeAdapter,
    ExchangeAdapterFactory,
)
from bot_core.exchanges.streaming import LocalLongPollStream, StreamBatch
from bot_core.market_intel import MarketIntelAggregator, MarketIntelQuery, MarketIntelSnapshot
from bot_core.portfolio import PortfolioDecisionLog, PortfolioGovernor
from bot_core.runtime.bootstrap import BootstrapContext, bootstrap_environment
from bot_core.security.guards import (
    LicenseCapabilityError,
    get_capability_guard,
)
from bot_core.runtime.capital_policies import (
    BlendedCapitalAllocation,
    CapitalAllocationPolicy,
    DrawdownAdaptiveAllocation,
    EqualWeightAllocation,
    FixedWeightAllocation,
    MetricWeightRule,
    MetricWeightedAllocation,
    RiskParityAllocation,
    RiskProfileBudgetAllocation,
    SignalStrengthAllocation,
    SmoothedCapitalAllocationPolicy,
    TagQuotaAllocation,
    VolatilityTargetAllocation,
)
from bot_core.runtime.multi_strategy_scheduler import (
    MultiStrategyScheduler,
    StrategyDataFeed,
    StrategySignalSink,
)
from bot_core.runtime.journal import TradingDecisionEvent, TradingDecisionJournal
from bot_core.runtime.portfolio_coordinator import PortfolioRuntimeCoordinator
from bot_core.runtime.portfolio_inputs import (
    build_slo_status_provider,
    build_stress_override_provider,
)
from bot_core.runtime.tco_reporting import RuntimeTCOReporter
from bot_core.runtime.controller import DailyTrendController
from bot_core.security import SecretManager
from bot_core.strategies.base import StrategyEngine, StrategySignal, MarketSnapshot
from bot_core.strategies.catalog import (
    DEFAULT_STRATEGY_CATALOG,
    StrategyCatalog,
    StrategyDefinition,
)

try:  # pragma: no cover - strategia może być opcjonalna w starszych gałęziach
    from bot_core.strategies.daily_trend import (  # type: ignore
        DailyTrendMomentumSettings,
        DailyTrendMomentumStrategy,
    )
except Exception:  # pragma: no cover - fallback gdy moduł nie istnieje
    DailyTrendMomentumSettings = None  # type: ignore
    DailyTrendMomentumStrategy = None  # type: ignore

try:  # pragma: no cover - moduł decision może być opcjonalny
    from bot_core.decision import (
        DecisionCandidate,
        DecisionEvaluation,
        summarize_evaluation_payloads,
    )
except Exception:  # pragma: no cover
    DecisionCandidate = None  # type: ignore
    DecisionEvaluation = Any  # type: ignore
    summarize_evaluation_payloads = None  # type: ignore

_DEFAULT_LEDGER_SUBDIR = Path("audit/ledger")
_LOGGER = logging.getLogger(__name__)


def _minutes_to_timedelta(value: float | int | None, default_minutes: float) -> timedelta | None:
    minutes = default_minutes if value in (None, "") else float(value)
    if minutes <= 0:
        return None
    return timedelta(minutes=minutes)


def _safe_float(value: Any, *, default: float) -> float:
    if value in (None, ""):
        return float(default)
    try:
        return float(value)
    except (TypeError, ValueError):
        return float(default)


def _as_bool(value: Any, *, default: bool = False) -> bool:
    if value in (None, ""):
        return default
    if isinstance(value, str):
        lowered = value.strip().lower()
        if lowered in {"1", "true", "yes", "y", "on"}:
            return True
        if lowered in {"0", "false", "no", "n", "off"}:
            return False
    return bool(value)


def _resolve_environment_name_for_mode(
    core_config: CoreConfig,
    *,
    aliases: Sequence[str],
    environment_type: Environment | None,
    prefer_offline: bool | None = None,
) -> str | None:
    lowered_aliases = tuple(alias.lower() for alias in aliases)

    def _matches(name: str) -> bool:
        lowered = name.lower()
        return any(alias in lowered for alias in lowered_aliases)

    for name in core_config.environments.keys():
        if _matches(name):
            return name

    if prefer_offline is not None:
        for name, env in core_config.environments.items():
            if bool(getattr(env, "offline_mode", False)) is prefer_offline:
                return name

    if environment_type is not None:
        for name, env in core_config.environments.items():
            env_kind = getattr(env, "environment", None)
            if env_kind is environment_type:
                return name
            if isinstance(env_kind, str) and env_kind.lower() == environment_type.value:
                return name

    return next(iter(core_config.environments), None)


def _create_cached_source(adapter: ExchangeAdapter, environment: EnvironmentConfig) -> CachedOHLCVSource:
    """Buduje źródło OHLCV korzystające z lokalnego cache i snapshotów REST."""

    cache_root = Path(environment.data_cache_path)
    data_source_cfg = getattr(environment, "data_source", None)
    enable_snapshots = True
    namespace = resolve_cache_namespace(environment)
    offline_mode = bool(getattr(environment, "offline_mode", False))
    allow_network_upstream = not offline_mode
    if data_source_cfg is not None:
        enable_snapshots = bool(getattr(data_source_cfg, "enable_snapshots", True))
    if offline_mode:
        enable_snapshots = False

    return create_cached_ohlcv_source(
        adapter,
        cache_directory=cache_root / "ohlcv_parquet",
        manifest_path=cache_root / "ohlcv_manifest.sqlite",
        enable_snapshots=enable_snapshots,
        allow_network_upstream=allow_network_upstream,
        namespace=namespace,
    )


# Opcjonalny kontroler handlu – może nie istnieć w starszych gałęziach.
try:
    from bot_core.runtime.controller import TradingController  # type: ignore
except Exception:  # pragma: no cover
    TradingController = None  # type: ignore

try:
    from bot_core.portfolio import PortfolioGovernor  # type: ignore
except Exception:  # pragma: no cover - PortfolioGovernor może być niedostępny
    PortfolioGovernor = None  # type: ignore


@dataclass(slots=True)
class DailyTrendPipeline:
    """Opakowanie na komponenty gotowego pipeline'u strategii dziennej."""

    bootstrap: BootstrapContext
    controller: DailyTrendController
    backfill_service: OHLCVBackfillService
    data_source: CachedOHLCVSource
    execution_service: ExecutionService
    strategy: DailyTrendMomentumStrategy
    strategy_name: str
    controller_name: str
    risk_profile_name: str
    tco_reporter: RuntimeTCOReporter | None = None


def build_daily_trend_pipeline(
    *,
    environment_name: str,
    strategy_name: str | None,
    controller_name: str | None,
    config_path: str | Path,
    secret_manager: SecretManager,
    adapter_factories: Mapping[str, ExchangeAdapterFactory] | None = None,
    risk_profile_name: str | None = None,
) -> DailyTrendPipeline:
    """Tworzy kompletny pipeline strategii trend-following D1 dla środowiska paper/testnet."""
    bootstrap_ctx = bootstrap_environment(
        environment_name,
        config_path=config_path,
        secret_manager=secret_manager,
        adapter_factories=adapter_factories,
        risk_profile_name=risk_profile_name,
    )
    core_config = bootstrap_ctx.core_config
    environment = bootstrap_ctx.environment
    effective_risk_profile = bootstrap_ctx.risk_profile_name
    guard = getattr(bootstrap_ctx, "capability_guard", None) or get_capability_guard()

    resolved_strategy_name = strategy_name or getattr(environment, "default_strategy", None)
    if not resolved_strategy_name:
        raise ValueError(
            "Środowisko '{environment}' nie ma zdefiniowanej domyślnej strategii, a parametr strategy_name nie został podany."
            .format(environment=environment_name)
        )

    if guard is not None:
        try:
            guard.require_strategy(
                "trend_d1",
                message=(
                    f"Strategia Trend D1 '{resolved_strategy_name}' wymaga aktywnej licencji Trend D1."
                ),
            )
            guard.reserve_slot("bot")
            slot_kind = (
                "live_controller"
                if environment.environment is Environment.LIVE
                else "paper_controller"
            )
            guard.reserve_slot(slot_kind)
        except LicenseCapabilityError as exc:
            raise RuntimeError(str(exc)) from exc

    resolved_controller_name = controller_name or getattr(environment, "default_controller", None)
    if not resolved_controller_name:
        raise ValueError(
            "Środowisko '{environment}' nie ma zdefiniowanego domyślnego kontrolera runtime, a parametr controller_name nie został podany."
            .format(environment=environment_name)
        )

    strategy_cfg = _resolve_strategy(core_config, resolved_strategy_name)
    runtime_cfg = _resolve_runtime(core_config, resolved_controller_name)
    universe = _resolve_universe(core_config, environment)

    paper_settings = _normalize_paper_settings(environment)
    allowed_quotes = paper_settings["allowed_quotes"]

    markets = _build_markets(universe, environment.exchange, allowed_quotes, paper_settings)
    if not markets:
        raise ValueError(
            "Brak instrumentów spełniających kryteria paper tradingu – skonfiguruj quote_assets/valuation_asset."
        )

    cached_source = _create_cached_source(bootstrap_ctx.adapter, environment)
    storage = cached_source.storage
    backfill_service = OHLCVBackfillService(cached_source)

    execution_service = _select_execution_service(
        bootstrap_ctx,
        markets,
        paper_settings,
    )

    if DailyTrendMomentumStrategy is None or DailyTrendMomentumSettings is None:
        raise RuntimeError(
            "Moduł daily_trend_momentum nie jest dostępny w tej wersji instalacji."
        )

    strategy = DailyTrendMomentumStrategy(
        DailyTrendMomentumSettings(
            fast_ma=strategy_cfg.fast_ma,
            slow_ma=strategy_cfg.slow_ma,
            breakout_lookback=strategy_cfg.breakout_lookback,
            momentum_window=strategy_cfg.momentum_window,
            atr_window=strategy_cfg.atr_window,
            atr_multiplier=strategy_cfg.atr_multiplier,
            min_trend_strength=strategy_cfg.min_trend_strength,
            min_momentum=strategy_cfg.min_momentum,
        )
    )

    execution_metadata: MutableMapping[str, str] = {}
    if paper_settings["default_leverage"] > 1.0:
        execution_metadata["leverage"] = f"{paper_settings['default_leverage']:.2f}"

    execution_context = ExecutionContext(
        portfolio_id=paper_settings["portfolio_id"],
        risk_profile=effective_risk_profile,
        environment=environment.environment.value,
        metadata=execution_metadata,
    )

    account_loader = _build_account_loader(
        execution_service=execution_service,
        data_source=cached_source,
        markets=markets,
        interval=runtime_cfg.interval,
        valuation_asset=paper_settings["valuation_asset"],
        cash_assets=allowed_quotes,
    )

    controller = DailyTrendController(
        core_config=core_config,
        environment_name=environment_name,
        controller_name=resolved_controller_name,
        symbols=tuple(markets.keys()),
        backfill_service=backfill_service,
        data_source=cached_source,
        strategy=strategy,
        risk_engine=bootstrap_ctx.risk_engine,
        execution_service=execution_service,
        account_loader=account_loader,
        execution_context=execution_context,
        position_size=paper_settings["position_size"],
        strategy_name=resolved_strategy_name,
        exchange_name=environment.exchange,
        tco_reporter=bootstrap_ctx.tco_reporter,
        tco_metadata={
            "pipeline": "daily_trend",
            "environment": environment_name,
        },
    )

    return DailyTrendPipeline(
        bootstrap=bootstrap_ctx,
        controller=controller,
        backfill_service=backfill_service,
        data_source=cached_source,
        execution_service=execution_service,
        strategy=strategy,
        strategy_name=resolved_strategy_name,
        controller_name=resolved_controller_name,
        risk_profile_name=effective_risk_profile,
        tco_reporter=bootstrap_ctx.tco_reporter,
    )


def create_trading_controller(
    pipeline: DailyTrendPipeline,
    alert_router: DefaultAlertRouter,
    *,
    health_check_interval: float | int | timedelta = 3600,
    order_metadata_defaults: Mapping[str, object] | None = None,
) -> "TradingController":
    """Buduje TradingController spięty z komponentami pipeline'u."""
    if TradingController is None:
        raise RuntimeError("TradingController nie jest dostępny w tej gałęzi.")

    controller = pipeline.controller
    execution_context = controller.execution_context
    environment_cfg = pipeline.bootstrap.environment

    defaults = dict(order_metadata_defaults or {})
    defaults.setdefault("order_type", "market")

    return TradingController(
        risk_engine=pipeline.bootstrap.risk_engine,
        execution_service=pipeline.execution_service,
        alert_router=alert_router,
        account_snapshot_provider=controller.account_loader,
        portfolio_id=execution_context.portfolio_id,
        environment=environment_cfg.environment.value,
        risk_profile=pipeline.risk_profile_name,
        order_metadata_defaults=defaults,
        health_check_interval=health_check_interval,
        execution_metadata=execution_context.metadata,
        decision_journal=pipeline.bootstrap.decision_journal,
        strategy_name=pipeline.strategy_name,
        exchange_name=environment_cfg.exchange,
        tco_reporter=pipeline.tco_reporter,
        tco_metadata={
            "pipeline": "daily_trend",
            "environment": environment_cfg.name,
            "controller": pipeline.controller_name,
        },
    )


# --------------------------------------------------------------------------------------
# Konsumpcja streamów long-pollowych
# --------------------------------------------------------------------------------------


def consume_stream(
    stream: Iterable[StreamBatch],
    *,
    handle_batch: Callable[[StreamBatch], None],
    heartbeat_interval: float = 15.0,
    idle_timeout: float | None = 60.0,
    on_heartbeat: Callable[[float], None] | None = None,
    stop_condition: Callable[[], bool] | None = None,
    clock: Callable[[], float] | None = None,
) -> None:
    """Przetwarza paczki danych ze strumienia REST/gRPC.

    Funkcja jest synchroniczna – zakłada, że `stream` jest iteratorem zwracającym
    kolejne obiekty :class:`StreamBatch`. Obsługuje podstawowe heartbeaty oraz
    raportowanie braku danych poprzez wyjątek :class:`TimeoutError`.
    """

    iterator = iter(stream)
    closers: list[Callable[[], None]] = []
    for candidate in (getattr(iterator, "close", None), getattr(stream, "close", None)):
        if callable(candidate):
            closers.append(candidate)
    if closers:
        # deduplikacja referencji, np. gdy iterator i stream to ten sam obiekt
        unique_closers: dict[tuple[object | None, object], Callable[[], None]] = {}
        for closer in closers:
            key = (getattr(closer, "__self__", None), getattr(closer, "__func__", closer))
            unique_closers[key] = closer
        closers = list(unique_closers.values())
    time_source = clock or time.monotonic
    last_event_at = time_source()
    last_heartbeat_at = last_event_at
    heartbeat_interval = max(0.0, float(heartbeat_interval))
    timeout_value = None if idle_timeout is None else max(0.0, float(idle_timeout))

    try:
        while True:
            if stop_condition and stop_condition():
                break

            try:
                batch = next(iterator)
            except StopIteration:
                break

            observed_at = float(getattr(batch, "received_at", time_source()))
            if batch.events:
                handle_batch(batch)
                last_event_at = observed_at
                last_heartbeat_at = observed_at
            else:
                if batch.heartbeat:
                    if on_heartbeat:
                        on_heartbeat(observed_at)
                    last_heartbeat_at = observed_at
                elif on_heartbeat and (observed_at - last_heartbeat_at) >= heartbeat_interval:
                    on_heartbeat(observed_at)
                    last_heartbeat_at = observed_at

            if timeout_value is not None and (observed_at - last_event_at) >= timeout_value:
                raise TimeoutError(
                    f"Brak nowych danych w streamie '{batch.channel}' przez {timeout_value:.1f} s"
                )
    finally:
        for closer in closers:
            try:
                closer()
            except Exception:  # pragma: no cover - logowanie zamiast przerywania finalizacji
                _LOGGER.warning("Nie udało się zamknąć streamu long-pollowego", exc_info=True)


# --------------------------------------------------------------------------------------
# Funkcje pomocnicze
# --------------------------------------------------------------------------------------


def _resolve_strategy(core_config: CoreConfig, strategy_name: str) -> DailyTrendMomentumStrategyConfig:
    try:
        return core_config.strategies[strategy_name]
    except KeyError as exc:  # pragma: no cover - kontrola konfiguracji
        raise KeyError(f"Brak strategii '{strategy_name}' w konfiguracji core") from exc


def _resolve_runtime(core_config: CoreConfig, controller_name: str) -> ControllerRuntimeConfig:
    try:
        return core_config.runtime_controllers[controller_name]
    except KeyError as exc:  # pragma: no cover - kontrola konfiguracji
        raise KeyError(f"Brak konfiguracji runtime dla kontrolera '{controller_name}'") from exc


def _resolve_universe(core_config: CoreConfig, environment: EnvironmentConfig) -> InstrumentUniverseConfig:
    if not environment.instrument_universe:
        raise ValueError(
            f"Środowisko {environment.name} nie ma przypisanego instrument_universe w config/core.yaml"
        )
    try:
        return core_config.instrument_universes[environment.instrument_universe]
    except KeyError as exc:
        raise KeyError(
            f"Konfiguracja nie zawiera uniwersum '{environment.instrument_universe}' wymaganego przez środowisko {environment.name}."
        ) from exc


def _normalize_paper_settings(environment: EnvironmentConfig) -> MutableMapping[str, object]:
    if environment.environment not in {Environment.PAPER, Environment.TESTNET}:
        raise ValueError("Pipeline paper trading jest dostępny wyłącznie dla środowisk paper/testnet.")

    # adapter_settings może nie istnieć w danej gałęzi modeli – użyj bezpiecznego getattr
    raw_adapter = getattr(environment, "adapter_settings", {}) or {}
    raw_settings = raw_adapter.get("paper_trading", {}) or {}

    base_path = Path(environment.data_cache_path)

    valuation_asset = str(raw_settings.get("valuation_asset", "USDT")).upper()
    position_size = max(0.0, float(raw_settings.get("position_size", 0.1)))
    default_leverage = max(1.0, float(raw_settings.get("default_leverage", 1.0)))
    allowed_quotes = {
        *(str(asset).upper() for asset in raw_settings.get("quote_assets", (valuation_asset,))),
    }

    initial_balances = {
        str(asset).upper(): float(amount)
        for asset, amount in (raw_settings.get("initial_balances", {}) or {}).items()
    }
    for quote in allowed_quotes:
        initial_balances.setdefault(quote, 100_000.0)

    default_market = raw_settings.get("default_market", {}) or {}
    market_overrides = {
        str(symbol): {str(k): v for k, v in entry.items()}
        for symbol, entry in (raw_settings.get("markets", {}) or {}).items()
    }

    ledger_directory_setting = raw_settings.get("ledger_directory")
    ledger_directory: Path | None
    if ledger_directory_setting is None:
        ledger_directory = base_path / _DEFAULT_LEDGER_SUBDIR
    else:
        text = str(ledger_directory_setting).strip()
        if not text:
            ledger_directory = None
        else:
            candidate = Path(text)
            ledger_directory = candidate if candidate.is_absolute() else base_path / candidate

    ledger_filename_pattern = str(raw_settings.get("ledger_filename_pattern", "ledger-%Y%m%d.jsonl"))
    ledger_retention_days_raw = raw_settings.get("ledger_retention_days", 730)
    if ledger_retention_days_raw is None:
        ledger_retention_days = None
    else:
        text_value = str(ledger_retention_days_raw).strip()
        ledger_retention_days = None if not text_value else int(float(text_value))
    ledger_fsync = bool(raw_settings.get("ledger_fsync", False))

    return {
        "valuation_asset": valuation_asset,
        "position_size": position_size,
        "allowed_quotes": allowed_quotes,
        "default_leverage": default_leverage,
        "initial_balances": initial_balances,
        "default_market": default_market,
        "market_overrides": market_overrides,
        "portfolio_id": str(raw_settings.get("portfolio_id", environment.name)),
        "maker_fee": float(raw_settings.get("maker_fee", 0.0004)),
        "taker_fee": float(raw_settings.get("taker_fee", 0.0006)),
        "slippage_bps": float(raw_settings.get("slippage_bps", 5.0)),
        "ledger_directory": ledger_directory,
        "ledger_filename_pattern": ledger_filename_pattern,
        "ledger_retention_days": ledger_retention_days,
        "ledger_fsync": ledger_fsync,
    }


def _build_markets(
    universe: InstrumentUniverseConfig,
    exchange_name: str,
    allowed_quotes: set[str],
    paper_settings: Mapping[str, object],
) -> Mapping[str, MarketMetadata]:
    markets: dict[str, MarketMetadata] = {}
    default_market: Mapping[str, object] = paper_settings["default_market"]  # type: ignore[assignment]
    overrides: Mapping[str, Mapping[str, object]] = paper_settings["market_overrides"]  # type: ignore[assignment]

    for instrument in universe.instruments:
        symbol = instrument.exchange_symbols.get(exchange_name)
        if not symbol:
            continue
        quote = instrument.quote_asset.upper()
        if quote not in allowed_quotes:
            continue

        per_symbol = overrides.get(symbol, {})
        market = MarketMetadata(
            base_asset=instrument.base_asset.upper(),
            quote_asset=quote,
            min_quantity=float(per_symbol.get("min_quantity", default_market.get("min_quantity", 0.0))),
            min_notional=float(per_symbol.get("min_notional", default_market.get("min_notional", 0.0))),
            step_size=_optional_float(per_symbol.get("step_size", default_market.get("step_size"))),
            tick_size=_optional_float(per_symbol.get("tick_size", default_market.get("tick_size"))),
        )
        markets[symbol] = market

    return markets


def _build_execution_service(
    markets: Mapping[str, MarketMetadata],
    paper_settings: Mapping[str, object],
) -> PaperTradingExecutionService:
    return PaperTradingExecutionService(
        markets,
        initial_balances=paper_settings["initial_balances"],  # type: ignore[arg-type]
        maker_fee=float(paper_settings["maker_fee"]),
        taker_fee=float(paper_settings["taker_fee"]),
        slippage_bps=float(paper_settings["slippage_bps"]),
        ledger_directory=paper_settings["ledger_directory"],
        ledger_filename_pattern=str(paper_settings["ledger_filename_pattern"]),
        ledger_retention_days=paper_settings["ledger_retention_days"],  # type: ignore[arg-type]
        ledger_fsync=bool(paper_settings["ledger_fsync"]),
    )


def _select_execution_service(
    bootstrap_ctx: BootstrapContext,
    markets: Mapping[str, MarketMetadata],
    paper_settings: Mapping[str, object],
) -> PaperTradingExecutionService:
    """Zwraca usługę egzekucyjną preferując instancję z bootstrapu."""

    context_service = getattr(bootstrap_ctx, "execution_service", None)
    if isinstance(context_service, PaperTradingExecutionService):
        return context_service

    service = _build_execution_service(markets, paper_settings)
    try:
        bootstrap_ctx.execution_service = service
    except Exception:  # pragma: no cover - kontekst może być typu tylko-do-odczytu
        _LOGGER.debug("Nie udało się zapisać PaperTradingExecutionService w BootstrapContext", exc_info=True)
    return service


def _optional_float(value: object) -> float | None:
    if value is None:
        return None
    return float(value)


def _build_account_loader(
    *,
    execution_service: PaperTradingExecutionService,
    data_source: CachedOHLCVSource,
    markets: Mapping[str, MarketMetadata],
    interval: str,
    valuation_asset: str,
    cash_assets: set[str],
) -> Callable[[], AccountSnapshot]:
    storage = data_source.storage
    price_cache: MutableMapping[str, tuple[float, float]] = {}

    def latest_price(symbol: str) -> float:
        cache_key = data_source._cache_key(symbol, interval)  # pylint: disable=protected-access
        latest_cached: float | None = None
        try:
            latest_cached = storage.latest_timestamp(cache_key)
        except AttributeError:
            try:
                rows = storage.read(cache_key)["rows"]
            except KeyError:
                rows = []
            if rows:
                latest_cached = float(rows[-1][0])
        cached_entry = price_cache.get(symbol)
        if cached_entry and latest_cached is not None and abs(cached_entry[0] - latest_cached) < 1e-6:
            return cached_entry[1]

        now_ms = int(datetime.now(timezone.utc).timestamp() * 1000)
        request = OHLCVRequest(symbol=symbol, interval=interval, start=0, end=now_ms)
        response = data_source.fetch_ohlcv(request)
        if not response.rows:
            raise RuntimeError(
                f"Brak danych OHLCV dla symbolu {symbol} – wykonaj backfill (scripts/backfill.py) przed startem strategii"
            )
        last_row = response.rows[-1]
        close_price = float(last_row[4])
        timestamp = float(last_row[0])
        price_cache[symbol] = (timestamp, close_price)
        return close_price

    valuation_target = valuation_asset.upper()
    cash_like_assets = {valuation_target}
    cash_like_assets.update(asset.upper() for asset in cash_assets)

    def loader() -> AccountSnapshot:
        raw_balances = execution_service.balances()
        balances: MutableMapping[str, float] = {
            str(asset).upper(): float(amount) for asset, amount in raw_balances.items()
        }
        short_positions = execution_service.short_positions()

        pair_prices: dict[tuple[str, str], float] = {}
        for symbol, market in markets.items():
            price = latest_price(symbol)
            pair_prices[(market.base_asset.upper(), market.quote_asset.upper())] = price

        adjacency: defaultdict[str, list[tuple[str, float]]] = defaultdict(list)
        for (base, quote), price in pair_prices.items():
            if price <= 0:
                continue
            adjacency[base].append((quote, price))
            adjacency[quote].append((base, 1.0 / price))
        adjacency.setdefault(valuation_target, [])

        def _conversion_rate(source: str, target: str) -> float:
            src = source.upper()
            dst = target.upper()
            if src == dst:
                return 1.0
            if src not in adjacency:
                raise RuntimeError(
                    f"Brak ścieżki konwersji dla aktywa {src} – rozszerz quote_assets lub dodaj parę referencyjną."
                )
            visited = {src}
            queue = deque([(src, 1.0)])
            while queue:
                asset, rate = queue.popleft()
                for neighbor, weight in adjacency.get(asset, ()):
                    if neighbor in visited:
                        continue
                    new_rate = rate * weight
                    if neighbor == dst:
                        return new_rate
                    visited.add(neighbor)
                    queue.append((neighbor, new_rate))
            raise RuntimeError(
                f"Nie udało się przeliczyć {source} na {target}. Dodaj brakujące instrumenty triangulacyjne."
            )

        def convert_amount(asset: str, amount: float) -> float:
            if abs(amount) < 1e-18:
                return 0.0
            if asset.upper() == valuation_target:
                return amount
            rate = _conversion_rate(asset, valuation_target)
            return amount * rate

        total_equity = 0.0
        for asset, amount in balances.items():
            total_equity += convert_amount(asset, amount)

        for symbol, details in short_positions.items():
            quantity = float(details.get("quantity", 0.0))
            if quantity <= 0:
                continue
            margin = float(details.get("margin", 0.0))
            market = markets.get(symbol)
            if market is None:
                continue
            current_price = pair_prices.get((market.base_asset.upper(), market.quote_asset.upper()))
            if current_price is None:
                current_price = latest_price(symbol)
                pair_prices[(market.base_asset.upper(), market.quote_asset.upper())] = current_price
                if current_price > 0:
                    adjacency[market.base_asset.upper()].append((market.quote_asset.upper(), current_price))
                    adjacency[market.quote_asset.upper()].append((market.base_asset.upper(), 1.0 / current_price))
            total_equity += convert_amount(market.quote_asset, margin)
            liability = current_price * quantity
            total_equity -= convert_amount(market.quote_asset, liability)

        available_margin = 0.0
        for asset, amount in balances.items():
            if amount <= 0:
                continue
            if asset in cash_like_assets:
                available_margin += convert_amount(asset, amount)

        return AccountSnapshot(
            balances=dict(balances),
            total_equity=total_equity,
            available_margin=available_margin,
            maintenance_margin=0.0,
        )

    return loader


@dataclass(slots=True)
class MultiStrategyRuntime:
    """Zestaw komponentów do uruchomienia scheduler-a multi-strategy."""

    bootstrap: BootstrapContext
    scheduler: MultiStrategyScheduler
    data_feed: StrategyDataFeed
    signal_sink: StrategySignalSink
    strategies: Mapping[str, StrategyEngine]
    schedules: tuple[StrategyScheduleConfig, ...]
    capital_policy: CapitalAllocationPolicy
    portfolio_coordinator: PortfolioRuntimeCoordinator | None = None
    portfolio_governor: PortfolioGovernor | None = None
    tco_reporter: RuntimeTCOReporter | None = None
    stream_feed: "StreamingStrategyFeed | None" = None
    decision_sink: "DecisionAwareSignalSink | None" = None

    def shutdown(self) -> None:
        """Zatrzymuje komponenty dodatkowe (np. stream feed)."""

        if self.stream_feed is not None:
            self.stream_feed.stop()

    def diagnostics_snapshot(
        self,
        *,
        include_metrics: bool = True,
        only_active: bool = False,
        tag: str | None = None,
        strategy: str | None = None,
    ) -> Mapping[str, object]:
        """Zwraca rozszerzoną migawkę administracyjną runtime."""

        snapshot = self.scheduler.administrative_snapshot(
            include_metrics=include_metrics,
            only_active=only_active,
            tag=tag,
            strategy=strategy,
        )
        strategies_summary = {}
        for name, engine in self.strategies.items():
            engine_cls = type(engine)
            strategies_summary[name] = {
                "engine_class": f"{engine_cls.__module__}.{engine_cls.__name__}",
                "has_metadata": hasattr(engine, "metadata"),
            }
        snapshot["runtime"] = {
            "environment": snapshot.get("environment"),
            "schedule_names": [cfg.name for cfg in self.schedules],
            "strategy_count": len(self.strategies),
            "has_portfolio_coordinator": self.portfolio_coordinator is not None,
        }
        snapshot["strategies"] = strategies_summary
        return snapshot


class OHLCVStrategyFeed(StrategyDataFeed):
    """Strategiczny feed korzystający z lokalnego cache OHLCV."""

    def __init__(
        self,
        data_source: CachedOHLCVSource,
        *,
        symbols_map: Mapping[str, Sequence[str]],
        interval_map: Mapping[str, str],
        default_interval: str = "1h",
    ) -> None:
        self._data_source = data_source
        self._symbols_map = {key: tuple(values) for key, values in symbols_map.items()}
        self._interval_map = dict(interval_map)
        self._default_interval = default_interval

    def load_history(self, strategy_name: str, bars: int) -> Sequence[MarketSnapshot]:
        interval = self._interval_map.get(strategy_name, self._default_interval)
        symbols = self._symbols_map.get(strategy_name, ())
        if not symbols or bars <= 0:
            return ()
        now_ms = int(datetime.now(timezone.utc).timestamp() * 1000)
        snapshots: list[MarketSnapshot] = []
        for symbol in symbols:
            request = OHLCVRequest(symbol=symbol, interval=interval, start=0, end=now_ms, limit=bars)
            response = self._data_source.fetch_ohlcv(request)
            snapshots.extend(_response_to_snapshots(symbol, response))
        snapshots.sort(key=lambda snap: (snap.symbol, snap.timestamp))
        return tuple(snapshots)

    def fetch_latest(self, strategy_name: str) -> Sequence[MarketSnapshot]:
        interval = self._interval_map.get(strategy_name, self._default_interval)
        symbols = self._symbols_map.get(strategy_name, ())
        if not symbols:
            return ()
        now_ms = int(datetime.now(timezone.utc).timestamp() * 1000)
        snapshots: list[MarketSnapshot] = []
        for symbol in symbols:
            request = OHLCVRequest(symbol=symbol, interval=interval, start=0, end=now_ms, limit=1)
            response = self._data_source.fetch_ohlcv(request)
            converted = _response_to_snapshots(symbol, response)
            if converted:
                snapshots.append(converted[-1])
        snapshots.sort(key=lambda snap: (snap.symbol, snap.timestamp))
        return tuple(snapshots)


class InMemoryStrategySignalSink(StrategySignalSink):
    """Lekki sink zapisujący sygnały dla celów audytu/regresji."""

    def __init__(self) -> None:
        self._records: list[tuple[str, Sequence[StrategySignal]]] = []

    def submit(
        self,
        *,
        strategy_name: str,
        schedule_name: str,
        risk_profile: str,
        timestamp: datetime,
        signals: Sequence[StrategySignal],
    ) -> None:
        self._records.append((schedule_name, tuple(signals)))

    def export(self) -> Sequence[tuple[str, Sequence[StrategySignal]]]:
        return tuple(self._records)


class StreamingStrategyFeed(StrategyDataFeed):
    """Łączy `LocalLongPollStream` z interfejsem StrategyDataFeed."""

    def __init__(
        self,
        *,
        history_feed: StrategyDataFeed,
        stream_factory: Callable[[], Iterable[StreamBatch]],
        symbols_map: Mapping[str, Sequence[str]],
        buffer_size: int = 256,
        heartbeat_interval: float = 15.0,
        idle_timeout: float | None = 60.0,
        restart_delay: float = 5.0,
        logger: logging.Logger | None = None,
    ) -> None:
        self._history_feed = history_feed
        self._stream_factory = stream_factory
        self._symbols_map = {key: tuple(values) for key, values in symbols_map.items()}
        self._buffer_size = max(1, int(buffer_size))
        self._heartbeat_interval = max(0.0, float(heartbeat_interval))
        self._idle_timeout = idle_timeout if idle_timeout is None else max(0.0, float(idle_timeout))
        self._restart_delay = max(0.5, float(restart_delay))
        self._logger = logger or logging.getLogger(__name__)
        self._lock = threading.RLock()
        self._stop_event = threading.Event()
        self._thread: threading.Thread | None = None
        self._buffers: dict[str, deque[MarketSnapshot]] = {}
        self._known_symbols = {
            symbol
            for values in self._symbols_map.values()
            for symbol in values
        }
        for symbol in self._known_symbols:
            self._buffers[symbol] = deque(maxlen=self._buffer_size)
        self._last_event_at: float | None = None

    def start(self) -> None:
        if self._thread and self._thread.is_alive():
            return
        self._stop_event.clear()
        self._thread = threading.Thread(target=self._run_loop, name="strategy-stream", daemon=True)
        self._thread.start()

    def stop(self) -> None:
        self._stop_event.set()
        if self._thread and self._thread.is_alive():
            self._thread.join(timeout=5.0)
        self._thread = None

    def ingest_batch(self, batch: StreamBatch) -> None:
        """Przetwarza paczkę danych dostarczoną ze streamu."""

        if not batch.events:
            return
        snapshots: list[MarketSnapshot] = []
        for event in batch.events:
            try:
                snapshot = self._event_to_snapshot(event)
            except Exception:
                self._logger.debug("Nie udało się sparsować zdarzenia streamu: %s", event, exc_info=True)
                continue
            if snapshot is None:
                continue
            if self._known_symbols and snapshot.symbol not in self._known_symbols:
                continue
            snapshots.append(snapshot)
        if not snapshots:
            return
        with self._lock:
            for snapshot in snapshots:
                buffer = self._buffers.setdefault(snapshot.symbol, deque(maxlen=self._buffer_size))
                buffer.append(snapshot)
            self._last_event_at = time.monotonic()

    def load_history(self, strategy_name: str, bars: int) -> Sequence[MarketSnapshot]:
        return self._history_feed.load_history(strategy_name, bars)

    def fetch_latest(self, strategy_name: str) -> Sequence[MarketSnapshot]:
        symbols = self._symbols_map.get(strategy_name, ())
        if not symbols:
            return ()
        collected: list[MarketSnapshot] = []
        with self._lock:
            for symbol in symbols:
                queue = self._buffers.get(symbol)
                if not queue:
                    continue
                while queue:
                    collected.append(queue.popleft())
        collected.sort(key=lambda item: (item.symbol, item.timestamp))
        return tuple(collected)

    def _run_loop(self) -> None:
        while not self._stop_event.is_set():
            try:
                stream = self._stream_factory()
                consume_stream(
                    stream,
                    handle_batch=self.ingest_batch,
                    heartbeat_interval=self._heartbeat_interval,
                    idle_timeout=self._idle_timeout,
                    on_heartbeat=self._handle_heartbeat,
                    stop_condition=self._stop_event.is_set,
                )
            except TimeoutError:
                self._logger.warning("Brak nowych danych w streamie strategii przez dłuższy czas")
            except Exception:  # pragma: no cover - logowanie dla diagnostyki
                self._logger.exception("Błąd podczas przetwarzania streamu strategii")
            if self._stop_event.is_set():
                break
            time.sleep(self._restart_delay)

    def _handle_heartbeat(self, timestamp: float) -> None:
        if self._last_event_at is None:
            return
        drift = timestamp - self._last_event_at
        if drift > max(self._heartbeat_interval, 1.0):
            self._logger.debug("Opóźnienie streamu strategii %.2f s", drift)

    @staticmethod
    def _event_to_snapshot(event: Mapping[str, Any]) -> MarketSnapshot | None:
        symbol_raw = event.get("symbol") or event.get("pair") or event.get("instrument")
        if not symbol_raw:
            return None
        symbol = str(symbol_raw)
        timestamp_raw = (
            event.get("timestamp")
            or event.get("time")
            or event.get("ts")
            or time.time()
        )
        try:
            timestamp_value = float(timestamp_raw)
        except (TypeError, ValueError):
            timestamp_value = time.time()
        if timestamp_value > 1e15:
            timestamp_ms = int(timestamp_value)
        elif timestamp_value > 1e12:
            timestamp_ms = int(timestamp_value)
        else:
            timestamp_ms = int(timestamp_value * 1000.0)

        last_price = StreamingStrategyFeed._float(event.get("last_price") or event.get("price") or event.get("close"))
        if last_price is None:
            return None
        open_price = StreamingStrategyFeed._float(event.get("open_price") or event.get("open")) or last_price
        high_price = StreamingStrategyFeed._float(event.get("high_24h") or event.get("high")) or max(open_price, last_price)
        low_price = StreamingStrategyFeed._float(event.get("low_24h") or event.get("low")) or min(open_price, last_price)
        volume = StreamingStrategyFeed._float(
            event.get("volume_24h_base")
            or event.get("volume")
            or event.get("base_volume")
        ) or 0.0

        indicators: dict[str, float] = {}
        for key in (
            "best_bid",
            "best_ask",
            "price_change_percent",
            "volume_24h_quote",
        ):
            value = StreamingStrategyFeed._float(event.get(key))
            if value is not None:
                indicators[key] = value

        return MarketSnapshot(
            symbol=symbol,
            timestamp=timestamp_ms,
            open=open_price,
            high=high_price,
            low=low_price,
            close=last_price,
            volume=volume,
            indicators=indicators,
        )

    @staticmethod
    def _float(value: object | None) -> float | None:
        if value in (None, ""):
            return None
        try:
            return float(value)
        except (TypeError, ValueError):
            return None


def _build_streaming_feed(
    *,
    bootstrap: BootstrapContext,
    environment: EnvironmentConfig,
    base_feed: StrategyDataFeed,
    symbols_map: Mapping[str, Sequence[str]],
) -> StreamingStrategyFeed | None:
    stream_cfg = getattr(environment, "stream", None)
    adapter_settings = getattr(environment, "adapter_settings", None)
    if stream_cfg is None or not isinstance(adapter_settings, Mapping):
        return None
    stream_settings_raw = adapter_settings.get("stream")
    if not isinstance(stream_settings_raw, Mapping):
        return None
    stream_settings = dict(stream_settings_raw)
    host = getattr(stream_cfg, "host", "127.0.0.1")
    port = getattr(stream_cfg, "port", 8765)
    base_url = str(stream_settings.get("base_url") or f"http://{host}:{port}")
    default_path = f"/stream/{environment.exchange}/public"
    path = str(
        stream_settings.get("public_path")
        or stream_settings.get("path")
        or default_path
    )
    raw_channels = stream_settings.get("public_channels") or stream_settings.get("channels")
    channels: list[str]
    if raw_channels is None:
        channels = ["ticker"]
    elif isinstance(raw_channels, str):
        channels = [token.strip() for token in raw_channels.split(",") if token.strip()]
    else:
        channels = [str(token).strip() for token in raw_channels if str(token).strip()]
    if not channels:
        channels = ["ticker"]
    all_symbols = tuple(
        dict.fromkeys(symbol for values in symbols_map.values() for symbol in values)
    )

    def _build_params() -> dict[str, object]:
        params: dict[str, object] = {}
        base_params = stream_settings.get("params")
        if isinstance(base_params, Mapping):
            params.update(base_params)
        public_params = stream_settings.get("public_params")
        if isinstance(public_params, Mapping):
            params.update(public_params)
        if "symbols" not in params and "symbol" not in params and all_symbols:
            params["symbols"] = ",".join(all_symbols)
        return params

    def _build_headers() -> Mapping[str, str] | None:
        headers = stream_settings.get("headers")
        if not isinstance(headers, Mapping):
            return None
        return {str(key): str(value) for key, value in headers.items()}

    channel_param = stream_settings.get("public_channel_param")
    if channel_param is None:
        channel_param = stream_settings.get("channel_param")
    channel_param = str(channel_param).strip() if channel_param not in (None, "") else None
    cursor_param = stream_settings.get("public_cursor_param")
    if cursor_param is None:
        cursor_param = stream_settings.get("cursor_param")
    cursor_param = str(cursor_param).strip() if cursor_param not in (None, "") else None
    initial_cursor = stream_settings.get("public_initial_cursor")
    if initial_cursor is None:
        initial_cursor = stream_settings.get("initial_cursor")

    serializer = stream_settings.get("public_channel_serializer")
    if serializer is None:
        serializer = stream_settings.get("channel_serializer")
    channel_serializer = None
    if callable(serializer):
        channel_serializer = serializer
    else:
        separator = stream_settings.get("public_channel_separator")
        if separator is None:
            separator = stream_settings.get("channel_separator")
        if isinstance(separator, str) and separator:
            channel_serializer = lambda values, sep=separator: sep.join(values)  # noqa: E731

    def _build_body_params() -> Mapping[str, object] | None:
        body: dict[str, object] = {}
        base_body = stream_settings.get("body_params")
        if isinstance(base_body, Mapping):
            body.update(base_body)
        scope_body = stream_settings.get("public_body_params")
        if isinstance(scope_body, Mapping):
            body.update(scope_body)
        return body or None

    body_encoder = stream_settings.get("public_body_encoder")
    if body_encoder is None:
        body_encoder = stream_settings.get("body_encoder")

    jitter_raw = stream_settings.get("jitter")
    if isinstance(jitter_raw, Sequence):
        try:
            jitter = tuple(float(item) for item in jitter_raw)
        except (TypeError, ValueError):
            jitter = (0.05, 0.30)
        if len(jitter) != 2:
            jitter = (0.05, 0.30)
    else:
        jitter = (0.05, 0.30)

    poll_interval = float(stream_settings.get("poll_interval", 0.5))
    timeout = float(stream_settings.get("timeout", 10.0))
    max_retries = int(stream_settings.get("max_retries", 3))
    backoff_base = float(stream_settings.get("backoff_base", 0.25))
    backoff_cap = float(stream_settings.get("backoff_cap", 2.0))
    http_method = stream_settings.get("public_method") or stream_settings.get("method", "GET")
    params_in_body = bool(stream_settings.get("public_params_in_body", stream_settings.get("params_in_body", False)))
    channels_in_body = bool(stream_settings.get("public_channels_in_body", stream_settings.get("channels_in_body", False)))
    cursor_in_body = bool(stream_settings.get("public_cursor_in_body", stream_settings.get("cursor_in_body", False)))

    def _factory() -> LocalLongPollStream:
        return LocalLongPollStream(
            base_url=base_url,
            path=path,
            channels=channels,
            adapter=environment.exchange,
            scope="public",
            environment=environment.environment.value,
            params=_build_params(),
            headers=_build_headers(),
            poll_interval=poll_interval,
            timeout=timeout,
            max_retries=max_retries,
            backoff_base=backoff_base,
            backoff_cap=backoff_cap,
            jitter=jitter,
            channel_param=channel_param,
            cursor_param=cursor_param,
            initial_cursor=initial_cursor,
            channel_serializer=channel_serializer,
            http_method=str(http_method or "GET"),
            params_in_body=params_in_body,
            channels_in_body=channels_in_body,
            cursor_in_body=cursor_in_body,
            body_params=_build_body_params(),
            body_encoder=body_encoder,
        )

    heartbeat_interval = float(stream_settings.get("heartbeat_interval", 15.0))
    idle_timeout_raw = stream_settings.get("idle_timeout")
    idle_timeout = None if idle_timeout_raw in (None, "") else float(idle_timeout_raw)
    restart_delay = float(stream_settings.get("restart_delay", 5.0))
    buffer_size = int(stream_settings.get("buffer_size", 256))

    return StreamingStrategyFeed(
        history_feed=base_feed,
        stream_factory=_factory,
        symbols_map=symbols_map,
        buffer_size=buffer_size,
        heartbeat_interval=heartbeat_interval,
        idle_timeout=idle_timeout,
        restart_delay=restart_delay,
        logger=_LOGGER,
    )


def _estimate_default_notional(paper_settings: Mapping[str, object]) -> float:
    balances = paper_settings.get("initial_balances") or {}
    valuation_asset = str(paper_settings.get("valuation_asset", "USDT"))
    balance = 0.0
    if isinstance(balances, Mapping):
        try:
            balance = float(balances.get(valuation_asset, 0.0))
        except (TypeError, ValueError):
            balance = 0.0
        if balance <= 0:
            for value in balances.values():
                try:
                    balance = float(value)
                except (TypeError, ValueError):
                    continue
                if balance > 0:
                    break
    position_size = 0.0
    try:
        position_size = float(paper_settings.get("position_size", 0.1))
    except (TypeError, ValueError):
        position_size = 0.1
    default_notional = balance * max(position_size, 0.0)
    if default_notional <= 0:
        default_notional = 1_000.0
    return default_notional


def _collect_fixed_weight_entries(
    source: Any, *, prefix: str | None = None
) -> Mapping[str, float]:
    result: dict[str, float] = {}
    if isinstance(source, Mapping):
        for key, value in source.items():
            lowered = str(key).lower()
            if lowered in {"strategies", "strategy", "schedules", "schedule", "profiles", "profile"}:
                result.update(_collect_fixed_weight_entries(value, prefix=prefix))
                continue
            if isinstance(value, Mapping):
                next_prefix = f"{prefix}:{key}" if prefix else str(key)
                result.update(_collect_fixed_weight_entries(value, prefix=next_prefix))
                continue
            composite = f"{prefix}:{key}" if prefix else str(key)
            try:
                result[composite] = float(value)
            except (TypeError, ValueError):
                continue
    elif isinstance(source, Sequence):
        for entry in source:
            if not isinstance(entry, Mapping):
                continue
            name_value = (
                entry.get("schedule")
                or entry.get("strategy")
                or entry.get("name")
            )
            weight_value = entry.get("weight")
            profile_value = entry.get("profile") or entry.get("risk_profile")
            if name_value is None or weight_value is None:
                continue
            composite = str(name_value)
            if profile_value not in (None, ""):
                composite = f"{composite}:{profile_value}"
            try:
                result[composite] = float(weight_value)
            except (TypeError, ValueError):
                continue
    return result


def _collect_profile_weight_entries(source: Any) -> Mapping[str, float]:
    result: dict[str, float] = {}
    if isinstance(source, Mapping):
        for profile, weight in source.items():
            if profile in (None, ""):
                continue
            try:
                result[str(profile).lower()] = float(weight)
            except (TypeError, ValueError):
                continue
        return result
    if isinstance(source, Sequence):
        for entry in source:
            if not isinstance(entry, Mapping):
                continue
            profile = entry.get("profile") or entry.get("risk_profile") or entry.get("name")
            weight = entry.get("weight")
            if profile in (None, "") or weight in (None, ""):
                continue
            try:
                result[str(profile).lower()] = float(weight)
            except (TypeError, ValueError):
                continue
    return result


def _collect_tag_weight_entries(source: Any) -> Mapping[str, float]:
    result: dict[str, float] = {}
    if isinstance(source, Mapping):
        for tag, weight in source.items():
            if tag in (None, "") or weight in (None, ""):
                continue
            try:
                result[str(tag)] = float(weight)
            except (TypeError, ValueError):
                continue
        return result
    if isinstance(source, Sequence):
        for entry in source:
            if isinstance(entry, Mapping):
                tag = entry.get("tag") or entry.get("name") or entry.get("label")
                weight = entry.get("weight")
                if tag in (None, "") or weight in (None, ""):
                    continue
                try:
                    result[str(tag)] = float(weight)
                except (TypeError, ValueError):
                    continue
    return result


def _apply_initial_suspensions(
    scheduler: MultiStrategyScheduler,
    suspensions: Sequence[MultiStrategySuspensionConfig] | None,
) -> None:
    if not suspensions:
        return
    for entry in suspensions:
        kind = (getattr(entry, "kind", "schedule") or "schedule").lower()
        target = getattr(entry, "target", None)
        if not target:
            continue
        reason = getattr(entry, "reason", None)
        until = getattr(entry, "until", None)
        duration = getattr(entry, "duration_seconds", None)
        if kind == "tag":
            scheduler.suspend_tag(
                target,
                reason=reason,
                until=until,
                duration_seconds=duration,
            )
        else:
            scheduler.suspend_schedule(
                target,
                reason=reason,
                until=until,
                duration_seconds=duration,
            )


def _apply_initial_signal_limits(
    scheduler: MultiStrategyScheduler,
    limits: Mapping[str, Mapping[str, SignalLimitOverrideConfig]] | None,
) -> None:
    if not limits:
        return
    for strategy, profiles in limits.items():
        for profile, override in profiles.items():
            scheduler.configure_signal_limit(strategy, profile, override)


def _collect_metric_weight_specs(source: Any) -> tuple[MetricWeightRule, ...]:
    rules: list[MetricWeightRule] = []

    def _parse_single(metric_name: str, definition: Any) -> None:
        if metric_name in (None, ""):
            return
        name = str(metric_name)
        weight = 1.0
        default = 0.0
        clamp_min: float | None = None
        clamp_max: float | None = None
        absolute = False
        scale = 1.0

        if isinstance(definition, Mapping):
            weight_source = (
                definition.get("weight")
                or definition.get("score")
                or definition.get("coefficient")
                or definition.get("multiplier")
            )
            if weight_source not in (None, ""):
                weight = _safe_float(weight_source, default=1.0)
            default_source = (
                definition.get("default")
                or definition.get("missing")
                or definition.get("fallback")
            )
            if default_source not in (None, ""):
                default = _safe_float(default_source, default=0.0)
            min_source = (
                definition.get("min")
                or definition.get("clamp_min")
                or definition.get("floor")
            )
            if min_source not in (None, ""):
                clamp_min = _safe_float(min_source, default=0.0)
            max_source = (
                definition.get("max")
                or definition.get("clamp_max")
                or definition.get("cap")
            )
            if max_source not in (None, ""):
                clamp_max = _safe_float(max_source, default=0.0)
            absolute = _as_bool(
                definition.get("absolute")
                or definition.get("abs")
                or definition.get("use_abs")
                or False,
                default=False,
            )
            scale_source = definition.get("scale") or definition.get("factor")
            if scale_source not in (None, ""):
                scale = _safe_float(scale_source, default=1.0)
        elif isinstance(definition, Sequence):
            try:
                weight = _safe_float(definition[0], default=1.0)  # type: ignore[index]
            except (IndexError, TypeError):
                weight = 1.0
            try:
                default = _safe_float(definition[1], default=0.0)  # type: ignore[index]
            except (IndexError, TypeError, ValueError):
                default = 0.0
        else:
            try:
                weight = float(definition)
            except (TypeError, ValueError):
                weight = 1.0

        if not math.isfinite(weight) or weight == 0.0:
            return
        try:
            rule = MetricWeightRule(
                metric=name,
                weight=float(weight),
                default=float(default),
                clamp_min=float(clamp_min) if clamp_min is not None else None,
                clamp_max=float(clamp_max) if clamp_max is not None else None,
                absolute=bool(absolute),
                scale=float(scale),
            )
        except (TypeError, ValueError):
            return
        rules.append(rule)

    if isinstance(source, Mapping):
        for metric_name, definition in source.items():
            _parse_single(metric_name, definition)
    elif isinstance(source, Sequence):
        for entry in source:
            if isinstance(entry, Mapping):
                metric_name = entry.get("metric") or entry.get("name")
                if metric_name in (None, ""):
                    continue
                definition = dict(entry)
                definition.setdefault("weight", entry.get("weight") or entry.get("score"))
                _parse_single(metric_name, definition)
    return tuple(rules)


def _policy_factory_from_spec(
    spec: Mapping[str, Any] | str | None,
) -> Callable[[], CapitalAllocationPolicy]:
    def _default() -> CapitalAllocationPolicy:
        return RiskParityAllocation()

    if spec in (None, ""):
        return _default
    if isinstance(spec, str) or isinstance(spec, Mapping):
        cached_spec = spec

        def _factory() -> CapitalAllocationPolicy:
            policy, _ = _resolve_capital_policy(cached_spec, _allow_profile=False)
            return policy

        return _factory
    if callable(spec):  # pragma: no cover - ścieżka programistyczna
        return spec  # type: ignore[return-value]
    return _default


def _assign_policy_label(policy: CapitalAllocationPolicy, label: str | None) -> CapitalAllocationPolicy:
    if label in (None, ""):
        return policy
    try:
        setattr(policy, "name", str(label))
    except Exception:  # pragma: no cover - defensywnie
        pass
    return policy


def _resolve_capital_policy(
    spec: Mapping[str, Any] | str | None,
    *,
    _allow_profile: bool = True,
) -> tuple[CapitalAllocationPolicy, float | None]:
    if spec is None:
        return RiskParityAllocation(), None
    if isinstance(spec, str):
        normalized = spec.strip().lower().replace("-", "_")
        if normalized in {"equal", "equal_weight", "uniform"}:
            return EqualWeightAllocation(), None
        if normalized in {"volatility_target", "vol_target", "target_volatility"}:
            return VolatilityTargetAllocation(), None
        if normalized in {"signal", "signal_strength", "signals"}:
            return SignalStrengthAllocation(), None
        if normalized in {"fixed", "fixed_weight", "manual"}:
            return FixedWeightAllocation({}, label="fixed_weight"), None
        if normalized in {"risk_profile", "profile_budget", "risk_budget"} and _allow_profile:
            return RiskProfileBudgetAllocation({}, label="risk_profile_budget"), None
        if normalized not in {"risk", "risk_parity"}:
            _LOGGER.warning(
                "Nieznana polityka alokacji kapitału '%s' – używam risk_parity",
                spec,
            )
        return RiskParityAllocation(), None

    if not isinstance(spec, Mapping):
        _LOGGER.warning(
            "Nieprawidłowa definicja polityki alokacji kapitału (%s) – używam risk_parity",
            type(spec).__name__,
        )
        return RiskParityAllocation(), None

    name_value = spec.get("name") or spec.get("policy") or spec.get("type")
    name = str(name_value or "risk_parity").strip().lower().replace("-", "_")
    label_value = spec.get("label") or spec.get("alias")
    label = str(label_value) if isinstance(label_value, str) and label_value else None
    rebalance_entry = (
        spec.get("rebalance_seconds")
        or spec.get("rebalance_interval")
        or spec.get("rebalance")
        or spec.get("interval_seconds")
    )
    rebalance_seconds: float | None = None
    if rebalance_entry not in (None, ""):
        try:
            rebalance_seconds = float(rebalance_entry)
        except (TypeError, ValueError):
            _LOGGER.debug(
                "Nie udało się sparsować rebalance_seconds=%s dla polityki kapitału",
                rebalance_entry,
                exc_info=True,
            )
            rebalance_seconds = None

    if name in {"equal", "equal_weight", "uniform"}:
        policy = _assign_policy_label(EqualWeightAllocation(), label)
        return policy, rebalance_seconds
    if name in {"volatility_target", "vol_target", "target_volatility"}:
        policy = _assign_policy_label(VolatilityTargetAllocation(), label)
        return policy, rebalance_seconds
    if name in {"signal", "signal_strength", "signals"}:
        policy = _assign_policy_label(SignalStrengthAllocation(), label)
        return policy, rebalance_seconds
    if name in {"metric", "metric_weighted", "telemetry_weighted", "metric_score"}:
        metrics_source = (
            spec.get("metrics")
            or spec.get("rules")
            or spec.get("weights")
            or spec.get("signals")
        )
        metric_rules = _collect_metric_weight_specs(metrics_source)
        if not metric_rules:
            _LOGGER.warning(
                "Polityka metric_weighted nie zawiera żadnych metryk – używam fallbacku",
            )
        default_entry = spec.get("default_score") or spec.get("bias") or spec.get("base_score")
        default_score = _safe_float(default_entry, default=0.0)
        shift_entry = spec.get("shift_epsilon") or spec.get("shift") or spec.get("epsilon")
        shift_epsilon = _safe_float(shift_entry, default=1e-6)
        fallback_spec = (
            spec.get("fallback")
            or spec.get("fallback_policy")
            or spec.get("default_policy")
        )
        fallback_policy: CapitalAllocationPolicy | None = None
        if isinstance(fallback_spec, str) and fallback_spec.strip().lower() in {
            "none",
            "disabled",
            "disable",
        }:
            fallback_policy = None
        elif fallback_spec not in (None, ""):
            fallback_policy, _ = _resolve_capital_policy(
                fallback_spec, _allow_profile=_allow_profile
            )
        policy = MetricWeightedAllocation(
            metric_rules,
            label=label or name,
            default_score=default_score,
            fallback_policy=fallback_policy,
            shift_epsilon=shift_epsilon,
        )
        return policy, rebalance_seconds
    if name in {"tag_quota", "tag_budget", "tag_weight", "tag_split"}:
        tags_source = (
            spec.get("tags")
            or spec.get("tag_weights")
            or spec.get("weights")
            or spec.get("groups")
        )
        tag_weights = _collect_tag_weight_entries(tags_source)
        if not tag_weights:
            _LOGGER.warning(
                "Polityka tag_quota nie zawiera żadnych tagów – używam fallbacku",
            )
        default_weight_entry = (
            spec.get("default_weight")
            or spec.get("unassigned_weight")
            or spec.get("fallback_weight")
        )
        default_weight = _safe_float(default_weight_entry, default=0.0)
        if default_weight <= 0.0:
            default_weight = None
        fallback_spec = spec.get("fallback") or spec.get("fallback_policy")
        fallback_policy: CapitalAllocationPolicy | None = None
        if fallback_spec not in (None, ""):
            fallback_policy, _ = _resolve_capital_policy(
                fallback_spec,
                _allow_profile=_allow_profile,
            )
        inner_spec = (
            spec.get("within_tag")
            or spec.get("within")
            or spec.get("inner_policy")
        )
        inner_factory: Callable[[], CapitalAllocationPolicy] | None = None
        if inner_spec not in (None, ""):
            inner_factory = _policy_factory_from_spec(inner_spec)
        prefer_primary_entry = spec.get("primary_only")
        if prefer_primary_entry in (None, ""):
            prefer_primary_entry = spec.get("prefer_primary")
        prefer_primary = _as_bool(prefer_primary_entry, default=True)
        policy = TagQuotaAllocation(
            tag_weights,
            label=label or name,
            fallback_policy=fallback_policy,
            inner_policy_factory=inner_factory,
            default_weight=default_weight,
            prefer_primary=prefer_primary,
        )
        return policy, rebalance_seconds
    if name in {"drawdown", "drawdown_guard", "drawdown_adaptive", "drawdown_aware"}:
        warning_entry = (
            spec.get("warning_pct")
            or spec.get("warning")
            or spec.get("soft_limit_pct")
            or spec.get("soft_limit")
        )
        panic_entry = (
            spec.get("panic_pct")
            or spec.get("panic")
            or spec.get("hard_limit_pct")
            or spec.get("limit_pct")
        )
        pressure_entry = spec.get("pressure_weight") or spec.get("pressure")
        min_weight_entry = spec.get("min_weight") or spec.get("floor_weight")
        max_weight_entry = spec.get("max_weight") or spec.get("cap_weight")

        warning_pct = _safe_float(warning_entry, default=10.0)
        panic_pct = _safe_float(panic_entry, default=20.0)
        pressure_weight = _safe_float(pressure_entry, default=0.7)
        min_weight = _safe_float(min_weight_entry, default=0.05)
        max_weight = _safe_float(max_weight_entry, default=1.0)

        policy = DrawdownAdaptiveAllocation(
            warning_drawdown_pct=warning_pct,
            panic_drawdown_pct=panic_pct,
            pressure_weight=pressure_weight,
            min_weight=min_weight,
            max_weight=max_weight,
        )
        effective_label = label or name
        return _assign_policy_label(policy, effective_label), rebalance_seconds
    if name in {"smoothed", "smoothed_allocation", "ewma", "ema"}:
        base_entry = (
            spec.get("base")
            or spec.get("inner")
            or spec.get("delegate")
            or spec.get("base_policy")
            or spec.get("inner_policy")
        )
        smoothing_entry = (
            spec.get("alpha")
            or spec.get("smoothing_factor")
            or spec.get("smoothing")
        )
        min_delta_entry = (
            spec.get("min_delta")
            or spec.get("threshold")
            or spec.get("min_step")
        )
        floor_entry = spec.get("floor_weight") or spec.get("min_weight") or spec.get("floor")

        base_spec = base_entry or "risk_parity"
        base_policy, _ = _resolve_capital_policy(base_spec, _allow_profile=_allow_profile)
        smoothing_factor = _safe_float(smoothing_entry, default=0.35)
        min_delta = _safe_float(min_delta_entry, default=0.0)
        floor_weight = _safe_float(floor_entry, default=0.0)

        policy = SmoothedCapitalAllocationPolicy(
            base_policy,
            smoothing_factor=smoothing_factor,
            min_delta=min_delta,
            floor_weight=floor_weight,
        )
        effective_label = label or name
        return _assign_policy_label(policy, effective_label), rebalance_seconds
    if name in {"blended", "composite", "weighted_mix", "mix"}:
        components_source = (
            spec.get("components")
            or spec.get("policies")
            or spec.get("allocators")
            or spec.get("mix")
        )
        components: list[tuple[CapitalAllocationPolicy, float, str | None]] = []
        if isinstance(components_source, Mapping):
            for comp_label, entry in components_source.items():
                component_spec = entry
                weight_value = 1.0
                if isinstance(entry, Mapping):
                    weight_source = (
                        entry.get("weight")
                        or entry.get("share")
                        or entry.get("coefficient")
                    )
                    weight_value = _safe_float(weight_source, default=1.0)
                    component_spec = (
                        entry.get("policy")
                        or entry.get("allocator")
                        or entry.get("spec")
                        or entry.get("definition")
                        or entry.get("name")
                        or entry
                    )
                if component_spec in (None, "") or weight_value <= 0:
                    continue
                component_policy, _ = _resolve_capital_policy(
                    component_spec, _allow_profile=False
                )
                components.append((component_policy, weight_value, str(comp_label)))
        elif isinstance(components_source, Sequence):
            for entry in components_source:
                component_spec: Any = entry
                weight_value = 1.0
                label_value: str | None = None
                if isinstance(entry, Mapping):
                    weight_source = (
                        entry.get("weight")
                        or entry.get("share")
                        or entry.get("coefficient")
                    )
                    weight_value = _safe_float(weight_source, default=1.0)
                    label_entry = entry.get("label") or entry.get("alias")
                    if isinstance(label_entry, str) and label_entry:
                        label_value = label_entry
                    component_spec = (
                        entry.get("policy")
                        or entry.get("allocator")
                        or entry.get("spec")
                        or entry.get("definition")
                        or entry.get("name")
                        or entry
                    )
                if component_spec in (None, "") or weight_value <= 0:
                    continue
                component_policy, _ = _resolve_capital_policy(
                    component_spec, _allow_profile=False
                )
                components.append((component_policy, weight_value, label_value))
        else:
            _LOGGER.debug(
                "Polityka blended wymaga listy komponentów – otrzymano %s",
                type(components_source).__name__,
            )
        normalize_flag = (
            spec.get("normalize_components")
            or spec.get("normalize")
            or spec.get("normalize_weights")
        )
        normalize_components = _as_bool(normalize_flag, default=True)
        fallback_spec = (
            spec.get("fallback")
            or spec.get("fallback_policy")
            or spec.get("default_policy")
        )
        fallback_policy: CapitalAllocationPolicy | None
        if isinstance(fallback_spec, str) and fallback_spec.strip().lower() in {
            "none",
            "disabled",
            "disable",
        }:
            fallback_policy = None
        elif fallback_spec in (None, ""):
            fallback_policy = RiskParityAllocation()
        else:
            fallback_policy, _ = _resolve_capital_policy(
                fallback_spec, _allow_profile=_allow_profile
            )
        if not components:
            fallback_label = getattr(fallback_policy, "name", "uniform")
            _LOGGER.warning(
                "Polityka blended nie zawiera komponentów – używam fallbacku %s",
                fallback_label,
            )
        effective_label = label or name
        policy = BlendedCapitalAllocation(
            tuple(components),
            label=effective_label,
            normalize_components=normalize_components,
            fallback_policy=fallback_policy,
        )
        return policy, rebalance_seconds
    if name in {"fixed", "fixed_weight", "manual"}:
        weights_source = spec.get("weights") or spec.get("allocations")
        weights = _collect_fixed_weight_entries(weights_source)
        if not weights:
            _LOGGER.warning(
                "Polityka fixed_weight nie zawiera żadnych wag – używam risk_parity",
            )
            fallback = _assign_policy_label(RiskParityAllocation(), label)
            return fallback, rebalance_seconds
        return FixedWeightAllocation(weights, label=label), rebalance_seconds
    if name in {"risk_profile", "profile_budget", "risk_budget"}:
        if not _allow_profile:
            _LOGGER.warning(
                "Zagnieżdżona polityka risk_profile jest niedozwolona – używam risk_parity",
            )
            fallback = _assign_policy_label(RiskParityAllocation(), label)
            return fallback, rebalance_seconds
        profile_source = (
            spec.get("profiles")
            or spec.get("profile_weights")
            or spec.get("weights")
            or spec.get("allocations")
        )
        profile_weights = _collect_profile_weight_entries(profile_source)
        floor_value = (
            spec.get("profile_floor")
            or spec.get("floor")
            or spec.get("min_weight")
            or spec.get("minimum")
        )
        floor: float = 0.0
        if floor_value not in (None, ""):
            try:
                floor = max(0.0, float(floor_value))
            except (TypeError, ValueError):
                _LOGGER.debug(
                    "Nie udało się sparsować floor=%s dla risk_profile",
                    floor_value,
                    exc_info=True,
                )
                floor = 0.0
        inner_spec = (
            spec.get("within_profile")
            or spec.get("inner_policy")
            or spec.get("profile_policy")
            or spec.get("strategy_policy")
        )
        inner_factory = _policy_factory_from_spec(inner_spec)
        policy = RiskProfileBudgetAllocation(
            profile_weights,
            label=label,
            profile_floor=floor,
            inner_policy_factory=inner_factory,
        )
        return policy, rebalance_seconds
    if name not in {"risk", "risk_parity"}:
        _LOGGER.warning(
            "Nieznana polityka alokacji kapitału '%s' – używam risk_parity",
            name,
        )
    policy = _assign_policy_label(RiskParityAllocation(), label)
    return policy, rebalance_seconds


def resolve_capital_policy_spec(
    spec: Mapping[str, Any] | str | None,
    *,
    allow_profile: bool = True,
) -> tuple[CapitalAllocationPolicy, float | None]:
    """Publiczny helper zwracający politykę kapitału oraz zalecany interwał."""

    return _resolve_capital_policy(spec, _allow_profile=allow_profile)


def _build_decision_sink(
    *,
    bootstrap: BootstrapContext,
    base_sink: InMemoryStrategySignalSink,
    default_notional: float,
    environment_name: str,
    portfolio_id: str | None,
) -> DecisionAwareSignalSink | None:
    orchestrator = getattr(bootstrap, "decision_orchestrator", None)
    if orchestrator is None or DecisionCandidate is None:
        return None
    risk_engine = getattr(bootstrap, "risk_engine", None)
    if risk_engine is None:
        return None
    decision_config = getattr(bootstrap, "decision_engine_config", None)
    min_probability = 0.55
    if decision_config is not None:
        try:
            min_probability = float(getattr(decision_config, "min_probability", min_probability))
        except (TypeError, ValueError):  # pragma: no cover - konfiguracja może zawierać tekst
            min_probability = 0.55
    exchange_name = getattr(bootstrap.environment, "exchange", "")
    journal = getattr(bootstrap, "decision_journal", None)
    history_limit = 256
    if decision_config is not None:
        try:
            history_limit = int(getattr(decision_config, "evaluation_history_limit", history_limit))
        except (TypeError, ValueError):  # pragma: no cover - konfiguracja może być uszkodzona
            history_limit = 256

    return DecisionAwareSignalSink(
        base_sink=base_sink,
        orchestrator=orchestrator,
        risk_engine=risk_engine,
        default_notional=default_notional,
        environment=environment_name,
        exchange=str(exchange_name or ""),
        min_probability=min_probability,
        portfolio=portfolio_id,
        journal=journal,
        evaluation_history_limit=history_limit,
    )


class DecisionAwareSignalSink(StrategySignalSink):
    """Filtruje sygnały strategii przez DecisionOrchestratora."""

    def __init__(
        self,
        *,
        base_sink: InMemoryStrategySignalSink,
        orchestrator: Any,
        risk_engine: Any,
        default_notional: float,
        environment: str,
        exchange: str,
        min_probability: float = 0.55,
        portfolio: str | None = None,
        journal: TradingDecisionJournal | None = None,
        evaluation_history_limit: int = 256,
    ) -> None:
        self._base_sink = base_sink
        self._orchestrator = orchestrator
        self._risk_engine = risk_engine
        self._default_notional = max(0.0, float(default_notional)) or 1_000.0
        self._environment = environment
        self._exchange = exchange
        self._min_probability = max(0.0, min(1.0, float(min_probability)))
        self._logger = logging.getLogger(__name__)
        self._evaluations: deque[DecisionEvaluation] = deque(
            maxlen=max(1, int(evaluation_history_limit))
        )
        self._portfolio = str(portfolio) if portfolio is not None else ""
        self._journal = journal

    @staticmethod
    def _coerce_float(value: object) -> float | None:
        if value is None:
            return None
        try:
            return float(value)
        except (TypeError, ValueError):
            return None

    @staticmethod
    def _normalize_thresholds(
        snapshot: Mapping[str, object] | None,
    ) -> Mapping[str, float | None] | None:
        if not snapshot or not isinstance(snapshot, Mapping):
            return None
        normalized: dict[str, float | None] = {}
        for key, value in snapshot.items():
            key_str = str(key)
            coerced = DecisionAwareSignalSink._coerce_float(value)
            normalized[key_str] = coerced
        return normalized

    @staticmethod
    def _candidate_to_mapping(candidate: object) -> Mapping[str, object]:
        if candidate is None:
            return {}
        if hasattr(candidate, "to_mapping"):
            try:
                payload = candidate.to_mapping()  # type: ignore[assignment]
                if isinstance(payload, Mapping):
                    return dict(payload)
            except Exception:  # pragma: no cover - defensywne
                pass
        payload_dict: dict[str, object] = {}
        for attribute in (
            "strategy",
            "action",
            "risk_profile",
            "symbol",
            "notional",
            "expected_return_bps",
            "expected_probability",
            "cost_bps_override",
            "latency_ms",
        ):
            if hasattr(candidate, attribute):
                value = getattr(candidate, attribute)
                if value is not None:
                    payload_dict[attribute] = value
        metadata = getattr(candidate, "metadata", None)
        if isinstance(metadata, Mapping):
            payload_dict["metadata"] = dict(metadata)
        return payload_dict

    def _serialize_evaluation_payload(
        self,
        evaluation: object,
        *,
        include_candidate: bool,
    ) -> Mapping[str, object]:
        payload: dict[str, object]
        if hasattr(evaluation, "to_mapping"):
            try:
                mapping = evaluation.to_mapping()  # type: ignore[assignment]
            except Exception:  # pragma: no cover - defensywne
                mapping = None
            if isinstance(mapping, Mapping):
                payload = dict(mapping)
            else:
                payload = {}
        else:
            payload = {
                "accepted": bool(getattr(evaluation, "accepted", False)),
                "reasons": list(getattr(evaluation, "reasons", ())),
                "risk_flags": list(getattr(evaluation, "risk_flags", ())),
                "stress_failures": list(getattr(evaluation, "stress_failures", ())),
                "cost_bps": getattr(evaluation, "cost_bps", None),
                "net_edge_bps": getattr(evaluation, "net_edge_bps", None),
                "model_expected_return_bps": getattr(
                    evaluation, "model_expected_return_bps", None
                ),
                "model_success_probability": getattr(
                    evaluation, "model_success_probability", None
                ),
                "model_name": getattr(evaluation, "model_name", None),
            }

        if not include_candidate:
            payload.pop("candidate", None)
        else:
            candidate_payload: Mapping[str, object] | None = None
            candidate_obj = getattr(evaluation, "candidate", None)
            if isinstance(payload.get("candidate"), Mapping):
                candidate_payload = dict(payload["candidate"])
            elif candidate_obj is not None:
                candidate_payload = self._candidate_to_mapping(candidate_obj)
            if candidate_payload:
                payload["candidate"] = candidate_payload

        thresholds = getattr(evaluation, "thresholds_snapshot", None)
        normalized_thresholds = self._normalize_thresholds(thresholds)
        if normalized_thresholds:
            payload.setdefault("thresholds", dict(normalized_thresholds))

        latency = getattr(evaluation, "latency_ms", None)
        if latency is not None:
            try:
                payload["latency_ms"] = float(latency)
            except (TypeError, ValueError):  # pragma: no cover - defensywne
                pass

        evaluated_at = getattr(evaluation, "evaluated_at", None)
        if evaluated_at is not None:
            payload["evaluated_at"] = evaluated_at

        selection = getattr(evaluation, "model_selection", None)
        if selection is not None and "model_selection" not in payload:
            if hasattr(selection, "to_mapping"):
                try:
                    selection_payload = selection.to_mapping()  # type: ignore[assignment]
                except Exception:  # pragma: no cover - defensywne
                    selection_payload = None
            elif isinstance(selection, Mapping):
                selection_payload = dict(selection)
            else:
                selection_payload = None
            if selection_payload:
                payload["model_selection"] = selection_payload

        return payload

    def submit(
        self,
        *,
        strategy_name: str,
        schedule_name: str,
        risk_profile: str,
        timestamp: datetime,
        signals: Sequence[StrategySignal],
    ) -> None:
        if DecisionCandidate is None or self._orchestrator is None:
            self._base_sink.submit(
                strategy_name=strategy_name,
                schedule_name=schedule_name,
                risk_profile=risk_profile,
                timestamp=timestamp,
                signals=signals,
            )
            return

        accepted: list[StrategySignal] = []
        risk_snapshot = self._build_risk_snapshot(risk_profile)
        for signal in signals:
            candidate, rejection_info = self._build_candidate(
                strategy_name,
                risk_profile,
                signal,
            )
            if candidate is None:
                self._record_filtered_signal(
                    signal=signal,
                    strategy_name=strategy_name,
                    schedule_name=schedule_name,
                    risk_profile=risk_profile,
                    timestamp=timestamp,
                    rejection_info=rejection_info,
                )
                continue
            try:
                evaluation = self._orchestrator.evaluate_candidate(candidate, risk_snapshot)
            except Exception:  # pragma: no cover - diagnostyka orchestratora
                self._logger.exception("DecisionOrchestrator odrzucił kandydata przez wyjątek")
                continue
            self._evaluations.append(evaluation)
            self._record_evaluation(
                evaluation=evaluation,
                candidate=candidate,
                signal=signal,
                strategy_name=strategy_name,
                schedule_name=schedule_name,
                risk_profile=risk_profile,
                timestamp=timestamp,
            )
            if evaluation.accepted:
                accepted.append(signal)
            else:
                self._logger.debug(
                    "DecisionOrchestrator odrzucił sygnał %s/%s: %s",
                    strategy_name,
                    signal.symbol,
                    ", ".join(evaluation.reasons) or "brak powodów",
                )

        if not accepted:
            return

        self._base_sink.submit(
            strategy_name=strategy_name,
            schedule_name=schedule_name,
            risk_profile=risk_profile,
            timestamp=timestamp,
            signals=tuple(accepted),
        )

    def export(self) -> Sequence[tuple[str, Sequence[StrategySignal]]]:
        return self._base_sink.export()

    def evaluations(self) -> Sequence[DecisionEvaluation]:
            return tuple(self._evaluations)

    def evaluation_history(
        self,
        *,
        limit: int | None = None,
        include_candidates: bool = False,
    ) -> Sequence[Mapping[str, object]]:
        if not self._evaluations:
            return ()
        records = list(self._evaluations)
        if limit is not None:
            try:
                limit_int = int(limit)
            except (TypeError, ValueError):  # pragma: no cover - defensywne
                limit_int = 0
            if limit_int <= 0:
                return ()
            records = records[-limit_int:]
        history: list[Mapping[str, object]] = []
        for evaluation in records:
            history.append(
                self._serialize_evaluation_payload(
                    evaluation, include_candidate=include_candidates
                )
            )
        return tuple(history)

    def evaluation_summary(self) -> Mapping[str, object]:
        evaluations = tuple(self._evaluations)
        history_limit = self._evaluations.maxlen or len(evaluations)
        if summarize_evaluation_payloads is None:
            return self._legacy_evaluation_summary(
                evaluations, history_limit=history_limit
            )

        payloads = [
            self._serialize_evaluation_payload(evaluation, include_candidate=True)
            for evaluation in evaluations
        ]
        summary = summarize_evaluation_payloads(
            payloads,
            history_limit=history_limit,
        )
        return summary.model_dump(exclude_none=True)

    def _legacy_evaluation_summary(
        self,
        evaluations: Sequence[DecisionEvaluation],
        *,
        history_limit: int,
    ) -> Mapping[str, object]:
        total = len(evaluations)
        summary: dict[str, object] = {
            "total": total,
            "accepted": 0,
            "rejected": 0,
            "acceptance_rate": 0.0,
            "history_limit": history_limit,
            "rejection_reasons": {},
            "history_window": total,
        }
        if not evaluations:
            return summary

        accepted = sum(
            1 for evaluation in evaluations if getattr(evaluation, "accepted", False)
        )
        summary["accepted"] = accepted
        summary["rejected"] = total - accepted
        summary["acceptance_rate"] = accepted / total if total else 0.0

        rejection_reasons: Counter[str] = Counter()
        net_edges: list[float] = []
        costs: list[float] = []
        probabilities: list[float] = []
        expected_returns: list[float] = []
        notionals: list[float] = []
        model_probabilities: list[float] = []
        model_returns: list[float] = []
        latencies: list[float] = []

        for evaluation in evaluations:
            if not getattr(evaluation, "accepted", False):
                for reason in getattr(evaluation, "reasons", ()):
                    rejection_reasons[str(reason)] += 1

            net_edge = self._coerce_float(getattr(evaluation, "net_edge_bps", None))
            if net_edge is not None:
                net_edges.append(net_edge)

            cost = self._coerce_float(getattr(evaluation, "cost_bps", None))
            if cost is not None:
                costs.append(cost)

            model_prob = self._coerce_float(
                getattr(evaluation, "model_success_probability", None)
            )
            if model_prob is not None:
                model_probabilities.append(model_prob)

            model_return = self._coerce_float(
                getattr(evaluation, "model_expected_return_bps", None)
            )
            if model_return is not None:
                model_returns.append(model_return)

            latency = self._coerce_float(getattr(evaluation, "latency_ms", None))
            if latency is not None:
                latencies.append(latency)

            candidate = getattr(evaluation, "candidate", None)
            if candidate is not None:
                probability = self._coerce_float(
                    getattr(candidate, "expected_probability", None)
                )
                if probability is not None:
                    probabilities.append(probability)
                expected_return = self._coerce_float(
                    getattr(candidate, "expected_return_bps", None)
                )
                if expected_return is not None:
                    expected_returns.append(expected_return)
                notional = self._coerce_float(getattr(candidate, "notional", None))
                if notional is not None:
                    notionals.append(notional)

        summary["rejection_reasons"] = dict(
            sorted(rejection_reasons.items(), key=lambda item: item[1], reverse=True)
        )

        if net_edges:
            summary["avg_net_edge_bps"] = sum(net_edges) / len(net_edges)
        if costs:
            summary["avg_cost_bps"] = sum(costs) / len(costs)
        if probabilities:
            summary["avg_expected_probability"] = sum(probabilities) / len(probabilities)
        if expected_returns:
            summary["avg_expected_return_bps"] = sum(expected_returns) / len(
                expected_returns
            )
        if notionals:
            summary["avg_notional"] = sum(notionals) / len(notionals)
        if model_probabilities:
            summary["avg_model_success_probability"] = sum(model_probabilities) / len(
                model_probabilities
            )
        if model_returns:
            summary["avg_model_expected_return_bps"] = sum(model_returns) / len(
                model_returns
            )
        if latencies:
            summary["avg_latency_ms"] = sum(latencies) / len(latencies)

        latest = evaluations[-1]
        latest_model = getattr(latest, "model_name", None)
        if latest_model:
            summary["latest_model"] = str(latest_model)
        latest_thresholds = self._normalize_thresholds(
            getattr(latest, "thresholds_snapshot", None)
        )
        if latest_thresholds:
            summary["latest_thresholds"] = dict(latest_thresholds)

        latest_candidate = getattr(latest, "candidate", None)
        if latest_candidate is not None:
            summary["latest_candidate"] = {
                "symbol": getattr(latest_candidate, "symbol", None),
                "action": getattr(latest_candidate, "action", None),
                "strategy": getattr(latest_candidate, "strategy", None),
                "expected_probability": getattr(
                    latest_candidate, "expected_probability", None
                ),
                "expected_return_bps": getattr(
                    latest_candidate, "expected_return_bps", None
                ),
            }

        metadata = getattr(latest_candidate, "metadata", None)
        if isinstance(metadata, Mapping):
            generated_at = metadata.get("generated_at") or metadata.get("timestamp")
            if generated_at is not None:
                summary["latest_generated_at"] = generated_at

        return summary

    def _record_evaluation(
        self,
        *,
        evaluation: DecisionEvaluation,
        candidate: DecisionCandidate,
        signal: StrategySignal,
        strategy_name: str,
        schedule_name: str,
        risk_profile: str,
        timestamp: datetime,
    ) -> None:
        journal = self._journal
        if journal is None or TradingDecisionEvent is None:
            return

        metadata: dict[str, str] = {}
        candidate_metadata = getattr(candidate, "metadata", {})
        if isinstance(candidate_metadata, Mapping):
            for key, value in candidate_metadata.items():
                metadata.setdefault(str(key), str(value))

        def _store_float(name: str, value: float | None) -> None:
            if value is None:
                return
            try:
                metadata.setdefault(name, f"{float(value):.6f}")
            except (TypeError, ValueError):  # pragma: no cover - defensywnie
                return

        _store_float("expected_probability", getattr(candidate, "expected_probability", None))
        _store_float("expected_return_bps", getattr(candidate, "expected_return_bps", None))
        _store_float("notional", getattr(candidate, "notional", None))
        _store_float("cost_bps", getattr(evaluation, "cost_bps", None))
        _store_float("net_edge_bps", getattr(evaluation, "net_edge_bps", None))

        reasons = getattr(evaluation, "reasons", ())
        if reasons:
            metadata.setdefault("decision_reasons", ";".join(str(reason) for reason in reasons))
        risk_flags = getattr(evaluation, "risk_flags", ())
        if risk_flags:
            metadata.setdefault("risk_flags", ";".join(str(flag) for flag in risk_flags))
        stress_failures = getattr(evaluation, "stress_failures", ())
        if stress_failures:
            metadata.setdefault(
                "stress_failures",
                ";".join(str(failure) for failure in stress_failures),
            )

        metadata.setdefault("decision_status", "accepted" if evaluation.accepted else "rejected")
        metadata.setdefault("source", "decision_orchestrator")

        _store_float(
            "model_success_probability",
            getattr(evaluation, "model_success_probability", None),
        )
        _store_float(
            "model_expected_return_bps",
            getattr(evaluation, "model_expected_return_bps", None),
        )

        model_name = getattr(evaluation, "model_name", None)
        if model_name:
            metadata.setdefault("model_name", str(model_name))

        thresholds_snapshot = getattr(evaluation, "thresholds_snapshot", None)
        normalized_thresholds = self._normalize_thresholds(thresholds_snapshot)
        if normalized_thresholds:
            try:
                metadata.setdefault(
                    "decision_thresholds",
                    json.dumps(normalized_thresholds, sort_keys=True, ensure_ascii=False),
                )
            except (TypeError, ValueError):  # pragma: no cover - defensywne
                pass

        model_selection = getattr(evaluation, "model_selection", None)
        selection_mapping: Mapping[str, object] | None = None
        if model_selection is not None:
            if hasattr(model_selection, "to_mapping"):
                try:
                    selection_mapping = model_selection.to_mapping()  # type: ignore[assignment]
                except Exception:  # pragma: no cover - defensywne
                    selection_mapping = None
            elif isinstance(model_selection, Mapping):
                selection_mapping = model_selection
        if selection_mapping:
            try:
                metadata.setdefault(
                    "model_selection",
                    json.dumps(selection_mapping, sort_keys=True, ensure_ascii=False),
                )
            except (TypeError, ValueError):  # pragma: no cover - defensywne
                pass

        portfolio = self._portfolio or metadata.get("portfolio_id") or metadata.get("portfolio")
        if portfolio is None:
            portfolio = self._environment
        latency_ms = getattr(evaluation, "latency_ms", None)

        confidence_value: float | None
        try:
            confidence_value = float(signal.confidence)
        except (TypeError, ValueError):
            confidence_value = None

        event = TradingDecisionEvent(
            event_type="decision_evaluation",
            timestamp=timestamp,
            environment=self._environment,
            portfolio=str(portfolio),
            risk_profile=risk_profile,
            symbol=getattr(candidate, "symbol", signal.symbol),
            side=str(signal.side),
            schedule=schedule_name,
            strategy=strategy_name,
            status="accepted" if evaluation.accepted else "rejected",
            confidence=confidence_value,
            latency_ms=latency_ms if isinstance(latency_ms, (int, float)) else None,
            telemetry_namespace=f"{self._environment}.decision.{schedule_name}",
            metadata=metadata,
        )

        try:
            journal.record(event)
        except Exception:  # pragma: no cover - dziennik nie powinien blokować handlu
            self._logger.debug("Nie udało się zapisać decision_evaluation", exc_info=True)

    def _build_candidate(
        self,
        strategy_name: str,
        risk_profile: str,
        signal: StrategySignal,
    ) -> tuple[DecisionCandidate | None, Mapping[str, Any] | None]:
        if DecisionCandidate is None:
            return None, None
        raw_metadata = getattr(signal, "metadata", None)
        if isinstance(raw_metadata, Mapping):
            metadata = dict(raw_metadata)
        elif raw_metadata is None:
            metadata = {}
        else:
            try:
                metadata = dict(raw_metadata)  # type: ignore[arg-type]
            except Exception:  # pragma: no cover - defensywnie obsługujemy nietypowe typy
                metadata = {}
        probability = self._extract_probability(signal)
        if probability < self._min_probability:
            return None, {
                "reason": "probability_below_threshold",
                "probability": probability,
                "min_probability": self._min_probability,
            }
        expected_return = self._extract_expected_return(signal, metadata)
        cost_override = self._extract_cost_override(metadata)
        latency_ms = self._extract_latency(metadata)
        notional = self._extract_notional(metadata)
        action = "exit" if str(signal.side).upper() in {"SELL", "EXIT", "FLAT"} else "enter"
        metadata.setdefault("environment", self._environment)
        metadata.setdefault("exchange", self._exchange)
        metadata.setdefault("schedule", strategy_name)
        return DecisionCandidate(
            strategy=strategy_name,
            action=action,
            risk_profile=risk_profile,
            symbol=signal.symbol,
            notional=notional,
            expected_return_bps=expected_return,
            expected_probability=probability,
            cost_bps_override=cost_override,
            latency_ms=latency_ms,
            metadata=metadata,
        ), None

    def _record_filtered_signal(
        self,
        *,
        signal: StrategySignal,
        strategy_name: str,
        schedule_name: str,
        risk_profile: str,
        timestamp: datetime,
        rejection_info: Mapping[str, Any] | None,
    ) -> None:
        journal = self._journal
        if journal is None or TradingDecisionEvent is None:
            return

        metadata: dict[str, str] = {
            "decision_status": "filtered",
            "source": "decision_orchestrator",
        }
        reason: str | None = None
        probability: float | None = None
        min_probability: float | None = None
        if rejection_info:
            reason = str(rejection_info.get("reason") or "") or None
            raw_probability = rejection_info.get("probability")
            raw_min_probability = rejection_info.get("min_probability")
            try:
                probability = float(raw_probability) if raw_probability is not None else None
            except (TypeError, ValueError):  # pragma: no cover - defensywnie
                probability = None
            try:
                min_probability = (
                    float(raw_min_probability)
                    if raw_min_probability is not None
                    else None
                )
            except (TypeError, ValueError):  # pragma: no cover - defensywnie
                min_probability = None

        if reason:
            metadata.setdefault("decision_reason", reason)
        if min_probability is not None:
            metadata.setdefault("min_probability", f"{min_probability:.6f}")
        if probability is not None:
            metadata.setdefault("expected_probability", f"{probability:.6f}")

        metadata.setdefault("environment", self._environment)
        metadata.setdefault("exchange", self._exchange)
        metadata.setdefault("schedule", strategy_name)

        confidence_value = probability
        if confidence_value is None:
            try:
                confidence_value = float(signal.confidence)  # type: ignore[arg-type]
            except (TypeError, ValueError):  # pragma: no cover - defensywnie
                confidence_value = None

        event = TradingDecisionEvent(
            event_type="decision_evaluation",
            timestamp=timestamp,
            environment=self._environment,
            portfolio=self._portfolio or self._environment,
            risk_profile=risk_profile,
            symbol=signal.symbol,
            side=str(signal.side),
            schedule=schedule_name,
            strategy=strategy_name,
            status="filtered",
            confidence=confidence_value,
            telemetry_namespace=f"{self._environment}.decision.{schedule_name}",
            metadata=metadata,
        )

        try:
            journal.record(event)
        except Exception:  # pragma: no cover - dziennik nie powinien blokować handlu
            self._logger.debug(
                "Nie udało się zapisać decision_evaluation (filtered)",
                exc_info=True,
            )

    def _build_risk_snapshot(self, risk_profile: str) -> Mapping[str, object]:
        loader = getattr(self._risk_engine, "snapshot_state", None)
        if callable(loader):
            try:
                snapshot = loader(risk_profile)
                if snapshot is not None:
                    return snapshot
            except Exception:  # pragma: no cover - diagnostyka risk engine
                self._logger.debug("Nie udało się pobrać snapshotu ryzyka", exc_info=True)
        return {}

    def _extract_probability(self, signal: StrategySignal) -> float:
        metadata_prob = None
        metadata = signal.metadata or {}
        if isinstance(metadata, Mapping):
            candidate = metadata.get("expected_probability") or metadata.get("probability")
            if candidate is None and isinstance(metadata.get("ai_manager"), Mapping):
                candidate = metadata["ai_manager"].get("success_probability")
            metadata_prob = candidate

        probability: float | None = None
        if metadata_prob is not None:
            try:
                probability = float(metadata_prob)
            except (TypeError, ValueError):
                probability = None

        if probability is None:
            try:
                probability = float(signal.confidence)
            except (TypeError, ValueError):
                probability = None

        if probability is None:
            return 0.0

        return max(0.0, min(0.995, probability))

    def _extract_expected_return(self, signal: StrategySignal, metadata: Mapping[str, Any]) -> float:
        candidate = metadata.get("expected_return_bps")
        if candidate is None and isinstance(metadata.get("ai_manager"), Mapping):
            candidate = metadata["ai_manager"].get("expected_return_bps")
        if candidate is None:
            confidence: float | None
            try:
                confidence = float(signal.confidence)
            except (TypeError, ValueError):
                confidence = None
            if confidence is None:
                return 5.0
            base = max(0.0, confidence - 0.5)
            candidate = 5.0 + base * 20.0
        try:
            return float(candidate)
        except (TypeError, ValueError):
            return 5.0

    def _extract_cost_override(self, metadata: Mapping[str, Any]) -> float | None:
        candidate = metadata.get("cost_bps") or metadata.get("slippage_bps")
        if candidate is None:
            return None
        try:
            return float(candidate)
        except (TypeError, ValueError):
            return None

    def _extract_latency(self, metadata: Mapping[str, Any]) -> float | None:
        latency = metadata.get("latency_ms") or metadata.get("latency")
        if latency is None and isinstance(metadata.get("decision_engine"), Mapping):
            latency = metadata["decision_engine"].get("latency_ms")
        if latency is None:
            return None
        try:
            return float(latency)
        except (TypeError, ValueError):
            return None

    def _extract_notional(self, metadata: Mapping[str, Any]) -> float:
        candidate = metadata.get("notional") or metadata.get("target_notional")
        if candidate is None:
            return self._default_notional
        try:
            value = float(candidate)
        except (TypeError, ValueError):
            return self._default_notional
        if value <= 0:
            return self._default_notional
        return value


def _response_to_snapshots(symbol: str, response: object) -> list[MarketSnapshot]:
    if not response or not getattr(response, "rows", None):
        return []
    columns = [str(column).lower() for column in getattr(response, "columns", [])]
    index = {column: idx for idx, column in enumerate(columns)}
    required = {"open", "high", "low", "close"}
    if not required.issubset(index):
        return []
    time_idx = index.get("open_time")
    if time_idx is None:
        time_idx = index.get("timestamp")
    if time_idx is None:
        return []
    volume_idx = index.get("volume")
    snapshots: list[MarketSnapshot] = []
    for row in getattr(response, "rows", []):
        if len(row) <= index["close"]:
            continue
        snapshots.append(
            MarketSnapshot(
                symbol=symbol,
                timestamp=int(float(row[time_idx])),
                open=float(row[index["open"]]),
                high=float(row[index["high"]]),
                low=float(row[index["low"]]),
                close=float(row[index["close"]]),
                volume=float(row[volume_idx]) if volume_idx is not None else 0.0,
            )
        )
    snapshots.sort(key=lambda item: item.timestamp)
    return snapshots


def build_multi_strategy_runtime(
    *,
    environment_name: str,
    scheduler_name: str | None,
    config_path: str | Path,
    secret_manager: SecretManager,
    adapter_factories: Mapping[str, ExchangeAdapterFactory] | None = None,
    telemetry_emitter: Callable[[str, Mapping[str, float]], None] | None = None,
) -> MultiStrategyRuntime:
    bootstrap_ctx = bootstrap_environment(
        environment_name,
        config_path=config_path,
        secret_manager=secret_manager,
        adapter_factories=adapter_factories,
    )
    guard = getattr(bootstrap_ctx, "capability_guard", None) or get_capability_guard()
    if guard is not None:
        try:
            guard.require_runtime(
                "multi_strategy_scheduler",
                message="Scheduler multi-strategy wymaga aktywnego runtime Multi-Strategy.",
            )
            guard.require_module(
                "walk_forward",
                message="Moduł Walk Forward jest wymagany do uruchomienia scheduler-a multi-strategy.",
            )
            guard.reserve_slot("bot")
            slot_kind = (
                "live_controller"
                if bootstrap_ctx.environment.environment is Environment.LIVE
                else "paper_controller"
            )
            guard.reserve_slot(slot_kind)
        except LicenseCapabilityError as exc:
            raise RuntimeError(str(exc)) from exc
    core_config = bootstrap_ctx.core_config
    environment = bootstrap_ctx.environment
    scheduler_configs = getattr(core_config, "multi_strategy_schedulers", {})
    if not scheduler_configs:
        raise ValueError("Brak zdefiniowanych schedulerów multi-strategy w konfiguracji")
    resolved_scheduler_name = scheduler_name or next(iter(scheduler_configs))
    scheduler_cfg = scheduler_configs.get(resolved_scheduler_name)
    if scheduler_cfg is None:
        raise KeyError(f"Nie znaleziono scheduler-a {resolved_scheduler_name}")

    paper_settings = _normalize_paper_settings(environment)
    allowed_quotes = paper_settings["allowed_quotes"]
    universe = _resolve_universe(core_config, environment)
    markets = _build_markets(universe, environment.exchange, allowed_quotes, paper_settings)
    if not markets:
        raise ValueError("Brak instrumentów dla scheduler-a multi-strategy – sprawdź instrument_universe")

    cached_source = _create_cached_source(bootstrap_ctx.adapter, environment)
    storage = cached_source.storage
    market_intel = MarketIntelAggregator(storage)

    strategies = _instantiate_strategies(core_config)
    interval_map: dict[str, str] = {}
    symbols_map: dict[str, Sequence[str]] = {}
    all_symbols = tuple(markets.keys())
    for schedule in scheduler_cfg.schedules:
        interval = schedule.interval or "1h"
        interval_map[schedule.strategy] = interval
        symbols_map.setdefault(schedule.strategy, all_symbols)

    base_feed = OHLCVStrategyFeed(cached_source, symbols_map=symbols_map, interval_map=interval_map)
    stream_feed = _build_streaming_feed(
        bootstrap=bootstrap_ctx,
        environment=environment,
        base_feed=base_feed,
        symbols_map=symbols_map,
    )
    if stream_feed is not None:
        stream_feed.start()
        data_feed: StrategyDataFeed = stream_feed
    else:
        data_feed = base_feed
    base_sink = InMemoryStrategySignalSink()
    decision_sink = _build_decision_sink(
        bootstrap=bootstrap_ctx,
        base_sink=base_sink,
        default_notional=_estimate_default_notional(paper_settings),
        environment_name=environment_name,
        portfolio_id=str(paper_settings.get("portfolio_id", "")),
    )
    signal_sink: StrategySignalSink = decision_sink or base_sink
    portfolio_governor = getattr(bootstrap_ctx, "portfolio_governor", None)
    capital_policy_spec = getattr(scheduler_cfg, "capital_policy", None)
    capital_policy, policy_interval = _resolve_capital_policy(capital_policy_spec)
    allocation_interval_raw = getattr(
        scheduler_cfg,
        "allocation_rebalance_seconds",
        None,
    )

    allocation_interval: float | None = None
    if allocation_interval_raw not in (None, ""):
        try:
            allocation_interval = float(allocation_interval_raw)
        except (TypeError, ValueError):
            _LOGGER.debug(
                "Nie udało się sparsować allocation_rebalance_seconds=%s",
                allocation_interval_raw,
                exc_info=True,
            )
            allocation_interval = None
    if allocation_interval is None and policy_interval is not None:
        allocation_interval = policy_interval

    scheduler = MultiStrategyScheduler(
        environment=environment_name,
        portfolio=str(paper_settings["portfolio_id"]),
        telemetry_emitter=telemetry_emitter,
        decision_journal=bootstrap_ctx.decision_journal,
        portfolio_governor=portfolio_governor,
        capital_policy=capital_policy,
        allocation_rebalance_seconds=allocation_interval,
    )

    signal_limits = getattr(scheduler_cfg, "signal_limits", None)
    if signal_limits:
        scheduler.configure_signal_limits(signal_limits)

    portfolio_coordinator: PortfolioRuntimeCoordinator | None = None
    governor_name = getattr(scheduler_cfg, "portfolio_governor", None)
    if governor_name:
        governor_cfg = core_config.portfolio_governors.get(governor_name)
        if governor_cfg is None:
            raise KeyError(
                f"Scheduler {resolved_scheduler_name} wskazuje PortfolioGovernora '{governor_name}', którego nie ma w konfiguracji"
            )

        decision_log = (
            bootstrap_ctx.portfolio_decision_log
            if getattr(bootstrap_ctx, "portfolio_decision_log", None) is not None
            else PortfolioDecisionLog()
        )
        governor = PortfolioGovernor(governor_cfg, decision_log=decision_log)

        asset_symbols = [asset.symbol for asset in governor_cfg.assets]
        interval = governor_cfg.market_intel_interval or "1h"
        lookback = int(getattr(governor_cfg, "market_intel_lookback_bars", 168) or 168)
        inputs_cfg = getattr(scheduler_cfg, "portfolio_inputs", None)
        data_cache_root = Path(environment.data_cache_path).expanduser()
        fallback_candidates = (
            data_cache_root,
            data_cache_root.parent,
        )
        fallback_directories = tuple(dict.fromkeys(candidate for candidate in fallback_candidates if str(candidate)))

        slo_provider = None
        stress_provider = None
        if inputs_cfg is not None:
            slo_age = _minutes_to_timedelta(
                getattr(inputs_cfg, "slo_max_age_minutes", None),
                default_minutes=120.0,
            )
            stress_age = _minutes_to_timedelta(
                getattr(inputs_cfg, "stress_max_age_minutes", None),
                default_minutes=240.0,
            )
            slo_path = getattr(inputs_cfg, "slo_report_path", None)
            if slo_path:
                slo_provider = build_slo_status_provider(
                    slo_path,
                    fallback_directories=fallback_directories,
                    max_age=slo_age,
                )
            stress_path = getattr(inputs_cfg, "stress_lab_report_path", None)
            if stress_path:
                stress_provider = build_stress_override_provider(
                    stress_path,
                    fallback_directories=fallback_directories,
                    max_age=stress_age,
                )

        def _market_data_provider() -> Mapping[str, MarketIntelSnapshot]:
            if not asset_symbols:
                return {}
            queries = [
                MarketIntelQuery(symbol=symbol, interval=interval, lookback_bars=lookback)
                for symbol in asset_symbols
            ]
            try:
                return market_intel.build_many(queries)
            except Exception:  # pragma: no cover - diagnostyka danych
                _LOGGER.exception("PortfolioGovernor: błąd budowania metryk Market Intel")
                snapshots: dict[str, MarketIntelSnapshot] = {}
                for query in queries:
                    try:
                        snapshots[query.symbol] = market_intel.build_snapshot(query)
                    except Exception:
                        _LOGGER.debug(
                            "Brak metryk Market Intel dla %s", query.symbol, exc_info=True
                        )
                return snapshots

        def _allocation_provider() -> tuple[float, Mapping[str, float]]:
            latest: dict[str, float] = {symbol: 0.0 for symbol in asset_symbols}
            for _, signals in signal_sink.export():
                for signal in signals:
                    if signal.symbol not in latest:
                        continue
                    weight = signal.metadata.get("current_allocation")
                    if weight is None:
                        continue
                    try:
                        latest[signal.symbol] = float(weight)
                    except (TypeError, ValueError):  # pragma: no cover - diagnostyka metadanych
                        _LOGGER.debug(
                            "Niepoprawna wartość current_allocation=%s dla %s",
                            weight,
                            signal.symbol,
                            exc_info=True,
                        )
                        continue
            return 1.0, latest

        def _metadata_provider() -> Mapping[str, object]:
            return {
                "environment": environment_name,
                "scheduler": resolved_scheduler_name,
                "governor": governor_name,
            }

        portfolio_coordinator = PortfolioRuntimeCoordinator(
            governor,
            allocation_provider=_allocation_provider,
            market_data_provider=_market_data_provider,
            stress_override_provider=stress_provider,
            slo_status_provider=slo_provider,
            metadata_provider=_metadata_provider,
        )
        scheduler.attach_portfolio_coordinator(portfolio_coordinator)

    for schedule in scheduler_cfg.schedules:
        strategy = strategies.get(schedule.strategy)
        if strategy is None:
            raise KeyError(f"Strategia {schedule.strategy} nie została zarejestrowana w konfiguracji")
        scheduler.register_schedule(
            name=schedule.name,
            strategy_name=schedule.strategy,
            strategy=strategy,
            feed=data_feed,
            sink=signal_sink,
            cadence_seconds=schedule.cadence_seconds,
            max_drift_seconds=schedule.max_drift_seconds,
            warmup_bars=schedule.warmup_bars,
            risk_profile=schedule.risk_profile,
            max_signals=schedule.max_signals,
        )

    _apply_initial_signal_limits(
        scheduler,
        getattr(scheduler_cfg, "initial_signal_limits", None),
    )

    _apply_initial_suspensions(
        scheduler,
        getattr(scheduler_cfg, "initial_suspensions", None),
    )

    return MultiStrategyRuntime(
        bootstrap=bootstrap_ctx,
        scheduler=scheduler,
        data_feed=data_feed,
        signal_sink=signal_sink,
        strategies=strategies,
        schedules=tuple(scheduler_cfg.schedules),
        capital_policy=capital_policy,
        portfolio_coordinator=portfolio_coordinator,
        portfolio_governor=portfolio_governor,
        tco_reporter=bootstrap_ctx.tco_reporter,
        stream_feed=stream_feed,
        decision_sink=decision_sink,
    )


def _collect_strategy_definitions(core_config: CoreConfig) -> dict[str, StrategyDefinition]:
    """Zbiera definicje strategii z konfiguracji core."""

    definitions: dict[str, StrategyDefinition] = {}

<<<<<<< HEAD
    def _resolve_metadata(engine: str) -> tuple[str, tuple[str, ...], tuple[str, ...], str | None]:
        try:
            spec = DEFAULT_STRATEGY_CATALOG.get(engine)
        except KeyError:
            return ("unspecified", ("unspecified",), ("unspecified",), None)
        return (spec.license_tier, spec.risk_classes, spec.required_data, spec.capability)

    for name, cfg in getattr(core_config, "strategy_definitions", {}).items():
        license_tier, risk_classes, required_data, capability = _resolve_metadata(cfg.engine)
=======
    def _resolve_metadata(
        engine: str,
    ) -> tuple[str, tuple[str, ...], tuple[str, ...], tuple[str, ...], str | None]:
        try:
            spec = DEFAULT_STRATEGY_CATALOG.get(engine)
        except KeyError:
            return (
                "unspecified",
                ("unspecified",),
                ("unspecified",),
                (),
                None,
            )
        return (
            spec.license_tier,
            spec.risk_classes,
            spec.required_data,
            spec.default_tags,
            spec.capability,
        )

    for name, cfg in getattr(core_config, "strategy_definitions", {}).items():
        (
            license_tier,
            risk_classes,
            required_data,
            default_tags,
            capability,
        ) = _resolve_metadata(cfg.engine)
>>>>>>> 99527c5d
        metadata = dict(cfg.metadata)
        resolved_capability = getattr(cfg, "capability", None) or capability
        if resolved_capability and "capability" not in metadata:
            metadata["capability"] = resolved_capability
<<<<<<< HEAD
=======
        merged_tags = tuple(dict.fromkeys((*default_tags, *tuple(cfg.tags))))
        if merged_tags and "tags" not in metadata:
            metadata["tags"] = merged_tags
>>>>>>> 99527c5d
        definitions[name] = StrategyDefinition(
            name=cfg.name,
            engine=cfg.engine,
            license_tier=cfg.license_tier or license_tier,
            risk_classes=tuple(cfg.risk_classes) or risk_classes,
            required_data=tuple(cfg.required_data) or required_data,
            parameters=dict(cfg.parameters),
            risk_profile=cfg.risk_profile,
<<<<<<< HEAD
            tags=tuple(cfg.tags),
=======
            tags=merged_tags,
>>>>>>> 99527c5d
            metadata=metadata,
        )

    def _fallback(name: str, engine: str, params: Mapping[str, Any]) -> None:
        if name in definitions:
            return
<<<<<<< HEAD
        license_tier, risk_classes, required_data, capability = _resolve_metadata(engine)
        metadata: dict[str, Any] = {}
        if capability:
            metadata["capability"] = capability
=======
        (
            license_tier,
            risk_classes,
            required_data,
            default_tags,
            capability,
        ) = _resolve_metadata(engine)
        metadata: dict[str, Any] = {}
        if capability:
            metadata["capability"] = capability
        if default_tags:
            metadata["tags"] = default_tags
>>>>>>> 99527c5d
        definitions[name] = StrategyDefinition(
            name=name,
            engine=engine,
            license_tier=license_tier,
            risk_classes=risk_classes,
            required_data=required_data,
            parameters=dict(params),
<<<<<<< HEAD
=======
            tags=default_tags,
>>>>>>> 99527c5d
            metadata=metadata,
        )

    for name, cfg in getattr(core_config, "strategies", {}).items():
        _fallback(
            name,
            "daily_trend_momentum",
            {
                "fast_ma": cfg.fast_ma,
                "slow_ma": cfg.slow_ma,
                "breakout_lookback": cfg.breakout_lookback,
                "momentum_window": cfg.momentum_window,
                "atr_window": cfg.atr_window,
                "atr_multiplier": cfg.atr_multiplier,
                "min_trend_strength": cfg.min_trend_strength,
                "min_momentum": cfg.min_momentum,
            },
        )
    for name, cfg in getattr(core_config, "mean_reversion_strategies", {}).items():
        _fallback(
            name,
            "mean_reversion",
            {
                "lookback": cfg.lookback,
                "entry_zscore": cfg.entry_zscore,
                "exit_zscore": cfg.exit_zscore,
                "max_holding_period": cfg.max_holding_period,
                "volatility_cap": cfg.volatility_cap,
                "min_volume_usd": cfg.min_volume_usd,
            },
        )
    for name, cfg in getattr(core_config, "volatility_target_strategies", {}).items():
        _fallback(
            name,
            "volatility_target",
            {
                "target_volatility": cfg.target_volatility,
                "lookback": cfg.lookback,
                "rebalance_threshold": cfg.rebalance_threshold,
                "min_allocation": cfg.min_allocation,
                "max_allocation": cfg.max_allocation,
                "floor_volatility": cfg.floor_volatility,
            },
        )
    for name, cfg in getattr(core_config, "cross_exchange_arbitrage_strategies", {}).items():
        _fallback(
            name,
            "cross_exchange_arbitrage",
            {
                "primary_exchange": cfg.primary_exchange,
                "secondary_exchange": cfg.secondary_exchange,
                "spread_entry": cfg.spread_entry,
                "spread_exit": cfg.spread_exit,
                "max_notional": cfg.max_notional,
                "max_open_seconds": cfg.max_open_seconds,
            },
        )

    for name, cfg in getattr(core_config, "scalping_strategies", {}).items():
        _fallback(
            name,
            "scalping",
            {
                "min_price_change": cfg.min_price_change,
                "take_profit": cfg.take_profit,
                "stop_loss": cfg.stop_loss,
                "max_hold_bars": cfg.max_hold_bars,
            },
        )

    for name, cfg in getattr(core_config, "options_income_strategies", {}).items():
        _fallback(
            name,
            "options_income",
            {
                "min_iv": cfg.min_iv,
                "max_delta": cfg.max_delta,
                "min_days_to_expiry": cfg.min_days_to_expiry,
                "roll_threshold_iv": cfg.roll_threshold_iv,
            },
        )

    for name, cfg in getattr(core_config, "statistical_arbitrage_strategies", {}).items():
        _fallback(
            name,
            "statistical_arbitrage",
            {
                "lookback": cfg.lookback,
                "spread_entry_z": cfg.spread_entry_z,
                "spread_exit_z": cfg.spread_exit_z,
                "max_notional": cfg.max_notional,
            },
        )

    for name, cfg in getattr(core_config, "day_trading_strategies", {}).items():
        _fallback(
            name,
            "day_trading",
            {
                "momentum_window": cfg.momentum_window,
                "volatility_window": cfg.volatility_window,
                "entry_threshold": cfg.entry_threshold,
                "exit_threshold": cfg.exit_threshold,
                "take_profit_atr": cfg.take_profit_atr,
                "stop_loss_atr": cfg.stop_loss_atr,
                "max_holding_bars": cfg.max_holding_bars,
                "atr_floor": cfg.atr_floor,
                "bias_strength": cfg.bias_strength,
            },
        )

    return definitions


def _instantiate_strategies(
    core_config: CoreConfig, *, catalog: StrategyCatalog | None = None
) -> dict[str, StrategyEngine]:
    catalog = catalog or DEFAULT_STRATEGY_CATALOG
    registry: dict[str, StrategyEngine] = {}
    guard = get_capability_guard()

    definitions = _collect_strategy_definitions(core_config)

    for name, definition in definitions.items():
        spec = catalog.get(definition.engine)
        if guard is not None and spec.capability:
            guard.require_strategy(
                spec.capability,
                message=(
                    f"Strategia '{name}' wymaga aktywnej licencji "
                    f"{spec.capability}."
                ),
            )
        registry[name] = catalog.create(definition)

    return registry


def describe_strategy_definitions(
    core_config: CoreConfig,
    *,
    catalog: StrategyCatalog | None = None,
) -> Sequence[Mapping[str, object]]:
    """Buduje opis strategii skonfigurowanych w pliku core."""

    catalog = catalog or DEFAULT_STRATEGY_CATALOG
    definitions = _collect_strategy_definitions(core_config)
    described = catalog.describe_definitions(definitions, include_metadata=True)
    return list(described)


def describe_multi_strategy_configuration(
    *,
    config_path: str | Path,
    scheduler_name: str | None = None,
    catalog: StrategyCatalog | None = None,
    include_strategy_definitions: bool = True,
    only_scheduler_definitions: bool = False,
) -> Mapping[str, object]:
    """Opisuje konfigurację scheduler-a multi-strategy bez uruchamiania runtime."""

    resolved_catalog = catalog or DEFAULT_STRATEGY_CATALOG
    core_config = load_core_config(config_path)
    scheduler_configs = getattr(core_config, "multi_strategy_schedulers", {})
    if not scheduler_configs:
        raise ValueError("Konfiguracja nie zawiera sekcji multi_strategy_schedulers.")

    resolved_name = scheduler_name or next(iter(scheduler_configs))
    scheduler_cfg = scheduler_configs.get(resolved_name)
    if scheduler_cfg is None:
        raise KeyError(f"Nie znaleziono scheduler-a '{resolved_name}'.")

    definitions = _collect_strategy_definitions(core_config)
    guard = get_capability_guard()
    schedules: list[dict[str, object]] = []
    blocked_schedules: list[str] = []
    blocked_strategies: list[str] = []
    blocked_strategy_capabilities: dict[str, str] = {}
    blocked_schedule_capabilities: dict[str, str] = {}
    strategy_capabilities: dict[str, str] = {}

    for schedule in scheduler_cfg.schedules:
        entry: dict[str, object] = {
            "name": schedule.name,
            "strategy": schedule.strategy,
            "risk_profile": schedule.risk_profile,
            "cadence_seconds": int(schedule.cadence_seconds),
            "max_drift_seconds": int(schedule.max_drift_seconds),
            "warmup_bars": int(schedule.warmup_bars),
            "max_signals": int(schedule.max_signals),
        }
        if schedule.interval:
            entry["interval"] = schedule.interval
        definition = definitions.get(schedule.strategy)
        capability_id: str | None = None
        if definition is not None:
            entry["engine"] = definition.engine
            if definition.risk_profile:
                entry["definition_risk_profile"] = definition.risk_profile
            raw_capability = definition.metadata.get("capability")
            if raw_capability not in (None, ""):
                capability_id = str(raw_capability).strip() or None
            try:
                spec = resolved_catalog.get(definition.engine)
                if spec.capability:
                    capability_id = spec.capability
                tags = tuple(dict.fromkeys((*spec.default_tags, *definition.tags)))
                entry["tags"] = list(tags)
                if spec.capability:
                    entry["capability"] = spec.capability
                entry["license_tier"] = spec.license_tier
                entry["risk_classes"] = list(
                    dict.fromkeys((*spec.risk_classes, *definition.risk_classes))
                )
                entry["required_data"] = list(
                    dict.fromkeys((*spec.required_data, *definition.required_data))
                )
            except KeyError:
                if definition.tags:
                    entry["tags"] = list(dict.fromkeys(definition.tags))
                if definition.license_tier:
                    entry["license_tier"] = definition.license_tier
                if definition.risk_classes:
                    entry["risk_classes"] = list(dict.fromkeys(definition.risk_classes))
                if definition.required_data:
                    entry["required_data"] = list(
                        dict.fromkeys(definition.required_data)
                    )
<<<<<<< HEAD
=======
                if capability_id is None:
                    extra_capability = definition.metadata.get("capability")
                    if extra_capability not in (None, ""):
                        capability_id = str(extra_capability).strip() or None
        normalized_strategy = (schedule.strategy or "").strip()
        if capability_id and normalized_strategy:
            strategy_capabilities.setdefault(normalized_strategy, capability_id)

        if guard is not None and capability_id:
            try:
                if not guard.capabilities.is_strategy_enabled(capability_id):
                    if schedule.name not in blocked_schedules:
                        blocked_schedules.append(schedule.name)
                    strategy_name = schedule.strategy
                    if strategy_name not in blocked_strategies:
                        blocked_strategies.append(strategy_name)
                    if capability_id and strategy_name:
                        blocked_strategy_capabilities.setdefault(strategy_name, capability_id)
                    if schedule.name and capability_id:
                        blocked_schedule_capabilities.setdefault(schedule.name, capability_id)
                    continue
            except AttributeError:
                pass
>>>>>>> 99527c5d
        schedules.append(entry)

    schedules.sort(key=lambda item: item["name"])
    allowed_strategies = {
        str(entry["strategy"]) for entry in schedules if entry.get("strategy")
    }

    policy_spec = getattr(scheduler_cfg, "capital_policy", None)
    policy, policy_interval = _resolve_capital_policy(policy_spec, _allow_profile=False)
    policy_summary: dict[str, object] = {
        "name": getattr(policy, "name", policy.__class__.__name__),
    }
    if policy_interval is not None:
        policy_summary["policy_interval_seconds"] = float(policy_interval)
    cfg_interval = getattr(scheduler_cfg, "allocation_rebalance_seconds", None)
    if cfg_interval not in (None, ""):
        try:
            policy_summary["configured_rebalance_seconds"] = float(cfg_interval)
        except (TypeError, ValueError):
            policy_summary["configured_rebalance_seconds"] = cfg_interval

    def _serialize_limit_tree(
        tree: Mapping[str, Mapping[str, object]],
        *,
        blocked: dict[str, set[str]] | None = None,
        blocked_capabilities: dict[str, str] | None = None,
    ) -> Mapping[str, Mapping[str, object]]:
        result: dict[str, dict[str, object]] = {}
        for strategy_name, profiles in (tree or {}).items():
            strategy_key = str(strategy_name)
            if allowed_strategies and strategy_key not in allowed_strategies:
                if blocked is not None:
                    blocked_profiles = blocked.setdefault(strategy_key, set())
                    if isinstance(profiles, Mapping):
                        for profile_name in profiles.keys():
                            blocked_profiles.add(str(profile_name))
                    else:
                        blocked_profiles.add("*")
                if blocked_capabilities is not None:
                    capability_id = (
                        blocked_strategy_capabilities.get(strategy_key)
                        or strategy_capabilities.get(strategy_key)
                    )
                    if capability_id:
                        blocked_capabilities.setdefault(strategy_key, capability_id)
                continue
            if not isinstance(profiles, Mapping):
                continue
            profile_entry: dict[str, object] = {}
            for profile_name, raw_limit in profiles.items():
                if isinstance(raw_limit, SignalLimitOverrideConfig):
                    payload: dict[str, object] = {"limit": int(raw_limit.limit)}
                    if raw_limit.reason:
                        payload["reason"] = raw_limit.reason
                    if raw_limit.until:
                        payload["until"] = raw_limit.until.isoformat()
                    if raw_limit.duration_seconds is not None:
                        payload["duration_seconds"] = float(raw_limit.duration_seconds)
                    profile_entry[profile_name] = payload
                else:
                    try:
                        profile_entry[profile_name] = {"limit": int(raw_limit)}
                    except (TypeError, ValueError):
                        continue
            if profile_entry:
                result[strategy_key] = profile_entry
        return result

    suspensions_payload: list[dict[str, object]] = []
    blocked_suspensions: list[dict[str, object]] = []
    blocked_suspension_capabilities: dict[str, str] = {}
    for suspension in getattr(scheduler_cfg, "initial_suspensions", ()):
        payload: dict[str, object] = {
            "kind": suspension.kind,
            "target": suspension.target,
        }
        kind = (suspension.kind or "schedule").lower()
        target = str(suspension.target)
        if suspension.reason:
            payload["reason"] = suspension.reason
        if suspension.until:
            payload["until"] = suspension.until.isoformat()
        if suspension.duration_seconds is not None:
            payload["duration_seconds"] = float(suspension.duration_seconds)
        if kind != "tag" and allowed_strategies and target not in allowed_strategies:
            capability_id: str | None = None
            if kind == "schedule":
                capability_id = (
                    blocked_schedule_capabilities.get(target)
                    or strategy_capabilities.get(target)
                    or blocked_strategy_capabilities.get(target)
                )
            else:
                capability_id = (
                    blocked_strategy_capabilities.get(target)
                    or strategy_capabilities.get(target)
                )
            if capability_id:
                payload["capability"] = capability_id
                key = f"{kind}:{target}".strip(":")
                if key:
                    blocked_suspension_capabilities.setdefault(key, capability_id)
            blocked_suspensions.append(dict(payload))
            continue
        suspensions_payload.append(payload)

    blocked_initial_limits: dict[str, set[str]] = {}
    blocked_static_limits: dict[str, set[str]] = {}
    blocked_initial_limit_capabilities: dict[str, str] = {}
    blocked_static_limit_capabilities: dict[str, str] = {}

    initial_limits = _serialize_limit_tree(
        getattr(scheduler_cfg, "initial_signal_limits", {}),
        blocked=blocked_initial_limits,
        blocked_capabilities=blocked_initial_limit_capabilities,
    )
    static_limits = _serialize_limit_tree(
        getattr(scheduler_cfg, "signal_limits", {}),
        blocked=blocked_static_limits,
        blocked_capabilities=blocked_static_limit_capabilities,
    )

    summary: dict[str, object] = {
        "config_path": str(Path(config_path).expanduser()),
        "scheduler": resolved_name,
        "capital_policy": policy_summary,
        "schedules": schedules,
        "initial_suspensions": suspensions_payload,
        "initial_signal_limits": initial_limits,
    }
    if blocked_schedules:
        summary["blocked_schedules"] = blocked_schedules
    if blocked_strategies:
        summary["blocked_strategies"] = blocked_strategies
    if blocked_strategy_capabilities:
        summary["blocked_capabilities"] = {
            name: blocked_strategy_capabilities[name]
            for name in blocked_strategies
            if name in blocked_strategy_capabilities
        }
    if blocked_schedule_capabilities:
        summary["blocked_schedule_capabilities"] = {
            name: blocked_schedule_capabilities[name]
            for name in blocked_schedules
            if name in blocked_schedule_capabilities
        }
    if blocked_suspensions:
        summary["blocked_suspensions"] = blocked_suspensions
    if blocked_suspension_capabilities:
        summary["blocked_suspension_capabilities"] = {
            name: blocked_suspension_capabilities[name]
            for name in sorted(blocked_suspension_capabilities)
        }
    if static_limits:
        summary["signal_limits"] = static_limits
    merged_initial_capabilities: dict[str, str] = dict(blocked_initial_limit_capabilities)
    if blocked_initial_limits:
        summary["blocked_initial_signal_limits"] = {
            name: sorted(profiles)
            for name, profiles in blocked_initial_limits.items()
        }
        for name in blocked_initial_limits:
            capability_id = (
                merged_initial_capabilities.get(name)
                or blocked_strategy_capabilities.get(name)
                or strategy_capabilities.get(name)
            )
            if capability_id:
                merged_initial_capabilities[name] = capability_id
    if merged_initial_capabilities:
        summary["blocked_initial_signal_limit_capabilities"] = {
            name: merged_initial_capabilities[name]
            for name in sorted(merged_initial_capabilities)
        }

    merged_static_capabilities: dict[str, str] = dict(blocked_static_limit_capabilities)
    if blocked_static_limits:
        summary["blocked_signal_limits"] = {
            name: sorted(profiles)
            for name, profiles in blocked_static_limits.items()
        }
        for name in blocked_static_limits:
            capability_id = (
                merged_static_capabilities.get(name)
                or blocked_strategy_capabilities.get(name)
                or strategy_capabilities.get(name)
            )
            if capability_id:
                merged_static_capabilities[name] = capability_id
    if merged_static_capabilities:
        summary["blocked_signal_limit_capabilities"] = {
            name: merged_static_capabilities[name]
            for name in sorted(merged_static_capabilities)
        }
    if getattr(scheduler_cfg, "portfolio_governor", None):
        summary["portfolio_governor"] = scheduler_cfg.portfolio_governor
    if include_strategy_definitions:
        if only_scheduler_definitions:
            used_names = {entry["strategy"] for entry in schedules}
            definitions_map = {
                name: definition
                for name, definition in _collect_strategy_definitions(core_config).items()
                if name in used_names
            }
            summary["strategies"] = resolved_catalog.describe_definitions(
                definitions_map,
                include_metadata=True,
            )
        else:
            summary["strategies"] = describe_strategy_definitions(
                core_config,
                catalog=resolved_catalog,
            )
    return summary
def _build_mode_runtime(
    mode: str,
    *,
    config_path: str | Path,
    secret_manager: SecretManager,
    scheduler_name: str | None,
    telemetry_emitter: Callable[[str, Mapping[str, float]], None] | None,
    adapter_factories: Mapping[str, ExchangeAdapterFactory] | None,
    environment_aliases: Sequence[str],
    environment_type: Environment | None,
    prefer_offline: bool | None,
    environment_name: str | None,
) -> MultiStrategyRuntime:
    core_config = load_core_config(config_path)
    resolved_env = environment_name or _resolve_environment_name_for_mode(
        core_config,
        aliases=environment_aliases,
        environment_type=environment_type,
        prefer_offline=prefer_offline,
    )
    if resolved_env is None:
        raise ValueError(
            f"Nie udało się odnaleźć środowiska {mode} w konfiguracji. Dodaj sekcję environments."
        )
    return build_multi_strategy_runtime(
        environment_name=resolved_env,
        scheduler_name=scheduler_name,
        config_path=config_path,
        secret_manager=secret_manager,
        adapter_factories=adapter_factories,
        telemetry_emitter=telemetry_emitter,
    )


def build_demo_multi_strategy_runtime(
    *,
    config_path: str | Path,
    secret_manager: SecretManager,
    scheduler_name: str | None = None,
    telemetry_emitter: Callable[[str, Mapping[str, float]], None] | None = None,
    adapter_factories: Mapping[str, ExchangeAdapterFactory] | None = None,
    environment_name: str | None = None,
) -> MultiStrategyRuntime:
    return _build_mode_runtime(
        "demo",
        config_path=config_path,
        secret_manager=secret_manager,
        scheduler_name=scheduler_name,
        telemetry_emitter=telemetry_emitter,
        adapter_factories=adapter_factories,
        environment_aliases=("demo", "offline", "test", "sandbox"),
        environment_type=Environment.TESTNET,
        prefer_offline=True,
        environment_name=environment_name,
    )


def build_paper_multi_strategy_runtime(
    *,
    config_path: str | Path,
    secret_manager: SecretManager,
    scheduler_name: str | None = None,
    telemetry_emitter: Callable[[str, Mapping[str, float]], None] | None = None,
    adapter_factories: Mapping[str, ExchangeAdapterFactory] | None = None,
    environment_name: str | None = None,
) -> MultiStrategyRuntime:
    return _build_mode_runtime(
        "paper",
        config_path=config_path,
        secret_manager=secret_manager,
        scheduler_name=scheduler_name,
        telemetry_emitter=telemetry_emitter,
        adapter_factories=adapter_factories,
        environment_aliases=("paper", "stage6", "stage5"),
        environment_type=Environment.PAPER,
        prefer_offline=False,
        environment_name=environment_name,
    )


def build_live_multi_strategy_runtime(
    *,
    config_path: str | Path,
    secret_manager: SecretManager,
    scheduler_name: str | None = None,
    telemetry_emitter: Callable[[str, Mapping[str, float]], None] | None = None,
    adapter_factories: Mapping[str, ExchangeAdapterFactory] | None = None,
    environment_name: str | None = None,
) -> MultiStrategyRuntime:
    return _build_mode_runtime(
        "live",
        config_path=config_path,
        secret_manager=secret_manager,
        scheduler_name=scheduler_name,
        telemetry_emitter=telemetry_emitter,
        adapter_factories=adapter_factories,
        environment_aliases=("live", "prod", "production"),
        environment_type=Environment.LIVE,
        prefer_offline=False,
        environment_name=environment_name,
    )


__all__ = [
    "DailyTrendPipeline",
    "build_daily_trend_pipeline",
    "create_trading_controller",
    "MultiStrategyRuntime",
    "build_multi_strategy_runtime",
    "build_demo_multi_strategy_runtime",
    "build_paper_multi_strategy_runtime",
    "build_live_multi_strategy_runtime",
    "consume_stream",
    "OHLCVStrategyFeed",
    "InMemoryStrategySignalSink",
    "StreamingStrategyFeed",
    "DecisionAwareSignalSink",
    "describe_strategy_definitions",
    "describe_multi_strategy_configuration",
]<|MERGE_RESOLUTION|>--- conflicted
+++ resolved
@@ -3093,17 +3093,6 @@
 
     definitions: dict[str, StrategyDefinition] = {}
 
-<<<<<<< HEAD
-    def _resolve_metadata(engine: str) -> tuple[str, tuple[str, ...], tuple[str, ...], str | None]:
-        try:
-            spec = DEFAULT_STRATEGY_CATALOG.get(engine)
-        except KeyError:
-            return ("unspecified", ("unspecified",), ("unspecified",), None)
-        return (spec.license_tier, spec.risk_classes, spec.required_data, spec.capability)
-
-    for name, cfg in getattr(core_config, "strategy_definitions", {}).items():
-        license_tier, risk_classes, required_data, capability = _resolve_metadata(cfg.engine)
-=======
     def _resolve_metadata(
         engine: str,
     ) -> tuple[str, tuple[str, ...], tuple[str, ...], tuple[str, ...], str | None]:
@@ -3133,17 +3122,13 @@
             default_tags,
             capability,
         ) = _resolve_metadata(cfg.engine)
->>>>>>> 99527c5d
         metadata = dict(cfg.metadata)
         resolved_capability = getattr(cfg, "capability", None) or capability
         if resolved_capability and "capability" not in metadata:
             metadata["capability"] = resolved_capability
-<<<<<<< HEAD
-=======
         merged_tags = tuple(dict.fromkeys((*default_tags, *tuple(cfg.tags))))
         if merged_tags and "tags" not in metadata:
             metadata["tags"] = merged_tags
->>>>>>> 99527c5d
         definitions[name] = StrategyDefinition(
             name=cfg.name,
             engine=cfg.engine,
@@ -3152,23 +3137,13 @@
             required_data=tuple(cfg.required_data) or required_data,
             parameters=dict(cfg.parameters),
             risk_profile=cfg.risk_profile,
-<<<<<<< HEAD
-            tags=tuple(cfg.tags),
-=======
             tags=merged_tags,
->>>>>>> 99527c5d
             metadata=metadata,
         )
 
     def _fallback(name: str, engine: str, params: Mapping[str, Any]) -> None:
         if name in definitions:
             return
-<<<<<<< HEAD
-        license_tier, risk_classes, required_data, capability = _resolve_metadata(engine)
-        metadata: dict[str, Any] = {}
-        if capability:
-            metadata["capability"] = capability
-=======
         (
             license_tier,
             risk_classes,
@@ -3181,7 +3156,6 @@
             metadata["capability"] = capability
         if default_tags:
             metadata["tags"] = default_tags
->>>>>>> 99527c5d
         definitions[name] = StrategyDefinition(
             name=name,
             engine=engine,
@@ -3189,10 +3163,7 @@
             risk_classes=risk_classes,
             required_data=required_data,
             parameters=dict(params),
-<<<<<<< HEAD
-=======
             tags=default_tags,
->>>>>>> 99527c5d
             metadata=metadata,
         )
 
@@ -3421,8 +3392,6 @@
                     entry["required_data"] = list(
                         dict.fromkeys(definition.required_data)
                     )
-<<<<<<< HEAD
-=======
                 if capability_id is None:
                     extra_capability = definition.metadata.get("capability")
                     if extra_capability not in (None, ""):
@@ -3446,7 +3415,6 @@
                     continue
             except AttributeError:
                 pass
->>>>>>> 99527c5d
         schedules.append(entry)
 
     schedules.sort(key=lambda item: item["name"])
