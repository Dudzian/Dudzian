--- conflicted
+++ resolved
@@ -3343,493 +3343,7 @@
     blocked_strategies: list[str] = []
     blocked_strategy_capabilities: dict[str, str] = {}
     blocked_schedule_capabilities: dict[str, str] = {}
-<<<<<<< HEAD
-    blocked_strategy_reasons: dict[str, str] = {}
-    blocked_schedule_reasons: dict[str, str] = {}
     strategy_capabilities: dict[str, str] = {}
-    guard_reason_summary: dict[str, object] = {}
-    guard_reason_details: dict[str, dict[str, list[dict[str, str]]]] = {}
-    guard_reason_detail_summary: dict[str, dict[str, dict[str, object]]] = {}
-
-    def _register_guard_detail(
-        capability: str | None,
-        category: str,
-        payload: Mapping[str, object],
-    ) -> None:
-        capability_id = str(capability or "").strip()
-        if not capability_id:
-            return
-        cleaned: dict[str, str] = {}
-        for key, value in payload.items():
-            normalized_key = str(key).strip()
-            if not normalized_key:
-                continue
-            normalized_value = str(value).strip()
-            if not normalized_value and normalized_key not in {"profile", "kind"}:
-                continue
-            cleaned[normalized_key] = normalized_value
-        if not cleaned:
-            return
-        category_entries = guard_reason_details.setdefault(capability_id, {})
-        entries = category_entries.setdefault(category, [])
-        if cleaned in entries:
-            return
-        entries.append(cleaned)
-
-    def _build_guard_detail_summary_from_details(
-        details: Mapping[str, Mapping[str, Sequence[Mapping[str, str]]]]
-    ) -> dict[str, dict[str, dict[str, object]]]:
-        summary: dict[str, dict[str, dict[str, object]]] = {}
-
-        category_order = (
-            "strategies",
-            "schedules",
-            "initial_signal_limits",
-            "signal_limits",
-            "suspensions",
-        )
-        ordered_categories = set(category_order)
-
-        for capability, category_map in details.items():
-            if not isinstance(category_map, Mapping):
-                continue
-            capability_id = str(capability).strip()
-            if not capability_id:
-                continue
-
-            capability_summary: dict[str, dict[str, object]] = {}
-            overall_total = 0
-            overall_reason_counts: Counter[str] = Counter()
-
-            def _payload_from_entries(
-                entries: Sequence[Mapping[str, str]],
-            ) -> dict[str, object] | None:
-                if not entries:
-                    return None
-                total = len(entries)
-                reason_counts: Counter[str] = Counter()
-                for entry in entries:
-                    if not isinstance(entry, Mapping):
-                        continue
-                    reason = str(entry.get("reason", "")).strip()
-                    if not reason:
-                        reason = (_resolve_guard_reason(capability_id) or "").strip()
-                    if reason:
-                        reason_counts[reason] += 1
-                payload: dict[str, object] = {"total": int(total)}
-                if reason_counts:
-                    payload["by_reason"] = {
-                        reason: int(reason_counts[reason])
-                        for reason in sorted(reason_counts)
-                    }
-                return payload
-
-            for category in category_order:
-                entries = category_map.get(category)
-                if not isinstance(entries, Sequence):
-                    continue
-                payload = _payload_from_entries(entries)
-                if not payload:
-                    continue
-                capability_summary[category] = payload
-                overall_total += int(payload.get("total", 0))
-                for reason, count in payload.get("by_reason", {}).items():
-                    overall_reason_counts[str(reason)] += int(count)
-
-            remaining_categories = {
-                str(category): entries
-                for category, entries in category_map.items()
-                if str(category) not in ordered_categories
-            }
-            for category in sorted(remaining_categories):
-                entries = remaining_categories[category]
-                if not isinstance(entries, Sequence):
-                    continue
-                payload = _payload_from_entries(entries)
-                if not payload:
-                    continue
-                capability_summary[category] = payload
-                overall_total += int(payload.get("total", 0))
-                for reason, count in payload.get("by_reason", {}).items():
-                    overall_reason_counts[str(reason)] += int(count)
-
-            if overall_total > 0:
-                overall_payload: dict[str, object] = {"total": int(overall_total)}
-                if overall_reason_counts:
-                    overall_payload["by_reason"] = {
-                        reason: int(overall_reason_counts[reason])
-                        for reason in sorted(overall_reason_counts)
-                    }
-                capability_summary["overall"] = overall_payload
-
-            if capability_summary:
-                summary[capability_id] = capability_summary
-
-        return summary
-
-    def _build_guard_detail_category_summary_from_details(
-        details: Mapping[str, Mapping[str, Sequence[Mapping[str, str]]]]
-    ) -> dict[str, dict[str, object]]:
-        if not isinstance(details, Mapping):
-            return {}
-
-        category_counters: dict[str, dict[str, object]] = {}
-        category_order = (
-            "strategies",
-            "schedules",
-            "initial_signal_limits",
-            "signal_limits",
-            "suspensions",
-        )
-        order_set = set(category_order)
-
-        for capability, category_map in details.items():
-            if not isinstance(category_map, Mapping):
-                continue
-            capability_id = str(capability).strip()
-            if not capability_id:
-                continue
-            for category, entries in category_map.items():
-                category_name = str(category).strip()
-                if not category_name or not isinstance(entries, Sequence):
-                    continue
-                total = 0
-                reason_counts: Counter[str] = Counter()
-                for entry in entries:
-                    if not isinstance(entry, Mapping):
-                        continue
-                    total += 1
-                    reason = str(entry.get("reason", "")).strip()
-                    if not reason:
-                        reason = (_resolve_guard_reason(capability_id) or "").strip()
-                    if reason:
-                        reason_counts[reason] += 1
-                if total <= 0:
-                    continue
-                counters = category_counters.setdefault(
-                    category_name,
-                    {
-                        "total": 0,
-                        "by_capability": Counter(),
-                        "by_reason": Counter(),
-                    },
-                )
-                counters["total"] = int(counters["total"]) + total  # type: ignore[index]
-                capability_counter: Counter[str] = counters["by_capability"]  # type: ignore[assignment]
-                capability_counter[capability_id] += total
-                reason_counter: Counter[str] = counters["by_reason"]  # type: ignore[assignment]
-                reason_counter.update(reason_counts)
-
-        if not category_counters:
-            return {}
-
-        def _normalize(payload: Mapping[str, object]) -> dict[str, object] | None:
-            total = payload.get("total")
-            try:
-                total_value = int(total) if total is not None else 0
-            except (TypeError, ValueError):
-                return None
-            if total_value <= 0:
-                return None
-            entry: dict[str, object] = {"total": total_value}
-            capability_counter = payload.get("by_capability")
-            if isinstance(capability_counter, Counter):
-                cleaned_capabilities = {
-                    capability: int(capability_counter[capability])
-                    for capability in sorted(capability_counter)
-                    if capability_counter[capability] > 0
-                }
-                if cleaned_capabilities:
-                    entry["by_capability"] = cleaned_capabilities
-            reason_counter = payload.get("by_reason")
-            if isinstance(reason_counter, Counter):
-                cleaned_reasons = {
-                    reason: int(reason_counter[reason])
-                    for reason in sorted(reason_counter)
-                    if reason_counter[reason] > 0
-                }
-                if cleaned_reasons:
-                    entry["by_reason"] = cleaned_reasons
-            return entry
-
-        summary: dict[str, dict[str, object]] = {}
-        for category in category_order:
-            counters = category_counters.get(category)
-            if not counters:
-                continue
-            normalized = _normalize(counters)
-            if normalized:
-                summary[category] = normalized
-
-        extra_categories = {
-            name: counters
-            for name, counters in category_counters.items()
-            if name not in order_set
-        }
-        for category in sorted(extra_categories):
-            normalized = _normalize(extra_categories[category])
-            if normalized:
-                summary[category] = normalized
-
-        return summary
-
-    def _build_guard_detail_reason_summary_from_details(
-        details: Mapping[str, Mapping[str, Sequence[Mapping[str, str]]]]
-    ) -> dict[str, dict[str, object]]:
-        if not isinstance(details, Mapping):
-            return {}
-
-        reason_counters: dict[str, dict[str, object]] = {}
-
-        def _resolve_reason(capability: str, reason: str | None) -> str | None:
-            normalized = (reason or "").strip()
-            if normalized:
-                return normalized
-            return (_resolve_guard_reason(capability) or "").strip() or None
-
-        for capability, category_map in details.items():
-            if not isinstance(category_map, Mapping):
-                continue
-            capability_id = str(capability).strip()
-            if not capability_id:
-                continue
-            for category, entries in category_map.items():
-                category_name = str(category).strip()
-                if not category_name or not isinstance(entries, Sequence):
-                    continue
-                for entry in entries:
-                    if not isinstance(entry, Mapping):
-                        continue
-                    reason = _resolve_reason(capability_id, entry.get("reason"))
-                    if not reason:
-                        continue
-                    counters = reason_counters.setdefault(
-                        reason,
-                        {
-                            "total": 0,
-                            "by_capability": Counter(),
-                            "by_category": Counter(),
-                        },
-                    )
-                    counters["total"] = int(counters.get("total", 0)) + 1  # type: ignore[index]
-                    capability_counter: Counter[str] = counters["by_capability"]  # type: ignore[assignment]
-                    capability_counter[capability_id] += 1
-                    category_counter: Counter[str] = counters["by_category"]  # type: ignore[assignment]
-                    category_counter[category_name] += 1
-
-        if not reason_counters:
-            return {}
-
-        def _normalize(payload: Mapping[str, object]) -> dict[str, object] | None:
-            total = payload.get("total")
-            try:
-                total_value = int(total) if total is not None else 0
-            except (TypeError, ValueError):
-                return None
-            if total_value <= 0:
-                return None
-            entry: dict[str, object] = {"total": total_value}
-            capability_counter = payload.get("by_capability")
-            if isinstance(capability_counter, Counter):
-                cleaned_capabilities = {
-                    capability: int(capability_counter[capability])
-                    for capability in sorted(capability_counter)
-                    if capability_counter[capability] > 0
-                }
-                if cleaned_capabilities:
-                    entry["by_capability"] = cleaned_capabilities
-            category_counter = payload.get("by_category")
-            if isinstance(category_counter, Counter):
-                cleaned_categories = {
-                    category: int(category_counter[category])
-                    for category in sorted(category_counter)
-                    if category_counter[category] > 0
-                }
-                if cleaned_categories:
-                    entry["by_category"] = cleaned_categories
-            return entry
-
-        summary: dict[str, dict[str, object]] = {}
-        for reason, counters in sorted(reason_counters.items()):
-            normalized = _normalize(counters)
-            if normalized:
-                summary[reason] = normalized
-
-        return summary
-
-    def _build_guard_detail_reason_details_from_details(
-        details: Mapping[str, Mapping[str, Sequence[Mapping[str, str]]]],
-        *,
-        sort_key: Callable[[str, Mapping[str, str]], Sequence[str]],
-    ) -> dict[str, dict[str, object]]:
-        if not isinstance(details, Mapping):
-            return {}
-
-        reason_entries: dict[str, dict[str, object]] = {}
-        category_order = (
-            "strategies",
-            "schedules",
-            "initial_signal_limits",
-            "signal_limits",
-            "suspensions",
-        )
-        order_set = set(category_order)
-
-        for capability, category_map in details.items():
-            if not isinstance(category_map, Mapping):
-                continue
-            capability_id = str(capability).strip()
-            if not capability_id:
-                continue
-            for category, entries in category_map.items():
-                category_name = str(category).strip()
-                if not category_name or not isinstance(entries, Sequence):
-                    continue
-                for entry in entries:
-                    if not isinstance(entry, Mapping):
-                        continue
-                    reason = str(entry.get("reason", "")).strip()
-                    if not reason:
-                        reason = (_resolve_guard_reason(capability_id) or "").strip()
-                    if not reason:
-                        continue
-                    payload = reason_entries.setdefault(
-                        reason,
-                        {
-                            "total": 0,
-                            "capabilities": set(),
-                            "categories": {},
-                        },
-                    )
-                    payload["total"] = int(payload.get("total", 0) or 0) + 1
-                    capability_set = payload.setdefault("capabilities", set())
-                    if isinstance(capability_set, set):
-                        capability_set.add(capability_id)
-                    categories_map = payload.setdefault("categories", {})
-                    if not isinstance(categories_map, dict):
-                        continue
-                    normalized_entry = {
-                        str(key).strip(): str(value).strip()
-                        for key, value in entry.items()
-                        if str(key).strip()
-                        and (str(value).strip() or str(key).strip() in {"profile", "kind"})
-                    }
-                    if "reason" not in normalized_entry and reason:
-                        normalized_entry["reason"] = reason
-                    category_entries = categories_map.setdefault(category_name, [])
-                    if isinstance(category_entries, list) and normalized_entry not in category_entries:
-                        category_entries.append(normalized_entry)
-
-        if not reason_entries:
-            return {}
-
-        normalized: dict[str, dict[str, object]] = {}
-        for reason, payload in sorted(reason_entries.items()):
-            try:
-                total = int(payload.get("total", 0))
-            except (TypeError, ValueError):
-                continue
-            if total <= 0:
-                continue
-            entry_result: dict[str, object] = {"total": total}
-            capabilities = payload.get("capabilities")
-            if isinstance(capabilities, set):
-                cleaned_capabilities = sorted(cap for cap in capabilities if str(cap).strip())
-                if cleaned_capabilities:
-                    entry_result["capabilities"] = [str(cap) for cap in cleaned_capabilities]
-            categories = payload.get("categories")
-            if isinstance(categories, Mapping):
-                ordered_categories: dict[str, list[dict[str, str]]] = {}
-                for category in category_order:
-                    entries = categories.get(category)
-                    if not isinstance(entries, list) or not entries:
-                        continue
-                    sorted_entries = sorted(
-                        (dict(item) for item in entries if isinstance(item, Mapping)),
-                        key=lambda payload, *, _category=category: tuple(
-                            sort_key(_category, payload)
-                        ),
-                    )
-                    if sorted_entries:
-                        ordered_categories[category] = sorted_entries
-                extra_categories = {
-                    str(category): entries
-                    for category, entries in categories.items()
-                    if str(category) not in order_set
-                }
-                for category in sorted(extra_categories):
-                    entries = extra_categories[category]
-                    if not isinstance(entries, list) or not entries:
-                        continue
-                    sorted_entries = sorted(
-                        (dict(item) for item in entries if isinstance(item, Mapping)),
-                        key=lambda payload, *, _category=category: tuple(
-                            sort_key(_category, payload)
-                        ),
-                    )
-                    if sorted_entries:
-                        ordered_categories[category] = sorted_entries
-                if ordered_categories:
-                    entry_result["categories"] = ordered_categories
-            normalized[reason] = entry_result
-
-        return normalized
-
-    def _resolve_guard_reason(capability: str | None) -> str | None:
-        if guard is None or not capability:
-            return None
-        try:
-            guard.require_strategy(capability)
-        except LicenseCapabilityError as exc:  # pragma: no cover - komunikaty strażnika
-            return str(exc)
-        except Exception as exc:  # pragma: no cover - brak kompatybilności strażnika
-            _LOGGER.debug(
-                "Nie udało się ustalić komunikatu strażnika dla capability %s: %s",
-                capability,
-                exc,
-            )
-        return None
-
-    def _guard_summary_from_counts(
-        counts: Mapping[str, int],
-        capabilities: Mapping[str, str],
-        reasons: Mapping[str, str],
-    ) -> dict[str, object]:
-        total = 0
-        capability_counts: Counter[str] = Counter()
-        reason_counts: Counter[str] = Counter()
-        for key, value in counts.items():
-            try:
-                count = int(value)
-            except (TypeError, ValueError):
-                continue
-            if count <= 0:
-                continue
-            normalized_key = str(key)
-            total += count
-            capability = capabilities.get(normalized_key)
-            reason = reasons.get(normalized_key)
-            if capability:
-                capability_counts[str(capability)] += count
-            if reason:
-                reason_counts[str(reason)] += count
-        if total <= 0:
-            return {}
-        summary_entry: dict[str, object] = {"total": int(total)}
-        if capability_counts:
-            summary_entry["by_capability"] = {
-                capability: int(capability_counts[capability])
-                for capability in sorted(capability_counts)
-            }
-        if reason_counts:
-            summary_entry["by_reason"] = {
-                reason: int(reason_counts[reason])
-                for reason in sorted(reason_counts)
-            }
-        return summary_entry
-=======
-    strategy_capabilities: dict[str, str] = {}
->>>>>>> 4cadef77
 
     for schedule in scheduler_cfg.schedules:
         entry: dict[str, object] = {
@@ -3889,38 +3403,6 @@
         if guard is not None and capability_id:
             try:
                 if not guard.capabilities.is_strategy_enabled(capability_id):
-<<<<<<< HEAD
-                    reason = _resolve_guard_reason(capability_id)
-                    if schedule.name not in blocked_schedules:
-                        blocked_schedules.append(schedule.name)
-                        if schedule.name and reason:
-                            blocked_schedule_reasons.setdefault(schedule.name, reason)
-                    strategy_name = schedule.strategy
-                    if strategy_name not in blocked_strategies:
-                        blocked_strategies.append(strategy_name)
-                        if strategy_name and reason:
-                            blocked_strategy_reasons.setdefault(strategy_name, reason)
-                    if capability_id and schedule.name:
-                        _register_guard_detail(
-                            capability_id,
-                            "schedules",
-                            {"name": schedule.name, "reason": reason or ""},
-                        )
-                    if capability_id and strategy_name:
-                        blocked_strategy_capabilities.setdefault(strategy_name, capability_id)
-                    if strategy_name and reason:
-                        blocked_strategy_reasons.setdefault(strategy_name, reason)
-                    if capability_id and strategy_name:
-                        _register_guard_detail(
-                            capability_id,
-                            "strategies",
-                            {"name": strategy_name, "reason": reason or ""},
-                        )
-                    if schedule.name and capability_id:
-                        blocked_schedule_capabilities.setdefault(schedule.name, capability_id)
-                    if schedule.name and reason:
-                        blocked_schedule_reasons.setdefault(schedule.name, reason)
-=======
                     if schedule.name not in blocked_schedules:
                         blocked_schedules.append(schedule.name)
                     strategy_name = schedule.strategy
@@ -3930,7 +3412,6 @@
                         blocked_strategy_capabilities.setdefault(strategy_name, capability_id)
                     if schedule.name and capability_id:
                         blocked_schedule_capabilities.setdefault(schedule.name, capability_id)
->>>>>>> 4cadef77
                     continue
             except AttributeError:
                 pass
@@ -3958,25 +3439,13 @@
     def _serialize_limit_tree(
         tree: Mapping[str, Mapping[str, object]],
         *,
-<<<<<<< HEAD
-        category: str,
         blocked: dict[str, set[str]] | None = None,
         blocked_capabilities: dict[str, str] | None = None,
-        blocked_reasons: dict[str, str] | None = None,
-=======
-        blocked: dict[str, set[str]] | None = None,
-        blocked_capabilities: dict[str, str] | None = None,
->>>>>>> 4cadef77
     ) -> Mapping[str, Mapping[str, object]]:
         result: dict[str, dict[str, object]] = {}
         for strategy_name, profiles in (tree or {}).items():
             strategy_key = str(strategy_name)
             if allowed_strategies and strategy_key not in allowed_strategies:
-<<<<<<< HEAD
-                detail_reason: str | None = None
-                detail_capability: str | None = None
-=======
->>>>>>> 4cadef77
                 if blocked is not None:
                     blocked_profiles = blocked.setdefault(strategy_key, set())
                     if isinstance(profiles, Mapping):
@@ -3985,52 +3454,12 @@
                     else:
                         blocked_profiles.add("*")
                 if blocked_capabilities is not None:
-<<<<<<< HEAD
-                    detail_capability = (
-                        blocked_strategy_capabilities.get(strategy_key)
-                        or strategy_capabilities.get(strategy_key)
-                    )
-                    if detail_capability:
-                        blocked_capabilities.setdefault(strategy_key, detail_capability)
-                if detail_capability is None:
-                    detail_capability = (
-                        blocked_strategy_capabilities.get(strategy_key)
-                        or strategy_capabilities.get(strategy_key)
-                    )
-                if detail_reason is None:
-                    detail_reason = (
-                        blocked_strategy_reasons.get(strategy_key)
-                        or blocked_schedule_reasons.get(strategy_key)
-                    )
-                if detail_reason is None and detail_capability:
-                    detail_reason = _resolve_guard_reason(detail_capability)
-                if (
-                    blocked_reasons is not None
-                    and detail_reason
-                    and strategy_key not in blocked_reasons
-                ):
-                    blocked_reasons[strategy_key] = detail_reason
-                detail_profiles: list[str] = []
-                if isinstance(profiles, Mapping):
-                    detail_profiles = [str(name) for name in profiles.keys()]
-                else:
-                    detail_profiles = ["*"]
-                for profile_name in detail_profiles:
-                    payload: dict[str, object] = {
-                        "strategy": strategy_key,
-                        "profile": profile_name,
-                    }
-                    if detail_reason:
-                        payload["reason"] = detail_reason
-                    _register_guard_detail(detail_capability, category, payload)
-=======
                     capability_id = (
                         blocked_strategy_capabilities.get(strategy_key)
                         or strategy_capabilities.get(strategy_key)
                     )
                     if capability_id:
                         blocked_capabilities.setdefault(strategy_key, capability_id)
->>>>>>> 4cadef77
                 continue
             if not isinstance(profiles, Mapping):
                 continue
@@ -4057,10 +3486,6 @@
     suspensions_payload: list[dict[str, object]] = []
     blocked_suspensions: list[dict[str, object]] = []
     blocked_suspension_capabilities: dict[str, str] = {}
-<<<<<<< HEAD
-    blocked_suspension_reasons: dict[str, str] = {}
-=======
->>>>>>> 4cadef77
     for suspension in getattr(scheduler_cfg, "initial_suspensions", ()):
         payload: dict[str, object] = {
             "kind": suspension.kind,
@@ -4092,28 +3517,6 @@
                 key = f"{kind}:{target}".strip(":")
                 if key:
                     blocked_suspension_capabilities.setdefault(key, capability_id)
-<<<<<<< HEAD
-                    reason = (
-                        blocked_schedule_reasons.get(target)
-                        if kind == "schedule"
-                        else blocked_strategy_reasons.get(target)
-                    )
-                    if not reason:
-                        reason = _resolve_guard_reason(capability_id)
-                    if reason:
-                        payload["guard_reason"] = reason
-                        blocked_suspension_reasons.setdefault(key, reason)
-                detail_payload: dict[str, object] = {
-                    "kind": kind,
-                    "target": target,
-                }
-                if payload.get("guard_reason"):
-                    detail_payload["reason"] = payload["guard_reason"]
-                elif payload.get("reason"):
-                    detail_payload["reason"] = payload["reason"]
-                _register_guard_detail(capability_id, "suspensions", detail_payload)
-=======
->>>>>>> 4cadef77
             blocked_suspensions.append(dict(payload))
             continue
         suspensions_payload.append(payload)
@@ -4122,24 +3525,6 @@
     blocked_static_limits: dict[str, set[str]] = {}
     blocked_initial_limit_capabilities: dict[str, str] = {}
     blocked_static_limit_capabilities: dict[str, str] = {}
-<<<<<<< HEAD
-    blocked_initial_limit_reasons: dict[str, str] = {}
-    blocked_static_limit_reasons: dict[str, str] = {}
-
-    initial_limits = _serialize_limit_tree(
-        getattr(scheduler_cfg, "initial_signal_limits", {}),
-        category="initial_signal_limits",
-        blocked=blocked_initial_limits,
-        blocked_capabilities=blocked_initial_limit_capabilities,
-        blocked_reasons=blocked_initial_limit_reasons,
-    )
-    static_limits = _serialize_limit_tree(
-        getattr(scheduler_cfg, "signal_limits", {}),
-        category="signal_limits",
-        blocked=blocked_static_limits,
-        blocked_capabilities=blocked_static_limit_capabilities,
-        blocked_reasons=blocked_static_limit_reasons,
-=======
 
     initial_limits = _serialize_limit_tree(
         getattr(scheduler_cfg, "initial_signal_limits", {}),
@@ -4150,7 +3535,6 @@
         getattr(scheduler_cfg, "signal_limits", {}),
         blocked=blocked_static_limits,
         blocked_capabilities=blocked_static_limit_capabilities,
->>>>>>> 4cadef77
     )
 
     summary: dict[str, object] = {
@@ -4171,30 +3555,12 @@
             for name in blocked_strategies
             if name in blocked_strategy_capabilities
         }
-<<<<<<< HEAD
-    if blocked_strategy_reasons:
-        summary["blocked_capability_reasons"] = {
-            name: blocked_strategy_reasons[name]
-            for name in blocked_strategies
-            if name in blocked_strategy_reasons
-        }
-=======
->>>>>>> 4cadef77
     if blocked_schedule_capabilities:
         summary["blocked_schedule_capabilities"] = {
             name: blocked_schedule_capabilities[name]
             for name in blocked_schedules
             if name in blocked_schedule_capabilities
         }
-<<<<<<< HEAD
-    if blocked_schedule_reasons:
-        summary["blocked_schedule_capability_reasons"] = {
-            name: blocked_schedule_reasons[name]
-            for name in blocked_schedules
-            if name in blocked_schedule_reasons
-        }
-=======
->>>>>>> 4cadef77
     if blocked_suspensions:
         summary["blocked_suspensions"] = blocked_suspensions
     if blocked_suspension_capabilities:
@@ -4202,21 +3568,9 @@
             name: blocked_suspension_capabilities[name]
             for name in sorted(blocked_suspension_capabilities)
         }
-<<<<<<< HEAD
-    if blocked_suspension_reasons:
-        summary["blocked_suspension_reasons"] = {
-            name: blocked_suspension_reasons[name]
-            for name in sorted(blocked_suspension_reasons)
-        }
     if static_limits:
         summary["signal_limits"] = static_limits
     merged_initial_capabilities: dict[str, str] = dict(blocked_initial_limit_capabilities)
-    merged_initial_reasons: dict[str, str] = dict(blocked_initial_limit_reasons)
-=======
-    if static_limits:
-        summary["signal_limits"] = static_limits
-    merged_initial_capabilities: dict[str, str] = dict(blocked_initial_limit_capabilities)
->>>>>>> 4cadef77
     if blocked_initial_limits:
         summary["blocked_initial_signal_limits"] = {
             name: sorted(profiles)
@@ -4230,36 +3584,13 @@
             )
             if capability_id:
                 merged_initial_capabilities[name] = capability_id
-<<<<<<< HEAD
-            reason = (
-                merged_initial_reasons.get(name)
-                or blocked_strategy_reasons.get(name)
-                or blocked_schedule_reasons.get(name)
-            )
-            if not reason and capability_id:
-                reason = _resolve_guard_reason(capability_id)
-            if reason:
-                merged_initial_reasons[name] = reason
-=======
->>>>>>> 4cadef77
     if merged_initial_capabilities:
         summary["blocked_initial_signal_limit_capabilities"] = {
             name: merged_initial_capabilities[name]
             for name in sorted(merged_initial_capabilities)
         }
-<<<<<<< HEAD
-    if merged_initial_reasons:
-        summary["blocked_initial_signal_limit_reasons"] = {
-            name: merged_initial_reasons[name]
-            for name in sorted(merged_initial_reasons)
-        }
 
     merged_static_capabilities: dict[str, str] = dict(blocked_static_limit_capabilities)
-    merged_static_reasons: dict[str, str] = dict(blocked_static_limit_reasons)
-=======
-
-    merged_static_capabilities: dict[str, str] = dict(blocked_static_limit_capabilities)
->>>>>>> 4cadef77
     if blocked_static_limits:
         summary["blocked_signal_limits"] = {
             name: sorted(profiles)
@@ -4273,246 +3604,11 @@
             )
             if capability_id:
                 merged_static_capabilities[name] = capability_id
-<<<<<<< HEAD
-            reason = (
-                merged_static_reasons.get(name)
-                or blocked_strategy_reasons.get(name)
-                or blocked_schedule_reasons.get(name)
-            )
-            if not reason and capability_id:
-                reason = _resolve_guard_reason(capability_id)
-            if reason:
-                merged_static_reasons[name] = reason
-=======
->>>>>>> 4cadef77
     if merged_static_capabilities:
         summary["blocked_signal_limit_capabilities"] = {
             name: merged_static_capabilities[name]
             for name in sorted(merged_static_capabilities)
         }
-<<<<<<< HEAD
-    if merged_static_reasons:
-        summary["blocked_signal_limit_reasons"] = {
-            name: merged_static_reasons[name]
-            for name in sorted(merged_static_reasons)
-        }
-    overall_capability_counts: Counter[str] = Counter()
-    overall_reason_counts: Counter[str] = Counter()
-    overall_total = 0
-
-    def _attach_guard_summary(
-        label: str,
-        counts: Mapping[str, int],
-        capabilities: Mapping[str, str],
-        reasons: Mapping[str, str],
-    ) -> None:
-        nonlocal overall_total
-        summary_entry = _guard_summary_from_counts(counts, capabilities, reasons)
-        if not summary_entry:
-            return
-        guard_reason_summary[label] = summary_entry
-        overall_total += int(summary_entry.get("total", 0) or 0)
-        for capability, value in summary_entry.get("by_capability", {}).items():
-            overall_capability_counts[str(capability)] += int(value)
-        for reason, value in summary_entry.get("by_reason", {}).items():
-            overall_reason_counts[str(reason)] += int(value)
-
-    _attach_guard_summary(
-        "strategies",
-        {name: 1 for name in blocked_strategies},
-        blocked_strategy_capabilities,
-        blocked_strategy_reasons,
-    )
-    _attach_guard_summary(
-        "schedules",
-        {name: 1 for name in blocked_schedules},
-        blocked_schedule_capabilities,
-        blocked_schedule_reasons,
-    )
-    _attach_guard_summary(
-        "initial_signal_limits",
-        {name: len(profiles) for name, profiles in blocked_initial_limits.items()},
-        merged_initial_capabilities,
-        merged_initial_reasons,
-    )
-    _attach_guard_summary(
-        "signal_limits",
-        {name: len(profiles) for name, profiles in blocked_static_limits.items()},
-        merged_static_capabilities,
-        merged_static_reasons,
-    )
-    suspension_counts: dict[str, int] = {}
-    for entry in blocked_suspensions:
-        kind = str(entry.get("kind") or "schedule")
-        target = str(entry.get("target") or "")
-        key = f"{kind}:{target}".strip(":")
-        if not key:
-            continue
-        suspension_counts[key] = suspension_counts.get(key, 0) + 1
-    for key in blocked_suspension_capabilities:
-        suspension_counts.setdefault(key, 1)
-    for key in blocked_suspension_reasons:
-        suspension_counts.setdefault(key, 1)
-    _attach_guard_summary(
-        "suspensions",
-        suspension_counts,
-        blocked_suspension_capabilities,
-        blocked_suspension_reasons,
-    )
-
-    if overall_total > 0:
-        overall_summary: dict[str, object] = {"total": int(overall_total)}
-        if overall_capability_counts:
-            overall_summary["by_capability"] = {
-                capability: int(overall_capability_counts[capability])
-                for capability in sorted(overall_capability_counts)
-            }
-        if overall_reason_counts:
-            overall_summary["by_reason"] = {
-                reason: int(overall_reason_counts[reason])
-                for reason in sorted(overall_reason_counts)
-            }
-        guard_reason_summary["overall"] = overall_summary
-
-    normalized_guard_details: dict[
-        str, dict[str, list[dict[str, str]]]
-    ] = {}
-
-    if guard_reason_details:
-        def _detail_sort_key(category: str, entry: Mapping[str, str]) -> tuple[str, ...]:
-            if category == "strategies":
-                return (
-                    entry.get("name", ""),
-                    entry.get("reason", ""),
-                )
-            if category == "schedules":
-                return (
-                    entry.get("name", ""),
-                    entry.get("reason", ""),
-                )
-            if category in {"initial_signal_limits", "signal_limits"}:
-                return (
-                    entry.get("strategy", ""),
-                    entry.get("profile", ""),
-                    entry.get("reason", ""),
-                )
-            if category == "suspensions":
-                return (
-                    entry.get("kind", ""),
-                    entry.get("target", ""),
-                    entry.get("reason", ""),
-                )
-            return tuple(sorted(entry.items()))
-
-        normalized_guard_details = {
-            capability: {
-                category: [
-                    dict(item)
-                    for item in sorted(
-                        (dict(detail) for detail in entries),
-                        key=lambda payload, *, _category=category: _detail_sort_key(
-                            _category, payload
-                        ),
-                    )
-                ]
-                for category, entries in sorted(category_map.items())
-                if entries
-            }
-            for capability, category_map in sorted(guard_reason_details.items())
-        }
-        if normalized_guard_details:
-            summary["guard_reason_details"] = normalized_guard_details
-            reason_detail_details = _build_guard_detail_reason_details_from_details(
-                normalized_guard_details,
-                sort_key=_detail_sort_key,
-            )
-            if reason_detail_details:
-                summary["guard_reason_detail_reason_details"] = reason_detail_details
-            guard_reason_detail_summary = _build_guard_detail_summary_from_details(
-                normalized_guard_details
-            )
-            if guard_reason_detail_summary:
-                category_order = (
-                    "strategies",
-                    "schedules",
-                    "initial_signal_limits",
-                    "signal_limits",
-                    "suspensions",
-                    "overall",
-                )
-                order_set = set(category_order)
-                ordered_summary: dict[str, dict[str, dict[str, object]]] = {}
-                for capability, category_map in sorted(
-                    guard_reason_detail_summary.items()
-                ):
-                    ordered_categories: dict[str, dict[str, object]] = {}
-                    for category in category_order:
-                        payload = category_map.get(category)
-                        if not isinstance(payload, Mapping):
-                            continue
-                        total = payload.get("total")
-                        try:
-                            total_value = int(total) if total is not None else 0
-                        except (TypeError, ValueError):
-                            continue
-                        if total_value <= 0:
-                            continue
-                        entry: dict[str, object] = {"total": total_value}
-                        reasons = payload.get("by_reason")
-                        if isinstance(reasons, Mapping) and reasons:
-                            entry["by_reason"] = {
-                                str(reason): int(reasons[reason])
-                                for reason in sorted(reasons)
-                                if isinstance(reasons[reason], (int, float))
-                                and int(reasons[reason]) > 0
-                            }
-                        ordered_categories[category] = entry
-                    extra_categories = {
-                        category: payload
-                        for category, payload in category_map.items()
-                        if category not in order_set
-                    }
-                    for category in sorted(extra_categories):
-                        payload = extra_categories[category]
-                        if not isinstance(payload, Mapping):
-                            continue
-                        total = payload.get("total")
-                        try:
-                            total_value = int(total) if total is not None else 0
-                        except (TypeError, ValueError):
-                            continue
-                        if total_value <= 0:
-                            continue
-                        entry: dict[str, object] = {"total": total_value}
-                        reasons = payload.get("by_reason")
-                        if isinstance(reasons, Mapping) and reasons:
-                            entry["by_reason"] = {
-                                str(reason): int(reasons[reason])
-                                for reason in sorted(reasons)
-                                if isinstance(reasons[reason], (int, float))
-                                and int(reasons[reason]) > 0
-                            }
-                        ordered_categories[category] = entry
-                    if ordered_categories:
-                        ordered_summary[capability] = ordered_categories
-                if ordered_summary:
-                    summary["guard_reason_detail_summary"] = ordered_summary
-
-            category_summary = _build_guard_detail_category_summary_from_details(
-                normalized_guard_details
-            )
-            if category_summary:
-                summary["guard_reason_detail_category_summary"] = category_summary
-            reason_summary = _build_guard_detail_reason_summary_from_details(
-                normalized_guard_details
-            )
-            if reason_summary:
-                summary["guard_reason_detail_reason_summary"] = reason_summary
-
-    if guard_reason_summary:
-        summary["guard_reason_summary"] = guard_reason_summary
-=======
->>>>>>> 4cadef77
     if getattr(scheduler_cfg, "portfolio_governor", None):
         summary["portfolio_governor"] = scheduler_cfg.portfolio_governor
     if include_strategy_definitions:
