--- conflicted
+++ resolved
@@ -1,6 +1,5 @@
 """Podstawowy pakiet runtime bota handlowego."""
 
-<<<<<<< HEAD
 from bot_core.alerts import (
     AlertChannel,
     AlertMessage,
@@ -13,7 +12,6 @@
 from bot_core.config.models import CoreConfig
 from bot_core.database import DatabaseManager
 try:
-=======
 from __future__ import annotations
 try:  # pragma: no cover - defensywne importy podczas testów
     from bot_core.alerts import (
@@ -27,7 +25,6 @@
     from bot_core.config.loader import load_core_config
     from bot_core.config.models import CoreConfig
     from bot_core.database import DatabaseManager
->>>>>>> 8b1a1eb7
     from bot_core.exchanges import (
         BaseBackend,
         Event,
@@ -44,7 +41,6 @@
         PaperBackend,
         PositionDTO,
     )
-<<<<<<< HEAD
 except Exception:  # pragma: no cover - utrzymanie kompatybilności importu pakietu
     BaseBackend = Event = EventBus = ExchangeAdapter = ExchangeManager = None  # type: ignore[assignment]
     MarketRules = Mode = OrderDTO = OrderResult = None  # type: ignore[assignment]
@@ -61,7 +57,6 @@
     SecretManager,
     SecretStorageError,
 )
-=======
     from bot_core.runtime import BootstrapContext, bootstrap_environment
     from bot_core.trading import (
         TradingEngine,
@@ -87,7 +82,6 @@
     TradingEngine = TradingEngineFactory = None  # type: ignore[assignment]
     TradingParameters = TradingStrategies = None  # type: ignore[assignment]
     KeyringSecretStorage = SecretManager = SecretStorageError = None  # type: ignore[assignment]
->>>>>>> 8b1a1eb7
 
 import os
 
