"""Podstawowy pakiet runtime bota handlowego."""
<<<<<<< HEAD
=======

>>>>>>> f8b16e15
from __future__ import annotations

from typing import Any, Callable

<<<<<<< HEAD
try:  # pragma: no cover - komponent auto_trader może nie być dostępny
    from .auto_trader import AutoTrader, EmitterLike, RiskDecision
except Exception:  # pragma: no cover - zapewnia bezpieczny import pakietu
=======
try:  # pragma: no cover - moduł auto_trader może być opcjonalny w CI
    from .auto_trader import AutoTrader, EmitterLike, RiskDecision
except Exception:  # pragma: no cover - zapewniamy bezpieczny import pakietu
>>>>>>> f8b16e15
    AutoTrader = None  # type: ignore[assignment]
    EmitterLike = object  # type: ignore[assignment]
    RiskDecision = None  # type: ignore[assignment]

<<<<<<< HEAD
try:  # pragma: no cover - kanały alertów mogą wymagać zależności opcjonalnych
=======
try:  # pragma: no cover - importy warunkowe dla środowiska testowego
>>>>>>> f8b16e15
    from .alerts import (
        AlertChannel,
        AlertMessage,
        DEFAULT_SMS_PROVIDERS,
        SmsProviderConfig,
        get_sms_provider,
    )
<<<<<<< HEAD
except Exception:  # pragma: no cover - eksponujemy stabilny interfejs nawet bez zależności
=======
except Exception:  # pragma: no cover - zapewniamy zgodność, gdy brak zależności
>>>>>>> f8b16e15
    AlertChannel = AlertMessage = DEFAULT_SMS_PROVIDERS = SmsProviderConfig = None  # type: ignore[assignment]

    def get_sms_provider(*_: Any, **__: Any) -> Callable[..., Any]:  # type: ignore[misc]
        raise RuntimeError("SMS providers are not available in this environment")

<<<<<<< HEAD
try:  # pragma: no cover - loader konfiguracji może wymagać dodatkowych pakietów
    from .config.loader import load_core_config
except Exception:  # pragma: no cover
    def load_core_config(*_: Any, **__: Any) -> Any:  # type: ignore[misc]
        raise RuntimeError("Core configuration loader is not available")

try:  # pragma: no cover - modele konfiguracji są opcjonalne
=======
try:  # pragma: no cover - ładowanie konfiguracji może wymagać zależności opcjonalnych
    from .config.loader import load_core_config
except Exception:  # pragma: no cover - fallback gdy loader niedostępny
    def load_core_config(*_: Any, **__: Any) -> Any:  # type: ignore[override]
        raise RuntimeError("Core configuration loader is not available")

try:  # pragma: no cover - modele konfiguracyjne mogą nie być obecne
>>>>>>> f8b16e15
    from .config.models import CoreConfig
except Exception:  # pragma: no cover
    CoreConfig = None  # type: ignore[assignment]

<<<<<<< HEAD
try:  # pragma: no cover - manager bazy danych może być opcjonalny
=======
try:  # pragma: no cover - połączenie z bazą danych może wymagać zależności
>>>>>>> f8b16e15
    from .database import DatabaseManager
except Exception:  # pragma: no cover
    DatabaseManager = None  # type: ignore[assignment]

<<<<<<< HEAD
try:  # pragma: no cover - niektóre giełdy mogą nie być dostępne w środowisku CI
=======
try:  # pragma: no cover - zależności giełdowe mogą być pominięte
>>>>>>> f8b16e15
    from .exchanges import (
        BaseBackend,
        Event,
        EventBus,
        ExchangeAdapter,
        ExchangeManager,
        MarketRules,
        Mode,
        OrderDTO,
        OrderResult,
        OrderSide,
        OrderStatus,
        OrderType,
        PaperBackend,
        PositionDTO,
    )
<<<<<<< HEAD
except Exception:  # pragma: no cover
=======
except Exception:  # pragma: no cover - zapewniamy import nawet bez pełnych modułów
>>>>>>> f8b16e15
    BaseBackend = Event = EventBus = ExchangeAdapter = ExchangeManager = None  # type: ignore[assignment]
    MarketRules = Mode = OrderDTO = OrderResult = None  # type: ignore[assignment]
    OrderSide = OrderStatus = OrderType = PaperBackend = PositionDTO = None  # type: ignore[assignment]

try:  # pragma: no cover - środowisko runtime może nie być kompletnie zainstalowane
    from .runtime import BootstrapContext, bootstrap_environment
except Exception:  # pragma: no cover
    BootstrapContext = None  # type: ignore[assignment]

<<<<<<< HEAD
    def bootstrap_environment(*_: Any, **__: Any) -> Any:  # type: ignore[misc]
        raise RuntimeError("Runtime bootstrap is not available")

try:  # pragma: no cover - moduły tradingu mogą wymagać dodatkowych zależności
=======
    def bootstrap_environment(*_: Any, **__: Any) -> Any:  # type: ignore[override]
        raise RuntimeError("Runtime bootstrap is not available")

try:  # pragma: no cover - trading może wymagać zależności opcjonalnych
>>>>>>> f8b16e15
    from .trading import (
        TradingEngine,
        TradingEngineFactory,
        TradingParameters,
        TradingStrategies,
    )
except Exception:  # pragma: no cover
    TradingEngine = TradingEngineFactory = TradingStrategies = None  # type: ignore[assignment]

    class TradingParameters:  # type: ignore[override]
<<<<<<< HEAD
        """Zaślepka używana, gdy moduł tradingu jest niedostępny."""

        def __init__(self, *_: Any, **__: Any) -> None:
            raise RuntimeError("Trading module is not available")
=======
        pass
>>>>>>> f8b16e15

try:  # pragma: no cover - komponenty bezpieczeństwa mogą nie być obecne
    from .security import (
        KeyringSecretStorage,
        SecretManager,
        SecretStorageError,
    )
except Exception:  # pragma: no cover
    KeyringSecretStorage = SecretManager = SecretStorageError = None  # type: ignore[assignment]

<<<<<<< HEAD
=======

>>>>>>> f8b16e15
__all__ = [
    "AlertChannel",
    "AlertMessage",
    "AutoTrader",
    "BaseBackend",
    "BootstrapContext",
    "CoreConfig",
    "DatabaseManager",
    "DEFAULT_SMS_PROVIDERS",
    "EmitterLike",
    "Event",
    "EventBus",
    "ExchangeAdapter",
    "ExchangeManager",
    "KeyringSecretStorage",
    "MarketRules",
    "Mode",
    "OrderDTO",
    "OrderResult",
    "OrderSide",
    "OrderStatus",
    "OrderType",
    "PaperBackend",
    "PositionDTO",
    "RiskDecision",
    "SmsProviderConfig",
    "SecretManager",
    "SecretStorageError",
    "TradingEngine",
    "TradingEngineFactory",
    "TradingParameters",
    "TradingStrategies",
    "bootstrap_environment",
    "get_sms_provider",
    "load_core_config",
]<|MERGE_RESOLUTION|>--- conflicted
+++ resolved
@@ -1,30 +1,16 @@
 """Podstawowy pakiet runtime bota handlowego."""
-<<<<<<< HEAD
-=======
-
->>>>>>> f8b16e15
 from __future__ import annotations
 
 from typing import Any, Callable
 
-<<<<<<< HEAD
 try:  # pragma: no cover - komponent auto_trader może nie być dostępny
     from .auto_trader import AutoTrader, EmitterLike, RiskDecision
 except Exception:  # pragma: no cover - zapewnia bezpieczny import pakietu
-=======
-try:  # pragma: no cover - moduł auto_trader może być opcjonalny w CI
-    from .auto_trader import AutoTrader, EmitterLike, RiskDecision
-except Exception:  # pragma: no cover - zapewniamy bezpieczny import pakietu
->>>>>>> f8b16e15
     AutoTrader = None  # type: ignore[assignment]
     EmitterLike = object  # type: ignore[assignment]
     RiskDecision = None  # type: ignore[assignment]
 
-<<<<<<< HEAD
 try:  # pragma: no cover - kanały alertów mogą wymagać zależności opcjonalnych
-=======
-try:  # pragma: no cover - importy warunkowe dla środowiska testowego
->>>>>>> f8b16e15
     from .alerts import (
         AlertChannel,
         AlertMessage,
@@ -32,17 +18,12 @@
         SmsProviderConfig,
         get_sms_provider,
     )
-<<<<<<< HEAD
 except Exception:  # pragma: no cover - eksponujemy stabilny interfejs nawet bez zależności
-=======
-except Exception:  # pragma: no cover - zapewniamy zgodność, gdy brak zależności
->>>>>>> f8b16e15
     AlertChannel = AlertMessage = DEFAULT_SMS_PROVIDERS = SmsProviderConfig = None  # type: ignore[assignment]
 
     def get_sms_provider(*_: Any, **__: Any) -> Callable[..., Any]:  # type: ignore[misc]
         raise RuntimeError("SMS providers are not available in this environment")
 
-<<<<<<< HEAD
 try:  # pragma: no cover - loader konfiguracji może wymagać dodatkowych pakietów
     from .config.loader import load_core_config
 except Exception:  # pragma: no cover
@@ -50,33 +31,16 @@
         raise RuntimeError("Core configuration loader is not available")
 
 try:  # pragma: no cover - modele konfiguracji są opcjonalne
-=======
-try:  # pragma: no cover - ładowanie konfiguracji może wymagać zależności opcjonalnych
-    from .config.loader import load_core_config
-except Exception:  # pragma: no cover - fallback gdy loader niedostępny
-    def load_core_config(*_: Any, **__: Any) -> Any:  # type: ignore[override]
-        raise RuntimeError("Core configuration loader is not available")
-
-try:  # pragma: no cover - modele konfiguracyjne mogą nie być obecne
->>>>>>> f8b16e15
     from .config.models import CoreConfig
 except Exception:  # pragma: no cover
     CoreConfig = None  # type: ignore[assignment]
 
-<<<<<<< HEAD
 try:  # pragma: no cover - manager bazy danych może być opcjonalny
-=======
-try:  # pragma: no cover - połączenie z bazą danych może wymagać zależności
->>>>>>> f8b16e15
     from .database import DatabaseManager
 except Exception:  # pragma: no cover
     DatabaseManager = None  # type: ignore[assignment]
 
-<<<<<<< HEAD
 try:  # pragma: no cover - niektóre giełdy mogą nie być dostępne w środowisku CI
-=======
-try:  # pragma: no cover - zależności giełdowe mogą być pominięte
->>>>>>> f8b16e15
     from .exchanges import (
         BaseBackend,
         Event,
@@ -93,11 +57,7 @@
         PaperBackend,
         PositionDTO,
     )
-<<<<<<< HEAD
 except Exception:  # pragma: no cover
-=======
-except Exception:  # pragma: no cover - zapewniamy import nawet bez pełnych modułów
->>>>>>> f8b16e15
     BaseBackend = Event = EventBus = ExchangeAdapter = ExchangeManager = None  # type: ignore[assignment]
     MarketRules = Mode = OrderDTO = OrderResult = None  # type: ignore[assignment]
     OrderSide = OrderStatus = OrderType = PaperBackend = PositionDTO = None  # type: ignore[assignment]
@@ -107,17 +67,10 @@
 except Exception:  # pragma: no cover
     BootstrapContext = None  # type: ignore[assignment]
 
-<<<<<<< HEAD
     def bootstrap_environment(*_: Any, **__: Any) -> Any:  # type: ignore[misc]
         raise RuntimeError("Runtime bootstrap is not available")
 
 try:  # pragma: no cover - moduły tradingu mogą wymagać dodatkowych zależności
-=======
-    def bootstrap_environment(*_: Any, **__: Any) -> Any:  # type: ignore[override]
-        raise RuntimeError("Runtime bootstrap is not available")
-
-try:  # pragma: no cover - trading może wymagać zależności opcjonalnych
->>>>>>> f8b16e15
     from .trading import (
         TradingEngine,
         TradingEngineFactory,
@@ -128,14 +81,10 @@
     TradingEngine = TradingEngineFactory = TradingStrategies = None  # type: ignore[assignment]
 
     class TradingParameters:  # type: ignore[override]
-<<<<<<< HEAD
         """Zaślepka używana, gdy moduł tradingu jest niedostępny."""
 
         def __init__(self, *_: Any, **__: Any) -> None:
             raise RuntimeError("Trading module is not available")
-=======
-        pass
->>>>>>> f8b16e15
 
 try:  # pragma: no cover - komponenty bezpieczeństwa mogą nie być obecne
     from .security import (
@@ -146,10 +95,6 @@
 except Exception:  # pragma: no cover
     KeyringSecretStorage = SecretManager = SecretStorageError = None  # type: ignore[assignment]
 
-<<<<<<< HEAD
-=======
-
->>>>>>> f8b16e15
 __all__ = [
     "AlertChannel",
     "AlertMessage",
