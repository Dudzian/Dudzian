--- conflicted
+++ resolved
@@ -2,7 +2,6 @@
 
 from bot_core.config.loader import load_core_config
 from bot_core.config.models import (
-    AlertAuditConfig,
     CoreConfig,
     EmailChannelSettings,
     EnvironmentConfig,
@@ -28,9 +27,5 @@
     "SignalChannelSettings",
     "TelegramChannelSettings",
     "WhatsAppChannelSettings",
-<<<<<<< HEAD
-    "AlertAuditConfig",
-=======
->>>>>>> 18078b2a
     "load_core_config",
 ]