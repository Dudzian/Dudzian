"""Ładowanie konfiguracji z plików YAML."""
from __future__ import annotations

from dataclasses import fields
from pathlib import Path
from typing import Any, Mapping, Optional, Sequence

import base64
import binascii
import os
import re

import yaml

from bot_core.config.models import (
    AlertThrottleConfig,
    CoreConfig,
    CoverageMonitorTargetConfig,
    CoverageMonitoringConfig,
    EmailChannelSettings,
    EnvironmentConfig,
    EnvironmentDataSourceConfig,
    EnvironmentDataQualityConfig,
    EnvironmentReportStorageConfig,
    RiskDecisionLogConfig,
    SecurityBaselineConfig,
    SecurityBaselineSigningConfig,
    ServiceTokenConfig,
    RiskProfileConfig,
    RiskServiceConfig,
    RuntimeResourceLimitsConfig,
    SMSProviderSettings,
    TelegramChannelSettings,
    PortfolioGovernorConfig,
    PortfolioAssetConfig,
    PortfolioRiskBudgetConfig,
    PortfolioDriftToleranceConfig,
    PortfolioSloOverrideConfig,
    PortfolioDecisionLogConfig,
    PortfolioRuntimeInputsConfig,
    PermissionProfileConfig,
)
from bot_core.exchanges.base import Environment

# --- opcjonalne typy (mogą nie istnieć w Twojej gałęzi) ---
try:
    from bot_core.config.models import (
        InstrumentBackfillWindow,
        InstrumentBucketConfig,
        InstrumentConfig,
        InstrumentUniverseConfig,
    )
except Exception:  # brak rozszerzeń instrumentów
    InstrumentBackfillWindow = None  # type: ignore
    InstrumentBucketConfig = None  # type: ignore
    InstrumentConfig = None  # type: ignore
    InstrumentUniverseConfig = None  # type: ignore

try:
    from bot_core.config.models import DailyTrendMomentumStrategyConfig
except Exception:  # brak modułu strategii
    DailyTrendMomentumStrategyConfig = None  # type: ignore

try:
    from bot_core.config.models import (
        CrossExchangeArbitrageStrategyConfig,
        MeanReversionStrategyConfig,
        MultiStrategySchedulerConfig,
        StrategyScheduleConfig,
        VolatilityTargetingStrategyConfig,
    )
except Exception:  # brak rozszerzonej biblioteki strategii
    CrossExchangeArbitrageStrategyConfig = None  # type: ignore
    MeanReversionStrategyConfig = None  # type: ignore
    MultiStrategySchedulerConfig = None  # type: ignore
    StrategyScheduleConfig = None  # type: ignore
    VolatilityTargetingStrategyConfig = None  # type: ignore

try:
    from bot_core.config.models import (  # type: ignore
        DecisionEngineConfig,
        DecisionEngineTCOConfig,
        DecisionOrchestratorThresholds,
        DecisionStressTestConfig,
    )
except Exception:
    DecisionEngineConfig = None  # type: ignore
    DecisionEngineTCOConfig = None  # type: ignore
    DecisionOrchestratorThresholds = None  # type: ignore
    DecisionStressTestConfig = None  # type: ignore

# Dodatkowe kanały komunikatorów – w pełni opcjonalne
try:
    from bot_core.config.models import SignalChannelSettings  # type: ignore
except Exception:
    SignalChannelSettings = None  # type: ignore

try:
    from bot_core.config.models import WhatsAppChannelSettings  # type: ignore
except Exception:
    WhatsAppChannelSettings = None  # type: ignore

try:
    from bot_core.config.models import MessengerChannelSettings  # type: ignore
except Exception:
    MessengerChannelSettings = None  # type: ignore

# Opcjonalna konfiguracja kontrolerów runtime
try:
    from bot_core.config.models import ControllerRuntimeConfig  # type: ignore
except Exception:
    ControllerRuntimeConfig = None  # type: ignore

# Opcjonalna konfiguracja audytu alertów (w nowszych gałęziach)
try:
    from bot_core.config.models import AlertAuditConfig  # type: ignore
except Exception:
    AlertAuditConfig = None  # type: ignore

try:
    from bot_core.config.models import DecisionJournalConfig  # type: ignore
except Exception:
    DecisionJournalConfig = None  # type: ignore

try:
    from bot_core.config.models import (
        CoreReportingConfig,
        PaperSmokeJsonSyncConfig,
        PaperSmokeJsonSyncLocalConfig,
        PaperSmokeJsonSyncS3Config,
        SmokeArchiveLocalConfig,
        SmokeArchiveS3Config,
        SmokeArchiveUploadConfig,
    )  # type: ignore
except Exception:
    CoreReportingConfig = None  # type: ignore
    PaperSmokeJsonSyncConfig = None  # type: ignore
    PaperSmokeJsonSyncLocalConfig = None  # type: ignore
    PaperSmokeJsonSyncS3Config = None  # type: ignore
    SmokeArchiveLocalConfig = None  # type: ignore
    SmokeArchiveS3Config = None  # type: ignore
    SmokeArchiveUploadConfig = None  # type: ignore

try:
    from bot_core.config.models import MetricsServiceConfig  # type: ignore
except Exception:
    MetricsServiceConfig = None  # type: ignore

try:
    from bot_core.config.models import MetricsServiceTlsConfig  # type: ignore
except Exception:
    MetricsServiceTlsConfig = None  # type: ignore

# --- sekcja z konfliktu: scala oba warianty i zachowuje wszystkie typy opcjonalne ---
try:
    from bot_core.config.models import (  # type: ignore
        ObservabilityConfig,
        SLOThresholdConfig,
        KeyRotationConfig,
        KeyRotationEntryConfig,
    )
except Exception:
    ObservabilityConfig = None  # type: ignore
    SLOThresholdConfig = None  # type: ignore
    KeyRotationConfig = None  # type: ignore
    KeyRotationEntryConfig = None  # type: ignore

try:
    from bot_core.config.models import (  # type: ignore
        PortfolioGovernorConfig,
        PortfolioGovernorStrategyConfig,
        PortfolioGovernorScoringWeights,
    )
except Exception:
    PortfolioGovernorConfig = None  # type: ignore
    PortfolioGovernorStrategyConfig = None  # type: ignore
    PortfolioGovernorScoringWeights = None  # type: ignore

try:
    from bot_core.config.models import (  # type: ignore
        MarketIntelConfig,
        MarketIntelSqliteConfig,
    )
except Exception:
    MarketIntelConfig = None  # type: ignore
    MarketIntelSqliteConfig = None  # type: ignore

try:
    from bot_core.config.models import (  # type: ignore
        StressLabConfig,
        StressLabDatasetConfig,
        StressLabScenarioConfig,
        StressLabShockConfig,
        StressLabThresholdsConfig,
    )
except Exception:
    StressLabConfig = None  # type: ignore
    StressLabDatasetConfig = None  # type: ignore
    StressLabScenarioConfig = None  # type: ignore
    StressLabShockConfig = None  # type: ignore
    StressLabThresholdsConfig = None  # type: ignore

try:
    from bot_core.config.models import (  # type: ignore
        ResilienceConfig,
        ResilienceDrillConfig,
        ResilienceDrillThresholdsConfig,
    )
except Exception:
    ResilienceConfig = None  # type: ignore
    ResilienceDrillConfig = None  # type: ignore
    ResilienceDrillThresholdsConfig = None  # type: ignore

try:
    from bot_core.config.models import LiveRoutingConfig, PrometheusAlertRuleConfig  # type: ignore
except Exception:
    LiveRoutingConfig = None  # type: ignore
    PrometheusAlertRuleConfig = None  # type: ignore


_GRPC_METADATA_KEY_PATTERN = re.compile(r"^[0-9a-z._-]+$")


def _decode_grpc_base64(value: object, *, key: str, source: str) -> bytes:
    """Dekoduje wartość base64 używaną w grpc_metadata."""

    text = "" if value is None else str(value)
    normalized = "".join(text.split())
    if not normalized:
        raise ValueError(
            f"grpc_metadata klucz '{key}' otrzymał pustą wartość base64 (źródło {source})"
        )
    try:
        return base64.b64decode(normalized, validate=True)
    except binascii.Error as exc:  # noqa: PERF203 - chcemy pełny komunikat
        raise ValueError(
            f"grpc_metadata klucz '{key}' zawiera niepoprawną wartość base64 (źródło {source})"
        ) from exc


def _core_has(field_name: str) -> bool:
    """Sprawdza, czy CoreConfig posiada dane pole (bezpiecznie dla różnych gałęzi)."""
    return any(f.name == field_name for f in fields(CoreConfig))


def _env_has(field_name: str) -> bool:
    """Sprawdza, czy EnvironmentConfig posiada dane pole (bezpiecznie dla różnych gałęzi)."""
    return any(f.name == field_name for f in fields(EnvironmentConfig))


def _load_instrument_universes(raw: Mapping[str, Any]):
    if InstrumentUniverseConfig is None or InstrumentConfig is None or InstrumentBackfillWindow is None:
        return {}
    universes: dict[str, InstrumentUniverseConfig] = {}
    for name, entry in (raw.get("instrument_universes", {}) or {}).items():
        instruments: list[InstrumentConfig] = []
        for instrument_name, instrument_data in (entry.get("instruments", {}) or {}).items():
            backfill_windows = tuple(
                InstrumentBackfillWindow(
                    interval=str(window["interval"]),
                    lookback_days=int(window["lookback_days"]),
                )
                for window in (instrument_data.get("backfill", ()) or ())
            )
            instruments.append(
                InstrumentConfig(
                    name=instrument_name,
                    base_asset=str(instrument_data.get("base_asset", "")),
                    quote_asset=str(instrument_data.get("quote_asset", "")),
                    categories=tuple(instrument_data.get("categories", ()) or ()),
                    exchange_symbols={
                        str(ex_name): str(symbol)
                        for ex_name, symbol in (instrument_data.get("exchanges", {}) or {}).items()
                    },
                    backfill_windows=backfill_windows,
                )
            )
        universes[name] = InstrumentUniverseConfig(
            name=name,
            description=str(entry.get("description", "")),
            instruments=tuple(instruments),
        )
    return universes


def _load_instrument_buckets(
    raw: Mapping[str, Any],
) -> Mapping[str, "InstrumentBucketConfig"]:
    if InstrumentBucketConfig is None:
        return {}
    buckets: dict[str, InstrumentBucketConfig] = {}
    for name, entry in (raw.get("instrument_buckets", {}) or {}).items():
        buckets[name] = InstrumentBucketConfig(
            name=name,
            universe=str(entry.get("universe", "")),
            symbols=tuple(str(symbol) for symbol in (entry.get("symbols", ()) or ())),
            max_position_pct=(
                float(entry["max_position_pct"])
                if entry.get("max_position_pct") is not None
                else None
            ),
            max_notional_usd=(
                float(entry["max_notional_usd"])
                if entry.get("max_notional_usd") is not None
                else None
            ),
            tags=tuple(str(tag) for tag in (entry.get("tags", ()) or ())),
        )
    return buckets


def _load_permission_profiles(raw: Mapping[str, Any]) -> Mapping[str, PermissionProfileConfig]:
    if PermissionProfileConfig is None or not _core_has("permission_profiles"):
        return {}
    profiles: dict[str, PermissionProfileConfig] = {}
    for name, entry in (raw.get("permission_profiles", {}) or {}).items():
        profiles[name] = PermissionProfileConfig(
            name=name,
            required_permissions=tuple(
                str(value).lower() for value in (entry.get("required_permissions", ()) or ())
            ),
            forbidden_permissions=tuple(
                str(value).lower()
                for value in (entry.get("forbidden_permissions", ()) or ())
            ),
        )
    return profiles


def _maybe_float(value: Any) -> float | None:
    if value in (None, "", False):
        return None
    return float(value)


def _maybe_int(value: Any) -> int | None:
    if value in (None, "", False):
        return None
    return int(value)


def _load_sms_providers(raw_alerts: Mapping[str, Any]) -> Mapping[str, SMSProviderSettings]:
    providers: dict[str, SMSProviderSettings] = {}
    for name, entry in (raw_alerts.get("sms_providers", {}) or {}).items():
        providers[name] = SMSProviderSettings(
            name=name,
            provider_key=str(entry["provider"]),
            api_base_url=str(entry["api_base_url"]),
            from_number=str(entry["from_number"]),
            recipients=tuple(entry.get("recipients", ()) or ()),
            allow_alphanumeric_sender=bool(entry.get("allow_alphanumeric_sender", False)),
            sender_id=entry.get("sender_id"),
            credential_key=entry.get("credential_key"),
        )
    return providers


def _load_signal_channels(raw_alerts: Mapping[str, Any]):
    if SignalChannelSettings is None:
        return {}
    channels: dict[str, SignalChannelSettings] = {}
    for name, entry in (raw_alerts.get("signal_channels", {}) or {}).items():
        channels[name] = SignalChannelSettings(
            name=name,
            service_url=str(entry["service_url"]),
            sender_number=str(entry["sender_number"]),
            recipients=tuple(entry.get("recipients", ()) or ()),
            credential_secret=entry.get("credential_secret"),
            verify_tls=bool(entry.get("verify_tls", True)),
        )
    return channels


def _load_whatsapp_channels(raw_alerts: Mapping[str, Any]):
    if WhatsAppChannelSettings is None:
        return {}
    channels: dict[str, WhatsAppChannelSettings] = {}
    for name, entry in (raw_alerts.get("whatsapp_channels", {}) or {}).items():
        channels[name] = WhatsAppChannelSettings(
            name=name,
            phone_number_id=str(entry["phone_number_id"]),
            recipients=tuple(entry.get("recipients", ()) or ()),
            token_secret=str(entry["token_secret"]),
            api_base_url=str(entry.get("api_base_url", "https://graph.facebook.com")),
            api_version=str(entry.get("api_version", "v16.0")),
        )
    return channels


def _load_messenger_channels(raw_alerts: Mapping[str, Any]):
    if MessengerChannelSettings is None:
        return {}
    channels: dict[str, MessengerChannelSettings] = {}
    for name, entry in (raw_alerts.get("messenger_channels", {}) or {}).items():
        channels[name] = MessengerChannelSettings(
            name=name,
            page_id=str(entry["page_id"]),
            recipients=tuple(entry.get("recipients", ()) or ()),
            token_secret=str(entry["token_secret"]),
            api_base_url=str(entry.get("api_base_url", "https://graph.facebook.com")),
            api_version=str(entry.get("api_version", "v16.0")),
        )
    return channels


def _load_strategies(raw: Mapping[str, Any]):
    if DailyTrendMomentumStrategyConfig is None:
        return {}
    strategies: dict[str, DailyTrendMomentumStrategyConfig] = {}
    for name, entry in (raw.get("strategies", {}) or {}).items():
        if str(entry.get("engine", "")) != "daily_trend_momentum":
            continue
        params = entry.get("parameters", {}) or {}
        strategies[name] = DailyTrendMomentumStrategyConfig(
            name=name,
            fast_ma=int(params.get("fast_ma", 20)),
            slow_ma=int(params.get("slow_ma", 100)),
            breakout_lookback=int(params.get("breakout_lookback", 55)),
            momentum_window=int(params.get("momentum_window", 20)),
            atr_window=int(params.get("atr_window", 14)),
            atr_multiplier=float(params.get("atr_multiplier", 2.0)),
            min_trend_strength=float(params.get("min_trend_strength", 0.005)),
            min_momentum=float(params.get("min_momentum", 0.0)),
        )
    return strategies


def _load_mean_reversion_strategies(raw: Mapping[str, Any]):
    if MeanReversionStrategyConfig is None:
        return {}
    strategies: dict[str, MeanReversionStrategyConfig] = {}
    for name, entry in (raw.get("mean_reversion_strategies", {}) or {}).items():
        params = entry.get("parameters", entry) or {}
        strategies[name] = MeanReversionStrategyConfig(
            name=name,
            lookback=int(params.get("lookback", 96)),
            entry_zscore=float(params.get("entry_zscore", 1.8)),
            exit_zscore=float(params.get("exit_zscore", 0.4)),
            max_holding_period=int(params.get("max_holding_period", 12)),
            volatility_cap=float(params.get("volatility_cap", 0.04)),
            min_volume_usd=float(params.get("min_volume_usd", 1000.0)),
        )
    return strategies


def _load_volatility_target_strategies(raw: Mapping[str, Any]):
    if VolatilityTargetingStrategyConfig is None:
        return {}
    strategies: dict[str, VolatilityTargetingStrategyConfig] = {}
    for name, entry in (raw.get("volatility_target_strategies", {}) or {}).items():
        params = entry.get("parameters", entry) or {}
        strategies[name] = VolatilityTargetingStrategyConfig(
            name=name,
            target_volatility=float(params.get("target_volatility", 0.12)),
            lookback=int(params.get("lookback", 60)),
            rebalance_threshold=float(params.get("rebalance_threshold", 0.1)),
            min_allocation=float(params.get("min_allocation", 0.1)),
            max_allocation=float(params.get("max_allocation", 1.0)),
            floor_volatility=float(params.get("floor_volatility", 0.02)),
        )
    return strategies


def _load_cross_exchange_arbitrage_strategies(raw: Mapping[str, Any]):
    if CrossExchangeArbitrageStrategyConfig is None:
        return {}
    strategies: dict[str, CrossExchangeArbitrageStrategyConfig] = {}
    for name, entry in (raw.get("cross_exchange_arbitrage_strategies", {}) or {}).items():
        params = entry.get("parameters", entry) or {}
        strategies[name] = CrossExchangeArbitrageStrategyConfig(
            name=name,
            primary_exchange=str(params.get("primary_exchange", "")),
            secondary_exchange=str(params.get("secondary_exchange", "")),
            spread_entry=float(params.get("spread_entry", 0.0015)),
            spread_exit=float(params.get("spread_exit", 0.0005)),
            max_notional=float(params.get("max_notional", 50_000.0)),
            max_open_seconds=int(params.get("max_open_seconds", 120)),
        )
    return strategies


def _load_strategy_schedule(entry_name: str, entry: Mapping[str, Any]) -> StrategyScheduleConfig:
    assert StrategyScheduleConfig is not None
    return StrategyScheduleConfig(
        name=entry_name,
        strategy=str(entry.get("strategy") or entry_name),
        cadence_seconds=int(entry.get("cadence_seconds", entry.get("cadence", 300))),
        max_drift_seconds=int(entry.get("max_drift_seconds", entry.get("max_drift", 30))),
        warmup_bars=int(entry.get("warmup_bars", 0)),
        risk_profile=str(entry.get("risk_profile", "balanced")),
        max_signals=int(entry.get("max_signals", 10)),
        interval=str(entry.get("interval")) if entry.get("interval") else None,
    )


def _load_multi_strategy_schedulers(raw: Mapping[str, Any]):
    if MultiStrategySchedulerConfig is None or StrategyScheduleConfig is None:
        return {}
    schedulers: dict[str, MultiStrategySchedulerConfig] = {}
    sources: list[Mapping[str, Any]] = []
    top_level = raw.get("multi_strategy_schedulers")
    if isinstance(top_level, Mapping):
        sources.append(top_level)
    runtime_section = raw.get("runtime")
    if isinstance(runtime_section, Mapping):
        runtime_schedulers = runtime_section.get("multi_strategy_schedulers")
        if isinstance(runtime_schedulers, Mapping):
            sources.append(runtime_schedulers)

    for source in sources:
        for name, entry in (source or {}).items():
            if not isinstance(entry, Mapping):
                continue
            schedules_raw = entry.get("schedules", {}) or {}
            schedules = [
                _load_strategy_schedule(schedule_name, schedule_entry)
                for schedule_name, schedule_entry in schedules_raw.items()
                if isinstance(schedule_entry, Mapping)
            ]
            inputs_entry = entry.get("portfolio_inputs")
            inputs_config = None
            if isinstance(inputs_entry, Mapping):
                slo_path_value = inputs_entry.get("slo_report_path") or inputs_entry.get("slo_report")
                stress_path_value = (
                    inputs_entry.get("stress_lab_report_path")
                    or inputs_entry.get("stress_lab_report")
                    or inputs_entry.get("stress_report")
                )
                slo_age_value = inputs_entry.get("slo_max_age_minutes") or inputs_entry.get("slo_max_age")
                stress_age_value = (
                    inputs_entry.get("stress_max_age_minutes")
                    or inputs_entry.get("stress_max_age")
                )
                inputs_config = PortfolioRuntimeInputsConfig(
                    slo_report_path=_format_optional_text(slo_path_value),
                    slo_max_age_minutes=_maybe_int(slo_age_value),
                    stress_lab_report_path=_format_optional_text(stress_path_value),
                    stress_max_age_minutes=_maybe_int(stress_age_value),
                )
            schedulers[name] = MultiStrategySchedulerConfig(
                name=name,
                schedules=tuple(schedules),
                telemetry_namespace=str(
                    entry.get("telemetry_namespace", f"scheduler.{name}")
                ),
                decision_log_category=str(
                    entry.get("decision_log_category", "runtime.scheduler")
                ),
                health_check_interval=int(entry.get("health_check_interval", 300)),
                rbac_tokens=_load_service_tokens(entry.get("rbac_tokens")),
                portfolio_governor=(
                    str(entry.get("portfolio_governor")).strip()
                    if entry.get("portfolio_governor") not in (None, "")
                    else None
                ),
                portfolio_inputs=inputs_config,
            )
    return schedulers


def _load_portfolio_governors(raw: Mapping[str, Any]):
    if PortfolioGovernorConfig is None:
        return {}
    entries = raw.get("portfolio_governors") or {}
    if not isinstance(entries, Mapping):
        return {}
    governor_field_names = {field.name for field in fields(PortfolioGovernorConfig)}
    required_fields = {"portfolio_id", "drift_tolerance", "rebalance_cooldown_seconds"}
    if not required_fields.issubset(governor_field_names):
        return {}
    governors: dict[str, PortfolioGovernorConfig] = {}
    for name, entry in entries.items():
        if not isinstance(entry, Mapping):
            continue
        drift_entry = entry.get("drift_tolerance") or entry.get("drift") or {}
        if not isinstance(drift_entry, Mapping):
            drift_entry = {}
        drift = PortfolioDriftToleranceConfig(
            absolute=float(drift_entry.get("absolute", drift_entry.get("abs", 0.01))),
            relative=float(drift_entry.get("relative", drift_entry.get("rel", 0.25))),
        )

        risk_budgets: dict[str, PortfolioRiskBudgetConfig] = {}
        for budget_name, budget_entry in (entry.get("risk_budgets", {}) or {}).items():
            if not isinstance(budget_entry, Mapping):
                continue
            risk_budgets[budget_name] = PortfolioRiskBudgetConfig(
                name=budget_name,
                max_var_pct=_maybe_float(
                    budget_entry.get("max_var_pct")
                    or budget_entry.get("max_var_percent")
                ),
                max_drawdown_pct=_maybe_float(
                    budget_entry.get("max_drawdown_pct")
                    or budget_entry.get("max_drawdown_percent")
                ),
                max_leverage=_maybe_float(budget_entry.get("max_leverage")),
                severity=str(budget_entry.get("severity", "warning")),
                tags=tuple(
                    str(tag) for tag in (budget_entry.get("tags", ()) or ())
                ),
            )

        slo_overrides: list[PortfolioSloOverrideConfig] = []
        for override_entry in (entry.get("slo_overrides") or ()):  # type: ignore[arg-type]
            if not isinstance(override_entry, Mapping):
                continue
            name_value = override_entry.get("slo") or override_entry.get("slo_name")
            if name_value in (None, ""):
                continue
            apply_on_source = override_entry.get("apply_on") or override_entry.get("statuses")
            apply_on = (
                tuple(str(item) for item in (apply_on_source or ("warning", "breach")))
                or ("warning", "breach")
            )
            slo_overrides.append(
                PortfolioSloOverrideConfig(
                    slo_name=str(name_value),
                    apply_on=apply_on,
                    weight_multiplier=_maybe_float(override_entry.get("weight_multiplier")),
                    min_weight=_maybe_float(override_entry.get("min_weight")),
                    max_weight=_maybe_float(override_entry.get("max_weight")),
                    severity=(
                        str(override_entry.get("severity"))
                        if override_entry.get("severity") not in (None, "")
                        else None
                    ),
                    tags=tuple(
                        str(tag) for tag in (override_entry.get("tags", ()) or ())
                    ),
                    force_rebalance=bool(override_entry.get("force_rebalance", False)),
                )
            )

        assets: list[PortfolioAssetConfig] = []
        for asset_entry in (entry.get("assets") or ()):  # type: ignore[arg-type]
            if not isinstance(asset_entry, Mapping):
                continue
            symbol = asset_entry.get("symbol")
            target_weight = asset_entry.get("target_weight")
            if symbol is None or target_weight is None:
                continue
            risk_budget_value = asset_entry.get("risk_budget")
            risk_budget = (
                str(risk_budget_value)
                if risk_budget_value not in (None, "")
                else None
            )
            notes_value = asset_entry.get("notes")
            notes = str(notes_value) if notes_value not in (None, "") else None
            assets.append(
                PortfolioAssetConfig(
                    symbol=str(symbol),
                    target_weight=float(target_weight),
                    min_weight=_maybe_float(asset_entry.get("min_weight")),
                    max_weight=_maybe_float(asset_entry.get("max_weight")),
                    max_volatility_pct=_maybe_float(
                        asset_entry.get("max_volatility_pct")
                        or asset_entry.get("max_volatility_percent")
                    ),
                    min_liquidity_usd=_maybe_float(
                        asset_entry.get("min_liquidity_usd")
                        or asset_entry.get("min_liquidity")
                    ),
                    risk_budget=risk_budget,
                    notes=notes,
                    tags=tuple(
                        str(tag) for tag in (asset_entry.get("tags", ()) or ())
                    ),
                )
            )

        intel_entry = entry.get("market_intel") if isinstance(entry.get("market_intel"), Mapping) else {}
        interval_value = entry.get("market_intel_interval")
        if isinstance(intel_entry, Mapping):
            interval_value = interval_value or intel_entry.get("interval")
        interval = (
            str(interval_value).strip()
            if interval_value not in (None, "")
            else None
        )
        lookback_value = entry.get("market_intel_lookback_bars")
        if isinstance(intel_entry, Mapping):
            lookback_value = lookback_value or intel_entry.get("lookback_bars") or intel_entry.get("lookback")
        try:
            lookback_bars = int(lookback_value) if lookback_value not in (None, "") else 168
        except (TypeError, ValueError):  # pragma: no cover - diagnostyka konfiguracji
            lookback_bars = 168

        governor_kwargs = {
            "portfolio_id": str(entry.get("portfolio_id", name)),
            "drift_tolerance": drift,
            "rebalance_cooldown_seconds": int(
                entry.get("rebalance_cooldown_seconds", entry.get("rebalance_cooldown", 900))
            ),
            "min_rebalance_value": float(
                entry.get("min_rebalance_value", entry.get("min_rebalance_notional", 0.0) or 0.0)
            ),
            "min_rebalance_weight": float(
                entry.get("min_rebalance_weight", entry.get("min_weight_delta", 0.0) or 0.0)
            ),
            "assets": tuple(assets),
            "risk_budgets": risk_budgets,
            "risk_overrides": tuple(
                str(item) for item in (entry.get("risk_overrides", ()) or ())
            ),
            "slo_overrides": tuple(override for override in slo_overrides if override.slo_name),
            "market_intel_interval": interval,
            "market_intel_lookback_bars": lookback_bars,
        }
        if "name" in governor_field_names:
            governor_kwargs["name"] = name

        governors[name] = PortfolioGovernorConfig(**governor_kwargs)

    return governors


def _load_runtime_resource_limits(runtime_section: Mapping[str, Any]):
    if RuntimeResourceLimitsConfig is None:
        return None
    entry = runtime_section.get("resource_limits")
    if not isinstance(entry, Mapping) or not entry:
        return None
    cpu_percent = float(entry.get("cpu_percent", entry.get("cpu", 0.0)))
    memory_mb = float(entry.get("memory_mb", entry.get("memory", 0.0)))
    io_read = float(entry.get("io_read_mb_s", entry.get("io_read", 0.0)))
    io_write = float(entry.get("io_write_mb_s", entry.get("io_write", 0.0)))
    warning_threshold = float(entry.get("headroom_warning_threshold", entry.get("warning_threshold", 0.85)))
    return RuntimeResourceLimitsConfig(
        cpu_percent=cpu_percent,
        memory_mb=memory_mb,
        io_read_mb_s=io_read,
        io_write_mb_s=io_write,
        headroom_warning_threshold=warning_threshold,
    )


def _load_alert_throttle(entry: Optional[Mapping[str, Any]]) -> AlertThrottleConfig | None:
    if not entry:
        return None
    window_seconds = float(entry.get("window_seconds", entry.get("window", 0.0)))
    if window_seconds <= 0:
        raise ValueError("alert_throttle.window_seconds musi być dodatnie")
    exclude_severities = tuple(str(value).lower() for value in (entry.get("exclude_severities", ()) or ()))
    exclude_categories = tuple(str(value).lower() for value in (entry.get("exclude_categories", ()) or ()))
    max_entries = int(entry.get("max_entries", 2048))
    return AlertThrottleConfig(
        window_seconds=window_seconds,
        exclude_severities=exclude_severities,
        exclude_categories=exclude_categories,
        max_entries=max_entries,
    )


def _load_alert_audit(entry: Optional[Mapping[str, Any]]):
    """Ładuje konfigurację audytu alertów – tylko jeśli klasa istnieje w danej gałęzi."""
    if AlertAuditConfig is None or not entry:
        return None
    backend = str(entry.get("backend", entry.get("type", "memory"))).strip().lower()
    if backend not in {"memory", "file"}:
        raise ValueError("alert_audit.backend musi mieć wartość 'memory' lub 'file'")

    directory_value = entry.get("directory")
    directory = str(directory_value) if directory_value is not None else None
    filename_pattern = str(entry.get("filename_pattern", "alerts-%Y%m%d.jsonl"))
    retention_value = entry.get("retention_days")
    retention_days = None if retention_value in (None, "") else int(retention_value)
    fsync = bool(entry.get("fsync", False))

    if backend == "file" and not directory:
        raise ValueError("alert_audit.directory jest wymagane dla backendu 'file'")

    return AlertAuditConfig(  # type: ignore[call-arg]
        backend=backend,
        directory=directory,
        filename_pattern=filename_pattern,
        retention_days=retention_days,
        fsync=fsync,
    )


def _load_data_quality(entry: Optional[Mapping[str, Any]]):
    """Mapuje ustawienia data_quality na dataclass środowiska."""
    if EnvironmentDataQualityConfig is None or not entry:
        return None

    max_gap = entry.get("max_gap_minutes")
    if max_gap in (None, ""):
        max_gap_value = None
    else:
        max_gap_value = float(max_gap)

    min_ok_ratio = entry.get("min_ok_ratio")
    if min_ok_ratio in (None, ""):
        min_ok_ratio_value = None
    else:
        min_ok_ratio_value = float(min_ok_ratio)

    return EnvironmentDataQualityConfig(
        max_gap_minutes=max_gap_value,
        min_ok_ratio=min_ok_ratio_value,
    )


def _load_environment_data_source(entry: Optional[Mapping[str, Any]]):
    """Buduje konfigurację źródła danych OHLCV dla środowiska."""

    if EnvironmentDataSourceConfig is None or not entry:
        return None

    enable_snapshots = bool(entry.get("enable_snapshots", True))
    namespace_raw = entry.get("cache_namespace")
    namespace = None if namespace_raw in (None, "") else str(namespace_raw)

    return EnvironmentDataSourceConfig(
        enable_snapshots=enable_snapshots,
        cache_namespace=namespace,
    )


def _load_report_storage(entry: Optional[Mapping[str, Any]]):
    """Buduje konfigurację magazynu raportów środowiska."""

    if EnvironmentReportStorageConfig is None or not entry:
        return None

    backend_raw = entry.get("backend", entry.get("type", "file"))
    backend = str(backend_raw).strip().lower()
    if backend in {"disabled", "none"}:
        return None
    if backend != "file":
        raise ValueError("report_storage.backend musi być 'file' lub 'disabled'")

    directory_raw = entry.get("directory")
    directory = str(directory_raw) if directory_raw not in (None, "") else None
    filename_pattern = str(entry.get("filename_pattern", "reports-%Y%m%d.json"))
    retention_raw = entry.get("retention_days")
    retention_days = None if retention_raw in (None, "") else int(retention_raw)
    fsync = bool(entry.get("fsync", False))

    return EnvironmentReportStorageConfig(
        backend=backend,
        directory=directory,
        filename_pattern=filename_pattern,
        retention_days=retention_days,
        fsync=fsync,
    )


def _load_decision_journal(entry: Optional[Mapping[str, Any]]):
    if DecisionJournalConfig is None or not entry:
        return None

    backend = str(entry.get("backend", entry.get("type", "memory"))).strip().lower()
    if backend in {"disabled", "none"}:
        return None
    if backend not in {"memory", "file"}:
        raise ValueError("decision_journal.backend musi być 'memory', 'file' lub 'disabled'")

    directory_value = entry.get("directory")
    directory = str(directory_value) if directory_value is not None else None
    filename_pattern = str(entry.get("filename_pattern", "decisions-%Y%m%d.jsonl"))
    retention_value = entry.get("retention_days")
    retention_days = None if retention_value in (None, "") else int(retention_value)
    fsync = bool(entry.get("fsync", False))

    if backend == "file" and not directory:
        raise ValueError("decision_journal.directory jest wymagane dla backendu 'file'")

    return DecisionJournalConfig(  # type: ignore[call-arg]
        backend=backend,
        directory=directory,
        filename_pattern=filename_pattern,
        retention_days=retention_days,
        fsync=fsync,
    )


def _format_optional_text(value: Any | None) -> str | None:
    if value in (None, ""):
        return None
    return str(value)


def _normalize_alert_mode(value: Any | None, *, field_name: str) -> str | None:
    """Normalizuje tryby alertów UI na wartość lower-case lub zwraca ``None``."""

    normalized = _format_optional_text(value)
    if normalized is None:
        return None

    normalized = normalized.strip().lower()
    if normalized in {"enable", "jsonl", "disable"}:
        return normalized

    raise ValueError(
        f"{field_name} musi należeć do {{enable,jsonl,disable}} (otrzymano {value!r})"
    )


_UI_ALERT_AUDIT_BACKEND_ALLOWED = {"auto", "file", "memory"}


def _load_smoke_archive_upload(entry: Optional[Mapping[str, Any]]):
    if SmokeArchiveUploadConfig is None or entry is None:
        return None

    backend = str(entry.get("backend", entry.get("type", "local"))).strip().lower()
    if backend in {"disabled", "none"}:
        return None
    if backend not in {"local", "s3"}:
        raise ValueError("smoke_archive_upload.backend musi być 'local', 's3' lub 'disabled'")

    credential_secret = entry.get("credential_secret")
    credential_value = str(credential_secret) if credential_secret not in (None, "") else None

    local_cfg = None
    if backend == "local":
        if SmokeArchiveLocalConfig is None:
            raise ValueError("Backend 'local' nie jest obsługiwany w tej gałęzi")
        raw_local = entry.get("local") or {}
        directory_value = raw_local.get("directory")
        if not directory_value:
            raise ValueError("smoke_archive_upload.local.directory jest wymagane dla backendu 'local'")
        filename_pattern = str(raw_local.get("filename_pattern", "{environment}_{date}_{hash}.zip"))
        fsync = bool(raw_local.get("fsync", False))
        local_cfg = SmokeArchiveLocalConfig(
            directory=str(directory_value),
            filename_pattern=filename_pattern,
            fsync=fsync,
        )

    s3_cfg = None
    if backend == "s3":
        if SmokeArchiveS3Config is None:
            raise ValueError("Backend 's3' nie jest obsługiwany w tej gałęzi")
        raw_s3 = entry.get("s3") or {}
        bucket_value = raw_s3.get("bucket")
        if not bucket_value:
            raise ValueError("smoke_archive_upload.s3.bucket jest wymagane dla backendu 's3'")
        prefix_value = raw_s3.get("prefix")
        endpoint_url = _format_optional_text(raw_s3.get("endpoint_url"))
        region = _format_optional_text(raw_s3.get("region"))
        use_ssl = bool(raw_s3.get("use_ssl", True))
        extra_args = {
            str(key): str(value)
            for key, value in (raw_s3.get("extra_args", {}) or {}).items()
        }
        s3_cfg = SmokeArchiveS3Config(
            bucket=str(bucket_value),
            object_prefix=_format_optional_text(prefix_value),
            endpoint_url=endpoint_url,
            region=region,
            use_ssl=use_ssl,
            extra_args=extra_args,
        )

    return SmokeArchiveUploadConfig(
        backend=backend,
        credential_secret=credential_value,
        local=local_cfg,
        s3=s3_cfg,
    )


def _load_paper_smoke_json_sync(entry: Optional[Mapping[str, Any]]):
    if PaperSmokeJsonSyncConfig is None or entry is None:
        return None

    backend = str(entry.get("backend", entry.get("type", "local"))).strip().lower()
    if backend in {"disabled", "none"}:
        return None
    if backend not in {"local", "s3"}:
        raise ValueError(
            "paper_smoke_json_sync.backend musi być 'local', 's3' lub 'disabled'"
        )

    credential_secret = entry.get("credential_secret")
    credential_value = str(credential_secret) if credential_secret not in (None, "") else None

    local_cfg = None
    if backend == "local":
        if PaperSmokeJsonSyncLocalConfig is None:
            raise ValueError("Backend 'local' nie jest obsługiwany w tej gałęzi")
        raw_local = entry.get("local") or {}
        directory_value = raw_local.get("directory")
        if not directory_value:
            raise ValueError(
                "paper_smoke_json_sync.local.directory jest wymagane dla backendu 'local'"
            )
        filename_pattern = str(raw_local.get("filename_pattern", "{environment}_{date}.jsonl"))
        fsync = bool(raw_local.get("fsync", False))
        local_cfg = PaperSmokeJsonSyncLocalConfig(
            directory=str(directory_value),
            filename_pattern=filename_pattern,
            fsync=fsync,
        )

    s3_cfg = None
    if backend == "s3":
        if PaperSmokeJsonSyncS3Config is None:
            raise ValueError("Backend 's3' nie jest obsługiwany w tej gałęzi")
        raw_s3 = entry.get("s3") or {}
        bucket_value = raw_s3.get("bucket")
        if not bucket_value:
            raise ValueError(
                "paper_smoke_json_sync.s3.bucket jest wymagane dla backendu 's3'"
            )
        prefix_value = raw_s3.get("prefix")
        endpoint_url = _format_optional_text(raw_s3.get("endpoint_url"))
        region = _format_optional_text(raw_s3.get("region"))
        use_ssl = bool(raw_s3.get("use_ssl", True))
        extra_args = {
            str(key): str(value)
            for key, value in (raw_s3.get("extra_args", {}) or {}).items()
        }
        s3_cfg = PaperSmokeJsonSyncS3Config(
            bucket=str(bucket_value),
            object_prefix=_format_optional_text(prefix_value),
            endpoint_url=endpoint_url,
            region=region,
            use_ssl=use_ssl,
            extra_args=extra_args,
        )

    return PaperSmokeJsonSyncConfig(
        backend=backend,
        credential_secret=credential_value,
        local=local_cfg,
        s3=s3_cfg,
    )


def _load_reporting(entry: Optional[Mapping[str, Any]]):
    if CoreReportingConfig is None:
        return entry or {}

    payload = entry or {}
    return CoreReportingConfig(
        daily_report_time_utc=_format_optional_text(payload.get("daily_report_time_utc")),
        weekly_report_day=_format_optional_text(payload.get("weekly_report_day")),
        retention_months=_format_optional_text(payload.get("retention_months")),
        smoke_archive_upload=_load_smoke_archive_upload(payload.get("smoke_archive_upload")),
        paper_smoke_json_sync=_load_paper_smoke_json_sync(payload.get("paper_smoke_json_sync")),
    )


def _load_coverage_monitoring(
    entry: Optional[Mapping[str, Any]]
) -> CoverageMonitoringConfig | None:
    if not entry:
        return None

    enabled = bool(entry.get("enabled", True))
    default_dispatch = bool(entry.get("default_dispatch", True))
    default_category_raw = entry.get("default_category", "data.ohlcv")
    if default_category_raw in (None, ""):
        default_category = "data.ohlcv"
    else:
        default_category = str(default_category_raw)

    targets_raw = entry.get("targets") or ()
    targets: list[CoverageMonitorTargetConfig] = []
    for target_entry in targets_raw:
        if not isinstance(target_entry, Mapping):
            continue
        environment_value = target_entry.get("environment")
        if not environment_value:
            continue
        dispatch_value = target_entry.get("dispatch")
        dispatch_bool: bool | None
        if dispatch_value is None:
            dispatch_bool = None
        else:
            dispatch_bool = bool(dispatch_value)
        category_value = target_entry.get("category")
        severity_value = target_entry.get("severity_override")
        targets.append(
            CoverageMonitorTargetConfig(
                environment=str(environment_value),
                dispatch=dispatch_bool,
                category=str(category_value) if category_value not in (None, "") else None,
                severity_override=str(severity_value) if severity_value not in (None, "") else None,
            )
        )

    return CoverageMonitoringConfig(
        enabled=enabled,
        default_dispatch=default_dispatch,
        default_category=default_category,
        targets=tuple(targets),
    )


def _normalize_runtime_path(
    raw_value: Any, *, base_dir: Path | None
) -> str | None:
    """Zwraca ścieżkę pliku znormalizowaną względem katalogu konfiguracji."""
    if raw_value in (None, "", False):
        return None

    candidate = Path(str(raw_value)).expanduser()
    if candidate.is_absolute() or base_dir is None:
        return str(candidate)

    try:
        normalized_base = base_dir.expanduser().resolve(strict=False)
    except Exception:  # noqa: BLE001 - zachowujemy najlepsze możliwe przybliżenie
        normalized_base = base_dir.expanduser().absolute()

    return str(normalized_base / candidate)


def _normalize_env_var(value: Any) -> str | None:
    if value in (None, "", False):
        return None
    text = str(value).strip()
    return text or None


def _normalize_fingerprint_pin(value: Any) -> str:
    text = str(value).strip().lower()
    if not text:
        raise ValueError("Fingerprint pining entry nie może być puste")
    if ":" in text:
        algorithm, fingerprint = text.split(":", 1)
        algorithm = algorithm.strip() or "sha256"
    else:
        algorithm, fingerprint = "sha256", text
    fingerprint = fingerprint.replace(":", "").strip()
    if not fingerprint:
        raise ValueError("Fingerprint pinning wymaga wartości hex")
    allowed = set("0123456789abcdef")
    if any(ch not in allowed for ch in fingerprint):
        raise ValueError("Fingerprint pinning powinien zawierać tylko znaki hex")
    return f"{algorithm}:{fingerprint}"


def _normalize_pinned_fingerprints(raw_value: Any) -> tuple[str, ...]:
    if raw_value in (None, ""):
        return ()
    if isinstance(raw_value, str):
        entries = [raw_value]
    else:
        entries = list(raw_value)
    normalized: list[str] = []
    for entry in entries:
        if entry in (None, ""):
            continue
        normalized.append(_normalize_fingerprint_pin(entry))
    # usuwamy duplikaty zachowując kolejność
    return tuple(dict.fromkeys(normalized))


def _load_market_intel_config(
    section: Mapping[str, Any] | None, *, base_dir: Path | None
) -> MarketIntelConfig | None:
    if MarketIntelConfig is None:
        return None
    if not isinstance(section, Mapping):
        return None

    enabled = bool(section.get("enabled", False))
    output_raw = section.get("output_directory") or "../data/stage6/metrics"
    output_directory = _normalize_runtime_path(output_raw, base_dir=base_dir)
    if output_directory is None:
        output_directory = "../data/stage6/metrics"

    manifest_path = _normalize_runtime_path(section.get("manifest_path"), base_dir=base_dir)
    default_weight = float(section.get("default_weight", 1.0))

    required_raw = section.get("required_symbols") or ()
    if not isinstance(required_raw, Sequence):
        raise ValueError("market_intel.required_symbols musi być listą")
    required_symbols = tuple(
        str(value).strip() for value in required_raw if str(value).strip()
    )

    sqlite_cfg: MarketIntelSqliteConfig | None = None
    sqlite_raw = section.get("sqlite")
    if sqlite_raw not in (None, False):
        if not isinstance(sqlite_raw, Mapping):
            raise ValueError("market_intel.sqlite musi być mapą")
        path_raw = sqlite_raw.get("path")
        if path_raw in (None, ""):
            raise ValueError("market_intel.sqlite wymaga pola 'path'")
        sqlite_path = _normalize_runtime_path(path_raw, base_dir=base_dir)
        if sqlite_path is None:
            raise ValueError("market_intel.sqlite.path jest niepoprawny")
        table_value = sqlite_raw.get("table", "market_metrics")
        table = str(table_value).strip() or "market_metrics"

        sqlite_kwargs: dict[str, Any] = {"path": sqlite_path, "table": table}

        for column_name in (
            "symbol_column",
            "mid_price_column",
            "depth_column",
            "spread_column",
            "funding_column",
            "sentiment_column",
            "volatility_column",
            "weight_column",
        ):
            if column_name not in sqlite_raw:
                continue
            value = sqlite_raw[column_name]
            if column_name == "weight_column":
                sqlite_kwargs[column_name] = (
                    None if value in (None, "", False) else str(value)
                )
                continue
            text = str(value).strip()
            if not text:
                raise ValueError(
                    f"market_intel.sqlite.{column_name} nie może być puste"
                )
            sqlite_kwargs[column_name] = text

        sqlite_cfg = MarketIntelSqliteConfig(**sqlite_kwargs)  # type: ignore[arg-type]

    config_kwargs: dict[str, Any] = {
        "enabled": enabled,
        "output_directory": output_directory,
        "default_weight": default_weight,
    }
    if manifest_path is not None:
        config_kwargs["manifest_path"] = manifest_path
    if sqlite_cfg is not None:
        config_kwargs["sqlite"] = sqlite_cfg
    if required_symbols:
        config_kwargs["required_symbols"] = required_symbols

    return MarketIntelConfig(**config_kwargs)  # type: ignore[arg-type]


def _load_service_tokens(raw_value: Any) -> tuple[ServiceTokenConfig, ...]:
    if raw_value in (None, ""):
        return ()
    entries = raw_value
    if isinstance(entries, Mapping):
        entries = [entries]
    tokens: list[ServiceTokenConfig] = []
    for entry in entries or ():
        if not isinstance(entry, Mapping):
            continue
        token_id = str(entry.get("token_id") or entry.get("id") or "").strip()
        if not token_id:
            raise ValueError("Każdy wpis rbac_tokens wymaga pola token_id")
        token_env = _normalize_env_var(
            entry.get("token_env")
            or entry.get("env")
            or entry.get("token_env_var")
        )
        token_value = entry.get("token_value") or entry.get("value")
        if token_value in (None, ""):
            token_value = None
        else:
            token_value = str(token_value)
        token_hash = entry.get("token_hash") or entry.get("hash")
        if token_hash in (None, ""):
            token_hash = None
        else:
            token_hash = str(token_hash)
        scopes_raw = entry.get("scopes") or ()
        if isinstance(scopes_raw, str):
            scopes_iter = [scopes_raw]
        else:
            scopes_iter = list(scopes_raw)
        scopes = tuple(
            str(scope).strip()
            for scope in scopes_iter
            if isinstance(scope, str) and scope.strip()
        )
        tokens.append(
            ServiceTokenConfig(
                token_id=token_id,
                token_env=token_env,
                token_value=token_value,
                token_hash=token_hash,
                scopes=scopes,
            )
        )
    return tuple(tokens)


def _normalize_grpc_metadata(
    raw_value: object, *, base_dir: Path | None
) -> tuple[tuple[str, str | bytes], Mapping[str, str]]:
    """Normalizuje wpisy metadata gRPC do listy par (klucz, wartość).

    Zwraca pary `(key, value)` oraz mapę źródeł, aby można było odnotować
    pochodzenie (inline/env/plik) w decision logu.
    """

    if raw_value in (None, False, ""):
        return (), {}

    entries: list[tuple[str, str | bytes]] = []
    sources: dict[str, str] = {}

    def _append_entry(
        key: object,
        value: object,
        *,
        source: str,
    ) -> None:
        if key is None:
            raise ValueError("grpc_metadata wymaga niepustego klucza")
        key_str = str(key).strip()
        if not key_str:
            raise ValueError("grpc_metadata wymaga niepustego klucza")
        normalized_key = key_str.lower()
        if key_str != normalized_key:
            raise ValueError("grpc_metadata klucz musi być zapisany małymi literami")
        if not _GRPC_METADATA_KEY_PATTERN.fullmatch(normalized_key):
            raise ValueError(
                "grpc_metadata klucz może zawierać wyłącznie [0-9a-z._-]"
            )
        if isinstance(value, (bytes, bytearray)):
            normalized_value: str | bytes
            raw_bytes = bytes(value)
            if normalized_key.endswith("-bin"):
                normalized_value = raw_bytes
            else:
                try:
                    normalized_value = raw_bytes.decode("utf-8")
                except UnicodeDecodeError as exc:
                    raise ValueError(
                        "grpc_metadata klucz '%s' wymaga tekstu UTF-8 – otrzymano dane binarne"
                        % normalized_key
                    ) from exc
        else:
            value_str = "" if value is None else str(value)
            normalized_value = value_str.strip()
        entries.append((normalized_key, normalized_value))
        sources[normalized_key] = source

    def _resolve_mapping_value(
        entry: Mapping[str, Any],
        *,
        key: str,
    ) -> tuple[Any, str]:
        if "value" in entry:
            return entry.get("value"), "inline"
        if "value_env" in entry or "env" in entry:
            env_name = _normalize_env_var(entry.get("value_env") or entry.get("env"))
            if not env_name:
                raise ValueError("grpc_metadata value_env wymaga niepustej nazwy zmiennej")
            if env_name not in os.environ:
                raise ValueError(
                    f"grpc_metadata value_env '{env_name}' nie jest ustawione w środowisku"
                )
            return os.environ[env_name], f"env:{env_name}"
        if "value_env_base64" in entry or "env_base64" in entry or "value_env64" in entry:
            env_name = _normalize_env_var(
                entry.get("value_env_base64")
                or entry.get("env_base64")
                or entry.get("value_env64")
            )
            if not env_name:
                raise ValueError(
                    "grpc_metadata value_env_base64 wymaga niepustej nazwy zmiennej"
                )
            if env_name not in os.environ:
                raise ValueError(
                    f"grpc_metadata value_env_base64 '{env_name}' nie jest ustawione w środowisku"
                )
            decoded = _decode_grpc_base64(
                os.environ[env_name], key=key, source=f"env:{env_name}"
            )
            return decoded, f"env:{env_name}"
        if "value_file" in entry or "value_path" in entry:
            raw_path = entry.get("value_file") or entry.get("value_path")
            normalized_path = _normalize_runtime_path(raw_path, base_dir=base_dir)
            if not normalized_path:
                raise ValueError("grpc_metadata value_file wymaga ścieżki do pliku")
            file_path = Path(normalized_path)
            try:
                contents = file_path.read_text(encoding="utf-8")
            except FileNotFoundError as exc:  # noqa: PERF203 - informujemy o brakującym pliku
                raise ValueError(
                    f"grpc_metadata value_file '{normalized_path}' nie istnieje"
                ) from exc
            return contents, f"file:{normalized_path}"
        if "value_file_base64" in entry or "value_file64" in entry:
            raw_path = entry.get("value_file_base64") or entry.get("value_file64")
            normalized_path = _normalize_runtime_path(raw_path, base_dir=base_dir)
            if not normalized_path:
                raise ValueError("grpc_metadata value_file_base64 wymaga ścieżki do pliku")
            file_path = Path(normalized_path)
            try:
                contents = file_path.read_text(encoding="utf-8")
            except FileNotFoundError as exc:  # noqa: PERF203 - informujemy o brakującym pliku
                raise ValueError(
                    f"grpc_metadata value_file_base64 '{normalized_path}' nie istnieje"
                ) from exc
            decoded = _decode_grpc_base64(
                contents, key=key, source=f"file:{normalized_path}"
            )
            return decoded, f"file:{normalized_path}"
        if "value_base64" in entry or "value_b64" in entry:
            raw_value = entry.get("value_base64") or entry.get("value_b64")
            decoded = _decode_grpc_base64(raw_value, key=key, source="inline")
            return decoded, "inline"
        raise ValueError(
            "grpc_metadata wpis słownika wymaga pola value, value_env, value_file lub wariantu base64"
        )

    if isinstance(raw_value, Mapping):
        for key, value in raw_value.items():
            if isinstance(value, Mapping):
                key_label = str(key).strip()
                if any(
                    candidate_key in value
                    for candidate_key in ("value", "value_env", "env", "value_file", "value_path")
                ):
                    resolved_value, source = _resolve_mapping_value(
                        value,
                        key=key_label or str(key),
                    )
                    _append_entry(key, resolved_value, source=source)
                    continue
            _append_entry(key, value, source="inline")
    elif isinstance(raw_value, Sequence) and not isinstance(raw_value, (str, bytes, bytearray)):
        for item in raw_value:
            if isinstance(item, Mapping):
                if "key" not in item:
                    raise ValueError("grpc_metadata wpis słownika wymaga pola key")
                key_label = str(item["key"]).strip()
                value, source = _resolve_mapping_value(
                    item,
                    key=key_label or str(item["key"]),
                )
                _append_entry(item["key"], value, source=source)
            else:
                text = str(item)
                if "=" in text:
                    key, value = text.split("=", 1)
                elif ":" in text:
                    key, value = text.split(":", 1)
                else:
                    raise ValueError(
                        "grpc_metadata element listy musi mieć format klucz=wartość lub klucz:wartość"
                    )
                _append_entry(key, value, source="inline")
    else:
        raise TypeError("grpc_metadata musi być mapą lub listą wpisów")

    return tuple(entries), sources


def _normalize_grpc_metadata_files(
    raw_value: object, *, base_dir: Path | None
) -> tuple[str, ...]:
    """Normalizuje listę plików z nagłówkami gRPC względem katalogu konfiguracyjnego."""

    if raw_value in (None, False, ""):
        return ()

    entries: Sequence[object]
    if isinstance(raw_value, (str, bytes, bytearray)):
        entries = [raw_value]
    elif isinstance(raw_value, Sequence):
        entries = raw_value
    else:
        raise TypeError("grpc_metadata_files musi być listą ścieżek lub pojedynczą ścieżką")

    normalized: list[str] = []
    for entry in entries:
        if entry in (None, "", False):
            continue
        if isinstance(entry, (bytes, bytearray)):
            text_value = entry.decode("utf-8", errors="ignore").strip()
        else:
            text_value = str(entry).strip()
        if not text_value:
            continue
        sentinel = text_value.lower()
        if sentinel in {"none", "null"}:
            continue
        normalized_path = _normalize_runtime_path(text_value, base_dir=base_dir)
        if normalized_path is None:
            continue
        normalized.append(normalized_path)

    return tuple(dict.fromkeys(normalized))


def _normalize_grpc_metadata_directories(
    raw_value: object, *, base_dir: Path | None
) -> tuple[str, ...]:
    """Normalizuje listę katalogów z plikami nagłówków gRPC."""

    if raw_value in (None, False, ""):
        return ()

    entries: Sequence[object]
    if isinstance(raw_value, (str, bytes, bytearray)):
        entries = [raw_value]
    elif isinstance(raw_value, Sequence):
        entries = raw_value
    else:
        raise TypeError(
            "grpc_metadata_directories musi być listą ścieżek lub pojedynczą ścieżką"
        )

    normalized: list[str] = []
    for entry in entries:
        if entry in (None, "", False):
            continue
        if isinstance(entry, (bytes, bytearray)):
            text_value = entry.decode("utf-8", errors="ignore").strip()
        else:
            text_value = str(entry).strip()
        if not text_value:
            continue
        sentinel = text_value.lower()
        if sentinel in {"none", "null"}:
            continue
        normalized_path = _normalize_runtime_path(text_value, base_dir=base_dir)
        if normalized_path is None:
            continue
        normalized.append(normalized_path)

    return tuple(dict.fromkeys(normalized))


def _load_metrics_service(
    runtime_section: Optional[Mapping[str, Any]], *, base_dir: Path | None = None
) -> MetricsServiceConfig | None:
    """Ładuje sekcję runtime.metrics_service z zachowaniem zgodności między gałęziami."""
    if MetricsServiceConfig is None or not _core_has("metrics_service"):
        return None

    runtime = runtime_section or {}
    metrics_raw = runtime.get("metrics_service")
    if not metrics_raw:
        return None

    # Lista dostępnych pól w aktualnym MetricsServiceConfig (różne gałęzie mogą się różnić)
    available_fields = {f.name for f in fields(MetricsServiceConfig)}  # type: ignore[arg-type]

    # Pola bazowe (występujące w każdej wersji)
    kwargs: dict[str, Any] = {
        "enabled": bool(metrics_raw.get("enabled", True)),
        "host": str(metrics_raw.get("host", "127.0.0.1")),
        "port": int(metrics_raw.get("port", 0)),
        "history_size": int(metrics_raw.get("history_size", 1024)),
    }

    # Opcjonalne: token autoryzacyjny
    token_env_value: str | None = None
    token_file_path: str | None = None
    if "auth_token" in available_fields:
        kwargs["auth_token"] = (
            str(metrics_raw.get("auth_token")) if metrics_raw.get("auth_token") else None
        )
    if "auth_token_env" in available_fields:
        token_env_value = _normalize_env_var(metrics_raw.get("auth_token_env"))
        kwargs["auth_token_env"] = token_env_value
    if "auth_token_file" in available_fields:
        token_file_path = _normalize_runtime_path(metrics_raw.get("auth_token_file"), base_dir=base_dir)
        kwargs["auth_token_file"] = token_file_path
    if kwargs.get("auth_token") is None and token_env_value:
        env_token = os.environ.get(token_env_value)
        if env_token:
            kwargs["auth_token"] = env_token
    if (
        kwargs.get("auth_token") is None
        and token_file_path
    ):
        try:
            file_token = Path(token_file_path).expanduser().read_text(encoding="utf-8").strip()
        except OSError:
            file_token = ""
        if file_token:
            kwargs["auth_token"] = file_token

    if "rbac_tokens" in available_fields:
        kwargs["rbac_tokens"] = _load_service_tokens(metrics_raw.get("rbac_tokens"))

    if "grpc_metadata" in available_fields:
        raw_metadata = metrics_raw.get("grpc_metadata")
        metadata_entries, metadata_sources = _normalize_grpc_metadata(
            raw_metadata, base_dir=base_dir
        )
        kwargs["grpc_metadata"] = metadata_entries
        if "grpc_metadata_sources" in available_fields:
            kwargs["grpc_metadata_sources"] = dict(metadata_sources)
    if "grpc_metadata_files" in available_fields:
        raw_metadata_files = metrics_raw.get("grpc_metadata_files")
        kwargs["grpc_metadata_files"] = _normalize_grpc_metadata_files(
            raw_metadata_files, base_dir=base_dir
        )
    if "grpc_metadata_directories" in available_fields:
        raw_metadata_directories = metrics_raw.get("grpc_metadata_directories")
        kwargs["grpc_metadata_directories"] = _normalize_grpc_metadata_directories(
            raw_metadata_directories, base_dir=base_dir
        )

    # Opcjonalne: log sink, jsonl, fsync
    if "log_sink" in available_fields:
        kwargs["log_sink"] = bool(metrics_raw.get("log_sink", True))
    if "jsonl_path" in available_fields:
        kwargs["jsonl_path"] = _normalize_runtime_path(metrics_raw.get("jsonl_path"), base_dir=base_dir)
    if "jsonl_fsync" in available_fields:
        kwargs["jsonl_fsync"] = bool(metrics_raw.get("jsonl_fsync", False))

    # Opcjonalne: osobna ścieżka na alerty UI (jeśli istnieje w modelu)
    if "ui_alerts_jsonl_path" in available_fields:
        kwargs["ui_alerts_jsonl_path"] = _normalize_runtime_path(
            metrics_raw.get("ui_alerts_jsonl_path"), base_dir=base_dir
        )
    if "ui_alerts_audit_backend" in available_fields:
        backend_value = metrics_raw.get("ui_alerts_audit_backend")
        normalized_backend = _format_optional_text(backend_value)
        if normalized_backend is None:
            kwargs["ui_alerts_audit_backend"] = None
        else:
            normalized_backend = normalized_backend.strip().lower()
            if normalized_backend == "auto":
                kwargs["ui_alerts_audit_backend"] = None
            elif normalized_backend in _UI_ALERT_AUDIT_BACKEND_ALLOWED:
                kwargs["ui_alerts_audit_backend"] = normalized_backend
            else:
                raise ValueError(
                    "ui_alerts_audit_backend musi należeć do {auto,file,memory}"
                )
    if "ui_alerts_risk_profile" in available_fields:
        profile_value = _format_optional_text(metrics_raw.get("ui_alerts_risk_profile"))
        if profile_value is None:
            kwargs["ui_alerts_risk_profile"] = None
        else:
            kwargs["ui_alerts_risk_profile"] = profile_value.strip().lower()
    if "ui_alerts_risk_profiles_file" in available_fields:
        kwargs["ui_alerts_risk_profiles_file"] = _normalize_runtime_path(
            metrics_raw.get("ui_alerts_risk_profiles_file"), base_dir=base_dir
        )

    # Opcjonalne: konfiguracja TLS (jeśli dataclass TLS jest dostępny i pole istnieje)
    if "tls" in available_fields and MetricsServiceTlsConfig is not None:
        tls_raw = metrics_raw.get("tls") or {}
        if isinstance(tls_raw, Mapping) and tls_raw:
            certificate_raw = _normalize_runtime_path(tls_raw.get("certificate_path"), base_dir=base_dir)
            private_key_raw = _normalize_runtime_path(tls_raw.get("private_key_path"), base_dir=base_dir)
            client_ca_raw = _normalize_runtime_path(tls_raw.get("client_ca_path"), base_dir=base_dir)
            kwargs["tls"] = MetricsServiceTlsConfig(
                enabled=bool(tls_raw.get("enabled", False)),
                certificate_path=certificate_raw,
                private_key_path=private_key_raw,
                client_ca_path=client_ca_raw,
                require_client_auth=bool(tls_raw.get("require_client_auth", False)),
                private_key_password_env=_normalize_env_var(
                    tls_raw.get("private_key_password_env")
                ),
                pinned_fingerprints=_normalize_pinned_fingerprints(
                    tls_raw.get("pinned_fingerprints")
                ),
            )

    sentinel = object()

    def _normalize_optional_float_field(
        field_name: str, default: float | None
    ) -> float | None:
        raw_value = metrics_raw.get(field_name, sentinel)
        if raw_value is sentinel:
            return default
        if raw_value in (None, ""):
            return None
        try:
            return float(raw_value)
        except (TypeError, ValueError) as exc:  # pragma: no cover - walidacja wejścia
            raise ValueError(f"{field_name} musi być liczbą") from exc

    # Opcjonalne: alerty reduce_motion
    if "reduce_motion_alerts" in available_fields:
        kwargs["reduce_motion_alerts"] = bool(metrics_raw.get("reduce_motion_alerts", False))
    if "reduce_motion_mode" in available_fields:
        kwargs["reduce_motion_mode"] = _normalize_alert_mode(
            metrics_raw.get("reduce_motion_mode"), field_name="reduce_motion_mode"
        )
    if "reduce_motion_category" in available_fields:
        kwargs["reduce_motion_category"] = str(
            metrics_raw.get("reduce_motion_category", "ui.performance")
        )
    if "reduce_motion_severity_active" in available_fields:
        kwargs["reduce_motion_severity_active"] = str(
            metrics_raw.get("reduce_motion_severity_active", "warning")
        )
    if "reduce_motion_severity_recovered" in available_fields:
        kwargs["reduce_motion_severity_recovered"] = str(
            metrics_raw.get("reduce_motion_severity_recovered", "info")
        )

    # Opcjonalne: alerty overlay_budget
    if "overlay_alerts" in available_fields:
        kwargs["overlay_alerts"] = bool(metrics_raw.get("overlay_alerts", False))
    if "overlay_alert_mode" in available_fields:
        kwargs["overlay_alert_mode"] = _normalize_alert_mode(
            metrics_raw.get("overlay_alert_mode"), field_name="overlay_alert_mode"
        )
    if "overlay_alert_category" in available_fields:
        kwargs["overlay_alert_category"] = str(
            metrics_raw.get("overlay_alert_category", "ui.performance")
        )
    if "overlay_alert_severity_exceeded" in available_fields:
        kwargs["overlay_alert_severity_exceeded"] = str(
            metrics_raw.get("overlay_alert_severity_exceeded", "warning")
        )
    if "overlay_alert_severity_recovered" in available_fields:
        kwargs["overlay_alert_severity_recovered"] = str(
            metrics_raw.get("overlay_alert_severity_recovered", "info")
        )
    if "overlay_alert_severity_critical" in available_fields:
        kwargs["overlay_alert_severity_critical"] = _format_optional_text(
            metrics_raw.get("overlay_alert_severity_critical")
        )
    if "overlay_alert_critical_threshold" in available_fields:
        threshold_raw = metrics_raw.get("overlay_alert_critical_threshold")
        if threshold_raw in (None, ""):
            kwargs["overlay_alert_critical_threshold"] = None
        else:
            try:
                kwargs["overlay_alert_critical_threshold"] = int(threshold_raw)
            except (TypeError, ValueError) as exc:  # pragma: no cover - walidacja wejścia
                raise ValueError(
                    "overlay_alert_critical_threshold musi być liczbą całkowitą"
                ) from exc

    # Opcjonalne: alerty jank
    if "jank_alerts" in available_fields:
        kwargs["jank_alerts"] = bool(metrics_raw.get("jank_alerts", False))
    if "jank_alert_mode" in available_fields:
        kwargs["jank_alert_mode"] = _normalize_alert_mode(
            metrics_raw.get("jank_alert_mode"), field_name="jank_alert_mode"
        )
    if "jank_alert_category" in available_fields:
        kwargs["jank_alert_category"] = str(
            metrics_raw.get("jank_alert_category", "ui.performance")
        )
    if "jank_alert_severity_spike" in available_fields:
        kwargs["jank_alert_severity_spike"] = str(
            metrics_raw.get("jank_alert_severity_spike", "warning")
        )
    if "jank_alert_severity_critical" in available_fields:
        kwargs["jank_alert_severity_critical"] = _format_optional_text(
            metrics_raw.get("jank_alert_severity_critical")
        )
    if "jank_alert_critical_over_ms" in available_fields:
        jank_threshold = metrics_raw.get("jank_alert_critical_over_ms")
        if jank_threshold in (None, ""):
            kwargs["jank_alert_critical_over_ms"] = None
        else:
            try:
                kwargs["jank_alert_critical_over_ms"] = float(jank_threshold)
            except (TypeError, ValueError) as exc:  # pragma: no cover - walidacja wejścia
                raise ValueError(
                    "jank_alert_critical_over_ms musi być liczbą"
                ) from exc

    # Opcjonalne: alerty wydajności
    if "performance_alerts" in available_fields:
        kwargs["performance_alerts"] = bool(
            metrics_raw.get("performance_alerts", False)
        )
    if "performance_alert_mode" in available_fields:
        kwargs["performance_alert_mode"] = _normalize_alert_mode(
            metrics_raw.get("performance_alert_mode"), field_name="performance_alert_mode"
        )
    if "performance_category" in available_fields:
        kwargs["performance_category"] = str(
            metrics_raw.get("performance_category", "ui.performance")
        )
    if "performance_severity_warning" in available_fields:
        kwargs["performance_severity_warning"] = str(
            metrics_raw.get("performance_severity_warning", "warning")
        )
    if "performance_severity_critical" in available_fields:
        kwargs["performance_severity_critical"] = str(
            metrics_raw.get("performance_severity_critical", "critical")
        )
    if "performance_severity_recovered" in available_fields:
        kwargs["performance_severity_recovered"] = str(
            metrics_raw.get("performance_severity_recovered", "info")
        )
    if "performance_event_to_frame_warning_ms" in available_fields:
        kwargs["performance_event_to_frame_warning_ms"] = _normalize_optional_float_field(
            "performance_event_to_frame_warning_ms", 45.0
        )
    if "performance_event_to_frame_critical_ms" in available_fields:
        kwargs["performance_event_to_frame_critical_ms"] = _normalize_optional_float_field(
            "performance_event_to_frame_critical_ms", 60.0
        )
    if "cpu_utilization_warning_percent" in available_fields:
        kwargs["cpu_utilization_warning_percent"] = _normalize_optional_float_field(
            "cpu_utilization_warning_percent", 85.0
        )
    if "cpu_utilization_critical_percent" in available_fields:
        kwargs["cpu_utilization_critical_percent"] = _normalize_optional_float_field(
            "cpu_utilization_critical_percent", 95.0
        )
    if "gpu_utilization_warning_percent" in available_fields:
        kwargs["gpu_utilization_warning_percent"] = _normalize_optional_float_field(
            "gpu_utilization_warning_percent", None
        )
    if "gpu_utilization_critical_percent" in available_fields:
        kwargs["gpu_utilization_critical_percent"] = _normalize_optional_float_field(
            "gpu_utilization_critical_percent", None
        )
    if "ram_usage_warning_megabytes" in available_fields:
        kwargs["ram_usage_warning_megabytes"] = _normalize_optional_float_field(
            "ram_usage_warning_megabytes", None
        )
    if "ram_usage_critical_megabytes" in available_fields:
        kwargs["ram_usage_critical_megabytes"] = _normalize_optional_float_field(
            "ram_usage_critical_megabytes", None
        )

    return MetricsServiceConfig(**kwargs)  # type: ignore[call-arg]


def _load_live_routing(
    runtime_section: Optional[Mapping[str, Any]], *, base_dir: Path | None = None
) -> LiveRoutingConfig | None:
    if LiveRoutingConfig is None or not _core_has("live_routing"):
        return None

    runtime = runtime_section or {}
    raw = runtime.get("live_routing")
    if not raw:
        return None

    enabled = bool(raw.get("enabled", False))
    default_route = tuple(
        str(entry).strip()
        for entry in raw.get("default_route", [])
        if str(entry).strip()
    )
    if enabled and not default_route:
        raise ValueError("runtime.live_routing.default_route musi zawierać co najmniej jedną giełdę")

    overrides_raw = raw.get("route_overrides") or {}
    overrides: dict[str, tuple[str, ...]] = {}
    if isinstance(overrides_raw, Mapping):
        for symbol, route in overrides_raw.items():
            if not route:
                continue
            normalized = tuple(
                str(entry).strip()
                for entry in route
                if str(entry).strip()
            )
            if normalized:
                overrides[str(symbol)] = normalized

    buckets_raw = raw.get("latency_histogram_buckets") or ()
    buckets: list[float] = []
    for entry in buckets_raw:
        if entry in (None, ""):
            continue
        try:
            buckets.append(float(entry))
        except (TypeError, ValueError) as exc:
            raise ValueError("latency_histogram_buckets musi zawierać wartości liczbowe") from exc

    alerts: list[PrometheusAlertRuleConfig] = []
    alerts_raw = raw.get("prometheus_alerts") or ()
    for entry in alerts_raw:
        if not isinstance(entry, Mapping):
            continue
        name = str(entry.get("name", "")).strip()
        expr = str(entry.get("expr", "")).strip()
        if not name or not expr:
            raise ValueError(
                "Każdy alert w runtime.live_routing.prometheus_alerts wymaga pól name i expr"
            )
        duration_raw = entry.get("for") if "for" in entry else entry.get("for_duration")
        duration = str(duration_raw).strip() if duration_raw not in (None, "") else None
        labels_raw = entry.get("labels") or {}
        annotations_raw = entry.get("annotations") or {}
        if not isinstance(labels_raw, Mapping):
            raise ValueError("labels w prometheus_alerts musi być mapą")
        if not isinstance(annotations_raw, Mapping):
            raise ValueError("annotations w prometheus_alerts musi być mapą")
        labels = {str(k): str(v) for k, v in labels_raw.items() if str(k).strip()}
        annotations = {str(k): str(v) for k, v in annotations_raw.items() if str(k).strip()}
        alerts.append(
            PrometheusAlertRuleConfig(
                name=name,
                expr=expr,
                for_duration=duration,
                labels=labels,
                annotations=annotations,
            )
        )

    return LiveRoutingConfig(
        enabled=enabled,
        default_route=default_route,
        route_overrides=overrides,
        latency_histogram_buckets=tuple(buckets),
        prometheus_alerts=tuple(alerts),
    )


def _load_risk_service(
    runtime_section: Optional[Mapping[str, Any]], *, base_dir: Path | None = None
) -> RiskServiceConfig | None:
    if not _core_has("risk_service"):
        return None

    runtime = runtime_section or {}
    risk_raw = runtime.get("risk_service")
    if not risk_raw:
        return None

    available_fields = {f.name for f in fields(RiskServiceConfig)}
    kwargs: dict[str, Any] = {
        "enabled": bool(risk_raw.get("enabled", True)),
        "host": str(risk_raw.get("host", "127.0.0.1")),
        "port": int(risk_raw.get("port", 0)),
        "history_size": int(risk_raw.get("history_size", 256)),
        "publish_interval_seconds": float(risk_raw.get("publish_interval_seconds", 5.0)),
    }

    if "auth_token" in available_fields:
        auth_value = risk_raw.get("auth_token")
        kwargs["auth_token"] = str(auth_value) if auth_value not in (None, "") else None

    if "rbac_tokens" in available_fields:
        kwargs["rbac_tokens"] = _load_service_tokens(risk_raw.get("rbac_tokens"))

    if "profiles" in available_fields:
        profiles_raw = risk_raw.get("profiles") or ()
        kwargs["profiles"] = tuple(
            str(profile).strip()
            for profile in profiles_raw
            if isinstance(profile, str) and profile.strip()
        )

    if "tls" in available_fields and MetricsServiceTlsConfig is not None:
        tls_raw = risk_raw.get("tls") or {}
        if isinstance(tls_raw, Mapping) and tls_raw:
            kwargs["tls"] = MetricsServiceTlsConfig(
                enabled=bool(tls_raw.get("enabled", False)),
                certificate_path=_normalize_runtime_path(
                    tls_raw.get("certificate_path"), base_dir=base_dir
                ),
                private_key_path=_normalize_runtime_path(
                    tls_raw.get("private_key_path"), base_dir=base_dir
                ),
                client_ca_path=_normalize_runtime_path(
                    tls_raw.get("client_ca_path"), base_dir=base_dir
                ),
                require_client_auth=bool(tls_raw.get("require_client_auth", False)),
                private_key_password_env=_normalize_env_var(
                    tls_raw.get("private_key_password_env")
                ),
                pinned_fingerprints=_normalize_pinned_fingerprints(
                    tls_raw.get("pinned_fingerprints")
                ),
            )

    return RiskServiceConfig(**kwargs)  # type: ignore[call-arg]


def _load_security_baseline(
    runtime_section: Optional[Mapping[str, Any]], *, base_dir: Path | None = None
) -> SecurityBaselineConfig | None:
    if not _core_has("security_baseline"):
        return None

    runtime = runtime_section or {}
    baseline_raw = runtime.get("security_baseline")
    if not isinstance(baseline_raw, Mapping):
        return None

    signing_raw = baseline_raw.get("signing")
    signing_config: SecurityBaselineSigningConfig | None = None

    if isinstance(signing_raw, Mapping):
        signing_kwargs: dict[str, Any] = {}

        env_value = _normalize_env_var(signing_raw.get("signing_key_env"))
        if env_value:
            signing_kwargs["signing_key_env"] = env_value

        path_value = _normalize_runtime_path(
            signing_raw.get("signing_key_path"), base_dir=base_dir
        )
        if path_value:
            signing_kwargs["signing_key_path"] = path_value

        value_raw = signing_raw.get("signing_key_value")
        if value_raw not in (None, ""):
            signing_kwargs["signing_key_value"] = str(value_raw)

        key_id_raw = signing_raw.get("signing_key_id")
        if key_id_raw not in (None, ""):
            signing_kwargs["signing_key_id"] = str(key_id_raw)

        require_signature = bool(signing_raw.get("require_signature", False))
        if require_signature or signing_kwargs:
            signing_kwargs["require_signature"] = require_signature
            signing_config = SecurityBaselineSigningConfig(**signing_kwargs)

    if signing_config is None and not baseline_raw:
        return None

    return SecurityBaselineConfig(signing=signing_config)


def _build_decision_threshold(
    entry: Mapping[str, Any] | None,
    *,
    fallback: DecisionOrchestratorThresholds | None = None,
) -> DecisionOrchestratorThresholds:
    if DecisionOrchestratorThresholds is None:
        raise RuntimeError("DecisionOrchestratorThresholds nie jest dostępne w tej gałęzi")
    required_keys = (
        "max_cost_bps",
        "min_net_edge_bps",
        "max_daily_loss_pct",
        "max_drawdown_pct",
        "max_position_ratio",
        "max_open_positions",
    )
    if entry is None:
        if fallback is None:
            raise ValueError("Brak sekcji 'orchestrator' w decision_engine")
        return fallback
    data = dict(entry)
    values: dict[str, float | int | None] = {}
    for key in required_keys:
        if key in data:
            raw_value = data[key]
        elif fallback is not None:
            raw_value = getattr(fallback, key)
        else:
            raise ValueError(
                f"Brak wymaganego pola '{key}' w konfiguracji decision orchestratora"
            )
        if key == "max_open_positions":
            values[key] = int(raw_value)
        else:
            values[key] = float(raw_value)
    max_latency = data.get("max_latency_ms")
    if max_latency is None and fallback is not None:
        max_latency = fallback.max_latency_ms
    max_trade_notional = data.get("max_trade_notional")
    if max_trade_notional is None and fallback is not None:
        max_trade_notional = fallback.max_trade_notional
    return DecisionOrchestratorThresholds(
        max_cost_bps=float(values["max_cost_bps"]),
        min_net_edge_bps=float(values["min_net_edge_bps"]),
        max_daily_loss_pct=float(values["max_daily_loss_pct"]),
        max_drawdown_pct=float(values["max_drawdown_pct"]),
        max_position_ratio=float(values["max_position_ratio"]),
        max_open_positions=int(values["max_open_positions"]),
        max_latency_ms=(None if max_latency is None else float(max_latency)),
        max_trade_notional=(
            None if max_trade_notional in (None, "") else float(max_trade_notional)
        ),
    )


def _load_decision_engine_config(
    raw: Mapping[str, Any] | None, *, base_dir: Path | None
) -> DecisionEngineConfig | None:
    if raw is None or DecisionEngineConfig is None:
        return None
    orchestrator_raw = raw.get("orchestrator")
    if orchestrator_raw is None and raw.get("profile_overrides") is None:
        return None
    base_threshold = _build_decision_threshold(orchestrator_raw, fallback=None)
    overrides_raw = raw.get("profile_overrides") or {}
    overrides: dict[str, DecisionOrchestratorThresholds] = {}
    for profile, entry in overrides_raw.items():
        overrides[str(profile)] = _build_decision_threshold(entry, fallback=base_threshold)
    stress_config: DecisionStressTestConfig | None = None
    stress_raw = raw.get("stress_tests") or {}
    if DecisionStressTestConfig is not None and stress_raw:
        stress_config = DecisionStressTestConfig(
            cost_shock_bps=float(stress_raw.get("cost_shock_bps", 0.0)),
            latency_spike_ms=float(stress_raw.get("latency_spike_ms", 0.0)),
            slippage_multiplier=float(stress_raw.get("slippage_multiplier", 1.0)),
        )
    min_probability = float(raw.get("min_probability", 0.0))
    require_cost_data = bool(raw.get("require_cost_data", False))
    penalty_cost_bps = float(raw.get("penalty_cost_bps", 0.0))
    tco_config: DecisionEngineTCOConfig | None = None
    tco_raw = raw.get("tco")
    if DecisionEngineTCOConfig is not None and tco_raw:
        if not isinstance(tco_raw, Mapping):
            raise ValueError("Sekcja decision_engine.tco musi być mapą")
        paths_raw = tco_raw.get("reports")
        if not paths_raw:
            raise ValueError(
                "Sekcja decision_engine.tco wymaga listy 'reports' z co najmniej jedną ścieżką"
            )
        if isinstance(paths_raw, (str, bytes)):
            reports_source: Sequence[str] = [str(paths_raw)]
        else:
            if not isinstance(paths_raw, Sequence):
                raise ValueError(
                    "Pole decision_engine.tco.reports musi być listą ścieżek"
                )
            reports_source = [str(entry) for entry in paths_raw if str(entry).strip()]
        if not reports_source:
            raise ValueError(
                "Pole decision_engine.tco.reports nie może być puste"
            )
        normalized_reports = tuple(
            str(_normalize_runtime_path(path, base_dir=base_dir)) for path in reports_source
        )
        require_at_startup = bool(tco_raw.get("require_at_startup", False))
        tco_kwargs: dict[str, Any] = {}
        tco_fields = {field.name for field in fields(DecisionEngineTCOConfig)}
        if "report_paths" in tco_fields:
            tco_kwargs["report_paths"] = normalized_reports
        else:
            tco_kwargs["reports"] = normalized_reports
        if "require_at_startup" in tco_fields or require_at_startup:
            tco_kwargs["require_at_startup"] = require_at_startup
<<<<<<< HEAD
        if "runtime_enabled" in tco_fields:
            tco_kwargs["runtime_enabled"] = bool(tco_raw.get("runtime_enabled", False))
        if "runtime_report_directory" in tco_fields:
            directory_raw = tco_raw.get("runtime_report_directory")
            if directory_raw:
                tco_kwargs["runtime_report_directory"] = str(
                    _normalize_runtime_path(directory_raw, base_dir=base_dir)
                )
        if "runtime_report_basename" in tco_fields and tco_raw.get("runtime_report_basename"):
            tco_kwargs["runtime_report_basename"] = str(tco_raw["runtime_report_basename"])
        if "runtime_export_formats" in tco_fields and tco_raw.get("runtime_export_formats") is not None:
            formats_raw = tco_raw.get("runtime_export_formats")
            if isinstance(formats_raw, (str, bytes)):
                formats = [str(formats_raw)]
            elif isinstance(formats_raw, Sequence):
                formats = [str(entry) for entry in formats_raw]
            else:
                raise ValueError("decision_engine.tco.runtime_export_formats must be a string or sequence")
            tco_kwargs["runtime_export_formats"] = tuple(formats)
        if "runtime_flush_events" in tco_fields and tco_raw.get("runtime_flush_events") not in (None, ""):
            tco_kwargs["runtime_flush_events"] = int(float(tco_raw.get("runtime_flush_events", 0)))
        if "runtime_signing_key_env" in tco_fields:
            env_value = _normalize_env_var(tco_raw.get("runtime_signing_key_env"))
            if env_value:
                tco_kwargs["runtime_signing_key_env"] = env_value
        if "runtime_signing_key_id" in tco_fields:
            env_value = _normalize_env_var(tco_raw.get("runtime_signing_key_id"))
            if env_value:
                tco_kwargs["runtime_signing_key_id"] = env_value
        if "runtime_metadata" in tco_fields and tco_raw.get("runtime_metadata") is not None:
            metadata_raw = tco_raw.get("runtime_metadata")
            if not isinstance(metadata_raw, Mapping):
                raise ValueError("decision_engine.tco.runtime_metadata must be a mapping")
            tco_kwargs["runtime_metadata"] = dict(metadata_raw)
        if "runtime_cost_limit_bps" in tco_fields and tco_raw.get("runtime_cost_limit_bps") not in (None, ""):
            tco_kwargs["runtime_cost_limit_bps"] = float(tco_raw.get("runtime_cost_limit_bps"))
=======
        warn_age_raw = tco_raw.get("warn_report_age_hours")
        if "warn_report_age_hours" in tco_fields and warn_age_raw not in (None, ""):
            tco_kwargs["warn_report_age_hours"] = float(warn_age_raw)
        max_age_raw = tco_raw.get("max_report_age_hours")
        if "max_report_age_hours" in tco_fields and max_age_raw not in (None, ""):
            tco_kwargs["max_report_age_hours"] = float(max_age_raw)
>>>>>>> 01e2dda6
        tco_config = DecisionEngineTCOConfig(**tco_kwargs)  # type: ignore[arg-type]
    return DecisionEngineConfig(
        orchestrator=base_threshold,
        profile_overrides=overrides,
        stress_tests=stress_config,
        min_probability=min_probability,
        require_cost_data=require_cost_data,
        penalty_cost_bps=penalty_cost_bps,
        tco=tco_config,
    )


_ALLOWED_SLO_COMPARATORS = {"<=", ">=", "<", ">"}
_ALLOWED_SLO_AGGREGATIONS = {"average", "avg", "p95", "max", "min"}


def _load_key_rotation_config(
    raw: Mapping[str, Any] | None, *, base_dir: Path | None
) -> KeyRotationConfig | None:
    if raw is None or KeyRotationConfig is None:
        return None
    if "registry_path" not in raw or not raw["registry_path"]:
        raise ValueError("Konfiguracja key_rotation wymaga pola 'registry_path'")
    registry_path = _normalize_runtime_path(raw["registry_path"], base_dir=base_dir)
    default_interval = float(raw.get("default_interval_days", 90.0))
    warn_within = float(raw.get("default_warn_within_days", 14.0))
    audit_directory = str(
        _normalize_runtime_path(raw.get("audit_directory"), base_dir=base_dir)
        if raw.get("audit_directory")
        else raw.get("audit_directory", "var/audit/keys")
    )

    entries_raw = raw.get("entries") or []
    entries: list[KeyRotationEntryConfig] = []
    for entry in entries_raw:
        if not isinstance(entry, Mapping):
            raise ValueError("Element 'entries' w key_rotation musi być mapą")
        key_value = str(entry.get("key", "")).strip()
        if not key_value:
            raise ValueError("Element 'entries' wymaga pola 'key'")
        purpose_value = str(entry.get("purpose", "")).strip()
        if not purpose_value:
            raise ValueError("Element 'entries' wymaga pola 'purpose'")
        interval_value = entry.get("interval_days")
        warn_value = entry.get("warn_within_days")
        entries.append(
            KeyRotationEntryConfig(
                key=key_value,
                purpose=purpose_value,
                interval_days=(
                    None if interval_value in (None, "") else float(interval_value)
                ),
                warn_within_days=(
                    None if warn_value in (None, "") else float(warn_value)
                ),
            )
        )

    config_kwargs: dict[str, Any] = {
        "registry_path": registry_path,
        "default_interval_days": default_interval,
        "default_warn_within_days": warn_within,
        "entries": tuple(entries),
        "audit_directory": audit_directory,
    }

    for field_name in ("signing_key_env", "signing_key_path", "signing_key_value", "signing_key_id"):
        if field_name in raw and raw[field_name] not in (None, ""):
            value = raw[field_name]
            if field_name.endswith("_path"):
                config_kwargs[field_name] = _normalize_runtime_path(value, base_dir=base_dir)
            else:
                config_kwargs[field_name] = str(value)

    return KeyRotationConfig(**config_kwargs)  # type: ignore[arg-type]


def _load_observability_config(
    raw: Mapping[str, Any] | None, *, base_dir: Path | None
) -> ObservabilityConfig | None:
    if raw is None or ObservabilityConfig is None:
        return None

    slo_entries: dict[str, SLOThresholdConfig] = {}
    slo_raw = raw.get("slo") or {}
    for name, entry in slo_raw.items():
        if not isinstance(entry, Mapping):
            raise ValueError("Definicja SLO musi być mapą z parametrami")
        metric = str(entry.get("metric", "")).strip()
        if not metric:
            raise ValueError(f"SLO '{name}' wymaga pola 'metric'")
        comparator = str(entry.get("comparator", "<=")).strip() or "<="
        if comparator not in _ALLOWED_SLO_COMPARATORS:
            raise ValueError(f"SLO '{name}' używa nieobsługiwanego komparatora: {comparator}")
        aggregation = str(entry.get("aggregation", "average")).strip().lower()
        if aggregation == "avg":
            aggregation = "average"
        if aggregation not in _ALLOWED_SLO_AGGREGATIONS:
            raise ValueError(f"SLO '{name}' używa nieobsługiwanej agregacji: {aggregation}")
        window_minutes = float(entry.get("window_minutes", 1440.0))
        objective = float(entry.get("objective"))
        label_filters_raw = entry.get("label_filters") or {}
        if not isinstance(label_filters_raw, Mapping):
            raise ValueError("label_filters w SLO musi być mapą")
        label_filters = {str(key): str(value) for key, value in label_filters_raw.items()}
        min_samples = int(entry.get("min_samples", 1))
        slo_entries[str(name)] = SLOThresholdConfig(
            name=str(name),
            metric=metric,
            objective=objective,
            comparator=comparator,
            window_minutes=window_minutes,
            aggregation=aggregation,
            label_filters=label_filters,
            min_samples=max(1, min_samples),
        )

    key_rotation = _load_key_rotation_config(raw.get("key_rotation"), base_dir=base_dir)

    if not slo_entries and key_rotation is None:
        return None

    return ObservabilityConfig(slo=slo_entries, key_rotation=key_rotation)


def _load_portfolio_governor_config(
    raw_root: Mapping[str, Any], *, base_dir: Path | None
) -> PortfolioGovernorConfig | None:
    if PortfolioGovernorConfig is None:
        return None

    section: Mapping[str, Any] | None = None
    top_level = raw_root.get("portfolio_governor")
    if isinstance(top_level, Mapping):
        section = top_level
    if section is None:
        runtime_section = raw_root.get("runtime")
        if isinstance(runtime_section, Mapping):
            runtime_entry = runtime_section.get("portfolio_governor")
            if isinstance(runtime_entry, Mapping):
                section = runtime_entry
    if not section:
        return None

    enabled = bool(section.get("enabled", False))
    interval_value = float(section.get("rebalance_interval_minutes", 15.0))
    smoothing_value = float(section.get("smoothing", 0.5))
    default_baseline = float(section.get("default_baseline_weight", 0.25))
    default_min = float(section.get("default_min_weight", 0.05))
    default_max = float(section.get("default_max_weight", 0.5))
    require_complete = bool(section.get("require_complete_metrics", True))
    min_score_threshold = float(section.get("min_score_threshold", 0.0))
    default_cost_bps = float(section.get("default_cost_bps", 0.0))
    max_signal_floor = int(section.get("max_signal_floor", 1))

    scoring_raw = section.get("scoring") or {}
    scoring = PortfolioGovernorScoringWeights(
        alpha=float(scoring_raw.get("alpha", 1.0)),
        cost=float(scoring_raw.get("cost", 1.0)),
        slo=float(scoring_raw.get("slo", 1.0)),
        risk=float(scoring_raw.get("risk", 0.5)),
    )

    strategies_raw = section.get("strategies") or {}
    strategies: dict[str, PortfolioGovernorStrategyConfig] = {}
    for name, entry in strategies_raw.items():
        if not isinstance(entry, Mapping):
            continue
        baseline_weight = float(entry.get("baseline_weight", default_baseline))
        min_weight = float(entry.get("min_weight", default_min))
        max_weight = float(entry.get("max_weight", default_max))
        baseline_max_signals_raw = entry.get("baseline_max_signals")
        baseline_max_signals = None
        if baseline_max_signals_raw not in (None, ""):
            baseline_max_signals = int(baseline_max_signals_raw)
        max_signal_factor = float(entry.get("max_signal_factor", 1.0))
        risk_profile_raw = entry.get("risk_profile")
        risk_profile = (
            str(risk_profile_raw).strip()
            if isinstance(risk_profile_raw, str) and risk_profile_raw.strip()
            else None
        )
        tags = tuple(str(tag) for tag in (entry.get("tags") or ()))
        strategies[str(name)] = PortfolioGovernorStrategyConfig(
            baseline_weight=baseline_weight,
            min_weight=min_weight,
            max_weight=max_weight,
            baseline_max_signals=baseline_max_signals,
            max_signal_factor=max_signal_factor,
            risk_profile=risk_profile,
            tags=tags,
        )

    return PortfolioGovernorConfig(
        enabled=enabled,
        rebalance_interval_minutes=max(0.0, interval_value),
        smoothing=min(max(smoothing_value, 0.0), 1.0),
        scoring=scoring,
        strategies=strategies,
        default_baseline_weight=default_baseline,
        default_min_weight=default_min,
        default_max_weight=default_max,
        require_complete_metrics=require_complete,
        min_score_threshold=min_score_threshold,
        default_cost_bps=default_cost_bps,
        max_signal_floor=max(0, max_signal_floor),
    )


def _parse_stress_lab_thresholds(
    raw: Mapping[str, Any] | None, *, context: str
) -> StressLabThresholdsConfig | None:
    if StressLabThresholdsConfig is None:
        return None

    defaults = StressLabThresholdsConfig()
    values: dict[str, float] = {
        field.name: float(getattr(defaults, field.name))
        for field in fields(StressLabThresholdsConfig)
    }

    if raw is not None:
        if not isinstance(raw, Mapping):
            raise ValueError(f"{context}: sekcja thresholds musi być mapą")
        for field in fields(StressLabThresholdsConfig):
            if field.name not in raw:
                continue
            value = raw[field.name]
            if value in (None, ""):
                continue
            try:
                numeric = float(value)
            except (TypeError, ValueError) as exc:
                raise ValueError(
                    f"{context}: wartość '{field.name}' musi być liczbą"
                ) from exc
            values[field.name] = max(0.0, numeric)

    return StressLabThresholdsConfig(**values)


def _load_stress_lab_config(
    raw_root: Mapping[str, Any], *, base_dir: Path | None
) -> StressLabConfig | None:
    if StressLabConfig is None:
        return None

    section: Mapping[str, Any] | None = None
    top_level = raw_root.get("stress_lab")
    if isinstance(top_level, Mapping):
        section = top_level
    if section is None:
        runtime_section = raw_root.get("runtime")
        if isinstance(runtime_section, Mapping):
            runtime_entry = runtime_section.get("stress_lab")
            if isinstance(runtime_entry, Mapping):
                section = runtime_entry
    if section is None:
        return None

    enabled = bool(section.get("enabled", False))
    require_success = bool(section.get("require_success", True))

    report_dir_raw = section.get("report_directory") or "var/audit/stage6/stress_lab"
    report_directory = _normalize_runtime_path(report_dir_raw, base_dir=base_dir)
    if report_directory is None:
        report_directory = "var/audit/stage6/stress_lab"

    signing_key_env = _normalize_env_var(section.get("signing_key_env"))
    signing_key_path = _normalize_runtime_path(section.get("signing_key_path"), base_dir=base_dir)
    signing_key_id = _normalize_env_var(section.get("signing_key_id"))

    datasets_raw = section.get("datasets") or {}
    if not isinstance(datasets_raw, Mapping):
        raise ValueError("stress_lab.datasets musi być mapą")
    datasets: dict[str, StressLabDatasetConfig] = {}
    for symbol, entry in datasets_raw.items():
        if not isinstance(entry, Mapping):
            raise ValueError("Element stress_lab.datasets musi być mapą")
        metrics_path_raw = entry.get("metrics_path")
        if metrics_path_raw in (None, ""):
            raise ValueError(f"Dataset Stress Lab '{symbol}' wymaga pola 'metrics_path'")
        metrics_path = _normalize_runtime_path(metrics_path_raw, base_dir=base_dir)
        weight_raw = entry.get("weight", 1.0)
        try:
            weight = float(weight_raw)
        except (TypeError, ValueError) as exc:
            raise ValueError(f"Dataset Stress Lab '{symbol}' posiada niepoprawną wagę") from exc
        dataset_symbol = str(entry.get("symbol", symbol)).strip() or str(symbol)
        allow_synthetic = bool(entry.get("allow_synthetic", False))
        datasets[str(symbol)] = StressLabDatasetConfig(
            symbol=dataset_symbol,
            metrics_path=str(metrics_path),
            weight=max(0.0, weight),
            allow_synthetic=allow_synthetic,
        )

    scenarios_raw = section.get("scenarios") or []
    if not isinstance(scenarios_raw, Sequence):
        raise ValueError("stress_lab.scenarios musi być listą")
    scenarios: list[StressLabScenarioConfig] = []
    for entry in scenarios_raw:
        if not isinstance(entry, Mapping):
            raise ValueError("Element stress_lab.scenarios musi być mapą")
        name = str(entry.get("name", "")).strip()
        if not name:
            raise ValueError("Scenariusz Stress Lab wymaga pola 'name'")
        severity = str(entry.get("severity", "medium")).strip().lower() or "medium"
        markets_raw = entry.get("markets") or ()
        if not isinstance(markets_raw, Sequence):
            raise ValueError(f"Scenariusz '{name}' wymaga listy 'markets'")
        markets = tuple(str(value).strip() for value in markets_raw if str(value).strip())
        if not markets:
            raise ValueError(f"Scenariusz '{name}' musi zawierać co najmniej jeden rynek")
        shocks_raw = entry.get("shocks") or ()
        if not isinstance(shocks_raw, Sequence):
            raise ValueError(f"Scenariusz '{name}' wymaga listy 'shocks'")
        shocks: list[StressLabShockConfig] = []
        for index, shock_entry in enumerate(shocks_raw, start=1):
            if not isinstance(shock_entry, Mapping):
                raise ValueError(
                    f"Scenariusz '{name}' posiada nieprawidłowy shock nr {index} (oczekiwano mapy)"
                )
            shock_type = str(shock_entry.get("type", "")).strip().lower()
            if not shock_type:
                raise ValueError(
                    f"Scenariusz '{name}' wymaga pola 'type' dla shock nr {index}"
                )
            try:
                intensity = float(shock_entry.get("intensity", 1.0))
            except (TypeError, ValueError) as exc:
                raise ValueError(
                    f"Scenariusz '{name}' posiada niepoprawną wartość 'intensity' (shock {index})"
                ) from exc
            duration_raw = shock_entry.get("duration_minutes")
            if duration_raw in (None, ""):
                duration_value = None
            else:
                try:
                    duration_value = float(duration_raw)
                except (TypeError, ValueError) as exc:
                    raise ValueError(
                        f"Scenariusz '{name}' posiada niepoprawną wartość 'duration_minutes' (shock {index})"
                    ) from exc
            notes_value = shock_entry.get("notes")
            notes = (
                str(notes_value).strip()
                if isinstance(notes_value, str) and notes_value.strip()
                else None
            )
            shocks.append(
                StressLabShockConfig(
                    type=shock_type,
                    intensity=max(0.0, intensity),
                    duration_minutes=None if duration_value is None else max(0.0, duration_value),
                    notes=notes,
                )
            )

        threshold_overrides = _parse_stress_lab_thresholds(
            entry.get("threshold_overrides"),
            context=f"stress_lab.scenarios['{name}']",
        )

        description_value = entry.get("description")
        description = (
            str(description_value).strip()
            if isinstance(description_value, str) and description_value.strip()
            else None
        )

        scenarios.append(
            StressLabScenarioConfig(
                name=name,
                severity=severity,
                markets=markets,
                shocks=tuple(shocks),
                description=description,
                threshold_overrides=threshold_overrides,
            )
        )

    thresholds = _parse_stress_lab_thresholds(
        section.get("thresholds"), context="stress_lab"
    )

    config_kwargs: dict[str, Any] = {
        "enabled": enabled,
        "require_success": require_success,
        "report_directory": report_directory,
        "datasets": datasets,
        "scenarios": tuple(scenarios),
    }
    if thresholds is not None:
        config_kwargs["thresholds"] = thresholds
    if signing_key_env is not None:
        config_kwargs["signing_key_env"] = signing_key_env
    if signing_key_path is not None:
        config_kwargs["signing_key_path"] = signing_key_path
    if signing_key_id is not None:
        config_kwargs["signing_key_id"] = signing_key_id

    return StressLabConfig(**config_kwargs)  # type: ignore[arg-type]


def _parse_resilience_thresholds(
    raw: Mapping[str, Any] | None, *, context: str
) -> ResilienceDrillThresholdsConfig | None:
    if ResilienceDrillThresholdsConfig is None:
        return None

    defaults = ResilienceDrillThresholdsConfig()
    values: dict[str, float | int] = {
        field.name: getattr(defaults, field.name)
        for field in fields(ResilienceDrillThresholdsConfig)
    }

    if raw is not None:
        if not isinstance(raw, Mapping):
            raise ValueError(f"{context}: sekcja thresholds musi być mapą")
        for field in fields(ResilienceDrillThresholdsConfig):
            if field.name not in raw:
                continue
            value = raw[field.name]
            if value in (None, ""):
                continue
            default_value = getattr(defaults, field.name)
            try:
                if isinstance(default_value, int) and not isinstance(default_value, bool):
                    numeric = int(float(value))
                    values[field.name] = max(0, numeric)
                else:
                    numeric_float = float(value)
                    values[field.name] = max(0.0, numeric_float)
            except (TypeError, ValueError) as exc:
                raise ValueError(
                    f"{context}: wartość '{field.name}' musi być liczbą"
                ) from exc

    return ResilienceDrillThresholdsConfig(**values)


def _load_resilience_config(
    raw_root: Mapping[str, Any], *, base_dir: Path | None
) -> ResilienceConfig | None:
    if ResilienceConfig is None:
        return None

    section: Mapping[str, Any] | None = None
    top_level = raw_root.get("resilience")
    if isinstance(top_level, Mapping):
        section = top_level
    if section is None:
        runtime_section = raw_root.get("runtime")
        if isinstance(runtime_section, Mapping):
            runtime_entry = runtime_section.get("resilience")
            if isinstance(runtime_entry, Mapping):
                section = runtime_entry
    if section is None:
        return None

    enabled = bool(section.get("enabled", False))
    require_success = bool(section.get("require_success", True))

    report_dir_raw = section.get("report_directory") or "var/audit/stage6/resilience"
    report_directory = _normalize_runtime_path(report_dir_raw, base_dir=base_dir)
    if report_directory is None:
        report_directory = "var/audit/stage6/resilience"

    signing_key_env = _normalize_env_var(section.get("signing_key_env"))
    signing_key_path = _normalize_runtime_path(section.get("signing_key_path"), base_dir=base_dir)
    signing_key_id = _normalize_env_var(section.get("signing_key_id"))

    drills_raw = section.get("drills") or []
    if not isinstance(drills_raw, Sequence):
        raise ValueError("resilience.drills musi być listą")

    drills: list[ResilienceDrillConfig] = []
    for entry in drills_raw:
        if not isinstance(entry, Mapping):
            raise ValueError("Element resilience.drills musi być mapą")
        name = str(entry.get("name", "")).strip()
        if not name:
            raise ValueError("resilience.drills wymaga pola 'name'")
        primary = str(entry.get("primary", "")).strip()
        if not primary:
            raise ValueError(f"resilience.drills['{name}'] wymaga pola 'primary'")
        dataset_path_raw = entry.get("dataset_path")
        if dataset_path_raw in (None, ""):
            raise ValueError(
                f"resilience.drills['{name}'] wymaga pola 'dataset_path'"
            )
        dataset_path = _normalize_runtime_path(dataset_path_raw, base_dir=base_dir)
        if dataset_path is None:
            raise ValueError(
                f"resilience.drills['{name}']: niepoprawna ścieżka datasetu"
            )
        fallbacks_raw = entry.get("fallbacks") or ()
        if not isinstance(fallbacks_raw, Sequence):
            raise ValueError(
                f"resilience.drills['{name}']: pole 'fallbacks' musi być listą"
            )
        fallbacks = tuple(
            str(value).strip()
            for value in fallbacks_raw
            if str(value).strip()
        )
        thresholds = _parse_resilience_thresholds(
            entry.get("thresholds"), context=f"resilience.drills['{name}']"
        )
        description_value = entry.get("description")
        description = (
            str(description_value).strip()
            if isinstance(description_value, str) and description_value.strip()
            else None
        )
        config_kwargs: dict[str, Any] = {
            "name": name,
            "primary": primary,
            "fallbacks": fallbacks,
            "dataset_path": str(dataset_path),
        }
        if thresholds is not None:
            config_kwargs["thresholds"] = thresholds
        if description is not None:
            config_kwargs["description"] = description
        drills.append(ResilienceDrillConfig(**config_kwargs))

    config_kwargs: dict[str, Any] = {
        "enabled": enabled,
        "require_success": require_success,
        "report_directory": report_directory,
        "drills": tuple(drills),
    }
    if signing_key_env is not None:
        config_kwargs["signing_key_env"] = signing_key_env
    if signing_key_path is not None:
        config_kwargs["signing_key_path"] = signing_key_path
    if signing_key_id is not None:
        config_kwargs["signing_key_id"] = signing_key_id

    return ResilienceConfig(**config_kwargs)  # type: ignore[arg-type]


def _load_risk_decision_log(
    runtime_section: Optional[Mapping[str, Any]], *, base_dir: Path | None = None
) -> RiskDecisionLogConfig | None:
    if not _core_has("risk_decision_log"):
        return None

    runtime = runtime_section or {}
    log_raw = runtime.get("risk_decision_log")
    if not log_raw:
        return None

    available_fields = {f.name for f in fields(RiskDecisionLogConfig)}
    kwargs: dict[str, Any] = {
        "enabled": bool(log_raw.get("enabled", True)),
    }

    if "path" in available_fields:
        kwargs["path"] = _normalize_runtime_path(log_raw.get("path"), base_dir=base_dir)
    if "max_entries" in available_fields:
        kwargs["max_entries"] = int(log_raw.get("max_entries", 1_000))
    if "signing_key_env" in available_fields:
        env_value = log_raw.get("signing_key_env")
        kwargs["signing_key_env"] = (
            str(env_value).strip() if isinstance(env_value, str) and env_value.strip() else None
        )
    if "signing_key_path" in available_fields:
        kwargs["signing_key_path"] = _normalize_runtime_path(
            log_raw.get("signing_key_path"), base_dir=base_dir
        )
    if "signing_key_value" in available_fields:
        value = log_raw.get("signing_key_value")
        kwargs["signing_key_value"] = (
            str(value) if value not in (None, "") else None
        )
    if "signing_key_id" in available_fields:
        key_id = log_raw.get("signing_key_id")
        kwargs["signing_key_id"] = str(key_id) if key_id not in (None, "") else None
    if "jsonl_fsync" in available_fields:
        kwargs["jsonl_fsync"] = bool(log_raw.get("jsonl_fsync", False))

    return RiskDecisionLogConfig(**kwargs)  # type: ignore[call-arg]


def _load_portfolio_decision_log(
    runtime_section: Optional[Mapping[str, Any]], *, base_dir: Path | None = None
) -> PortfolioDecisionLogConfig | None:
    if not _core_has("portfolio_decision_log"):
        return None

    runtime = runtime_section or {}
    log_raw = runtime.get("portfolio_decision_log")
    if not log_raw:
        return None

    available_fields = {f.name for f in fields(PortfolioDecisionLogConfig)}
    kwargs: dict[str, Any] = {
        "enabled": bool(log_raw.get("enabled", True)),
    }

    if "path" in available_fields:
        kwargs["path"] = _normalize_runtime_path(log_raw.get("path"), base_dir=base_dir)
    if "max_entries" in available_fields:
        kwargs["max_entries"] = int(log_raw.get("max_entries", 512))
    if "signing_key_env" in available_fields:
        env_value = log_raw.get("signing_key_env")
        kwargs["signing_key_env"] = (
            str(env_value).strip() if isinstance(env_value, str) and env_value.strip() else None
        )
    if "signing_key_path" in available_fields:
        kwargs["signing_key_path"] = _normalize_runtime_path(
            log_raw.get("signing_key_path"), base_dir=base_dir
        )
    if "signing_key_value" in available_fields:
        value = log_raw.get("signing_key_value")
        kwargs["signing_key_value"] = str(value) if value not in (None, "") else None
    if "signing_key_id" in available_fields:
        key_id = log_raw.get("signing_key_id")
        kwargs["signing_key_id"] = str(key_id) if key_id not in (None, "") else None
    if "jsonl_fsync" in available_fields:
        kwargs["jsonl_fsync"] = bool(log_raw.get("jsonl_fsync", False))

    return PortfolioDecisionLogConfig(**kwargs)  # type: ignore[call-arg]


def load_core_config(path: str | Path) -> CoreConfig:
    """Wczytuje plik YAML i mapuje go na dataclasses."""
    config_path = Path(path).expanduser()
    with config_path.open("r", encoding="utf-8") as handle:
        raw: dict[str, Any] = yaml.safe_load(handle) or {}

    try:
        config_absolute_path = config_path.resolve(strict=False)
    except Exception:  # noqa: BLE001 - zachowujemy najlepsze możliwe przybliżenie
        config_absolute_path = config_path.absolute()
    config_base_dir = config_absolute_path.parent

    instrument_universes = _load_instrument_universes(raw)
    instrument_buckets = _load_instrument_buckets(raw)
    permission_profiles = _load_permission_profiles(raw)

    # Środowiska – budujemy kwargs dynamicznie, tak by działało na różnych gałęziach modeli.
    environments: dict[str, EnvironmentConfig] = {}
    for name, entry in (raw.get("environments", {}) or {}).items():
        permission_profile_name: str | None = None
        profile_required: Sequence[str] = ()
        profile_forbidden: Sequence[str] = ()
        if _env_has("permission_profile"):
            raw_profile = entry.get("permission_profile")
            if isinstance(raw_profile, str) and raw_profile.strip():
                permission_profile_name = raw_profile.strip()
                profile = permission_profiles.get(permission_profile_name)
                if profile is not None:
                    profile_required = profile.required_permissions
                    profile_forbidden = profile.forbidden_permissions
        raw_required = entry.get("required_permissions")
        if raw_required is None:
            required_permissions = tuple(profile_required)
        else:
            required_permissions = tuple(
                str(value).lower() for value in (raw_required or ())
            )
            if not required_permissions and profile_required:
                required_permissions = tuple(profile_required)
        raw_forbidden = entry.get("forbidden_permissions")
        if raw_forbidden is None:
            forbidden_permissions = tuple(profile_forbidden)
        else:
            forbidden_permissions = tuple(
                str(value).lower() for value in (raw_forbidden or ())
            )
            if not forbidden_permissions and profile_forbidden:
                forbidden_permissions = tuple(profile_forbidden)
        env_kwargs: dict[str, Any] = {
            "name": name,
            "exchange": entry["exchange"],
            "environment": Environment(entry["environment"]),
            "keychain_key": entry["keychain_key"],
            "data_cache_path": entry["data_cache_path"],
            "risk_profile": entry["risk_profile"],
            "alert_channels": tuple(entry.get("alert_channels", ()) or ()),
            "ip_allowlist": tuple(entry.get("ip_allowlist", ()) or ()),
            "credential_purpose": str(entry.get("credential_purpose", "trading")),
            "instrument_universe": entry.get("instrument_universe"),
            "adapter_settings": {
                str(key): value
                for key, value in (entry.get("adapter_settings", {}) or {}).items()
            },
            "required_permissions": required_permissions,
            "forbidden_permissions": forbidden_permissions,
        }
        if _env_has("offline_mode"):
            env_kwargs["offline_mode"] = bool(entry.get("offline_mode", False))
        if _env_has("data_source"):
            env_kwargs["data_source"] = _load_environment_data_source(entry.get("data_source"))
        if _env_has("report_storage"):
            env_kwargs["report_storage"] = _load_report_storage(entry.get("report_storage"))
        if _env_has("permission_profile"):
            env_kwargs["permission_profile"] = permission_profile_name
        if _env_has("default_strategy"):
            strategy_value = entry.get("default_strategy")
            env_kwargs["default_strategy"] = (
                str(strategy_value) if strategy_value not in (None, "") else None
            )
        if _env_has("default_controller"):
            controller_value = entry.get("default_controller")
            env_kwargs["default_controller"] = (
                str(controller_value) if controller_value not in (None, "") else None
            )
        if _env_has("alert_throttle"):
            env_kwargs["alert_throttle"] = _load_alert_throttle(entry.get("alert_throttle"))
        if _env_has("alert_audit"):
            env_kwargs["alert_audit"] = _load_alert_audit(entry.get("alert_audit"))
        if _env_has("decision_journal"):
            env_kwargs["decision_journal"] = _load_decision_journal(entry.get("decision_journal"))
        if _env_has("data_quality"):
            env_kwargs["data_quality"] = _load_data_quality(entry.get("data_quality"))
        environments[name] = EnvironmentConfig(**env_kwargs)

    risk_profiles = {
        name: RiskProfileConfig(
            name=name,
            max_daily_loss_pct=float(entry["max_daily_loss_pct"]),
            max_position_pct=float(entry["max_position_pct"]),
            target_volatility=float(entry["target_volatility"]),
            max_leverage=float(entry["max_leverage"]),
            stop_loss_atr_multiple=float(entry["stop_loss_atr_multiple"]),
            max_open_positions=int(entry["max_open_positions"]),
            hard_drawdown_pct=float(entry["hard_drawdown_pct"]),
            data_quality=_load_data_quality(entry.get("data_quality")),
            strategy_allocations={
                str(bucket): float(weight)
                for bucket, weight in (entry.get("strategy_allocations", {}) or {}).items()
            },
            instrument_buckets=tuple(
                str(bucket) for bucket in (entry.get("instrument_buckets", ()) or ())
            ),
        )
        for name, entry in (raw.get("risk_profiles", {}) or {}).items()
    }

    if risk_profiles:
        for env in environments.values():
            if env.data_quality is not None:
                continue
            profile = risk_profiles.get(env.risk_profile)
            if profile is None or profile.data_quality is None:
                continue
            profile_quality = profile.data_quality
            env.data_quality = EnvironmentDataQualityConfig(
                max_gap_minutes=profile_quality.max_gap_minutes,
                min_ok_ratio=profile_quality.min_ok_ratio,
            )

    strategies = _load_strategies(raw)
    mean_reversion_strategies = _load_mean_reversion_strategies(raw)
    volatility_target_strategies = _load_volatility_target_strategies(raw)
    cross_exchange_arbitrage_strategies = _load_cross_exchange_arbitrage_strategies(raw)
    scheduler_configs = _load_multi_strategy_schedulers(raw)
    portfolio_governor_configs = _load_portfolio_governors(raw)

    reporting = _load_reporting(raw.get("reporting"))
    runtime_section = raw.get("runtime") or {}
    alerts = (raw.get("alerts", {}) or {})
    sms_providers = _load_sms_providers(alerts)
    signal_channels = _load_signal_channels(alerts)
    whatsapp_channels = _load_whatsapp_channels(alerts)
    messenger_channels = _load_messenger_channels(alerts)

    telegram_channels = {
        name: TelegramChannelSettings(
            name=name,
            chat_id=str(entry["chat_id"]),
            token_secret=str(entry["token_secret"]),
            parse_mode=str(entry.get("parse_mode", "MarkdownV2")),
        )
        for name, entry in (alerts.get("telegram_channels", {}) or {}).items()
    }
    email_channels = {
        name: EmailChannelSettings(
            name=name,
            host=str(entry["host"]),
            port=int(entry.get("port", 587)),
            from_address=str(entry["from_address"]),
            recipients=tuple(entry.get("recipients", ()) or ()),
            credential_secret=entry.get("credential_secret"),
            use_tls=bool(entry.get("use_tls", True)),
        )
        for name, entry in (alerts.get("email_channels", {}) or {}).items()
    }

    # Budujemy kwargs dynamicznie, tylko z polami obecnymi w CoreConfig
    core_kwargs: dict[str, Any] = {
        "environments": environments,
        "risk_profiles": risk_profiles,
        "reporting": reporting,
        "sms_providers": sms_providers,
        "telegram_channels": telegram_channels,
        "email_channels": email_channels,
    }
    if permission_profiles and _core_has("permission_profiles"):
        core_kwargs["permission_profiles"] = permission_profiles
    if _core_has("instrument_universes"):
        core_kwargs["instrument_universes"] = instrument_universes
    if _core_has("instrument_buckets"):
        core_kwargs["instrument_buckets"] = instrument_buckets
    if _core_has("strategies"):
        core_kwargs["strategies"] = strategies
    if _core_has("mean_reversion_strategies"):
        core_kwargs["mean_reversion_strategies"] = mean_reversion_strategies
    if _core_has("volatility_target_strategies"):
        core_kwargs["volatility_target_strategies"] = volatility_target_strategies
    if _core_has("cross_exchange_arbitrage_strategies"):
        core_kwargs["cross_exchange_arbitrage_strategies"] = cross_exchange_arbitrage_strategies
    if _core_has("multi_strategy_schedulers"):
        core_kwargs["multi_strategy_schedulers"] = scheduler_configs
    if _core_has("portfolio_governors"):
        core_kwargs["portfolio_governors"] = portfolio_governor_configs
    if _core_has("signal_channels"):
        core_kwargs["signal_channels"] = signal_channels
    if _core_has("whatsapp_channels"):
        core_kwargs["whatsapp_channels"] = whatsapp_channels
    if _core_has("messenger_channels"):
        core_kwargs["messenger_channels"] = messenger_channels
    if _core_has("runtime_controllers") and ControllerRuntimeConfig is not None:
        controllers_raw = (runtime_section.get("controllers") or {})
        core_kwargs["runtime_controllers"] = {
            name: ControllerRuntimeConfig(
                tick_seconds=float(entry.get("tick_seconds", entry.get("tick", 60.0))),
                interval=str(entry.get("interval", "1d")),
            )
            for name, entry in controllers_raw.items()
        }
    if _core_has("coverage_monitoring"):
        core_kwargs["coverage_monitoring"] = _load_coverage_monitoring(
            raw.get("coverage_monitoring")
        )
    metrics_config = _load_metrics_service(runtime_section, base_dir=config_base_dir)
    if metrics_config is not None:
        core_kwargs["metrics_service"] = metrics_config

    live_routing_config = _load_live_routing(runtime_section, base_dir=config_base_dir)
    if live_routing_config is not None:
        core_kwargs["live_routing"] = live_routing_config

    risk_service_config = _load_risk_service(runtime_section, base_dir=config_base_dir)
    if risk_service_config is not None:
        core_kwargs["risk_service"] = risk_service_config

    resource_limits_config = _load_runtime_resource_limits(runtime_section)
    if resource_limits_config is not None and _core_has("runtime_resource_limits"):
        core_kwargs["runtime_resource_limits"] = resource_limits_config

    risk_decision_log_config = _load_risk_decision_log(
        runtime_section, base_dir=config_base_dir
    )
    if risk_decision_log_config is not None:
        core_kwargs["risk_decision_log"] = risk_decision_log_config

    portfolio_decision_log_config = _load_portfolio_decision_log(
        runtime_section, base_dir=config_base_dir
    )
    if portfolio_decision_log_config is not None:
        core_kwargs["portfolio_decision_log"] = portfolio_decision_log_config

    security_baseline_config = _load_security_baseline(
        runtime_section, base_dir=config_base_dir
    )
    if security_baseline_config is not None:
        core_kwargs["security_baseline"] = security_baseline_config

    observability_config = _load_observability_config(
        raw.get("observability"), base_dir=config_base_dir
    )
    if observability_config is not None and _core_has("observability"):
        core_kwargs["observability"] = observability_config

    market_intel_config = _load_market_intel_config(
        raw.get("market_intel"), base_dir=config_base_dir
    )
    if market_intel_config is not None and _core_has("market_intel"):
        core_kwargs["market_intel"] = market_intel_config

    portfolio_governor_config = _load_portfolio_governor_config(
        raw,
        base_dir=config_base_dir,
    )
    if portfolio_governor_config is not None and _core_has("portfolio_governor"):
        core_kwargs["portfolio_governor"] = portfolio_governor_config

    stress_lab_config = _load_stress_lab_config(raw, base_dir=config_base_dir)
    if stress_lab_config is not None and _core_has("stress_lab"):
        core_kwargs["stress_lab"] = stress_lab_config

    resilience_config = _load_resilience_config(raw, base_dir=config_base_dir)
    if resilience_config is not None and _core_has("resilience"):
        core_kwargs["resilience"] = resilience_config

    decision_engine_config = _load_decision_engine_config(
        raw.get("decision_engine"), base_dir=config_base_dir
    )
    if decision_engine_config is not None and _core_has("decision_engine"):
        core_kwargs["decision_engine"] = decision_engine_config

    core_kwargs["source_path"] = str(config_absolute_path)
    core_kwargs["source_directory"] = str(config_base_dir)

    return CoreConfig(**core_kwargs)  # type: ignore[arg-type]


__all__ = ["load_core_config"]<|MERGE_RESOLUTION|>--- conflicted
+++ resolved
@@ -2125,7 +2125,6 @@
             tco_kwargs["reports"] = normalized_reports
         if "require_at_startup" in tco_fields or require_at_startup:
             tco_kwargs["require_at_startup"] = require_at_startup
-<<<<<<< HEAD
         if "runtime_enabled" in tco_fields:
             tco_kwargs["runtime_enabled"] = bool(tco_raw.get("runtime_enabled", False))
         if "runtime_report_directory" in tco_fields:
@@ -2162,14 +2161,12 @@
             tco_kwargs["runtime_metadata"] = dict(metadata_raw)
         if "runtime_cost_limit_bps" in tco_fields and tco_raw.get("runtime_cost_limit_bps") not in (None, ""):
             tco_kwargs["runtime_cost_limit_bps"] = float(tco_raw.get("runtime_cost_limit_bps"))
-=======
         warn_age_raw = tco_raw.get("warn_report_age_hours")
         if "warn_report_age_hours" in tco_fields and warn_age_raw not in (None, ""):
             tco_kwargs["warn_report_age_hours"] = float(warn_age_raw)
         max_age_raw = tco_raw.get("max_report_age_hours")
         if "max_report_age_hours" in tco_fields and max_age_raw not in (None, ""):
             tco_kwargs["max_report_age_hours"] = float(max_age_raw)
->>>>>>> 01e2dda6
         tco_config = DecisionEngineTCOConfig(**tco_kwargs)  # type: ignore[arg-type]
     return DecisionEngineConfig(
         orchestrator=base_threshold,
