"""Ładowanie konfiguracji z plików YAML."""
from __future__ import annotations

from dataclasses import fields
from pathlib import Path
from typing import Any, Mapping, Optional

import yaml

from bot_core.config.models import (
    AlertThrottleConfig,
    CoreConfig,
    CoverageMonitorTargetConfig,
    CoverageMonitoringConfig,
    EmailChannelSettings,
    EnvironmentConfig,
    EnvironmentDataQualityConfig,
    RiskProfileConfig,
    SMSProviderSettings,
    TelegramChannelSettings,
)
from bot_core.exchanges.base import Environment

# --- opcjonalne typy (mogą nie istnieć w Twojej gałęzi) ---
try:
    from bot_core.config.models import (
        InstrumentBackfillWindow,
        InstrumentConfig,
        InstrumentUniverseConfig,
    )
except Exception:  # brak rozszerzeń instrumentów
    InstrumentBackfillWindow = None  # type: ignore
    InstrumentConfig = None  # type: ignore
    InstrumentUniverseConfig = None  # type: ignore

try:
    from bot_core.config.models import DailyTrendMomentumStrategyConfig
except Exception:  # brak modułu strategii
    DailyTrendMomentumStrategyConfig = None  # type: ignore

# Dodatkowe kanały komunikatorów – w pełni opcjonalne
try:
    from bot_core.config.models import SignalChannelSettings  # type: ignore
except Exception:
    SignalChannelSettings = None  # type: ignore

try:
    from bot_core.config.models import WhatsAppChannelSettings  # type: ignore
except Exception:
    WhatsAppChannelSettings = None  # type: ignore

try:
    from bot_core.config.models import MessengerChannelSettings  # type: ignore
except Exception:
    MessengerChannelSettings = None  # type: ignore

# Opcjonalna konfiguracja kontrolerów runtime
try:
    from bot_core.config.models import ControllerRuntimeConfig  # type: ignore
except Exception:
    ControllerRuntimeConfig = None  # type: ignore

# Opcjonalna konfiguracja audytu alertów (w nowszych gałęziach)
try:
    from bot_core.config.models import AlertAuditConfig  # type: ignore
except Exception:
    AlertAuditConfig = None  # type: ignore

try:
    from bot_core.config.models import DecisionJournalConfig  # type: ignore
except Exception:
    DecisionJournalConfig = None  # type: ignore

try:
    from bot_core.config.models import (
        CoreReportingConfig,
        PaperSmokeJsonSyncConfig,
        PaperSmokeJsonSyncLocalConfig,
        PaperSmokeJsonSyncS3Config,
        SmokeArchiveLocalConfig,
        SmokeArchiveS3Config,
        SmokeArchiveUploadConfig,
    )  # type: ignore
except Exception:
    CoreReportingConfig = None  # type: ignore
    PaperSmokeJsonSyncConfig = None  # type: ignore
    PaperSmokeJsonSyncLocalConfig = None  # type: ignore
    PaperSmokeJsonSyncS3Config = None  # type: ignore
    SmokeArchiveLocalConfig = None  # type: ignore
    SmokeArchiveS3Config = None  # type: ignore
    SmokeArchiveUploadConfig = None  # type: ignore

try:
    from bot_core.config.models import MetricsServiceConfig  # type: ignore
except Exception:
    MetricsServiceConfig = None  # type: ignore


def _core_has(field_name: str) -> bool:
    """Sprawdza, czy CoreConfig posiada dane pole (bezpiecznie dla różnych gałęzi)."""
    return any(f.name == field_name for f in fields(CoreConfig))


def _env_has(field_name: str) -> bool:
    """Sprawdza, czy EnvironmentConfig posiada dane pole (bezpiecznie dla różnych gałęzi)."""
    return any(f.name == field_name for f in fields(EnvironmentConfig))


def _load_instrument_universes(raw: Mapping[str, Any]):
    if InstrumentUniverseConfig is None or InstrumentConfig is None or InstrumentBackfillWindow is None:
        return {}
    universes: dict[str, InstrumentUniverseConfig] = {}
    for name, entry in (raw.get("instrument_universes", {}) or {}).items():
        instruments: list[InstrumentConfig] = []
        for instrument_name, instrument_data in (entry.get("instruments", {}) or {}).items():
            backfill_windows = tuple(
                InstrumentBackfillWindow(
                    interval=str(window["interval"]),
                    lookback_days=int(window["lookback_days"]),
                )
                for window in (instrument_data.get("backfill", ()) or ())
            )
            instruments.append(
                InstrumentConfig(
                    name=instrument_name,
                    base_asset=str(instrument_data.get("base_asset", "")),
                    quote_asset=str(instrument_data.get("quote_asset", "")),
                    categories=tuple(instrument_data.get("categories", ()) or ()),
                    exchange_symbols={
                        str(ex_name): str(symbol)
                        for ex_name, symbol in (instrument_data.get("exchanges", {}) or {}).items()
                    },
                    backfill_windows=backfill_windows,
                )
            )
        universes[name] = InstrumentUniverseConfig(
            name=name,
            description=str(entry.get("description", "")),
            instruments=tuple(instruments),
        )
    return universes


def _load_sms_providers(raw_alerts: Mapping[str, Any]) -> Mapping[str, SMSProviderSettings]:
    providers: dict[str, SMSProviderSettings] = {}
    for name, entry in (raw_alerts.get("sms_providers", {}) or {}).items():
        providers[name] = SMSProviderSettings(
            name=name,
            provider_key=str(entry["provider"]),
            api_base_url=str(entry["api_base_url"]),
            from_number=str(entry["from_number"]),
            recipients=tuple(entry.get("recipients", ()) or ()),
            allow_alphanumeric_sender=bool(entry.get("allow_alphanumeric_sender", False)),
            sender_id=entry.get("sender_id"),
            credential_key=entry.get("credential_key"),
        )
    return providers


def _load_signal_channels(raw_alerts: Mapping[str, Any]):
    if SignalChannelSettings is None:
        return {}
    channels: dict[str, SignalChannelSettings] = {}
    for name, entry in (raw_alerts.get("signal_channels", {}) or {}).items():
        channels[name] = SignalChannelSettings(
            name=name,
            service_url=str(entry["service_url"]),
            sender_number=str(entry["sender_number"]),
            recipients=tuple(entry.get("recipients", ()) or ()),
            credential_secret=entry.get("credential_secret"),
            verify_tls=bool(entry.get("verify_tls", True)),
        )
    return channels


def _load_whatsapp_channels(raw_alerts: Mapping[str, Any]):
    if WhatsAppChannelSettings is None:
        return {}
    channels: dict[str, WhatsAppChannelSettings] = {}
    for name, entry in (raw_alerts.get("whatsapp_channels", {}) or {}).items():
        channels[name] = WhatsAppChannelSettings(
            name=name,
            phone_number_id=str(entry["phone_number_id"]),
            recipients=tuple(entry.get("recipients", ()) or ()),
            token_secret=str(entry["token_secret"]),
            api_base_url=str(entry.get("api_base_url", "https://graph.facebook.com")),
            api_version=str(entry.get("api_version", "v16.0")),
        )
    return channels


def _load_messenger_channels(raw_alerts: Mapping[str, Any]):
    if MessengerChannelSettings is None:
        return {}
    channels: dict[str, MessengerChannelSettings] = {}
    for name, entry in (raw_alerts.get("messenger_channels", {}) or {}).items():
        channels[name] = MessengerChannelSettings(
            name=name,
            page_id=str(entry["page_id"]),
            recipients=tuple(entry.get("recipients", ()) or ()),
            token_secret=str(entry["token_secret"]),
            api_base_url=str(entry.get("api_base_url", "https://graph.facebook.com")),
            api_version=str(entry.get("api_version", "v16.0")),
        )
    return channels


def _load_strategies(raw: Mapping[str, Any]):
    if DailyTrendMomentumStrategyConfig is None:
        return {}
    strategies: dict[str, DailyTrendMomentumStrategyConfig] = {}
    for name, entry in (raw.get("strategies", {}) or {}).items():
        if str(entry.get("engine", "")) != "daily_trend_momentum":
            continue
        params = entry.get("parameters", {}) or {}
        strategies[name] = DailyTrendMomentumStrategyConfig(
            name=name,
            fast_ma=int(params.get("fast_ma", 20)),
            slow_ma=int(params.get("slow_ma", 100)),
            breakout_lookback=int(params.get("breakout_lookback", 55)),
            momentum_window=int(params.get("momentum_window", 20)),
            atr_window=int(params.get("atr_window", 14)),
            atr_multiplier=float(params.get("atr_multiplier", 2.0)),
            min_trend_strength=float(params.get("min_trend_strength", 0.005)),
            min_momentum=float(params.get("min_momentum", 0.0)),
        )
    return strategies


def _load_alert_throttle(entry: Optional[Mapping[str, Any]]) -> AlertThrottleConfig | None:
    if not entry:
        return None
    window_seconds = float(entry.get("window_seconds", entry.get("window", 0.0)))
    if window_seconds <= 0:
        raise ValueError("alert_throttle.window_seconds musi być dodatnie")
    exclude_severities = tuple(str(value).lower() for value in (entry.get("exclude_severities", ()) or ()))
    exclude_categories = tuple(str(value).lower() for value in (entry.get("exclude_categories", ()) or ()))
    max_entries = int(entry.get("max_entries", 2048))
    return AlertThrottleConfig(
        window_seconds=window_seconds,
        exclude_severities=exclude_severities,
        exclude_categories=exclude_categories,
        max_entries=max_entries,
    )


def _load_alert_audit(entry: Optional[Mapping[str, Any]]):
    """Ładuje konfigurację audytu alertów – tylko jeśli klasa istnieje w danej gałęzi."""
    if AlertAuditConfig is None or not entry:
        return None
    backend = str(entry.get("backend", entry.get("type", "memory"))).strip().lower()
    if backend not in {"memory", "file"}:
        raise ValueError("alert_audit.backend musi mieć wartość 'memory' lub 'file'")

    directory_value = entry.get("directory")
    directory = str(directory_value) if directory_value is not None else None
    filename_pattern = str(entry.get("filename_pattern", "alerts-%Y%m%d.jsonl"))
    retention_value = entry.get("retention_days")
    retention_days = None if retention_value in (None, "") else int(retention_value)
    fsync = bool(entry.get("fsync", False))

    if backend == "file" and not directory:
        raise ValueError("alert_audit.directory jest wymagane dla backendu 'file'")

    return AlertAuditConfig(  # type: ignore[call-arg]
        backend=backend,
        directory=directory,
        filename_pattern=filename_pattern,
        retention_days=retention_days,
        fsync=fsync,
    )


def _load_data_quality(entry: Optional[Mapping[str, Any]]):
    """Mapuje ustawienia data_quality na dataclass środowiska."""
    if EnvironmentDataQualityConfig is None or not entry:
        return None

    max_gap = entry.get("max_gap_minutes")
    if max_gap in (None, ""):
        max_gap_value = None
    else:
        max_gap_value = float(max_gap)

    min_ok_ratio = entry.get("min_ok_ratio")
    if min_ok_ratio in (None, ""):
        min_ok_ratio_value = None
    else:
        min_ok_ratio_value = float(min_ok_ratio)

    return EnvironmentDataQualityConfig(
        max_gap_minutes=max_gap_value,
        min_ok_ratio=min_ok_ratio_value,
    )


def _load_decision_journal(entry: Optional[Mapping[str, Any]]):
    if DecisionJournalConfig is None or not entry:
        return None

    backend = str(entry.get("backend", entry.get("type", "memory"))).strip().lower()
    if backend in {"disabled", "none"}:
        return None
    if backend not in {"memory", "file"}:
        raise ValueError("decision_journal.backend musi być 'memory', 'file' lub 'disabled'")

    directory_value = entry.get("directory")
    directory = str(directory_value) if directory_value is not None else None
    filename_pattern = str(entry.get("filename_pattern", "decisions-%Y%m%d.jsonl"))
    retention_value = entry.get("retention_days")
    retention_days = None if retention_value in (None, "") else int(retention_value)
    fsync = bool(entry.get("fsync", False))

    if backend == "file" and not directory:
        raise ValueError("decision_journal.directory jest wymagane dla backendu 'file'")

    return DecisionJournalConfig(  # type: ignore[call-arg]
        backend=backend,
        directory=directory,
        filename_pattern=filename_pattern,
        retention_days=retention_days,
        fsync=fsync,
    )


def _format_optional_text(value: Any | None) -> str | None:
    if value in (None, ""):
        return None
    return str(value)


def _load_smoke_archive_upload(entry: Optional[Mapping[str, Any]]):
    if SmokeArchiveUploadConfig is None or entry is None:
        return None

    backend = str(entry.get("backend", entry.get("type", "local"))).strip().lower()
    if backend in {"disabled", "none"}:
        return None
    if backend not in {"local", "s3"}:
        raise ValueError("smoke_archive_upload.backend musi być 'local', 's3' lub 'disabled'")

    credential_secret = entry.get("credential_secret")
    credential_value = str(credential_secret) if credential_secret not in (None, "") else None

    local_cfg = None
    if backend == "local":
        if SmokeArchiveLocalConfig is None:
            raise ValueError("Backend 'local' nie jest obsługiwany w tej gałęzi")
        raw_local = entry.get("local") or {}
        directory_value = raw_local.get("directory")
        if not directory_value:
            raise ValueError("smoke_archive_upload.local.directory jest wymagane dla backendu 'local'")
        filename_pattern = str(raw_local.get("filename_pattern", "{environment}_{date}_{hash}.zip"))
        fsync = bool(raw_local.get("fsync", False))
        local_cfg = SmokeArchiveLocalConfig(
            directory=str(directory_value),
            filename_pattern=filename_pattern,
            fsync=fsync,
        )

    s3_cfg = None
    if backend == "s3":
        if SmokeArchiveS3Config is None:
            raise ValueError("Backend 's3' nie jest obsługiwany w tej gałęzi")
        raw_s3 = entry.get("s3") or {}
        bucket_value = raw_s3.get("bucket")
        if not bucket_value:
            raise ValueError("smoke_archive_upload.s3.bucket jest wymagane dla backendu 's3'")
        prefix_value = raw_s3.get("prefix")
        endpoint_url = _format_optional_text(raw_s3.get("endpoint_url"))
        region = _format_optional_text(raw_s3.get("region"))
        use_ssl = bool(raw_s3.get("use_ssl", True))
        extra_args = {
            str(key): str(value)
            for key, value in (raw_s3.get("extra_args", {}) or {}).items()
        }
        s3_cfg = SmokeArchiveS3Config(
            bucket=str(bucket_value),
            object_prefix=_format_optional_text(prefix_value),
            endpoint_url=endpoint_url,
            region=region,
            use_ssl=use_ssl,
            extra_args=extra_args,
        )

    return SmokeArchiveUploadConfig(
        backend=backend,
        credential_secret=credential_value,
        local=local_cfg,
        s3=s3_cfg,
    )


def _load_paper_smoke_json_sync(entry: Optional[Mapping[str, Any]]):
    if PaperSmokeJsonSyncConfig is None or entry is None:
        return None

    backend = str(entry.get("backend", entry.get("type", "local"))).strip().lower()
    if backend in {"disabled", "none"}:
        return None
    if backend not in {"local", "s3"}:
        raise ValueError(
            "paper_smoke_json_sync.backend musi być 'local', 's3' lub 'disabled'"
        )

    credential_secret = entry.get("credential_secret")
    credential_value = str(credential_secret) if credential_secret not in (None, "") else None

    local_cfg = None
    if backend == "local":
        if PaperSmokeJsonSyncLocalConfig is None:
            raise ValueError("Backend 'local' nie jest obsługiwany w tej gałęzi")
        raw_local = entry.get("local") or {}
        directory_value = raw_local.get("directory")
        if not directory_value:
            raise ValueError(
                "paper_smoke_json_sync.local.directory jest wymagane dla backendu 'local'"
            )
        filename_pattern = str(raw_local.get("filename_pattern", "{environment}_{date}.jsonl"))
        fsync = bool(raw_local.get("fsync", False))
        local_cfg = PaperSmokeJsonSyncLocalConfig(
            directory=str(directory_value),
            filename_pattern=filename_pattern,
            fsync=fsync,
        )

    s3_cfg = None
    if backend == "s3":
        if PaperSmokeJsonSyncS3Config is None:
            raise ValueError("Backend 's3' nie jest obsługiwany w tej gałęzi")
        raw_s3 = entry.get("s3") or {}
        bucket_value = raw_s3.get("bucket")
        if not bucket_value:
            raise ValueError(
                "paper_smoke_json_sync.s3.bucket jest wymagane dla backendu 's3'"
            )
        prefix_value = raw_s3.get("prefix")
        endpoint_url = _format_optional_text(raw_s3.get("endpoint_url"))
        region = _format_optional_text(raw_s3.get("region"))
        use_ssl = bool(raw_s3.get("use_ssl", True))
        extra_args = {
            str(key): str(value)
            for key, value in (raw_s3.get("extra_args", {}) or {}).items()
        }
        s3_cfg = PaperSmokeJsonSyncS3Config(
            bucket=str(bucket_value),
            object_prefix=_format_optional_text(prefix_value),
            endpoint_url=endpoint_url,
            region=region,
            use_ssl=use_ssl,
            extra_args=extra_args,
        )

    return PaperSmokeJsonSyncConfig(
        backend=backend,
        credential_secret=credential_value,
        local=local_cfg,
        s3=s3_cfg,
    )


def _load_reporting(entry: Optional[Mapping[str, Any]]):
    if CoreReportingConfig is None:
        return entry or {}

    payload = entry or {}
    return CoreReportingConfig(
        daily_report_time_utc=_format_optional_text(payload.get("daily_report_time_utc")),
        weekly_report_day=_format_optional_text(payload.get("weekly_report_day")),
        retention_months=_format_optional_text(payload.get("retention_months")),
        smoke_archive_upload=_load_smoke_archive_upload(payload.get("smoke_archive_upload")),
        paper_smoke_json_sync=_load_paper_smoke_json_sync(payload.get("paper_smoke_json_sync")),
    )


def _load_coverage_monitoring(
    entry: Optional[Mapping[str, Any]]
) -> CoverageMonitoringConfig | None:
    if not entry:
        return None

    enabled = bool(entry.get("enabled", True))
    default_dispatch = bool(entry.get("default_dispatch", True))
    default_category_raw = entry.get("default_category", "data.ohlcv")
    if default_category_raw in (None, ""):
        default_category = "data.ohlcv"
    else:
        default_category = str(default_category_raw)

    targets_raw = entry.get("targets") or ()
    targets: list[CoverageMonitorTargetConfig] = []
    for target_entry in targets_raw:
        if not isinstance(target_entry, Mapping):
            continue
        environment_value = target_entry.get("environment")
        if not environment_value:
            continue
        dispatch_value = target_entry.get("dispatch")
        dispatch_bool: bool | None
        if dispatch_value is None:
            dispatch_bool = None
        else:
            dispatch_bool = bool(dispatch_value)
        category_value = target_entry.get("category")
        severity_value = target_entry.get("severity_override")
        targets.append(
            CoverageMonitorTargetConfig(
                environment=str(environment_value),
                dispatch=dispatch_bool,
                category=str(category_value) if category_value not in (None, "") else None,
                severity_override=str(severity_value) if severity_value not in (None, "") else None,
            )
        )

    return CoverageMonitoringConfig(
        enabled=enabled,
        default_dispatch=default_dispatch,
        default_category=default_category,
        targets=tuple(targets),
    )


def _load_metrics_service(
    runtime_section: Optional[Mapping[str, Any]]
) -> MetricsServiceConfig | None:
    if MetricsServiceConfig is None or not _core_has("metrics_service"):
        return None
    runtime = runtime_section or {}
    metrics_raw = runtime.get("metrics_service")
    if not metrics_raw:
        return None
    return MetricsServiceConfig(
        enabled=bool(metrics_raw.get("enabled", True)),
        host=str(metrics_raw.get("host", "127.0.0.1")),
        port=int(metrics_raw.get("port", 0)),
        history_size=int(metrics_raw.get("history_size", 1024)),
<<<<<<< HEAD
        auth_token=(
            str(metrics_raw.get("auth_token")) if metrics_raw.get("auth_token") else None
        ),
        log_sink=bool(metrics_raw.get("log_sink", True)),
        jsonl_path=str(metrics_raw.get("jsonl_path")) if metrics_raw.get("jsonl_path") else None,
        jsonl_fsync=bool(metrics_raw.get("jsonl_fsync", False)),
        reduce_motion_alerts=bool(metrics_raw.get("reduce_motion_alerts", False)),
        reduce_motion_category=str(metrics_raw.get("reduce_motion_category", "ui.performance")),
        reduce_motion_severity_active=str(
            metrics_raw.get("reduce_motion_severity_active", "warning")
        ),
        reduce_motion_severity_recovered=str(
            metrics_raw.get("reduce_motion_severity_recovered", "info")
        ),
        overlay_alerts=bool(metrics_raw.get("overlay_alerts", False)),
        overlay_alert_category=str(metrics_raw.get("overlay_alert_category", "ui.performance")),
        overlay_alert_severity_exceeded=str(
            metrics_raw.get("overlay_alert_severity_exceeded", "warning")
        ),
        overlay_alert_severity_recovered=str(
            metrics_raw.get("overlay_alert_severity_recovered", "info")
        ),
=======
        log_sink=bool(metrics_raw.get("log_sink", True)),
        jsonl_path=str(metrics_raw.get("jsonl_path")) if metrics_raw.get("jsonl_path") else None,
        jsonl_fsync=bool(metrics_raw.get("jsonl_fsync", False)),
>>>>>>> 78ee6a3f
    )


def load_core_config(path: str | Path) -> CoreConfig:
    """Wczytuje plik YAML i mapuje go na dataclasses."""
    with Path(path).open("r", encoding="utf-8") as handle:
        raw: dict[str, Any] = yaml.safe_load(handle) or {}

    instrument_universes = _load_instrument_universes(raw)

    # Środowiska – budujemy kwargs dynamicznie, tak by działało na różnych gałęziach modeli.
    environments: dict[str, EnvironmentConfig] = {}
    for name, entry in (raw.get("environments", {}) or {}).items():
        env_kwargs: dict[str, Any] = {
            "name": name,
            "exchange": entry["exchange"],
            "environment": Environment(entry["environment"]),
            "keychain_key": entry["keychain_key"],
            "data_cache_path": entry["data_cache_path"],
            "risk_profile": entry["risk_profile"],
            "alert_channels": tuple(entry.get("alert_channels", ()) or ()),
            "ip_allowlist": tuple(entry.get("ip_allowlist", ()) or ()),
            "credential_purpose": str(entry.get("credential_purpose", "trading")),
            "instrument_universe": entry.get("instrument_universe"),
            "adapter_settings": {
                str(key): value
                for key, value in (entry.get("adapter_settings", {}) or {}).items()
            },
            "required_permissions": tuple(
                str(value).lower() for value in (entry.get("required_permissions", ()) or ())
            ),
            "forbidden_permissions": tuple(
                str(value).lower() for value in (entry.get("forbidden_permissions", ()) or ())
            ),
        }
        if _env_has("default_strategy"):
            strategy_value = entry.get("default_strategy")
            env_kwargs["default_strategy"] = (
                str(strategy_value) if strategy_value not in (None, "") else None
            )
        if _env_has("default_controller"):
            controller_value = entry.get("default_controller")
            env_kwargs["default_controller"] = (
                str(controller_value) if controller_value not in (None, "") else None
            )
        if _env_has("alert_throttle"):
            env_kwargs["alert_throttle"] = _load_alert_throttle(entry.get("alert_throttle"))
        if _env_has("alert_audit"):
            env_kwargs["alert_audit"] = _load_alert_audit(entry.get("alert_audit"))
        if _env_has("decision_journal"):
            env_kwargs["decision_journal"] = _load_decision_journal(entry.get("decision_journal"))
        if _env_has("data_quality"):
            env_kwargs["data_quality"] = _load_data_quality(entry.get("data_quality"))
        environments[name] = EnvironmentConfig(**env_kwargs)

    risk_profiles = {
        name: RiskProfileConfig(
            name=name,
            max_daily_loss_pct=float(entry["max_daily_loss_pct"]),
            max_position_pct=float(entry["max_position_pct"]),
            target_volatility=float(entry["target_volatility"]),
            max_leverage=float(entry["max_leverage"]),
            stop_loss_atr_multiple=float(entry["stop_loss_atr_multiple"]),
            max_open_positions=int(entry["max_open_positions"]),
            hard_drawdown_pct=float(entry["hard_drawdown_pct"]),
            data_quality=_load_data_quality(entry.get("data_quality")),
        )
        for name, entry in (raw.get("risk_profiles", {}) or {}).items()
    }

    if risk_profiles:
        for env in environments.values():
            if env.data_quality is not None:
                continue
            profile = risk_profiles.get(env.risk_profile)
            if profile is None or profile.data_quality is None:
                continue
            profile_quality = profile.data_quality
            env.data_quality = EnvironmentDataQualityConfig(
                max_gap_minutes=profile_quality.max_gap_minutes,
                min_ok_ratio=profile_quality.min_ok_ratio,
            )

    strategies = _load_strategies(raw)

    reporting = _load_reporting(raw.get("reporting"))
    runtime_section = raw.get("runtime") or {}
    alerts = (raw.get("alerts", {}) or {})
    sms_providers = _load_sms_providers(alerts)
    signal_channels = _load_signal_channels(alerts)
    whatsapp_channels = _load_whatsapp_channels(alerts)
    messenger_channels = _load_messenger_channels(alerts)

    telegram_channels = {
        name: TelegramChannelSettings(
            name=name,
            chat_id=str(entry["chat_id"]),
            token_secret=str(entry["token_secret"]),
            parse_mode=str(entry.get("parse_mode", "MarkdownV2")),
        )
        for name, entry in (alerts.get("telegram_channels", {}) or {}).items()
    }
    email_channels = {
        name: EmailChannelSettings(
            name=name,
            host=str(entry["host"]),
            port=int(entry.get("port", 587)),
            from_address=str(entry["from_address"]),
            recipients=tuple(entry.get("recipients", ()) or ()),
            credential_secret=entry.get("credential_secret"),
            use_tls=bool(entry.get("use_tls", True)),
        )
        for name, entry in (alerts.get("email_channels", {}) or {}).items()
    }

    # Budujemy kwargs dynamicznie, tylko z polami obecnymi w CoreConfig
    core_kwargs: dict[str, Any] = {
        "environments": environments,
        "risk_profiles": risk_profiles,
        "reporting": reporting,
        "sms_providers": sms_providers,
        "telegram_channels": telegram_channels,
        "email_channels": email_channels,
    }
    if _core_has("instrument_universes"):
        core_kwargs["instrument_universes"] = instrument_universes
    if _core_has("strategies"):
        core_kwargs["strategies"] = strategies
    if _core_has("signal_channels"):
        core_kwargs["signal_channels"] = signal_channels
    if _core_has("whatsapp_channels"):
        core_kwargs["whatsapp_channels"] = whatsapp_channels
    if _core_has("messenger_channels"):
        core_kwargs["messenger_channels"] = messenger_channels
    if _core_has("runtime_controllers") and ControllerRuntimeConfig is not None:
        controllers_raw = (runtime_section.get("controllers") or {})
        core_kwargs["runtime_controllers"] = {
            name: ControllerRuntimeConfig(
                tick_seconds=float(entry.get("tick_seconds", entry.get("tick", 60.0))),
                interval=str(entry.get("interval", "1d")),
            )
            for name, entry in controllers_raw.items()
        }
    if _core_has("coverage_monitoring"):
        core_kwargs["coverage_monitoring"] = _load_coverage_monitoring(
            raw.get("coverage_monitoring")
        )
    metrics_config = _load_metrics_service(runtime_section)
    if metrics_config is not None:
        core_kwargs["metrics_service"] = metrics_config

    return CoreConfig(**core_kwargs)  # type: ignore[arg-type]


__all__ = ["load_core_config"]<|MERGE_RESOLUTION|>--- conflicted
+++ resolved
@@ -523,46 +523,56 @@
 def _load_metrics_service(
     runtime_section: Optional[Mapping[str, Any]]
 ) -> MetricsServiceConfig | None:
+    """Ładuje sekcję runtime.metrics_service z zachowaniem zgodności między gałęziami."""
     if MetricsServiceConfig is None or not _core_has("metrics_service"):
         return None
+
     runtime = runtime_section or {}
     metrics_raw = runtime.get("metrics_service")
     if not metrics_raw:
         return None
-    return MetricsServiceConfig(
-        enabled=bool(metrics_raw.get("enabled", True)),
-        host=str(metrics_raw.get("host", "127.0.0.1")),
-        port=int(metrics_raw.get("port", 0)),
-        history_size=int(metrics_raw.get("history_size", 1024)),
-<<<<<<< HEAD
-        auth_token=(
+
+    # Zbiór dostępnych pól w aktualnym MetricsServiceConfig
+    available_fields = {f.name for f in fields(MetricsServiceConfig)}  # type: ignore[arg-type]
+
+    kwargs: dict[str, Any] = {
+        "enabled": bool(metrics_raw.get("enabled", True)),
+        "host": str(metrics_raw.get("host", "127.0.0.1")),
+        "port": int(metrics_raw.get("port", 0)),
+        "history_size": int(metrics_raw.get("history_size", 1024)),
+    }
+
+    if "auth_token" in available_fields:
+        kwargs["auth_token"] = (
             str(metrics_raw.get("auth_token")) if metrics_raw.get("auth_token") else None
-        ),
-        log_sink=bool(metrics_raw.get("log_sink", True)),
-        jsonl_path=str(metrics_raw.get("jsonl_path")) if metrics_raw.get("jsonl_path") else None,
-        jsonl_fsync=bool(metrics_raw.get("jsonl_fsync", False)),
-        reduce_motion_alerts=bool(metrics_raw.get("reduce_motion_alerts", False)),
-        reduce_motion_category=str(metrics_raw.get("reduce_motion_category", "ui.performance")),
-        reduce_motion_severity_active=str(
-            metrics_raw.get("reduce_motion_severity_active", "warning")
-        ),
-        reduce_motion_severity_recovered=str(
-            metrics_raw.get("reduce_motion_severity_recovered", "info")
-        ),
-        overlay_alerts=bool(metrics_raw.get("overlay_alerts", False)),
-        overlay_alert_category=str(metrics_raw.get("overlay_alert_category", "ui.performance")),
-        overlay_alert_severity_exceeded=str(
-            metrics_raw.get("overlay_alert_severity_exceeded", "warning")
-        ),
-        overlay_alert_severity_recovered=str(
-            metrics_raw.get("overlay_alert_severity_recovered", "info")
-        ),
-=======
-        log_sink=bool(metrics_raw.get("log_sink", True)),
-        jsonl_path=str(metrics_raw.get("jsonl_path")) if metrics_raw.get("jsonl_path") else None,
-        jsonl_fsync=bool(metrics_raw.get("jsonl_fsync", False)),
->>>>>>> 78ee6a3f
-    )
+        )
+    if "log_sink" in available_fields:
+        kwargs["log_sink"] = bool(metrics_raw.get("log_sink", True))
+    if "jsonl_path" in available_fields:
+        kwargs["jsonl_path"] = str(metrics_raw.get("jsonl_path")) if metrics_raw.get("jsonl_path") else None
+    if "jsonl_fsync" in available_fields:
+        kwargs["jsonl_fsync"] = bool(metrics_raw.get("jsonl_fsync", False))
+
+    # Pola telemetryczne, które mogą nie występować w starszych gałęziach
+    if "reduce_motion_alerts" in available_fields:
+        kwargs["reduce_motion_alerts"] = bool(metrics_raw.get("reduce_motion_alerts", False))
+    if "reduce_motion_category" in available_fields:
+        kwargs["reduce_motion_category"] = str(metrics_raw.get("reduce_motion_category", "ui.performance"))
+    if "reduce_motion_severity_active" in available_fields:
+        kwargs["reduce_motion_severity_active"] = str(metrics_raw.get("reduce_motion_severity_active", "warning"))
+    if "reduce_motion_severity_recovered" in available_fields:
+        kwargs["reduce_motion_severity_recovered"] = str(metrics_raw.get("reduce_motion_severity_recovered", "info"))
+
+    if "overlay_alerts" in available_fields:
+        kwargs["overlay_alerts"] = bool(metrics_raw.get("overlay_alerts", False))
+    if "overlay_alert_category" in available_fields:
+        kwargs["overlay_alert_category"] = str(metrics_raw.get("overlay_alert_category", "ui.performance"))
+    if "overlay_alert_severity_exceeded" in available_fields:
+        kwargs["overlay_alert_severity_exceeded"] = str(metrics_raw.get("overlay_alert_severity_exceeded", "warning"))
+    if "overlay_alert_severity_recovered" in available_fields:
+        kwargs["overlay_alert_severity_recovered"] = str(metrics_raw.get("overlay_alert_severity_recovered", "info"))
+
+    return MetricsServiceConfig(**kwargs)  # type: ignore[call-arg]
 
 
 def load_core_config(path: str | Path) -> CoreConfig:
