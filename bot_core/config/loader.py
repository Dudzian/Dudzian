"""Ładowanie konfiguracji z plików YAML."""
from __future__ import annotations

from dataclasses import fields
from pathlib import Path
from typing import Any, Mapping, Optional

import yaml

from bot_core.config.models import (
<<<<<<< HEAD
    AlertAuditConfig,
=======
>>>>>>> 3a6ab505
    AlertThrottleConfig,
    CoreConfig,
    EmailChannelSettings,
    EnvironmentConfig,
    RiskProfileConfig,
    SMSProviderSettings,
    TelegramChannelSettings,
)
from bot_core.exchanges.base import Environment

# --- opcjonalne typy (mogą nie istnieć w Twojej gałęzi) ---
try:
    from bot_core.config.models import (
        InstrumentBackfillWindow,
        InstrumentConfig,
        InstrumentUniverseConfig,
    )
except Exception:  # brak rozszerzeń instrumentów
    InstrumentBackfillWindow = None  # type: ignore
    InstrumentConfig = None  # type: ignore
    InstrumentUniverseConfig = None  # type: ignore

try:
    from bot_core.config.models import DailyTrendMomentumStrategyConfig
except Exception:  # brak modułu strategii
    DailyTrendMomentumStrategyConfig = None  # type: ignore

# Dodatkowe kanały komunikatorów – w pełni opcjonalne
try:
    from bot_core.config.models import SignalChannelSettings  # type: ignore
except Exception:
    SignalChannelSettings = None  # type: ignore

try:
    from bot_core.config.models import WhatsAppChannelSettings  # type: ignore
except Exception:
    WhatsAppChannelSettings = None  # type: ignore

try:
    from bot_core.config.models import MessengerChannelSettings  # type: ignore
except Exception:
    MessengerChannelSettings = None  # type: ignore

# Opcjonalna konfiguracja kontrolerów runtime
try:
    from bot_core.config.models import ControllerRuntimeConfig  # type: ignore
except Exception:
    ControllerRuntimeConfig = None  # type: ignore

# Opcjonalna konfiguracja audytu alertów (w nowszych gałęziach)
try:
    from bot_core.config.models import AlertAuditConfig  # type: ignore
except Exception:
    AlertAuditConfig = None  # type: ignore


def _core_has(field_name: str) -> bool:
    """Sprawdza, czy CoreConfig posiada dane pole (bezpiecznie dla różnych gałęzi)."""
    return any(f.name == field_name for f in fields(CoreConfig))


def _env_has(field_name: str) -> bool:
    """Sprawdza, czy EnvironmentConfig posiada dane pole (bezpiecznie dla różnych gałęzi)."""
    return any(f.name == field_name for f in fields(EnvironmentConfig))


def _load_instrument_universes(raw: Mapping[str, Any]):
    if InstrumentUniverseConfig is None or InstrumentConfig is None or InstrumentBackfillWindow is None:
        return {}
    universes: dict[str, InstrumentUniverseConfig] = {}
    for name, entry in (raw.get("instrument_universes", {}) or {}).items():
        instruments: list[InstrumentConfig] = []
        for instrument_name, instrument_data in (entry.get("instruments", {}) or {}).items():
            backfill_windows = tuple(
                InstrumentBackfillWindow(
                    interval=str(window["interval"]),
                    lookback_days=int(window["lookback_days"]),
                )
                for window in (instrument_data.get("backfill", ()) or ())
            )
            instruments.append(
                InstrumentConfig(
                    name=instrument_name,
                    base_asset=str(instrument_data.get("base_asset", "")),
                    quote_asset=str(instrument_data.get("quote_asset", "")),
                    categories=tuple(instrument_data.get("categories", ()) or ()),
                    exchange_symbols={
                        str(ex_name): str(symbol)
                        for ex_name, symbol in (instrument_data.get("exchanges", {}) or {}).items()
                    },
                    backfill_windows=backfill_windows,
                )
            )
        universes[name] = InstrumentUniverseConfig(
            name=name,
            description=str(entry.get("description", "")),
            instruments=tuple(instruments),
        )
    return universes


def _load_sms_providers(raw_alerts: Mapping[str, Any]) -> Mapping[str, SMSProviderSettings]:
    providers: dict[str, SMSProviderSettings] = {}
    for name, entry in (raw_alerts.get("sms_providers", {}) or {}).items():
        providers[name] = SMSProviderSettings(
            name=name,
            provider_key=str(entry["provider"]),
            api_base_url=str(entry["api_base_url"]),
            from_number=str(entry["from_number"]),
            recipients=tuple(entry.get("recipients", ()) or ()),
            allow_alphanumeric_sender=bool(entry.get("allow_alphanumeric_sender", False)),
            sender_id=entry.get("sender_id"),
            credential_key=entry.get("credential_key"),
        )
    return providers


def _load_signal_channels(raw_alerts: Mapping[str, Any]):
    if SignalChannelSettings is None:
        return {}
    channels: dict[str, SignalChannelSettings] = {}
    for name, entry in (raw_alerts.get("signal_channels", {}) or {}).items():
        channels[name] = SignalChannelSettings(
            name=name,
            service_url=str(entry["service_url"]),
            sender_number=str(entry["sender_number"]),
            recipients=tuple(entry.get("recipients", ()) or ()),
            credential_secret=entry.get("credential_secret"),
            verify_tls=bool(entry.get("verify_tls", True)),
        )
    return channels


def _load_whatsapp_channels(raw_alerts: Mapping[str, Any]):
    if WhatsAppChannelSettings is None:
        return {}
    channels: dict[str, WhatsAppChannelSettings] = {}
    for name, entry in (raw_alerts.get("whatsapp_channels", {}) or {}).items():
        channels[name] = WhatsAppChannelSettings(
            name=name,
            phone_number_id=str(entry["phone_number_id"]),
            recipients=tuple(entry.get("recipients", ()) or ()),
            token_secret=str(entry["token_secret"]),
            api_base_url=str(entry.get("api_base_url", "https://graph.facebook.com")),
            api_version=str(entry.get("api_version", "v16.0")),
        )
    return channels


def _load_messenger_channels(raw_alerts: Mapping[str, Any]):
    if MessengerChannelSettings is None:
        return {}
    channels: dict[str, MessengerChannelSettings] = {}
    for name, entry in (raw_alerts.get("messenger_channels", {}) or {}).items():
        channels[name] = MessengerChannelSettings(
            name=name,
            page_id=str(entry["page_id"]),
            recipients=tuple(entry.get("recipients", ()) or ()),
            token_secret=str(entry["token_secret"]),
            api_base_url=str(entry.get("api_base_url", "https://graph.facebook.com")),
            api_version=str(entry.get("api_version", "v16.0")),
        )
    return channels


def _load_strategies(raw: Mapping[str, Any]):
    if DailyTrendMomentumStrategyConfig is None:
        return {}
    strategies: dict[str, DailyTrendMomentumStrategyConfig] = {}
    for name, entry in (raw.get("strategies", {}) or {}).items():
        if str(entry.get("engine", "")) != "daily_trend_momentum":
            continue
        params = entry.get("parameters", {}) or {}
        strategies[name] = DailyTrendMomentumStrategyConfig(
            name=name,
            fast_ma=int(params.get("fast_ma", 20)),
            slow_ma=int(params.get("slow_ma", 100)),
            breakout_lookback=int(params.get("breakout_lookback", 55)),
            momentum_window=int(params.get("momentum_window", 20)),
            atr_window=int(params.get("atr_window", 14)),
            atr_multiplier=float(params.get("atr_multiplier", 2.0)),
            min_trend_strength=float(params.get("min_trend_strength", 0.005)),
            min_momentum=float(params.get("min_momentum", 0.0)),
        )
    return strategies


<<<<<<< HEAD
def _load_alert_throttle(entry: Mapping[str, Any] | None) -> AlertThrottleConfig | None:
=======
def _load_alert_throttle(entry: Optional[Mapping[str, Any]]) -> AlertThrottleConfig | None:
>>>>>>> 3a6ab505
    if not entry:
        return None
    window_seconds = float(entry.get("window_seconds", entry.get("window", 0.0)))
    if window_seconds <= 0:
        raise ValueError("alert_throttle.window_seconds musi być dodatnie")
<<<<<<< HEAD
    exclude_severities = tuple(str(value).lower() for value in entry.get("exclude_severities", ()) or ())
    exclude_categories = tuple(str(value).lower() for value in entry.get("exclude_categories", ()) or ())
=======
    exclude_severities = tuple(str(value).lower() for value in (entry.get("exclude_severities", ()) or ()))
    exclude_categories = tuple(str(value).lower() for value in (entry.get("exclude_categories", ()) or ()))
>>>>>>> 3a6ab505
    max_entries = int(entry.get("max_entries", 2048))
    return AlertThrottleConfig(
        window_seconds=window_seconds,
        exclude_severities=exclude_severities,
        exclude_categories=exclude_categories,
        max_entries=max_entries,
    )


<<<<<<< HEAD
def _load_alert_audit(entry: Mapping[str, Any] | None) -> AlertAuditConfig | None:
    if not entry:
        return None

=======
def _load_alert_audit(entry: Optional[Mapping[str, Any]]):
    """Ładuje konfigurację audytu alertów – tylko jeśli klasa istnieje w danej gałęzi."""
    if AlertAuditConfig is None or not entry:
        return None
>>>>>>> 3a6ab505
    backend = str(entry.get("backend", entry.get("type", "memory"))).strip().lower()
    if backend not in {"memory", "file"}:
        raise ValueError("alert_audit.backend musi mieć wartość 'memory' lub 'file'")

    directory_value = entry.get("directory")
    directory = str(directory_value) if directory_value is not None else None
    filename_pattern = str(entry.get("filename_pattern", "alerts-%Y%m%d.jsonl"))
    retention_value = entry.get("retention_days")
    retention_days = None if retention_value in (None, "") else int(retention_value)
    fsync = bool(entry.get("fsync", False))

    if backend == "file" and not directory:
        raise ValueError("alert_audit.directory jest wymagane dla backendu 'file'")

<<<<<<< HEAD
    return AlertAuditConfig(
=======
    return AlertAuditConfig(  # type: ignore[call-arg]
>>>>>>> 3a6ab505
        backend=backend,
        directory=directory,
        filename_pattern=filename_pattern,
        retention_days=retention_days,
        fsync=fsync,
    )


def load_core_config(path: str | Path) -> CoreConfig:
    """Wczytuje plik YAML i mapuje go na dataclasses."""
    with Path(path).open("r", encoding="utf-8") as handle:
        raw: dict[str, Any] = yaml.safe_load(handle) or {}

    instrument_universes = _load_instrument_universes(raw)

<<<<<<< HEAD
    environments = {
        name: EnvironmentConfig(
            name=name,
            exchange=entry["exchange"],
            environment=Environment(entry["environment"]),
            keychain_key=entry["keychain_key"],
            data_cache_path=entry["data_cache_path"],
            risk_profile=entry["risk_profile"],
            alert_channels=tuple(entry.get("alert_channels", ()) or ()),
            ip_allowlist=tuple(entry.get("ip_allowlist", ()) or ()),
            credential_purpose=str(entry.get("credential_purpose", "trading")),
            instrument_universe=entry.get("instrument_universe"),
            adapter_settings={
                str(key): value
                for key, value in (entry.get("adapter_settings", {}) or {}).items()
            },
            alert_throttle=_load_alert_throttle(entry.get("alert_throttle")),
            alert_audit=_load_alert_audit(entry.get("alert_audit")),
        )
        for name, entry in raw.get("environments", {}).items()
    }
=======
    # Środowiska – budujemy kwargs dynamicznie, tak by działało na różnych gałęziach modeli.
    environments: dict[str, EnvironmentConfig] = {}
    for name, entry in (raw.get("environments", {}) or {}).items():
        env_kwargs: dict[str, Any] = {
            "name": name,
            "exchange": entry["exchange"],
            "environment": Environment(entry["environment"]),
            "keychain_key": entry["keychain_key"],
            "data_cache_path": entry["data_cache_path"],
            "risk_profile": entry["risk_profile"],
            "alert_channels": tuple(entry.get("alert_channels", ()) or ()),
            "ip_allowlist": tuple(entry.get("ip_allowlist", ()) or ()),
            "credential_purpose": str(entry.get("credential_purpose", "trading")),
            "instrument_universe": entry.get("instrument_universe"),
            "adapter_settings": {
                str(key): value
                for key, value in (entry.get("adapter_settings", {}) or {}).items()
            },
        }
        if _env_has("alert_throttle"):
            env_kwargs["alert_throttle"] = _load_alert_throttle(entry.get("alert_throttle"))
        if _env_has("alert_audit"):
            env_kwargs["alert_audit"] = _load_alert_audit(entry.get("alert_audit"))
        environments[name] = EnvironmentConfig(**env_kwargs)
>>>>>>> 3a6ab505

    risk_profiles = {
        name: RiskProfileConfig(
            name=name,
            max_daily_loss_pct=float(entry["max_daily_loss_pct"]),
            max_position_pct=float(entry["max_position_pct"]),
            target_volatility=float(entry["target_volatility"]),
            max_leverage=float(entry["max_leverage"]),
            stop_loss_atr_multiple=float(entry["stop_loss_atr_multiple"]),
            max_open_positions=int(entry["max_open_positions"]),
            hard_drawdown_pct=float(entry["hard_drawdown_pct"]),
        )
        for name, entry in (raw.get("risk_profiles", {}) or {}).items()
    }

    strategies = _load_strategies(raw)

    reporting = (raw.get("reporting", {}) or {})
    alerts = (raw.get("alerts", {}) or {})
    sms_providers = _load_sms_providers(alerts)
    signal_channels = _load_signal_channels(alerts)
    whatsapp_channels = _load_whatsapp_channels(alerts)
    messenger_channels = _load_messenger_channels(alerts)

    telegram_channels = {
        name: TelegramChannelSettings(
            name=name,
            chat_id=str(entry["chat_id"]),
            token_secret=str(entry["token_secret"]),
            parse_mode=str(entry.get("parse_mode", "MarkdownV2")),
        )
        for name, entry in (alerts.get("telegram_channels", {}) or {}).items()
    }
    email_channels = {
        name: EmailChannelSettings(
            name=name,
            host=str(entry["host"]),
            port=int(entry.get("port", 587)),
            from_address=str(entry["from_address"]),
            recipients=tuple(entry.get("recipients", ()) or ()),
            credential_secret=entry.get("credential_secret"),
            use_tls=bool(entry.get("use_tls", True)),
        )
        for name, entry in (alerts.get("email_channels", {}) or {}).items()
    }

    # Budujemy kwargs dynamicznie, tylko z polami obecnymi w CoreConfig
    core_kwargs: dict[str, Any] = {
        "environments": environments,
        "risk_profiles": risk_profiles,
        "reporting": reporting,
        "sms_providers": sms_providers,
        "telegram_channels": telegram_channels,
        "email_channels": email_channels,
    }
    if _core_has("instrument_universes"):
        core_kwargs["instrument_universes"] = instrument_universes
    if _core_has("strategies"):
        core_kwargs["strategies"] = strategies
    if _core_has("signal_channels"):
        core_kwargs["signal_channels"] = signal_channels
    if _core_has("whatsapp_channels"):
        core_kwargs["whatsapp_channels"] = whatsapp_channels
    if _core_has("messenger_channels"):
        core_kwargs["messenger_channels"] = messenger_channels
    if _core_has("runtime_controllers") and ControllerRuntimeConfig is not None:
        controllers_raw = (raw.get("runtime", {}) or {}).get("controllers", {}) or {}
        core_kwargs["runtime_controllers"] = {
            name: ControllerRuntimeConfig(
                tick_seconds=float(entry.get("tick_seconds", entry.get("tick", 60.0))),
                interval=str(entry.get("interval", "1d")),
            )
            for name, entry in controllers_raw.items()
        }

    return CoreConfig(**core_kwargs)  # type: ignore[arg-type]


__all__ = ["load_core_config"]<|MERGE_RESOLUTION|>--- conflicted
+++ resolved
@@ -8,10 +8,6 @@
 import yaml
 
 from bot_core.config.models import (
-<<<<<<< HEAD
-    AlertAuditConfig,
-=======
->>>>>>> 3a6ab505
     AlertThrottleConfig,
     CoreConfig,
     EmailChannelSettings,
@@ -199,23 +195,14 @@
     return strategies
 
 
-<<<<<<< HEAD
-def _load_alert_throttle(entry: Mapping[str, Any] | None) -> AlertThrottleConfig | None:
-=======
 def _load_alert_throttle(entry: Optional[Mapping[str, Any]]) -> AlertThrottleConfig | None:
->>>>>>> 3a6ab505
     if not entry:
         return None
     window_seconds = float(entry.get("window_seconds", entry.get("window", 0.0)))
     if window_seconds <= 0:
         raise ValueError("alert_throttle.window_seconds musi być dodatnie")
-<<<<<<< HEAD
-    exclude_severities = tuple(str(value).lower() for value in entry.get("exclude_severities", ()) or ())
-    exclude_categories = tuple(str(value).lower() for value in entry.get("exclude_categories", ()) or ())
-=======
     exclude_severities = tuple(str(value).lower() for value in (entry.get("exclude_severities", ()) or ()))
     exclude_categories = tuple(str(value).lower() for value in (entry.get("exclude_categories", ()) or ()))
->>>>>>> 3a6ab505
     max_entries = int(entry.get("max_entries", 2048))
     return AlertThrottleConfig(
         window_seconds=window_seconds,
@@ -225,17 +212,10 @@
     )
 
 
-<<<<<<< HEAD
-def _load_alert_audit(entry: Mapping[str, Any] | None) -> AlertAuditConfig | None:
-    if not entry:
-        return None
-
-=======
 def _load_alert_audit(entry: Optional[Mapping[str, Any]]):
     """Ładuje konfigurację audytu alertów – tylko jeśli klasa istnieje w danej gałęzi."""
     if AlertAuditConfig is None or not entry:
         return None
->>>>>>> 3a6ab505
     backend = str(entry.get("backend", entry.get("type", "memory"))).strip().lower()
     if backend not in {"memory", "file"}:
         raise ValueError("alert_audit.backend musi mieć wartość 'memory' lub 'file'")
@@ -250,11 +230,7 @@
     if backend == "file" and not directory:
         raise ValueError("alert_audit.directory jest wymagane dla backendu 'file'")
 
-<<<<<<< HEAD
-    return AlertAuditConfig(
-=======
     return AlertAuditConfig(  # type: ignore[call-arg]
->>>>>>> 3a6ab505
         backend=backend,
         directory=directory,
         filename_pattern=filename_pattern,
@@ -270,29 +246,6 @@
 
     instrument_universes = _load_instrument_universes(raw)
 
-<<<<<<< HEAD
-    environments = {
-        name: EnvironmentConfig(
-            name=name,
-            exchange=entry["exchange"],
-            environment=Environment(entry["environment"]),
-            keychain_key=entry["keychain_key"],
-            data_cache_path=entry["data_cache_path"],
-            risk_profile=entry["risk_profile"],
-            alert_channels=tuple(entry.get("alert_channels", ()) or ()),
-            ip_allowlist=tuple(entry.get("ip_allowlist", ()) or ()),
-            credential_purpose=str(entry.get("credential_purpose", "trading")),
-            instrument_universe=entry.get("instrument_universe"),
-            adapter_settings={
-                str(key): value
-                for key, value in (entry.get("adapter_settings", {}) or {}).items()
-            },
-            alert_throttle=_load_alert_throttle(entry.get("alert_throttle")),
-            alert_audit=_load_alert_audit(entry.get("alert_audit")),
-        )
-        for name, entry in raw.get("environments", {}).items()
-    }
-=======
     # Środowiska – budujemy kwargs dynamicznie, tak by działało na różnych gałęziach modeli.
     environments: dict[str, EnvironmentConfig] = {}
     for name, entry in (raw.get("environments", {}) or {}).items():
@@ -317,7 +270,6 @@
         if _env_has("alert_audit"):
             env_kwargs["alert_audit"] = _load_alert_audit(entry.get("alert_audit"))
         environments[name] = EnvironmentConfig(**env_kwargs)
->>>>>>> 3a6ab505
 
     risk_profiles = {
         name: RiskProfileConfig(
