--- conflicted
+++ resolved
@@ -141,8 +141,8 @@
 except Exception:
     MetricsServiceTlsConfig = None  # type: ignore
 
+# --- sekcja z konfliktu: scala oba warianty i zachowuje wszystkie typy opcjonalne ---
 try:
-<<<<<<< HEAD
     from bot_core.config.models import (  # type: ignore
         ObservabilityConfig,
         SLOThresholdConfig,
@@ -200,12 +200,12 @@
     ResilienceConfig = None  # type: ignore
     ResilienceDrillConfig = None  # type: ignore
     ResilienceDrillThresholdsConfig = None  # type: ignore
-=======
+
+try:
     from bot_core.config.models import LiveRoutingConfig, PrometheusAlertRuleConfig  # type: ignore
 except Exception:
     LiveRoutingConfig = None  # type: ignore
     PrometheusAlertRuleConfig = None  # type: ignore
->>>>>>> 42c5d1a3
 
 
 _GRPC_METADATA_KEY_PATTERN = re.compile(r"^[0-9a-z._-]+$")
@@ -2605,4 +2605,4 @@
     return CoreConfig(**core_kwargs)  # type: ignore[arg-type]
 
 
-__all__ = ["load_core_config"]
+__all__ = ["load_core_config"]