--- conflicted
+++ resolved
@@ -8,7 +8,6 @@
 import yaml
 
 from bot_core.config.models import (
-    ControllerRuntimeConfig,
     CoreConfig,
     EmailChannelSettings,
     EnvironmentConfig,
@@ -50,6 +49,12 @@
     from bot_core.config.models import MessengerChannelSettings  # type: ignore
 except Exception:
     MessengerChannelSettings = None  # type: ignore
+
+# Opcjonalna konfiguracja kontrolerów runtime
+try:
+    from bot_core.config.models import ControllerRuntimeConfig  # type: ignore
+except Exception:
+    ControllerRuntimeConfig = None  # type: ignore
 
 
 def _core_has(field_name: str) -> bool:
@@ -196,8 +201,6 @@
             alert_channels=tuple(entry.get("alert_channels", ()) or ()),
             ip_allowlist=tuple(entry.get("ip_allowlist", ()) or ()),
             credential_purpose=str(entry.get("credential_purpose", "trading")),
-            # to pole istnieje tylko w rozszerzonej wersji models.py – ale przekazanie nadmiarowego
-            # argumentu do dataclass wywoła błąd, więc ustawiamy je tu bezpiecznie na etapie budowy env
             instrument_universe=entry.get("instrument_universe"),
         )
         for name, entry in raw.get("environments", {}).items()
@@ -248,28 +251,6 @@
         for name, entry in alerts.get("email_channels", {}).items()
     }
 
-<<<<<<< HEAD
-    controllers_raw = raw.get("runtime", {}).get("controllers", {})
-    runtime_controllers = {
-        name: ControllerRuntimeConfig(
-            tick_seconds=float(entry.get("tick_seconds", entry.get("tick", 60.0))),
-            interval=str(entry.get("interval", "1d")),
-        )
-        for name, entry in controllers_raw.items()
-    }
-
-    return CoreConfig(
-        environments=environments,
-        risk_profiles=risk_profiles,
-        instrument_universes=instrument_universes,
-        strategies=strategies,
-        reporting=reporting,
-        sms_providers=sms_providers,
-        telegram_channels=telegram_channels,
-        email_channels=email_channels,
-        runtime_controllers=runtime_controllers,
-    )
-=======
     # Budujemy kwargs dynamicznie, tylko z polami obecnymi w CoreConfig
     core_kwargs: dict[str, Any] = {
         "environments": environments,
@@ -289,9 +270,17 @@
         core_kwargs["whatsapp_channels"] = whatsapp_channels
     if _core_has("messenger_channels"):
         core_kwargs["messenger_channels"] = messenger_channels
+    if _core_has("runtime_controllers") and ControllerRuntimeConfig is not None:
+        controllers_raw = (raw.get("runtime", {}) or {}).get("controllers", {}) or {}
+        core_kwargs["runtime_controllers"] = {
+            name: ControllerRuntimeConfig(
+                tick_seconds=float(entry.get("tick_seconds", entry.get("tick", 60.0))),
+                interval=str(entry.get("interval", "1d")),
+            )
+            for name, entry in controllers_raw.items()
+        }
 
     return CoreConfig(**core_kwargs)  # type: ignore[arg-type]
->>>>>>> 40026b4e
 
 
 __all__ = ["load_core_config"]