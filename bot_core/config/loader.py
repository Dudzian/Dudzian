--- conflicted
+++ resolved
@@ -61,6 +61,11 @@
 def _core_has(field_name: str) -> bool:
     """Sprawdza, czy CoreConfig posiada dane pole (bezpiecznie dla różnych gałęzi)."""
     return any(f.name == field_name for f in fields(CoreConfig))
+
+
+def _env_has(field_name: str) -> bool:
+    """Sprawdza, czy EnvironmentConfig posiada dane pole (bezpiecznie dla różnych gałęzi)."""
+    return any(f.name == field_name for f in fields(EnvironmentConfig))
 
 
 def _load_instrument_universes(raw: Mapping[str, Any]):
@@ -208,29 +213,27 @@
 
     instrument_universes = _load_instrument_universes(raw)
 
-    environments = {
-        name: EnvironmentConfig(
-            name=name,
-            exchange=entry["exchange"],
-            environment=Environment(entry["environment"]),
-            keychain_key=entry["keychain_key"],
-            data_cache_path=entry["data_cache_path"],
-            risk_profile=entry["risk_profile"],
-            alert_channels=tuple(entry.get("alert_channels", ()) or ()),
-            ip_allowlist=tuple(entry.get("ip_allowlist", ()) or ()),
-            credential_purpose=str(entry.get("credential_purpose", "trading")),
-            instrument_universe=entry.get("instrument_universe"),
-            adapter_settings={
+    environments: dict[str, EnvironmentConfig] = {}
+    for name, entry in raw.get("environments", {}).items():
+        env_kwargs: dict[str, Any] = {
+            "name": name,
+            "exchange": entry["exchange"],
+            "environment": Environment(entry["environment"]),
+            "keychain_key": entry["keychain_key"],
+            "data_cache_path": entry["data_cache_path"],
+            "risk_profile": entry["risk_profile"],
+            "alert_channels": tuple(entry.get("alert_channels", ()) or ()),
+            "ip_allowlist": tuple(entry.get("ip_allowlist", ()) or ()),
+            "credential_purpose": str(entry.get("credential_purpose", "trading")),
+            "instrument_universe": entry.get("instrument_universe"),
+            "adapter_settings": {
                 str(key): value
                 for key, value in (entry.get("adapter_settings", {}) or {}).items()
             },
-<<<<<<< HEAD
-            alert_throttle=_load_alert_throttle(entry.get("alert_throttle")),
-=======
->>>>>>> 57b769e9
-        )
-        for name, entry in raw.get("environments", {}).items()
-    }
+        }
+        if _env_has("alert_throttle"):
+            env_kwargs["alert_throttle"] = _load_alert_throttle(entry.get("alert_throttle"))
+        environments[name] = EnvironmentConfig(**env_kwargs)
 
     risk_profiles = {
         name: RiskProfileConfig(
