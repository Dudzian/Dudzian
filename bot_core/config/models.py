"""Modele konfiguracji dla nowej architektury."""
from __future__ import annotations

from dataclasses import dataclass, field
from typing import Any, Mapping, Sequence

from bot_core.exchanges.base import Environment


# --- Alerty / audyt ----------------------------------------------------------

@dataclass(slots=True)
class AlertThrottleConfig:
    """Parametry okna tłumienia powtarzających się alertów."""
    window_seconds: float
    exclude_severities: Sequence[str] = field(default_factory=tuple)
    exclude_categories: Sequence[str] = field(default_factory=tuple)
    max_entries: int = 2048


@dataclass(slots=True)
class AlertAuditConfig:
    """Konfiguracja repozytorium audytowego alertów."""
    backend: str
    directory: str | None = None
    filename_pattern: str = "alerts-%Y%m%d.jsonl"
    retention_days: int | None = 730
    fsync: bool = False


@dataclass(slots=True)
class DecisionJournalConfig:
    """Konfiguracja dziennika decyzji tradingowych."""
    backend: str
    directory: str | None = None
    filename_pattern: str = "decisions-%Y%m%d.jsonl"
    retention_days: int | None = 730
    fsync: bool = False


@dataclass(slots=True)
class EnvironmentDataSourceConfig:
    """Parametry źródła danych środowiska (cache + snapshot REST)."""

    enable_snapshots: bool = True
    cache_namespace: str | None = None


@dataclass(slots=True)
class EnvironmentReportStorageConfig:
    """Opisuje sposób przechowywania raportów operacyjnych środowiska."""

    backend: str
    directory: str | None = None
    filename_pattern: str = "reports-%Y%m%d.json"
    retention_days: int | None = 730
    fsync: bool = False


@dataclass(slots=True)
class ServiceTokenConfig:
    """Definicja tokenu usługowego wykorzystywanego do RBAC."""
    token_id: str
    token_env: str | None = None
    token_value: str | None = None
    token_hash: str | None = None
    scopes: Sequence[str] = field(default_factory=tuple)


@dataclass(slots=True)
class MetricsServiceTlsConfig:
    """Opcjonalna konfiguracja TLS/mTLS dla serwera telemetrii."""
    enabled: bool = False
    certificate_path: str | None = None
    private_key_path: str | None = None
    client_ca_path: str | None = None
    require_client_auth: bool = False
    private_key_password_env: str | None = None
    pinned_fingerprints: Sequence[str] = field(default_factory=tuple)


@dataclass(slots=True)
class MetricsServiceConfig:
    """Ustawienia serwera telemetrii `MetricsService`."""
    enabled: bool = True
    host: str = "127.0.0.1"
    port: int = 0
    history_size: int = 1024

    # Rozszerzone pola (autoryzacja / logowanie / pliki)
    auth_token: str | None = None
    auth_token_env: str | None = None
    auth_token_file: str | None = None
    log_sink: bool = True
    jsonl_path: str | None = None
    jsonl_fsync: bool = False

    # Dodatkowe ścieżki/bezpieczeństwo
    ui_alerts_jsonl_path: str | None = None
    ui_alerts_audit_backend: str | None = None
    ui_alerts_risk_profile: str | None = None
    ui_alerts_risk_profiles_file: str | None = None
    tls: MetricsServiceTlsConfig | None = None
    rbac_tokens: Sequence[ServiceTokenConfig] = field(default_factory=tuple)
    grpc_metadata: Sequence[tuple[str, str | bytes]] = field(default_factory=tuple)
    grpc_metadata_files: Sequence[str] = field(default_factory=tuple)
    grpc_metadata_directories: Sequence[str] = field(default_factory=tuple)
    grpc_metadata_sources: Mapping[str, str] = field(default_factory=dict)

    # Opcjonalne alerty związane z UI/performance
    reduce_motion_alerts: bool = False
    reduce_motion_mode: str | None = None
    reduce_motion_category: str = "ui.performance"
    reduce_motion_severity_active: str = "warning"
    reduce_motion_severity_recovered: str = "info"

    overlay_alerts: bool = False
    overlay_alert_mode: str | None = None
    overlay_alert_category: str = "ui.performance"
    overlay_alert_severity_exceeded: str = "warning"
    overlay_alert_severity_recovered: str = "info"
    overlay_alert_severity_critical: str | None = "critical"
    overlay_alert_critical_threshold: int | None = 2

    jank_alerts: bool = False
    jank_alert_mode: str | None = None
    jank_alert_category: str = "ui.performance"
    jank_alert_severity_spike: str = "warning"
    jank_alert_severity_critical: str | None = None
    jank_alert_critical_over_ms: float | None = None

    performance_alerts: bool = False
    performance_alert_mode: str | None = None
    performance_category: str = "ui.performance"
    performance_severity_warning: str = "warning"
    performance_severity_critical: str = "critical"
    performance_severity_recovered: str = "info"
    performance_event_to_frame_warning_ms: float | None = 45.0
    performance_event_to_frame_critical_ms: float | None = 60.0
    cpu_utilization_warning_percent: float | None = 85.0
    cpu_utilization_critical_percent: float | None = 95.0
    gpu_utilization_warning_percent: float | None = None
    gpu_utilization_critical_percent: float | None = None
    ram_usage_warning_megabytes: float | None = None
    ram_usage_critical_megabytes: float | None = None


@dataclass(slots=True)
class PrometheusAlertRuleConfig:
    """Definicja reguły alertu Prometheusa powiązanego z routerem live."""
    name: str
    expr: str
    for_duration: str | None = None
    labels: Mapping[str, str] = field(default_factory=dict)
    annotations: Mapping[str, str] = field(default_factory=dict)


@dataclass(slots=True)
class LiveRoutingConfig:
    """Konfiguracja routera egzekucji live."""
    enabled: bool = False
    default_route: Sequence[str] = field(default_factory=tuple)
    route_overrides: Mapping[str, Sequence[str]] = field(default_factory=dict)
    latency_histogram_buckets: Sequence[float] = field(default_factory=tuple)
    prometheus_alerts: Sequence[PrometheusAlertRuleConfig] = field(default_factory=tuple)


@dataclass(slots=True)
class RiskServiceConfig:
    """Ustawienia serwera `RiskService`."""
    enabled: bool = True
    host: str = "127.0.0.1"
    port: int = 0
    history_size: int = 256
    auth_token: str | None = None
    tls: MetricsServiceTlsConfig | None = None
    publish_interval_seconds: float = 5.0
    profiles: Sequence[str] = field(default_factory=tuple)
    rbac_tokens: Sequence[ServiceTokenConfig] = field(default_factory=tuple)


@dataclass(slots=True)
class RiskDecisionLogConfig:
    """Konfiguracja dziennika decyzji silnika ryzyka."""
    enabled: bool = True
    path: str | None = None
    max_entries: int = 1_000
    signing_key_env: str | None = None
    signing_key_path: str | None = None
    signing_key_value: str | None = None
    signing_key_id: str | None = None
    jsonl_fsync: bool = False


@dataclass(slots=True)
class PortfolioDecisionLogConfig:
    """Konfiguracja dziennika decyzji PortfolioGovernora."""
    enabled: bool = True
    path: str | None = None
    max_entries: int = 512
    signing_key_env: str | None = None
    signing_key_path: str | None = None
    signing_key_value: str | None = None
    signing_key_id: str | None = None
    jsonl_fsync: bool = False


@dataclass(slots=True)
class SecurityBaselineSigningConfig:
    """Ustawienia podpisywania raportów audytu bezpieczeństwa."""
    signing_key_env: str | None = None
    signing_key_path: str | None = None
    signing_key_value: str | None = None
    signing_key_id: str | None = None
    require_signature: bool = False


@dataclass(slots=True)
class SecurityBaselineConfig:
    """Konfiguracja integracji audytu bezpieczeństwa."""
    signing: SecurityBaselineSigningConfig | None = None


@dataclass(slots=True)
class SLOThresholdConfig:
    """Definicja pojedynczego SLO monitorowanego w Stage5."""
    name: str
    metric: str
    objective: float
    comparator: str = "<="
    window_minutes: float = 1440.0
    aggregation: str = "average"
    label_filters: Mapping[str, str] = field(default_factory=dict)
    min_samples: int = 1


@dataclass(slots=True)
class KeyRotationEntryConfig:
    """Pojedynczy wpis w konfiguracji rotacji kluczy."""
    key: str
    purpose: str
    interval_days: float | None = None
    warn_within_days: float | None = None


@dataclass(slots=True)
class KeyRotationConfig:
    """Parametry modułu rotacji kluczy i przypomnień."""
    registry_path: str
    default_interval_days: float = 90.0
    default_warn_within_days: float = 14.0
    entries: Sequence[KeyRotationEntryConfig] = field(default_factory=tuple)
    signing_key_env: str | None = None
    signing_key_path: str | None = None
    signing_key_value: str | None = None
    signing_key_id: str | None = None
    audit_directory: str = "var/audit/keys"


@dataclass(slots=True)
class PortfolioGovernorScoringWeights:
    """Wagi komponentów scoringu PortfolioGovernora."""
    alpha: float = 1.0
    cost: float = 1.0
    slo: float = 1.0
    risk: float = 0.5


@dataclass(slots=True)
class PortfolioGovernorStrategyConfig:
    """Konfiguracja strategii zarządzanej przez PortfolioGovernora."""
    baseline_weight: float
    min_weight: float = 0.0
    max_weight: float = 1.0
    baseline_max_signals: int | None = None
    max_signal_factor: float = 1.0
    risk_profile: str | None = None
    tags: Sequence[str] = field(default_factory=tuple)


@dataclass(slots=True)
class PortfolioGovernorConfig:
    """Ustawienia PortfolioGovernora sterującego alokacją między strategiami (Stage5)."""
    enabled: bool = False
    rebalance_interval_minutes: float = 15.0
    smoothing: float = 0.5
    scoring: PortfolioGovernorScoringWeights = field(default_factory=PortfolioGovernorScoringWeights)
    strategies: Mapping[str, PortfolioGovernorStrategyConfig] = field(default_factory=dict)
    default_baseline_weight: float = 0.25
    default_min_weight: float = 0.05
    default_max_weight: float = 0.5
    require_complete_metrics: bool = True
    min_score_threshold: float = 0.0
    default_cost_bps: float = 0.0
    max_signal_floor: int = 1


@dataclass(slots=True)
class MarketIntelSqliteConfig:
    """Źródło danych SQLite wykorzystywane przez agregator Market Intelligence."""
    path: str
    table: str = "market_metrics"
    symbol_column: str = "symbol"
    mid_price_column: str = "mid_price"
    depth_column: str = "avg_depth_usd"
    spread_column: str = "avg_spread_bps"
    funding_column: str = "funding_rate_bps"
    sentiment_column: str = "sentiment_score"
    volatility_column: str = "realized_volatility"
    weight_column: str | None = "weight"


@dataclass(slots=True)
class MarketIntelConfig:
    """Konfiguracja sekcji Market Intelligence Stage6."""
    enabled: bool = False
    output_directory: str = "data/stage6/metrics"
    manifest_path: str | None = None
    sqlite: MarketIntelSqliteConfig | None = None
    required_symbols: Sequence[str] = field(default_factory=tuple)
    default_weight: float = 1.0


@dataclass(slots=True)
class StressLabDatasetConfig:
    """Źródło danych używane przez Stress Lab dla konkretnego instrumentu."""
    symbol: str
    metrics_path: str
    weight: float = 1.0
    allow_synthetic: bool = False


@dataclass(slots=True)
class StressLabShockConfig:
    """Opis pojedynczego szoku w scenariuszu Stress Lab."""
    type: str
    intensity: float = 1.0
    duration_minutes: float | None = None
    notes: str | None = None


@dataclass(slots=True)
class StressLabThresholdsConfig:
    """Progi oceny scenariuszy Stress Lab."""
    max_liquidity_loss_pct: float = 0.65
    max_spread_increase_bps: float = 45.0
    max_volatility_increase_pct: float = 0.85
    max_sentiment_drawdown: float = 0.55
    max_funding_change_bps: float = 30.0
    max_latency_spike_ms: float = 160.0
    max_blackout_minutes: float = 45.0
    max_dispersion_bps: float = 55.0


@dataclass(slots=True)
class StressLabScenarioConfig:
    """Konfiguracja scenariusza Stress Lab dla wielu rynków."""
    name: str
    severity: str = "medium"
    markets: Sequence[str] = field(default_factory=tuple)
    shocks: Sequence[StressLabShockConfig] = field(default_factory=tuple)
    description: str | None = None
    threshold_overrides: StressLabThresholdsConfig | None = None


@dataclass(slots=True)
class StressLabConfig:
    """Konfiguracja modułu Stress Lab w Stage6."""
    enabled: bool = False
    require_success: bool = True
    report_directory: str = "var/audit/stage6/stress_lab"
    signing_key_env: str | None = None
    signing_key_path: str | None = None
    signing_key_id: str | None = None
    datasets: Mapping[str, StressLabDatasetConfig] = field(default_factory=dict)
    scenarios: Sequence[StressLabScenarioConfig] = field(default_factory=tuple)
    thresholds: StressLabThresholdsConfig = field(default_factory=StressLabThresholdsConfig)


@dataclass(slots=True)
class ResilienceDrillThresholdsConfig:
    """Progi akceptacyjne dla drillów failover w Stage6."""
    max_latency_ms: float = 250.0
    max_error_rate: float = 0.05
    max_failover_duration_seconds: float = 120.0
    max_orders_failed: int = 0


@dataclass(slots=True)
class ResilienceDrillConfig:
    """Definicja pojedynczego drill'u failover."""
    name: str
    primary: str
    fallbacks: Sequence[str] = field(default_factory=tuple)
    dataset_path: str = ""
    thresholds: ResilienceDrillThresholdsConfig = field(default_factory=ResilienceDrillThresholdsConfig)
    description: str | None = None


@dataclass(slots=True)
class ResilienceConfig:
    """Konfiguracja modułu resilience & failover (Stage6)."""
    enabled: bool = False
    require_success: bool = True
    report_directory: str = "var/audit/stage6/resilience"
    signing_key_env: str | None = None
    signing_key_path: str | None = None
    signing_key_id: str | None = None
    drills: Sequence[ResilienceDrillConfig] = field(default_factory=tuple)


@dataclass(slots=True)
class ObservabilityConfig:
    """Konfiguracja rozszerzonej obserwowalności Stage5."""
    slo: Mapping[str, SLOThresholdConfig] = field(default_factory=dict)
    key_rotation: KeyRotationConfig | None = None


@dataclass(slots=True)
class DecisionOrchestratorThresholds:
    """Progi podejmowania decyzji przez DecisionOrchestrator."""
    max_cost_bps: float
    min_net_edge_bps: float
    max_daily_loss_pct: float
    max_drawdown_pct: float
    max_position_ratio: float
    max_open_positions: int
    max_latency_ms: float | None = None
    max_trade_notional: float | None = None


@dataclass(slots=True)
class DecisionStressTestConfig:
    """Parametry testów stresowych wykorzystywanych przed przejściem live."""
    cost_shock_bps: float = 0.0
    latency_spike_ms: float = 0.0
    slippage_multiplier: float = 1.0


@dataclass(slots=True)
class DecisionEngineTCOConfig:
    """Ścieżki raportów TCO wykorzystywanych przez DecisionOrchestrator."""

    report_paths: Sequence[str] = field(default_factory=tuple)
    reports: Sequence[str] | None = field(default=None, repr=False)
    require_at_startup: bool = False
    runtime_enabled: bool = False
    runtime_report_directory: str | None = None
    runtime_report_basename: str | None = None
    runtime_export_formats: Sequence[str] = field(default_factory=lambda: ("json",))
    runtime_flush_events: int | None = None
    runtime_signing_key_env: str | None = None
    runtime_signing_key_id: str | None = None
    runtime_metadata: Mapping[str, object] = field(default_factory=dict)
    runtime_cost_limit_bps: float | None = None
    warn_report_age_hours: float | None = 24.0
    max_report_age_hours: float | None = 72.0

    def __post_init__(self) -> None:
        if self.reports and self.report_paths:
            raise ValueError(
                "DecisionEngineTCOConfig nie może otrzymać jednocześnie 'reports' i 'report_paths'"
            )

        paths_source: Sequence[str]
        if self.reports:
            paths_source = self.reports
        else:
            paths_source = self.report_paths

        normalized_paths = tuple(str(path) for path in paths_source if str(path).strip())
        self.report_paths = normalized_paths
        self.reports = normalized_paths

        if self.warn_report_age_hours is not None:
            self.warn_report_age_hours = float(self.warn_report_age_hours)
        if self.max_report_age_hours is not None:
            self.max_report_age_hours = float(self.max_report_age_hours)


@dataclass(slots=True)
class DecisionEngineConfig:
    """Konfiguracja rozszerzonego decision engine'u (Etap 5)."""
    orchestrator: DecisionOrchestratorThresholds
    profile_overrides: Mapping[str, DecisionOrchestratorThresholds] = field(default_factory=dict)
    stress_tests: DecisionStressTestConfig | None = None
    min_probability: float = 0.0
    require_cost_data: bool = False
    penalty_cost_bps: float = 0.0
    tco: DecisionEngineTCOConfig | None = None


# --- AI ---------------------------------------------------------------------


@dataclass(slots=True)
class EnvironmentAIModelConfig:
    """Definicja modelu AI przypiętego do konkretnego symbolu."""

    symbol: str
    model_type: str
    path: str
    strategy: str | None = None
    risk_profile: str | None = None
    notional: float | None = None
    action: str | None = None


@dataclass(slots=True)
class EnvironmentAIConfig:
    """Konfiguracja integracji AIManagera w środowisku runtime."""

    enabled: bool = True
    model_dir: str | None = None
    threshold_bps: float = 5.0
    default_strategy: str | None = None
    default_risk_profile: str | None = None
    default_notional: float | None = None
    default_action: str = "enter"
    preload: Sequence[str] = field(default_factory=tuple)
    models: Sequence[EnvironmentAIModelConfig] = field(default_factory=tuple)


# --- Środowiska / rdzeń ------------------------------------------------------

@dataclass(slots=True)
class EnvironmentDataQualityConfig:
    """Progi jakości danych używane przez środowisko."""
    max_gap_minutes: float | None = None
    min_ok_ratio: float | None = None


@dataclass(slots=True)
class CoverageMonitorTargetConfig:
    """Definicja środowiska objętego monitoringiem pokrycia danych."""
    environment: str
    dispatch: bool | None = None
    category: str | None = None
    severity_override: str | None = None


@dataclass(slots=True)
class CoverageMonitoringConfig:
    """Ustawienia globalnego monitoringu pokrycia danych OHLCV."""
    enabled: bool = True
    default_dispatch: bool = True
    default_category: str = "data.ohlcv"
    targets: Sequence[CoverageMonitorTargetConfig] = field(default_factory=tuple)


@dataclass(slots=True)
class EnvironmentConfig:
    """Konfiguracja środowiska (np. live, paper, testnet)."""
    name: str
    exchange: str
    environment: Environment
    keychain_key: str
    data_cache_path: str
    risk_profile: str
    alert_channels: Sequence[str]
    ip_allowlist: Sequence[str] = field(default_factory=tuple)
    credential_purpose: str = "trading"
    instrument_universe: str | None = None
    adapter_settings: Mapping[str, Any] = field(default_factory=dict)
    offline_mode: bool = False
    data_source: EnvironmentDataSourceConfig | None = None
    report_storage: EnvironmentReportStorageConfig | None = None
    permission_profile: str | None = None
    required_permissions: Sequence[str] = field(default_factory=tuple)
    forbidden_permissions: Sequence[str] = field(default_factory=tuple)
    alert_throttle: AlertThrottleConfig | None = None
    alert_audit: AlertAuditConfig | None = None
    data_quality: EnvironmentDataQualityConfig | None = None
    decision_journal: DecisionJournalConfig | None = None
    default_strategy: str | None = None
    default_controller: str | None = None
    ai: EnvironmentAIConfig | None = None


@dataclass(slots=True)
class RiskProfileConfig:
    """Parametry wykorzystywane do inicjalizacji profili ryzyka."""
    name: str
    max_daily_loss_pct: float
    max_position_pct: float
    target_volatility: float
    max_leverage: float
    stop_loss_atr_multiple: float
    max_open_positions: int
    hard_drawdown_pct: float
    data_quality: EnvironmentDataQualityConfig | None = None
    strategy_allocations: Mapping[str, float] = field(default_factory=dict)
    instrument_buckets: Sequence[str] = field(default_factory=tuple)


# --- Instrumenty / uniwersa --------------------------------------------------

@dataclass(slots=True)
class InstrumentBackfillWindow:
    """Definicja zakresu danych historycznych dla danego interwału."""
    interval: str
    lookback_days: int


@dataclass(slots=True)
class InstrumentConfig:
    """Opis pojedynczego instrumentu w uniwersum."""
    name: str
    base_asset: str
    quote_asset: str
    categories: Sequence[str]
    exchange_symbols: Mapping[str, str]
    backfill_windows: Sequence[InstrumentBackfillWindow] = field(default_factory=tuple)


@dataclass(slots=True)
class InstrumentUniverseConfig:
    """Zbiór instrumentów przypisany do środowisk."""
    name: str
    description: str
    instruments: Sequence[InstrumentConfig]


@dataclass(slots=True)
class InstrumentBucketConfig:
    """Opis koszyka instrumentów przypisanych do profili ryzyka."""
    name: str
    universe: str
    symbols: Sequence[str]
    max_position_pct: float | None = None
    max_notional_usd: float | None = None
    tags: Sequence[str] = field(default_factory=tuple)


@dataclass(slots=True)
class PermissionProfileConfig:
    """Zawiera listy minimalnych i zabronionych uprawnień API."""

    name: str
    required_permissions: Sequence[str] = field(default_factory=tuple)
    forbidden_permissions: Sequence[str] = field(default_factory=tuple)


# --- Strategie ----------------------------------------------------------------

@dataclass(slots=True)
class DailyTrendMomentumStrategyConfig:
    """Konfiguracja strategii trend/momentum."""
    name: str
    fast_ma: int
    slow_ma: int
    breakout_lookback: int
    momentum_window: int
    atr_window: int
    atr_multiplier: float
    min_trend_strength: float
    min_momentum: float


@dataclass(slots=True)
class MeanReversionStrategyConfig:
    """Parametry strategii powrotu do średniej."""
    name: str
    lookback: int
    entry_zscore: float
    exit_zscore: float
    max_holding_period: int
    volatility_cap: float
    min_volume_usd: float


@dataclass(slots=True)
class VolatilityTargetingStrategyConfig:
    """Konfiguracja strategii kontroli zmienności portfela."""
    name: str
    target_volatility: float
    lookback: int
    rebalance_threshold: float
    min_allocation: float
    max_allocation: float
    floor_volatility: float


@dataclass(slots=True)
class CrossExchangeArbitrageStrategyConfig:
    """Parametry strategii arbitrażowej cross-exchange."""
    name: str
    primary_exchange: str
    secondary_exchange: str
    spread_entry: float
    spread_exit: float
    max_notional: float
    max_open_seconds: int


@dataclass(slots=True)
class StrategyScheduleConfig:
    """Opis pojedynczego zadania harmonogramu strategii."""
    name: str
    strategy: str
    cadence_seconds: int
    max_drift_seconds: int
    warmup_bars: int
    risk_profile: str
    max_signals: int = 10
    interval: str | None = None


@dataclass(slots=True)
class MultiStrategySchedulerConfig:
    """Konfiguracja scheduler-a wielostrate-gicznego."""
    name: str
    schedules: Sequence[StrategyScheduleConfig]
    telemetry_namespace: str
    decision_log_category: str = "runtime.scheduler"
    health_check_interval: int = 300
    rbac_tokens: Sequence[ServiceTokenConfig] = field(default_factory=tuple)
    portfolio_governor: str | None = None
    portfolio_inputs: "PortfolioRuntimeInputsConfig" | None = None


@dataclass(slots=True)
class PortfolioRuntimeInputsConfig:
    """Ścieżki artefaktów wykorzystywanych przez PortfolioGovernora w runtime."""
    slo_report_path: str | None = None
    slo_max_age_minutes: int | None = None
    stress_lab_report_path: str | None = None
    stress_max_age_minutes: int | None = None


# --- Kanały alertów -----------------------------------------------------------

@dataclass(slots=True)
class SMSProviderSettings:
    """Definicja lokalnego dostawcy SMS z konfiguracji."""
    name: str
    provider_key: str
    api_base_url: str
    from_number: str
    recipients: Sequence[str]
    allow_alphanumeric_sender: bool = False
    sender_id: str | None = None
    credential_key: str | None = None


@dataclass(slots=True)
class TelegramChannelSettings:
    """Konfiguracja kanału Telegram."""
    name: str
    chat_id: str
    token_secret: str
    parse_mode: str = "MarkdownV2"


@dataclass(slots=True)
class EmailChannelSettings:
    """Konfiguracja kanału e-mail."""
    name: str
    host: str
    port: int
    from_address: str
    recipients: Sequence[str]
    credential_secret: str | None = None
    use_tls: bool = True


@dataclass(slots=True)
class SignalChannelSettings:
    """Konfiguracja kanału Signal opartego o usługę signal-cli."""
    name: str
    service_url: str
    sender_number: str
    recipients: Sequence[str]
    credential_secret: str | None = None
    verify_tls: bool = True


@dataclass(slots=True)
class WhatsAppChannelSettings:
    """Konfiguracja kanału WhatsApp wykorzystującego Graph API."""
    name: str
    phone_number_id: str
    recipients: Sequence[str]
    token_secret: str
    api_base_url: str = "https://graph.facebook.com"
    api_version: str = "v16.0"


@dataclass(slots=True)
class MessengerChannelSettings:
    """Konfiguracja kanału Facebook Messenger."""
    name: str
    page_id: str
    recipients: Sequence[str]
    token_secret: str
    api_base_url: str = "https://graph.facebook.com"
    api_version: str = "v16.0"


# --- Runtime (Stage6 – portfel) -----------------------------------------------

@dataclass(slots=True)
class PortfolioDriftToleranceConfig:
    """Parametry dryfu akceptowanego przez PortfolioGovernor."""
    absolute: float = 0.01
    relative: float = 0.25


@dataclass(slots=True)
class PortfolioRiskBudgetConfig:
    """Budżet ryzyka przypisywany do koszyka aktywów."""
    name: str
    max_var_pct: float | None = None
    max_drawdown_pct: float | None = None
    max_leverage: float | None = None
    severity: str = "warning"
    tags: Sequence[str] = field(default_factory=tuple)


@dataclass(slots=True)
class PortfolioAssetConfig:
    """Konfiguracja aktywa zarządzanego przez PortfolioGovernor."""
    symbol: str
    target_weight: float
    min_weight: float | None = None
    max_weight: float | None = None
    max_volatility_pct: float | None = None
    min_liquidity_usd: float | None = None
    risk_budget: str | None = None
    notes: str | None = None
    tags: Sequence[str] = field(default_factory=tuple)


@dataclass(slots=True)
class PortfolioSloOverrideConfig:
    """Reguła reagująca na statusy SLO w Observability Stage6."""
    slo_name: str
    apply_on: Sequence[str] = field(default_factory=lambda: ("warning", "breach"))
    weight_multiplier: float | None = None
    min_weight: float | None = None
    max_weight: float | None = None
    severity: str | None = None
    tags: Sequence[str] = field(default_factory=tuple)
    force_rebalance: bool = False


@dataclass(slots=True)
class PortfolioGovernorV6Config:
    """Deklaracja PortfolioGovernora Stage6 (zarządzanie portfelem)."""
    name: str
    portfolio_id: str
    drift_tolerance: PortfolioDriftToleranceConfig = field(default_factory=PortfolioDriftToleranceConfig)
    rebalance_cooldown_seconds: int = 900
    min_rebalance_value: float = 0.0
    min_rebalance_weight: float = 0.0
    assets: Sequence[PortfolioAssetConfig] = field(default_factory=tuple)
    risk_budgets: Mapping[str, PortfolioRiskBudgetConfig] = field(default_factory=dict)
    risk_overrides: Sequence[str] = field(default_factory=tuple)
    slo_overrides: Sequence[PortfolioSloOverrideConfig] = field(default_factory=tuple)
    market_intel_interval: str | None = None
    market_intel_lookback_bars: int = 168


@dataclass(slots=True)
class ControllerRuntimeConfig:
    """Parametry sterujące cyklem pracy kontrolerów runtime."""
    tick_seconds: float
    interval: str


@dataclass(slots=True)
class RuntimeResourceLimitsConfig:
    """Deklaracja budżetów zasobów dla runtime."""
    cpu_percent: float
    memory_mb: float
    io_read_mb_s: float
    io_write_mb_s: float
    headroom_warning_threshold: float = 0.85


@dataclass(slots=True)
class SmokeArchiveLocalConfig:
    """Konfiguracja lokalnego magazynu archiwów smoke testów."""
    directory: str
    filename_pattern: str = "{environment}_{date}_{hash}.zip"
    fsync: bool = False


@dataclass(slots=True)
class SmokeArchiveS3Config:
    """Konfiguracja wysyłki archiwów smoke testu do S3/MinIO."""
    bucket: str
    object_prefix: str | None = None
    endpoint_url: str | None = None
    region: str | None = None
    use_ssl: bool = True
    extra_args: Mapping[str, str] = field(default_factory=dict)


@dataclass(slots=True)
class SmokeArchiveUploadConfig:
    """Parametry wysyłki archiwum smoke testu po udanym przebiegu."""
    backend: str
    credential_secret: str | None = None
    local: SmokeArchiveLocalConfig | None = None
    s3: SmokeArchiveS3Config | None = None


@dataclass(slots=True)
class PaperSmokeJsonSyncLocalConfig:
    """Konfiguracja lokalnego archiwum dziennika JSONL smoke testów."""
    directory: str
    filename_pattern: str = "{environment}_{date}.jsonl"
    fsync: bool = False


@dataclass(slots=True)
class PaperSmokeJsonSyncS3Config:
    """Konfiguracja wysyłki dziennika JSONL smoke testów do S3/MinIO."""
    bucket: str
    object_prefix: str | None = None
    endpoint_url: str | None = None
    region: str | None = None
    use_ssl: bool = True
    extra_args: Mapping[str, str] = field(default_factory=dict)


@dataclass(slots=True)
class PaperSmokeJsonSyncConfig:
    """Parametry synchronizacji dziennika JSONL smoke testów."""
    backend: str
    credential_secret: str | None = None
    local: PaperSmokeJsonSyncLocalConfig | None = None
    s3: PaperSmokeJsonSyncS3Config | None = None


@dataclass(slots=True)
class CoreReportingConfig:
    """Konfiguracja sekcji reportingowej CoreConfig."""
    daily_report_time_utc: str | None = None
    weekly_report_day: str | None = None
    retention_months: str | None = None
    smoke_archive_upload: SmokeArchiveUploadConfig | None = None
    paper_smoke_json_sync: PaperSmokeJsonSyncConfig | None = None


@dataclass(slots=True)
class CoreConfig:
    """Najwyższego poziomu konfiguracja aplikacji."""
    environments: Mapping[str, EnvironmentConfig]
    risk_profiles: Mapping[str, RiskProfileConfig]
    permission_profiles: Mapping[str, PermissionProfileConfig] = field(default_factory=dict)
    instrument_universes: Mapping[str, InstrumentUniverseConfig] = field(default_factory=dict)
    instrument_buckets: Mapping[str, InstrumentBucketConfig] = field(default_factory=dict)
    strategies: Mapping[str, DailyTrendMomentumStrategyConfig] = field(default_factory=dict)
    mean_reversion_strategies: Mapping[str, MeanReversionStrategyConfig] = field(default_factory=dict)
    volatility_target_strategies: Mapping[str, VolatilityTargetingStrategyConfig] = field(default_factory=dict)
    cross_exchange_arbitrage_strategies: Mapping[str, CrossExchangeArbitrageStrategyConfig] = field(default_factory=dict)
    multi_strategy_schedulers: Mapping[str, MultiStrategySchedulerConfig] = field(default_factory=dict)

    # Stage5
    portfolio_governors: Mapping[str, PortfolioGovernorConfig] = field(default_factory=dict)
    decision_engine: DecisionEngineConfig | None = None

    # Stage6
    portfolio_governor: PortfolioGovernorV6Config | None = None
    stress_lab: StressLabConfig | None = None
    resilience: ResilienceConfig | None = None

    reporting: CoreReportingConfig | None = None
    sms_providers: Mapping[str, SMSProviderSettings] = field(default_factory=dict)
    telegram_channels: Mapping[str, TelegramChannelSettings] = field(default_factory=dict)
    email_channels: Mapping[str, EmailChannelSettings] = field(default_factory=dict)
    signal_channels: Mapping[str, SignalChannelSettings] = field(default_factory=dict)
    whatsapp_channels: Mapping[str, WhatsAppChannelSettings] = field(default_factory=dict)
    messenger_channels: Mapping[str, MessengerChannelSettings] = field(default_factory=dict)
    runtime_controllers: Mapping[str, ControllerRuntimeConfig] = field(default_factory=dict)
    coverage_monitoring: CoverageMonitoringConfig | None = None
    live_routing: LiveRoutingConfig | None = None
    metrics_service: MetricsServiceConfig | None = None
    risk_service: RiskServiceConfig | None = None
    risk_decision_log: RiskDecisionLogConfig | None = None
    portfolio_decision_log: PortfolioDecisionLogConfig | None = None
    security_baseline: SecurityBaselineConfig | None = None
    observability: ObservabilityConfig | None = None
    runtime_resource_limits: RuntimeResourceLimitsConfig | None = None
    market_intel: MarketIntelConfig | None = None
    source_path: str | None = None
    source_directory: str | None = None


__all__ = [
    "EnvironmentConfig",
    "EnvironmentDataSourceConfig",
    "EnvironmentReportStorageConfig",
    "EnvironmentDataQualityConfig",
    "CoverageMonitorTargetConfig",
    "CoverageMonitoringConfig",
    "RiskProfileConfig",
    "InstrumentBackfillWindow",
    "InstrumentConfig",
    "InstrumentUniverseConfig",
    "InstrumentBucketConfig",
    "PermissionProfileConfig",
    "DailyTrendMomentumStrategyConfig",
    "MeanReversionStrategyConfig",
    "VolatilityTargetingStrategyConfig",
    "CrossExchangeArbitrageStrategyConfig",
    "StrategyScheduleConfig",
    "MultiStrategySchedulerConfig",
    "SMSProviderSettings",
    "TelegramChannelSettings",
    "EmailChannelSettings",
    "SignalChannelSettings",
    "WhatsAppChannelSettings",
    "MessengerChannelSettings",
    "PortfolioGovernorConfig",
    "PortfolioAssetConfig",
    "PortfolioRiskBudgetConfig",
    "PortfolioDriftToleranceConfig",
    "PortfolioSloOverrideConfig",
    "PortfolioRuntimeInputsConfig",
    "ControllerRuntimeConfig",
    "RuntimeResourceLimitsConfig",
    "SmokeArchiveLocalConfig",
    "SmokeArchiveS3Config",
    "SmokeArchiveUploadConfig",
    "PaperSmokeJsonSyncLocalConfig",
    "PaperSmokeJsonSyncS3Config",
    "PaperSmokeJsonSyncConfig",
    "CoreReportingConfig",
    "CoreConfig",
    "AlertThrottleConfig",
    "ServiceTokenConfig",
    "AlertAuditConfig",
    "DecisionJournalConfig",
    "MetricsServiceTlsConfig",
    "MetricsServiceConfig",
    "RiskServiceConfig",
    "LiveRoutingConfig",
    "PrometheusAlertRuleConfig",
    "RiskDecisionLogConfig",
    "PortfolioDecisionLogConfig",
    "SecurityBaselineConfig",
    "SecurityBaselineSigningConfig",
    "SLOThresholdConfig",
    "KeyRotationEntryConfig",
    "KeyRotationConfig",
    "ObservabilityConfig",
    "DecisionEngineConfig",
<<<<<<< HEAD
    "EnvironmentAIConfig",
    "EnvironmentAIModelConfig",
=======
    "DecisionEngineTCOConfig",
>>>>>>> 77cc9911
    "DecisionOrchestratorThresholds",
    "DecisionStressTestConfig",
    "PortfolioGovernorStrategyConfig",
    "PortfolioGovernorScoringWeights",
    "MarketIntelConfig",
    "MarketIntelSqliteConfig",
    "StressLabConfig",
    "StressLabDatasetConfig",
    "StressLabScenarioConfig",
    "StressLabShockConfig",
    "StressLabThresholdsConfig",
    "ResilienceConfig",
    "ResilienceDrillConfig",
    "ResilienceDrillThresholdsConfig",
    "PortfolioGovernorV6Config",
]<|MERGE_RESOLUTION|>--- conflicted
+++ resolved
@@ -1048,12 +1048,9 @@
     "KeyRotationConfig",
     "ObservabilityConfig",
     "DecisionEngineConfig",
-<<<<<<< HEAD
     "EnvironmentAIConfig",
     "EnvironmentAIModelConfig",
-=======
     "DecisionEngineTCOConfig",
->>>>>>> 77cc9911
     "DecisionOrchestratorThresholds",
     "DecisionStressTestConfig",
     "PortfolioGovernorStrategyConfig",
