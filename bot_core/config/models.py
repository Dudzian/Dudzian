--- conflicted
+++ resolved
@@ -444,7 +444,6 @@
     report_paths: Sequence[str] = field(default_factory=tuple)
     reports: Sequence[str] | None = field(default=None, repr=False)
     require_at_startup: bool = False
-<<<<<<< HEAD
     runtime_enabled: bool = False
     runtime_report_directory: str | None = None
     runtime_report_basename: str | None = None
@@ -454,7 +453,6 @@
     runtime_signing_key_id: str | None = None
     runtime_metadata: Mapping[str, object] = field(default_factory=dict)
     runtime_cost_limit_bps: float | None = None
-=======
     warn_report_age_hours: float | None = 24.0
     max_report_age_hours: float | None = 72.0
 
@@ -478,7 +476,6 @@
             self.warn_report_age_hours = float(self.warn_report_age_hours)
         if self.max_report_age_hours is not None:
             self.max_report_age_hours = float(self.max_report_age_hours)
->>>>>>> 01e2dda6
 
 
 @dataclass(slots=True)
