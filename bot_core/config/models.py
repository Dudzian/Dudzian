--- conflicted
+++ resolved
@@ -1514,11 +1514,7 @@
     decision_log_rotate_bytes: int = 8 * 1024 * 1024
     decision_log_keep: int = 3
     latency_histogram_buckets: Sequence[float] = field(default_factory=tuple)
-<<<<<<< HEAD
-    signers: Mapping[str, Mapping[str, Any]] = field(default_factory=dict)
-=======
     qos: "RuntimeExecutionLiveQoSSettings | None" = None
->>>>>>> a79f66d4
 
 
 @dataclass(slots=True)
