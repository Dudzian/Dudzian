--- conflicted
+++ resolved
@@ -6,6 +6,29 @@
 
 from bot_core.exchanges.base import Environment
 
+
+# --- Alerty / audyt ----------------------------------------------------------
+
+@dataclass(slots=True)
+class AlertThrottleConfig:
+    """Parametry okna tłumienia powtarzających się alertów."""
+    window_seconds: float
+    exclude_severities: Sequence[str] = field(default_factory=tuple)
+    exclude_categories: Sequence[str] = field(default_factory=tuple)
+    max_entries: int = 2048
+
+
+@dataclass(slots=True)
+class AlertAuditConfig:
+    """Konfiguracja repozytorium audytowego alertów."""
+    backend: str
+    directory: str | None = None
+    filename_pattern: str = "alerts-%Y%m%d.jsonl"
+    retention_days: int | None = 730
+    fsync: bool = False
+
+
+# --- Środowiska / rdzeń ------------------------------------------------------
 
 @dataclass(slots=True)
 class EnvironmentConfig:
@@ -22,12 +45,8 @@
     credential_purpose: str = "trading"
     instrument_universe: str | None = None
     adapter_settings: Mapping[str, Any] = field(default_factory=dict)
-<<<<<<< HEAD
-    alert_throttle: "AlertThrottleConfig | None" = None
-    alert_audit: "AlertAuditConfig | None" = None
-=======
     alert_throttle: AlertThrottleConfig | None = None
->>>>>>> 18078b2a
+    alert_audit: AlertAuditConfig | None = None
 
 
 @dataclass(slots=True)
@@ -44,10 +63,11 @@
     hard_drawdown_pct: float
 
 
+# --- Instrumenty / uniwersa --------------------------------------------------
+
 @dataclass(slots=True)
 class InstrumentBackfillWindow:
     """Definicja zakresu danych historycznych dla danego interwału."""
-
     interval: str
     lookback_days: int
 
@@ -55,7 +75,6 @@
 @dataclass(slots=True)
 class InstrumentConfig:
     """Opis pojedynczego instrumentu w uniwersum."""
-
     name: str
     base_asset: str
     quote_asset: str
@@ -67,16 +86,16 @@
 @dataclass(slots=True)
 class InstrumentUniverseConfig:
     """Zbiór instrumentów przypisany do środowisk."""
-
     name: str
     description: str
     instruments: Sequence[InstrumentConfig]
 
 
+# --- Strategie ----------------------------------------------------------------
+
 @dataclass(slots=True)
 class DailyTrendMomentumStrategyConfig:
     """Konfiguracja strategii trend/momentum."""
-
     name: str
     fast_ma: int
     slow_ma: int
@@ -88,10 +107,11 @@
     min_momentum: float
 
 
+# --- Kanały alertów -----------------------------------------------------------
+
 @dataclass(slots=True)
 class SMSProviderSettings:
     """Definicja lokalnego dostawcy SMS z konfiguracji."""
-
     name: str
     provider_key: str
     api_base_url: str
@@ -105,7 +125,6 @@
 @dataclass(slots=True)
 class TelegramChannelSettings:
     """Konfiguracja kanału Telegram."""
-
     name: str
     chat_id: str
     token_secret: str
@@ -115,7 +134,6 @@
 @dataclass(slots=True)
 class EmailChannelSettings:
     """Konfiguracja kanału e-mail."""
-
     name: str
     host: str
     port: int
@@ -128,7 +146,6 @@
 @dataclass(slots=True)
 class SignalChannelSettings:
     """Konfiguracja kanału Signal opartego o usługę signal-cli."""
-
     name: str
     service_url: str
     sender_number: str
@@ -140,7 +157,6 @@
 @dataclass(slots=True)
 class WhatsAppChannelSettings:
     """Konfiguracja kanału WhatsApp wykorzystującego Graph API."""
-
     name: str
     phone_number_id: str
     recipients: Sequence[str]
@@ -152,7 +168,6 @@
 @dataclass(slots=True)
 class MessengerChannelSettings:
     """Konfiguracja kanału Facebook Messenger."""
-
     name: str
     page_id: str
     recipients: Sequence[str]
@@ -161,10 +176,11 @@
     api_version: str = "v16.0"
 
 
+# --- Runtime ------------------------------------------------------------------
+
 @dataclass(slots=True)
 class ControllerRuntimeConfig:
     """Parametry sterujące cyklem pracy kontrolerów runtime."""
-
     tick_seconds: float
     interval: str
 
@@ -187,30 +203,6 @@
     runtime_controllers: Mapping[str, ControllerRuntimeConfig] = field(default_factory=dict)
 
 
-@dataclass(slots=True)
-class AlertThrottleConfig:
-    """Parametry okna tłumienia powtarzających się alertów."""
-
-    window_seconds: float
-    exclude_severities: Sequence[str] = field(default_factory=tuple)
-    exclude_categories: Sequence[str] = field(default_factory=tuple)
-    max_entries: int = 2048
-
-
-<<<<<<< HEAD
-@dataclass(slots=True)
-class AlertAuditConfig:
-    """Konfiguracja repozytorium audytowego alertów."""
-
-    backend: str
-    directory: str | None = None
-    filename_pattern: str = "alerts-%Y%m%d.jsonl"
-    retention_days: int | None = 730
-    fsync: bool = False
-
-
-=======
->>>>>>> 18078b2a
 __all__ = [
     "EnvironmentConfig",
     "RiskProfileConfig",
@@ -227,8 +219,5 @@
     "ControllerRuntimeConfig",
     "CoreConfig",
     "AlertThrottleConfig",
-<<<<<<< HEAD
     "AlertAuditConfig",
-=======
->>>>>>> 18078b2a
 ]