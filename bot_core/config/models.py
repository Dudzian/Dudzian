"""Modele konfiguracji dla nowej architektury."""
from __future__ import annotations

from dataclasses import dataclass, field
from typing import Any, Mapping, Sequence

from bot_core.exchanges.base import Environment


@dataclass(slots=True)
class EnvironmentConfig:
    """Konfiguracja środowiska (np. live, paper, testnet)."""

    name: str
    exchange: str
    environment: Environment
    keychain_key: str
    data_cache_path: str
    risk_profile: str
    alert_channels: Sequence[str]
    ip_allowlist: Sequence[str] = field(default_factory=tuple)
    credential_purpose: str = "trading"
    instrument_universe: str | None = None
    adapter_settings: Mapping[str, Any] = field(default_factory=dict)
<<<<<<< HEAD
    alert_throttle: "AlertThrottleConfig | None" = None
=======
>>>>>>> 57b769e9


@dataclass(slots=True)
class RiskProfileConfig:
    """Parametry wykorzystywane do inicjalizacji profili ryzyka."""

    name: str
    max_daily_loss_pct: float
    max_position_pct: float
    target_volatility: float
    max_leverage: float
    stop_loss_atr_multiple: float
    max_open_positions: int
    hard_drawdown_pct: float


@dataclass(slots=True)
class InstrumentBackfillWindow:
    """Definicja zakresu danych historycznych dla danego interwału."""

    interval: str
    lookback_days: int


@dataclass(slots=True)
class InstrumentConfig:
    """Opis pojedynczego instrumentu w uniwersum."""

    name: str
    base_asset: str
    quote_asset: str
    categories: Sequence[str]
    exchange_symbols: Mapping[str, str]
    backfill_windows: Sequence[InstrumentBackfillWindow] = field(default_factory=tuple)


@dataclass(slots=True)
class InstrumentUniverseConfig:
    """Zbiór instrumentów przypisany do środowisk."""

    name: str
    description: str
    instruments: Sequence[InstrumentConfig]


@dataclass(slots=True)
class DailyTrendMomentumStrategyConfig:
    """Konfiguracja strategii trend/momentum."""

    name: str
    fast_ma: int
    slow_ma: int
    breakout_lookback: int
    momentum_window: int
    atr_window: int
    atr_multiplier: float
    min_trend_strength: float
    min_momentum: float


@dataclass(slots=True)
class SMSProviderSettings:
    """Definicja lokalnego dostawcy SMS z konfiguracji."""

    name: str
    provider_key: str
    api_base_url: str
    from_number: str
    recipients: Sequence[str]
    allow_alphanumeric_sender: bool = False
    sender_id: str | None = None
    credential_key: str | None = None


@dataclass(slots=True)
class TelegramChannelSettings:
    """Konfiguracja kanału Telegram."""

    name: str
    chat_id: str
    token_secret: str
    parse_mode: str = "MarkdownV2"


@dataclass(slots=True)
class EmailChannelSettings:
    """Konfiguracja kanału e-mail."""

    name: str
    host: str
    port: int
    from_address: str
    recipients: Sequence[str]
    credential_secret: str | None = None
    use_tls: bool = True


@dataclass(slots=True)
class SignalChannelSettings:
    """Konfiguracja kanału Signal opartego o usługę signal-cli."""

    name: str
    service_url: str
    sender_number: str
    recipients: Sequence[str]
    credential_secret: str | None = None
    verify_tls: bool = True


@dataclass(slots=True)
class WhatsAppChannelSettings:
    """Konfiguracja kanału WhatsApp wykorzystującego Graph API."""

    name: str
    phone_number_id: str
    recipients: Sequence[str]
    token_secret: str
    api_base_url: str = "https://graph.facebook.com"
    api_version: str = "v16.0"


@dataclass(slots=True)
class MessengerChannelSettings:
    """Konfiguracja kanału Facebook Messenger."""

    name: str
    page_id: str
    recipients: Sequence[str]
    token_secret: str
    api_base_url: str = "https://graph.facebook.com"
    api_version: str = "v16.0"


@dataclass(slots=True)
class ControllerRuntimeConfig:
    """Parametry sterujące cyklem pracy kontrolerów runtime."""

    tick_seconds: float
    interval: str


@dataclass(slots=True)
class CoreConfig:
    """Najwyższego poziomu konfiguracja aplikacji."""

    environments: Mapping[str, EnvironmentConfig]
    risk_profiles: Mapping[str, RiskProfileConfig]
    instrument_universes: Mapping[str, InstrumentUniverseConfig]
    strategies: Mapping[str, DailyTrendMomentumStrategyConfig]
    reporting: Mapping[str, str]
    sms_providers: Mapping[str, SMSProviderSettings]
    telegram_channels: Mapping[str, TelegramChannelSettings]
    email_channels: Mapping[str, EmailChannelSettings]
    signal_channels: Mapping[str, SignalChannelSettings]
    whatsapp_channels: Mapping[str, WhatsAppChannelSettings]
    messenger_channels: Mapping[str, MessengerChannelSettings]
    runtime_controllers: Mapping[str, ControllerRuntimeConfig] = field(default_factory=dict)


@dataclass(slots=True)
class AlertThrottleConfig:
    """Parametry okna tłumienia powtarzających się alertów."""

    window_seconds: float
    exclude_severities: Sequence[str] = field(default_factory=tuple)
    exclude_categories: Sequence[str] = field(default_factory=tuple)
    max_entries: int = 2048


__all__ = [
    "EnvironmentConfig",
    "RiskProfileConfig",
    "InstrumentBackfillWindow",
    "InstrumentConfig",
    "InstrumentUniverseConfig",
    "DailyTrendMomentumStrategyConfig",
    "SMSProviderSettings",
    "TelegramChannelSettings",
    "EmailChannelSettings",
    "SignalChannelSettings",
    "WhatsAppChannelSettings",
    "MessengerChannelSettings",
    "ControllerRuntimeConfig",
    "CoreConfig",
    "AlertThrottleConfig",
]<|MERGE_RESOLUTION|>--- conflicted
+++ resolved
@@ -22,10 +22,7 @@
     credential_purpose: str = "trading"
     instrument_universe: str | None = None
     adapter_settings: Mapping[str, Any] = field(default_factory=dict)
-<<<<<<< HEAD
-    alert_throttle: "AlertThrottleConfig | None" = None
-=======
->>>>>>> 57b769e9
+    alert_throttle: AlertThrottleConfig | None = None
 
 
 @dataclass(slots=True)
