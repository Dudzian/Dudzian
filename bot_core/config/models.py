"""Modele konfiguracji dla nowej architektury."""
from __future__ import annotations

from dataclasses import dataclass, field
from typing import Any, Mapping, Sequence

from bot_core.exchanges.base import Environment


# --- Alerty / audyt ----------------------------------------------------------

@dataclass(slots=True)
class AlertThrottleConfig:
    """Parametry okna tłumienia powtarzających się alertów."""
    window_seconds: float
    exclude_severities: Sequence[str] = field(default_factory=tuple)
    exclude_categories: Sequence[str] = field(default_factory=tuple)
    max_entries: int = 2048


@dataclass(slots=True)
class AlertAuditConfig:
    """Konfiguracja repozytorium audytowego alertów."""
    backend: str
    directory: str | None = None
    filename_pattern: str = "alerts-%Y%m%d.jsonl"
    retention_days: int | None = 730
    fsync: bool = False


# --- Środowiska / rdzeń ------------------------------------------------------

@dataclass(slots=True)
class EnvironmentConfig:
    """Konfiguracja środowiska (np. live, paper, testnet)."""

    name: str
    exchange: str
    environment: Environment
    keychain_key: str
    data_cache_path: str
    risk_profile: str
    alert_channels: Sequence[str]
    ip_allowlist: Sequence[str] = field(default_factory=tuple)
    credential_purpose: str = "trading"
    instrument_universe: str | None = None
    adapter_settings: Mapping[str, Any] = field(default_factory=dict)
<<<<<<< HEAD
    alert_throttle: "AlertThrottleConfig | None" = None
    alert_audit: "AlertAuditConfig | None" = None
=======
    alert_throttle: AlertThrottleConfig | None = None
    alert_audit: AlertAuditConfig | None = None
>>>>>>> 3a6ab505


@dataclass(slots=True)
class RiskProfileConfig:
    """Parametry wykorzystywane do inicjalizacji profili ryzyka."""

    name: str
    max_daily_loss_pct: float
    max_position_pct: float
    target_volatility: float
    max_leverage: float
    stop_loss_atr_multiple: float
    max_open_positions: int
    hard_drawdown_pct: float


# --- Instrumenty / uniwersa --------------------------------------------------

@dataclass(slots=True)
class InstrumentBackfillWindow:
    """Definicja zakresu danych historycznych dla danego interwału."""
    interval: str
    lookback_days: int


@dataclass(slots=True)
class InstrumentConfig:
    """Opis pojedynczego instrumentu w uniwersum."""
    name: str
    base_asset: str
    quote_asset: str
    categories: Sequence[str]
    exchange_symbols: Mapping[str, str]
    backfill_windows: Sequence[InstrumentBackfillWindow] = field(default_factory=tuple)


@dataclass(slots=True)
class InstrumentUniverseConfig:
    """Zbiór instrumentów przypisany do środowisk."""
    name: str
    description: str
    instruments: Sequence[InstrumentConfig]


# --- Strategie ----------------------------------------------------------------

@dataclass(slots=True)
class DailyTrendMomentumStrategyConfig:
    """Konfiguracja strategii trend/momentum."""
    name: str
    fast_ma: int
    slow_ma: int
    breakout_lookback: int
    momentum_window: int
    atr_window: int
    atr_multiplier: float
    min_trend_strength: float
    min_momentum: float


# --- Kanały alertów -----------------------------------------------------------

@dataclass(slots=True)
class SMSProviderSettings:
    """Definicja lokalnego dostawcy SMS z konfiguracji."""
    name: str
    provider_key: str
    api_base_url: str
    from_number: str
    recipients: Sequence[str]
    allow_alphanumeric_sender: bool = False
    sender_id: str | None = None
    credential_key: str | None = None


@dataclass(slots=True)
class TelegramChannelSettings:
    """Konfiguracja kanału Telegram."""
    name: str
    chat_id: str
    token_secret: str
    parse_mode: str = "MarkdownV2"


@dataclass(slots=True)
class EmailChannelSettings:
    """Konfiguracja kanału e-mail."""
    name: str
    host: str
    port: int
    from_address: str
    recipients: Sequence[str]
    credential_secret: str | None = None
    use_tls: bool = True


@dataclass(slots=True)
class SignalChannelSettings:
    """Konfiguracja kanału Signal opartego o usługę signal-cli."""
    name: str
    service_url: str
    sender_number: str
    recipients: Sequence[str]
    credential_secret: str | None = None
    verify_tls: bool = True


@dataclass(slots=True)
class WhatsAppChannelSettings:
    """Konfiguracja kanału WhatsApp wykorzystującego Graph API."""
    name: str
    phone_number_id: str
    recipients: Sequence[str]
    token_secret: str
    api_base_url: str = "https://graph.facebook.com"
    api_version: str = "v16.0"


@dataclass(slots=True)
class MessengerChannelSettings:
    """Konfiguracja kanału Facebook Messenger."""
    name: str
    page_id: str
    recipients: Sequence[str]
    token_secret: str
    api_base_url: str = "https://graph.facebook.com"
    api_version: str = "v16.0"


# --- Runtime ------------------------------------------------------------------

@dataclass(slots=True)
class ControllerRuntimeConfig:
    """Parametry sterujące cyklem pracy kontrolerów runtime."""
    tick_seconds: float
    interval: str


@dataclass(slots=True)
class CoreConfig:
    """Najwyższego poziomu konfiguracja aplikacji."""

    environments: Mapping[str, EnvironmentConfig]
    risk_profiles: Mapping[str, RiskProfileConfig]
    instrument_universes: Mapping[str, InstrumentUniverseConfig]
    strategies: Mapping[str, DailyTrendMomentumStrategyConfig]
    reporting: Mapping[str, str]
    sms_providers: Mapping[str, SMSProviderSettings]
    telegram_channels: Mapping[str, TelegramChannelSettings]
    email_channels: Mapping[str, EmailChannelSettings]
    signal_channels: Mapping[str, SignalChannelSettings]
    whatsapp_channels: Mapping[str, WhatsAppChannelSettings]
    messenger_channels: Mapping[str, MessengerChannelSettings]
    runtime_controllers: Mapping[str, ControllerRuntimeConfig] = field(default_factory=dict)


@dataclass(slots=True)
class AlertThrottleConfig:
    """Parametry okna tłumienia powtarzających się alertów."""

    window_seconds: float
    exclude_severities: Sequence[str] = field(default_factory=tuple)
    exclude_categories: Sequence[str] = field(default_factory=tuple)
    max_entries: int = 2048


@dataclass(slots=True)
class AlertAuditConfig:
    """Konfiguracja repozytorium audytowego alertów."""

    backend: str
    directory: str | None = None
    filename_pattern: str = "alerts-%Y%m%d.jsonl"
    retention_days: int | None = 730
    fsync: bool = False


__all__ = [
    "EnvironmentConfig",
    "RiskProfileConfig",
    "InstrumentBackfillWindow",
    "InstrumentConfig",
    "InstrumentUniverseConfig",
    "DailyTrendMomentumStrategyConfig",
    "SMSProviderSettings",
    "TelegramChannelSettings",
    "EmailChannelSettings",
    "SignalChannelSettings",
    "WhatsAppChannelSettings",
    "MessengerChannelSettings",
    "ControllerRuntimeConfig",
    "CoreConfig",
    "AlertThrottleConfig",
    "AlertAuditConfig",
]<|MERGE_RESOLUTION|>--- conflicted
+++ resolved
@@ -45,19 +45,13 @@
     credential_purpose: str = "trading"
     instrument_universe: str | None = None
     adapter_settings: Mapping[str, Any] = field(default_factory=dict)
-<<<<<<< HEAD
-    alert_throttle: "AlertThrottleConfig | None" = None
-    alert_audit: "AlertAuditConfig | None" = None
-=======
     alert_throttle: AlertThrottleConfig | None = None
     alert_audit: AlertAuditConfig | None = None
->>>>>>> 3a6ab505
 
 
 @dataclass(slots=True)
 class RiskProfileConfig:
     """Parametry wykorzystywane do inicjalizacji profili ryzyka."""
-
     name: str
     max_daily_loss_pct: float
     max_position_pct: float
@@ -193,7 +187,6 @@
 @dataclass(slots=True)
 class CoreConfig:
     """Najwyższego poziomu konfiguracja aplikacji."""
-
     environments: Mapping[str, EnvironmentConfig]
     risk_profiles: Mapping[str, RiskProfileConfig]
     instrument_universes: Mapping[str, InstrumentUniverseConfig]
@@ -206,27 +199,6 @@
     whatsapp_channels: Mapping[str, WhatsAppChannelSettings]
     messenger_channels: Mapping[str, MessengerChannelSettings]
     runtime_controllers: Mapping[str, ControllerRuntimeConfig] = field(default_factory=dict)
-
-
-@dataclass(slots=True)
-class AlertThrottleConfig:
-    """Parametry okna tłumienia powtarzających się alertów."""
-
-    window_seconds: float
-    exclude_severities: Sequence[str] = field(default_factory=tuple)
-    exclude_categories: Sequence[str] = field(default_factory=tuple)
-    max_entries: int = 2048
-
-
-@dataclass(slots=True)
-class AlertAuditConfig:
-    """Konfiguracja repozytorium audytowego alertów."""
-
-    backend: str
-    directory: str | None = None
-    filename_pattern: str = "alerts-%Y%m%d.jsonl"
-    retention_days: int | None = 730
-    fsync: bool = False
 
 
 __all__ = [
