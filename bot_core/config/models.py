"""Modele konfiguracji dla nowej architektury."""
from __future__ import annotations

from dataclasses import dataclass, field
from typing import Any, Mapping, Sequence

from bot_core.exchanges.base import Environment


# --- Alerty / audyt ----------------------------------------------------------

@dataclass(slots=True)
class AlertThrottleConfig:
    """Parametry okna tłumienia powtarzających się alertów."""
    window_seconds: float
    exclude_severities: Sequence[str] = field(default_factory=tuple)
    exclude_categories: Sequence[str] = field(default_factory=tuple)
    max_entries: int = 2048


@dataclass(slots=True)
class AlertAuditConfig:
    """Konfiguracja repozytorium audytowego alertów."""
    backend: str
    directory: str | None = None
    filename_pattern: str = "alerts-%Y%m%d.jsonl"
    retention_days: int | None = 730
    fsync: bool = False


@dataclass(slots=True)
class DecisionJournalConfig:
    """Konfiguracja dziennika decyzji tradingowych."""

    backend: str
    directory: str | None = None
    filename_pattern: str = "decisions-%Y%m%d.jsonl"
    retention_days: int | None = 730
    fsync: bool = False


# --- Środowiska / rdzeń ------------------------------------------------------

@dataclass(slots=True)
class EnvironmentDataQualityConfig:
    """Progi jakości danych używane przez środowisko."""

    max_gap_minutes: float | None = None
    min_ok_ratio: float | None = None


@dataclass(slots=True)
class EnvironmentConfig:
    """Konfiguracja środowiska (np. live, paper, testnet)."""

    name: str
    exchange: str
    environment: Environment
    keychain_key: str
    data_cache_path: str
    risk_profile: str
    alert_channels: Sequence[str]
    ip_allowlist: Sequence[str] = field(default_factory=tuple)
    credential_purpose: str = "trading"
    instrument_universe: str | None = None
    adapter_settings: Mapping[str, Any] = field(default_factory=dict)
    required_permissions: Sequence[str] = field(default_factory=tuple)
    forbidden_permissions: Sequence[str] = field(default_factory=tuple)
    alert_throttle: AlertThrottleConfig | None = None
    alert_audit: AlertAuditConfig | None = None
    decision_journal: DecisionJournalConfig | None = None
    default_strategy: str | None = None
    default_controller: str | None = None
<<<<<<< HEAD
    data_quality: EnvironmentDataQualityConfig | None = None
=======
>>>>>>> 3e69b10a


@dataclass(slots=True)
class RiskProfileConfig:
    """Parametry wykorzystywane do inicjalizacji profili ryzyka."""
    name: str
    max_daily_loss_pct: float
    max_position_pct: float
    target_volatility: float
    max_leverage: float
    stop_loss_atr_multiple: float
    max_open_positions: int
    hard_drawdown_pct: float


# --- Instrumenty / uniwersa --------------------------------------------------

@dataclass(slots=True)
class InstrumentBackfillWindow:
    """Definicja zakresu danych historycznych dla danego interwału."""
    interval: str
    lookback_days: int


@dataclass(slots=True)
class InstrumentConfig:
    """Opis pojedynczego instrumentu w uniwersum."""
    name: str
    base_asset: str
    quote_asset: str
    categories: Sequence[str]
    exchange_symbols: Mapping[str, str]
    backfill_windows: Sequence[InstrumentBackfillWindow] = field(default_factory=tuple)


@dataclass(slots=True)
class InstrumentUniverseConfig:
    """Zbiór instrumentów przypisany do środowisk."""
    name: str
    description: str
    instruments: Sequence[InstrumentConfig]


# --- Strategie ----------------------------------------------------------------

@dataclass(slots=True)
class DailyTrendMomentumStrategyConfig:
    """Konfiguracja strategii trend/momentum."""
    name: str
    fast_ma: int
    slow_ma: int
    breakout_lookback: int
    momentum_window: int
    atr_window: int
    atr_multiplier: float
    min_trend_strength: float
    min_momentum: float


# --- Kanały alertów -----------------------------------------------------------

@dataclass(slots=True)
class SMSProviderSettings:
    """Definicja lokalnego dostawcy SMS z konfiguracji."""
    name: str
    provider_key: str
    api_base_url: str
    from_number: str
    recipients: Sequence[str]
    allow_alphanumeric_sender: bool = False
    sender_id: str | None = None
    credential_key: str | None = None


@dataclass(slots=True)
class TelegramChannelSettings:
    """Konfiguracja kanału Telegram."""
    name: str
    chat_id: str
    token_secret: str
    parse_mode: str = "MarkdownV2"


@dataclass(slots=True)
class EmailChannelSettings:
    """Konfiguracja kanału e-mail."""
    name: str
    host: str
    port: int
    from_address: str
    recipients: Sequence[str]
    credential_secret: str | None = None
    use_tls: bool = True


@dataclass(slots=True)
class SignalChannelSettings:
    """Konfiguracja kanału Signal opartego o usługę signal-cli."""
    name: str
    service_url: str
    sender_number: str
    recipients: Sequence[str]
    credential_secret: str | None = None
    verify_tls: bool = True


@dataclass(slots=True)
class WhatsAppChannelSettings:
    """Konfiguracja kanału WhatsApp wykorzystującego Graph API."""
    name: str
    phone_number_id: str
    recipients: Sequence[str]
    token_secret: str
    api_base_url: str = "https://graph.facebook.com"
    api_version: str = "v16.0"


@dataclass(slots=True)
class MessengerChannelSettings:
    """Konfiguracja kanału Facebook Messenger."""
    name: str
    page_id: str
    recipients: Sequence[str]
    token_secret: str
    api_base_url: str = "https://graph.facebook.com"
    api_version: str = "v16.0"


# --- Runtime ------------------------------------------------------------------

@dataclass(slots=True)
class ControllerRuntimeConfig:
    """Parametry sterujące cyklem pracy kontrolerów runtime."""
    tick_seconds: float
    interval: str


@dataclass(slots=True)
class SmokeArchiveLocalConfig:
    """Konfiguracja lokalnego magazynu archiwów smoke testów."""

    directory: str
    filename_pattern: str = "{environment}_{date}_{hash}.zip"
    fsync: bool = False


@dataclass(slots=True)
class SmokeArchiveS3Config:
    """Konfiguracja wysyłki archiwów smoke testu do S3/MinIO."""

    bucket: str
    object_prefix: str | None = None
    endpoint_url: str | None = None
    region: str | None = None
    use_ssl: bool = True
    extra_args: Mapping[str, str] = field(default_factory=dict)


@dataclass(slots=True)
class SmokeArchiveUploadConfig:
    """Parametry wysyłki archiwum smoke testu po udanym przebiegu."""

    backend: str
    credential_secret: str | None = None
    local: SmokeArchiveLocalConfig | None = None
    s3: SmokeArchiveS3Config | None = None


@dataclass(slots=True)
class CoreReportingConfig:
    """Konfiguracja sekcji reportingowej CoreConfig."""

    daily_report_time_utc: str | None = None
    weekly_report_day: str | None = None
    retention_months: str | None = None
    smoke_archive_upload: SmokeArchiveUploadConfig | None = None


@dataclass(slots=True)
class CoreConfig:
    """Najwyższego poziomu konfiguracja aplikacji."""

    environments: Mapping[str, EnvironmentConfig]
    risk_profiles: Mapping[str, RiskProfileConfig]
    instrument_universes: Mapping[str, InstrumentUniverseConfig] = field(default_factory=dict)
    strategies: Mapping[str, DailyTrendMomentumStrategyConfig] = field(default_factory=dict)
    reporting: CoreReportingConfig | None = None
    sms_providers: Mapping[str, SMSProviderSettings] = field(default_factory=dict)
    telegram_channels: Mapping[str, TelegramChannelSettings] = field(default_factory=dict)
    email_channels: Mapping[str, EmailChannelSettings] = field(default_factory=dict)
    signal_channels: Mapping[str, SignalChannelSettings] = field(default_factory=dict)
    whatsapp_channels: Mapping[str, WhatsAppChannelSettings] = field(default_factory=dict)
    messenger_channels: Mapping[str, MessengerChannelSettings] = field(default_factory=dict)
    runtime_controllers: Mapping[str, ControllerRuntimeConfig] = field(default_factory=dict)


__all__ = [
    "EnvironmentConfig",
    "EnvironmentDataQualityConfig",
    "RiskProfileConfig",
    "InstrumentBackfillWindow",
    "InstrumentConfig",
    "InstrumentUniverseConfig",
    "DailyTrendMomentumStrategyConfig",
    "SMSProviderSettings",
    "TelegramChannelSettings",
    "EmailChannelSettings",
    "SignalChannelSettings",
    "WhatsAppChannelSettings",
    "MessengerChannelSettings",
    "ControllerRuntimeConfig",
    "SmokeArchiveLocalConfig",
    "SmokeArchiveS3Config",
    "SmokeArchiveUploadConfig",
    "CoreReportingConfig",
    "CoreConfig",
    "AlertThrottleConfig",
    "AlertAuditConfig",
    "DecisionJournalConfig",
]<|MERGE_RESOLUTION|>--- conflicted
+++ resolved
@@ -71,10 +71,6 @@
     decision_journal: DecisionJournalConfig | None = None
     default_strategy: str | None = None
     default_controller: str | None = None
-<<<<<<< HEAD
-    data_quality: EnvironmentDataQualityConfig | None = None
-=======
->>>>>>> 3e69b10a
 
 
 @dataclass(slots=True)
