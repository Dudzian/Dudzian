--- conflicted
+++ resolved
@@ -41,7 +41,6 @@
 @dataclass(slots=True)
 class ServiceTokenConfig:
     """Definicja tokenu usługowego wykorzystywanego do RBAC."""
-
     token_id: str
     token_env: str | None = None
     token_value: str | None = None
@@ -115,7 +114,6 @@
 @dataclass(slots=True)
 class PrometheusAlertRuleConfig:
     """Definicja reguły alertu Prometheusa powiązanego z routerem live."""
-
     name: str
     expr: str
     for_duration: str | None = None
@@ -126,7 +124,6 @@
 @dataclass(slots=True)
 class LiveRoutingConfig:
     """Konfiguracja routera egzekucji live."""
-
     enabled: bool = False
     default_route: Sequence[str] = field(default_factory=tuple)
     route_overrides: Mapping[str, Sequence[str]] = field(default_factory=dict)
@@ -137,7 +134,6 @@
 @dataclass(slots=True)
 class RiskServiceConfig:
     """Ustawienia serwera `RiskService`."""
-
     enabled: bool = True
     host: str = "127.0.0.1"
     port: int = 0
@@ -152,7 +148,6 @@
 @dataclass(slots=True)
 class RiskDecisionLogConfig:
     """Konfiguracja dziennika decyzji silnika ryzyka."""
-
     enabled: bool = True
     path: str | None = None
     max_entries: int = 1_000
@@ -166,7 +161,6 @@
 @dataclass(slots=True)
 class PortfolioDecisionLogConfig:
     """Konfiguracja dziennika decyzji PortfolioGovernora."""
-
     enabled: bool = True
     path: str | None = None
     max_entries: int = 512
@@ -180,7 +174,6 @@
 @dataclass(slots=True)
 class SecurityBaselineSigningConfig:
     """Ustawienia podpisywania raportów audytu bezpieczeństwa."""
-
     signing_key_env: str | None = None
     signing_key_path: str | None = None
     signing_key_value: str | None = None
@@ -191,14 +184,12 @@
 @dataclass(slots=True)
 class SecurityBaselineConfig:
     """Konfiguracja integracji audytu bezpieczeństwa."""
-
     signing: SecurityBaselineSigningConfig | None = None
 
 
 @dataclass(slots=True)
 class SLOThresholdConfig:
     """Definicja pojedynczego SLO monitorowanego w Stage5."""
-
     name: str
     metric: str
     objective: float
@@ -212,7 +203,6 @@
 @dataclass(slots=True)
 class KeyRotationEntryConfig:
     """Pojedynczy wpis w konfiguracji rotacji kluczy."""
-
     key: str
     purpose: str
     interval_days: float | None = None
@@ -222,7 +212,6 @@
 @dataclass(slots=True)
 class KeyRotationConfig:
     """Parametry modułu rotacji kluczy i przypomnień."""
-
     registry_path: str
     default_interval_days: float = 90.0
     default_warn_within_days: float = 14.0
@@ -237,7 +226,6 @@
 @dataclass(slots=True)
 class PortfolioGovernorScoringWeights:
     """Wagi komponentów scoringu PortfolioGovernora."""
-
     alpha: float = 1.0
     cost: float = 1.0
     slo: float = 1.0
@@ -247,7 +235,6 @@
 @dataclass(slots=True)
 class PortfolioGovernorStrategyConfig:
     """Konfiguracja strategii zarządzanej przez PortfolioGovernora."""
-
     baseline_weight: float
     min_weight: float = 0.0
     max_weight: float = 1.0
@@ -259,17 +246,12 @@
 
 @dataclass(slots=True)
 class PortfolioGovernorConfig:
-    """Ustawienia PortfolioGovernora sterującego alokacją między strategiami."""
-
+    """Ustawienia PortfolioGovernora sterującego alokacją między strategiami (Stage5)."""
     enabled: bool = False
     rebalance_interval_minutes: float = 15.0
     smoothing: float = 0.5
-    scoring: PortfolioGovernorScoringWeights = field(
-        default_factory=PortfolioGovernorScoringWeights
-    )
-    strategies: Mapping[str, PortfolioGovernorStrategyConfig] = field(
-        default_factory=dict
-    )
+    scoring: PortfolioGovernorScoringWeights = field(default_factory=PortfolioGovernorScoringWeights)
+    strategies: Mapping[str, PortfolioGovernorStrategyConfig] = field(default_factory=dict)
     default_baseline_weight: float = 0.25
     default_min_weight: float = 0.05
     default_max_weight: float = 0.5
@@ -282,7 +264,6 @@
 @dataclass(slots=True)
 class MarketIntelSqliteConfig:
     """Źródło danych SQLite wykorzystywane przez agregator Market Intelligence."""
-
     path: str
     table: str = "market_metrics"
     symbol_column: str = "symbol"
@@ -298,7 +279,6 @@
 @dataclass(slots=True)
 class MarketIntelConfig:
     """Konfiguracja sekcji Market Intelligence Stage6."""
-
     enabled: bool = False
     output_directory: str = "data/stage6/metrics"
     manifest_path: str | None = None
@@ -310,7 +290,6 @@
 @dataclass(slots=True)
 class StressLabDatasetConfig:
     """Źródło danych używane przez Stress Lab dla konkretnego instrumentu."""
-
     symbol: str
     metrics_path: str
     weight: float = 1.0
@@ -320,7 +299,6 @@
 @dataclass(slots=True)
 class StressLabShockConfig:
     """Opis pojedynczego szoku w scenariuszu Stress Lab."""
-
     type: str
     intensity: float = 1.0
     duration_minutes: float | None = None
@@ -330,7 +308,6 @@
 @dataclass(slots=True)
 class StressLabThresholdsConfig:
     """Progi oceny scenariuszy Stress Lab."""
-
     max_liquidity_loss_pct: float = 0.65
     max_spread_increase_bps: float = 45.0
     max_volatility_increase_pct: float = 0.85
@@ -344,7 +321,6 @@
 @dataclass(slots=True)
 class StressLabScenarioConfig:
     """Konfiguracja scenariusza Stress Lab dla wielu rynków."""
-
     name: str
     severity: str = "medium"
     markets: Sequence[str] = field(default_factory=tuple)
@@ -356,7 +332,6 @@
 @dataclass(slots=True)
 class StressLabConfig:
     """Konfiguracja modułu Stress Lab w Stage6."""
-
     enabled: bool = False
     require_success: bool = True
     report_directory: str = "var/audit/stage6/stress_lab"
@@ -371,7 +346,6 @@
 @dataclass(slots=True)
 class ResilienceDrillThresholdsConfig:
     """Progi akceptacyjne dla drillów failover w Stage6."""
-
     max_latency_ms: float = 250.0
     max_error_rate: float = 0.05
     max_failover_duration_seconds: float = 120.0
@@ -381,21 +355,17 @@
 @dataclass(slots=True)
 class ResilienceDrillConfig:
     """Definicja pojedynczego drill'u failover."""
-
     name: str
     primary: str
     fallbacks: Sequence[str] = field(default_factory=tuple)
     dataset_path: str = ""
-    thresholds: ResilienceDrillThresholdsConfig = field(
-        default_factory=ResilienceDrillThresholdsConfig
-    )
+    thresholds: ResilienceDrillThresholdsConfig = field(default_factory=ResilienceDrillThresholdsConfig)
     description: str | None = None
 
 
 @dataclass(slots=True)
 class ResilienceConfig:
     """Konfiguracja modułu resilience & failover (Stage6)."""
-
     enabled: bool = False
     require_success: bool = True
     report_directory: str = "var/audit/stage6/resilience"
@@ -408,7 +378,6 @@
 @dataclass(slots=True)
 class ObservabilityConfig:
     """Konfiguracja rozszerzonej obserwowalności Stage5."""
-
     slo: Mapping[str, SLOThresholdConfig] = field(default_factory=dict)
     key_rotation: KeyRotationConfig | None = None
 
@@ -416,7 +385,6 @@
 @dataclass(slots=True)
 class DecisionOrchestratorThresholds:
     """Progi podejmowania decyzji przez DecisionOrchestrator."""
-
     max_cost_bps: float
     min_net_edge_bps: float
     max_daily_loss_pct: float
@@ -430,7 +398,6 @@
 @dataclass(slots=True)
 class DecisionStressTestConfig:
     """Parametry testów stresowych wykorzystywanych przed przejściem live."""
-
     cost_shock_bps: float = 0.0
     latency_spike_ms: float = 0.0
     slippage_multiplier: float = 1.0
@@ -439,19 +406,15 @@
 @dataclass(slots=True)
 class DecisionEngineTCOConfig:
     """Ścieżki raportów TCO wykorzystywanych przez DecisionOrchestrator."""
-
-    report_paths: Sequence[str] = field(default_factory=tuple)
+    reports: Sequence[str] = field(default_factory=tuple)  # kompatybilne z YAML: tco.reports
     require_at_startup: bool = False
 
 
 @dataclass(slots=True)
 class DecisionEngineConfig:
     """Konfiguracja rozszerzonego decision engine'u (Etap 5)."""
-
     orchestrator: DecisionOrchestratorThresholds
-    profile_overrides: Mapping[str, DecisionOrchestratorThresholds] = field(
-        default_factory=dict
-    )
+    profile_overrides: Mapping[str, DecisionOrchestratorThresholds] = field(default_factory=dict)
     stress_tests: DecisionStressTestConfig | None = None
     min_probability: float = 0.0
     require_cost_data: bool = False
@@ -513,7 +476,6 @@
 @dataclass(slots=True)
 class RiskProfileConfig:
     """Parametry wykorzystywane do inicjalizacji profili ryzyka."""
-
     name: str
     max_daily_loss_pct: float
     max_position_pct: float
@@ -558,7 +520,6 @@
 @dataclass(slots=True)
 class InstrumentBucketConfig:
     """Opis koszyka instrumentów przypisanych do profili ryzyka."""
-
     name: str
     universe: str
     symbols: Sequence[str]
@@ -586,7 +547,6 @@
 @dataclass(slots=True)
 class MeanReversionStrategyConfig:
     """Parametry strategii powrotu do średniej."""
-
     name: str
     lookback: int
     entry_zscore: float
@@ -599,7 +559,6 @@
 @dataclass(slots=True)
 class VolatilityTargetingStrategyConfig:
     """Konfiguracja strategii kontroli zmienności portfela."""
-
     name: str
     target_volatility: float
     lookback: int
@@ -612,7 +571,6 @@
 @dataclass(slots=True)
 class CrossExchangeArbitrageStrategyConfig:
     """Parametry strategii arbitrażowej cross-exchange."""
-
     name: str
     primary_exchange: str
     secondary_exchange: str
@@ -625,7 +583,6 @@
 @dataclass(slots=True)
 class StrategyScheduleConfig:
     """Opis pojedynczego zadania harmonogramu strategii."""
-
     name: str
     strategy: str
     cadence_seconds: int
@@ -639,7 +596,6 @@
 @dataclass(slots=True)
 class MultiStrategySchedulerConfig:
     """Konfiguracja scheduler-a wielostrate-gicznego."""
-
     name: str
     schedules: Sequence[StrategyScheduleConfig]
     telemetry_namespace: str
@@ -653,7 +609,6 @@
 @dataclass(slots=True)
 class PortfolioRuntimeInputsConfig:
     """Ścieżki artefaktów wykorzystywanych przez PortfolioGovernora w runtime."""
-
     slo_report_path: str | None = None
     slo_max_age_minutes: int | None = None
     stress_lab_report_path: str | None = None
@@ -729,13 +684,11 @@
     api_version: str = "v16.0"
 
 
-# --- Runtime ------------------------------------------------------------------
-
+# --- Runtime (Stage6 – portfel) -----------------------------------------------
 
 @dataclass(slots=True)
 class PortfolioDriftToleranceConfig:
     """Parametry dryfu akceptowanego przez PortfolioGovernor."""
-
     absolute: float = 0.01
     relative: float = 0.25
 
@@ -743,7 +696,6 @@
 @dataclass(slots=True)
 class PortfolioRiskBudgetConfig:
     """Budżet ryzyka przypisywany do koszyka aktywów."""
-
     name: str
     max_var_pct: float | None = None
     max_drawdown_pct: float | None = None
@@ -755,7 +707,6 @@
 @dataclass(slots=True)
 class PortfolioAssetConfig:
     """Konfiguracja aktywa zarządzanego przez PortfolioGovernor."""
-
     symbol: str
     target_weight: float
     min_weight: float | None = None
@@ -770,7 +721,6 @@
 @dataclass(slots=True)
 class PortfolioSloOverrideConfig:
     """Reguła reagująca na statusy SLO w Observability Stage6."""
-
     slo_name: str
     apply_on: Sequence[str] = field(default_factory=lambda: ("warning", "breach"))
     weight_multiplier: float | None = None
@@ -782,14 +732,11 @@
 
 
 @dataclass(slots=True)
-class PortfolioGovernorConfig:
-    """Deklaracja PortfolioGovernora Stage6."""
-
+class PortfolioGovernorV6Config:
+    """Deklaracja PortfolioGovernora Stage6 (zarządzanie portfelem)."""
     name: str
     portfolio_id: str
-    drift_tolerance: PortfolioDriftToleranceConfig = field(
-        default_factory=PortfolioDriftToleranceConfig
-    )
+    drift_tolerance: PortfolioDriftToleranceConfig = field(default_factory=PortfolioDriftToleranceConfig)
     rebalance_cooldown_seconds: int = 900
     min_rebalance_value: float = 0.0
     min_rebalance_weight: float = 0.0
@@ -811,7 +758,6 @@
 @dataclass(slots=True)
 class RuntimeResourceLimitsConfig:
     """Deklaracja budżetów zasobów dla runtime."""
-
     cpu_percent: float
     memory_mb: float
     io_read_mb_s: float
@@ -895,18 +841,18 @@
     strategies: Mapping[str, DailyTrendMomentumStrategyConfig] = field(default_factory=dict)
     mean_reversion_strategies: Mapping[str, MeanReversionStrategyConfig] = field(default_factory=dict)
     volatility_target_strategies: Mapping[str, VolatilityTargetingStrategyConfig] = field(default_factory=dict)
-    cross_exchange_arbitrage_strategies: Mapping[
-        str, CrossExchangeArbitrageStrategyConfig
-    ] = field(default_factory=dict)
+    cross_exchange_arbitrage_strategies: Mapping[str, CrossExchangeArbitrageStrategyConfig] = field(default_factory=dict)
     multi_strategy_schedulers: Mapping[str, MultiStrategySchedulerConfig] = field(default_factory=dict)
-<<<<<<< HEAD
+
+    # Stage5
     portfolio_governors: Mapping[str, PortfolioGovernorConfig] = field(default_factory=dict)
-=======
     decision_engine: DecisionEngineConfig | None = None
-    portfolio_governor: PortfolioGovernorConfig | None = None
+
+    # Stage6
+    portfolio_governor: PortfolioGovernorV6Config | None = None
     stress_lab: StressLabConfig | None = None
     resilience: ResilienceConfig | None = None
->>>>>>> e083a5a0
+
     reporting: CoreReportingConfig | None = None
     sms_providers: Mapping[str, SMSProviderSettings] = field(default_factory=dict)
     telegram_channels: Mapping[str, TelegramChannelSettings] = field(default_factory=dict)
@@ -987,7 +933,6 @@
     "DecisionEngineConfig",
     "DecisionOrchestratorThresholds",
     "DecisionStressTestConfig",
-    "PortfolioGovernorConfig",
     "PortfolioGovernorStrategyConfig",
     "PortfolioGovernorScoringWeights",
     "MarketIntelConfig",
@@ -1000,4 +945,5 @@
     "ResilienceConfig",
     "ResilienceDrillConfig",
     "ResilienceDrillThresholdsConfig",
+    "PortfolioGovernorV6Config",
 ]