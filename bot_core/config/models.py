--- conflicted
+++ resolved
@@ -119,13 +119,6 @@
 
 
 @dataclass(slots=True)
-<<<<<<< HEAD
-class ControllerRuntimeConfig:
-    """Parametry sterujące cyklem pracy kontrolerów runtime."""
-
-    tick_seconds: float
-    interval: str
-=======
 class SignalChannelSettings:
     """Konfiguracja kanału Signal opartego o usługę signal-cli."""
 
@@ -159,7 +152,14 @@
     token_secret: str
     api_base_url: str = "https://graph.facebook.com"
     api_version: str = "v16.0"
->>>>>>> 40026b4e
+
+
+@dataclass(slots=True)
+class ControllerRuntimeConfig:
+    """Parametry sterujące cyklem pracy kontrolerów runtime."""
+
+    tick_seconds: float
+    interval: str
 
 
 @dataclass(slots=True)
@@ -174,13 +174,10 @@
     sms_providers: Mapping[str, SMSProviderSettings]
     telegram_channels: Mapping[str, TelegramChannelSettings]
     email_channels: Mapping[str, EmailChannelSettings]
-<<<<<<< HEAD
-    runtime_controllers: Mapping[str, ControllerRuntimeConfig] = field(default_factory=dict)
-=======
     signal_channels: Mapping[str, SignalChannelSettings]
     whatsapp_channels: Mapping[str, WhatsAppChannelSettings]
     messenger_channels: Mapping[str, MessengerChannelSettings]
->>>>>>> 40026b4e
+    runtime_controllers: Mapping[str, ControllerRuntimeConfig] = field(default_factory=dict)
 
 
 __all__ = [
@@ -193,12 +190,9 @@
     "SMSProviderSettings",
     "TelegramChannelSettings",
     "EmailChannelSettings",
-<<<<<<< HEAD
-    "ControllerRuntimeConfig",
-=======
     "SignalChannelSettings",
     "WhatsAppChannelSettings",
     "MessengerChannelSettings",
->>>>>>> 40026b4e
+    "ControllerRuntimeConfig",
     "CoreConfig",
 ]