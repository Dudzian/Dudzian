--- conflicted
+++ resolved
@@ -16,21 +16,11 @@
 from .sequential import (
     BUILTIN_HEURISTICS,
     HistoricalFeatureRepository,
-<<<<<<< HEAD
-    HeuristicSummary,
     OnlineScoringResult,
-    build_heuristic_registry,
-=======
-    OnlineScoringResult,
->>>>>>> 15a4ad68
     SequentialOnlineScorer,
     SequentialTrainingPipeline,
     SequentialTrainingReport,
     TemporalDifferencePolicy,
-<<<<<<< HEAD
-    select_heuristics,
-=======
->>>>>>> 15a4ad68
     WalkForwardMetrics,
 )
 from .regime import (
@@ -63,19 +53,11 @@
 __all__ = [
     "AIManager",
     "BUILTIN_HEURISTICS",
-<<<<<<< HEAD
-    "build_heuristic_registry",
-=======
->>>>>>> 15a4ad68
     "DecisionModelInference",
     "FeatureDataset",
     "FeatureEngineer",
     "FeatureVector",
     "HistoricalFeatureRepository",
-<<<<<<< HEAD
-    "HeuristicSummary",
-=======
->>>>>>> 15a4ad68
     "EnsembleDefinition",
     "EnsembleRegistryDiff",
     "EnsembleRegistrySnapshot",
@@ -84,10 +66,6 @@
     "ModelRepository",
     "ModelScore",
     "OnlineScoringResult",
-<<<<<<< HEAD
-    "select_heuristics",
-=======
->>>>>>> 15a4ad68
     "MarketRegime",
     "MarketRegimeAssessment",
     "MarketRegimeClassifier",
