"""Pakiet bot_core.ai dostarcza pipeline trenowania i inference modeli decyzyjnych."""

from .feature_engineering import FeatureDataset, FeatureEngineer, FeatureVector
from .inference import DecisionModelInference, ModelRepository
from .manager import (
    AIManager,
    EnsembleDefinition,
    EnsembleRegistryDiff,
    EnsembleRegistrySnapshot,
    ModelEvaluation,
    PipelineExecutionRecord,
    PipelineHistoryDiff,
    PipelineHistorySnapshot,
)
from .models import ModelArtifact, ModelScore
from .sequential import (
    BUILTIN_HEURISTICS,
    HistoricalFeatureRepository,
<<<<<<< HEAD
    HeuristicSummary,
    OnlineScoringResult,
    build_heuristic_registry,
=======
    OnlineScoringResult,
>>>>>>> 7a92b183
    SequentialOnlineScorer,
    SequentialTrainingPipeline,
    SequentialTrainingReport,
    TemporalDifferencePolicy,
<<<<<<< HEAD
    select_heuristics,
=======
>>>>>>> 7a92b183
    WalkForwardMetrics,
)
from .regime import (
    MarketRegime,
    MarketRegimeAssessment,
    MarketRegimeClassifier,
    RegimeHistory,
    RegimeSnapshot,
    RegimeSummary,
    RegimeStrategyWeights,
    RiskLevel,
)
from .pipeline import register_model_artifact, train_gradient_boosting_model
from .scheduler import (
    RetrainingScheduler,
    ScheduledTrainingJob,
    TrainingRunRecord,
    TrainingScheduler,
    WalkForwardResult,
    WalkForwardValidator,
)
from .training import (
    ExternalModelAdapter,
    ModelTrainer,
    SimpleGradientBoostingModel,
    get_external_model_adapter,
    register_external_model_adapter,
)

__all__ = [
    "AIManager",
    "BUILTIN_HEURISTICS",
<<<<<<< HEAD
    "build_heuristic_registry",
=======
>>>>>>> 7a92b183
    "DecisionModelInference",
    "FeatureDataset",
    "FeatureEngineer",
    "FeatureVector",
    "HistoricalFeatureRepository",
<<<<<<< HEAD
    "HeuristicSummary",
=======
>>>>>>> 7a92b183
    "EnsembleDefinition",
    "EnsembleRegistryDiff",
    "EnsembleRegistrySnapshot",
    "ModelArtifact",
    "ModelEvaluation",
    "ModelRepository",
    "ModelScore",
    "OnlineScoringResult",
<<<<<<< HEAD
    "select_heuristics",
=======
>>>>>>> 7a92b183
    "MarketRegime",
    "MarketRegimeAssessment",
    "MarketRegimeClassifier",
    "RegimeHistory",
    "RegimeSnapshot",
    "RegimeSummary",
    "RegimeStrategyWeights",
    "RiskLevel",
    "ExternalModelAdapter",
    "ModelTrainer",
    "RetrainingScheduler",
    "ScheduledTrainingJob",
    "SequentialOnlineScorer",
    "SequentialTrainingPipeline",
    "SequentialTrainingReport",
    "SimpleGradientBoostingModel",
    "TrainingRunRecord",
    "TrainingScheduler",
    "TemporalDifferencePolicy",
    "WalkForwardResult",
    "WalkForwardMetrics",
    "WalkForwardValidator",
    "get_external_model_adapter",
    "PipelineExecutionRecord",
    "PipelineHistoryDiff",
    "PipelineHistorySnapshot",
    "register_external_model_adapter",
    "register_model_artifact",
    "train_gradient_boosting_model",
]<|MERGE_RESOLUTION|>--- conflicted
+++ resolved
@@ -16,21 +16,11 @@
 from .sequential import (
     BUILTIN_HEURISTICS,
     HistoricalFeatureRepository,
-<<<<<<< HEAD
-    HeuristicSummary,
     OnlineScoringResult,
-    build_heuristic_registry,
-=======
-    OnlineScoringResult,
->>>>>>> 7a92b183
     SequentialOnlineScorer,
     SequentialTrainingPipeline,
     SequentialTrainingReport,
     TemporalDifferencePolicy,
-<<<<<<< HEAD
-    select_heuristics,
-=======
->>>>>>> 7a92b183
     WalkForwardMetrics,
 )
 from .regime import (
@@ -63,19 +53,11 @@
 __all__ = [
     "AIManager",
     "BUILTIN_HEURISTICS",
-<<<<<<< HEAD
-    "build_heuristic_registry",
-=======
->>>>>>> 7a92b183
     "DecisionModelInference",
     "FeatureDataset",
     "FeatureEngineer",
     "FeatureVector",
     "HistoricalFeatureRepository",
-<<<<<<< HEAD
-    "HeuristicSummary",
-=======
->>>>>>> 7a92b183
     "EnsembleDefinition",
     "EnsembleRegistryDiff",
     "EnsembleRegistrySnapshot",
@@ -84,10 +66,6 @@
     "ModelRepository",
     "ModelScore",
     "OnlineScoringResult",
-<<<<<<< HEAD
-    "select_heuristics",
-=======
->>>>>>> 7a92b183
     "MarketRegime",
     "MarketRegimeAssessment",
     "MarketRegimeClassifier",
