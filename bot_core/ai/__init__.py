--- conflicted
+++ resolved
@@ -91,65 +91,6 @@
         ".data_monitoring",
         "filter_audit_reports_since",
     ),
-<<<<<<< HEAD
-    "filter_audit_reports_by_tags": (
-        ".data_monitoring",
-        "filter_audit_reports_by_tags",
-    ),
-    "filter_audit_reports_by_sign_off_status": (
-        ".data_monitoring",
-        "filter_audit_reports_by_sign_off_status",
-    ),
-    "filter_audit_reports_by_status": (
-        ".data_monitoring",
-        "filter_audit_reports_by_status",
-    ),
-    "filter_audit_reports_by_source": (
-        ".data_monitoring",
-        "filter_audit_reports_by_source",
-    ),
-    "filter_audit_reports_by_schedule": (
-        ".data_monitoring",
-        "filter_audit_reports_by_schedule",
-    ),
-    "filter_audit_reports_by_category": (
-        ".data_monitoring",
-        "filter_audit_reports_by_category",
-    ),
-    "filter_audit_reports_by_job_name": (
-        ".data_monitoring",
-        "filter_audit_reports_by_job_name",
-    ),
-    "filter_audit_reports_by_run": (
-        ".data_monitoring",
-        "filter_audit_reports_by_run",
-    ),
-    "filter_audit_reports_by_symbol": (
-        ".data_monitoring",
-        "filter_audit_reports_by_symbol",
-    ),
-    "filter_audit_reports_by_pipeline": (
-        ".data_monitoring",
-        "filter_audit_reports_by_pipeline",
-    ),
-    "filter_audit_reports_by_environment": (
-        ".data_monitoring",
-        "filter_audit_reports_by_environment",
-    ),
-    "filter_audit_reports_by_portfolio": (
-        ".data_monitoring",
-        "filter_audit_reports_by_portfolio",
-    ),
-    "filter_audit_reports_by_capability": (
-        ".data_monitoring",
-        "filter_audit_reports_by_capability",
-    ),
-    "filter_audit_reports_by_policy_enforcement": (
-        ".data_monitoring",
-        "filter_audit_reports_by_policy_enforcement",
-    ),
-=======
->>>>>>> 194663ec
     "ensure_compliance_sign_offs": (".data_monitoring", "ensure_compliance_sign_offs"),
     "normalize_compliance_sign_off_roles": (
         ".data_monitoring",
@@ -163,53 +104,6 @@
         ".data_monitoring",
         "normalize_report_status",
     ),
-<<<<<<< HEAD
-    "normalize_report_source": (
-        ".data_monitoring",
-        "normalize_report_source",
-    ),
-    "normalize_report_schedule": (
-        ".data_monitoring",
-        "normalize_report_schedule",
-    ),
-    "normalize_report_category": (
-        ".data_monitoring",
-        "normalize_report_category",
-    ),
-    "normalize_report_job_name": (
-        ".data_monitoring",
-        "normalize_report_job_name",
-    ),
-    "normalize_report_run": (
-        ".data_monitoring",
-        "normalize_report_run",
-    ),
-    "normalize_report_symbol": (
-        ".data_monitoring",
-        "normalize_report_symbol",
-    ),
-    "normalize_report_pipeline": (
-        ".data_monitoring",
-        "normalize_report_pipeline",
-    ),
-    "normalize_report_environment": (
-        ".data_monitoring",
-        "normalize_report_environment",
-    ),
-    "normalize_report_portfolio": (
-        ".data_monitoring",
-        "normalize_report_portfolio",
-    ),
-    "normalize_report_capability": (
-        ".data_monitoring",
-        "normalize_report_capability",
-    ),
-    "normalize_policy_enforcement": (
-        ".data_monitoring",
-        "normalize_policy_enforcement",
-    ),
-=======
->>>>>>> 194663ec
     "get_supported_sign_off_statuses": (
         ".data_monitoring",
         "get_supported_sign_off_statuses",
