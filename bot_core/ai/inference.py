"""Moduł inference Decision Engine korzystający z wytrenowanych artefaktów."""

from __future__ import annotations

import json
import math
import time
from collections import deque
from dataclasses import dataclass, field
from datetime import datetime, timezone
from pathlib import Path
from typing import Any, Deque, Mapping, MutableMapping, Sequence

from bot_core.alerts import DriftAlertPayload, emit_model_drift_alert

from ._license import ensure_ai_signals_enabled
from .models import ModelArtifact, ModelScore


@dataclass(slots=True)
class ModelRepository:
    """Odpowiada za ładowanie i wersjonowanie artefaktów modeli."""

    base_path: Path
    manifest_name: str = "manifest.json"
    _manifest_cache: dict[str, object] | None = field(init=False, repr=False, default=None)

    def __post_init__(self) -> None:
        self.base_path = Path(self.base_path).expanduser().resolve()
        self.base_path.mkdir(parents=True, exist_ok=True)
        self._manifest_cache = None

    # ------------------------------------------------------------------ manifest --
    @property
    def _manifest_path(self) -> Path:
        return self.base_path / self.manifest_name

    def _default_manifest(self) -> dict[str, object]:
        return {"versions": {}, "aliases": {}, "active": None}

    def _ensure_manifest_maps(
        self, manifest: MutableMapping[str, object]
    ) -> tuple[MutableMapping[str, object], MutableMapping[str, str]]:
        versions_obj = manifest.get("versions")
        if isinstance(versions_obj, MutableMapping):
            versions: MutableMapping[str, object] = versions_obj
        elif isinstance(versions_obj, Mapping):
            versions = {
                str(key): dict(value)
                for key, value in versions_obj.items()
                if isinstance(key, str) and isinstance(value, Mapping)
            }
            manifest["versions"] = versions
        else:
            versions = {}
            manifest["versions"] = versions

        aliases_obj = manifest.get("aliases")
        if isinstance(aliases_obj, MutableMapping):
            aliases: MutableMapping[str, str] = aliases_obj  # type: ignore[assignment]
        elif isinstance(aliases_obj, Mapping):
            aliases = {
                str(key): str(value)
                for key, value in aliases_obj.items()
                if isinstance(key, str) and isinstance(value, str)
            }
            manifest["aliases"] = aliases
        else:
            aliases = {}
            manifest["aliases"] = aliases

        return versions, aliases

    def _load_manifest(self) -> dict[str, object]:
        if self._manifest_cache is not None:
            return self._manifest_cache
        manifest = self._default_manifest()
        try:
            if self._manifest_path.exists():
                with self._manifest_path.open("r", encoding="utf-8") as handle:
                    loaded = json.load(handle)
                if isinstance(loaded, Mapping):
                    versions = loaded.get("versions", {})
                    aliases = loaded.get("aliases", {})
                    active = loaded.get("active")
                    manifest["versions"] = {
                        str(version): dict(entry)
                        for version, entry in dict(versions).items()
                        if isinstance(version, str) and isinstance(entry, Mapping)
                    }
                    manifest["aliases"] = {
                        str(alias): str(version)
                        for alias, version in dict(aliases).items()
                        if isinstance(alias, str) and isinstance(version, str)
                    }
                    manifest["active"] = str(active) if isinstance(active, str) else None
        except (OSError, json.JSONDecodeError):
            manifest = self._default_manifest()
        self._ensure_manifest_maps(manifest)
        self._synchronise_aliases(manifest)
        self._manifest_cache = manifest
        return manifest

    def _write_manifest(self, manifest: Mapping[str, object]) -> None:
        payload = {
            "versions": dict(manifest.get("versions", {})),
            "aliases": dict(manifest.get("aliases", {})),
            "active": manifest.get("active"),
        }
        tmp_path = self._manifest_path.with_suffix(self._manifest_path.suffix + ".tmp")
        with tmp_path.open("w", encoding="utf-8") as handle:
            json.dump(payload, handle, ensure_ascii=False, indent=2, sort_keys=True)
        tmp_path.replace(self._manifest_path)
        self._manifest_cache = dict(payload)

    def get_manifest(self) -> dict[str, object]:
        manifest = self._load_manifest()
        return json.loads(json.dumps(manifest))  # deep copy defensywny

    def list_versions(self) -> tuple[str, ...]:
        manifest = self._load_manifest()
        versions = list(manifest.get("versions", {}).keys())
        versions.sort(key=self._version_sort_key)
        return tuple(versions)

    def get_active_version(self) -> str | None:
        manifest = self._load_manifest()
        active = manifest.get("active")
        return str(active) if isinstance(active, str) else None

    def set_active_version(self, version: str) -> None:
        version = str(version).strip()
        if not version:
            raise ValueError("version must be a non-empty string")
        manifest = self._load_manifest()
        versions = manifest.get("versions", {})
        if version not in versions:
            raise KeyError(f"Brak wersji '{version}' w manifestie modeli")
        manifest["active"] = version
        self._write_manifest(manifest)

    # ------------------------------------------------------------------ helpers --
    def _version_sort_key(self, version: str) -> tuple[Any, ...]:
        parts: list[Any] = []
        for chunk in str(version).replace("-", ".").split("."):
            chunk = chunk.strip()
            if not chunk:
                continue
            if chunk.isdigit():
                parts.append(int(chunk))
            else:
                parts.append(chunk)
        return tuple(parts) or (str(version),)

    def _json_safe(self, value: object) -> object:
        if value is None or isinstance(value, (str, int, float, bool)):
            return value
        if isinstance(value, datetime):
            return value.astimezone(timezone.utc).isoformat()
        if isinstance(value, Path):
            return str(value)
        if isinstance(value, Mapping):
            return {str(key): self._json_safe(val) for key, val in value.items()}
        if isinstance(value, Sequence) and not isinstance(value, (str, bytes, bytearray)):
            return [self._json_safe(item) for item in value]
        return str(value)

    def _extract_version(self, artifact: ModelArtifact, provided: str | None) -> str | None:
        if provided:
            return provided.strip()
        meta_version = artifact.metadata.get("model_version")
        if isinstance(meta_version, str) and meta_version.strip():
            return meta_version.strip()
        return None

    def _update_manifest_entry(
        self,
        *,
        version: str,
        destination: Path,
        artifact: ModelArtifact,
        aliases: Sequence[str] | None,
        activate: bool | None,
    ) -> None:
        manifest = self._load_manifest()
        versions, aliases_map = self._ensure_manifest_maps(manifest)

        relative_path = destination.relative_to(self.base_path)
        now = datetime.now(timezone.utc).isoformat()
        entry_aliases = tuple({str(alias).strip() for alias in (aliases or ()) if str(alias).strip()})
        versions[version] = {
            "file": str(relative_path),
            "saved_at": now,
            "metrics": self._json_safe(artifact.metrics),
            "metadata": self._json_safe(artifact.metadata),
            "aliases": list(entry_aliases),
        }
        for alias in entry_aliases:
            aliases_map[alias] = version

        if activate is True or (
            activate is None and (manifest.get("active") in (None, version))
        ):
            manifest["active"] = version

        self._synchronise_aliases(manifest)

        self._write_manifest(manifest)

    def _resolve_reference(self, reference: str) -> Path:
        reference = reference.strip()
        manifest = self._load_manifest()
        if reference in {"active", "@active"}:
            active = manifest.get("active")
            if not isinstance(active, str) or not active:
                raise KeyError("Brak aktywnej wersji modelu w repozytorium")
            reference = active

        versions = manifest.get("versions", {})
        aliases = manifest.get("aliases", {})
        mapped_version = aliases.get(reference) if isinstance(aliases, Mapping) else None
        version = reference if reference in versions else mapped_version
        if isinstance(version, str) and version in versions:
            entry = versions[version]
            if isinstance(entry, Mapping):
                file_path = entry.get("file")
                if isinstance(file_path, str):
                    path = Path(file_path)
                    return path if path.is_absolute() else (self.base_path / path)
            raise KeyError(f"Manifest nie zawiera ścieżki dla wersji '{version}'")

        path = Path(reference)
        return path if path.is_absolute() else (self.base_path / path)

    # ------------------------------------------------------------------ API --
    def load(self, artifact: str | Path | Mapping[str, object]) -> ModelArtifact:
        if isinstance(artifact, Mapping):
            return ModelArtifact.from_dict(artifact)
        if isinstance(artifact, Path):
            path = artifact if artifact.is_absolute() else self.base_path / artifact
        else:
            path = self._resolve_reference(str(artifact))
        with path.open("r", encoding="utf-8") as handle:
            payload = json.load(handle)
        return ModelArtifact.from_dict(payload)

    def save(
        self,
        artifact: ModelArtifact,
        name: str,
        *,
        version: str | None = None,
        aliases: Sequence[str] | None = None,
        activate: bool | None = None,
    ) -> Path:
        destination = self.base_path / name
        destination.parent.mkdir(parents=True, exist_ok=True)
        tmp_path = destination.with_suffix(destination.suffix + ".tmp")
        with tmp_path.open("w", encoding="utf-8") as handle:
            json.dump(artifact.to_dict(), handle, ensure_ascii=False, indent=2)
        tmp_path.replace(destination)

        resolved_version = self._extract_version(artifact, version)
        if resolved_version:
            self._update_manifest_entry(
                version=resolved_version,
                destination=destination,
                artifact=artifact,
                aliases=aliases,
                activate=activate,
            )
        return destination

    def publish(
        self,
        artifact: ModelArtifact,
        *,
        version: str,
        filename: str | None = None,
        aliases: Sequence[str] | None = None,
        activate: bool = True,
    ) -> Path:
        if not version or not version.strip():
            raise ValueError("version must be a non-empty string")
        filename = filename or f"model-{version}.json"
        base_metadata = dict(artifact.metadata)
        base_metadata.setdefault("model_version", version)
        published = ModelArtifact(
            feature_names=artifact.feature_names,
            model_state=artifact.model_state,
            trained_at=artifact.trained_at,
            metrics=artifact.metrics,
            metadata=base_metadata,
            backend=artifact.backend,
        )
        publish_aliases = tuple(aliases) if aliases is not None else ("latest",)
        return self.save(
            published,
            filename,
            version=version,
            aliases=publish_aliases,
            activate=activate,
        )

    def resolve(self, reference: str | None = None) -> Path:
        if reference is None:
            active = self.get_active_version()
            if active is None:
                raise KeyError("Brak aktywnej wersji modelu")
            reference = active
        else:
            reference = str(reference)
        path = self._resolve_reference(reference)
        return path

    def get_version_entry(self, version: str) -> Mapping[str, object] | None:
        version = str(version).strip()
        if not version:
            raise ValueError("version must be a non-empty string")
        manifest = self._load_manifest()
        versions, _ = self._ensure_manifest_maps(manifest)
        payload = versions.get(version)
        if isinstance(payload, Mapping):
            return json.loads(json.dumps(payload))
        return None

    def get_alias_target(self, alias: str) -> str | None:
        alias = str(alias).strip()
        if not alias:
            raise ValueError("alias must be a non-empty string")
        manifest = self._load_manifest()
        _, aliases_map = self._ensure_manifest_maps(manifest)
        target = aliases_map.get(alias)
        return str(target) if isinstance(target, str) and target else None

    def assign_alias(self, alias: str, version: str) -> None:
        alias = str(alias).strip()
        version = str(version).strip()
        if not alias:
            raise ValueError("alias must be a non-empty string")
        if not version:
            raise ValueError("version must be a non-empty string")
        manifest = self._load_manifest()
        versions, aliases_map = self._ensure_manifest_maps(manifest)
        if version not in versions:
            raise KeyError(f"Brak wersji '{version}' w manifestie modeli")
        current = aliases_map.get(alias)
        if current == version:
            return
        aliases_map[alias] = version
        self._synchronise_aliases(manifest)
        self._write_manifest(manifest)

<<<<<<< HEAD
    def activate_alias(self, alias: str, *, missing_ok: bool = False) -> str | None:
        """Ustaw aktywną wersję na wskazywaną przez alias.

        Parameters
        ----------
        alias:
            Nazwa aliasu, który powinien zostać aktywowany.
        missing_ok:
            Jeżeli ``True`` metoda nie podniesie wyjątku dla brakującego aliasu lub
            wersji i zwróci ``None``.  W przeciwnym razie rzucany jest ``KeyError``.

        Returns
        -------
        str | None
            Wersja ustawiona jako aktywna lub ``None`` jeżeli ``missing_ok`` i alias
            nie może zostać rozwiązany.
        """

        alias = str(alias).strip()
        if not alias:
            raise ValueError("alias must be a non-empty string")

        manifest = self._load_manifest()
        versions, aliases_map = self._ensure_manifest_maps(manifest)

        target = aliases_map.get(alias)
        if not isinstance(target, str) or not target.strip():
            if alias in aliases_map:
                aliases_map.pop(alias, None)
                self._synchronise_aliases(manifest)
                self._write_manifest(manifest)
            if missing_ok:
                return None
            raise KeyError(f"Alias '{alias}' nie istnieje w repozytorium modeli")

        version = target.strip()
        if version not in versions:
            aliases_map.pop(alias, None)
            self._synchronise_aliases(manifest)
            self._write_manifest(manifest)
            if missing_ok:
                return None
            raise KeyError(
                f"Alias '{alias}' wskazuje na brakującą wersję '{version}' w manifestie modeli"
            )

        manifest["active"] = version
        self._write_manifest(manifest)
        return version

=======
>>>>>>> ba0694c5
    def promote_version(
        self,
        version: str,
        *,
        aliases: Sequence[str] | None = None,
    ) -> None:
        """Promuje wybraną wersję do aktywnej oraz aktualizuje aliasy."""

        version = str(version).strip()
        if not version:
            raise ValueError("version must be a non-empty string")

        manifest = self._load_manifest()
        versions, aliases_map = self._ensure_manifest_maps(manifest)

        if version not in versions:
            raise KeyError(f"Brak wersji '{version}' w manifestie modeli")

        manifest["active"] = version

        if aliases is not None:
            normalized_aliases = {
                str(alias).strip()
                for alias in aliases
                if str(alias).strip()
            }
            if normalized_aliases:
                for alias in normalized_aliases:
                    aliases_map[alias] = version
            else:
                for alias, mapped in list(aliases_map.items()):
                    if mapped == version:
                        aliases_map.pop(alias, None)

        self._synchronise_aliases(manifest)
        self._write_manifest(manifest)

    def remove_alias(self, alias: str, *, missing_ok: bool = False) -> None:
        alias = str(alias).strip()
        if not alias:
            raise ValueError("alias must be a non-empty string")
        manifest = self._load_manifest()
        _, aliases_map = self._ensure_manifest_maps(manifest)
        if alias not in aliases_map:
            if missing_ok:
                return
            raise KeyError(f"Alias '{alias}' nie istnieje w repozytorium modeli")
        aliases_map.pop(alias, None)
        self._synchronise_aliases(manifest)
        self._write_manifest(manifest)

    def remove_version(
        self,
        version: str,
        *,
        delete_file: bool = False,
        missing_ok: bool = False,
    ) -> None:
        version = str(version).strip()
        if not version:
            raise ValueError("version must be a non-empty string")
        manifest = self._load_manifest()
        versions, aliases_map = self._ensure_manifest_maps(manifest)
        payload = versions.get(version)
        if payload is None:
            if missing_ok:
                return
            raise KeyError(f"Brak wersji '{version}' w manifestie modeli")

        versions.pop(version, None)
        for alias, mapped in list(aliases_map.items()):
            if mapped == version:
                aliases_map.pop(alias, None)
        if manifest.get("active") == version:
            manifest["active"] = None

        self._synchronise_aliases(manifest)
        self._write_manifest(manifest)

        if delete_file and isinstance(payload, Mapping):
            file_path = payload.get("file")
            if isinstance(file_path, str) and file_path:
                path = Path(file_path)
                resolved = path if path.is_absolute() else (self.base_path / path)
                try:
                    resolved.unlink()
                except FileNotFoundError:
                    pass

<<<<<<< HEAD
    def prune_versions(
        self,
        max_versions: int,
        *,
        keep_aliases: Sequence[str] | None = None,
        keep_versions: Sequence[str] | None = None,
        keep_active: bool = True,
        delete_files: bool = False,
    ) -> tuple[str, ...]:
        """Usuń najstarsze wersje pozostawiając maksymalnie ``max_versions`` wpisów."""

        if max_versions < 0:
            raise ValueError("max_versions must be non-negative")

        manifest = self._load_manifest()
        versions_map, aliases_map = self._ensure_manifest_maps(manifest)

        ordered_versions = sorted(versions_map.keys(), key=self._version_sort_key)
        if len(ordered_versions) <= max_versions:
            return ()

        keep: set[str] = set()
        if keep_versions is not None:
            keep.update({str(version).strip() for version in keep_versions if str(version).strip()})

        aliases_to_consider: Sequence[str]
        if keep_aliases is None:
            aliases_to_consider = tuple(aliases_map.keys())
        else:
            aliases_to_consider = tuple(keep_aliases)
        for alias in aliases_to_consider:
            target = aliases_map.get(str(alias))
            if isinstance(target, str) and target.strip():
                keep.add(target.strip())

        if keep_active:
            active = manifest.get("active")
            if isinstance(active, str) and active.strip():
                keep.add(active.strip())

        if max_versions:
            keep.update(ordered_versions[-max_versions:])

        removed: list[str] = []
        for version in ordered_versions:
            if version in keep:
                continue
            self.remove_version(version, delete_file=delete_files, missing_ok=True)
            removed.append(version)

        return tuple(removed)

=======
>>>>>>> ba0694c5
    def _synchronise_aliases(self, manifest: MutableMapping[str, object]) -> None:
        versions, aliases_map = self._ensure_manifest_maps(manifest)
        for ver, payload in list(versions.items()):
            if not isinstance(payload, Mapping):
                continue
            current_aliases = [
                alias
                for alias, mapped in aliases_map.items()
                if mapped == ver
            ]
            payload = dict(payload)
            payload["aliases"] = current_aliases
            versions[ver] = payload


@dataclass(slots=True)
class _FeatureDriftMonitor:
    """Simple drift monitor based on moving average of feature z-scores."""

    threshold: float = 3.0
    window: int = 50
    min_observations: int = 10
    cooldown: int = 25
    backend: str = "decision_engine"
    _values: Deque[float] = field(init=False, repr=False)
    _last_alert_score: float | None = field(init=False, default=None, repr=False)
    _last_alert_time: float | None = field(init=False, default=None, repr=False)
    _model_name: str = field(init=False, default="unknown", repr=False)
    _enabled: bool = field(init=False, default=True, repr=False)

    def __post_init__(self) -> None:
        self._values = deque(maxlen=max(self.window, 1))

    def configure(
        self,
        *,
        model_name: str,
        threshold: float | None = None,
        window: int | None = None,
        min_observations: int | None = None,
        cooldown: int | None = None,
        backend: str | None = None,
    ) -> None:
        self._model_name = model_name
        if threshold is not None:
            self.threshold = max(float(threshold), 0.0)
        if window is not None:
            self.window = max(int(window), 1)
        if min_observations is not None:
            self.min_observations = max(int(min_observations), 1)
        if cooldown is not None:
            self.cooldown = max(int(cooldown), 1)
        if backend is not None:
            self.backend = str(backend)
        self._values = deque(self._values, maxlen=self.window)

    def disable(self) -> None:
        self._enabled = False

    def observe(
        self,
        features: Mapping[str, float],
        scalers: Mapping[str, tuple[float, float]],
    ) -> float | None:
        if not self._enabled or not scalers:
            return None
        total = 0.0
        count = 0
        for name, (mean, stdev) in scalers.items():
            if stdev <= 0:
                continue
            value = float(features.get(name, mean))
            total += abs(value - mean) / stdev
            count += 1
        if count == 0:
            return None
        score = total / count
        self._values.append(score)
        avg = sum(self._values) / len(self._values)
        if len(self._values) >= self.min_observations and avg > self.threshold:
            now = time.monotonic()
            should_alert = False
            if self._last_alert_score is None:
                should_alert = True
            elif abs(avg - self._last_alert_score) >= 0.1:
                should_alert = True
            elif self._last_alert_time is not None and now - self._last_alert_time > self.cooldown:
                should_alert = True
            if should_alert:
                payload = DriftAlertPayload(
                    model_name=self._model_name,
                    drift_score=avg,
                    threshold=self.threshold,
                    window=len(self._values),
                    backend=self.backend,
                    extra={"recent_score": score},
                )
                emit_model_drift_alert(payload)
                self._last_alert_score = avg
                self._last_alert_time = now
        return avg


class DecisionModelInference:
    """Wykonuje scoring kandydatów Decision Engine."""

    def __init__(self, repository: ModelRepository) -> None:
        ensure_ai_signals_enabled("inference modeli AI")
        self._repository = repository
        self._artifact: ModelArtifact | None = None
        self._model: Any | None = None
        self._target_scale: float = 1.0
        self._feature_scalers: dict[str, tuple[float, float]] = {}
        self._calibration: tuple[float, float] | None = None
        self._model_label: str = "unknown"
        self._drift_monitor = _FeatureDriftMonitor()
        self._last_drift_score: float | None = None

    @property
    def is_ready(self) -> bool:
        return self._model is not None

    @property
    def model_label(self) -> str:
        return self._model_label

    @model_label.setter
    def model_label(self, value: str) -> None:
        self._model_label = str(value)
        self._drift_monitor.configure(model_name=self._model_label)

    @property
    def last_drift_score(self) -> float | None:
        return self._last_drift_score

    def load_weights(self, artifact: str | Path | Mapping[str, object]) -> None:
        self._artifact = self._repository.load(artifact)
        self._model = self._artifact.build_model()
        metadata = dict(self._artifact.metadata)
        self._target_scale = float(metadata.get("target_scale", 1.0))
        self._feature_scalers = self._extract_scalers(metadata)
        self._calibration = self._extract_calibration(metadata)
        drift_config = metadata.get("drift_monitor")
        if isinstance(drift_config, Mapping):
            self._drift_monitor.configure(
                model_name=getattr(self, "_model_label", "unknown"),
                threshold=drift_config.get("threshold"),
                window=drift_config.get("window"),
                min_observations=drift_config.get("min_observations"),
                cooldown=drift_config.get("cooldown"),
                backend=drift_config.get("backend"),
            )
        else:
            self._drift_monitor.configure(model_name=getattr(self, "_model_label", "unknown"))
        self._last_drift_score = None
        if hasattr(self._model, "feature_scalers"):
            model_scalers = getattr(self._model, "feature_scalers")
            if not self._feature_scalers and isinstance(model_scalers, Mapping):
                self._feature_scalers = {
                    str(name): (float(pair[0]), float(pair[1]))
                    for name, pair in model_scalers.items()
                }
            elif self._feature_scalers:
                self._model.feature_scalers = dict(self._feature_scalers)

    def score(self, features: Mapping[str, float]) -> ModelScore:
        if self._model is None:
            raise RuntimeError("Model inference nie został załadowany")
        prepared = self._prepare_features(features)
        prediction = float(self._model.predict(prepared))
        if self._calibration is not None:
            slope, intercept = self._calibration
            prediction = prediction * slope + intercept
        probability = self._to_probability(prediction)
        drift_score = self._drift_monitor.observe(prepared, self._feature_scalers)
        if drift_score is not None:
            self._last_drift_score = drift_score
        return ModelScore(expected_return_bps=prediction, success_probability=probability)

    def explain(self, features: Mapping[str, float]) -> Mapping[str, float]:
        if self._model is None:
            raise RuntimeError("Model inference nie został załadowany")
        importances: MutableMapping[str, float] = {}
        prepared = self._prepare_features(features)
        baseline = float(self._model.predict(prepared))
        for name in self._model.feature_names:
            perturbed = dict(prepared)
            mean = self._feature_scalers.get(name, (0.0, 0.0))[0]
            perturbed[name] = mean
            delta = baseline - float(self._model.predict(perturbed))
            importances[name] = delta
        return dict(sorted(importances.items(), key=lambda item: abs(item[1]), reverse=True))

    def _to_probability(self, value: float) -> float:
        scale = self._target_scale if self._target_scale > 0 else 1.0
        normalized = max(min(value / (scale * 6.0), 10.0), -10.0)
        prob = 1.0 / (1.0 + math.exp(-normalized))
        return max(0.0, min(1.0, prob))

    def _prepare_features(self, features: Mapping[str, float]) -> Mapping[str, float]:
        if self._model is None:
            return features
        prepared: MutableMapping[str, float] = {}
        provided = {str(key): value for key, value in features.items()}
        for name in getattr(self._model, "feature_names", ()):  # type: ignore[attr-defined]
            raw = provided.get(name)
            if raw is None:
                mean = self._feature_scalers.get(name, (0.0, 0.0))[0]
                prepared[name] = float(mean)
            else:
                try:
                    prepared[name] = float(raw)
                except (TypeError, ValueError):
                    prepared[name] = float(
                        self._feature_scalers.get(name, (0.0, 0.0))[0]
                    )
        for key, value in provided.items():
            if key not in prepared:
                try:
                    prepared[key] = float(value)
                except (TypeError, ValueError):
                    continue
        return prepared

    def _extract_scalers(
        self, metadata: Mapping[str, object]
    ) -> dict[str, tuple[float, float]]:
        raw = metadata.get("feature_scalers")
        if not isinstance(raw, Mapping):
            return {}
        scalers: dict[str, tuple[float, float]] = {}
        for name, payload in raw.items():
            if not isinstance(payload, Mapping):
                continue
            mean = float(payload.get("mean", 0.0))
            stdev = float(payload.get("stdev", 0.0))
            scalers[str(name)] = (mean, stdev)
        return scalers

    def _extract_calibration(
        self, metadata: Mapping[str, object]
    ) -> tuple[float, float] | None:
        payload = metadata.get("calibration")
        if not isinstance(payload, Mapping):
            return None
        slope = float(payload.get("slope", 1.0))
        intercept = float(payload.get("intercept", 0.0))
        return slope, intercept


__all__ = ["DecisionModelInference", "ModelRepository"]<|MERGE_RESOLUTION|>--- conflicted
+++ resolved
@@ -351,59 +351,6 @@
         self._synchronise_aliases(manifest)
         self._write_manifest(manifest)
 
-<<<<<<< HEAD
-    def activate_alias(self, alias: str, *, missing_ok: bool = False) -> str | None:
-        """Ustaw aktywną wersję na wskazywaną przez alias.
-
-        Parameters
-        ----------
-        alias:
-            Nazwa aliasu, który powinien zostać aktywowany.
-        missing_ok:
-            Jeżeli ``True`` metoda nie podniesie wyjątku dla brakującego aliasu lub
-            wersji i zwróci ``None``.  W przeciwnym razie rzucany jest ``KeyError``.
-
-        Returns
-        -------
-        str | None
-            Wersja ustawiona jako aktywna lub ``None`` jeżeli ``missing_ok`` i alias
-            nie może zostać rozwiązany.
-        """
-
-        alias = str(alias).strip()
-        if not alias:
-            raise ValueError("alias must be a non-empty string")
-
-        manifest = self._load_manifest()
-        versions, aliases_map = self._ensure_manifest_maps(manifest)
-
-        target = aliases_map.get(alias)
-        if not isinstance(target, str) or not target.strip():
-            if alias in aliases_map:
-                aliases_map.pop(alias, None)
-                self._synchronise_aliases(manifest)
-                self._write_manifest(manifest)
-            if missing_ok:
-                return None
-            raise KeyError(f"Alias '{alias}' nie istnieje w repozytorium modeli")
-
-        version = target.strip()
-        if version not in versions:
-            aliases_map.pop(alias, None)
-            self._synchronise_aliases(manifest)
-            self._write_manifest(manifest)
-            if missing_ok:
-                return None
-            raise KeyError(
-                f"Alias '{alias}' wskazuje na brakującą wersję '{version}' w manifestie modeli"
-            )
-
-        manifest["active"] = version
-        self._write_manifest(manifest)
-        return version
-
-=======
->>>>>>> ba0694c5
     def promote_version(
         self,
         version: str,
@@ -493,61 +440,6 @@
                 except FileNotFoundError:
                     pass
 
-<<<<<<< HEAD
-    def prune_versions(
-        self,
-        max_versions: int,
-        *,
-        keep_aliases: Sequence[str] | None = None,
-        keep_versions: Sequence[str] | None = None,
-        keep_active: bool = True,
-        delete_files: bool = False,
-    ) -> tuple[str, ...]:
-        """Usuń najstarsze wersje pozostawiając maksymalnie ``max_versions`` wpisów."""
-
-        if max_versions < 0:
-            raise ValueError("max_versions must be non-negative")
-
-        manifest = self._load_manifest()
-        versions_map, aliases_map = self._ensure_manifest_maps(manifest)
-
-        ordered_versions = sorted(versions_map.keys(), key=self._version_sort_key)
-        if len(ordered_versions) <= max_versions:
-            return ()
-
-        keep: set[str] = set()
-        if keep_versions is not None:
-            keep.update({str(version).strip() for version in keep_versions if str(version).strip()})
-
-        aliases_to_consider: Sequence[str]
-        if keep_aliases is None:
-            aliases_to_consider = tuple(aliases_map.keys())
-        else:
-            aliases_to_consider = tuple(keep_aliases)
-        for alias in aliases_to_consider:
-            target = aliases_map.get(str(alias))
-            if isinstance(target, str) and target.strip():
-                keep.add(target.strip())
-
-        if keep_active:
-            active = manifest.get("active")
-            if isinstance(active, str) and active.strip():
-                keep.add(active.strip())
-
-        if max_versions:
-            keep.update(ordered_versions[-max_versions:])
-
-        removed: list[str] = []
-        for version in ordered_versions:
-            if version in keep:
-                continue
-            self.remove_version(version, delete_file=delete_files, missing_ok=True)
-            removed.append(version)
-
-        return tuple(removed)
-
-=======
->>>>>>> ba0694c5
     def _synchronise_aliases(self, manifest: MutableMapping[str, object]) -> None:
         versions, aliases_map = self._ensure_manifest_maps(manifest)
         for ver, payload in list(versions.items()):
