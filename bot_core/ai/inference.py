"""Moduł inference Decision Engine korzystający z wytrenowanych artefaktów."""

from __future__ import annotations

import json
import math
import time
from collections import deque
from dataclasses import dataclass, field
from pathlib import Path
from typing import Any, Deque, Mapping, MutableMapping

from bot_core.alerts import DriftAlertPayload, emit_model_drift_alert

from ._license import ensure_ai_signals_enabled
from .models import ModelArtifact, ModelScore


@dataclass(slots=True)
class ModelRepository:
    """Odpowiada za ładowanie i zapisywanie artefaktów modeli."""

    base_path: Path

    def load(self, artifact: str | Path | Mapping[str, object]) -> ModelArtifact:
        if isinstance(artifact, Mapping):
            return ModelArtifact.from_dict(artifact)
        path = self.base_path.joinpath(Path(artifact)) if not isinstance(artifact, Path) else artifact
        with path.open("r", encoding="utf-8") as handle:
            payload = json.load(handle)
        return ModelArtifact.from_dict(payload)

    def save(self, artifact: ModelArtifact, name: str) -> Path:
        destination = self.base_path / name
        destination.parent.mkdir(parents=True, exist_ok=True)
        with destination.open("w", encoding="utf-8") as handle:
            json.dump(artifact.to_dict(), handle, ensure_ascii=False, indent=2)
        return destination


@dataclass(slots=True)
class _FeatureDriftMonitor:
    """Simple drift monitor based on moving average of feature z-scores."""

    threshold: float = 3.0
    window: int = 50
    min_observations: int = 10
    cooldown: int = 25
    backend: str = "decision_engine"
    _values: Deque[float] = field(init=False, repr=False)
    _last_alert_score: float | None = field(init=False, default=None, repr=False)
    _last_alert_time: float | None = field(init=False, default=None, repr=False)
    _model_name: str = field(init=False, default="unknown", repr=False)
    _enabled: bool = field(init=False, default=True, repr=False)

    def __post_init__(self) -> None:
        self._values = deque(maxlen=max(self.window, 1))

    def configure(
        self,
        *,
        model_name: str,
        threshold: float | None = None,
        window: int | None = None,
        min_observations: int | None = None,
        cooldown: int | None = None,
        backend: str | None = None,
    ) -> None:
        self._model_name = model_name
        if threshold is not None:
            self.threshold = max(float(threshold), 0.0)
        if window is not None:
            self.window = max(int(window), 1)
        if min_observations is not None:
            self.min_observations = max(int(min_observations), 1)
        if cooldown is not None:
            self.cooldown = max(int(cooldown), 1)
        if backend is not None:
            self.backend = str(backend)
        self._values = deque(self._values, maxlen=self.window)

    def disable(self) -> None:
        self._enabled = False

    def observe(
        self,
        features: Mapping[str, float],
        scalers: Mapping[str, tuple[float, float]],
    ) -> float | None:
        if not self._enabled or not scalers:
            return None
        total = 0.0
        count = 0
        for name, (mean, stdev) in scalers.items():
            if stdev <= 0:
                continue
            value = float(features.get(name, mean))
            total += abs(value - mean) / stdev
            count += 1
        if count == 0:
            return None
        score = total / count
        self._values.append(score)
        avg = sum(self._values) / len(self._values)
        if len(self._values) >= self.min_observations and avg > self.threshold:
            now = time.monotonic()
            should_alert = False
            if self._last_alert_score is None:
                should_alert = True
            elif abs(avg - self._last_alert_score) >= 0.1:
                should_alert = True
            elif self._last_alert_time is not None and now - self._last_alert_time > self.cooldown:
                should_alert = True
            if should_alert:
                payload = DriftAlertPayload(
                    model_name=self._model_name,
                    drift_score=avg,
                    threshold=self.threshold,
                    window=len(self._values),
                    backend=self.backend,
                    extra={"recent_score": score},
                )
                emit_model_drift_alert(payload)
                self._last_alert_score = avg
                self._last_alert_time = now
        return avg


class DecisionModelInference:
    """Wykonuje scoring kandydatów Decision Engine."""

    def __init__(self, repository: ModelRepository) -> None:
        ensure_ai_signals_enabled("inference modeli AI")
        self._repository = repository
        self._artifact: ModelArtifact | None = None
        self._model: Any | None = None
        self._target_scale: float = 1.0
        self._feature_scalers: dict[str, tuple[float, float]] = {}
<<<<<<< HEAD
        self._drift_monitor = _FeatureDriftMonitor()
        self._last_drift_score: float | None = None
        self._model_label = "unnamed"
=======
        self._calibration: tuple[float, float] | None = None
>>>>>>> 9c719a4c

    @property
    def is_ready(self) -> bool:
        return self._model is not None

    @property
    def model_label(self) -> str:
        return self._model_label

    @model_label.setter
    def model_label(self, value: str) -> None:
        self._model_label = str(value)
        self._drift_monitor.configure(model_name=self._model_label)

    @property
    def last_drift_score(self) -> float | None:
        return self._last_drift_score

    def load_weights(self, artifact: str | Path | Mapping[str, object]) -> None:
        self._artifact = self._repository.load(artifact)
        self._model = self._artifact.build_model()
        metadata = dict(self._artifact.metadata)
        self._target_scale = float(metadata.get("target_scale", 1.0))
        self._feature_scalers = self._extract_scalers(metadata)
<<<<<<< HEAD
        drift_config = metadata.get("drift_monitor")
        if isinstance(drift_config, Mapping):
            self._drift_monitor.configure(
                model_name=self._model_label,
                threshold=float(drift_config.get("threshold", self._drift_monitor.threshold)),
                window=int(drift_config.get("window", self._drift_monitor.window)),
                min_observations=int(
                    drift_config.get(
                        "min_observations", self._drift_monitor.min_observations
                    )
                ),
                cooldown=int(drift_config.get("cooldown", self._drift_monitor.cooldown)),
                backend=str(drift_config.get("backend", self._drift_monitor.backend)),
            )
        elif not self._feature_scalers:
            self._drift_monitor.disable()
=======
        self._calibration = self._extract_calibration(metadata)
>>>>>>> 9c719a4c
        if hasattr(self._model, "feature_scalers"):
            model_scalers = getattr(self._model, "feature_scalers")
            if not self._feature_scalers and isinstance(model_scalers, Mapping):
                self._feature_scalers = {
                    str(name): (float(pair[0]), float(pair[1]))
                    for name, pair in model_scalers.items()
                }
            elif self._feature_scalers:
                self._model.feature_scalers = dict(self._feature_scalers)

    def score(self, features: Mapping[str, float]) -> ModelScore:
        if self._model is None:
            raise RuntimeError("Model inference nie został załadowany")
        prepared = self._prepare_features(features)
        prediction = float(self._model.predict(prepared))
        if self._calibration is not None:
            slope, intercept = self._calibration
            prediction = prediction * slope + intercept
        probability = self._to_probability(prediction)
        drift_score = self._drift_monitor.observe(prepared, self._feature_scalers)
        if drift_score is not None:
            self._last_drift_score = drift_score
        return ModelScore(expected_return_bps=prediction, success_probability=probability)

    def explain(self, features: Mapping[str, float]) -> Mapping[str, float]:
        if self._model is None:
            raise RuntimeError("Model inference nie został załadowany")
        importances: MutableMapping[str, float] = {}
        prepared = self._prepare_features(features)
        baseline = float(self._model.predict(prepared))
        for name in self._model.feature_names:
            perturbed = dict(prepared)
            mean = self._feature_scalers.get(name, (0.0, 0.0))[0]
            perturbed[name] = mean
            delta = baseline - float(self._model.predict(perturbed))
            importances[name] = delta
        return dict(sorted(importances.items(), key=lambda item: abs(item[1]), reverse=True))

    def _to_probability(self, value: float) -> float:
        scale = self._target_scale if self._target_scale > 0 else 1.0
        normalized = max(min(value / (scale * 6.0), 10.0), -10.0)
        prob = 1.0 / (1.0 + math.exp(-normalized))
        return max(0.0, min(1.0, prob))

    def _prepare_features(self, features: Mapping[str, float]) -> Mapping[str, float]:
        if self._model is None:
            return features
        prepared: MutableMapping[str, float] = {}
        provided = {str(key): value for key, value in features.items()}
        for name in getattr(self._model, "feature_names", ()):  # type: ignore[attr-defined]
            raw = provided.get(name)
            if raw is None:
                mean = self._feature_scalers.get(name, (0.0, 0.0))[0]
                prepared[name] = float(mean)
            else:
                try:
                    prepared[name] = float(raw)
                except (TypeError, ValueError):
                    prepared[name] = float(
                        self._feature_scalers.get(name, (0.0, 0.0))[0]
                    )
        for key, value in provided.items():
            if key not in prepared:
                try:
                    prepared[key] = float(value)
                except (TypeError, ValueError):
                    continue
        return prepared

    def _extract_scalers(
        self, metadata: Mapping[str, object]
    ) -> dict[str, tuple[float, float]]:
        raw = metadata.get("feature_scalers")
        if not isinstance(raw, Mapping):
            return {}
        scalers: dict[str, tuple[float, float]] = {}
        for name, payload in raw.items():
            if not isinstance(payload, Mapping):
                continue
            mean = float(payload.get("mean", 0.0))
            stdev = float(payload.get("stdev", 0.0))
            scalers[str(name)] = (mean, stdev)
        return scalers

    def _extract_calibration(
        self, metadata: Mapping[str, object]
    ) -> tuple[float, float] | None:
        payload = metadata.get("calibration")
        if not isinstance(payload, Mapping):
            return None
        slope = float(payload.get("slope", 1.0))
        intercept = float(payload.get("intercept", 0.0))
        return slope, intercept


__all__ = ["DecisionModelInference", "ModelRepository"]<|MERGE_RESOLUTION|>--- conflicted
+++ resolved
@@ -136,13 +136,7 @@
         self._model: Any | None = None
         self._target_scale: float = 1.0
         self._feature_scalers: dict[str, tuple[float, float]] = {}
-<<<<<<< HEAD
-        self._drift_monitor = _FeatureDriftMonitor()
-        self._last_drift_score: float | None = None
-        self._model_label = "unnamed"
-=======
         self._calibration: tuple[float, float] | None = None
->>>>>>> 9c719a4c
 
     @property
     def is_ready(self) -> bool:
@@ -167,26 +161,7 @@
         metadata = dict(self._artifact.metadata)
         self._target_scale = float(metadata.get("target_scale", 1.0))
         self._feature_scalers = self._extract_scalers(metadata)
-<<<<<<< HEAD
-        drift_config = metadata.get("drift_monitor")
-        if isinstance(drift_config, Mapping):
-            self._drift_monitor.configure(
-                model_name=self._model_label,
-                threshold=float(drift_config.get("threshold", self._drift_monitor.threshold)),
-                window=int(drift_config.get("window", self._drift_monitor.window)),
-                min_observations=int(
-                    drift_config.get(
-                        "min_observations", self._drift_monitor.min_observations
-                    )
-                ),
-                cooldown=int(drift_config.get("cooldown", self._drift_monitor.cooldown)),
-                backend=str(drift_config.get("backend", self._drift_monitor.backend)),
-            )
-        elif not self._feature_scalers:
-            self._drift_monitor.disable()
-=======
         self._calibration = self._extract_calibration(metadata)
->>>>>>> 9c719a4c
         if hasattr(self._model, "feature_scalers"):
             model_scalers = getattr(self._model, "feature_scalers")
             if not self._feature_scalers and isinstance(model_scalers, Mapping):
