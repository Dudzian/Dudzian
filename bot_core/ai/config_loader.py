"""Utilities for loading AI-related risk threshold configuration."""

from __future__ import annotations

import math
import os
from copy import deepcopy
from functools import lru_cache
from importlib import resources
from pathlib import Path
from typing import Any, Mapping, MutableMapping

import yaml


def _get_supported_signal_threshold_metrics() -> frozenset[str]:
    from bot_core.trading.signal_thresholds import SUPPORTED_SIGNAL_THRESHOLD_METRICS

    return frozenset(name.casefold() for name in SUPPORTED_SIGNAL_THRESHOLD_METRICS)

_DEFAULTS_PACKAGE = "bot_core.ai._defaults"
_DEFAULTS_RESOURCE = "risk_thresholds.yaml"
_ROOT = Path(__file__).resolve().parents[2]
_DEFAULT_OVERRIDE_PATH = _ROOT / "config" / "risk_thresholds.yaml"
_ENV_OVERRIDE_VAR = "BOT_CORE_RISK_THRESHOLDS_PATH"


def _coerce_path(path: str | Path) -> Path:
    candidate = Path(path).expanduser()
    if not candidate.is_absolute():
        candidate = _ROOT / candidate
    return candidate


def _ensure_mapping(value: Any, *, context: str) -> dict[str, Any]:
    if value is None:
        return {}
    if not isinstance(value, Mapping):
        raise ValueError(f"{context} must be a mapping, got {type(value).__name__}")
    return {str(key): item for key, item in value.items()}


def _deep_update(target: MutableMapping[str, Any], source: Mapping[str, Any]) -> None:
    for key, value in source.items():
        if isinstance(value, Mapping):
            if isinstance(target.get(key), MutableMapping):
                _deep_update(target[key], value)  # type: ignore[index]
            else:
                target[key] = deepcopy(value)
        else:
            target[key] = value


def _load_default_thresholds() -> dict[str, Any]:
    with resources.files(_DEFAULTS_PACKAGE).joinpath(_DEFAULTS_RESOURCE).open("r", encoding="utf8") as stream:
        data = yaml.safe_load(stream) or {}
    return deepcopy(_ensure_mapping(data, context="Default risk thresholds configuration"))


_DEFAULT_THRESHOLDS = _load_default_thresholds()


def _load_override(path: Path) -> Mapping[str, Any]:
    with path.open("r", encoding="utf8") as stream:
        data = yaml.safe_load(stream) or {}
    return _ensure_mapping(data, context=f"Risk thresholds configuration at {path}")


def _validate_thresholds(thresholds: Mapping[str, Any]) -> None:
    market = thresholds.get("market_regime", {})
    if not isinstance(market, Mapping):
        raise ValueError("market_regime section must be a mapping")

    metrics = market.get("metrics", {})
    if not isinstance(metrics, Mapping):
        raise ValueError("market_regime.metrics section must be a mapping")
    for key in ("short_span_min", "short_span_divisor", "long_span_min"):
        value = metrics.get(key)
        if not isinstance(value, (int, float)) or value <= 0:
            raise ValueError(f"Invalid metrics threshold {key}: {value!r}")

    risk_score = market.get("risk_score", {})
    if not isinstance(risk_score, Mapping):
        raise ValueError("market_regime.risk_score section must be a mapping")
    for key in ("volatility_weight", "intraday_weight", "drawdown_weight", "volatility_mix_weight"):
        value = risk_score.get(key)
        if not isinstance(value, (int, float)) or value < 0:
            raise ValueError(f"Invalid risk score weight {key}: {value!r}")

    auto_trader = thresholds.get("auto_trader", {})
    if not isinstance(auto_trader, Mapping):
        raise ValueError("auto_trader section must be a mapping")

    map_cfg = auto_trader.get("map_regime_to_signal", {})
    if not isinstance(map_cfg, Mapping):
        raise ValueError("auto_trader.map_regime_to_signal section must be a mapping")
    for key in (
        "assessment_confidence",
        "summary_confidence",
        "summary_stability",
        "risk_trend",
        "risk_volatility",
        "regime_persistence",
        "transition_rate",
    ):
        value = map_cfg.get(key)
        if not isinstance(value, (int, float)):
            raise ValueError(f"Invalid signal threshold {key}: {value!r}")

    adjust_cfg = auto_trader.get("adjust_strategy_parameters", {})
    if not isinstance(adjust_cfg, Mapping):
        raise ValueError("auto_trader.adjust_strategy_parameters section must be a mapping")
    numeric_keys = (
        "high_risk",
        "trend_low_risk",
        "mean_reversion_low_risk",
        "intraday_low_risk",
        "risk_level_elevated",
        "risk_level_elevated_stop_loss",
        "risk_level_elevated_take_profit",
        "risk_level_calm",
        "risk_level_calm_leverage",
        "risk_level_calm_take_profit",
        "resilience_low",
        "resilience_high",
        "stress_balance_high",
        "entropy_high",
        "entropy_low",
        "risk_volatility_high",
        "regime_persistence_low",
        "regime_persistence_high",
        "instability_ceiling",
        "confidence_volatility_high",
        "confidence_trend_low",
        "regime_streak_low",
        "confidence_trend_high",
        "confidence_volatility_low",
        "risk_level_calm_upper",
        "transition_rate_high",
        "summary_risk_cap",
        "summary_risk_trend_high",
        "summary_stability_floor",
        "instability_critical",
        "instability_elevated",
        "instability_low",
        "drawdown_critical",
        "drawdown_elevated",
        "drawdown_low",
        "liquidity_pressure_high",
        "liquidity_pressure_low",
        "low_risk_enhancement_cap",
        "stress_relief_risk_cap",
        "moderate_risk_enhancement_cap",
        "confidence_decay_high",
        "degradation_critical",
        "degradation_elevated",
        "degradation_low",
        "degradation_positive_cap",
        "stability_projection_low",
        "stability_projection_high",
        "volume_trend_volatility_high",
        "volume_trend_volatility_low",
        "volatility_trend_high",
        "volatility_trend_relief",
        "drawdown_trend_high",
        "drawdown_trend_relief",
        "stress_index_critical",
        "stress_index_elevated",
        "stress_index_low",
        "stress_index_relief",
        "stress_index_tail_relief",
        "stress_momentum_high",
        "stress_momentum_low",
        "tail_risk_high",
        "tail_risk_low",
        "shock_frequency_high",
        "shock_frequency_low",
        "regime_persistence_positive",
        "distribution_pressure_adjust_high",
        "distribution_pressure_adjust_low",
        "skewness_bias_adjust_high",
        "skewness_bias_adjust_low",
        "kurtosis_adjust_high",
        "kurtosis_adjust_low",
        "volume_imbalance_adjust_high",
        "volume_imbalance_adjust_low",
        "liquidity_gap_high",
        "liquidity_gap_low",
        "liquidity_gap_relief",
        "resilience_mid",
        "liquidity_trend_high",
        "liquidity_trend_low",
        "stress_projection_critical",
        "stress_projection_elevated",
        "stress_projection_low",
        "confidence_resilience_high",
        "confidence_resilience_mid",
        "confidence_fragility_high",
        "confidence_fragility_low",
        "volatility_of_volatility_high",
        "volatility_of_volatility_low",
    )
    for key in numeric_keys:
        value = adjust_cfg.get(key)
        if value is not None and not isinstance(value, (int, float)):
            raise ValueError(f"Invalid strategy parameter threshold {key}: {value!r}")

    guardrails_cfg = auto_trader.get("signal_guardrails", {})
    if not isinstance(guardrails_cfg, Mapping):
        raise ValueError("auto_trader.signal_guardrails section must be a mapping")
    guardrail_keys = (
        "effective_risk_cap",
        "stress_index",
        "tail_risk_index",
        "shock_frequency",
        "stress_momentum",
        "resilience_score",
        "stress_balance",
        "regime_entropy",
        "confidence_fragility",
        "degradation_score",
        "stability_projection",
        "volume_trend_volatility",
        "volatility_trend",
        "drawdown_trend",
        "liquidity_gap",
        "stress_projection",
        "confidence_resilience",
        "liquidity_trend",
    )
    for key in guardrail_keys:
        value = guardrails_cfg.get(key)
        if value is not None and not isinstance(value, (int, float)):
            raise ValueError(f"Invalid signal guardrail threshold {key}: {value!r}")

    cooldown_cfg = auto_trader.get("cooldown", {})
    if not isinstance(cooldown_cfg, Mapping):
        raise ValueError("auto_trader.cooldown section must be a mapping")

    release = cooldown_cfg.get("release", {})
    if not isinstance(release, Mapping):
        raise ValueError("auto_trader.cooldown.release section must be a mapping")
    for key in ("cooldown_score", "recovery_potential"):
        value = release.get(key)
        if not isinstance(value, (int, float)) or value < 0:
            raise ValueError(f"Invalid cooldown release threshold {key}: {value!r}")

<<<<<<< HEAD
    supported_metrics = _get_supported_signal_threshold_metrics()

=======
>>>>>>> 7899a759
    signal_thresholds = auto_trader.get("signal_thresholds")
    if signal_thresholds is None:
        normalised_signal_thresholds: dict[str, float] | None = None
    elif isinstance(signal_thresholds, Mapping):
        normalised_signal_thresholds = {}
        for key, raw in signal_thresholds.items():
            try:
                numeric = float(raw)
            except (TypeError, ValueError):
                raise ValueError(
                    f"auto_trader.signal_thresholds[{key!r}] must be numeric, got {raw!r}"
                ) from None
            if not math.isfinite(numeric):
                raise ValueError(
                    f"auto_trader.signal_thresholds[{key!r}] must be finite, got {numeric!r}"
                )
            key_norm = str(key).strip().casefold()
            if not key_norm:
                raise ValueError("auto_trader.signal_thresholds keys must be non-empty")
<<<<<<< HEAD
            if key_norm not in supported_metrics:
                raise ValueError(
                    "auto_trader.signal_thresholds contains unsupported metric "
                    f"{key!r}; supported metrics: {sorted(supported_metrics)!r}"
                )
=======
>>>>>>> 7899a759
            normalised_signal_thresholds[key_norm] = numeric
    else:
        raise ValueError("auto_trader.signal_thresholds section must be a mapping")

    strategy_thresholds = auto_trader.get("strategy_signal_thresholds")
    if strategy_thresholds is None:
        normalised_strategy_thresholds: dict[str, dict[str, dict[str, float]]] | None = None
    elif isinstance(strategy_thresholds, Mapping):
        normalised_strategy_thresholds = {}
        for exchange_key, strategy_map in strategy_thresholds.items():
            if not isinstance(strategy_map, Mapping):
                raise ValueError(
                    "auto_trader.strategy_signal_thresholds values must be mappings"
                )
            exchange_norm = str(exchange_key).strip().casefold()
            if not exchange_norm:
                continue
            strategies_normalised: dict[str, dict[str, float]] = {}
            for strategy_key, metric_map in strategy_map.items():
                if not isinstance(metric_map, Mapping):
                    raise ValueError(
                        "auto_trader.strategy_signal_thresholds entries must map to metric mappings"
                    )
                strategy_norm = str(strategy_key).strip().casefold()
                if not strategy_norm:
                    continue
                metrics_normalised: dict[str, float] = {}
                for metric_name, raw in metric_map.items():
                    try:
                        numeric = float(raw)
                    except (TypeError, ValueError):
                        raise ValueError(
                            "auto_trader.strategy_signal_thresholds values must be numeric"
                        ) from None
                    if not math.isfinite(numeric):
                        raise ValueError(
                            "auto_trader.strategy_signal_thresholds values must be finite"
                        )
                    metric_norm = str(metric_name).strip().casefold()
                    if not metric_norm:
                        raise ValueError(
                            "auto_trader.strategy_signal_thresholds metric names must be non-empty"
                        )
<<<<<<< HEAD
                    if metric_norm not in supported_metrics:
                        raise ValueError(
                            "auto_trader.strategy_signal_thresholds contains unsupported metric "
                            f"{metric_name!r}; supported metrics: {sorted(supported_metrics)!r}"
                        )
=======
>>>>>>> 7899a759
                    metrics_normalised[metric_norm] = numeric
                if metrics_normalised:
                    strategies_normalised[strategy_norm] = metrics_normalised
            if strategies_normalised:
                normalised_strategy_thresholds[exchange_norm] = strategies_normalised
    else:
        raise ValueError("auto_trader.strategy_signal_thresholds section must be a mapping")

    if normalised_signal_thresholds is not None:
        auto_trader["signal_thresholds"] = normalised_signal_thresholds
    if normalised_strategy_thresholds is not None:
        auto_trader["strategy_signal_thresholds"] = normalised_strategy_thresholds


@lru_cache(maxsize=None)
def load_risk_thresholds(config_path: str | Path | None = None) -> Mapping[str, Any]:
    data = deepcopy(_DEFAULT_THRESHOLDS)
    override_path: Path | None
    explicit_override = config_path if config_path is not None else os.getenv(_ENV_OVERRIDE_VAR)
    if explicit_override:
        override_path = _coerce_path(explicit_override)
        if not override_path.exists():
            raise FileNotFoundError(
                f"Risk thresholds override file {override_path} declared but does not exist"
            )
    else:
        override_path = _DEFAULT_OVERRIDE_PATH

    if override_path.exists():
        overrides = _load_override(override_path)
        _deep_update(data, overrides)
    _validate_thresholds(data)
    return data


def reset_threshold_cache() -> None:
    cache_clear = getattr(load_risk_thresholds, "cache_clear", None)
    if callable(cache_clear):
        cache_clear()


__all__ = ["load_risk_thresholds", "reset_threshold_cache"]<|MERGE_RESOLUTION|>--- conflicted
+++ resolved
@@ -245,11 +245,6 @@
         if not isinstance(value, (int, float)) or value < 0:
             raise ValueError(f"Invalid cooldown release threshold {key}: {value!r}")
 
-<<<<<<< HEAD
-    supported_metrics = _get_supported_signal_threshold_metrics()
-
-=======
->>>>>>> 7899a759
     signal_thresholds = auto_trader.get("signal_thresholds")
     if signal_thresholds is None:
         normalised_signal_thresholds: dict[str, float] | None = None
@@ -269,14 +264,6 @@
             key_norm = str(key).strip().casefold()
             if not key_norm:
                 raise ValueError("auto_trader.signal_thresholds keys must be non-empty")
-<<<<<<< HEAD
-            if key_norm not in supported_metrics:
-                raise ValueError(
-                    "auto_trader.signal_thresholds contains unsupported metric "
-                    f"{key!r}; supported metrics: {sorted(supported_metrics)!r}"
-                )
-=======
->>>>>>> 7899a759
             normalised_signal_thresholds[key_norm] = numeric
     else:
         raise ValueError("auto_trader.signal_thresholds section must be a mapping")
@@ -320,14 +307,6 @@
                         raise ValueError(
                             "auto_trader.strategy_signal_thresholds metric names must be non-empty"
                         )
-<<<<<<< HEAD
-                    if metric_norm not in supported_metrics:
-                        raise ValueError(
-                            "auto_trader.strategy_signal_thresholds contains unsupported metric "
-                            f"{metric_name!r}; supported metrics: {sorted(supported_metrics)!r}"
-                        )
-=======
->>>>>>> 7899a759
                     metrics_normalised[metric_norm] = numeric
                 if metrics_normalised:
                     strategies_normalised[strategy_norm] = metrics_normalised
