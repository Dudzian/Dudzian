"""Pipelines for training and registering Decision Engine models."""
from __future__ import annotations

import argparse
import json
import logging
from datetime import datetime, timezone
from pathlib import Path
from dataclasses import dataclass
from typing import Mapping, Sequence

import numpy as np
import pandas as pd

from .inference import DecisionModelInference, ModelRepository
from .models import ModelArtifact
from .training import SimpleGradientBoostingModel


def _calibrate_predictions(
    targets: Sequence[float], predictions: Sequence[float]
) -> tuple[float, float]:
    """Return a simple linear calibration (slope, intercept).

    The calibration rescales raw model outputs to better match the
    distribution of training targets.  We intentionally keep the
    implementation minimal – a closed form least squares regression – so
    that it works in constrained environments (CI, smoke tests) without
    requiring additional dependencies.
    """

    if not targets or not predictions:
        return 1.0, 0.0

    y = np.asarray(targets, dtype=float)
    x = np.asarray(predictions, dtype=float)
    if x.size != y.size:
        raise ValueError("Targets and predictions must have the same size for calibration")

    if np.allclose(x, x[0]):
        # Degenerate case – the model produced a constant prediction.  In
        # that scenario the best calibration we can do is to shift the
        # output towards the empirical mean of the targets.
        return 0.0, float(np.mean(y))

    A = np.vstack([x, np.ones_like(x)]).T
    solution, *_ = np.linalg.lstsq(A, y, rcond=None)
    slope = float(solution[0])
    intercept = float(solution[1])
    return slope, intercept


def _cross_validate(
    features: Sequence[Mapping[str, float]],
    targets: Sequence[float],
    *,
    folds: int = 5,
) -> Mapping[str, Sequence[float]]:
    """Compute walk-forward style cross-validation metrics."""

    total = len(features)
    if total == 0:
        return {"mae": (), "directional_accuracy": ()}
    folds = max(2, min(int(folds), total))
    fold_size = max(1, total // folds)
    maes: list[float] = []
    accuracies: list[float] = []

    for fold in range(folds):
        start = fold * fold_size
        end = total if fold == folds - 1 else min(total, start + fold_size)
        validation_features = features[start:end]
        validation_targets = targets[start:end]
        train_features = features[:start] + features[end:]
        train_targets = targets[:start] + targets[end:]

        if not validation_features or not train_features:
            continue

        model = SimpleGradientBoostingModel()
        model.fit(train_features, train_targets)
        metrics = _compute_metrics(model, validation_features, validation_targets)
        maes.append(float(metrics.get("mae", 0.0)))
        accuracies.append(float(metrics.get("directional_accuracy", 0.0)))

    return {"mae": tuple(maes), "directional_accuracy": tuple(accuracies)}

LOGGER = logging.getLogger(__name__)


@dataclass(slots=True)
class _LearningSet:
    """Zbiór danych wejściowych używany w treningu / ewaluacji."""

    name: str
    features: list[Mapping[str, float]]
    targets: list[float]


def _validate_training_frame(
    frame: pd.DataFrame, feature_cols: Sequence[str], target_col: str
) -> None:
    if frame.empty:
        raise ValueError("training frame is empty")
    missing = [col for col in feature_cols if col not in frame.columns]
    if missing:
        raise ValueError(f"training frame missing feature columns: {missing}")
    if target_col not in frame.columns:
        raise ValueError(f"training frame missing target column {target_col!r}")


def _extract_learning_set(
    frame: pd.DataFrame,
    feature_cols: Sequence[str],
    target_col: str,
    *,
    name: str,
) -> _LearningSet:
    features: list[Mapping[str, float]] = []
    targets: list[float] = []
    for _, row in frame.iterrows():
        sample = {str(col): float(row[col]) for col in feature_cols}
        features.append(sample)
        targets.append(float(row[target_col]))
    return _LearningSet(name=name, features=features, targets=targets)


def _split_training_frame(
    frame: pd.DataFrame,
    *,
    validation_ratio: float,
    test_ratio: float,
    random_state: int | None = 42,
) -> tuple[pd.DataFrame, pd.DataFrame, pd.DataFrame]:
    if not 0.0 <= validation_ratio < 1.0:
        raise ValueError("validation_ratio must be within <0.0, 1.0)")
    if not 0.0 <= test_ratio < 1.0:
        raise ValueError("test_ratio must be within <0.0, 1.0)")
    if validation_ratio + test_ratio >= 1.0:
        raise ValueError("validation_ratio + test_ratio must be less than 1.0")
    if frame.empty:
        return frame, frame.iloc[0:0], frame.iloc[0:0]
    shuffled = frame.sample(frac=1.0, random_state=random_state).reset_index(drop=True)
    total = len(shuffled)
    test_count = int(round(total * test_ratio))
    validation_count = int(round(total * validation_ratio))
    # ensure non-empty train split
    if test_count + validation_count >= total:
        # shrink validation first, then test if needed
        overflow = test_count + validation_count - (total - 1)
        if overflow > 0 and validation_count > 0:
            reduction = min(validation_count, overflow)
            validation_count -= reduction
            overflow -= reduction
        if overflow > 0 and test_count > 0:
            reduction = min(test_count, overflow)
            test_count -= reduction
    split_train_end = total - (validation_count + test_count)
    if split_train_end <= 0:
        raise ValueError("Not enough rows for requested validation/test split")
    validation_start = split_train_end
    validation_end = validation_start + validation_count
    train_frame = shuffled.iloc[:split_train_end].copy()
    validation_frame = shuffled.iloc[validation_start:validation_end].copy()
    test_frame = shuffled.iloc[validation_end:].copy()
    return train_frame, validation_frame, test_frame


def _compute_metrics(
    model: SimpleGradientBoostingModel,
    features: Sequence[Mapping[str, float]],
    targets: Sequence[float],
) -> Mapping[str, float]:
    if not features:
        return {"mae": 0.0, "directional_accuracy": 0.0}
    predictions = np.asarray(model.batch_predict(features), dtype=float)
    target_arr = np.asarray(targets, dtype=float)
<<<<<<< HEAD
    if len(predictions) == 0:
        return {"mae": 0.0, "directional_accuracy": 0.0}
    mae = float(np.mean(np.abs(predictions - target_arr)))
    hits = float(np.mean(np.sign(predictions) == np.sign(target_arr)))
    rmse = float(np.sqrt(np.mean((predictions - target_arr) ** 2)))
=======
    mae = float(np.mean(np.abs(predictions - target_arr))) if len(predictions) else 0.0
    hits = float(np.mean(np.sign(predictions) == np.sign(target_arr))) if len(predictions) else 0.0
    pnl = float(np.mean(predictions * target_arr)) if len(predictions) else 0.0
>>>>>>> 5f692514
    return {
        "mae": mae,
        "rmse": rmse,
        "directional_accuracy": hits,
        "expected_pnl": pnl,
    }


def train_gradient_boosting_model(
    frame: pd.DataFrame,
    feature_cols: Sequence[str],
    target_col: str,
    *,
    output_dir: Path,
    model_name: str,
    metadata: Mapping[str, object] | None = None,
    validation_ratio: float = 0.15,
    test_ratio: float = 0.15,
    random_state: int | None = 42,
) -> Path:
    """Train a :class:`SimpleGradientBoostingModel` and persist an artifact."""

    _validate_training_frame(frame, feature_cols, target_col)
    train_frame, validation_frame, test_frame = _split_training_frame(
        frame,
        validation_ratio=validation_ratio,
        test_ratio=test_ratio,
        random_state=random_state,
    )
    learning_sets: list[_LearningSet] = [
        _extract_learning_set(train_frame, feature_cols, target_col, name="train"),
    ]
    if not validation_frame.empty:
        learning_sets.append(
            _extract_learning_set(validation_frame, feature_cols, target_col, name="validation")
        )
    if not test_frame.empty:
        learning_sets.append(
            _extract_learning_set(test_frame, feature_cols, target_col, name="test")
        )
    train_set = learning_sets[0]
    model = SimpleGradientBoostingModel()
<<<<<<< HEAD
    model.fit(train_set.features, train_set.targets)
    metrics: dict[str, float] = {}
    for subset in learning_sets:
        computed = _compute_metrics(model, subset.features, subset.targets)
        for key, value in computed.items():
            metrics[f"{subset.name}_{key}"] = float(value)
        if subset.name == "train":
            metrics.update(
                {
                    "mae": float(computed.get("mae", 0.0)),
                    "rmse": float(computed.get("rmse", 0.0)),
                    "directional_accuracy": float(
                        computed.get("directional_accuracy", 0.0)
                    ),
                }
            )
    metrics["training_samples"] = float(len(train_set.features))
    metrics["validation_samples"] = float(len(validation_frame))
    metrics["test_samples"] = float(len(test_frame))
=======
    model.fit(features, targets)
    raw_predictions = list(model.batch_predict(features))
    metrics = _compute_metrics(model, features, targets)
    calibration_slope, calibration_intercept = _calibrate_predictions(targets, raw_predictions)
    cv_payload = _cross_validate(features, targets, folds=max(3, min(5, len(features))))
>>>>>>> 5f692514
    meta_payload = {
        "feature_scalers": {
            name: {"mean": mean, "stdev": stdev}
            for name, (mean, stdev) in model.feature_scalers.items()
        },
<<<<<<< HEAD
        "dataset_split": {
            "validation_ratio": float(validation_ratio),
            "test_ratio": float(test_ratio),
        },
        "training_rows": len(train_frame),
        "validation_rows": len(validation_frame),
        "test_rows": len(test_frame),
        "drift_monitor": {
            "threshold": 3.5,
            "window": 50,
            "min_observations": 10,
            "cooldown": 60,
            "backend": "decision_engine",
        },
        "quality_thresholds": {
            "min_directional_accuracy": 0.55,
            "max_mae": 25.0,
=======
        "calibration": {
            "slope": calibration_slope,
            "intercept": calibration_intercept,
        },
        "cross_validation": {
            "folds": len(cv_payload["mae"]),
            "mae": list(cv_payload["mae"]),
            "directional_accuracy": list(cv_payload["directional_accuracy"]),
>>>>>>> 5f692514
        },
    }
    if metadata:
        meta_payload.update(metadata)
    artifact = ModelArtifact(
        feature_names=tuple(model.feature_names),
        model_state=model.to_state(),
        trained_at=datetime.now(timezone.utc),
        metrics=metrics,
        metadata=meta_payload,
        backend="builtin",
    )
    repository = ModelRepository(output_dir)
    output_dir.mkdir(parents=True, exist_ok=True)
    filename = f"{model_name}.json"
    destination = repository.save(artifact, filename)
    LOGGER.info("Saved decision model artifact to %s", destination)
    return destination


def register_model_artifact(
    orchestrator: object,
    artifact_path: Path,
    *,
    name: str,
    repository_root: Path | None = None,
    set_default: bool = False,
) -> DecisionModelInference:
    """Register a model artifact with ``DecisionOrchestrator``."""

    repository_base = repository_root or artifact_path.parent
    repository = ModelRepository(repository_base)
    inference = DecisionModelInference(repository)
    # load_weights expects a path relative to repository root when str provided
    path_obj = Path(artifact_path)
    try:
        relative = path_obj.relative_to(repository_base)
    except ValueError:
        relative = path_obj.name if path_obj.is_absolute() else path_obj
    inference.load_weights(str(relative))
    try:
        setattr(inference, "model_label", name)
    except Exception:  # pragma: no cover - backward compatibility fallback
        LOGGER.debug("DecisionModelInference does not expose model_label setter", exc_info=True)
    attach = getattr(orchestrator, "attach_named_inference", None)
    if not callable(attach):  # pragma: no cover - defensive fallback
        raise TypeError("orchestrator does not expose attach_named_inference")
    attach(name, inference, set_default=set_default)
    artifact = getattr(inference, "_artifact", None)
    update_metrics = getattr(orchestrator, "update_model_performance", None)
    if artifact is not None and callable(update_metrics):
        try:
            update_metrics(name, getattr(artifact, "metrics", {}) or {})
        except Exception:  # pragma: no cover - orchestrator extensions may fail
            LOGGER.exception("Failed to push metrics to DecisionOrchestrator for %s", name)
    return inference


def _load_frame_from_path(path: Path) -> pd.DataFrame:
    if path.suffix.lower() in {".json", ".jsonl"}:
        with path.open("r", encoding="utf-8") as handle:
            payload = json.load(handle)
        return pd.DataFrame(payload)
    return pd.read_csv(path)


def _run_cli(argv: Sequence[str] | None = None) -> int:
    parser = argparse.ArgumentParser(description="Train Decision Engine models")
    parser.add_argument("input", type=Path, help="Path to CSV or JSON training data")
    parser.add_argument("output", type=Path, help="Directory for saved model artifacts")
    parser.add_argument("model", help="Model artifact name")
    parser.add_argument("target", help="Target column name")
    parser.add_argument(
        "--features",
        nargs="+",
        required=True,
        help="Feature columns used for training",
    )
    parser.add_argument(
        "--validation-ratio",
        type=float,
        default=0.15,
        help="Fraction of data reserved for validation",
    )
    parser.add_argument(
        "--test-ratio",
        type=float,
        default=0.15,
        help="Fraction of data reserved for hold-out testing",
    )
    parser.add_argument(
        "--random-state",
        type=int,
        default=42,
        help="Random seed used when shuffling the dataset before splitting",
    )
    parser.add_argument(
        "--register",
        action="store_true",
        help="Register the model in DecisionOrchestrator",
    )
    parser.add_argument(
        "--config",
        type=Path,
        help="Path to Decision Engine config JSON/YAML for registration",
    )
    parser.add_argument(
        "--model-name",
        default="autotrader",
        help="Name used when registering the inference",
    )
    args = parser.parse_args(argv)

    frame = _load_frame_from_path(args.input)
    artifact_path = train_gradient_boosting_model(
        frame,
        args.features,
        args.target,
        output_dir=args.output,
        model_name=args.model,
        metadata={"training_rows": len(frame)},
        validation_ratio=args.validation_ratio,
        test_ratio=args.test_ratio,
        random_state=args.random_state,
    )

    if args.register:
        if args.config is None:
            parser.error("--config is required when using --register")
        from bot_core.config.loader import load_decision_engine_config
        from bot_core.decision import DecisionOrchestrator

        engine_config = load_decision_engine_config(args.config)
        orchestrator = DecisionOrchestrator(engine_config)
        register_model_artifact(
            orchestrator,
            artifact_path,
            name=args.model_name,
            repository_root=args.output,
            set_default=True,
        )
        LOGGER.info("Registered model %s with DecisionOrchestrator", args.model_name)
    return 0


if __name__ == "__main__":  # pragma: no cover - CLI entry point
    raise SystemExit(_run_cli())<|MERGE_RESOLUTION|>--- conflicted
+++ resolved
@@ -175,17 +175,9 @@
         return {"mae": 0.0, "directional_accuracy": 0.0}
     predictions = np.asarray(model.batch_predict(features), dtype=float)
     target_arr = np.asarray(targets, dtype=float)
-<<<<<<< HEAD
-    if len(predictions) == 0:
-        return {"mae": 0.0, "directional_accuracy": 0.0}
-    mae = float(np.mean(np.abs(predictions - target_arr)))
-    hits = float(np.mean(np.sign(predictions) == np.sign(target_arr)))
-    rmse = float(np.sqrt(np.mean((predictions - target_arr) ** 2)))
-=======
     mae = float(np.mean(np.abs(predictions - target_arr))) if len(predictions) else 0.0
     hits = float(np.mean(np.sign(predictions) == np.sign(target_arr))) if len(predictions) else 0.0
     pnl = float(np.mean(predictions * target_arr)) if len(predictions) else 0.0
->>>>>>> 5f692514
     return {
         "mae": mae,
         "rmse": rmse,
@@ -228,57 +220,16 @@
         )
     train_set = learning_sets[0]
     model = SimpleGradientBoostingModel()
-<<<<<<< HEAD
-    model.fit(train_set.features, train_set.targets)
-    metrics: dict[str, float] = {}
-    for subset in learning_sets:
-        computed = _compute_metrics(model, subset.features, subset.targets)
-        for key, value in computed.items():
-            metrics[f"{subset.name}_{key}"] = float(value)
-        if subset.name == "train":
-            metrics.update(
-                {
-                    "mae": float(computed.get("mae", 0.0)),
-                    "rmse": float(computed.get("rmse", 0.0)),
-                    "directional_accuracy": float(
-                        computed.get("directional_accuracy", 0.0)
-                    ),
-                }
-            )
-    metrics["training_samples"] = float(len(train_set.features))
-    metrics["validation_samples"] = float(len(validation_frame))
-    metrics["test_samples"] = float(len(test_frame))
-=======
     model.fit(features, targets)
     raw_predictions = list(model.batch_predict(features))
     metrics = _compute_metrics(model, features, targets)
     calibration_slope, calibration_intercept = _calibrate_predictions(targets, raw_predictions)
     cv_payload = _cross_validate(features, targets, folds=max(3, min(5, len(features))))
->>>>>>> 5f692514
     meta_payload = {
         "feature_scalers": {
             name: {"mean": mean, "stdev": stdev}
             for name, (mean, stdev) in model.feature_scalers.items()
         },
-<<<<<<< HEAD
-        "dataset_split": {
-            "validation_ratio": float(validation_ratio),
-            "test_ratio": float(test_ratio),
-        },
-        "training_rows": len(train_frame),
-        "validation_rows": len(validation_frame),
-        "test_rows": len(test_frame),
-        "drift_monitor": {
-            "threshold": 3.5,
-            "window": 50,
-            "min_observations": 10,
-            "cooldown": 60,
-            "backend": "decision_engine",
-        },
-        "quality_thresholds": {
-            "min_directional_accuracy": 0.55,
-            "max_mae": 25.0,
-=======
         "calibration": {
             "slope": calibration_slope,
             "intercept": calibration_intercept,
@@ -287,7 +238,6 @@
             "folds": len(cv_payload["mae"]),
             "mae": list(cv_payload["mae"]),
             "directional_accuracy": list(cv_payload["directional_accuracy"]),
->>>>>>> 5f692514
         },
     }
     if metadata:
