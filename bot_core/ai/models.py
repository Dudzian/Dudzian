--- conflicted
+++ resolved
@@ -12,17 +12,11 @@
 from typing import (
     Any,
     Callable,
-<<<<<<< HEAD
-    Iterator,
-    Mapping,
-    MutableMapping,
-=======
     Iterable,
     Iterator,
     Mapping,
     MutableMapping,
     Optional,
->>>>>>> 875adeb9
     Sequence,
     TYPE_CHECKING,
 )
