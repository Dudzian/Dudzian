--- conflicted
+++ resolved
@@ -71,53 +71,6 @@
 
 
 
-<<<<<<< HEAD
-class ModelMetrics(Mapping[str, object]):
-    """Niezmienna struktura udostępniająca metryki modelu."""
-
-    def __init__(self, blocks: Mapping[str, Mapping[str, float]]) -> None:
-        self._blocks = MappingProxyType(dict(blocks))
-        summary = self._blocks.get("summary")
-        if summary is None:
-            summary = MappingProxyType({})
-        self._summary = summary
-
-    def __getitem__(self, key: str) -> object:
-        if key in self._blocks:
-            return self._blocks[key]
-        if key in self._summary:
-            return self._summary[key]
-        raise KeyError(key)
-
-    def __iter__(self) -> Iterator[str]:
-        yielded: set[str] = set()
-        for key in self._blocks.keys():
-            yielded.add(key)
-            yield key
-        for key in self._summary.keys():
-            if key in yielded:
-                continue
-            yielded.add(key)
-            yield key
-
-    def __len__(self) -> int:
-        keys = set(self._blocks.keys())
-        keys.update(self._summary.keys())
-        return len(keys)
-
-    def blocks(self) -> Mapping[str, Mapping[str, float]]:
-        """Zwraca pierwotne bloki metryk (summary/train/validation/test)."""
-
-        return self._blocks
-
-    def summary(self) -> Mapping[str, float]:
-        """Zwraca blok podsumowania metryk."""
-
-        return self._summary
-
-
-def _normalize_metrics(raw: Mapping[str, object] | None) -> ModelMetrics:
-=======
 class _MetricsView(Mapping[str, object]):
     """Widok na metryki artefaktu zachowujący kompatybilność wsteczną."""
 
@@ -167,7 +120,6 @@
 
 
 def _normalize_metrics(raw: Mapping[str, object] | None) -> Mapping[str, object]:
->>>>>>> f4feff97
     required_keys = ("summary", "train", "validation", "test")
 
     def _coerce_block(values: Mapping[str, object]) -> Mapping[str, float]:
@@ -199,11 +151,7 @@
         if key not in structured:
             structured[key] = MappingProxyType({})
 
-<<<<<<< HEAD
-    return ModelMetrics(structured)
-=======
     return _MetricsView(MappingProxyType(structured))
->>>>>>> f4feff97
 
 
 @dataclass(slots=True)
@@ -213,11 +161,7 @@
     feature_names: Sequence[str]
     model_state: Mapping[str, object]
     trained_at: datetime
-<<<<<<< HEAD
-    metrics: ModelMetrics
-=======
     metrics: Mapping[str, object]
->>>>>>> f4feff97
     metadata: Mapping[str, object]
     target_scale: float
     training_rows: int
