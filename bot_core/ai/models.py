"""Artefakty modeli oraz struktury inference."""

from __future__ import annotations

import hashlib
import json
import logging
from dataclasses import dataclass
from datetime import datetime, timezone
from pathlib import Path
from types import MappingProxyType
from typing import (
    Any,
    Callable,
    Iterable,
    Iterator,
    Mapping,
    MutableMapping,
    Optional,
    Sequence,
    TYPE_CHECKING,
)

import numpy as np
import pandas as pd

from bot_core.security.signing import build_hmac_signature, validate_hmac_signature
from .feature_engineering import FeatureDataset, FeatureVector

if TYPE_CHECKING:
    from .training import ModelTrainer, SupportsInference


logger = logging.getLogger(__name__)


def _parse_trained_at(value: object) -> datetime:
    """Bezpiecznie konwertuje wartość na znacznik czasu w UTC."""

    if isinstance(value, datetime):
        trained_at = value
    elif isinstance(value, (int, float)):
        trained_at = datetime.fromtimestamp(float(value), tz=timezone.utc)
    elif isinstance(value, str):
        raw = value.strip()
        if not raw:
            return datetime.now(timezone.utc)
        try:
            trained_at = datetime.fromisoformat(raw.replace("Z", "+00:00"))
        except ValueError:
            return datetime.now(timezone.utc)
    elif value is None:
        return datetime.now(timezone.utc)
    else:
        return datetime.now(timezone.utc)

    if trained_at.tzinfo is None:
        trained_at = trained_at.replace(tzinfo=timezone.utc)
    return trained_at.astimezone(timezone.utc)


def _mapping_or_empty(payload: object) -> Mapping[str, object]:
    if isinstance(payload, Mapping):
        return payload
    return {}


@dataclass(slots=True)
class ModelScore:
    """Wynik inference modelu: prognoza zwrotu i prawdopodobieństwo sukcesu."""

    expected_return_bps: float
    success_probability: float


def _normalize_feature_scalers(
    raw: Mapping[str, object] | None,
) -> Mapping[str, tuple[float, float]]:
    if not isinstance(raw, Mapping):
        return MappingProxyType({})
    normalized: dict[str, tuple[float, float]] = {}
    for name, payload in raw.items():
        if isinstance(payload, Mapping):
            mean = float(payload.get("mean", 0.0))
            stdev = float(payload.get("stdev", 0.0))
            normalized[str(name)] = (mean, stdev)
        else:
            try:
                mean, stdev = payload  # type: ignore[misc]
            except Exception:  # pragma: no cover - defensywnie dla nietypowych danych
                continue
            normalized[str(name)] = (float(mean), float(stdev))
    return MappingProxyType(normalized)



class _MetricsView(Mapping[str, object]):
    """Structured Stage6 view over model metric payloads."""

    def __init__(self, base: Mapping[str, Mapping[str, float]]) -> None:
        self._base = base
        summary = base.get("summary")
        keys: list[str] = []
        seen: set[str] = set()

        if summary:
            for metric in summary.keys():
                name = str(metric)
                if name not in seen:
                    keys.append(name)
                    seen.add(name)
        else:
            for block in base.values():
                if isinstance(block, Mapping):
                    for metric in block.keys():
                        name = str(metric)
                        if name not in seen:
                            keys.append(name)
                            seen.add(name)

        for key, value in base.items():
            name = str(key)
            if name in seen:
                continue
            if isinstance(value, Mapping) and not value:
                continue
            keys.append(name)
            seen.add(name)

        self._keys = tuple(keys)

    def __getitem__(self, key: str) -> object:
        summary = self._base.get("summary")
        if summary is not None and key in summary:
            return summary[key]
        if key in self._base:
            return self._base[key]
        for block_name in ("validation", "test", "train"):
            block = self._base.get(block_name)
            if isinstance(block, Mapping) and key in block:
                return block[key]
        for block in self._base.values():
            if isinstance(block, Mapping) and key in block:
                return block[key]
        raise KeyError(key)

    def __iter__(self) -> Iterator[str]:
        return iter(self._keys)

    def __len__(self) -> int:
        return len(self._keys)

    def __contains__(self, key: object) -> bool:  # pragma: no cover - trywialne
        if isinstance(key, str):
            summary = self._base.get("summary")
            if summary is not None and key in summary:
                return True
            for block_name in ("validation", "test", "train"):
                block = self._base.get(block_name)
                if isinstance(block, Mapping) and key in block:
                    return True
            for block in self._base.values():
                if isinstance(block, Mapping) and key in block:
                    return True
        return key in self._base

    def splits(self) -> Mapping[str, Mapping[str, float]]:
        return self._base

    def blocks(self) -> Mapping[str, Mapping[str, float]]:
        return self._base

    def summary(self) -> Mapping[str, float]:
        return self._base.get("summary", MappingProxyType({}))


class ModelMetrics(_MetricsView):
    """Ustandaryzowany widok metryk modeli eksportowany dla użytkowników."""

    def __init__(
        self,
        raw: Mapping[str, object] | None = None,
        *,
        _structured: Mapping[str, Mapping[str, float]] | None = None,
    ) -> None:
        if _structured is None:
            structured = self._structure_raw(raw)
        else:
            structured = _structured
        self._structured = structured
        super().__init__(structured)

    @staticmethod
    def _structure_raw(
        raw: Mapping[str, object] | None,
    ) -> Mapping[str, Mapping[str, float]]:
        required_keys = ("summary", "train", "validation", "test")

        def _coerce_block(values: Mapping[str, object]) -> dict[str, float]:
            normalized: dict[str, float] = {}
            for key, value in values.items():
                try:
                    normalized[str(key)] = float(value)  # type: ignore[arg-type]
                except (TypeError, ValueError):
                    continue
            return normalized

        structured: dict[str, dict[str, float]] = {}

        if isinstance(raw, ModelMetrics):
            raw = raw.blocks()

<<<<<<< HEAD
        if isinstance(raw, Mapping) and raw:
            if all(isinstance(value, Mapping) for value in raw.values()):
                for split, payload in raw.items():
                    if isinstance(payload, Mapping):
                        structured[str(split)] = _coerce_block(payload)
            else:
                archival_block: dict[str, float] = {}
                for key, value in raw.items():
                    try:
                        archival_block[str(key)] = float(value)  # type: ignore[arg-type]
                    except (TypeError, ValueError):
                        continue
                if archival_block:
                    structured["summary"] = archival_block
=======
        raw_payload: Mapping[str, object] | None
        if isinstance(raw, ModelMetrics):
            raw_payload = raw.blocks()
        elif isinstance(raw, Mapping):
            raw_payload = raw
        else:
            raw_payload = None

        invalid_entries: list[str] = []
        if raw_payload:
            for split, payload in raw_payload.items():
                key = str(split)
                if isinstance(payload, Mapping):
                    structured[key] = _coerce_block(payload)
                    continue
                if payload is None and key in required_keys:
                    structured[key] = {}
                    continue
                if key in {"schema_version", "generated_at", "version"}:
                    continue
                invalid_entries.append(key)

        if invalid_entries:
            joined = ", ".join(sorted(set(invalid_entries)))
            raise ValueError(
                "ModelMetrics wymaga formatu Stage6 (summary/train/validation/test); "
                f"wykryto legacy pola: {joined}"
            )
>>>>>>> 92d6bd1c

        for key in required_keys:
            structured.setdefault(key, {})

        summary = dict(structured.get("summary", {}))
        if not summary:
            for block_name in ("validation", "test", "train"):
                block = structured.get(block_name, {})
                if block:
                    summary = dict(block)
                    break

        for block_name in ("validation", "test", "train"):
            block = structured.get(block_name, {})
            if block:
                for metric, value in block.items():
                    summary.setdefault(metric, value)

        structured["summary"] = summary

        hydrated: dict[str, Mapping[str, float]] = {}
        for split, values in structured.items():
            hydrated[str(split)] = MappingProxyType(dict(values))

        for key in required_keys:
            hydrated.setdefault(key, MappingProxyType({}))

        return MappingProxyType(hydrated)

    @classmethod
    def from_raw(cls, raw: Mapping[str, object] | None) -> "ModelMetrics":
        return cls(raw)

    def blocks(self) -> Mapping[str, Mapping[str, float]]:
        return self._structured

    def splits(self) -> Mapping[str, Mapping[str, float]]:
        return self._structured

    def __eq__(self, other: object) -> bool:  # pragma: no cover - prosty operator
        if isinstance(other, Mapping):
            if not other:
                return all(
                    not isinstance(block, Mapping) or not block
                    for block in self._base.values()
                )
            return dict(self.items()) == dict(other.items())
        return dict(self.items()) == other

    def to_dict(self) -> dict[str, dict[str, float]]:
        """Zwraca metryki jako głęboko kopiowalny słownik gotowy do serializacji."""

        payload: dict[str, dict[str, float]] = {}
        for split, values in self.blocks().items():
            if isinstance(values, Mapping):
                payload[str(split)] = {
                    str(metric): float(score) for metric, score in values.items()
                }
            else:  # pragma: no cover - defensywnie dla niestandardowych danych
                payload[str(split)] = {}

        for key in ("summary", "train", "validation", "test"):
            payload.setdefault(key, {})

        return payload

    def as_flat_dict(self, *, prefer: Sequence[str] | None = None) -> dict[str, float]:
        """Zwraca spłaszczone metryki preferując wybrane bloki.

        Funkcja zachowuje kompatybilność z historycznym API, które oczekiwało
        prostego słownika metryk. Domyślnie wybierany jest blok "summary", a
        następnie kolejne bloki w kolejności validation, test, train. Jeżeli
        ``prefer`` zostanie podane, wskazane bloki są sprawdzane w pierwszej
        kolejności (pojawienie się "summary" na liście jest opcjonalne).
        """

        if prefer is None:
            prefer_order: Sequence[str] = ("summary", "validation", "test", "train")
        else:
            prefer_order = tuple(prefer)

        visited: set[str] = set()
        for block_name in prefer_order:
            visited.add(block_name)
            values = self.blocks().get(block_name)
            if isinstance(values, Mapping) and values:
                return {str(metric): float(score) for metric, score in values.items()}

        for block_name in ("summary", "validation", "test", "train"):
            if block_name in visited:
                continue
            values = self.blocks().get(block_name)
            if isinstance(values, Mapping) and values:
                return {str(metric): float(score) for metric, score in values.items()}

        for block_name, values in self.blocks().items():
            if block_name in visited:
                continue
            if isinstance(values, Mapping) and values:
                return {str(metric): float(score) for metric, score in values.items()}

        return {}


def _normalize_metrics(raw: Mapping[str, object] | None) -> ModelMetrics:
    if isinstance(raw, ModelMetrics):
        return raw
    return ModelMetrics.from_raw(raw)


class AIModels:
    """Prosta implementacja modeli AI oparta na regresji liniowej z obsługą okien."""

    _SUPPORTED_TYPES: frozenset[str] = frozenset(
        {
            "linear",
            "ridge",
            "momentum",
            "mean_reversion",
        }
    )

    def __init__(
        self,
        *,
        input_size: int,
        seq_len: int,
        model_type: str,
        model_dir: str | Path | None = None,
        random_state: Optional[int] = None,
    ) -> None:
        if input_size <= 0:
            raise ValueError("input_size musi być dodatnie")
        if seq_len <= 0:
            raise ValueError("seq_len musi być dodatnie")

        self.input_size = int(input_size)
        self.seq_len = int(seq_len)
        self.model_type = str(model_type or "linear").lower()
        self.model_dir = Path(model_dir) if model_dir is not None else None
        self.random_state = random_state

        self.feature_names: list[str] = [f"feature_{idx}" for idx in range(self.input_size)]
        self._weights: np.ndarray | None = None
        self._bias: float = 0.0
        self._fitted: bool = False
        self._trained_at: datetime | None = None
        self.training_rows: int = 0

    # -- narzędzia ---------------------------------------------------------
    @staticmethod
    def _flatten_samples(payload: Any) -> np.ndarray:
        array = np.asarray(payload, dtype=float)
        if array.ndim == 3:
            samples = array.reshape(array.shape[0], -1)
        elif array.ndim == 2:
            samples = array
        else:
            raise ValueError("Oczekiwano macierzy 2D lub 3D do trenowania/predykcji")
        return samples

    @staticmethod
    def _normalize_target(target: Any) -> np.ndarray:
        array = np.asarray(target, dtype=float)
        if array.ndim == 0:
            array = array.reshape(1)
        if array.ndim != 1:
            array = array.reshape(array.shape[0], -1)[:, 0]
        return array

    def _ensure_ready(self) -> None:
        if not self._fitted or self._weights is None:
            raise RuntimeError("Model nie został jeszcze wytrenowany")

    def _design_matrix(self, samples: np.ndarray) -> np.ndarray:
        return np.hstack([np.ones((samples.shape[0], 1)), samples])

    # -- API zgodne z managerem -------------------------------------------
    def train(
        self,
        X: Any,
        y: Any,
        *,
        epochs: int = 1,
        batch_size: int = 32,
        progress_callback: Optional[Callable[[float], None]] = None,
        model_out: str | Path | None = None,
        verbose: bool = False,
        feature_names: Optional[Sequence[str]] = None,
        **_: Any,
    ) -> Mapping[str, float]:
        del epochs, batch_size, verbose

        samples = self._flatten_samples(X)
        target = self._normalize_target(y)

        if samples.size == 0 or target.size == 0:
            raise ValueError("Zbiór treningowy nie może być pusty")
        if samples.shape[0] != target.shape[0]:
            raise ValueError("Liczba próbek i etykiet musi się zgadzać")

        if feature_names is not None:
            self.feature_names = [str(name) for name in feature_names]
        elif len(self.feature_names) != samples.shape[1]:
            self.feature_names = [f"feature_{idx}" for idx in range(samples.shape[1])]

        design = self._design_matrix(samples)
        solution, *_ = np.linalg.lstsq(design, target, rcond=None)

        self._bias = float(solution[0])
        self._weights = solution[1:].astype(float)
        self._fitted = True
        self._trained_at = datetime.now(timezone.utc)
        self.training_rows = int(samples.shape[0])

        predictions = design @ solution
        with np.errstate(divide="ignore", invalid="ignore"):
            hit_rate = float(np.mean(np.sign(predictions) == np.sign(target)))
        mse = float(np.mean((predictions - target) ** 2))

        if progress_callback is not None:
            try:
                progress_callback(1.0)
            except Exception:  # pragma: no cover - callback jest opcjonalny
                logger.debug("Progress callback failure", exc_info=True)

        if model_out is not None:
            self.save_model(model_out)

        return MappingProxyType({"directional_accuracy": hit_rate, "mse": mse})

    def predict(self, X: Any) -> np.ndarray:
        samples = self._flatten_samples(X)
        self._ensure_ready()
        weights = np.concatenate(([self._bias], self._weights))  # type: ignore[arg-type]
        design = self._design_matrix(samples)
        return (design @ weights).astype(float)

    def predict_series(
        self,
        df: pd.DataFrame,
        feature_cols: Sequence[str] | None = None,
    ) -> pd.Series:
        if not isinstance(df, pd.DataFrame):
            raise TypeError("Oczekiwano DataFrame jako wejścia predict_series")

        features = list(feature_cols or df.columns[: self.input_size])
        if not features:
            raise ValueError("Brak kolumn cech do predykcji")

        frame = df.loc[:, features].apply(pd.to_numeric, errors="coerce")
        if frame.shape[1] < self.input_size:
            raise ValueError("Niewystarczająca liczba cech względem input_size")
        if frame.shape[1] > self.input_size:
            frame = frame.iloc[:, : self.input_size]

        values = frame.to_numpy(dtype=float)
        if len(values) < self.seq_len:
            raise ValueError("Za mało wierszy do utworzenia sekwencji predykcji")

        windows: list[np.ndarray] = []
        window_index: list[pd.Timestamp] = []
        for idx in range(self.seq_len, len(values) + 1):
            window = values[idx - self.seq_len : idx]
            if window.shape[0] != self.seq_len:
                continue
            windows.append(window)
            window_index.append(df.index[idx - 1])

        predictions = self.predict(np.asarray(windows, dtype=float))
        series = pd.Series(predictions, index=window_index, dtype=float)
        series = series.reindex(df.index, method="bfill")
        series = series.reindex(df.index, method="ffill")
        return series.fillna(0.0)

    # -- serializacja ------------------------------------------------------
    def _export_state(self) -> Mapping[str, object]:
        self._ensure_ready()
        return MappingProxyType(
            {
                "input_size": self.input_size,
                "seq_len": self.seq_len,
                "model_type": self.model_type,
                "feature_names": list(self.feature_names),
                "weights": self._weights.tolist() if self._weights is not None else [],
                "bias": self._bias,
                "trained_at": (
                    self._trained_at.replace(tzinfo=timezone.utc).isoformat()
                    if self._trained_at
                    else datetime.now(timezone.utc).isoformat()
                ),
                "training_rows": self.training_rows,
            }
        )

    def save_model(self, path: str | Path) -> Path:
        target = Path(path)
        target.parent.mkdir(parents=True, exist_ok=True)
        payload = dict(self._export_state())
        target.write_text(json.dumps(payload, indent=2), encoding="utf-8")
        return target

    @classmethod
    def load_model(cls, path: str | Path) -> "AIModels":
        source = Path(path)
        payload = json.loads(source.read_text(encoding="utf-8"))

        model = cls(
            input_size=int(payload.get("input_size", 0)),
            seq_len=int(payload.get("seq_len", 1)),
            model_type=str(payload.get("model_type", "linear")),
            model_dir=source.parent,
        )

        weights = np.asarray(payload.get("weights", ()), dtype=float)
        model._weights = weights
        model._bias = float(payload.get("bias", 0.0))
        model._fitted = True
        model._trained_at = _parse_trained_at(payload.get("trained_at"))
        model.training_rows = int(payload.get("training_rows", weights.shape[0]))
        feature_names = payload.get("feature_names")
        if isinstance(feature_names, Iterable):
            model.feature_names = [str(name) for name in feature_names]
        return model


@dataclass(slots=True)
class ModelArtifact:
    """Zapisywalny artefakt modelu AI Decision Engine."""

    feature_names: Sequence[str]
    model_state: Mapping[str, object]
    trained_at: datetime
    metrics: Mapping[str, object]
    metadata: Mapping[str, object]
    target_scale: float
    training_rows: int
    validation_rows: int
    test_rows: int
    feature_scalers: Mapping[str, tuple[float, float]]
    decision_journal_entry_id: str | None = None
    backend: str = "builtin"

    def __post_init__(self) -> None:
        object.__setattr__(
            self,
            "feature_names",
            tuple(str(name) for name in self.feature_names),
        )
        object.__setattr__(self, "trained_at", _parse_trained_at(self.trained_at))
        object.__setattr__(self, "model_state", MappingProxyType(dict(self.model_state)))
        object.__setattr__(self, "metadata", MappingProxyType(dict(self.metadata)))
        object.__setattr__(
            self,
            "feature_scalers",
            MappingProxyType(
                {
                    str(name): (float(pair[0]), float(pair[1]))
                    for name, pair in self.feature_scalers.items()
                }
            ),
        )
        object.__setattr__(self, "metrics", _normalize_metrics(self.metrics))
        object.__setattr__(self, "target_scale", float(self.target_scale))
        object.__setattr__(self, "training_rows", int(self.training_rows))
        object.__setattr__(self, "validation_rows", int(self.validation_rows))
        object.__setattr__(self, "test_rows", int(self.test_rows))
        if self.decision_journal_entry_id is not None:
            object.__setattr__(self, "decision_journal_entry_id", str(self.decision_journal_entry_id))
        object.__setattr__(self, "backend", str(self.backend))

    def to_dict(self) -> Mapping[str, object]:
        metrics_payload = self.metrics.to_dict()

        payload: MutableMapping[str, object] = {
            "feature_names": list(self.feature_names),
            "model_state": dict(self.model_state),
            "trained_at": self.trained_at.replace(tzinfo=timezone.utc).isoformat(),
            "metrics": dict(metrics_payload),
            "metadata": dict(self.metadata),
            "target_scale": float(self.target_scale),
            "training_rows": int(self.training_rows),
            "validation_rows": int(self.validation_rows),
            "test_rows": int(self.test_rows),
            "feature_scalers": {
                name: {"mean": mean, "stdev": stdev}
                for name, (mean, stdev) in self.feature_scalers.items()
            },
            "backend": self.backend,
        }
        if self.decision_journal_entry_id:
            payload["decision_journal_entry_id"] = str(self.decision_journal_entry_id)
        return payload



    @classmethod
    def from_dict(cls, raw: Mapping[str, object]) -> "ModelArtifact":
        trained_at = _parse_trained_at(raw.get("trained_at"))
        feature_names = tuple(str(name) for name in raw.get("feature_names", ()))
        model_state = MappingProxyType(dict(_mapping_or_empty(raw.get("model_state"))))
        metadata = MappingProxyType(dict(_mapping_or_empty(raw.get("metadata"))))
        backend = str(raw.get("backend", "builtin"))

        metrics_raw = raw.get("metrics")
        metrics = _normalize_metrics(metrics_raw)

        target_scale = float(raw.get("target_scale", metadata.get("target_scale", 1.0)))
        training_rows = int(raw.get("training_rows", metadata.get("training_rows", 0)))
        validation_rows = int(raw.get("validation_rows", metadata.get("validation_rows", 0)))
        test_rows = int(raw.get("test_rows", metadata.get("test_rows", 0)))

        scalers_raw = raw.get("feature_scalers")
        scalers = _normalize_feature_scalers(
            scalers_raw if isinstance(scalers_raw, Mapping) else metadata.get("feature_scalers")
        )

        decision_journal_entry_id = raw.get("decision_journal_entry_id")
        if decision_journal_entry_id is None:
            decision_journal_entry_id = metadata.get("decision_journal_entry")
        if decision_journal_entry_id is not None:
            decision_journal_entry_id = str(decision_journal_entry_id)

        return cls(
            feature_names=feature_names,
            model_state=model_state,
            trained_at=trained_at,
            metrics=metrics,
            metadata=metadata,
            target_scale=target_scale,
            training_rows=training_rows,
            validation_rows=validation_rows,
            test_rows=test_rows,
            feature_scalers=MappingProxyType(dict(scalers)),
            decision_journal_entry_id=decision_journal_entry_id,
            backend=backend,
        )

    def build_model(self) -> SupportsInference:
        from .training import SimpleGradientBoostingModel
        from .training import get_external_model_adapter

        if self.backend == "builtin":
            model = SimpleGradientBoostingModel()
            model.load_state(self.model_state)
            if not model.feature_names:
                model.feature_names = list(self.feature_names)
            if self.feature_scalers and getattr(model, "feature_scalers", None) != self.feature_scalers:
                model.feature_scalers = dict(self.feature_scalers)
            elif not getattr(model, "feature_scalers", None):
                scalers_raw = self.metadata.get("feature_scalers")
                if isinstance(scalers_raw, Mapping):
                    scalers = _normalize_feature_scalers(scalers_raw)
                    if scalers:
                        model.feature_scalers = dict(scalers)
            return model

        if self.backend == "sequential_td":
            from .sequential import TemporalDifferencePolicy

            model = TemporalDifferencePolicy.from_state(self.feature_names, self.model_state)
            return model

        adapter = get_external_model_adapter(self.backend)
        return adapter.load(self.model_state, self.feature_names, self.metadata)


@dataclass(slots=True, frozen=True)
class ModelArtifactBundle:
    """Opis zapisanych plików artefaktu modelu AI."""

    artifact: ModelArtifact
    artifact_path: Path
    metadata_path: Path
    checksums_path: Path
    signature_path: Path | None
    metadata_payload: Mapping[str, object]
    checksums: Mapping[str, str]


class ModelArtifactIntegrityError(RuntimeError):
    """Wyjątek sygnalizujący naruszenie integralności pakietu modelu."""


def _read_checksums(path: Path) -> Mapping[str, str]:
    if not path.exists():
        raise ModelArtifactIntegrityError(f"Brak pliku sum kontrolnych: {path}")
    checksums: dict[str, str] = {}
    with path.open("r", encoding="utf-8") as handle:
        for line in handle:
            line = line.strip()
            if not line:
                continue
            try:
                digest, filename = line.split(None, 1)
            except ValueError as exc:  # pragma: no cover - ścieżki diagnostyczne
                raise ModelArtifactIntegrityError(
                    f"Niepoprawny wpis w checksums.sha256: {line!r}"
                ) from exc
            checksums[filename.strip()] = digest.strip()
    return MappingProxyType(checksums)


def _verify_checksums(base_dir: Path, checksums: Mapping[str, str]) -> None:
    missing: list[str] = []
    mismatched: list[str] = []
    for filename, expected_digest in checksums.items():
        target = base_dir / filename
        if not target.exists():
            missing.append(filename)
            continue
        actual_digest = _hash_file(target)
        if actual_digest != expected_digest:
            mismatched.append(filename)
    if missing:
        raise ModelArtifactIntegrityError(
            "Brak plików pakietu modeli: " + ", ".join(sorted(missing))
        )
    if mismatched:
        raise ModelArtifactIntegrityError(
            "Niezgodne sumy kontrolne plików: " + ", ".join(sorted(mismatched))
        )


def load_model_artifact_bundle(
    bundle_dir: str | Path,
    *,
    expected_artifact: str | None = None,
    signing_key: bytes | None = None,
    signing_keys: Mapping[str, bytes] | None = None,
) -> ModelArtifactBundle:
    """Ładuje pakiet artefaktu modelu i weryfikuje integralność plików."""

    base_dir = Path(bundle_dir).expanduser().resolve()
    if not base_dir.exists():
        raise ModelArtifactIntegrityError(f"Katalog pakietu modeli nie istnieje: {base_dir}")

    checksums_path = base_dir / "checksums.sha256"
    checksums = _read_checksums(checksums_path)
    _verify_checksums(base_dir, checksums)

    artifact_path: Path | None = None
    metadata_path: Path | None = None
    signature_path: Path | None = None

    for candidate in base_dir.glob("*.json"):
        if candidate.name.endswith(".metadata.json"):
            metadata_path = candidate
        else:
            artifact_path = candidate

    if expected_artifact is not None:
        artifact_candidate = base_dir / expected_artifact
        if artifact_candidate.exists():
            artifact_path = artifact_candidate

    if artifact_path is None or not artifact_path.exists():
        raise ModelArtifactIntegrityError("Brak pliku artefaktu modelu w pakiecie")
    if metadata_path is None or not metadata_path.exists():
        raise ModelArtifactIntegrityError("Brak pliku metadanych artefaktu modelu")

    possible_signatures = list(base_dir.glob("*.sig"))
    if possible_signatures:
        signature_path = possible_signatures[0]

    artifact_payload = json.loads(artifact_path.read_text(encoding="utf-8"))
    metadata_payload = json.loads(metadata_path.read_text(encoding="utf-8"))

    artifact = ModelArtifact.from_dict(artifact_payload)

    version = metadata_payload.get("model_version") or artifact.metadata.get("model_version")
    if not isinstance(version, str) or not version.strip():
        raise ModelArtifactIntegrityError(
            f"Artefakt {artifact_path.name} nie zawiera metadanej 'model_version'"
        )

    if signature_path is not None:
        signature_doc = json.loads(signature_path.read_text(encoding="utf-8"))
        signature_section = signature_doc.get("signature")
        key_identifier: str | None = None
        if isinstance(signature_section, Mapping):
            key_identifier_obj = signature_section.get("key_id")
            if key_identifier_obj is not None:
                key_identifier = str(key_identifier_obj)

        key_material: bytes | None = signing_key
        resolved_key_id: str | None = None

        if signing_keys:
            if key_identifier is None:
                if len(signing_keys) == 1:
                    resolved_key_id, key_material = next(iter(signing_keys.items()))
                else:
                    logger.error(
                        "Podpis pakietu modeli %s nie zawiera identyfikatora klucza, "
                        "a dostępnych jest %d zaufanych kluczy",
                        artifact_path.name,
                        len(signing_keys),
                    )
                    raise ModelArtifactIntegrityError(
                        "Podpis pakietu modeli nie zawiera identyfikatora klucza"
                    )
            else:
                resolved_key_id = key_identifier
                key_material = signing_keys.get(key_identifier)
                if key_material is None:
                    logger.error(
                        "Brak zaufanego klucza HMAC %s dla pakietu modeli %s",
                        key_identifier,
                        artifact_path.name,
                    )
                    raise ModelArtifactIntegrityError(
                        f"Brak zaufanego klucza HMAC {key_identifier!r} do weryfikacji podpisu"
                    )
        elif key_identifier is not None and signing_key is None:
            logger.error(
                "Podpis pakietu modeli %s wymaga klucza %s, ale nie dostarczono magazynu kluczy",
                artifact_path.name,
                key_identifier,
            )
            raise ModelArtifactIntegrityError(
                "Brak zaufanego klucza HMAC do weryfikacji podpisu pakietu modeli"
            )

        if key_material is None and signature_section is not None:
            logger.error(
                "Nie można zweryfikować podpisu pakietu modeli %s – brak klucza HMAC",
                artifact_path.name,
            )
            raise ModelArtifactIntegrityError(
                "Brak klucza HMAC do weryfikacji podpisu pakietu modeli"
            )

        if key_material is not None:
            errors = validate_hmac_signature(
                artifact_payload,
                signature_doc,
                key=key_material,
            )
            if errors:
                logger.error(
                    "Niepoprawny podpis pakietu modeli %s (klucz: %s): %s",
                    artifact_path.name,
                    resolved_key_id or key_identifier or "<domyślny>",
                    "; ".join(errors),
                )
                raise ModelArtifactIntegrityError(
                    "Niepoprawny podpis HMAC pakietu modeli: " + "; ".join(errors)
                )

    from .validation import validate_model_artifact_schema  # import lokalny, aby uniknąć cyklu

    validate_model_artifact_schema(artifact)

    return ModelArtifactBundle(
        artifact=artifact,
        artifact_path=artifact_path,
        metadata_path=metadata_path,
        checksums_path=checksums_path,
        signature_path=signature_path,
        metadata_payload=MappingProxyType(dict(metadata_payload)),
        checksums=checksums,
    )


def _bundle_base_name(name: str | Path | None) -> str:
    if name is None:
        return "model-artifact"
    candidate = Path(str(name).strip())
    if candidate.name and candidate.name not in {".", ".."}:
        if candidate.suffix == ".json":
            return candidate.stem or "model-artifact"
        return candidate.name
    normalized = str(name).strip()
    return normalized or "model-artifact"


def _hash_file(path: Path) -> str:
    digest = hashlib.sha256()
    with path.open("rb") as handle:
        for chunk in iter(lambda: handle.read(65536), b""):
            if not chunk:
                break
            digest.update(chunk)
    return digest.hexdigest()


def _build_metadata_summary(
    artifact: ModelArtifact,
    overrides: Mapping[str, object] | None = None,
) -> dict[str, object]:
    summary: dict[str, object] = {
        "trained_at": artifact.trained_at.astimezone(timezone.utc).isoformat(),
        "backend": artifact.backend,
        "feature_names": list(artifact.feature_names),
        "rows": {
            "train": artifact.training_rows,
            "validation": artifact.validation_rows,
            "test": artifact.test_rows,
        },
        "target_scale": artifact.target_scale,
        "feature_scalers": {
            name: {"mean": mean, "stdev": stdev}
            for name, (mean, stdev) in artifact.feature_scalers.items()
        },
        "metrics": artifact.metrics.to_dict(),
    }
    if artifact.decision_journal_entry_id is not None:
        summary["decision_journal_entry_id"] = artifact.decision_journal_entry_id
    metadata_block = dict(artifact.metadata)
    if metadata_block:
        summary["source_metadata"] = metadata_block
    if overrides:
        summary.update({str(key): value for key, value in overrides.items()})
    return summary


def generate_model_artifact_bundle(
    artifact: ModelArtifact,
    output_dir: str | Path,
    *,
    name: str | Path | None = None,
    signing_key: bytes | None = None,
    signing_key_id: str | None = None,
    metadata_overrides: Mapping[str, object] | None = None,
) -> ModelArtifactBundle:
    """Zapisuje artefakt modelu wraz z metadanymi, checksumami i podpisem HMAC."""

    output_path = Path(output_dir).expanduser().resolve()
    output_path.mkdir(parents=True, exist_ok=True)

    base_name = _bundle_base_name(name)
    artifact_path = output_path / f"{base_name}.json"
    metadata_path = output_path / f"{base_name}.metadata.json"
    checksums_path = output_path / "checksums.sha256"
    signature_path: Path | None = output_path / f"{base_name}.sig" if signing_key else None

    artifact_payload = artifact.to_dict()
    artifact_path.write_text(
        json.dumps(artifact_payload, ensure_ascii=False, indent=2, sort_keys=True) + "\n",
        encoding="utf-8",
    )

    metadata_payload_dict = _build_metadata_summary(artifact, metadata_overrides)
    metadata_path.write_text(
        json.dumps(metadata_payload_dict, ensure_ascii=False, indent=2, sort_keys=True) + "\n",
        encoding="utf-8",
    )

    written_signature_path: Path | None = None
    if signing_key is not None:
        signature_payload = {
            "target": artifact_path.name,
            "signed_at": datetime.now(timezone.utc).isoformat(),
            "signature": build_hmac_signature(
                artifact_payload,
                key=signing_key,
                key_id=signing_key_id,
            ),
        }
        signature_path = signature_path or output_path / f"{base_name}.sig"
        signature_path.write_text(
            json.dumps(signature_payload, ensure_ascii=False, indent=2, sort_keys=True) + "\n",
            encoding="utf-8",
        )
        written_signature_path = signature_path

    checksum_entries: list[tuple[str, str]] = [
        (artifact_path.name, _hash_file(artifact_path)),
        (metadata_path.name, _hash_file(metadata_path)),
    ]
    if written_signature_path is not None:
        checksum_entries.append(
            (written_signature_path.name, _hash_file(written_signature_path))
        )

    with checksums_path.open("w", encoding="utf-8") as handle:
        for filename, digest in checksum_entries:
            handle.write(f"{digest}  {filename}\n")

    checksums_payload = MappingProxyType(dict(checksum_entries))

    return ModelArtifactBundle(
        artifact=artifact,
        artifact_path=artifact_path,
        metadata_path=metadata_path,
        checksums_path=checksums_path,
        signature_path=written_signature_path,
        metadata_payload=MappingProxyType(dict(metadata_payload_dict)),
        checksums=checksums_payload,
    )


_DEFAULT_SYMBOL = "fallback"
_TRAINING_METADATA_SOURCE = "bot_core.ai.models.AIModels"


class AIModels:
<<<<<<< HEAD
    """Minimal high-level wrapper compatible with archival API built on ``ModelArtifact``.
=======
    """Minimal Stage6 wrapper around ``ModelArtifact`` and the training pipeline.
>>>>>>> 92d6bd1c

    The class translates numpy-style training arrays into :class:`FeatureDataset`
    instances, delegates learning to :class:`bot_core.ai.training.ModelTrainer`
    and keeps the resulting :class:`ModelArtifact` as the single source of
    truth.  Predictions are executed by rebuilding the inference model from the
    stored artifact to stay aligned with the Stage6 AI pipeline.
    """

    def __init__(
        self,
        input_size: int,
        seq_len: int,
        model_type: str = "gb",
        *,
        model_dir: str | Path | None = None,
        trainer: "ModelTrainer" | None = None,
    ) -> None:
        if input_size <= 0 or seq_len <= 0:
            raise ValueError("input_size and seq_len must be positive integers")
        self.input_size = int(input_size)
        self.seq_len = int(seq_len)
        self.model_type = str(model_type or "gb").strip().lower()
        self._requested_type = self.model_type
        self.model_dir = Path(model_dir).expanduser().resolve() if model_dir else None
        self._trainer: "ModelTrainer" = trainer or self._build_trainer(self.model_type)
        self._artifact: ModelArtifact | None = None
        self._inference_model: "SupportsInference" | None = None
        self._feature_template: tuple[str, ...] = ()
        self._symbol: str = _DEFAULT_SYMBOL

    # ------------------------------------------------------------------ helpers --
    def _build_trainer(self, model_type: str) -> "ModelTrainer":
        from .training import ModelTrainer

        backend = self._resolve_backend(model_type)
        return ModelTrainer(backend=backend)

    @staticmethod
    def _resolve_backend(model_type: str) -> str:
        normalized = str(model_type or "").strip().lower()
        if normalized in {"sequential", "sequential_td"}:
            logger.warning(
                "Sequential backend is not available in the lightweight AIModels wrapper;"
                " using builtin gradient boosting instead",
            )
        return "builtin"

    def _flatten_training_matrix(
        self, X: np.ndarray | Sequence[Sequence[float]]
    ) -> tuple[list[list[float]], tuple[str, ...]]:
        arr = np.asarray(X, dtype=float)
        if arr.ndim == 3:
            samples, seq_len, width = arr.shape
            if samples == 0:
                return [], ()
            seq_len = max(int(seq_len), 1)
            width = max(int(width), 1)
            feature_names = tuple(
                f"lag_{seq_len - step}_{feature}"
                for step in range(seq_len, 0, -1)
                for feature in range(width)
            )
            flattened = arr.reshape(samples, seq_len * width)
            self.seq_len = seq_len
            self.input_size = width
        elif arr.ndim == 2:
            samples, width = arr.shape
            if samples == 0:
                return [], ()
            width = max(int(width), 1)
            feature_names = tuple(f"f_{idx}" for idx in range(width))
            flattened = arr
            self.seq_len = 1
            self.input_size = width
        elif arr.ndim == 1:
            flattened = arr.reshape(-1, 1)
            samples, width = flattened.shape
            if samples == 0:
                return [], ()
            feature_names = ("f_0",)
            self.seq_len = 1
            self.input_size = 1
        else:
            raise ValueError("Unsupported tensor shape for training data")
        matrix = flattened.astype(float, copy=False)
        rows: list[list[float]] = matrix.tolist()
        return rows, feature_names

    def _normalize_targets(self, y: np.ndarray | Sequence[float]) -> list[float]:
        arr = np.asarray(y, dtype=float).reshape(-1)
        return arr.astype(float, copy=False).tolist()

    def _build_dataset(self, X: np.ndarray, y: np.ndarray) -> FeatureDataset:
        matrix, feature_names = self._flatten_training_matrix(X)
        targets = self._normalize_targets(y)
        if len(matrix) != len(targets):
            raise ValueError("X and y must contain the same number of samples")
        self._feature_template = feature_names
        vectors: list[FeatureVector] = []
        for idx, (row, target) in enumerate(zip(matrix, targets)):
            features = {name: float(value) for name, value in zip(feature_names, row)}
            vectors.append(
                FeatureVector(
                    timestamp=float(idx),
                    symbol=self._symbol,
                    features=features,
                    target_bps=float(target),
                )
            )
        metadata: dict[str, object] = {
            "source": _TRAINING_METADATA_SOURCE,
            "model_type": self.model_type,
            "requested_model_type": self._requested_type,
            "input_size": self.input_size,
            "seq_len": self.seq_len,
        }
        return FeatureDataset(vectors=tuple(vectors), metadata=metadata)

    def _ensure_inference(self) -> "SupportsInference":
        if self._artifact is None:
            raise RuntimeError("Model has not been trained yet")
        if self._inference_model is None:
            self._inference_model = self._artifact.build_model()
        return self._inference_model

    def _vectorize_samples(
        self, X: np.ndarray | Sequence[Sequence[float]]
    ) -> list[Mapping[str, float]]:
        if not self._feature_template:
            raise RuntimeError("Model is not initialized with feature names")
        arr = np.asarray(X, dtype=float)
        if arr.ndim == 3:
            matrix = arr.reshape(arr.shape[0], -1)
        elif arr.ndim == 2:
            matrix = arr
        elif arr.ndim == 1:
            matrix = arr.reshape(-1, len(self._feature_template))
        else:
            raise ValueError("Unsupported tensor shape for prediction")
        width = len(self._feature_template)
        if matrix.shape[1] != width:
            if matrix.shape[1] < width:
                padded = np.zeros((matrix.shape[0], width), dtype=float)
                padded[:, : matrix.shape[1]] = matrix
                matrix = padded
            else:
                matrix = matrix[:, :width]
        samples: list[Mapping[str, float]] = []
        for row in matrix:
            samples.append({name: float(value) for name, value in zip(self._feature_template, row)})
        return samples

    # ------------------------------------------------------------------- API ----
    @property
    def trainer(self) -> "ModelTrainer":
        return self._trainer

    @property
    def artifact(self) -> ModelArtifact | None:
        return self._artifact

    @property
    def is_trained(self) -> bool:
        return self._artifact is not None

    def train(
        self,
        X: np.ndarray,
        y: np.ndarray,
        *,
        epochs: int = 1,
        batch_size: int = 32,
        progress_callback: Callable[..., None] | None = None,
        model_out: str | Path | None = None,
        verbose: bool = False,
    ) -> ModelArtifact:
        if progress_callback is not None:
            logger.debug("progress_callback is ignored by the lightweight AIModels trainer")
        dataset = self._build_dataset(X, y)
        artifact = self._trainer.train(dataset)
        self._artifact = artifact
        self._feature_template = tuple(artifact.feature_names) or self._feature_template
        self._inference_model = artifact.build_model()
        if model_out:
            self.save_model(model_out)
        return artifact

    def predict(self, X: np.ndarray) -> np.ndarray:
        if not self.is_trained:
            raise RuntimeError("Model has not been trained")
        samples = self._vectorize_samples(X)
        model = self._ensure_inference()
        predictions = model.batch_predict(samples)
        return np.asarray(predictions, dtype=float)

    def predict_series(
        self,
        df: pd.DataFrame,
        feature_cols: Sequence[str] | None,
    ) -> pd.Series:
        if df is None or df.empty:
            return pd.Series(dtype=float)
        columns: Sequence[str]
        if feature_cols:
            columns = [col for col in feature_cols if col in df.columns]
            if not columns:
                columns = tuple(str(col) for col in df.columns)
        else:
            columns = tuple(str(col) for col in df.columns)
        values = df.loc[:, list(columns)].to_numpy(dtype=float, copy=False)
        seq_len = max(int(self.seq_len), 1)
        if len(values) < seq_len:
            return pd.Series(np.zeros(len(df), dtype=float), index=df.index)
        windows: list[np.ndarray] = []
        for idx in range(seq_len, len(values) + 1):
            window = values[idx - seq_len : idx]
            windows.append(window.reshape(-1))
        samples = self._vectorize_samples(np.asarray(windows, dtype=float))
        if not samples:
            return pd.Series(np.zeros(len(df), dtype=float), index=df.index)
        model = self._ensure_inference()
        predictions = np.asarray(model.batch_predict(samples), dtype=float)
        if predictions.size == 0:
            return pd.Series(np.zeros(len(df), dtype=float), index=df.index)
        if seq_len > 1:
            lead = np.repeat(predictions[0], seq_len - 1)
            full = np.concatenate([lead, predictions])
        else:
            full = predictions
        if len(full) < len(df):
            padding = np.repeat(full[-1], len(df) - len(full))
            full = np.concatenate([full, padding])
        elif len(full) > len(df):
            full = full[-len(df) :]
        return pd.Series(full, index=df.index, dtype=float)

    def save_model(self, path: str | Path) -> None:
        if not self.is_trained or self._artifact is None:
            raise RuntimeError("Cannot save model before training")
        destination = Path(path)
        if destination.suffix not in {".json", ".artifact", ".model"}:
            destination = destination.with_suffix(".json")
        destination.parent.mkdir(parents=True, exist_ok=True)
        payload = {
            "artifact": self._artifact.to_dict(),
            "input_size": self.input_size,
            "seq_len": self.seq_len,
            "model_type": self.model_type,
        }
        destination.write_text(
            json.dumps(payload, ensure_ascii=False, indent=2, sort_keys=True) + "\n",
            encoding="utf-8",
        )

    @classmethod
    def load_model(cls, path: str | Path) -> "AIModels":
        source = Path(path)
        if not source.exists():
            raise FileNotFoundError(f"Model file {source} does not exist")
        with source.open("r", encoding="utf-8") as handle:
            payload = json.load(handle)
        if not isinstance(payload, Mapping):
            raise ValueError("Model file does not contain a valid payload")
        artifact_payload = payload.get("artifact")
        if not isinstance(artifact_payload, Mapping):
            raise ValueError("Model file does not contain serialized artifact")
        artifact = ModelArtifact.from_dict(artifact_payload)
        input_size = int(payload.get("input_size", len(artifact.feature_names) or 1))
        seq_len = int(payload.get("seq_len", 1))
        model_type = str(payload.get("model_type", artifact.backend or "gb"))
        instance = cls(input_size=input_size, seq_len=seq_len, model_type=model_type)
        instance._artifact = artifact
        instance._feature_template = tuple(artifact.feature_names)
        instance._inference_model = artifact.build_model()
        return instance


__all__ = [
    "AIModels",
    "ModelArtifact",
    "ModelArtifactBundle",
    "ModelArtifactIntegrityError",
    "ModelMetrics",
    "ModelScore",
    "generate_model_artifact_bundle",
    "load_model_artifact_bundle",
]<|MERGE_RESOLUTION|>--- conflicted
+++ resolved
@@ -210,22 +210,6 @@
         if isinstance(raw, ModelMetrics):
             raw = raw.blocks()
 
-<<<<<<< HEAD
-        if isinstance(raw, Mapping) and raw:
-            if all(isinstance(value, Mapping) for value in raw.values()):
-                for split, payload in raw.items():
-                    if isinstance(payload, Mapping):
-                        structured[str(split)] = _coerce_block(payload)
-            else:
-                archival_block: dict[str, float] = {}
-                for key, value in raw.items():
-                    try:
-                        archival_block[str(key)] = float(value)  # type: ignore[arg-type]
-                    except (TypeError, ValueError):
-                        continue
-                if archival_block:
-                    structured["summary"] = archival_block
-=======
         raw_payload: Mapping[str, object] | None
         if isinstance(raw, ModelMetrics):
             raw_payload = raw.blocks()
@@ -254,7 +238,6 @@
                 "ModelMetrics wymaga formatu Stage6 (summary/train/validation/test); "
                 f"wykryto legacy pola: {joined}"
             )
->>>>>>> 92d6bd1c
 
         for key in required_keys:
             structured.setdefault(key, {})
@@ -1053,11 +1036,7 @@
 
 
 class AIModels:
-<<<<<<< HEAD
-    """Minimal high-level wrapper compatible with archival API built on ``ModelArtifact``.
-=======
     """Minimal Stage6 wrapper around ``ModelArtifact`` and the training pipeline.
->>>>>>> 92d6bd1c
 
     The class translates numpy-style training arrays into :class:`FeatureDataset`
     instances, delegates learning to :class:`bot_core.ai.training.ModelTrainer`
