--- conflicted
+++ resolved
@@ -20,17 +20,7 @@
     "ComplianceSignOffError",
     "collect_pending_compliance_sign_offs",
     "normalize_compliance_sign_off_roles",
-<<<<<<< HEAD
-    "normalize_sign_off_status",
-    "normalize_report_status",
-    "get_supported_sign_off_statuses",
     "filter_audit_reports_since",
-    "filter_audit_reports_by_tags",
-    "filter_audit_reports_by_sign_off_status",
-    "filter_audit_reports_by_status",
-=======
-    "filter_audit_reports_since",
->>>>>>> c4a43f99
     "DataCompletenessWatcher",
     "FeatureBoundsValidator",
     "export_data_quality_report",
@@ -417,30 +407,6 @@
     return _load_recent_reports(subdir="drift", limit=limit, audit_root=audit_root)
 
 
-<<<<<<< HEAD
-def _normalize_tags(values: Sequence[object] | None) -> set[str]:
-    normalized: set[str] = set()
-    for entry in values or ():
-        if isinstance(entry, str):
-            candidate = entry.strip().lower()
-            if candidate:
-                normalized.add(candidate)
-    return normalized
-
-
-def _extract_report_tags(report: Mapping[str, Any]) -> set[str]:
-    raw_tags = report.get("tags")
-    if isinstance(raw_tags, str):
-        values: Sequence[object] = (raw_tags,)
-    elif isinstance(raw_tags, Sequence) and not isinstance(raw_tags, (bytes, bytearray)):
-        values = raw_tags
-    else:
-        values = ()
-    return _normalize_tags(values)
-
-
-=======
->>>>>>> c4a43f99
 def filter_audit_reports_since(
     reports: Sequence[Mapping[str, Any]] | None,
     *,
@@ -462,110 +428,6 @@
     return tuple(filtered)
 
 
-<<<<<<< HEAD
-def filter_audit_reports_by_tags(
-    reports: Sequence[Mapping[str, Any]] | None,
-    *,
-    include: Sequence[str] | None = None,
-    exclude: Sequence[str] | None = None,
-) -> tuple[Mapping[str, Any], ...]:
-    """Filtruje raporty na podstawie zestawu tagów.
-
-    Argument ``include`` wymusza obecność przynajmniej jednego z podanych
-    tagów, natomiast ``exclude`` odrzuca raporty zawierające jakikolwiek z
-    wymienionych tagów.  Porównania są nieczułe na wielkość liter.
-    """
-
-    include_set = _normalize_tags(include)
-    exclude_set = _normalize_tags(exclude)
-
-    filtered: list[Mapping[str, Any]] = []
-    for report in reports or ():
-        if not isinstance(report, Mapping):
-            continue
-        tags = _extract_report_tags(report)
-        if include_set and not (tags & include_set):
-            continue
-        if exclude_set and (tags & exclude_set):
-            continue
-        filtered.append(report)
-    return tuple(filtered)
-
-
-def filter_audit_reports_by_sign_off_status(
-    reports: Sequence[Mapping[str, Any]] | None,
-    *,
-    include: Sequence[str] | None = None,
-    exclude: Sequence[str] | None = None,
-    roles: Sequence[str] | None = None,
-) -> tuple[Mapping[str, Any], ...]:
-    """Filtruje raporty na podstawie statusów podpisów compliance.
-
-    Argument ``include`` wymusza obecność przynajmniej jednego z podanych
-    statusów (po znormalizowaniu), natomiast ``exclude`` odrzuca raporty,
-    w których występuje dowolny z niedozwolonych statusów. Opcjonalny
-    parametr ``roles`` pozwala ograniczyć analizę statusów do wskazanych
-    ról podpisów.
-    """
-
-    include_set = {
-        status
-        for status in (normalize_sign_off_status(item) for item in (include or ()))
-        if status
-    }
-    exclude_set = {
-        status
-        for status in (normalize_sign_off_status(item) for item in (exclude or ()))
-        if status
-    }
-
-    filtered: list[Mapping[str, Any]] = []
-    for report in reports or ():
-        if not isinstance(report, Mapping):
-            continue
-        statuses = set(_extract_sign_off_statuses(report, roles=roles).values())
-        if include_set and not (statuses & include_set):
-            continue
-        if exclude_set and (statuses & exclude_set):
-            continue
-        filtered.append(report)
-    return tuple(filtered)
-
-
-def filter_audit_reports_by_status(
-    reports: Sequence[Mapping[str, Any]] | None,
-    *,
-    include: Sequence[str] | None = None,
-    exclude: Sequence[str] | None = None,
-) -> tuple[Mapping[str, Any], ...]:
-    """Filtruje raporty na podstawie ich głównego statusu (np. ``alert``)."""
-
-    include_set = {
-        status
-        for status in (normalize_report_status(item) for item in (include or ()))
-        if status
-    }
-    exclude_set = {
-        status
-        for status in (normalize_report_status(item) for item in (exclude or ()))
-        if status
-    }
-
-    filtered: list[Mapping[str, Any]] = []
-    for report in reports or ():
-        if not isinstance(report, Mapping):
-            continue
-        status = normalize_report_status(report.get("status"))
-        if include_set and (status is None or status not in include_set):
-            continue
-        if exclude_set and status in exclude_set:
-            continue
-        filtered.append(report)
-    return tuple(filtered)
-
-
-=======
->>>>>>> c4a43f99
 def summarize_data_quality_reports(
     reports: Sequence[Mapping[str, Any]] | None,
     *,
