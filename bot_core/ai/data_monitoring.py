--- conflicted
+++ resolved
@@ -40,12 +40,8 @@
 
 _SAFE_FILENAME = re.compile(r"[^a-z0-9]+", re.IGNORECASE)
 _SUPPORTED_SIGN_OFF_ROLES = frozenset({"risk", "compliance"})
-<<<<<<< HEAD
-_DEFAULT_SIGN_OFF_ROLES = ("risk", "compliance")
-=======
 _SIGN_OFF_ROLES = tuple(sorted(_SUPPORTED_SIGN_OFF_ROLES))
 _DEFAULT_SIGN_OFF_ROLES = _SIGN_OFF_ROLES
->>>>>>> ee628002
 _SIGN_OFF_STATUSES = frozenset(
     {"pending", "approved", "rejected", "escalated", "waived", "investigating"}
 )
@@ -663,11 +659,8 @@
     drift_reports: Sequence[Mapping[str, Any]] | None,
     roles: Sequence[str] | None,
 ) -> Mapping[str, tuple[Mapping[str, Any], ...]]:
-<<<<<<< HEAD
-=======
     """Weryfikuje, czy wymagane role zatwierdziły alerty data-quality oraz dryfu."""
 
->>>>>>> ee628002
     required_roles = _normalize_required_roles(roles)
     pending: MutableMapping[str, list[Mapping[str, Any]]] = {
         role: [] for role in required_roles
@@ -676,13 +669,7 @@
     dq_summary = summarize_data_quality_reports(
         data_quality_reports, roles=required_roles
     )
-<<<<<<< HEAD
-    drift_summary = summarize_drift_reports(
-        drift_reports, roles=required_roles
-    )
-=======
     drift_summary = summarize_drift_reports(drift_reports, roles=required_roles)
->>>>>>> ee628002
 
     for role in required_roles:
         dq_entries = dq_summary.get("pending_sign_off", {}).get(role, ())
@@ -691,36 +678,7 @@
         pending[role].extend(dict(entry) for entry in drift_entries)
 
     normalized = {role: tuple(entries) for role, entries in pending.items()}
-<<<<<<< HEAD
-    return MappingProxyType(normalized)
-
-
-def ensure_compliance_sign_offs(
-    *,
-    data_quality_reports: Sequence[Mapping[str, Any]] | None = None,
-    drift_reports: Sequence[Mapping[str, Any]] | None = None,
-    audit_root: str | Path | None = None,
-    limit: int | None = 5,
-    roles: Sequence[str] | None = None,
-) -> Mapping[str, tuple[Mapping[str, Any], ...]]:
-    """Weryfikuje, czy wymagane role zatwierdziły alerty data-quality oraz dryfu.
-
-    Jeżeli raporty nie zostały przekazane, funkcja sama załaduje najnowsze
-    wpisy audytu z wykorzystaniem ``audit_root`` i ``limit`` podobnie jak
-    :func:`collect_pending_compliance_sign_offs`.
-    """
-
-    pending = collect_pending_compliance_sign_offs(
-        data_quality_reports=data_quality_reports,
-        drift_reports=drift_reports,
-        audit_root=audit_root,
-        limit=limit,
-        roles=roles,
-    )
-    missing = {role: entries for role, entries in pending.items() if entries}
-=======
     missing = {role: entries for role, entries in normalized.items() if entries}
->>>>>>> ee628002
     if missing:
         for role, entries in missing.items():
             categories = sorted({entry.get("category", "unknown") for entry in entries})
@@ -730,49 +688,8 @@
                 len(entries),
                 ", ".join(categories) or "unknown",
             )
-<<<<<<< HEAD
-        raise ComplianceSignOffError(pending)
-    return pending
-
-
-def collect_pending_compliance_sign_offs(
-    *,
-    data_quality_reports: Sequence[Mapping[str, Any]] | None = None,
-    drift_reports: Sequence[Mapping[str, Any]] | None = None,
-    audit_root: str | Path | None = None,
-    limit: int | None = 5,
-    roles: Sequence[str] | None = None,
-) -> Mapping[str, tuple[Mapping[str, Any], ...]]:
-    """Zwraca brakujące podpisy compliance dla ostatnich raportów audytu."""
-
-    needs_loading = data_quality_reports is None or drift_reports is None
-    if needs_loading:
-        if limit is None:
-            load_limit = 5
-        else:
-            try:
-                load_limit = int(limit)
-            except (TypeError, ValueError) as exc:  # pragma: no cover - defensive
-                raise ValueError("limit must be greater than zero") from exc
-        if load_limit <= 0:
-            raise ValueError("limit must be greater than zero")
-        load_kwargs: dict[str, Any] = {"limit": load_limit}
-        if audit_root is not None:
-            load_kwargs["audit_root"] = audit_root
-        if data_quality_reports is None:
-            data_quality_reports = load_recent_data_quality_reports(**load_kwargs)
-        if drift_reports is None:
-            drift_reports = load_recent_drift_reports(**load_kwargs)
-
-    return _collect_pending_sign_off_map(
-        data_quality_reports=data_quality_reports,
-        drift_reports=drift_reports,
-        roles=roles,
-    )
-=======
         raise ComplianceSignOffError(normalized)
     return MappingProxyType(normalized)
->>>>>>> ee628002
 def _is_missing(value: object) -> bool:
     if value is None:
         return True
