"""Narzędzia monitoringu jakości danych inference Decision Engine."""

from __future__ import annotations

import json
import logging
import math
import os
import re
from dataclasses import dataclass, field
from datetime import datetime, timezone
from os import PathLike
from pathlib import Path
from types import MappingProxyType
from typing import Any, Callable, Mapping, MutableMapping, Sequence

from bot_core.alerts import DriftAlertPayload

__all__ = [
    "ComplianceSignOffError",
    "DataCompletenessWatcher",
    "FeatureBoundsValidator",
    "export_data_quality_report",
    "export_drift_alert_report",
    "DataQualityException",
    "apply_policy_to_report",
    "ensure_compliance_sign_offs",
    "update_sign_off",
    "load_recent_data_quality_reports",
    "load_recent_drift_reports",
    "summarize_data_quality_reports",
    "summarize_drift_reports",
]


logger = logging.getLogger(__name__)


_SAFE_FILENAME = re.compile(r"[^a-z0-9]+", re.IGNORECASE)
<<<<<<< HEAD
_SIGN_OFF_ROLES = frozenset({"risk", "compliance"})
_DEFAULT_SIGN_OFF_ROLE_ORDER = tuple(sorted(_SIGN_OFF_ROLES))
=======
_SUPPORTED_SIGN_OFF_ROLES = frozenset({"risk", "compliance"})
_DEFAULT_SIGN_OFF_ROLES = ("risk", "compliance")
>>>>>>> 2418b998
_SIGN_OFF_STATUSES = frozenset(
    {"pending", "approved", "rejected", "escalated", "waived", "investigating"}
)
_COMPLETED_SIGN_OFF_STATUSES = frozenset({"approved", "waived"})
_SIGN_OFF_DEFAULT_NOTES = {
    "risk": "Awaiting Risk review",
    "compliance": "Awaiting Compliance sign-off",
}


def _normalize_role(role: object) -> str | None:
    if isinstance(role, str):
        normalized = role.strip().lower()
        if normalized:
            return normalized
    return None


def _audit_root() -> Path:
    root_override = os.environ.get("AI_DECISION_AUDIT_ROOT")
    if root_override:
        return Path(root_override).expanduser().resolve()
    return Path("audit") / "ai_decision"


def _ensure_directory(path: Path) -> Path:
    path.mkdir(parents=True, exist_ok=True)
    return path


def _normalize_slug(prefix: str) -> str:
    normalized = _SAFE_FILENAME.sub("_", prefix or "report").strip("_") or "report"
    return normalized.lower()


def _timestamp_slug(prefix: str) -> str:
    now = datetime.now(timezone.utc).strftime("%Y%m%dT%H%M%SZ")
    return f"{now}_{_normalize_slug(prefix)}"


def _default_sign_off(
    *, extra_roles: Sequence[str] | None = None
) -> dict[str, MutableMapping[str, Any]]:
    roles = set(_SIGN_OFF_ROLES)
    for role in extra_roles or ():
        normalized = _normalize_role(role)
        if normalized:
            roles.add(normalized)
    sign_off: dict[str, MutableMapping[str, Any]] = {}
    for role in sorted(roles):
        note = _SIGN_OFF_DEFAULT_NOTES.get(
            role, f"Awaiting {role.replace('_', ' ').title()} sign-off"
        )
        sign_off[role] = {
            "status": "pending",
            "signed_by": None,
            "timestamp": None,
            "notes": note,
        }
    return sign_off


def _write_report(directory: Path, prefix: str, payload: Mapping[str, Any]) -> Path:
    base = _timestamp_slug(prefix)
    destination = directory / f"{base}.json"
    counter = 1
    while destination.exists():
        destination = directory / f"{base}_{counter}.json"
        counter += 1
    with destination.open("w", encoding="utf-8") as handle:
        json.dump(payload, handle, ensure_ascii=False, indent=2, sort_keys=True)
    return destination


def _update_report_file(
    report: Mapping[str, Any], mutator: Callable[[MutableMapping[str, Any]], None]
) -> None:
    report_path = report.get("report_path")
    if not isinstance(report_path, (str, PathLike)):
        return
    path = Path(report_path)
    try:
        if not path.exists():
            return
        with path.open("r", encoding="utf-8") as handle:
            payload = json.load(handle)
        if isinstance(payload, Mapping):
            payload_dict: MutableMapping[str, Any] = dict(payload)
        else:
            payload_dict = {}
        mutator(payload_dict)
        with path.open("w", encoding="utf-8") as handle:
            json.dump(payload_dict, handle, ensure_ascii=False, indent=2, sort_keys=True)
    except (OSError, json.JSONDecodeError, TypeError):
        # Nie przerywamy przepływu w razie problemów I/O – raport w pamięci pozostaje aktualny.
        return


def _apply_sign_off_to_payload(
    payload: MutableMapping[str, Any], role: str, entry: Mapping[str, Any]
) -> None:
    raw_sign_off = payload.get("sign_off")
    if isinstance(raw_sign_off, MutableMapping):
        sign_off: MutableMapping[str, Any] = dict(raw_sign_off)
    elif isinstance(raw_sign_off, Mapping):
        sign_off = dict(raw_sign_off)
    else:
        sign_off = _default_sign_off()
    sign_off[role] = dict(entry)
    payload["sign_off"] = sign_off


def export_data_quality_report(
    payload: Mapping[str, Any], *, category: str = "completeness"
) -> Path:
    """Persistuje raport jakości danych do katalogu audytowego."""

    root = _ensure_directory(_audit_root() / "data_quality")
    enriched = dict(payload)
    enriched.setdefault("sign_off", _default_sign_off())
    return _write_report(root, category, enriched)


def apply_policy_to_report(
    report: MutableMapping[str, Any], *, enforce: bool
) -> MutableMapping[str, Any]:
    """Dodaje sekcję polityki do raportu i aktualizuje zapisany plik."""

    policy = {"enforce": bool(enforce)}
    report["policy"] = policy
    _update_report_file(report, lambda payload: payload.__setitem__("policy", policy))
    return report


def update_sign_off(
    report: MutableMapping[str, Any],
    *,
    role: str,
    status: str,
    signed_by: str | None = None,
    notes: str | None = None,
) -> MutableMapping[str, Any]:
    """Aktualizuje sekcję podpisów Risk/Compliance w raporcie i pliku JSON."""

    normalized_role = str(role).strip().lower()
    if normalized_role not in _SUPPORTED_SIGN_OFF_ROLES:
        raise ValueError(f"unsupported sign-off role: {role!r}")
    normalized_status = str(status).strip().lower()
    if normalized_status not in _SIGN_OFF_STATUSES:
        raise ValueError(f"unsupported sign-off status: {status!r}")

    sign_off = report.get("sign_off")
    if isinstance(sign_off, MutableMapping):
        sign_off_map: MutableMapping[str, Any] = sign_off
    elif isinstance(sign_off, Mapping):
        sign_off_map = dict(sign_off)
    else:
        sign_off_map = _default_sign_off()
    report["sign_off"] = sign_off_map

    entry = sign_off_map.get(normalized_role)
    if not isinstance(entry, MutableMapping):
        entry = {}

    entry = dict(entry)
    entry["status"] = normalized_status
    entry["timestamp"] = datetime.now(timezone.utc).isoformat()
    if signed_by is not None:
        entry["signed_by"] = str(signed_by)
    else:
        entry.setdefault("signed_by", None)
    if notes is not None:
        entry["notes"] = str(notes)
    else:
        default_notes = _default_sign_off().get(normalized_role, {}).get("notes")
        if default_notes is not None:
            entry.setdefault("notes", default_notes)

    sign_off_map[normalized_role] = entry
    _update_report_file(
        report,
        lambda payload: _apply_sign_off_to_payload(
            payload, normalized_role, entry
        ),
    )
    return report


def export_drift_alert_report(
    payload: DriftAlertPayload | Mapping[str, Any], *, category: str = "drift_alert"
) -> Path:
    """Zapisuje raport alertu dryfu do katalogu audytowego."""

    if isinstance(payload, DriftAlertPayload):
        raw: Mapping[str, Any] = {
            "model_name": payload.model_name,
            "drift_score": payload.drift_score,
            "threshold": payload.threshold,
            "window": payload.window,
            "backend": payload.backend,
            "extra": dict(payload.extra or {}),
        }
    else:
        raw = payload
    enriched = dict(raw)
    enriched.setdefault("timestamp", datetime.now(timezone.utc).isoformat())
    enriched.setdefault("sign_off", _default_sign_off())
    extra_payload = enriched.get("extra")
    if isinstance(extra_payload, Mapping):
        enriched["extra"] = _normalize_context(extra_payload)
    root = _ensure_directory(_audit_root() / "drift")
    return _write_report(root, category, enriched)


def _load_recent_reports(
    *,
    subdir: str,
    category: str | None = None,
    limit: int = 20,
    audit_root: str | Path | None = None,
) -> tuple[Mapping[str, Any], ...]:
    if limit <= 0:
        raise ValueError("limit must be greater than zero")
    base_root = Path(audit_root).expanduser() if audit_root is not None else _audit_root()
    root = base_root / subdir
    if not root.exists():
        return ()
    pattern = "*.json"
    if category:
        slug = _normalize_slug(category)
        pattern = f"*_{slug}*.json"
    files = [path for path in root.glob(pattern) if path.is_file()]
    if not files:
        return ()
    files.sort(key=lambda path: (path.stat().st_mtime, path.name))
    selected = files[-limit:]
    reports: list[Mapping[str, Any]] = []
    for path in reversed(selected):
        try:
            with path.open("r", encoding="utf-8") as handle:
                payload = json.load(handle)
        except (OSError, json.JSONDecodeError):
            continue
        if isinstance(payload, Mapping):
            record: MutableMapping[str, Any] = dict(payload)
        else:
            record = {"raw_payload": payload}
        record.setdefault("report_path", str(path))
        if category is not None:
            record.setdefault("category", _normalize_slug(category))
        reports.append(record)
    return tuple(reports)


def load_recent_data_quality_reports(
    *,
    category: str | None = None,
    limit: int = 20,
    audit_root: str | Path | None = None,
) -> tuple[Mapping[str, Any], ...]:
    """Ładuje najnowsze raporty jakości danych z dysku.

    Zwraca krotkę raportów (najnowszy jako pierwszy), co upraszcza porównanie
    alertów podczas przeglądów zgodności.  Ustawienie ``category`` ogranicza
    wynik do konkretnej kategorii (np. ``"completeness"``).
    """

    return _load_recent_reports(
        subdir="data_quality", category=category, limit=limit, audit_root=audit_root
    )


def load_recent_drift_reports(
    *, limit: int = 20, audit_root: str | Path | None = None
) -> tuple[Mapping[str, Any], ...]:
    """Ładuje najnowsze raporty dryfu modelu z audytu."""

    return _load_recent_reports(subdir="drift", limit=limit, audit_root=audit_root)


def summarize_data_quality_reports(
    reports: Sequence[Mapping[str, Any]] | None,
    *,
    roles: Sequence[str] | None = None,
    require_sign_off: bool = False,
) -> Mapping[str, Any]:
    """Buduje podsumowanie alertów jakości danych dla compliance i Risk.

    Parametr ``roles`` pozwala ograniczyć analizę do podzbioru wymaganych ról
    podpisów.  Jeżeli ``require_sign_off`` ustawimy na ``True``, funkcja zgłosi
    :class:`ComplianceSignOffError` w przypadku wykrycia braków podpisów dla
    wskazanych ról.
    """

    normalized_roles = _normalize_required_roles(roles)

    normalized: list[Mapping[str, Any]] = [
        report
        for report in reports or ()
        if isinstance(report, Mapping)
    ]

    summary: MutableMapping[str, Any] = {
        "total": len(normalized),
        "alerts": 0,
        "enforced_alerts": 0,
        "by_category": {},
<<<<<<< HEAD
        "pending_sign_off": {
            role: [] for role in _DEFAULT_SIGN_OFF_ROLE_ORDER
        },
=======
        "pending_sign_off": {role: [] for role in normalized_roles},
>>>>>>> 2418b998
    }

    for report in normalized:
        category = str(report.get("category") or "unknown")
        status = str(report.get("status") or "").lower()
        policy = report.get("policy")
        enforce = False
        if isinstance(policy, Mapping):
            raw_enforce = policy.get("enforce")
            if isinstance(raw_enforce, bool):
                enforce = raw_enforce

        by_category = summary["by_category"]
        category_stats = by_category.setdefault(
            category,
            {
                "total": 0,
                "alerts": 0,
                "enforced_alerts": 0,
                "latest_status": None,
                "latest_report_path": None,
            },
        )
        category_stats["total"] += 1
        if category_stats["latest_status"] is None:
            category_stats["latest_status"] = status or None
        if category_stats["latest_report_path"] is None:
            report_path = report.get("report_path")
            if isinstance(report_path, (str, PathLike)):
                category_stats["latest_report_path"] = str(report_path)

        if status == "alert":
            summary["alerts"] += 1
            category_stats["alerts"] += 1
            if enforce:
                summary["enforced_alerts"] += 1
                category_stats["enforced_alerts"] += 1
                _collect_pending_sign_off(
                    report,
                    category,
                    summary["pending_sign_off"],
                    roles=normalized_roles,
                )

    summary["by_category"] = {
        key: MappingProxyType(value) if not isinstance(value, MappingProxyType) else value
        for key, value in summary["by_category"].items()
    }
<<<<<<< HEAD
    pending_roles = list(_DEFAULT_SIGN_OFF_ROLE_ORDER)
    pending_roles.extend(
        sorted(
            role
            for role in summary["pending_sign_off"].keys()
            if role not in _SIGN_OFF_ROLES
        )
    )
    summary["pending_sign_off"] = {
        role: tuple(summary["pending_sign_off"].get(role, ()))
        for role in pending_roles
=======
    pending = {
        role: tuple(entries)
        for role, entries in summary["pending_sign_off"].items()
>>>>>>> 2418b998
    }
    summary["pending_sign_off"] = MappingProxyType(pending)
    if require_sign_off and any(pending.values()):
        raise ComplianceSignOffError(pending)
    return MappingProxyType(summary)


def summarize_drift_reports(
    reports: Sequence[Mapping[str, Any]] | None,
    *,
    roles: Sequence[str] | None = None,
    require_sign_off: bool = False,
) -> Mapping[str, Any]:
    """Zwraca podsumowanie alertów dryfu oraz brakujących podpisów.

    Analogicznie do :func:`summarize_data_quality_reports`, możemy wskazać
    wymagane role podpisów oraz wymusić zgłoszenie wyjątku przy brakach.
    """

    normalized_roles = _normalize_required_roles(roles)

    normalized: list[Mapping[str, Any]] = [
        report
        for report in reports or ()
        if isinstance(report, Mapping)
    ]

    summary: MutableMapping[str, Any] = {
        "total": len(normalized),
        "exceeds_threshold": 0,
        "latest_report_path": None,
        "latest_exceeding_report_path": None,
<<<<<<< HEAD
        "pending_sign_off": {
            role: [] for role in _DEFAULT_SIGN_OFF_ROLE_ORDER
        },
=======
        "pending_sign_off": {role: [] for role in normalized_roles},
>>>>>>> 2418b998
    }

    for index, report in enumerate(normalized):
        if index == 0:
            report_path = report.get("report_path")
            if isinstance(report_path, (str, PathLike)):
                summary["latest_report_path"] = str(report_path)
        try:
            drift_score = float(report.get("drift_score"))
            threshold = float(report.get("threshold"))
        except (TypeError, ValueError):
            continue
        exceeds = drift_score >= threshold
        if not exceeds:
            continue
        summary["exceeds_threshold"] += 1
        if summary["latest_exceeding_report_path"] is None:
            report_path = report.get("report_path")
            if isinstance(report_path, (str, PathLike)):
                summary["latest_exceeding_report_path"] = str(report_path)
        _collect_pending_sign_off(
            report,
            str(report.get("category") or "drift_alert"),
            summary["pending_sign_off"],
            roles=normalized_roles,
        )

<<<<<<< HEAD
    pending_roles = list(_DEFAULT_SIGN_OFF_ROLE_ORDER)
    pending_roles.extend(
        sorted(
            role
            for role in summary["pending_sign_off"].keys()
            if role not in _SIGN_OFF_ROLES
        )
    )
    summary["pending_sign_off"] = {
        role: tuple(summary["pending_sign_off"].get(role, ()))
        for role in pending_roles
=======
    pending = {
        role: tuple(entries)
        for role, entries in summary["pending_sign_off"].items()
>>>>>>> 2418b998
    }
    summary["pending_sign_off"] = MappingProxyType(pending)
    if require_sign_off and any(pending.values()):
        raise ComplianceSignOffError(pending)
    return MappingProxyType(summary)


def _collect_pending_sign_off(
    report: Mapping[str, Any],
    category: str,
    pending: MutableMapping[str, list[Mapping[str, Any]]],
    *,
    roles: Sequence[str],
) -> None:
    report_path = report.get("report_path")
    path_str = None
    if isinstance(report_path, (str, PathLike)):
        path_str = str(report_path)
    timestamp = report.get("timestamp")
<<<<<<< HEAD
    raw_sign_off = report.get("sign_off")
    normalized_entries: dict[str, Mapping[str, Any]] = {}
    if isinstance(raw_sign_off, Mapping):
        for raw_role, payload in raw_sign_off.items():
            role_key = _normalize_role(raw_role)
            if role_key:
                normalized_entries[role_key] = payload

    roles = set(_SIGN_OFF_ROLES)
    roles.update(normalized_entries.keys())

    if not normalized_entries and not isinstance(raw_sign_off, Mapping):
        for role in roles:
            bucket = pending.setdefault(role, [])
            bucket.append(
=======
    sign_off = report.get("sign_off")
    if not isinstance(sign_off, Mapping):
        logger.warning(
            "Report %s (%s) lacks sign-off section; marking all roles as pending",
            path_str or "<memory>",
            category,
        )
        for role in roles:
            pending[role].append(
>>>>>>> 2418b998
                {
                    "category": category,
                    "status": "pending",
                    "report_path": path_str,
                    "timestamp": timestamp,
                }
            )
        return

<<<<<<< HEAD
    for role in sorted(roles):
        bucket = pending.setdefault(role, [])
        entry = normalized_entries.get(role)
        status = "pending"
        if isinstance(entry, Mapping):
            status_raw = entry.get("status")
            if isinstance(status_raw, str):
                status = status_raw.strip().lower()
        if status not in _COMPLETED_SIGN_OFF_STATUSES:
            bucket.append(
=======
    for role in roles:
        entry = sign_off.get(role)
        status = "pending"
        if not isinstance(entry, Mapping):
            logger.warning(
                "Report %s (%s) missing %s sign-off entry; treating as pending",
                path_str or "<memory>",
                category,
                role,
            )
        else:
            status = str(entry.get("status") or "pending").lower()
            if status not in _SIGN_OFF_STATUSES:
                logger.warning(
                    "Report %s (%s) has unsupported %s sign-off status %r; treating as pending",
                    path_str or "<memory>",
                    category,
                    role,
                    entry.get("status"),
                )
                status = "pending"
        if status not in _COMPLETED_SIGN_OFF_STATUSES:
            logger.warning(
                "Report %s (%s) awaiting %s sign-off (status: %s)",
                path_str or "<memory>",
                category,
                role,
                status,
            )
            pending[role].append(
>>>>>>> 2418b998
                {
                    "category": category,
                    "status": status,
                    "report_path": path_str,
                    "timestamp": timestamp,
                }
            )


def _normalize_required_roles(roles: Sequence[str] | None) -> tuple[str, ...]:
    if roles is None:
        return _DEFAULT_SIGN_OFF_ROLES

    seen: set[str] = set()
    normalized: list[str] = []
    for role in roles:
        if not isinstance(role, str):
            continue
        normalized_role = role.strip().lower()
        if not normalized_role:
            continue
        if normalized_role not in _SUPPORTED_SIGN_OFF_ROLES:
            logger.warning(
                "Unsupported compliance sign-off role provided: %s", role
            )
            raise ValueError(
                f"unsupported sign-off role: {role!r}"
            )
        if normalized_role in seen:
            continue
        seen.add(normalized_role)
        normalized.append(normalized_role)

    if not normalized:
        logger.warning(
            "No supported compliance sign-off roles configured; expected one of: %s",
            ", ".join(sorted(_SUPPORTED_SIGN_OFF_ROLES)),
        )
        raise ValueError("roles must include at least one supported sign-off role")

    return tuple(normalized)


def ensure_compliance_sign_offs(
    *,
    data_quality_reports: Sequence[Mapping[str, Any]] | None = None,
    drift_reports: Sequence[Mapping[str, Any]] | None = None,
    roles: Sequence[str] | None = None,
) -> Mapping[str, tuple[Mapping[str, Any], ...]]:
    """Weryfikuje, czy wymagane role zatwierdziły alerty data-quality oraz dryfu."""

    required_roles = _normalize_required_roles(roles)
    pending: MutableMapping[str, list[Mapping[str, Any]]] = {
        role: [] for role in required_roles
    }

    dq_summary = summarize_data_quality_reports(
        data_quality_reports, roles=required_roles
    )
    drift_summary = summarize_drift_reports(drift_reports, roles=required_roles)

    for role in required_roles:
        dq_entries = dq_summary.get("pending_sign_off", {}).get(role, ())
        drift_entries = drift_summary.get("pending_sign_off", {}).get(role, ())
        pending[role].extend(dict(entry) for entry in dq_entries)
        pending[role].extend(dict(entry) for entry in drift_entries)

    normalized = {role: tuple(entries) for role, entries in pending.items()}
    missing = {role: entries for role, entries in normalized.items() if entries}
    if missing:
        for role, entries in missing.items():
            categories = sorted({entry.get("category", "unknown") for entry in entries})
            logger.warning(
                "Missing %s sign-off for %d audit report(s) (categories: %s)",
                role,
                len(entries),
                ", ".join(categories) or "unknown",
            )
        raise ComplianceSignOffError(normalized)
    return MappingProxyType(normalized)
def _is_missing(value: object) -> bool:
    if value is None:
        return True
    try:
        return math.isnan(float(value))
    except (TypeError, ValueError):
        return False


def _normalize_context(context: Mapping[str, Any]) -> dict[str, Any]:
    def _normalize(value: Any) -> Any:
        if value is None or isinstance(value, (str, int, float, bool)):
            return value
        if isinstance(value, Mapping):
            return {str(key): _normalize(val) for key, val in value.items()}
        if isinstance(value, Sequence) and not isinstance(value, (str, bytes, bytearray)):
            return [_normalize(item) for item in value]
        return str(value)

    return {str(key): _normalize(val) for key, val in context.items()}


@dataclass(slots=True)
class DataCompletenessWatcher:
    """Monitoruje brakujące cechy lub wartości null przed scoringiem."""

    expected_features: tuple[str, ...] = ()
    last_report_path: Path | None = field(init=False, default=None, repr=False)

    def configure(self, expected_features: Sequence[str] | None) -> None:
        if not expected_features:
            self.expected_features = ()
            return
        normalized = {
            str(name).strip()
            for name in expected_features
            if isinstance(name, str) and str(name).strip()
        }
        self.expected_features = tuple(sorted(normalized))

    def configure_from_metadata(self, metadata: Mapping[str, Any]) -> None:
        feature_names: Sequence[str] | None = None
        stats = metadata.get("feature_stats")
        if isinstance(stats, Mapping):
            feature_names = tuple(stats.keys())
        if not feature_names:
            raw = metadata.get("feature_names")
            if isinstance(raw, Sequence):
                feature_names = tuple(str(name) for name in raw)
        if not feature_names:
            scalers = metadata.get("feature_scalers")
            if isinstance(scalers, Mapping):
                feature_names = tuple(str(name) for name in scalers.keys())
        self.configure(feature_names)

    @property
    def is_configured(self) -> bool:
        return bool(self.expected_features)

    def observe(
        self, features: Mapping[str, Any], *, context: Mapping[str, Any] | None = None
    ) -> Mapping[str, Any]:
        context_payload = _normalize_context(context or {})
        missing = [name for name in self.expected_features if _is_missing(features.get(name))]
        unexpected = [
            str(name)
            for name in features.keys()
            if self.expected_features and str(name) not in self.expected_features
        ]
        null_features = [
            str(name)
            for name, value in features.items()
            if _is_missing(value) and str(name) not in missing
        ]
        status = "alert" if missing or null_features else "ok"
        report = {
            "category": "completeness",
            "status": status,
            "timestamp": datetime.now(timezone.utc).isoformat(),
            "expected_features": list(self.expected_features),
            "missing_features": sorted(missing),
            "null_features": sorted(null_features),
            "unexpected_features": sorted(set(unexpected)),
            "context": context_payload,
        }
        self.last_report_path = export_data_quality_report(report, category="completeness")
        report["report_path"] = str(self.last_report_path)
        return report


@dataclass(slots=True)
class FeatureBoundsValidator:
    """Waliduje czy wartości cech mieszczą się w oczekiwanych przedziałach."""

    bounds: dict[str, tuple[float, float]] = field(default_factory=dict)
    last_report_path: Path | None = field(init=False, default=None, repr=False)

    def configure(self, bounds: Mapping[str, Mapping[str, Any]] | None) -> None:
        if not bounds:
            self.bounds = {}
            return
        parsed: dict[str, tuple[float, float]] = {}
        for name, payload in bounds.items():
            if not isinstance(payload, Mapping):
                continue
            try:
                minimum = float(payload.get("min"))
            except (TypeError, ValueError):
                minimum = float("-inf")
            try:
                maximum = float(payload.get("max"))
            except (TypeError, ValueError):
                maximum = float("inf")
            parsed[str(name)] = (minimum, maximum)
        self.bounds = parsed

    def configure_from_metadata(self, metadata: Mapping[str, Any]) -> None:
        stats = metadata.get("feature_stats")
        if isinstance(stats, Mapping) and stats:
            self.configure(stats)
            return
        scalers = metadata.get("feature_scalers")
        parsed: dict[str, Mapping[str, float]] = {}
        if isinstance(scalers, Mapping):
            for name, payload in scalers.items():
                if not isinstance(payload, Mapping):
                    continue
                mean = float(payload.get("mean", 0.0))
                stdev = float(payload.get("stdev", 0.0))
                span = abs(stdev) * 5 if math.isfinite(stdev) else 0.0
                parsed[str(name)] = {"min": mean - span, "max": mean + span}
        self.configure(parsed)

    @property
    def is_configured(self) -> bool:
        return bool(self.bounds)

    def observe(
        self, features: Mapping[str, Any], *, context: Mapping[str, Any] | None = None
    ) -> Mapping[str, Any]:
        context_payload = _normalize_context(context or {})
        violations: list[dict[str, Any]] = []
        for name, (minimum, maximum) in self.bounds.items():
            raw = features.get(name)
            if raw is None:
                continue
            try:
                value = float(raw)
            except (TypeError, ValueError):
                violations.append({
                    "feature": name,
                    "value": raw,
                    "min": minimum,
                    "max": maximum,
                    "reason": "non_numeric",
                })
                continue
            if value < minimum or value > maximum:
                violations.append({
                    "feature": name,
                    "value": value,
                    "min": minimum,
                    "max": maximum,
                    "reason": "out_of_bounds",
                })
        status = "alert" if violations else "ok"
        report = {
            "category": "bounds",
            "status": status,
            "timestamp": datetime.now(timezone.utc).isoformat(),
            "context": context_payload,
            "violations": violations,
            "monitored_features": sorted(self.bounds.keys()),
        }
        self.last_report_path = export_data_quality_report(report, category="bounds")
        report["report_path"] = str(self.last_report_path)
        return report

class DataQualityException(RuntimeError):
    """Sygnał, że monitoring jakości danych wykrył krytyczne naruszenia."""

    def __init__(
        self,
        reports: Mapping[str, Mapping[str, Any]],
        message: str | None = None,
    ) -> None:
        payload: dict[str, Mapping[str, Any]] = {
            str(name): dict(report)
            for name, report in reports.items()
        }
        super().__init__(message or "Data quality checks failed")
        self._reports: Mapping[str, Mapping[str, Any]] = MappingProxyType(payload)

    @property
    def reports(self) -> Mapping[str, Mapping[str, Any]]:
        """Zwraca raporty monitoringu, które spowodowały wyjątek."""

        return self._reports


class ComplianceSignOffError(RuntimeError):
    """Wyjątek zgłaszany, gdy brakuje zatwierdzonych podpisów Risk/Compliance."""

    def __init__(self, pending: Mapping[str, Sequence[Mapping[str, Any]]]) -> None:
        consolidated = {
            str(role): tuple(dict(entry) for entry in entries)
            for role, entries in pending.items()
        }
        missing = {
            role: tuple(entries)
            for role, entries in consolidated.items()
            if entries
        }
        summary = ", ".join(f"{role}:{len(entries)}" for role, entries in sorted(missing.items()))
        message = "Brak wymaganych podpisów Risk/Compliance dla raportów audytu AI"
        if summary:
            message = f"{message} ({summary})"
        super().__init__(message)
        self.pending: Mapping[str, tuple[Mapping[str, Any], ...]] = MappingProxyType(consolidated)
        self.missing: Mapping[str, tuple[Mapping[str, Any], ...]] = MappingProxyType(missing)
<|MERGE_RESOLUTION|>--- conflicted
+++ resolved
@@ -37,13 +37,8 @@
 
 
 _SAFE_FILENAME = re.compile(r"[^a-z0-9]+", re.IGNORECASE)
-<<<<<<< HEAD
-_SIGN_OFF_ROLES = frozenset({"risk", "compliance"})
-_DEFAULT_SIGN_OFF_ROLE_ORDER = tuple(sorted(_SIGN_OFF_ROLES))
-=======
 _SUPPORTED_SIGN_OFF_ROLES = frozenset({"risk", "compliance"})
 _DEFAULT_SIGN_OFF_ROLES = ("risk", "compliance")
->>>>>>> 2418b998
 _SIGN_OFF_STATUSES = frozenset(
     {"pending", "approved", "rejected", "escalated", "waived", "investigating"}
 )
@@ -351,13 +346,7 @@
         "alerts": 0,
         "enforced_alerts": 0,
         "by_category": {},
-<<<<<<< HEAD
-        "pending_sign_off": {
-            role: [] for role in _DEFAULT_SIGN_OFF_ROLE_ORDER
-        },
-=======
         "pending_sign_off": {role: [] for role in normalized_roles},
->>>>>>> 2418b998
     }
 
     for report in normalized:
@@ -406,23 +395,9 @@
         key: MappingProxyType(value) if not isinstance(value, MappingProxyType) else value
         for key, value in summary["by_category"].items()
     }
-<<<<<<< HEAD
-    pending_roles = list(_DEFAULT_SIGN_OFF_ROLE_ORDER)
-    pending_roles.extend(
-        sorted(
-            role
-            for role in summary["pending_sign_off"].keys()
-            if role not in _SIGN_OFF_ROLES
-        )
-    )
-    summary["pending_sign_off"] = {
-        role: tuple(summary["pending_sign_off"].get(role, ()))
-        for role in pending_roles
-=======
     pending = {
         role: tuple(entries)
         for role, entries in summary["pending_sign_off"].items()
->>>>>>> 2418b998
     }
     summary["pending_sign_off"] = MappingProxyType(pending)
     if require_sign_off and any(pending.values()):
@@ -455,13 +430,7 @@
         "exceeds_threshold": 0,
         "latest_report_path": None,
         "latest_exceeding_report_path": None,
-<<<<<<< HEAD
-        "pending_sign_off": {
-            role: [] for role in _DEFAULT_SIGN_OFF_ROLE_ORDER
-        },
-=======
         "pending_sign_off": {role: [] for role in normalized_roles},
->>>>>>> 2418b998
     }
 
     for index, report in enumerate(normalized):
@@ -489,23 +458,9 @@
             roles=normalized_roles,
         )
 
-<<<<<<< HEAD
-    pending_roles = list(_DEFAULT_SIGN_OFF_ROLE_ORDER)
-    pending_roles.extend(
-        sorted(
-            role
-            for role in summary["pending_sign_off"].keys()
-            if role not in _SIGN_OFF_ROLES
-        )
-    )
-    summary["pending_sign_off"] = {
-        role: tuple(summary["pending_sign_off"].get(role, ()))
-        for role in pending_roles
-=======
     pending = {
         role: tuple(entries)
         for role, entries in summary["pending_sign_off"].items()
->>>>>>> 2418b998
     }
     summary["pending_sign_off"] = MappingProxyType(pending)
     if require_sign_off and any(pending.values()):
@@ -525,23 +480,6 @@
     if isinstance(report_path, (str, PathLike)):
         path_str = str(report_path)
     timestamp = report.get("timestamp")
-<<<<<<< HEAD
-    raw_sign_off = report.get("sign_off")
-    normalized_entries: dict[str, Mapping[str, Any]] = {}
-    if isinstance(raw_sign_off, Mapping):
-        for raw_role, payload in raw_sign_off.items():
-            role_key = _normalize_role(raw_role)
-            if role_key:
-                normalized_entries[role_key] = payload
-
-    roles = set(_SIGN_OFF_ROLES)
-    roles.update(normalized_entries.keys())
-
-    if not normalized_entries and not isinstance(raw_sign_off, Mapping):
-        for role in roles:
-            bucket = pending.setdefault(role, [])
-            bucket.append(
-=======
     sign_off = report.get("sign_off")
     if not isinstance(sign_off, Mapping):
         logger.warning(
@@ -551,7 +489,6 @@
         )
         for role in roles:
             pending[role].append(
->>>>>>> 2418b998
                 {
                     "category": category,
                     "status": "pending",
@@ -561,18 +498,6 @@
             )
         return
 
-<<<<<<< HEAD
-    for role in sorted(roles):
-        bucket = pending.setdefault(role, [])
-        entry = normalized_entries.get(role)
-        status = "pending"
-        if isinstance(entry, Mapping):
-            status_raw = entry.get("status")
-            if isinstance(status_raw, str):
-                status = status_raw.strip().lower()
-        if status not in _COMPLETED_SIGN_OFF_STATUSES:
-            bucket.append(
-=======
     for role in roles:
         entry = sign_off.get(role)
         status = "pending"
@@ -603,7 +528,6 @@
                 status,
             )
             pending[role].append(
->>>>>>> 2418b998
                 {
                     "category": category,
                     "status": status,
