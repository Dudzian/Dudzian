"""Narzędzia monitoringu jakości danych inference Decision Engine."""

from __future__ import annotations

import json
import logging
import math
import os
import re
from dataclasses import dataclass, field
from datetime import datetime, timezone
from os import PathLike
from pathlib import Path
from types import MappingProxyType
from typing import Any, Callable, Mapping, MutableMapping, Sequence

from bot_core.alerts import DriftAlertPayload

__all__ = [
    "ComplianceSignOffError",
    "collect_pending_compliance_sign_offs",
    "normalize_compliance_sign_off_roles",
<<<<<<< HEAD
    "normalize_sign_off_status",
    "normalize_report_status",
    "normalize_report_source",
    "normalize_report_schedule",
    "normalize_report_category",
    "normalize_report_job_name",
    "normalize_report_run",
    "normalize_report_symbol",
    "normalize_report_environment",
    "normalize_report_portfolio",
    "normalize_report_capability",
    "normalize_report_pipeline",
    "normalize_policy_enforcement",
    "get_supported_sign_off_statuses",
    "filter_audit_reports_since",
    "filter_audit_reports_by_tags",
    "filter_audit_reports_by_sign_off_status",
    "filter_audit_reports_by_status",
    "filter_audit_reports_by_source",
    "filter_audit_reports_by_schedule",
    "filter_audit_reports_by_category",
    "filter_audit_reports_by_job_name",
    "filter_audit_reports_by_run",
    "filter_audit_reports_by_symbol",
    "filter_audit_reports_by_pipeline",
    "filter_audit_reports_by_environment",
    "filter_audit_reports_by_portfolio",
    "filter_audit_reports_by_capability",
    "filter_audit_reports_by_policy_enforcement",
=======
    "filter_audit_reports_since",
>>>>>>> 194663ec
    "DataCompletenessWatcher",
    "FeatureBoundsValidator",
    "export_data_quality_report",
    "export_drift_alert_report",
    "DataQualityException",
    "apply_policy_to_report",
    "ensure_compliance_sign_offs",
    "update_sign_off",
    "load_recent_data_quality_reports",
    "load_recent_drift_reports",
    "summarize_data_quality_reports",
    "summarize_drift_reports",
]


logger = logging.getLogger(__name__)


_SAFE_FILENAME = re.compile(r"[^a-z0-9]+", re.IGNORECASE)
_SUPPORTED_SIGN_OFF_ROLES = frozenset({"risk", "compliance"})
_SIGN_OFF_ROLES = tuple(sorted(_SUPPORTED_SIGN_OFF_ROLES))
_DEFAULT_SIGN_OFF_ROLES = _SIGN_OFF_ROLES
_SIGN_OFF_STATUSES = frozenset(
    {"pending", "approved", "rejected", "escalated", "waived", "investigating"}
)
_COMPLETED_SIGN_OFF_STATUSES = frozenset({"approved", "waived"})
_SIGN_OFF_DEFAULT_NOTES = {
    "risk": "Awaiting Risk review",
    "compliance": "Awaiting Compliance sign-off",
}
_POLICY_ENFORCE_TRUE_VALUES = frozenset(
    {"1", "true", "yes", "on", "enforce", "enforced"}
)
_POLICY_ENFORCE_FALSE_VALUES = frozenset(
    {"0", "false", "no", "off", "skip", "not_enforced", "not-enforced"}
)


def normalize_report_source(value: object) -> str | None:
    """Normalizuje źródło raportu do małych liter bez otaczających spacji."""

    if isinstance(value, str):
        normalized = value.strip().lower()
        if normalized:
            return normalized
    return None


def normalize_report_schedule(value: object) -> str | None:
    """Normalizuje nazwę harmonogramu raportu (np. ``nightly``)."""

    if isinstance(value, str):
        normalized = value.strip().lower()
        if normalized:
            return normalized
    return None


def normalize_report_category(value: object) -> str | None:
    """Normalizuje kategorię raportu audytu (np. ``completeness``)."""

    if isinstance(value, str):
        normalized = value.strip().lower()
        if normalized:
            return normalized
    return None


def normalize_report_job_name(value: object) -> str | None:
    """Normalizuje nazwę zadania (``job_name``) raportu audytu."""

    if isinstance(value, str):
        normalized = value.strip().lower()
        if normalized:
            return normalized
    return None


def normalize_report_run(value: object) -> str | None:
    """Normalizuje nazwę ``run`` raportu audytu do małych liter."""

    if isinstance(value, str):
        normalized = value.strip().lower()
        if normalized:
            return normalized
    return None


def normalize_report_symbol(value: object) -> str | None:
    """Normalizuje symbol rynku/modelu do wielkich liter bez spacji."""

    if isinstance(value, str):
        normalized = value.strip().upper()
        if normalized:
            return normalized
    return None


def normalize_report_environment(value: object) -> str | None:
    """Normalizuje nazwę środowiska raportu do małych liter."""

    if isinstance(value, str):
        normalized = value.strip().lower()
        if normalized:
            return normalized
    return None


def normalize_report_portfolio(value: object) -> str | None:
    """Normalizuje nazwę portfela raportu do małych liter."""

    if isinstance(value, str):
        normalized = value.strip().lower()
        if normalized:
            return normalized
    return None


def normalize_report_capability(value: object) -> str | None:
    """Normalizuje identyfikator capability raportu do małych liter."""

    if isinstance(value, str):
        normalized = value.strip().lower()
        if normalized:
            return normalized
    return None


def normalize_report_pipeline(value: object) -> str | None:
    """Normalizuje identyfikator pipeline'u raportu do małych liter."""

    if isinstance(value, str):
        normalized = value.strip().lower()
        if normalized:
            return normalized
    return None


def _normalize_role(role: object) -> str | None:
    if isinstance(role, str):
        normalized = role.strip().lower()
        if normalized:
            return normalized
    return None


def normalize_sign_off_status(value: object) -> str | None:
    """Zwraca znormalizowany status podpisu compliance lub ``None``."""

    if isinstance(value, str):
        normalized = value.strip().lower()
        if normalized and normalized in _SIGN_OFF_STATUSES:
            return normalized
    return None


def normalize_report_status(value: object) -> str | None:
    """Zwraca znormalizowany status raportu (niezależnie od słownika wartości)."""

    if isinstance(value, str):
        normalized = value.strip().lower()
        if normalized:
            return normalized
    return None


<<<<<<< HEAD
def normalize_policy_enforcement(value: object) -> bool | None:
    """Normalizuje flagę ``policy.enforce`` do wartości logicznej."""

    if isinstance(value, bool):
        return value

    if isinstance(value, (int, float)) and not isinstance(value, bool):
        if math.isnan(value):  # type: ignore[unreachable]
            return None
        return bool(value)

    if isinstance(value, str):
        normalized = value.strip().lower()
        if not normalized:
            return None
        if normalized in _POLICY_ENFORCE_TRUE_VALUES:
            return True
        if normalized in _POLICY_ENFORCE_FALSE_VALUES:
            return False
    return None


=======
>>>>>>> 194663ec
def get_supported_sign_off_statuses() -> tuple[str, ...]:
    """Zwraca krotkę obsługiwanych statusów podpisów compliance."""

    return tuple(sorted(_SIGN_OFF_STATUSES))


def _audit_root() -> Path:
    root_override = os.environ.get("AI_DECISION_AUDIT_ROOT")
    if root_override:
        return Path(root_override).expanduser().resolve()
    return Path("audit") / "ai_decision"


def _ensure_directory(path: Path) -> Path:
    path.mkdir(parents=True, exist_ok=True)
    return path


def _normalize_slug(prefix: str) -> str:
    normalized = _SAFE_FILENAME.sub("_", prefix or "report").strip("_") or "report"
    return normalized.lower()


def _parse_report_timestamp(value: object) -> datetime | None:
    """Konwertuje wartość na znacznik czasu w strefie UTC."""

    if isinstance(value, datetime):
        if value.tzinfo is None:
            return value.replace(tzinfo=timezone.utc)
        return value.astimezone(timezone.utc)

    if isinstance(value, str):
        candidate = value.strip()
        if not candidate:
            return None
        normalized = candidate
        if candidate.endswith("Z") or candidate.endswith("z"):
            normalized = candidate[:-1] + "+00:00"
        try:
            parsed = datetime.fromisoformat(normalized)
        except ValueError:
            logger.debug("Nie udało się sparsować znacznika czasu: %s", value)
            return None
        if parsed.tzinfo is None:
            parsed = parsed.replace(tzinfo=timezone.utc)
        return parsed.astimezone(timezone.utc)

    return None


def _timestamp_slug(prefix: str) -> str:
    now = datetime.now(timezone.utc).strftime("%Y%m%dT%H%M%SZ")
    return f"{now}_{_normalize_slug(prefix)}"


def _default_sign_off(
    *, extra_roles: Sequence[str] | None = None
) -> dict[str, MutableMapping[str, Any]]:
    base_roles: list[str] = list(_SIGN_OFF_ROLES)
    extra: set[str] = set()
    for role in extra_roles or ():
        normalized = _normalize_role(role)
        if normalized and normalized not in base_roles:
            extra.add(normalized)
    ordered_roles = (*base_roles, *sorted(extra))
    sign_off: dict[str, MutableMapping[str, Any]] = {}
    for role in ordered_roles:
        note = _SIGN_OFF_DEFAULT_NOTES.get(
            role, f"Awaiting {role.replace('_', ' ').title()} sign-off"
        )
        sign_off[role] = {
            "status": "pending",
            "signed_by": None,
            "timestamp": None,
            "notes": note,
        }
    return sign_off


def _write_report(directory: Path, prefix: str, payload: Mapping[str, Any]) -> Path:
    base = _timestamp_slug(prefix)
    destination = directory / f"{base}.json"
    counter = 1
    while destination.exists():
        destination = directory / f"{base}_{counter}.json"
        counter += 1
    with destination.open("w", encoding="utf-8") as handle:
        json.dump(payload, handle, ensure_ascii=False, indent=2, sort_keys=True)
    return destination


def _update_report_file(
    report: Mapping[str, Any], mutator: Callable[[MutableMapping[str, Any]], None]
) -> None:
    report_path = report.get("report_path")
    if not isinstance(report_path, (str, PathLike)):
        return
    path = Path(report_path)
    try:
        if not path.exists():
            return
        with path.open("r", encoding="utf-8") as handle:
            payload = json.load(handle)
        if isinstance(payload, Mapping):
            payload_dict: MutableMapping[str, Any] = dict(payload)
        else:
            payload_dict = {}
        mutator(payload_dict)
        with path.open("w", encoding="utf-8") as handle:
            json.dump(payload_dict, handle, ensure_ascii=False, indent=2, sort_keys=True)
    except (OSError, json.JSONDecodeError, TypeError):
        # Nie przerywamy przepływu w razie problemów I/O – raport w pamięci pozostaje aktualny.
        return


def _apply_sign_off_to_payload(
    payload: MutableMapping[str, Any], role: str, entry: Mapping[str, Any]
) -> None:
    raw_sign_off = payload.get("sign_off")
    if isinstance(raw_sign_off, MutableMapping):
        sign_off: MutableMapping[str, Any] = dict(raw_sign_off)
    elif isinstance(raw_sign_off, Mapping):
        sign_off = dict(raw_sign_off)
    else:
        sign_off = _default_sign_off()
    sign_off[role] = dict(entry)
    payload["sign_off"] = sign_off


def _extract_sign_off_statuses(
    report: Mapping[str, Any],
    *,
    roles: Sequence[str] | None = None,
) -> dict[str, str]:
    """Ekstrahuje statusy podpisów z raportu z opcjonalnym filtrem ról."""

    allowed_roles = {
        normalized
        for normalized in (_normalize_role(role) for role in (roles or ()))
        if normalized
    }
    sign_off_statuses: dict[str, str] = {}
    raw_sign_off = report.get("sign_off")
    if not isinstance(raw_sign_off, Mapping):
        return sign_off_statuses

    for raw_role, raw_entry in raw_sign_off.items():
        normalized_role = _normalize_role(raw_role)
        if allowed_roles and (not normalized_role or normalized_role not in allowed_roles):
            continue
        if not isinstance(raw_entry, Mapping):
            continue
        status = normalize_sign_off_status(raw_entry.get("status"))
        if normalized_role and status:
            sign_off_statuses[normalized_role] = status
    return sign_off_statuses


def export_data_quality_report(
    payload: Mapping[str, Any], *, category: str = "completeness"
) -> Path:
    """Persistuje raport jakości danych do katalogu audytowego."""

    root = _ensure_directory(_audit_root() / "data_quality")
    enriched = dict(payload)
    enriched.setdefault("sign_off", _default_sign_off())
    return _write_report(root, category, enriched)


def apply_policy_to_report(
    report: MutableMapping[str, Any], *, enforce: bool
) -> MutableMapping[str, Any]:
    """Dodaje sekcję polityki do raportu i aktualizuje zapisany plik."""

    policy = {"enforce": bool(enforce)}
    report["policy"] = policy
    _update_report_file(report, lambda payload: payload.__setitem__("policy", policy))
    return report


def update_sign_off(
    report: MutableMapping[str, Any],
    *,
    role: str,
    status: str,
    signed_by: str | None = None,
    notes: str | None = None,
) -> MutableMapping[str, Any]:
    """Aktualizuje sekcję podpisów Risk/Compliance w raporcie i pliku JSON."""

    normalized_role = str(role).strip().lower()
    if normalized_role not in _SUPPORTED_SIGN_OFF_ROLES:
        raise ValueError(f"unsupported sign-off role: {role!r}")
    normalized_status = str(status).strip().lower()
    if normalized_status not in _SIGN_OFF_STATUSES:
        raise ValueError(f"unsupported sign-off status: {status!r}")

    sign_off = report.get("sign_off")
    if isinstance(sign_off, MutableMapping):
        sign_off_map: MutableMapping[str, Any] = sign_off
    elif isinstance(sign_off, Mapping):
        sign_off_map = dict(sign_off)
    else:
        sign_off_map = _default_sign_off()
    report["sign_off"] = sign_off_map

    entry = sign_off_map.get(normalized_role)
    if not isinstance(entry, MutableMapping):
        entry = {}

    entry = dict(entry)
    entry["status"] = normalized_status
    entry["timestamp"] = datetime.now(timezone.utc).isoformat()
    if signed_by is not None:
        entry["signed_by"] = str(signed_by)
    else:
        entry.setdefault("signed_by", None)
    if notes is not None:
        entry["notes"] = str(notes)
    else:
        default_notes = _default_sign_off().get(normalized_role, {}).get("notes")
        if default_notes is not None:
            entry.setdefault("notes", default_notes)

    sign_off_map[normalized_role] = entry
    _update_report_file(
        report,
        lambda payload: _apply_sign_off_to_payload(
            payload, normalized_role, entry
        ),
    )
    return report


def export_drift_alert_report(
    payload: DriftAlertPayload | Mapping[str, Any], *, category: str = "drift_alert"
) -> Path:
    """Zapisuje raport alertu dryfu do katalogu audytowego."""

    if isinstance(payload, DriftAlertPayload):
        raw: Mapping[str, Any] = {
            "model_name": payload.model_name,
            "drift_score": payload.drift_score,
            "threshold": payload.threshold,
            "window": payload.window,
            "backend": payload.backend,
            "extra": dict(payload.extra or {}),
        }
    else:
        raw = payload
    enriched = dict(raw)
    enriched.setdefault("timestamp", datetime.now(timezone.utc).isoformat())
    enriched.setdefault("sign_off", _default_sign_off())
    extra_payload = enriched.get("extra")
    if isinstance(extra_payload, Mapping):
        enriched["extra"] = _normalize_context(extra_payload)
    root = _ensure_directory(_audit_root() / "drift")
    return _write_report(root, category, enriched)


def _load_recent_reports(
    *,
    subdir: str,
    category: str | None = None,
    limit: int = 20,
    audit_root: str | Path | None = None,
) -> tuple[Mapping[str, Any], ...]:
    if limit <= 0:
        raise ValueError("limit must be greater than zero")
    base_root = Path(audit_root).expanduser() if audit_root is not None else _audit_root()
    root = base_root / subdir
    if not root.exists():
        return ()
    pattern = "*.json"
    if category:
        slug = _normalize_slug(category)
        pattern = f"*_{slug}*.json"
    files = [path for path in root.glob(pattern) if path.is_file()]
    if not files:
        return ()
    files.sort(key=lambda path: (path.stat().st_mtime, path.name))
    selected = files[-limit:]
    reports: list[Mapping[str, Any]] = []
    for path in reversed(selected):
        try:
            with path.open("r", encoding="utf-8") as handle:
                payload = json.load(handle)
        except (OSError, json.JSONDecodeError):
            continue
        if isinstance(payload, Mapping):
            record: MutableMapping[str, Any] = dict(payload)
        else:
            record = {"raw_payload": payload}
        record.setdefault("report_path", str(path))
        if category is not None:
            record.setdefault("category", _normalize_slug(category))
        reports.append(record)
    return tuple(reports)


def load_recent_data_quality_reports(
    *,
    category: str | None = None,
    limit: int = 20,
    audit_root: str | Path | None = None,
) -> tuple[Mapping[str, Any], ...]:
    """Ładuje najnowsze raporty jakości danych z dysku.

    Zwraca krotkę raportów (najnowszy jako pierwszy), co upraszcza porównanie
    alertów podczas przeglądów zgodności.  Ustawienie ``category`` ogranicza
    wynik do konkretnej kategorii (np. ``"completeness"``).
    """

    return _load_recent_reports(
        subdir="data_quality", category=category, limit=limit, audit_root=audit_root
    )


def load_recent_drift_reports(
    *, limit: int = 20, audit_root: str | Path | None = None
) -> tuple[Mapping[str, Any], ...]:
    """Ładuje najnowsze raporty dryfu modelu z audytu."""

    return _load_recent_reports(subdir="drift", limit=limit, audit_root=audit_root)


<<<<<<< HEAD
def _normalize_tags(values: Sequence[object] | None) -> set[str]:
    normalized: set[str] = set()
    for entry in values or ():
        if isinstance(entry, str):
            candidate = entry.strip().lower()
            if candidate:
                normalized.add(candidate)
    return normalized


def _extract_report_tags(report: Mapping[str, Any]) -> set[str]:
    raw_tags = report.get("tags")
    if isinstance(raw_tags, str):
        values: Sequence[object] = (raw_tags,)
    elif isinstance(raw_tags, Sequence) and not isinstance(raw_tags, (bytes, bytearray)):
        values = raw_tags
    else:
        values = ()
    return _normalize_tags(values)


=======
>>>>>>> 194663ec
def filter_audit_reports_since(
    reports: Sequence[Mapping[str, Any]] | None,
    *,
    since: datetime,
) -> tuple[Mapping[str, Any], ...]:
    """Filtruje raporty, pozostawiając wpisy nie starsze niż wskazany czas."""

    if since.tzinfo is None:
        raise ValueError("argument 'since' musi zawierać informację o strefie czasowej")

    cutoff = since.astimezone(timezone.utc)
    filtered: list[Mapping[str, Any]] = []
    for report in reports or ():
        if not isinstance(report, Mapping):
            continue
        timestamp = _parse_report_timestamp(report.get("timestamp"))
        if timestamp is None or timestamp >= cutoff:
            filtered.append(report)
    return tuple(filtered)


<<<<<<< HEAD
def filter_audit_reports_by_tags(
    reports: Sequence[Mapping[str, Any]] | None,
    *,
    include: Sequence[str] | None = None,
    exclude: Sequence[str] | None = None,
) -> tuple[Mapping[str, Any], ...]:
    """Filtruje raporty na podstawie zestawu tagów.

    Argument ``include`` wymusza obecność przynajmniej jednego z podanych
    tagów, natomiast ``exclude`` odrzuca raporty zawierające jakikolwiek z
    wymienionych tagów.  Porównania są nieczułe na wielkość liter.
    """

    include_set = _normalize_tags(include)
    exclude_set = _normalize_tags(exclude)

    filtered: list[Mapping[str, Any]] = []
    for report in reports or ():
        if not isinstance(report, Mapping):
            continue
        tags = _extract_report_tags(report)
        if include_set and not (tags & include_set):
            continue
        if exclude_set and (tags & exclude_set):
            continue
        filtered.append(report)
    return tuple(filtered)


def filter_audit_reports_by_sign_off_status(
    reports: Sequence[Mapping[str, Any]] | None,
    *,
    include: Sequence[str] | None = None,
    exclude: Sequence[str] | None = None,
    roles: Sequence[str] | None = None,
) -> tuple[Mapping[str, Any], ...]:
    """Filtruje raporty na podstawie statusów podpisów compliance.

    Argument ``include`` wymusza obecność przynajmniej jednego z podanych
    statusów (po znormalizowaniu), natomiast ``exclude`` odrzuca raporty,
    w których występuje dowolny z niedozwolonych statusów. Opcjonalny
    parametr ``roles`` pozwala ograniczyć analizę statusów do wskazanych
    ról podpisów.
    """

    include_set = {
        status
        for status in (normalize_sign_off_status(item) for item in (include or ()))
        if status
    }
    exclude_set = {
        status
        for status in (normalize_sign_off_status(item) for item in (exclude or ()))
        if status
    }

    filtered: list[Mapping[str, Any]] = []
    for report in reports or ():
        if not isinstance(report, Mapping):
            continue
        statuses = set(_extract_sign_off_statuses(report, roles=roles).values())
        if include_set and not (statuses & include_set):
            continue
        if exclude_set and (statuses & exclude_set):
            continue
        filtered.append(report)
    return tuple(filtered)


def filter_audit_reports_by_status(
    reports: Sequence[Mapping[str, Any]] | None,
    *,
    include: Sequence[str] | None = None,
    exclude: Sequence[str] | None = None,
) -> tuple[Mapping[str, Any], ...]:
    """Filtruje raporty na podstawie ich głównego statusu (np. ``alert``)."""

    include_set = {
        status
        for status in (normalize_report_status(item) for item in (include or ()))
        if status
    }
    exclude_set = {
        status
        for status in (normalize_report_status(item) for item in (exclude or ()))
        if status
    }

    filtered: list[Mapping[str, Any]] = []
    for report in reports or ():
        if not isinstance(report, Mapping):
            continue
        status = normalize_report_status(report.get("status"))
        if include_set and (status is None or status not in include_set):
            continue
        if exclude_set and status in exclude_set:
            continue
        filtered.append(report)
    return tuple(filtered)


def filter_audit_reports_by_source(
    reports: Sequence[Mapping[str, Any]] | None,
    *,
    include: Sequence[str] | None = None,
    exclude: Sequence[str] | None = None,
) -> tuple[Mapping[str, Any], ...]:
    """Filtruje raporty na podstawie pola ``source`` (niezależnie od wielkości liter)."""

    include_set = {
        source
        for source in (normalize_report_source(item) for item in (include or ()))
        if source
    }
    exclude_set = {
        source
        for source in (normalize_report_source(item) for item in (exclude or ()))
        if source
    }

    filtered: list[Mapping[str, Any]] = []
    for report in reports or ():
        if not isinstance(report, Mapping):
            continue
        source = normalize_report_source(report.get("source"))
        if include_set and (source is None or source not in include_set):
            continue
        if exclude_set and source in exclude_set:
            continue
        filtered.append(report)
    return tuple(filtered)


def filter_audit_reports_by_schedule(
    reports: Sequence[Mapping[str, Any]] | None,
    *,
    include: Sequence[str] | None = None,
    exclude: Sequence[str] | None = None,
) -> tuple[Mapping[str, Any], ...]:
    """Filtruje raporty na podstawie pola ``schedule`` (niezależnie od wielkości liter)."""

    include_set = {
        schedule
        for schedule in (normalize_report_schedule(item) for item in (include or ()))
        if schedule
    }
    exclude_set = {
        schedule
        for schedule in (normalize_report_schedule(item) for item in (exclude or ()))
        if schedule
    }

    filtered: list[Mapping[str, Any]] = []
    for report in reports or ():
        if not isinstance(report, Mapping):
            continue
        schedule = normalize_report_schedule(report.get("schedule"))
        if include_set and (schedule is None or schedule not in include_set):
            continue
        if exclude_set and schedule in exclude_set:
            continue
        filtered.append(report)
    return tuple(filtered)


def filter_audit_reports_by_category(
    reports: Sequence[Mapping[str, Any]] | None,
    *,
    include: Sequence[object] | None = None,
    exclude: Sequence[object] | None = None,
) -> tuple[Mapping[str, Any], ...]:
    """Filtruje raporty na podstawie pola ``category`` (niezależnie od wielkości liter)."""

    include_set = {
        category
        for category in (normalize_report_category(item) for item in (include or ()))
        if category
    }
    exclude_set = {
        category
        for category in (normalize_report_category(item) for item in (exclude or ()))
        if category
    }

    filtered: list[Mapping[str, Any]] = []
    for report in reports or ():
        if not isinstance(report, Mapping):
            continue
        category = normalize_report_category(report.get("category"))
        if include_set and (category is None or category not in include_set):
            continue
        if exclude_set and category in exclude_set:
            continue
        filtered.append(report)
    return tuple(filtered)


def filter_audit_reports_by_job_name(
    reports: Sequence[Mapping[str, Any]] | None,
    *,
    include: Sequence[object] | None = None,
    exclude: Sequence[object] | None = None,
) -> tuple[Mapping[str, Any], ...]:
    """Filtruje raporty na podstawie pola ``job_name`` (niezależnie od wielkości liter)."""

    include_set = {
        job
        for job in (normalize_report_job_name(item) for item in (include or ()))
        if job
    }
    exclude_set = {
        job
        for job in (normalize_report_job_name(item) for item in (exclude or ()))
        if job
    }

    filtered: list[Mapping[str, Any]] = []
    for report in reports or ():
        if not isinstance(report, Mapping):
            continue
        job_name = normalize_report_job_name(report.get("job_name"))
        if job_name is None:
            job_name = normalize_report_job_name(report.get("job"))
        if include_set and (job_name is None or job_name not in include_set):
            continue
        if exclude_set and job_name in exclude_set:
            continue
        filtered.append(report)
    return tuple(filtered)


def _collect_report_runs(report: Mapping[str, Any]) -> set[str]:
    runs: set[str] = set()

    def _add(value: object) -> None:
        if isinstance(value, Sequence) and not isinstance(value, (str, bytes)):
            for item in value:
                _add(item)
            return
        normalized = normalize_report_run(value)
        if normalized:
            runs.add(normalized)

    _add(report.get("run"))

    context = report.get("context")
    if isinstance(context, Mapping):
        _add(context.get("run"))

    dataset = report.get("dataset")
    if isinstance(dataset, Mapping):
        metadata = dataset.get("metadata")
        if isinstance(metadata, Mapping):
            _add(metadata.get("run"))

    return runs


def filter_audit_reports_by_run(
    reports: Sequence[Mapping[str, Any]] | None,
    *,
    include: Sequence[object] | None = None,
    exclude: Sequence[object] | None = None,
) -> tuple[Mapping[str, Any], ...]:
    """Filtruje raporty na podstawie nazwy ``run``."""

    include_set = {
        run
        for run in (normalize_report_run(item) for item in (include or ()))
        if run
    }
    exclude_set = {
        run
        for run in (normalize_report_run(item) for item in (exclude or ()))
        if run
    }

    filtered: list[Mapping[str, Any]] = []
    for report in reports or ():
        if not isinstance(report, Mapping):
            continue

        runs = _collect_report_runs(report)

        if include_set and not (runs & include_set):
            continue
        if exclude_set and (runs & exclude_set):
            continue

        filtered.append(report)

    return tuple(filtered)


def _collect_report_symbols(report: Mapping[str, Any]) -> set[str]:
    symbols: set[str] = set()

    def _add(value: object) -> None:
        normalized = normalize_report_symbol(value)
        if normalized:
            symbols.add(normalized)

    symbol_value = report.get("symbol")
    if isinstance(symbol_value, (str, int, float)):
        _add(str(symbol_value))
    elif isinstance(symbol_value, Sequence) and not isinstance(symbol_value, (str, bytes)):
        for item in symbol_value:
            _add(str(item))

    symbols_value = report.get("symbols")
    if isinstance(symbols_value, Sequence) and not isinstance(symbols_value, (str, bytes)):
        for item in symbols_value:
            _add(item)
    elif symbols_value is not None:
        _add(symbols_value)

    dataset = report.get("dataset")
    if isinstance(dataset, Mapping):
        metadata = dataset.get("metadata")
        if isinstance(metadata, Mapping):
            dataset_symbol = metadata.get("symbol")
            if dataset_symbol is not None:
                _add(dataset_symbol)
            dataset_symbols = metadata.get("symbols")
            if isinstance(dataset_symbols, Sequence) and not isinstance(dataset_symbols, (str, bytes)):
                for item in dataset_symbols:
                    _add(item)
            elif dataset_symbols is not None:
                _add(dataset_symbols)

    context = report.get("context")
    if isinstance(context, Mapping):
        context_symbol = context.get("symbol")
        if context_symbol is not None:
            _add(context_symbol)
        context_symbols = context.get("symbols")
        if isinstance(context_symbols, Sequence) and not isinstance(context_symbols, (str, bytes)):
            for item in context_symbols:
                _add(item)
        elif context_symbols is not None:
            _add(context_symbols)

    return symbols


def _collect_report_environments(report: Mapping[str, Any]) -> set[str]:
    environments: set[str] = set()

    def _add(value: object) -> None:
        if isinstance(value, Sequence) and not isinstance(value, (str, bytes)):
            for item in value:
                _add(item)
            return
        normalized = normalize_report_environment(value)
        if normalized:
            environments.add(normalized)

    _add(report.get("environment"))

    context = report.get("context")
    if isinstance(context, Mapping):
        _add(context.get("environment"))

    dataset = report.get("dataset")
    if isinstance(dataset, Mapping):
        metadata = dataset.get("metadata")
        if isinstance(metadata, Mapping):
            _add(metadata.get("environment"))

    return environments


def _collect_report_pipelines(report: Mapping[str, Any]) -> set[str]:
    pipelines: set[str] = set()

    def _add(value: object) -> None:
        if isinstance(value, Sequence) and not isinstance(value, (str, bytes)):
            for item in value:
                _add(item)
            return
        normalized = normalize_report_pipeline(value)
        if normalized:
            pipelines.add(normalized)

    _add(report.get("pipeline"))

    context = report.get("context")
    if isinstance(context, Mapping):
        _add(context.get("pipeline"))

    dataset = report.get("dataset")
    if isinstance(dataset, Mapping):
        metadata = dataset.get("metadata")
        if isinstance(metadata, Mapping):
            _add(metadata.get("pipeline"))

    return pipelines


def _collect_report_portfolios(report: Mapping[str, Any]) -> set[str]:
    portfolios: set[str] = set()

    def _add(value: object) -> None:
        if isinstance(value, Sequence) and not isinstance(value, (str, bytes)):
            for item in value:
                _add(item)
            return
        normalized = normalize_report_portfolio(value)
        if normalized:
            portfolios.add(normalized)

    _add(report.get("portfolio"))

    context = report.get("context")
    if isinstance(context, Mapping):
        _add(context.get("portfolio"))

    dataset = report.get("dataset")
    if isinstance(dataset, Mapping):
        metadata = dataset.get("metadata")
        if isinstance(metadata, Mapping):
            _add(metadata.get("portfolio"))

    return portfolios


def _collect_report_capabilities(report: Mapping[str, Any]) -> set[str]:
    capabilities: set[str] = set()

    def _add(value: object) -> None:
        if isinstance(value, Sequence) and not isinstance(value, (str, bytes)):
            for item in value:
                _add(item)
            return
        normalized = normalize_report_capability(value)
        if normalized:
            capabilities.add(normalized)

    _add(report.get("capability"))

    context = report.get("context")
    if isinstance(context, Mapping):
        _add(context.get("capability"))

    dataset = report.get("dataset")
    if isinstance(dataset, Mapping):
        metadata = dataset.get("metadata")
        if isinstance(metadata, Mapping):
            _add(metadata.get("capability"))

    strategy = report.get("strategy")
    if isinstance(strategy, Mapping):
        _add(strategy.get("capability"))

    metadata = report.get("metadata")
    if isinstance(metadata, Mapping):
        _add(metadata.get("capability"))

    return capabilities


def filter_audit_reports_by_symbol(
    reports: Sequence[Mapping[str, Any]] | None,
    *,
    include: Sequence[object] | None = None,
    exclude: Sequence[object] | None = None,
) -> tuple[Mapping[str, Any], ...]:
    """Filtruje raporty na podstawie symboli (np. par giełdowych)."""

    include_set = {
        normalize_report_symbol(item)
        for item in (include or ())
        if normalize_report_symbol(item)
    }
    exclude_set = {
        normalize_report_symbol(item)
        for item in (exclude or ())
        if normalize_report_symbol(item)
    }

    filtered: list[Mapping[str, Any]] = []
    for report in reports or ():
        if not isinstance(report, Mapping):
            continue
        symbols = _collect_report_symbols(report)

        if include_set and not (symbols & include_set):
            continue
        if exclude_set and (symbols & exclude_set):
            continue
        filtered.append(report)

    return tuple(filtered)


def filter_audit_reports_by_pipeline(
    reports: Sequence[Mapping[str, Any]] | None,
    *,
    include: Sequence[object] | None = None,
    exclude: Sequence[object] | None = None,
) -> tuple[Mapping[str, Any], ...]:
    """Filtruje raporty na podstawie identyfikatora pipeline'u."""

    include_set = {
        pipeline
        for pipeline in (
            normalize_report_pipeline(item) for item in (include or ())
        )
        if pipeline
    }
    exclude_set = {
        pipeline
        for pipeline in (
            normalize_report_pipeline(item) for item in (exclude or ())
        )
        if pipeline
    }

    filtered: list[Mapping[str, Any]] = []
    for report in reports or ():
        if not isinstance(report, Mapping):
            continue
        pipelines = _collect_report_pipelines(report)

        if include_set and not (pipelines & include_set):
            continue
        if exclude_set and (pipelines & exclude_set):
            continue
        filtered.append(report)

    return tuple(filtered)


def filter_audit_reports_by_environment(
    reports: Sequence[Mapping[str, Any]] | None,
    *,
    include: Sequence[object] | None = None,
    exclude: Sequence[object] | None = None,
) -> tuple[Mapping[str, Any], ...]:
    """Filtruje raporty na podstawie środowiska (np. ``prod``, ``paper``)."""

    include_set = {
        environment
        for environment in (
            normalize_report_environment(item) for item in (include or ())
        )
        if environment
    }
    exclude_set = {
        environment
        for environment in (
            normalize_report_environment(item) for item in (exclude or ())
        )
        if environment
    }

    filtered: list[Mapping[str, Any]] = []
    for report in reports or ():
        if not isinstance(report, Mapping):
            continue

        environments = _collect_report_environments(report)

        if include_set and not (environments & include_set):
            continue
        if exclude_set and (environments & exclude_set):
            continue

        filtered.append(report)

    return tuple(filtered)


def filter_audit_reports_by_portfolio(
    reports: Sequence[Mapping[str, Any]] | None,
    *,
    include: Sequence[object] | None = None,
    exclude: Sequence[object] | None = None,
) -> tuple[Mapping[str, Any], ...]:
    """Filtruje raporty na podstawie portfela (np. ``core``, ``hf``)."""

    include_set = {
        portfolio
        for portfolio in (
            normalize_report_portfolio(item) for item in (include or ())
        )
        if portfolio
    }
    exclude_set = {
        portfolio
        for portfolio in (
            normalize_report_portfolio(item) for item in (exclude or ())
        )
        if portfolio
    }

    filtered: list[Mapping[str, Any]] = []
    for report in reports or ():
        if not isinstance(report, Mapping):
            continue

        portfolios = _collect_report_portfolios(report)

        if include_set and not (portfolios & include_set):
            continue
        if exclude_set and (portfolios & exclude_set):
            continue

        filtered.append(report)

    return tuple(filtered)


def filter_audit_reports_by_capability(
    reports: Sequence[Mapping[str, Any]] | None,
    *,
    include: Sequence[object] | None = None,
    exclude: Sequence[object] | None = None,
) -> tuple[Mapping[str, Any], ...]:
    """Filtruje raporty na podstawie capability strategii lub datasetu."""

    include_set = {
        capability
        for capability in (
            normalize_report_capability(item) for item in (include or ())
        )
        if capability
    }
    exclude_set = {
        capability
        for capability in (
            normalize_report_capability(item) for item in (exclude or ())
        )
        if capability
    }

    filtered: list[Mapping[str, Any]] = []
    for report in reports or ():
        if not isinstance(report, Mapping):
            continue

        capabilities = _collect_report_capabilities(report)

        if include_set and not (capabilities & include_set):
            continue
        if exclude_set and (capabilities & exclude_set):
            continue

        filtered.append(report)

    return tuple(filtered)


def filter_audit_reports_by_policy_enforcement(
    reports: Sequence[Mapping[str, Any]] | None,
    *,
    include: Sequence[object] | None = None,
    exclude: Sequence[object] | None = None,
) -> tuple[Mapping[str, Any], ...]:
    """Filtruje raporty na podstawie flagi ``policy.enforce``.

    Wartości ``include`` oraz ``exclude`` mogą być mieszanką booli, liczb i
    napisów (np. ``"enforced"``, ``"not-enforced"``). Zestawy są przetwarzane
    po znormalizowaniu.  Raporty bez sekcji ``policy`` lub z nieznaną flagą
    traktowane są jako ``None`` i zostaną odrzucone przy użyciu ``include``.
    """

    include_set = {
        flag
        for flag in (normalize_policy_enforcement(value) for value in (include or ()))
        if flag is not None
    }
    exclude_set = {
        flag
        for flag in (normalize_policy_enforcement(value) for value in (exclude or ()))
        if flag is not None
    }

    filtered: list[Mapping[str, Any]] = []
    for report in reports or ():
        if not isinstance(report, Mapping):
            continue
        policy = report.get("policy")
        enforce_flag: bool | None = None
        if isinstance(policy, Mapping):
            enforce_flag = normalize_policy_enforcement(policy.get("enforce"))

        if include_set:
            if enforce_flag is None or enforce_flag not in include_set:
                continue
        if exclude_set and enforce_flag in exclude_set:
            continue
        filtered.append(report)
    return tuple(filtered)


=======
>>>>>>> 194663ec
def summarize_data_quality_reports(
    reports: Sequence[Mapping[str, Any]] | None,
    *,
    roles: Sequence[str] | None = None,
    require_sign_off: bool = False,
) -> Mapping[str, Any]:
    """Buduje podsumowanie alertów jakości danych dla compliance i Risk.

    Parametr ``roles`` pozwala ograniczyć analizę do podzbioru wymaganych ról
    podpisów.  Jeżeli ``require_sign_off`` ustawimy na ``True``, funkcja zgłosi
    :class:`ComplianceSignOffError` w przypadku wykrycia braków podpisów dla
    wskazanych ról.
    """

    normalized_roles = _normalize_required_roles(roles)

    normalized: list[Mapping[str, Any]] = [
        report
        for report in reports or ()
        if isinstance(report, Mapping)
    ]

    summary: MutableMapping[str, Any] = {
        "total": len(normalized),
        "alerts": 0,
        "enforced_alerts": 0,
        "by_category": {},
        "pending_sign_off": {role: [] for role in normalized_roles},
    }

    for report in normalized:
        category = str(report.get("category") or "unknown")
        status = str(report.get("status") or "").lower()
        policy = report.get("policy")
        enforce = False
        if isinstance(policy, Mapping):
            raw_enforce = policy.get("enforce")
            if isinstance(raw_enforce, bool):
                enforce = raw_enforce

        by_category = summary["by_category"]
        category_stats = by_category.setdefault(
            category,
            {
                "total": 0,
                "alerts": 0,
                "enforced_alerts": 0,
                "latest_status": None,
                "latest_report_path": None,
            },
        )
        category_stats["total"] += 1
        if category_stats["latest_status"] is None:
            category_stats["latest_status"] = status or None
        if category_stats["latest_report_path"] is None:
            report_path = report.get("report_path")
            if isinstance(report_path, (str, PathLike)):
                category_stats["latest_report_path"] = str(report_path)

        if status == "alert":
            summary["alerts"] += 1
            category_stats["alerts"] += 1
            if enforce:
                summary["enforced_alerts"] += 1
                category_stats["enforced_alerts"] += 1
                _collect_pending_sign_off(
                    report,
                    category,
                    summary["pending_sign_off"],
                    roles=normalized_roles,
                )

    summary["by_category"] = {
        key: MappingProxyType(value) if not isinstance(value, MappingProxyType) else value
        for key, value in summary["by_category"].items()
    }
    pending = {
        role: tuple(entries)
        for role, entries in summary["pending_sign_off"].items()
    }
    summary["pending_sign_off"] = MappingProxyType(pending)
    if require_sign_off and any(pending.values()):
        raise ComplianceSignOffError(pending)
    return MappingProxyType(summary)


def summarize_drift_reports(
    reports: Sequence[Mapping[str, Any]] | None,
    *,
    roles: Sequence[str] | None = None,
    require_sign_off: bool = False,
) -> Mapping[str, Any]:
    """Zwraca podsumowanie alertów dryfu oraz brakujących podpisów.

    Analogicznie do :func:`summarize_data_quality_reports`, możemy wskazać
    wymagane role podpisów oraz wymusić zgłoszenie wyjątku przy brakach.
    """

    normalized_roles = _normalize_required_roles(roles)

    normalized: list[Mapping[str, Any]] = [
        report
        for report in reports or ()
        if isinstance(report, Mapping)
    ]

    summary: MutableMapping[str, Any] = {
        "total": len(normalized),
        "exceeds_threshold": 0,
        "latest_report_path": None,
        "latest_exceeding_report_path": None,
        "pending_sign_off": {role: [] for role in normalized_roles},
    }

    for index, report in enumerate(normalized):
        if index == 0:
            report_path = report.get("report_path")
            if isinstance(report_path, (str, PathLike)):
                summary["latest_report_path"] = str(report_path)
        try:
            drift_score = float(report.get("drift_score"))
            threshold = float(report.get("threshold"))
        except (TypeError, ValueError):
            continue
        exceeds = drift_score >= threshold
        if not exceeds:
            continue
        summary["exceeds_threshold"] += 1
        if summary["latest_exceeding_report_path"] is None:
            report_path = report.get("report_path")
            if isinstance(report_path, (str, PathLike)):
                summary["latest_exceeding_report_path"] = str(report_path)
        _collect_pending_sign_off(
            report,
            str(report.get("category") or "drift_alert"),
            summary["pending_sign_off"],
            roles=normalized_roles,
        )

    pending = {
        role: tuple(entries)
        for role, entries in summary["pending_sign_off"].items()
    }
    summary["pending_sign_off"] = MappingProxyType(pending)
    if require_sign_off and any(pending.values()):
        raise ComplianceSignOffError(pending)
    return MappingProxyType(summary)


def _collect_pending_sign_off(
    report: Mapping[str, Any],
    category: str,
    pending: MutableMapping[str, list[Mapping[str, Any]]],
    *,
    roles: Sequence[str],
) -> None:
    report_path = report.get("report_path")
    path_str = None
    if isinstance(report_path, (str, PathLike)):
        path_str = str(report_path)
    timestamp = report.get("timestamp")
    sign_off = report.get("sign_off")
    if not isinstance(sign_off, Mapping):
        logger.warning(
            "Report %s (%s) lacks sign-off section; marking all roles as pending",
            path_str or "<memory>",
            category,
        )
        for role in roles:
            pending[role].append(
                {
                    "category": category,
                    "status": "pending",
                    "report_path": path_str,
                    "timestamp": timestamp,
                }
            )
        return

    for role in roles:
        entry = sign_off.get(role)
        status = "pending"
        if not isinstance(entry, Mapping):
            logger.warning(
                "Report %s (%s) missing %s sign-off entry; treating as pending",
                path_str or "<memory>",
                category,
                role,
            )
        else:
            status = str(entry.get("status") or "pending").lower()
            if status not in _SIGN_OFF_STATUSES:
                logger.warning(
                    "Report %s (%s) has unsupported %s sign-off status %r; treating as pending",
                    path_str or "<memory>",
                    category,
                    role,
                    entry.get("status"),
                )
                status = "pending"
        if status not in _COMPLETED_SIGN_OFF_STATUSES:
            logger.warning(
                "Report %s (%s) awaiting %s sign-off (status: %s)",
                path_str or "<memory>",
                category,
                role,
                status,
            )
            pending[role].append(
                {
                    "category": category,
                    "status": status,
                    "report_path": path_str,
                    "timestamp": timestamp,
                }
            )

    known_roles = set(roles)
    for extra_role, entry in sign_off.items():
        normalized_role = _normalize_role(extra_role)
        if normalized_role is None or normalized_role in known_roles:
            continue
        bucket = pending.setdefault(normalized_role, [])
        status = "pending"
        if isinstance(entry, Mapping):
            status = str(entry.get("status") or "pending").lower()
            if status not in _SIGN_OFF_STATUSES:
                logger.warning(
                    "Report %s (%s) has unsupported %s sign-off status %r; treating as pending",
                    path_str or "<memory>",
                    category,
                    normalized_role,
                    entry.get("status"),
                )
                status = "pending"
        else:
            logger.warning(
                "Report %s (%s) missing %s sign-off entry; treating as pending",
                path_str or "<memory>",
                category,
                normalized_role,
            )
        if status not in _COMPLETED_SIGN_OFF_STATUSES:
            bucket.append(
                {
                    "category": category,
                    "status": status,
                    "report_path": path_str,
                    "timestamp": timestamp,
                }
            )


def _normalize_required_roles(roles: Sequence[str] | None) -> tuple[str, ...]:
    if roles is None:
        return _DEFAULT_SIGN_OFF_ROLES

    seen: set[str] = set()
    normalized: list[str] = []
    for role in roles:
        if not isinstance(role, str):
            continue
        normalized_role = role.strip().lower()
        if not normalized_role:
            continue
        if normalized_role not in _SUPPORTED_SIGN_OFF_ROLES:
            logger.warning(
                "Unsupported compliance sign-off role provided: %s", role
            )
            raise ValueError(
                f"unsupported sign-off role: {role!r}"
            )
        if normalized_role in seen:
            continue
        seen.add(normalized_role)
        normalized.append(normalized_role)

    if not normalized:
        logger.warning(
            "No supported compliance sign-off roles configured; expected one of: %s",
            ", ".join(sorted(_SUPPORTED_SIGN_OFF_ROLES)),
        )
        raise ValueError("roles must include at least one supported sign-off role")

    return tuple(normalized)


def normalize_compliance_sign_off_roles(
    roles: Sequence[str] | None,
) -> tuple[str, ...]:
    """Zwraca przefiltrowane i znormalizowane role podpisów compliance."""

    return _normalize_required_roles(roles)


def _collect_pending_sign_off_map(
    *,
    data_quality_reports: Sequence[Mapping[str, Any]] | None,
    drift_reports: Sequence[Mapping[str, Any]] | None,
    roles: Sequence[str] | None,
    raise_on_missing: bool,
) -> Mapping[str, tuple[Mapping[str, Any], ...]]:
    """Weryfikuje, czy wymagane role zatwierdziły alerty data-quality oraz dryfu."""

    required_roles = _normalize_required_roles(roles)
    pending: MutableMapping[str, list[Mapping[str, Any]]] = {
        role: [] for role in required_roles
    }

    dq_summary = summarize_data_quality_reports(
        data_quality_reports, roles=required_roles
    )
    drift_summary = summarize_drift_reports(drift_reports, roles=required_roles)

    for role in required_roles:
        dq_entries = dq_summary.get("pending_sign_off", ()).get(role, ())
        drift_entries = drift_summary.get("pending_sign_off", ()).get(role, ())
        pending[role].extend(dict(entry) for entry in dq_entries)
        pending[role].extend(dict(entry) for entry in drift_entries)

    normalized = {role: tuple(entries) for role, entries in pending.items()}
    missing = {role: entries for role, entries in normalized.items() if entries}
    if missing:
        for role, entries in missing.items():
            categories = sorted({entry.get("category", "unknown") for entry in entries})
            logger.warning(
                "Missing %s sign-off for %d audit report(s) (categories: %s)",
                role,
                len(entries),
                ", ".join(categories) or "unknown",
            )
        if raise_on_missing:
            raise ComplianceSignOffError(normalized)
    return MappingProxyType(normalized)


def collect_pending_compliance_sign_offs(
    *,
    data_quality_reports: Sequence[Mapping[str, Any]] | None = None,
    drift_reports: Sequence[Mapping[str, Any]] | None = None,
    roles: Sequence[str] | None = None,
) -> Mapping[str, tuple[Mapping[str, Any], ...]]:
    """Zwraca oczekujące podpisy Risk/Compliance dla wskazanych raportów audytu."""

    return _collect_pending_sign_off_map(
        data_quality_reports=data_quality_reports,
        drift_reports=drift_reports,
        roles=roles,
        raise_on_missing=False,
    )


def ensure_compliance_sign_offs(
    *,
    data_quality_reports: Sequence[Mapping[str, Any]] | None = None,
    drift_reports: Sequence[Mapping[str, Any]] | None = None,
    roles: Sequence[str] | None = None,
) -> Mapping[str, tuple[Mapping[str, Any], ...]]:
    """Gwarantuje, że wymagane role zatwierdziły alerty jakości danych i dryfu."""

    return _collect_pending_sign_off_map(
        data_quality_reports=data_quality_reports,
        drift_reports=drift_reports,
        roles=roles,
        raise_on_missing=True,
    )
def _is_missing(value: object) -> bool:
    if value is None:
        return True
    try:
        return math.isnan(float(value))
    except (TypeError, ValueError):
        return False


def _normalize_context(context: Mapping[str, Any]) -> dict[str, Any]:
    def _normalize(value: Any) -> Any:
        if value is None or isinstance(value, (str, int, float, bool)):
            return value
        if isinstance(value, Mapping):
            return {str(key): _normalize(val) for key, val in value.items()}
        if isinstance(value, Sequence) and not isinstance(value, (str, bytes, bytearray)):
            return [_normalize(item) for item in value]
        return str(value)

    return {str(key): _normalize(val) for key, val in context.items()}


@dataclass(slots=True)
class DataCompletenessWatcher:
    """Monitoruje brakujące cechy lub wartości null przed scoringiem."""

    expected_features: tuple[str, ...] = ()
    last_report_path: Path | None = field(init=False, default=None, repr=False)

    def configure(self, expected_features: Sequence[str] | None) -> None:
        if not expected_features:
            self.expected_features = ()
            return
        normalized = {
            str(name).strip()
            for name in expected_features
            if isinstance(name, str) and str(name).strip()
        }
        self.expected_features = tuple(sorted(normalized))

    def configure_from_metadata(self, metadata: Mapping[str, Any]) -> None:
        feature_names: Sequence[str] | None = None
        stats = metadata.get("feature_stats")
        if isinstance(stats, Mapping):
            feature_names = tuple(stats.keys())
        if not feature_names:
            raw = metadata.get("feature_names")
            if isinstance(raw, Sequence):
                feature_names = tuple(str(name) for name in raw)
        if not feature_names:
            scalers = metadata.get("feature_scalers")
            if isinstance(scalers, Mapping):
                feature_names = tuple(str(name) for name in scalers.keys())
        self.configure(feature_names)

    @property
    def is_configured(self) -> bool:
        return bool(self.expected_features)

    def observe(
        self, features: Mapping[str, Any], *, context: Mapping[str, Any] | None = None
    ) -> Mapping[str, Any]:
        context_payload = _normalize_context(context or {})
        missing = [name for name in self.expected_features if _is_missing(features.get(name))]
        unexpected = [
            str(name)
            for name in features.keys()
            if self.expected_features and str(name) not in self.expected_features
        ]
        null_features = [
            str(name)
            for name, value in features.items()
            if _is_missing(value) and str(name) not in missing
        ]
        status = "alert" if missing or null_features else "ok"
        report = {
            "category": "completeness",
            "status": status,
            "timestamp": datetime.now(timezone.utc).isoformat(),
            "expected_features": list(self.expected_features),
            "missing_features": sorted(missing),
            "null_features": sorted(null_features),
            "unexpected_features": sorted(set(unexpected)),
            "context": context_payload,
        }
        self.last_report_path = export_data_quality_report(report, category="completeness")
        report["report_path"] = str(self.last_report_path)
        return report


@dataclass(slots=True)
class FeatureBoundsValidator:
    """Waliduje czy wartości cech mieszczą się w oczekiwanych przedziałach."""

    bounds: dict[str, tuple[float, float]] = field(default_factory=dict)
    last_report_path: Path | None = field(init=False, default=None, repr=False)

    def configure(self, bounds: Mapping[str, Mapping[str, Any]] | None) -> None:
        if not bounds:
            self.bounds = {}
            return
        parsed: dict[str, tuple[float, float]] = {}
        for name, payload in bounds.items():
            if not isinstance(payload, Mapping):
                continue
            try:
                minimum = float(payload.get("min"))
            except (TypeError, ValueError):
                minimum = float("-inf")
            try:
                maximum = float(payload.get("max"))
            except (TypeError, ValueError):
                maximum = float("inf")
            parsed[str(name)] = (minimum, maximum)
        self.bounds = parsed

    def configure_from_metadata(self, metadata: Mapping[str, Any]) -> None:
        stats = metadata.get("feature_stats")
        if isinstance(stats, Mapping) and stats:
            self.configure(stats)
            return
        scalers = metadata.get("feature_scalers")
        parsed: dict[str, Mapping[str, float]] = {}
        if isinstance(scalers, Mapping):
            for name, payload in scalers.items():
                if not isinstance(payload, Mapping):
                    continue
                mean = float(payload.get("mean", 0.0))
                stdev = float(payload.get("stdev", 0.0))
                span = abs(stdev) * 5 if math.isfinite(stdev) else 0.0
                parsed[str(name)] = {"min": mean - span, "max": mean + span}
        self.configure(parsed)

    @property
    def is_configured(self) -> bool:
        return bool(self.bounds)

    def observe(
        self, features: Mapping[str, Any], *, context: Mapping[str, Any] | None = None
    ) -> Mapping[str, Any]:
        context_payload = _normalize_context(context or {})
        violations: list[dict[str, Any]] = []
        for name, (minimum, maximum) in self.bounds.items():
            raw = features.get(name)
            if raw is None:
                continue
            try:
                value = float(raw)
            except (TypeError, ValueError):
                violations.append({
                    "feature": name,
                    "value": raw,
                    "min": minimum,
                    "max": maximum,
                    "reason": "non_numeric",
                })
                continue
            if value < minimum or value > maximum:
                violations.append({
                    "feature": name,
                    "value": value,
                    "min": minimum,
                    "max": maximum,
                    "reason": "out_of_bounds",
                })
        status = "alert" if violations else "ok"
        report = {
            "category": "bounds",
            "status": status,
            "timestamp": datetime.now(timezone.utc).isoformat(),
            "context": context_payload,
            "violations": violations,
            "monitored_features": sorted(self.bounds.keys()),
        }
        self.last_report_path = export_data_quality_report(report, category="bounds")
        report["report_path"] = str(self.last_report_path)
        return report

class DataQualityException(RuntimeError):
    """Sygnał, że monitoring jakości danych wykrył krytyczne naruszenia."""

    def __init__(
        self,
        reports: Mapping[str, Mapping[str, Any]],
        message: str | None = None,
    ) -> None:
        payload: dict[str, Mapping[str, Any]] = {
            str(name): dict(report)
            for name, report in reports.items()
        }
        super().__init__(message or "Data quality checks failed")
        self._reports: Mapping[str, Mapping[str, Any]] = MappingProxyType(payload)

    @property
    def reports(self) -> Mapping[str, Mapping[str, Any]]:
        """Zwraca raporty monitoringu, które spowodowały wyjątek."""

        return self._reports


class ComplianceSignOffError(RuntimeError):
    """Wyjątek zgłaszany, gdy brakuje zatwierdzonych podpisów Risk/Compliance."""

    def __init__(self, pending: Mapping[str, Sequence[Mapping[str, Any]]]) -> None:
        consolidated = {
            str(role): tuple(dict(entry) for entry in entries)
            for role, entries in pending.items()
        }
        missing = {
            role: tuple(entries)
            for role, entries in consolidated.items()
            if entries
        }
        summary = ", ".join(f"{role}:{len(entries)}" for role, entries in sorted(missing.items()))
        message = "Brak wymaganych podpisów Risk/Compliance dla raportów audytu AI"
        if summary:
            message = f"{message} ({summary})"
        super().__init__(message)
        self.pending: Mapping[str, tuple[Mapping[str, Any], ...]] = MappingProxyType(consolidated)
        self.missing: Mapping[str, tuple[Mapping[str, Any], ...]] = MappingProxyType(missing)
<|MERGE_RESOLUTION|>--- conflicted
+++ resolved
@@ -20,39 +20,7 @@
     "ComplianceSignOffError",
     "collect_pending_compliance_sign_offs",
     "normalize_compliance_sign_off_roles",
-<<<<<<< HEAD
-    "normalize_sign_off_status",
-    "normalize_report_status",
-    "normalize_report_source",
-    "normalize_report_schedule",
-    "normalize_report_category",
-    "normalize_report_job_name",
-    "normalize_report_run",
-    "normalize_report_symbol",
-    "normalize_report_environment",
-    "normalize_report_portfolio",
-    "normalize_report_capability",
-    "normalize_report_pipeline",
-    "normalize_policy_enforcement",
-    "get_supported_sign_off_statuses",
     "filter_audit_reports_since",
-    "filter_audit_reports_by_tags",
-    "filter_audit_reports_by_sign_off_status",
-    "filter_audit_reports_by_status",
-    "filter_audit_reports_by_source",
-    "filter_audit_reports_by_schedule",
-    "filter_audit_reports_by_category",
-    "filter_audit_reports_by_job_name",
-    "filter_audit_reports_by_run",
-    "filter_audit_reports_by_symbol",
-    "filter_audit_reports_by_pipeline",
-    "filter_audit_reports_by_environment",
-    "filter_audit_reports_by_portfolio",
-    "filter_audit_reports_by_capability",
-    "filter_audit_reports_by_policy_enforcement",
-=======
-    "filter_audit_reports_since",
->>>>>>> 194663ec
     "DataCompletenessWatcher",
     "FeatureBoundsValidator",
     "export_data_quality_report",
@@ -219,31 +187,6 @@
     return None
 
 
-<<<<<<< HEAD
-def normalize_policy_enforcement(value: object) -> bool | None:
-    """Normalizuje flagę ``policy.enforce`` do wartości logicznej."""
-
-    if isinstance(value, bool):
-        return value
-
-    if isinstance(value, (int, float)) and not isinstance(value, bool):
-        if math.isnan(value):  # type: ignore[unreachable]
-            return None
-        return bool(value)
-
-    if isinstance(value, str):
-        normalized = value.strip().lower()
-        if not normalized:
-            return None
-        if normalized in _POLICY_ENFORCE_TRUE_VALUES:
-            return True
-        if normalized in _POLICY_ENFORCE_FALSE_VALUES:
-            return False
-    return None
-
-
-=======
->>>>>>> 194663ec
 def get_supported_sign_off_statuses() -> tuple[str, ...]:
     """Zwraca krotkę obsługiwanych statusów podpisów compliance."""
 
@@ -570,30 +513,6 @@
     return _load_recent_reports(subdir="drift", limit=limit, audit_root=audit_root)
 
 
-<<<<<<< HEAD
-def _normalize_tags(values: Sequence[object] | None) -> set[str]:
-    normalized: set[str] = set()
-    for entry in values or ():
-        if isinstance(entry, str):
-            candidate = entry.strip().lower()
-            if candidate:
-                normalized.add(candidate)
-    return normalized
-
-
-def _extract_report_tags(report: Mapping[str, Any]) -> set[str]:
-    raw_tags = report.get("tags")
-    if isinstance(raw_tags, str):
-        values: Sequence[object] = (raw_tags,)
-    elif isinstance(raw_tags, Sequence) and not isinstance(raw_tags, (bytes, bytearray)):
-        values = raw_tags
-    else:
-        values = ()
-    return _normalize_tags(values)
-
-
-=======
->>>>>>> 194663ec
 def filter_audit_reports_since(
     reports: Sequence[Mapping[str, Any]] | None,
     *,
@@ -615,705 +534,6 @@
     return tuple(filtered)
 
 
-<<<<<<< HEAD
-def filter_audit_reports_by_tags(
-    reports: Sequence[Mapping[str, Any]] | None,
-    *,
-    include: Sequence[str] | None = None,
-    exclude: Sequence[str] | None = None,
-) -> tuple[Mapping[str, Any], ...]:
-    """Filtruje raporty na podstawie zestawu tagów.
-
-    Argument ``include`` wymusza obecność przynajmniej jednego z podanych
-    tagów, natomiast ``exclude`` odrzuca raporty zawierające jakikolwiek z
-    wymienionych tagów.  Porównania są nieczułe na wielkość liter.
-    """
-
-    include_set = _normalize_tags(include)
-    exclude_set = _normalize_tags(exclude)
-
-    filtered: list[Mapping[str, Any]] = []
-    for report in reports or ():
-        if not isinstance(report, Mapping):
-            continue
-        tags = _extract_report_tags(report)
-        if include_set and not (tags & include_set):
-            continue
-        if exclude_set and (tags & exclude_set):
-            continue
-        filtered.append(report)
-    return tuple(filtered)
-
-
-def filter_audit_reports_by_sign_off_status(
-    reports: Sequence[Mapping[str, Any]] | None,
-    *,
-    include: Sequence[str] | None = None,
-    exclude: Sequence[str] | None = None,
-    roles: Sequence[str] | None = None,
-) -> tuple[Mapping[str, Any], ...]:
-    """Filtruje raporty na podstawie statusów podpisów compliance.
-
-    Argument ``include`` wymusza obecność przynajmniej jednego z podanych
-    statusów (po znormalizowaniu), natomiast ``exclude`` odrzuca raporty,
-    w których występuje dowolny z niedozwolonych statusów. Opcjonalny
-    parametr ``roles`` pozwala ograniczyć analizę statusów do wskazanych
-    ról podpisów.
-    """
-
-    include_set = {
-        status
-        for status in (normalize_sign_off_status(item) for item in (include or ()))
-        if status
-    }
-    exclude_set = {
-        status
-        for status in (normalize_sign_off_status(item) for item in (exclude or ()))
-        if status
-    }
-
-    filtered: list[Mapping[str, Any]] = []
-    for report in reports or ():
-        if not isinstance(report, Mapping):
-            continue
-        statuses = set(_extract_sign_off_statuses(report, roles=roles).values())
-        if include_set and not (statuses & include_set):
-            continue
-        if exclude_set and (statuses & exclude_set):
-            continue
-        filtered.append(report)
-    return tuple(filtered)
-
-
-def filter_audit_reports_by_status(
-    reports: Sequence[Mapping[str, Any]] | None,
-    *,
-    include: Sequence[str] | None = None,
-    exclude: Sequence[str] | None = None,
-) -> tuple[Mapping[str, Any], ...]:
-    """Filtruje raporty na podstawie ich głównego statusu (np. ``alert``)."""
-
-    include_set = {
-        status
-        for status in (normalize_report_status(item) for item in (include or ()))
-        if status
-    }
-    exclude_set = {
-        status
-        for status in (normalize_report_status(item) for item in (exclude or ()))
-        if status
-    }
-
-    filtered: list[Mapping[str, Any]] = []
-    for report in reports or ():
-        if not isinstance(report, Mapping):
-            continue
-        status = normalize_report_status(report.get("status"))
-        if include_set and (status is None or status not in include_set):
-            continue
-        if exclude_set and status in exclude_set:
-            continue
-        filtered.append(report)
-    return tuple(filtered)
-
-
-def filter_audit_reports_by_source(
-    reports: Sequence[Mapping[str, Any]] | None,
-    *,
-    include: Sequence[str] | None = None,
-    exclude: Sequence[str] | None = None,
-) -> tuple[Mapping[str, Any], ...]:
-    """Filtruje raporty na podstawie pola ``source`` (niezależnie od wielkości liter)."""
-
-    include_set = {
-        source
-        for source in (normalize_report_source(item) for item in (include or ()))
-        if source
-    }
-    exclude_set = {
-        source
-        for source in (normalize_report_source(item) for item in (exclude or ()))
-        if source
-    }
-
-    filtered: list[Mapping[str, Any]] = []
-    for report in reports or ():
-        if not isinstance(report, Mapping):
-            continue
-        source = normalize_report_source(report.get("source"))
-        if include_set and (source is None or source not in include_set):
-            continue
-        if exclude_set and source in exclude_set:
-            continue
-        filtered.append(report)
-    return tuple(filtered)
-
-
-def filter_audit_reports_by_schedule(
-    reports: Sequence[Mapping[str, Any]] | None,
-    *,
-    include: Sequence[str] | None = None,
-    exclude: Sequence[str] | None = None,
-) -> tuple[Mapping[str, Any], ...]:
-    """Filtruje raporty na podstawie pola ``schedule`` (niezależnie od wielkości liter)."""
-
-    include_set = {
-        schedule
-        for schedule in (normalize_report_schedule(item) for item in (include or ()))
-        if schedule
-    }
-    exclude_set = {
-        schedule
-        for schedule in (normalize_report_schedule(item) for item in (exclude or ()))
-        if schedule
-    }
-
-    filtered: list[Mapping[str, Any]] = []
-    for report in reports or ():
-        if not isinstance(report, Mapping):
-            continue
-        schedule = normalize_report_schedule(report.get("schedule"))
-        if include_set and (schedule is None or schedule not in include_set):
-            continue
-        if exclude_set and schedule in exclude_set:
-            continue
-        filtered.append(report)
-    return tuple(filtered)
-
-
-def filter_audit_reports_by_category(
-    reports: Sequence[Mapping[str, Any]] | None,
-    *,
-    include: Sequence[object] | None = None,
-    exclude: Sequence[object] | None = None,
-) -> tuple[Mapping[str, Any], ...]:
-    """Filtruje raporty na podstawie pola ``category`` (niezależnie od wielkości liter)."""
-
-    include_set = {
-        category
-        for category in (normalize_report_category(item) for item in (include or ()))
-        if category
-    }
-    exclude_set = {
-        category
-        for category in (normalize_report_category(item) for item in (exclude or ()))
-        if category
-    }
-
-    filtered: list[Mapping[str, Any]] = []
-    for report in reports or ():
-        if not isinstance(report, Mapping):
-            continue
-        category = normalize_report_category(report.get("category"))
-        if include_set and (category is None or category not in include_set):
-            continue
-        if exclude_set and category in exclude_set:
-            continue
-        filtered.append(report)
-    return tuple(filtered)
-
-
-def filter_audit_reports_by_job_name(
-    reports: Sequence[Mapping[str, Any]] | None,
-    *,
-    include: Sequence[object] | None = None,
-    exclude: Sequence[object] | None = None,
-) -> tuple[Mapping[str, Any], ...]:
-    """Filtruje raporty na podstawie pola ``job_name`` (niezależnie od wielkości liter)."""
-
-    include_set = {
-        job
-        for job in (normalize_report_job_name(item) for item in (include or ()))
-        if job
-    }
-    exclude_set = {
-        job
-        for job in (normalize_report_job_name(item) for item in (exclude or ()))
-        if job
-    }
-
-    filtered: list[Mapping[str, Any]] = []
-    for report in reports or ():
-        if not isinstance(report, Mapping):
-            continue
-        job_name = normalize_report_job_name(report.get("job_name"))
-        if job_name is None:
-            job_name = normalize_report_job_name(report.get("job"))
-        if include_set and (job_name is None or job_name not in include_set):
-            continue
-        if exclude_set and job_name in exclude_set:
-            continue
-        filtered.append(report)
-    return tuple(filtered)
-
-
-def _collect_report_runs(report: Mapping[str, Any]) -> set[str]:
-    runs: set[str] = set()
-
-    def _add(value: object) -> None:
-        if isinstance(value, Sequence) and not isinstance(value, (str, bytes)):
-            for item in value:
-                _add(item)
-            return
-        normalized = normalize_report_run(value)
-        if normalized:
-            runs.add(normalized)
-
-    _add(report.get("run"))
-
-    context = report.get("context")
-    if isinstance(context, Mapping):
-        _add(context.get("run"))
-
-    dataset = report.get("dataset")
-    if isinstance(dataset, Mapping):
-        metadata = dataset.get("metadata")
-        if isinstance(metadata, Mapping):
-            _add(metadata.get("run"))
-
-    return runs
-
-
-def filter_audit_reports_by_run(
-    reports: Sequence[Mapping[str, Any]] | None,
-    *,
-    include: Sequence[object] | None = None,
-    exclude: Sequence[object] | None = None,
-) -> tuple[Mapping[str, Any], ...]:
-    """Filtruje raporty na podstawie nazwy ``run``."""
-
-    include_set = {
-        run
-        for run in (normalize_report_run(item) for item in (include or ()))
-        if run
-    }
-    exclude_set = {
-        run
-        for run in (normalize_report_run(item) for item in (exclude or ()))
-        if run
-    }
-
-    filtered: list[Mapping[str, Any]] = []
-    for report in reports or ():
-        if not isinstance(report, Mapping):
-            continue
-
-        runs = _collect_report_runs(report)
-
-        if include_set and not (runs & include_set):
-            continue
-        if exclude_set and (runs & exclude_set):
-            continue
-
-        filtered.append(report)
-
-    return tuple(filtered)
-
-
-def _collect_report_symbols(report: Mapping[str, Any]) -> set[str]:
-    symbols: set[str] = set()
-
-    def _add(value: object) -> None:
-        normalized = normalize_report_symbol(value)
-        if normalized:
-            symbols.add(normalized)
-
-    symbol_value = report.get("symbol")
-    if isinstance(symbol_value, (str, int, float)):
-        _add(str(symbol_value))
-    elif isinstance(symbol_value, Sequence) and not isinstance(symbol_value, (str, bytes)):
-        for item in symbol_value:
-            _add(str(item))
-
-    symbols_value = report.get("symbols")
-    if isinstance(symbols_value, Sequence) and not isinstance(symbols_value, (str, bytes)):
-        for item in symbols_value:
-            _add(item)
-    elif symbols_value is not None:
-        _add(symbols_value)
-
-    dataset = report.get("dataset")
-    if isinstance(dataset, Mapping):
-        metadata = dataset.get("metadata")
-        if isinstance(metadata, Mapping):
-            dataset_symbol = metadata.get("symbol")
-            if dataset_symbol is not None:
-                _add(dataset_symbol)
-            dataset_symbols = metadata.get("symbols")
-            if isinstance(dataset_symbols, Sequence) and not isinstance(dataset_symbols, (str, bytes)):
-                for item in dataset_symbols:
-                    _add(item)
-            elif dataset_symbols is not None:
-                _add(dataset_symbols)
-
-    context = report.get("context")
-    if isinstance(context, Mapping):
-        context_symbol = context.get("symbol")
-        if context_symbol is not None:
-            _add(context_symbol)
-        context_symbols = context.get("symbols")
-        if isinstance(context_symbols, Sequence) and not isinstance(context_symbols, (str, bytes)):
-            for item in context_symbols:
-                _add(item)
-        elif context_symbols is not None:
-            _add(context_symbols)
-
-    return symbols
-
-
-def _collect_report_environments(report: Mapping[str, Any]) -> set[str]:
-    environments: set[str] = set()
-
-    def _add(value: object) -> None:
-        if isinstance(value, Sequence) and not isinstance(value, (str, bytes)):
-            for item in value:
-                _add(item)
-            return
-        normalized = normalize_report_environment(value)
-        if normalized:
-            environments.add(normalized)
-
-    _add(report.get("environment"))
-
-    context = report.get("context")
-    if isinstance(context, Mapping):
-        _add(context.get("environment"))
-
-    dataset = report.get("dataset")
-    if isinstance(dataset, Mapping):
-        metadata = dataset.get("metadata")
-        if isinstance(metadata, Mapping):
-            _add(metadata.get("environment"))
-
-    return environments
-
-
-def _collect_report_pipelines(report: Mapping[str, Any]) -> set[str]:
-    pipelines: set[str] = set()
-
-    def _add(value: object) -> None:
-        if isinstance(value, Sequence) and not isinstance(value, (str, bytes)):
-            for item in value:
-                _add(item)
-            return
-        normalized = normalize_report_pipeline(value)
-        if normalized:
-            pipelines.add(normalized)
-
-    _add(report.get("pipeline"))
-
-    context = report.get("context")
-    if isinstance(context, Mapping):
-        _add(context.get("pipeline"))
-
-    dataset = report.get("dataset")
-    if isinstance(dataset, Mapping):
-        metadata = dataset.get("metadata")
-        if isinstance(metadata, Mapping):
-            _add(metadata.get("pipeline"))
-
-    return pipelines
-
-
-def _collect_report_portfolios(report: Mapping[str, Any]) -> set[str]:
-    portfolios: set[str] = set()
-
-    def _add(value: object) -> None:
-        if isinstance(value, Sequence) and not isinstance(value, (str, bytes)):
-            for item in value:
-                _add(item)
-            return
-        normalized = normalize_report_portfolio(value)
-        if normalized:
-            portfolios.add(normalized)
-
-    _add(report.get("portfolio"))
-
-    context = report.get("context")
-    if isinstance(context, Mapping):
-        _add(context.get("portfolio"))
-
-    dataset = report.get("dataset")
-    if isinstance(dataset, Mapping):
-        metadata = dataset.get("metadata")
-        if isinstance(metadata, Mapping):
-            _add(metadata.get("portfolio"))
-
-    return portfolios
-
-
-def _collect_report_capabilities(report: Mapping[str, Any]) -> set[str]:
-    capabilities: set[str] = set()
-
-    def _add(value: object) -> None:
-        if isinstance(value, Sequence) and not isinstance(value, (str, bytes)):
-            for item in value:
-                _add(item)
-            return
-        normalized = normalize_report_capability(value)
-        if normalized:
-            capabilities.add(normalized)
-
-    _add(report.get("capability"))
-
-    context = report.get("context")
-    if isinstance(context, Mapping):
-        _add(context.get("capability"))
-
-    dataset = report.get("dataset")
-    if isinstance(dataset, Mapping):
-        metadata = dataset.get("metadata")
-        if isinstance(metadata, Mapping):
-            _add(metadata.get("capability"))
-
-    strategy = report.get("strategy")
-    if isinstance(strategy, Mapping):
-        _add(strategy.get("capability"))
-
-    metadata = report.get("metadata")
-    if isinstance(metadata, Mapping):
-        _add(metadata.get("capability"))
-
-    return capabilities
-
-
-def filter_audit_reports_by_symbol(
-    reports: Sequence[Mapping[str, Any]] | None,
-    *,
-    include: Sequence[object] | None = None,
-    exclude: Sequence[object] | None = None,
-) -> tuple[Mapping[str, Any], ...]:
-    """Filtruje raporty na podstawie symboli (np. par giełdowych)."""
-
-    include_set = {
-        normalize_report_symbol(item)
-        for item in (include or ())
-        if normalize_report_symbol(item)
-    }
-    exclude_set = {
-        normalize_report_symbol(item)
-        for item in (exclude or ())
-        if normalize_report_symbol(item)
-    }
-
-    filtered: list[Mapping[str, Any]] = []
-    for report in reports or ():
-        if not isinstance(report, Mapping):
-            continue
-        symbols = _collect_report_symbols(report)
-
-        if include_set and not (symbols & include_set):
-            continue
-        if exclude_set and (symbols & exclude_set):
-            continue
-        filtered.append(report)
-
-    return tuple(filtered)
-
-
-def filter_audit_reports_by_pipeline(
-    reports: Sequence[Mapping[str, Any]] | None,
-    *,
-    include: Sequence[object] | None = None,
-    exclude: Sequence[object] | None = None,
-) -> tuple[Mapping[str, Any], ...]:
-    """Filtruje raporty na podstawie identyfikatora pipeline'u."""
-
-    include_set = {
-        pipeline
-        for pipeline in (
-            normalize_report_pipeline(item) for item in (include or ())
-        )
-        if pipeline
-    }
-    exclude_set = {
-        pipeline
-        for pipeline in (
-            normalize_report_pipeline(item) for item in (exclude or ())
-        )
-        if pipeline
-    }
-
-    filtered: list[Mapping[str, Any]] = []
-    for report in reports or ():
-        if not isinstance(report, Mapping):
-            continue
-        pipelines = _collect_report_pipelines(report)
-
-        if include_set and not (pipelines & include_set):
-            continue
-        if exclude_set and (pipelines & exclude_set):
-            continue
-        filtered.append(report)
-
-    return tuple(filtered)
-
-
-def filter_audit_reports_by_environment(
-    reports: Sequence[Mapping[str, Any]] | None,
-    *,
-    include: Sequence[object] | None = None,
-    exclude: Sequence[object] | None = None,
-) -> tuple[Mapping[str, Any], ...]:
-    """Filtruje raporty na podstawie środowiska (np. ``prod``, ``paper``)."""
-
-    include_set = {
-        environment
-        for environment in (
-            normalize_report_environment(item) for item in (include or ())
-        )
-        if environment
-    }
-    exclude_set = {
-        environment
-        for environment in (
-            normalize_report_environment(item) for item in (exclude or ())
-        )
-        if environment
-    }
-
-    filtered: list[Mapping[str, Any]] = []
-    for report in reports or ():
-        if not isinstance(report, Mapping):
-            continue
-
-        environments = _collect_report_environments(report)
-
-        if include_set and not (environments & include_set):
-            continue
-        if exclude_set and (environments & exclude_set):
-            continue
-
-        filtered.append(report)
-
-    return tuple(filtered)
-
-
-def filter_audit_reports_by_portfolio(
-    reports: Sequence[Mapping[str, Any]] | None,
-    *,
-    include: Sequence[object] | None = None,
-    exclude: Sequence[object] | None = None,
-) -> tuple[Mapping[str, Any], ...]:
-    """Filtruje raporty na podstawie portfela (np. ``core``, ``hf``)."""
-
-    include_set = {
-        portfolio
-        for portfolio in (
-            normalize_report_portfolio(item) for item in (include or ())
-        )
-        if portfolio
-    }
-    exclude_set = {
-        portfolio
-        for portfolio in (
-            normalize_report_portfolio(item) for item in (exclude or ())
-        )
-        if portfolio
-    }
-
-    filtered: list[Mapping[str, Any]] = []
-    for report in reports or ():
-        if not isinstance(report, Mapping):
-            continue
-
-        portfolios = _collect_report_portfolios(report)
-
-        if include_set and not (portfolios & include_set):
-            continue
-        if exclude_set and (portfolios & exclude_set):
-            continue
-
-        filtered.append(report)
-
-    return tuple(filtered)
-
-
-def filter_audit_reports_by_capability(
-    reports: Sequence[Mapping[str, Any]] | None,
-    *,
-    include: Sequence[object] | None = None,
-    exclude: Sequence[object] | None = None,
-) -> tuple[Mapping[str, Any], ...]:
-    """Filtruje raporty na podstawie capability strategii lub datasetu."""
-
-    include_set = {
-        capability
-        for capability in (
-            normalize_report_capability(item) for item in (include or ())
-        )
-        if capability
-    }
-    exclude_set = {
-        capability
-        for capability in (
-            normalize_report_capability(item) for item in (exclude or ())
-        )
-        if capability
-    }
-
-    filtered: list[Mapping[str, Any]] = []
-    for report in reports or ():
-        if not isinstance(report, Mapping):
-            continue
-
-        capabilities = _collect_report_capabilities(report)
-
-        if include_set and not (capabilities & include_set):
-            continue
-        if exclude_set and (capabilities & exclude_set):
-            continue
-
-        filtered.append(report)
-
-    return tuple(filtered)
-
-
-def filter_audit_reports_by_policy_enforcement(
-    reports: Sequence[Mapping[str, Any]] | None,
-    *,
-    include: Sequence[object] | None = None,
-    exclude: Sequence[object] | None = None,
-) -> tuple[Mapping[str, Any], ...]:
-    """Filtruje raporty na podstawie flagi ``policy.enforce``.
-
-    Wartości ``include`` oraz ``exclude`` mogą być mieszanką booli, liczb i
-    napisów (np. ``"enforced"``, ``"not-enforced"``). Zestawy są przetwarzane
-    po znormalizowaniu.  Raporty bez sekcji ``policy`` lub z nieznaną flagą
-    traktowane są jako ``None`` i zostaną odrzucone przy użyciu ``include``.
-    """
-
-    include_set = {
-        flag
-        for flag in (normalize_policy_enforcement(value) for value in (include or ()))
-        if flag is not None
-    }
-    exclude_set = {
-        flag
-        for flag in (normalize_policy_enforcement(value) for value in (exclude or ()))
-        if flag is not None
-    }
-
-    filtered: list[Mapping[str, Any]] = []
-    for report in reports or ():
-        if not isinstance(report, Mapping):
-            continue
-        policy = report.get("policy")
-        enforce_flag: bool | None = None
-        if isinstance(policy, Mapping):
-            enforce_flag = normalize_policy_enforcement(policy.get("enforce"))
-
-        if include_set:
-            if enforce_flag is None or enforce_flag not in include_set:
-                continue
-        if exclude_set and enforce_flag in exclude_set:
-            continue
-        filtered.append(report)
-    return tuple(filtered)
-
-
-=======
->>>>>>> 194663ec
 def summarize_data_quality_reports(
     reports: Sequence[Mapping[str, Any]] | None,
     *,
