"""Narzędzia monitoringu jakości danych inference Decision Engine."""

from __future__ import annotations

import json
import logging
import math
import os
import re
from dataclasses import dataclass, field
from datetime import datetime, timezone
from os import PathLike
from pathlib import Path
from types import MappingProxyType
from typing import Any, Callable, Mapping, MutableMapping, Sequence

from bot_core.alerts import DriftAlertPayload

__all__ = [
    "ComplianceSignOffError",
    "DataCompletenessWatcher",
    "DataQualityException",
    "FeatureBoundsValidator",
    "apply_policy_to_report",
    "collect_pending_compliance_sign_offs",
    "ensure_compliance_sign_offs",
    "export_data_quality_report",
    "export_drift_alert_report",
    "filter_audit_reports_by_capability",
    "filter_audit_reports_by_category",
    "filter_audit_reports_by_dataset",
    "filter_audit_reports_by_engine",
    "filter_audit_reports_by_environment",
    "filter_audit_reports_by_exchange",
    "filter_audit_reports_by_issue_code",
    "filter_audit_reports_by_job_name",
    "filter_audit_reports_by_license_tier",
    "filter_audit_reports_by_model",
    "filter_audit_reports_by_model_version",
    "filter_audit_reports_by_pipeline",
    "filter_audit_reports_by_policy_enforcement",
    "filter_audit_reports_by_portfolio",
    "filter_audit_reports_by_profile",
    "filter_audit_reports_by_required_data",
<<<<<<< HEAD
=======
    "filter_audit_reports_by_risk_class",
>>>>>>> d725d639
    "filter_audit_reports_by_run",
    "filter_audit_reports_by_schedule",
    "filter_audit_reports_by_sign_off_status",
    "filter_audit_reports_by_source",
    "filter_audit_reports_by_status",
    "filter_audit_reports_by_strategy",
    "filter_audit_reports_by_symbol",
    "filter_audit_reports_by_tags",
<<<<<<< HEAD
    "filter_audit_reports_by_risk_class",
=======
>>>>>>> d725d639
    "filter_audit_reports_since",
    "get_supported_sign_off_statuses",
    "load_recent_data_quality_reports",
    "load_recent_drift_reports",
    "normalize_compliance_sign_off_roles",
    "normalize_policy_enforcement",
    "normalize_report_capability",
    "normalize_report_category",
    "normalize_report_dataset",
    "normalize_report_engine",
    "normalize_report_environment",
    "normalize_report_exchange",
<<<<<<< HEAD
=======
    "normalize_report_issue_code",
>>>>>>> d725d639
    "normalize_report_job_name",
    "normalize_report_license_tier",
    "normalize_report_model",
    "normalize_report_model_version",
    "normalize_report_pipeline",
    "normalize_report_portfolio",
    "normalize_report_profile",
    "normalize_report_required_data",
    "normalize_report_risk_class",
    "normalize_report_run",
    "normalize_report_schedule",
    "normalize_report_source",
    "normalize_report_status",
    "normalize_report_strategy",
    "normalize_report_symbol",
    "normalize_sign_off_status",
    "summarize_data_quality_reports",
    "summarize_drift_reports",
    "update_sign_off",
]


logger = logging.getLogger(__name__)


_SAFE_FILENAME = re.compile(r"[^a-z0-9]+", re.IGNORECASE)
_SUPPORTED_SIGN_OFF_ROLES = frozenset({"risk", "compliance"})
_SIGN_OFF_ROLES = tuple(sorted(_SUPPORTED_SIGN_OFF_ROLES))
_DEFAULT_SIGN_OFF_ROLES = _SIGN_OFF_ROLES
_SIGN_OFF_STATUSES = frozenset(
    {"pending", "approved", "rejected", "escalated", "waived", "investigating"}
)
_COMPLETED_SIGN_OFF_STATUSES = frozenset({"approved", "waived"})
_SIGN_OFF_DEFAULT_NOTES = {
    "risk": "Awaiting Risk review",
    "compliance": "Awaiting Compliance sign-off",
}
_POLICY_ENFORCE_TRUE_VALUES = frozenset(
    {"1", "true", "yes", "on", "enforce", "enforced"}
)
_POLICY_ENFORCE_FALSE_VALUES = frozenset(
    {"0", "false", "no", "off", "skip", "not_enforced", "not-enforced"}
)
_IDENTIFIER_SANITIZE = re.compile(r"[^\w.-]+")


def _stringify_identifier(value: object) -> str | None:
    if isinstance(value, str):
        candidate = value.strip()
    elif isinstance(value, (int, float)) and not isinstance(value, bool):
        if isinstance(value, float) and not math.isfinite(value):
            return None
        candidate = str(value).strip()
    else:
        return None
    if not candidate:
        return None
    return candidate


def _normalize_identifier(value: object) -> str | None:
    candidate = _stringify_identifier(value)
    if candidate is None:
        return None
    candidate = re.sub(r"\s+", "_", candidate)
    candidate = _IDENTIFIER_SANITIZE.sub("_", candidate)
    candidate = candidate.strip("_")
    if not candidate:
        return None
    return candidate.lower()


def _normalize_lower_identifier(value: object) -> str | None:
    """Normalize textual identifiers for case-insensitive comparisons."""

    if isinstance(value, str):
        candidate = value.strip()
    elif isinstance(value, (int, float)) and not isinstance(value, bool):
        candidate = str(value).strip()
    else:
        return None

    if not candidate:
        return None
    return candidate.lower()


def normalize_report_source(value: object) -> str | None:
    """Normalizuje źródło raportu do małych liter bez otaczających spacji."""

    if isinstance(value, str):
        normalized = value.strip().lower()
        if normalized:
            return normalized
    return None


def normalize_report_schedule(value: object) -> str | None:
    """Normalizuje nazwę harmonogramu raportu (np. ``nightly``)."""

    if isinstance(value, str):
        normalized = value.strip().lower()
        if normalized:
            return normalized
    return None


def normalize_report_category(value: object) -> str | None:
    """Normalizuje kategorię raportu audytu (np. ``completeness``)."""

    if isinstance(value, str):
        normalized = value.strip().lower()
        if normalized:
            return normalized
    return None


def normalize_report_job_name(value: object) -> str | None:
    """Normalizuje nazwę zadania (``job_name``) raportu audytu."""

    if isinstance(value, str):
        normalized = value.strip().lower()
        if normalized:
            return normalized
    return None


def normalize_report_run(value: object) -> str | None:
    """Normalizuje nazwę ``run`` raportu audytu do małych liter."""

    if isinstance(value, str):
        normalized = value.strip().lower()
        if normalized:
            return normalized
    return None


def normalize_report_symbol(value: object) -> str | None:
    """Normalizuje symbol rynku/modelu do wielkich liter bez spacji."""

    if isinstance(value, str):
        normalized = value.strip().upper()
        if normalized:
            return normalized
    return None


def normalize_report_environment(value: object) -> str | None:
    """Normalizuje nazwę środowiska raportu do małych liter."""

    if isinstance(value, str):
        normalized = value.strip().lower()
        if normalized:
            return normalized
    return None


def normalize_report_exchange(value: object) -> str | None:
    """Normalizuje identyfikator giełdy lub dostawcy danych."""

    return _normalize_lower_identifier(value)


def normalize_report_portfolio(value: object) -> str | None:
    """Normalizuje nazwę portfela raportu do małych liter."""

    if isinstance(value, str):
        normalized = value.strip().lower()
        if normalized:
            return normalized
    return None


def normalize_report_profile(value: object) -> str | None:
    """Normalizuje profil ryzyka strategii."""

    return _normalize_lower_identifier(value)


def normalize_report_capability(value: object) -> str | None:
    """Normalizuje identyfikator capability raportu do małych liter."""

    if isinstance(value, str):
        normalized = value.strip().lower()
        if normalized:
            return normalized
    return None


def normalize_report_pipeline(value: object) -> str | None:
    """Normalizuje identyfikator pipeline'u raportu do małych liter."""

    if isinstance(value, str):
        normalized = value.strip().lower()
        if normalized:
            return normalized
    return None


<<<<<<< HEAD
def normalize_report_strategy(value: object) -> str | None:
    """Normalizuje identyfikator strategii."""

    return _normalize_lower_identifier(value)
=======
def normalize_report_exchange(value: object) -> str | None:
    """Normalizuje identyfikator giełdy lub dostawcy danych."""

    return _normalize_identifier(value)


def normalize_report_profile(value: object) -> str | None:
    """Normalizuje nazwę profilu strategii lub ryzyka."""

    return _normalize_identifier(value)


def normalize_report_strategy(value: object) -> str | None:
    """Normalizuje identyfikator strategii lub presetu."""

    return _normalize_identifier(value)
>>>>>>> d725d639


def normalize_report_dataset(value: object) -> str | None:
    """Normalizuje identyfikator zbioru danych."""

<<<<<<< HEAD
    return _normalize_lower_identifier(value)


def normalize_report_model(value: object) -> str | None:
    """Normalizuje identyfikator modelu."""

    return _normalize_lower_identifier(value)


def normalize_report_model_version(value: object) -> str | None:
    """Normalizuje wersję modelu zachowując reprezentację tekstową."""

    normalized = _normalize_lower_identifier(value)
    if normalized is not None:
        return normalized
    if isinstance(value, str):
        candidate = value.strip()
        return candidate or None
    return None


def normalize_report_license_tier(value: object) -> str | None:
    """Normalizuje poziom licencji."""

    return _normalize_lower_identifier(value)


def normalize_report_risk_class(value: object) -> str | None:
    """Normalizuje klasę ryzyka."""

    return _normalize_lower_identifier(value)


def normalize_report_required_data(value: object) -> str | None:
    """Normalizuje wymagane dane."""

    return _normalize_lower_identifier(value)


def normalize_report_engine(value: object) -> str | None:
    """Normalizuje identyfikator silnika lub modułu wykonawczego."""

    return _normalize_lower_identifier(value)


def normalize_report_issue_code(value: object) -> str | None:
    """Normalizuje kod problemu raportu."""

    return _normalize_lower_identifier(value)
=======
    return _normalize_identifier(value)


def normalize_report_model(value: object) -> str | None:
    """Normalizuje identyfikator modelu lub artefaktu ML."""

    return _normalize_identifier(value)


def normalize_report_model_version(value: object) -> str | None:
    """Normalizuje wersję modelu lub artefaktu."""

    return _normalize_identifier(value)


def normalize_report_license_tier(value: object) -> str | None:
    """Normalizuje poziom licencji strategii."""

    return _normalize_identifier(value)


def normalize_report_risk_class(value: object) -> str | None:
    """Normalizuje klasę ryzyka strategii."""

    return _normalize_identifier(value)


def normalize_report_required_data(value: object) -> str | None:
    """Normalizuje nazwę wymaganych źródeł danych."""

    return _normalize_identifier(value)


def normalize_report_engine(value: object) -> str | None:
    """Normalizuje nazwę silnika strategii."""

    return _normalize_identifier(value)


def normalize_report_issue_code(value: object) -> str | None:
    """Normalizuje kod problemu raportu audytu (prefiks przed dwukropkiem)."""

    base = _stringify_identifier(value)
    if base is None:
        return None
    prefix, _, _ = base.partition(":")
    candidate = prefix or base
    return _normalize_identifier(candidate)
>>>>>>> d725d639


def _normalize_role(role: object) -> str | None:
    if isinstance(role, str):
        normalized = role.strip().lower()
        if normalized:
            return normalized
    return None


def normalize_sign_off_status(value: object) -> str | None:
    """Zwraca znormalizowany status podpisu compliance lub ``None``."""

    if isinstance(value, str):
        normalized = value.strip().lower()
        if normalized and normalized in _SIGN_OFF_STATUSES:
            return normalized
    return None


def normalize_report_status(value: object) -> str | None:
    """Zwraca znormalizowany status raportu (niezależnie od słownika wartości)."""

    if isinstance(value, str):
        normalized = value.strip().lower()
        if normalized:
            return normalized
    return None


def normalize_policy_enforcement(value: object) -> bool | None:
<<<<<<< HEAD
    """Normalizuje flagę egzekwowania polityki do wartości logicznej."""

    if isinstance(value, bool):
        return value

    if isinstance(value, (int, float)) and not isinstance(value, bool):
        if math.isfinite(value):
            if int(value) == 1:
                return True
            if int(value) == 0:
                return False

    if isinstance(value, str):
        candidate = value.strip().lower()
        if not candidate:
            return None
        if candidate in _POLICY_ENFORCE_TRUE_VALUES:
            return True
        if candidate in _POLICY_ENFORCE_FALSE_VALUES:
            return False

=======
    """Normalizuje wartość ``policy.enforce`` do boola lub ``None``."""

    if isinstance(value, bool):
        return value
    if value is None:
        return None
    if isinstance(value, (int, float)) and not isinstance(value, bool):
        if isinstance(value, float) and not math.isfinite(value):
            return None
        return bool(value)
    if isinstance(value, str):
        normalized = value.strip().lower()
        if not normalized:
            return None
        if normalized in _POLICY_ENFORCE_TRUE_VALUES:
            return True
        if normalized in _POLICY_ENFORCE_FALSE_VALUES:
            return False
        return None
>>>>>>> d725d639
    return None


def get_supported_sign_off_statuses() -> tuple[str, ...]:
    """Zwraca krotkę obsługiwanych statusów podpisów compliance."""

    return tuple(sorted(_SIGN_OFF_STATUSES))


def _audit_root() -> Path:
    root_override = os.environ.get("AI_DECISION_AUDIT_ROOT")
    if root_override:
        return Path(root_override).expanduser().resolve()
    return Path("audit") / "ai_decision"


def _ensure_directory(path: Path) -> Path:
    path.mkdir(parents=True, exist_ok=True)
    return path


def _normalize_slug(prefix: str) -> str:
    normalized = _SAFE_FILENAME.sub("_", prefix or "report").strip("_") or "report"
    return normalized.lower()


def _parse_report_timestamp(value: object) -> datetime | None:
    """Konwertuje wartość na znacznik czasu w strefie UTC."""

    if isinstance(value, datetime):
        if value.tzinfo is None:
            return value.replace(tzinfo=timezone.utc)
        return value.astimezone(timezone.utc)

    if isinstance(value, str):
        candidate = value.strip()
        if not candidate:
            return None
        normalized = candidate
        if candidate.endswith("Z") or candidate.endswith("z"):
            normalized = candidate[:-1] + "+00:00"
        try:
            parsed = datetime.fromisoformat(normalized)
        except ValueError:
            logger.debug("Nie udało się sparsować znacznika czasu: %s", value)
            return None
        if parsed.tzinfo is None:
            parsed = parsed.replace(tzinfo=timezone.utc)
        return parsed.astimezone(timezone.utc)

    return None


def _timestamp_slug(prefix: str) -> str:
    now = datetime.now(timezone.utc).strftime("%Y%m%dT%H%M%SZ")
    return f"{now}_{_normalize_slug(prefix)}"


def _default_sign_off(
    *, extra_roles: Sequence[str] | None = None
) -> dict[str, MutableMapping[str, Any]]:
    base_roles: list[str] = list(_SIGN_OFF_ROLES)
    extra: set[str] = set()
    for role in extra_roles or ():
        normalized = _normalize_role(role)
        if normalized and normalized not in base_roles:
            extra.add(normalized)
    ordered_roles = (*base_roles, *sorted(extra))
    sign_off: dict[str, MutableMapping[str, Any]] = {}
    for role in ordered_roles:
        note = _SIGN_OFF_DEFAULT_NOTES.get(
            role, f"Awaiting {role.replace('_', ' ').title()} sign-off"
        )
        sign_off[role] = {
            "status": "pending",
            "signed_by": None,
            "timestamp": None,
            "notes": note,
        }
    return sign_off


def _write_report(directory: Path, prefix: str, payload: Mapping[str, Any]) -> Path:
    base = _timestamp_slug(prefix)
    destination = directory / f"{base}.json"
    counter = 1
    while destination.exists():
        destination = directory / f"{base}_{counter}.json"
        counter += 1
    with destination.open("w", encoding="utf-8") as handle:
        json.dump(payload, handle, ensure_ascii=False, indent=2, sort_keys=True)
    return destination


def _update_report_file(
    report: Mapping[str, Any], mutator: Callable[[MutableMapping[str, Any]], None]
) -> None:
    report_path = report.get("report_path")
    if not isinstance(report_path, (str, PathLike)):
        return
    path = Path(report_path)
    try:
        if not path.exists():
            return
        with path.open("r", encoding="utf-8") as handle:
            payload = json.load(handle)
        if isinstance(payload, Mapping):
            payload_dict: MutableMapping[str, Any] = dict(payload)
        else:
            payload_dict = {}
        mutator(payload_dict)
        with path.open("w", encoding="utf-8") as handle:
            json.dump(payload_dict, handle, ensure_ascii=False, indent=2, sort_keys=True)
    except (OSError, json.JSONDecodeError, TypeError):
        # Nie przerywamy przepływu w razie problemów I/O – raport w pamięci pozostaje aktualny.
        return


def _apply_sign_off_to_payload(
    payload: MutableMapping[str, Any], role: str, entry: Mapping[str, Any]
) -> None:
    raw_sign_off = payload.get("sign_off")
    if isinstance(raw_sign_off, MutableMapping):
        sign_off: MutableMapping[str, Any] = dict(raw_sign_off)
    elif isinstance(raw_sign_off, Mapping):
        sign_off = dict(raw_sign_off)
    else:
        sign_off = _default_sign_off()
    sign_off[role] = dict(entry)
    payload["sign_off"] = sign_off


def _extract_sign_off_statuses(
    report: Mapping[str, Any],
    *,
    roles: Sequence[str] | None = None,
) -> dict[str, str]:
    """Ekstrahuje statusy podpisów z raportu z opcjonalnym filtrem ról."""

    allowed_roles = {
        normalized
        for normalized in (_normalize_role(role) for role in (roles or ()))
        if normalized
    }
    sign_off_statuses: dict[str, str] = {}
    raw_sign_off = report.get("sign_off")
    if not isinstance(raw_sign_off, Mapping):
        return sign_off_statuses

    for raw_role, raw_entry in raw_sign_off.items():
        normalized_role = _normalize_role(raw_role)
        if allowed_roles and (not normalized_role or normalized_role not in allowed_roles):
            continue
        if not isinstance(raw_entry, Mapping):
            continue
        status = normalize_sign_off_status(raw_entry.get("status"))
        if normalized_role and status:
            sign_off_statuses[normalized_role] = status
    return sign_off_statuses


def export_data_quality_report(
    payload: Mapping[str, Any], *, category: str = "completeness"
) -> Path:
    """Persistuje raport jakości danych do katalogu audytowego."""

    root = _ensure_directory(_audit_root() / "data_quality")
    enriched = dict(payload)
    enriched.setdefault("sign_off", _default_sign_off())
    return _write_report(root, category, enriched)


def apply_policy_to_report(
    report: MutableMapping[str, Any], *, enforce: bool
) -> MutableMapping[str, Any]:
    """Dodaje sekcję polityki do raportu i aktualizuje zapisany plik."""

    policy = {"enforce": bool(enforce)}
    report["policy"] = policy
    _update_report_file(report, lambda payload: payload.__setitem__("policy", policy))
    return report


def update_sign_off(
    report: MutableMapping[str, Any],
    *,
    role: str,
    status: str,
    signed_by: str | None = None,
    notes: str | None = None,
) -> MutableMapping[str, Any]:
    """Aktualizuje sekcję podpisów Risk/Compliance w raporcie i pliku JSON."""

    normalized_role = str(role).strip().lower()
    if normalized_role not in _SUPPORTED_SIGN_OFF_ROLES:
        raise ValueError(f"unsupported sign-off role: {role!r}")
    normalized_status = str(status).strip().lower()
    if normalized_status not in _SIGN_OFF_STATUSES:
        raise ValueError(f"unsupported sign-off status: {status!r}")

    sign_off = report.get("sign_off")
    if isinstance(sign_off, MutableMapping):
        sign_off_map: MutableMapping[str, Any] = sign_off
    elif isinstance(sign_off, Mapping):
        sign_off_map = dict(sign_off)
    else:
        sign_off_map = _default_sign_off()
    report["sign_off"] = sign_off_map

    entry = sign_off_map.get(normalized_role)
    if not isinstance(entry, MutableMapping):
        entry = {}

    entry = dict(entry)
    entry["status"] = normalized_status
    entry["timestamp"] = datetime.now(timezone.utc).isoformat()
    if signed_by is not None:
        entry["signed_by"] = str(signed_by)
    else:
        entry.setdefault("signed_by", None)
    if notes is not None:
        entry["notes"] = str(notes)
    else:
        default_notes = _default_sign_off().get(normalized_role, {}).get("notes")
        if default_notes is not None:
            entry.setdefault("notes", default_notes)

    sign_off_map[normalized_role] = entry
    _update_report_file(
        report,
        lambda payload: _apply_sign_off_to_payload(
            payload, normalized_role, entry
        ),
    )
    return report


def export_drift_alert_report(
    payload: DriftAlertPayload | Mapping[str, Any], *, category: str = "drift_alert"
) -> Path:
    """Zapisuje raport alertu dryfu do katalogu audytowego."""

    if isinstance(payload, DriftAlertPayload):
        raw: Mapping[str, Any] = {
            "model_name": payload.model_name,
            "drift_score": payload.drift_score,
            "threshold": payload.threshold,
            "window": payload.window,
            "backend": payload.backend,
            "extra": dict(payload.extra or {}),
        }
    else:
        raw = payload
    enriched = dict(raw)
    enriched.setdefault("timestamp", datetime.now(timezone.utc).isoformat())
    enriched.setdefault("sign_off", _default_sign_off())
    extra_payload = enriched.get("extra")
    if isinstance(extra_payload, Mapping):
        enriched["extra"] = _normalize_context(extra_payload)
    root = _ensure_directory(_audit_root() / "drift")
    return _write_report(root, category, enriched)


def _load_recent_reports(
    *,
    subdir: str,
    category: str | None = None,
    limit: int = 20,
    audit_root: str | Path | None = None,
) -> tuple[Mapping[str, Any], ...]:
    if limit <= 0:
        raise ValueError("limit must be greater than zero")
    base_root = Path(audit_root).expanduser() if audit_root is not None else _audit_root()
    root = base_root / subdir
    if not root.exists():
        return ()
    pattern = "*.json"
    if category:
        slug = _normalize_slug(category)
        pattern = f"*_{slug}*.json"
    files = [path for path in root.glob(pattern) if path.is_file()]
    if not files:
        return ()
    files.sort(key=lambda path: (path.stat().st_mtime, path.name))
    selected = files[-limit:]
    reports: list[Mapping[str, Any]] = []
    for path in reversed(selected):
        try:
            with path.open("r", encoding="utf-8") as handle:
                payload = json.load(handle)
        except (OSError, json.JSONDecodeError):
            continue
        if isinstance(payload, Mapping):
            record: MutableMapping[str, Any] = dict(payload)
        else:
            record = {"raw_payload": payload}
        record.setdefault("report_path", str(path))
        if category is not None:
            record.setdefault("category", _normalize_slug(category))
        reports.append(record)
    return tuple(reports)


def load_recent_data_quality_reports(
    *,
    category: str | None = None,
    limit: int = 20,
    audit_root: str | Path | None = None,
) -> tuple[Mapping[str, Any], ...]:
    """Ładuje najnowsze raporty jakości danych z dysku.

    Zwraca krotkę raportów (najnowszy jako pierwszy), co upraszcza porównanie
    alertów podczas przeglądów zgodności.  Ustawienie ``category`` ogranicza
    wynik do konkretnej kategorii (np. ``"completeness"``).
    """

    return _load_recent_reports(
        subdir="data_quality", category=category, limit=limit, audit_root=audit_root
    )


def load_recent_drift_reports(
    *, limit: int = 20, audit_root: str | Path | None = None
) -> tuple[Mapping[str, Any], ...]:
    """Ładuje najnowsze raporty dryfu modelu z audytu."""

    return _load_recent_reports(subdir="drift", limit=limit, audit_root=audit_root)


def _normalize_tags(values: Sequence[object] | None) -> set[str]:
    normalized: set[str] = set()
    for entry in values or ():
        if isinstance(entry, str):
            candidate = entry.strip().lower()
            if candidate:
                normalized.add(candidate)
    return normalized


def _extract_report_tags(report: Mapping[str, Any]) -> set[str]:
    raw_tags = report.get("tags")
    if isinstance(raw_tags, str):
        values: Sequence[object] = (raw_tags,)
    elif isinstance(raw_tags, Sequence) and not isinstance(raw_tags, (bytes, bytearray)):
        values = raw_tags
    else:
        values = ()
    return _normalize_tags(values)


def filter_audit_reports_since(
    reports: Sequence[Mapping[str, Any]] | None,
    *,
    since: datetime,
) -> tuple[Mapping[str, Any], ...]:
    """Filtruje raporty, pozostawiając wpisy nie starsze niż wskazany czas."""

    if since.tzinfo is None:
        raise ValueError("argument 'since' musi zawierać informację o strefie czasowej")

    cutoff = since.astimezone(timezone.utc)
    filtered: list[Mapping[str, Any]] = []
    for report in reports or ():
        if not isinstance(report, Mapping):
            continue
        timestamp = _parse_report_timestamp(report.get("timestamp"))
        if timestamp is None or timestamp >= cutoff:
            filtered.append(report)
    return tuple(filtered)


def filter_audit_reports_by_tags(
    reports: Sequence[Mapping[str, Any]] | None,
    *,
    include: Sequence[str] | None = None,
    exclude: Sequence[str] | None = None,
) -> tuple[Mapping[str, Any], ...]:
    """Filtruje raporty na podstawie zestawu tagów.

    Argument ``include`` wymusza obecność przynajmniej jednego z podanych
    tagów, natomiast ``exclude`` odrzuca raporty zawierające jakikolwiek z
    wymienionych tagów.  Porównania są nieczułe na wielkość liter.
    """

    include_set = _normalize_tags(include)
    exclude_set = _normalize_tags(exclude)

    filtered: list[Mapping[str, Any]] = []
    for report in reports or ():
        if not isinstance(report, Mapping):
            continue
        tags = _extract_report_tags(report)
        if include_set and not (tags & include_set):
            continue
        if exclude_set and (tags & exclude_set):
            continue
        filtered.append(report)
    return tuple(filtered)


def filter_audit_reports_by_sign_off_status(
    reports: Sequence[Mapping[str, Any]] | None,
    *,
    include: Sequence[str] | None = None,
    exclude: Sequence[str] | None = None,
    roles: Sequence[str] | None = None,
) -> tuple[Mapping[str, Any], ...]:
    """Filtruje raporty na podstawie statusów podpisów compliance.

    Argument ``include`` wymusza obecność przynajmniej jednego z podanych
    statusów (po znormalizowaniu), natomiast ``exclude`` odrzuca raporty,
    w których występuje dowolny z niedozwolonych statusów. Opcjonalny
    parametr ``roles`` pozwala ograniczyć analizę statusów do wskazanych
    ról podpisów.
    """

    include_set = {
        status
        for status in (normalize_sign_off_status(item) for item in (include or ()))
        if status
    }
    exclude_set = {
        status
        for status in (normalize_sign_off_status(item) for item in (exclude or ()))
        if status
    }

    filtered: list[Mapping[str, Any]] = []
    for report in reports or ():
        if not isinstance(report, Mapping):
            continue
        statuses = set(_extract_sign_off_statuses(report, roles=roles).values())
        if include_set and not (statuses & include_set):
            continue
        if exclude_set and (statuses & exclude_set):
            continue
        filtered.append(report)
    return tuple(filtered)


def filter_audit_reports_by_status(
    reports: Sequence[Mapping[str, Any]] | None,
    *,
    include: Sequence[str] | None = None,
    exclude: Sequence[str] | None = None,
) -> tuple[Mapping[str, Any], ...]:
    """Filtruje raporty na podstawie ich głównego statusu (np. ``alert``)."""

    include_set = {
        status
        for status in (normalize_report_status(item) for item in (include or ()))
        if status
    }
    exclude_set = {
        status
        for status in (normalize_report_status(item) for item in (exclude or ()))
        if status
    }

    filtered: list[Mapping[str, Any]] = []
    for report in reports or ():
        if not isinstance(report, Mapping):
            continue
        status = normalize_report_status(report.get("status"))
        if include_set and (status is None or status not in include_set):
            continue
        if exclude_set and status in exclude_set:
            continue
        filtered.append(report)
    return tuple(filtered)


def filter_audit_reports_by_source(
    reports: Sequence[Mapping[str, Any]] | None,
    *,
    include: Sequence[str] | None = None,
    exclude: Sequence[str] | None = None,
) -> tuple[Mapping[str, Any], ...]:
    """Filtruje raporty na podstawie pola ``source`` (niezależnie od wielkości liter)."""

    include_set = {
        source
        for source in (normalize_report_source(item) for item in (include or ()))
        if source
    }
    exclude_set = {
        source
        for source in (normalize_report_source(item) for item in (exclude or ()))
        if source
    }

    filtered: list[Mapping[str, Any]] = []
    for report in reports or ():
        if not isinstance(report, Mapping):
            continue
        source = normalize_report_source(report.get("source"))
        if include_set and (source is None or source not in include_set):
            continue
        if exclude_set and source in exclude_set:
            continue
        filtered.append(report)
    return tuple(filtered)


def filter_audit_reports_by_schedule(
    reports: Sequence[Mapping[str, Any]] | None,
    *,
    include: Sequence[str] | None = None,
    exclude: Sequence[str] | None = None,
) -> tuple[Mapping[str, Any], ...]:
    """Filtruje raporty na podstawie pola ``schedule`` (niezależnie od wielkości liter)."""

    include_set = {
        schedule
        for schedule in (normalize_report_schedule(item) for item in (include or ()))
        if schedule
    }
    exclude_set = {
        schedule
        for schedule in (normalize_report_schedule(item) for item in (exclude or ()))
        if schedule
    }

    filtered: list[Mapping[str, Any]] = []
    for report in reports or ():
        if not isinstance(report, Mapping):
            continue
        schedule = normalize_report_schedule(report.get("schedule"))
        if include_set and (schedule is None or schedule not in include_set):
            continue
        if exclude_set and schedule in exclude_set:
            continue
        filtered.append(report)
    return tuple(filtered)


def filter_audit_reports_by_category(
    reports: Sequence[Mapping[str, Any]] | None,
    *,
    include: Sequence[object] | None = None,
    exclude: Sequence[object] | None = None,
) -> tuple[Mapping[str, Any], ...]:
    """Filtruje raporty na podstawie pola ``category`` (niezależnie od wielkości liter)."""

    include_set = {
        category
        for category in (normalize_report_category(item) for item in (include or ()))
        if category
    }
    exclude_set = {
        category
        for category in (normalize_report_category(item) for item in (exclude or ()))
        if category
    }

    filtered: list[Mapping[str, Any]] = []
    for report in reports or ():
        if not isinstance(report, Mapping):
            continue
        category = normalize_report_category(report.get("category"))
        if include_set and (category is None or category not in include_set):
            continue
        if exclude_set and category in exclude_set:
            continue
        filtered.append(report)
    return tuple(filtered)


def filter_audit_reports_by_job_name(
    reports: Sequence[Mapping[str, Any]] | None,
    *,
    include: Sequence[object] | None = None,
    exclude: Sequence[object] | None = None,
) -> tuple[Mapping[str, Any], ...]:
    """Filtruje raporty na podstawie pola ``job_name`` (niezależnie od wielkości liter)."""

    include_set = {
        job
        for job in (normalize_report_job_name(item) for item in (include or ()))
        if job
    }
    exclude_set = {
        job
        for job in (normalize_report_job_name(item) for item in (exclude or ()))
        if job
    }

    filtered: list[Mapping[str, Any]] = []
    for report in reports or ():
        if not isinstance(report, Mapping):
            continue
        job_name = normalize_report_job_name(report.get("job_name"))
        if job_name is None:
            job_name = normalize_report_job_name(report.get("job"))
        if include_set and (job_name is None or job_name not in include_set):
            continue
        if exclude_set and job_name in exclude_set:
            continue
        filtered.append(report)
    return tuple(filtered)


def _collect_report_runs(report: Mapping[str, Any]) -> set[str]:
    runs: set[str] = set()

    def _add(value: object) -> None:
        if isinstance(value, Sequence) and not isinstance(value, (str, bytes)):
            for item in value:
                _add(item)
            return
        normalized = normalize_report_run(value)
        if normalized:
            runs.add(normalized)

    _add(report.get("run"))

    context = report.get("context")
    if isinstance(context, Mapping):
        _add(context.get("run"))

    dataset = report.get("dataset")
    if isinstance(dataset, Mapping):
        metadata = dataset.get("metadata")
        if isinstance(metadata, Mapping):
            _add(metadata.get("run"))

    return runs


def filter_audit_reports_by_run(
    reports: Sequence[Mapping[str, Any]] | None,
    *,
    include: Sequence[object] | None = None,
    exclude: Sequence[object] | None = None,
) -> tuple[Mapping[str, Any], ...]:
    """Filtruje raporty na podstawie nazwy ``run``."""

    include_set = {
        run
        for run in (normalize_report_run(item) for item in (include or ()))
        if run
    }
    exclude_set = {
        run
        for run in (normalize_report_run(item) for item in (exclude or ()))
        if run
    }

    filtered: list[Mapping[str, Any]] = []
    for report in reports or ():
        if not isinstance(report, Mapping):
            continue

        runs = _collect_report_runs(report)

        if include_set and not (runs & include_set):
            continue
        if exclude_set and (runs & exclude_set):
            continue

        filtered.append(report)

    return tuple(filtered)


def _collect_report_symbols(report: Mapping[str, Any]) -> set[str]:
    symbols: set[str] = set()

    def _add(value: object) -> None:
        normalized = normalize_report_symbol(value)
        if normalized:
            symbols.add(normalized)

    symbol_value = report.get("symbol")
    if isinstance(symbol_value, (str, int, float)):
        _add(str(symbol_value))
    elif isinstance(symbol_value, Sequence) and not isinstance(symbol_value, (str, bytes)):
        for item in symbol_value:
            _add(str(item))

    symbols_value = report.get("symbols")
    if isinstance(symbols_value, Sequence) and not isinstance(symbols_value, (str, bytes)):
        for item in symbols_value:
            _add(item)
    elif symbols_value is not None:
        _add(symbols_value)

    dataset = report.get("dataset")
    if isinstance(dataset, Mapping):
        metadata = dataset.get("metadata")
        if isinstance(metadata, Mapping):
            dataset_symbol = metadata.get("symbol")
            if dataset_symbol is not None:
                _add(dataset_symbol)
            dataset_symbols = metadata.get("symbols")
            if isinstance(dataset_symbols, Sequence) and not isinstance(dataset_symbols, (str, bytes)):
                for item in dataset_symbols:
                    _add(item)
            elif dataset_symbols is not None:
                _add(dataset_symbols)

    context = report.get("context")
    if isinstance(context, Mapping):
        context_symbol = context.get("symbol")
        if context_symbol is not None:
            _add(context_symbol)
        context_symbols = context.get("symbols")
        if isinstance(context_symbols, Sequence) and not isinstance(context_symbols, (str, bytes)):
            for item in context_symbols:
                _add(item)
        elif context_symbols is not None:
            _add(context_symbols)

    return symbols


def _collect_report_environments(report: Mapping[str, Any]) -> set[str]:
    environments: set[str] = set()

    def _add(value: object) -> None:
        if isinstance(value, Sequence) and not isinstance(value, (str, bytes)):
            for item in value:
                _add(item)
            return
        normalized = normalize_report_environment(value)
        if normalized:
            environments.add(normalized)

    _add(report.get("environment"))

    context = report.get("context")
    if isinstance(context, Mapping):
        _add(context.get("environment"))

    dataset = report.get("dataset")
    if isinstance(dataset, Mapping):
        metadata = dataset.get("metadata")
        if isinstance(metadata, Mapping):
            _add(metadata.get("environment"))

    return environments


def _collect_report_exchanges(report: Mapping[str, Any]) -> set[str]:
    exchanges: set[str] = set()

    def _add(value: object) -> None:
        if isinstance(value, Sequence) and not isinstance(value, (str, bytes)):
            for item in value:
                _add(item)
            return
        normalized = normalize_report_exchange(value)
        if normalized:
            exchanges.add(normalized)

    _add(report.get("exchange"))

    context = report.get("context")
    if isinstance(context, Mapping):
        _add(context.get("exchange"))

    dataset = report.get("dataset")
    if isinstance(dataset, Mapping):
        _add(dataset.get("exchange"))
        metadata = dataset.get("metadata")
        if isinstance(metadata, Mapping):
            _add(metadata.get("exchange"))

    metadata = report.get("metadata")
    if isinstance(metadata, Mapping):
        _add(metadata.get("exchange"))

    return exchanges


def _collect_report_pipelines(report: Mapping[str, Any]) -> set[str]:
    pipelines: set[str] = set()

    def _add(value: object) -> None:
        if isinstance(value, Sequence) and not isinstance(value, (str, bytes)):
            for item in value:
                _add(item)
            return
        normalized = normalize_report_pipeline(value)
        if normalized:
            pipelines.add(normalized)

    _add(report.get("pipeline"))

    context = report.get("context")
    if isinstance(context, Mapping):
        _add(context.get("pipeline"))

    dataset = report.get("dataset")
    if isinstance(dataset, Mapping):
        metadata = dataset.get("metadata")
        if isinstance(metadata, Mapping):
            _add(metadata.get("pipeline"))

    return pipelines


def _collect_report_engines(report: Mapping[str, Any]) -> set[str]:
    engines: set[str] = set()
    seen_mappings: set[int] = set()

    def _add(value: object) -> None:
        if isinstance(value, Mapping):
            mapping_id = id(value)
            if mapping_id in seen_mappings:
                return
            seen_mappings.add(mapping_id)

            _add(value.get("engine"))
            _add(value.get("engines"))
            _add(value.get("strategy_engine"))
            _add(value.get("strategy_engines"))
            return
        if isinstance(value, Sequence) and not isinstance(value, (str, bytes)):
            for item in value:
                _add(item)
            return
        normalized = normalize_report_engine(value)
        if normalized:
            engines.add(normalized)

    _add(report.get("engine"))
    _add(report.get("engines"))
    _add(report.get("strategies"))

    context = report.get("context")
    if isinstance(context, Mapping):
        _add(context.get("engine"))
        _add(context.get("engines"))
        _add(context.get("strategies"))

    dataset = report.get("dataset")
    if isinstance(dataset, Mapping):
        _add(dataset.get("engine"))
        _add(dataset.get("engines"))
        metadata = dataset.get("metadata")
        if isinstance(metadata, Mapping):
            _add(metadata.get("engine"))
            _add(metadata.get("engines"))

    strategy = report.get("strategy")
    if isinstance(strategy, Mapping):
        _add(strategy.get("engine"))
        _add(strategy.get("engines"))
        strategy_metadata = strategy.get("metadata")
        if isinstance(strategy_metadata, Mapping):
            _add(strategy_metadata.get("engine"))
            _add(strategy_metadata.get("engines"))

    metadata = report.get("metadata")
    if isinstance(metadata, Mapping):
        _add(metadata.get("engine"))
        _add(metadata.get("engines"))

    return engines


def _collect_report_portfolios(report: Mapping[str, Any]) -> set[str]:
    portfolios: set[str] = set()

    def _add(value: object) -> None:
        if isinstance(value, Sequence) and not isinstance(value, (str, bytes)):
            for item in value:
                _add(item)
            return
        normalized = normalize_report_portfolio(value)
        if normalized:
            portfolios.add(normalized)

    _add(report.get("portfolio"))

    context = report.get("context")
    if isinstance(context, Mapping):
        _add(context.get("portfolio"))

    dataset = report.get("dataset")
    if isinstance(dataset, Mapping):
        metadata = dataset.get("metadata")
        if isinstance(metadata, Mapping):
            _add(metadata.get("portfolio"))

    return portfolios


def _collect_report_profiles(report: Mapping[str, Any]) -> set[str]:
    profiles: set[str] = set()

    def _add(value: object) -> None:
        if isinstance(value, Mapping):
            _add(value.get("profile"))
            _add(value.get("risk_profile"))
            _add(value.get("profile_name"))
            return
        if isinstance(value, Sequence) and not isinstance(value, (str, bytes)):
            for item in value:
                _add(item)
            return
        normalized = normalize_report_profile(value)
        if normalized:
            profiles.add(normalized)

    _add(report.get("profile"))
    _add(report.get("risk_profile"))

    context = report.get("context")
    if isinstance(context, Mapping):
        _add(context.get("profile"))
        _add(context.get("risk_profile"))

    dataset = report.get("dataset")
    if isinstance(dataset, Mapping):
        metadata = dataset.get("metadata")
        if isinstance(metadata, Mapping):
            _add(metadata.get("profile"))
            _add(metadata.get("risk_profile"))

    strategy = report.get("strategy")
    if isinstance(strategy, Mapping):
        _add(strategy.get("profile"))
        _add(strategy.get("risk_profile"))
        strategy_metadata = strategy.get("metadata")
        if isinstance(strategy_metadata, Mapping):
            _add(strategy_metadata.get("profile"))
            _add(strategy_metadata.get("risk_profile"))

    metadata = report.get("metadata")
    if isinstance(metadata, Mapping):
        _add(metadata.get("profile"))
        _add(metadata.get("risk_profile"))

    return profiles


def _collect_report_strategies(report: Mapping[str, Any]) -> set[str]:
    strategies: set[str] = set()
    seen_mappings: set[int] = set()

    def _add(value: object) -> None:
        if isinstance(value, Mapping):
            mapping_id = id(value)
            if mapping_id in seen_mappings:
                return
            seen_mappings.add(mapping_id)

            nested_candidates = (
                value.get("strategy"),
                value.get("name"),
                value.get("id"),
                value.get("identifier"),
                value.get("strategy_id"),
                value.get("strategy_name"),
                value.get("slug"),
                value.get("key"),
            )
            for candidate in nested_candidates:
                _add(candidate)

            metadata = value.get("metadata")
            if isinstance(metadata, Mapping):
                _add(metadata)
            return

        if isinstance(value, Sequence) and not isinstance(value, (str, bytes)):
            for item in value:
                _add(item)
            return

        normalized = normalize_report_strategy(value)
        if normalized:
            strategies.add(normalized)

    _add(report.get("strategy"))
    _add(report.get("strategy_name"))
    _add(report.get("strategy_id"))
    _add(report.get("strategy_identifier"))

    context = report.get("context")
    if isinstance(context, Mapping):
        _add(context.get("strategy"))
        _add(context.get("strategy_name"))

    dataset = report.get("dataset")
    if isinstance(dataset, Mapping):
        _add(dataset.get("strategy"))
        metadata = dataset.get("metadata")
        if isinstance(metadata, Mapping):
            _add(metadata.get("strategy"))

    metadata = report.get("metadata")
    if isinstance(metadata, Mapping):
        _add(metadata.get("strategy"))
        _add(metadata.get("strategy_name"))

    return strategies


def _collect_report_datasets(report: Mapping[str, Any]) -> set[str]:
    datasets: set[str] = set()
    seen_mappings: set[int] = set()

    def _add(value: object) -> None:
        if isinstance(value, Mapping):
            mapping_id = id(value)
            if mapping_id in seen_mappings:
                return
            seen_mappings.add(mapping_id)

            nested_candidates = (
                value.get("dataset"),
                value.get("dataset_name"),
                value.get("dataset_id"),
                value.get("dataset_identifier"),
                value.get("name"),
                value.get("identifier"),
                value.get("id"),
                value.get("slug"),
            )
            for candidate in nested_candidates:
                _add(candidate)

            metadata = value.get("metadata")
            if isinstance(metadata, Mapping):
                _add(metadata)
            return

        if isinstance(value, Sequence) and not isinstance(value, (str, bytes)):
            for item in value:
                _add(item)
            return

        normalized = normalize_report_dataset(value)
        if normalized:
            datasets.add(normalized)

    _add(report.get("dataset"))
    _add(report.get("dataset_name"))
    _add(report.get("dataset_id"))

    context = report.get("context")
    if isinstance(context, Mapping):
        _add(context.get("dataset"))
        _add(context.get("dataset_name"))

    metadata = report.get("metadata")
    if isinstance(metadata, Mapping):
        _add(metadata.get("dataset"))
        _add(metadata.get("dataset_name"))

    return datasets


def _collect_report_models(report: Mapping[str, Any]) -> set[str]:
    models: set[str] = set()
    seen_mappings: set[int] = set()

    def _add(value: object) -> None:
        if isinstance(value, Mapping):
            mapping_id = id(value)
            if mapping_id in seen_mappings:
                return
            seen_mappings.add(mapping_id)

            nested_candidates = (
                value.get("model"),
                value.get("model_name"),
                value.get("model_id"),
                value.get("model_identifier"),
                value.get("name"),
                value.get("identifier"),
                value.get("id"),
                value.get("slug"),
            )
            for candidate in nested_candidates:
                _add(candidate)

            metadata = value.get("metadata")
            if isinstance(metadata, Mapping):
                _add(metadata)
            return

        if isinstance(value, Sequence) and not isinstance(value, (str, bytes)):
            for item in value:
                _add(item)
            return

        normalized = normalize_report_model(value)
        if normalized:
            models.add(normalized)

    _add(report.get("model"))
    _add(report.get("model_name"))
    _add(report.get("model_id"))
    _add(report.get("model_identifier"))

    context = report.get("context")
    if isinstance(context, Mapping):
        _add(context.get("model"))
        _add(context.get("model_name"))
        _add(context.get("model_id"))
        _add(context.get("model_identifier"))

    dataset = report.get("dataset")
    if isinstance(dataset, Mapping):
        _add(dataset.get("model"))
        _add(dataset.get("model_name"))
        metadata = dataset.get("metadata")
        if isinstance(metadata, Mapping):
            _add(metadata.get("model"))
            _add(metadata.get("model_name"))

    metadata = report.get("metadata")
    if isinstance(metadata, Mapping):
        _add(metadata.get("model"))
        _add(metadata.get("model_name"))

    strategy = report.get("strategy")
    if isinstance(strategy, Mapping):
        _add(strategy.get("model"))
        _add(strategy.get("model_name"))
        strategy_metadata = strategy.get("metadata")
        if isinstance(strategy_metadata, Mapping):
            _add(strategy_metadata.get("model"))
            _add(strategy_metadata.get("model_name"))

    return models


def _collect_report_engines(report: Mapping[str, Any]) -> set[str]:
    engines: set[str] = set()
    seen_mappings: set[int] = set()

    def _add(value: object) -> None:
        if isinstance(value, Mapping):
            mapping_id = id(value)
            if mapping_id in seen_mappings:
                return
            seen_mappings.add(mapping_id)

            nested_candidates = (
                value.get("engine"),
                value.get("engine_name"),
                value.get("engine_id"),
                value.get("engine_identifier"),
                value.get("name"),
                value.get("identifier"),
                value.get("id"),
                value.get("slug"),
            )
            for candidate in nested_candidates:
                _add(candidate)

            metadata = value.get("metadata")
            if isinstance(metadata, Mapping):
                _add(metadata)
            return

        if isinstance(value, Sequence) and not isinstance(value, (str, bytes)):
            for item in value:
                _add(item)
            return

        normalized = normalize_report_engine(value)
        if normalized:
            engines.add(normalized)

    _add(report.get("engine"))
    _add(report.get("engines"))

    context = report.get("context")
    if isinstance(context, Mapping):
        _add(context.get("engine"))
        _add(context.get("engines"))

    dataset = report.get("dataset")
    if isinstance(dataset, Mapping):
        _add(dataset.get("engine"))
        metadata = dataset.get("metadata")
        if isinstance(metadata, Mapping):
            _add(metadata.get("engine"))

    metadata = report.get("metadata")
    if isinstance(metadata, Mapping):
        _add(metadata.get("engine"))
        _add(metadata.get("engines"))

    strategy = report.get("strategy")
    if isinstance(strategy, Mapping):
        _add(strategy.get("engine"))
        strategy_metadata = strategy.get("metadata")
        if isinstance(strategy_metadata, Mapping):
            _add(strategy_metadata.get("engine"))

    return engines


def _collect_report_model_versions(report: Mapping[str, Any]) -> set[str]:
    versions: set[str] = set()
    seen_mappings: set[int] = set()

    def _add(value: object) -> None:
        if isinstance(value, Mapping):
            mapping_id = id(value)
            if mapping_id in seen_mappings:
                return
            seen_mappings.add(mapping_id)

            nested_candidates = (
                value.get("model_version"),
                value.get("version"),
                value.get("artifact_version"),
                value.get("revision"),
            )
            for candidate in nested_candidates:
                _add(candidate)

            metadata = value.get("metadata")
            if isinstance(metadata, Mapping):
                _add(metadata)
            return

        if isinstance(value, Sequence) and not isinstance(value, (str, bytes)):
            for item in value:
                _add(item)
            return

        normalized = normalize_report_model_version(value)
        if normalized:
            versions.add(normalized)

    _add(report.get("model_version"))
    _add(report.get("version"))

    context = report.get("context")
    if isinstance(context, Mapping):
        _add(context.get("model_version"))
        _add(context.get("version"))

    dataset = report.get("dataset")
    if isinstance(dataset, Mapping):
        _add(dataset.get("model_version"))
        metadata = dataset.get("metadata")
        if isinstance(metadata, Mapping):
            _add(metadata.get("model_version"))
            _add(metadata.get("version"))

    metadata = report.get("metadata")
    if isinstance(metadata, Mapping):
        _add(metadata.get("model_version"))
        _add(metadata.get("version"))

    strategy = report.get("strategy")
    if isinstance(strategy, Mapping):
        _add(strategy.get("model_version"))
        _add(strategy.get("version"))
        strategy_metadata = strategy.get("metadata")
        if isinstance(strategy_metadata, Mapping):
            _add(strategy_metadata.get("model_version"))
            _add(strategy_metadata.get("version"))

    return versions


def _collect_report_capabilities(report: Mapping[str, Any]) -> set[str]:
    capabilities: set[str] = set()

    def _add(value: object) -> None:
        if isinstance(value, Sequence) and not isinstance(value, (str, bytes)):
            for item in value:
                _add(item)
            return
        normalized = normalize_report_capability(value)
        if normalized:
            capabilities.add(normalized)

    _add(report.get("capability"))

    context = report.get("context")
    if isinstance(context, Mapping):
        _add(context.get("capability"))

    dataset = report.get("dataset")
    if isinstance(dataset, Mapping):
        metadata = dataset.get("metadata")
        if isinstance(metadata, Mapping):
            _add(metadata.get("capability"))

    strategy = report.get("strategy")
    if isinstance(strategy, Mapping):
        _add(strategy.get("capability"))

    metadata = report.get("metadata")
    if isinstance(metadata, Mapping):
        _add(metadata.get("capability"))

    return capabilities


def _collect_report_issue_codes(report: Mapping[str, Any]) -> set[str]:
    issue_codes: set[str] = set()
    seen_mappings: set[int] = set()

    def _add(value: object) -> None:
        if isinstance(value, Mapping):
            mapping_id = id(value)
            if mapping_id in seen_mappings:
                return
            seen_mappings.add(mapping_id)

            nested_candidates = (
                value.get("issue_code"),
                value.get("issue_codes"),
                value.get("code"),
                value.get("identifier"),
                value.get("id"),
                value.get("slug"),
            )
            for candidate in nested_candidates:
                _add(candidate)

            metadata = value.get("metadata")
            if isinstance(metadata, Mapping):
                _add(metadata)
            return

        if isinstance(value, Sequence) and not isinstance(value, (str, bytes)):
            for item in value:
                _add(item)
            return

        normalized = normalize_report_issue_code(value)
        if normalized:
            issue_codes.add(normalized)

    _add(report.get("issue_code"))
    _add(report.get("issue_codes"))

    context = report.get("context")
    if isinstance(context, Mapping):
        _add(context.get("issue_code"))
        _add(context.get("issue_codes"))

    dataset = report.get("dataset")
    if isinstance(dataset, Mapping):
        _add(dataset.get("issue_code"))
        _add(dataset.get("issue_codes"))
        metadata = dataset.get("metadata")
        if isinstance(metadata, Mapping):
            _add(metadata.get("issue_code"))
            _add(metadata.get("issue_codes"))

    metadata = report.get("metadata")
    if isinstance(metadata, Mapping):
        _add(metadata.get("issue_code"))
        _add(metadata.get("issue_codes"))

    issues = report.get("issues")
    if isinstance(issues, Sequence) and not isinstance(issues, (str, bytes)):
        for item in issues:
            _add(item)

    return issue_codes


def _collect_report_license_tiers(report: Mapping[str, Any]) -> set[str]:
    license_tiers: set[str] = set()

    def _add(value: object) -> None:
        if isinstance(value, Sequence) and not isinstance(value, (str, bytes)):
            for item in value:
                _add(item)
            return
        normalized = normalize_report_license_tier(value)
        if normalized:
            license_tiers.add(normalized)

    _add(report.get("license_tier"))

    context = report.get("context")
    if isinstance(context, Mapping):
        _add(context.get("license_tier"))

    dataset = report.get("dataset")
    if isinstance(dataset, Mapping):
        metadata = dataset.get("metadata")
        if isinstance(metadata, Mapping):
            _add(metadata.get("license_tier"))

    strategy = report.get("strategy")
    if isinstance(strategy, Mapping):
        _add(strategy.get("license_tier"))
        strategy_metadata = strategy.get("metadata")
        if isinstance(strategy_metadata, Mapping):
            _add(strategy_metadata.get("license_tier"))

    metadata = report.get("metadata")
    if isinstance(metadata, Mapping):
        _add(metadata.get("license_tier"))

    return license_tiers


def _collect_report_risk_classes(report: Mapping[str, Any]) -> set[str]:
    risk_classes: set[str] = set()

    def _add(value: object) -> None:
        if isinstance(value, Mapping):
            _add(value.get("risk_classes"))
            _add(value.get("risk_class"))
            return
        if isinstance(value, Sequence) and not isinstance(value, (str, bytes)):
            for item in value:
                _add(item)
            return
        normalized = normalize_report_risk_class(value)
        if normalized:
            risk_classes.add(normalized)

    _add(report.get("risk_classes"))
    _add(report.get("risk_class"))

    context = report.get("context")
    if isinstance(context, Mapping):
        _add(context.get("risk_classes"))
        _add(context.get("risk_class"))

    dataset = report.get("dataset")
    if isinstance(dataset, Mapping):
        metadata = dataset.get("metadata")
        if isinstance(metadata, Mapping):
            _add(metadata.get("risk_classes"))
            _add(metadata.get("risk_class"))

    strategy = report.get("strategy")
    if isinstance(strategy, Mapping):
        _add(strategy.get("risk_classes"))
        _add(strategy.get("risk_class"))
        strategy_metadata = strategy.get("metadata")
        if isinstance(strategy_metadata, Mapping):
            _add(strategy_metadata.get("risk_classes"))
            _add(strategy_metadata.get("risk_class"))

    metadata = report.get("metadata")
    if isinstance(metadata, Mapping):
        _add(metadata.get("risk_classes"))
        _add(metadata.get("risk_class"))

    return risk_classes


def _collect_report_required_data(report: Mapping[str, Any]) -> set[str]:
    required_data: set[str] = set()

    def _add(value: object) -> None:
        if isinstance(value, Mapping):
            _add(value.get("required_data"))
            return
        if isinstance(value, Sequence) and not isinstance(value, (str, bytes)):
            for item in value:
                _add(item)
            return
        normalized = normalize_report_required_data(value)
        if normalized:
            required_data.add(normalized)

    _add(report.get("required_data"))

    context = report.get("context")
    if isinstance(context, Mapping):
        _add(context.get("required_data"))

    dataset = report.get("dataset")
    if isinstance(dataset, Mapping):
        metadata = dataset.get("metadata")
        if isinstance(metadata, Mapping):
            _add(metadata.get("required_data"))

    strategy = report.get("strategy")
    if isinstance(strategy, Mapping):
        _add(strategy.get("required_data"))
        strategy_metadata = strategy.get("metadata")
        if isinstance(strategy_metadata, Mapping):
            _add(strategy_metadata.get("required_data"))

    metadata = report.get("metadata")
    if isinstance(metadata, Mapping):
        _add(metadata.get("required_data"))

    return required_data


def _collect_report_issue_codes(report: Mapping[str, Any]) -> set[str]:
    issue_codes: set[str] = set()
    seen_mappings: set[int] = set()

    def _add(value: object) -> None:
        if isinstance(value, Mapping):
            mapping_id = id(value)
            if mapping_id in seen_mappings:
                return
            seen_mappings.add(mapping_id)

            _add(value.get("issue_code"))
            _add(value.get("issue_codes"))
            _add(value.get("code"))
            _add(value.get("codes"))
            _add(value.get("issues"))
            return
        if isinstance(value, Sequence) and not isinstance(value, (str, bytes)):
            for item in value:
                _add(item)
            return
        normalized = normalize_report_issue_code(value)
        if normalized:
            issue_codes.add(normalized)

    _add(report.get("issue_code"))
    _add(report.get("issue_codes"))
    _add(report.get("issues"))

    context = report.get("context")
    if isinstance(context, Mapping):
        _add(context.get("issue_code"))
        _add(context.get("issue_codes"))
        _add(context.get("issues"))

    dataset = report.get("dataset")
    if isinstance(dataset, Mapping):
        _add(dataset.get("issue_code"))
        _add(dataset.get("issue_codes"))
        _add(dataset.get("issues"))
        metadata = dataset.get("metadata")
        if isinstance(metadata, Mapping):
            _add(metadata.get("issue_code"))
            _add(metadata.get("issue_codes"))
            _add(metadata.get("issues"))

    strategy = report.get("strategy")
    if isinstance(strategy, Mapping):
        _add(strategy.get("issue_code"))
        _add(strategy.get("issue_codes"))
        _add(strategy.get("issues"))
        strategy_metadata = strategy.get("metadata")
        if isinstance(strategy_metadata, Mapping):
            _add(strategy_metadata.get("issue_code"))
            _add(strategy_metadata.get("issue_codes"))
            _add(strategy_metadata.get("issues"))

    metadata = report.get("metadata")
    if isinstance(metadata, Mapping):
        _add(metadata.get("issue_code"))
        _add(metadata.get("issue_codes"))
        _add(metadata.get("issues"))

    return issue_codes


def filter_audit_reports_by_symbol(
    reports: Sequence[Mapping[str, Any]] | None,
    *,
    include: Sequence[object] | None = None,
    exclude: Sequence[object] | None = None,
) -> tuple[Mapping[str, Any], ...]:
    """Filtruje raporty na podstawie symboli (np. par giełdowych)."""

    include_set = {
        normalize_report_symbol(item)
        for item in (include or ())
        if normalize_report_symbol(item)
    }
    exclude_set = {
        normalize_report_symbol(item)
        for item in (exclude or ())
        if normalize_report_symbol(item)
    }

    filtered: list[Mapping[str, Any]] = []
    for report in reports or ():
        if not isinstance(report, Mapping):
            continue
        symbols = _collect_report_symbols(report)

        if include_set and not (symbols & include_set):
            continue
        if exclude_set and (symbols & exclude_set):
            continue
        filtered.append(report)

    return tuple(filtered)


def filter_audit_reports_by_pipeline(
    reports: Sequence[Mapping[str, Any]] | None,
    *,
    include: Sequence[object] | None = None,
    exclude: Sequence[object] | None = None,
) -> tuple[Mapping[str, Any], ...]:
    """Filtruje raporty na podstawie identyfikatora pipeline'u."""

    include_set = {
        pipeline
        for pipeline in (
            normalize_report_pipeline(item) for item in (include or ())
        )
        if pipeline
    }
    exclude_set = {
        pipeline
        for pipeline in (
            normalize_report_pipeline(item) for item in (exclude or ())
        )
        if pipeline
    }

    filtered: list[Mapping[str, Any]] = []
    for report in reports or ():
        if not isinstance(report, Mapping):
            continue
        pipelines = _collect_report_pipelines(report)

        if include_set and not (pipelines & include_set):
            continue
        if exclude_set and (pipelines & exclude_set):
            continue
        filtered.append(report)

    return tuple(filtered)


def filter_audit_reports_by_engine(
    reports: Sequence[Mapping[str, Any]] | None,
    *,
    include: Sequence[object] | None = None,
    exclude: Sequence[object] | None = None,
) -> tuple[Mapping[str, Any], ...]:
    """Filtruje raporty na podstawie użytego silnika lub modułu."""

    include_set = {
        engine
        for engine in (normalize_report_engine(item) for item in (include or ()))
        if engine
    }
    exclude_set = {
        engine
        for engine in (normalize_report_engine(item) for item in (exclude or ()))
        if engine
    }

    filtered: list[Mapping[str, Any]] = []
    for report in reports or ():
        if not isinstance(report, Mapping):
            continue

        engines = _collect_report_engines(report)

        if include_set and not (engines & include_set):
            continue
        if exclude_set and (engines & exclude_set):
            continue

        filtered.append(report)

    return tuple(filtered)


def filter_audit_reports_by_environment(
    reports: Sequence[Mapping[str, Any]] | None,
    *,
    include: Sequence[object] | None = None,
    exclude: Sequence[object] | None = None,
) -> tuple[Mapping[str, Any], ...]:
    """Filtruje raporty na podstawie środowiska (np. ``prod``, ``paper``)."""

    include_set = {
        environment
        for environment in (
            normalize_report_environment(item) for item in (include or ())
        )
        if environment
    }
    exclude_set = {
        environment
        for environment in (
            normalize_report_environment(item) for item in (exclude or ())
        )
        if environment
    }

    filtered: list[Mapping[str, Any]] = []
    for report in reports or ():
        if not isinstance(report, Mapping):
            continue

        environments = _collect_report_environments(report)

        if include_set and not (environments & include_set):
            continue
        if exclude_set and (environments & exclude_set):
            continue

        filtered.append(report)

    return tuple(filtered)


def filter_audit_reports_by_exchange(
    reports: Sequence[Mapping[str, Any]] | None,
    *,
    include: Sequence[object] | None = None,
    exclude: Sequence[object] | None = None,
) -> tuple[Mapping[str, Any], ...]:
    """Filtruje raporty na podstawie giełdy lub dostawcy danych."""

    include_set = {
        exchange
        for exchange in (normalize_report_exchange(item) for item in (include or ()))
        if exchange
    }
    exclude_set = {
        exchange
        for exchange in (normalize_report_exchange(item) for item in (exclude or ()))
        if exchange
    }

    filtered: list[Mapping[str, Any]] = []
    for report in reports or ():
        if not isinstance(report, Mapping):
            continue

        exchanges = _collect_report_exchanges(report)

        if include_set and not (exchanges & include_set):
            continue
        if exclude_set and (exchanges & exclude_set):
            continue

        filtered.append(report)

    return tuple(filtered)


def filter_audit_reports_by_portfolio(
    reports: Sequence[Mapping[str, Any]] | None,
    *,
    include: Sequence[object] | None = None,
    exclude: Sequence[object] | None = None,
) -> tuple[Mapping[str, Any], ...]:
    """Filtruje raporty na podstawie portfela (np. ``core``, ``hf``)."""

    include_set = {
        portfolio
        for portfolio in (
            normalize_report_portfolio(item) for item in (include or ())
        )
        if portfolio
    }
    exclude_set = {
        portfolio
        for portfolio in (
            normalize_report_portfolio(item) for item in (exclude or ())
        )
        if portfolio
    }

    filtered: list[Mapping[str, Any]] = []
    for report in reports or ():
        if not isinstance(report, Mapping):
            continue

        portfolios = _collect_report_portfolios(report)

        if include_set and not (portfolios & include_set):
            continue
        if exclude_set and (portfolios & exclude_set):
            continue

        filtered.append(report)

    return tuple(filtered)


def filter_audit_reports_by_profile(
    reports: Sequence[Mapping[str, Any]] | None,
    *,
    include: Sequence[object] | None = None,
    exclude: Sequence[object] | None = None,
) -> tuple[Mapping[str, Any], ...]:
    """Filtruje raporty na podstawie profilu ryzyka strategii."""

    include_set = {
        profile
        for profile in (normalize_report_profile(item) for item in (include or ()))
        if profile
    }
    exclude_set = {
        profile
        for profile in (normalize_report_profile(item) for item in (exclude or ()))
        if profile
    }

    filtered: list[Mapping[str, Any]] = []
    for report in reports or ():
        if not isinstance(report, Mapping):
            continue

        profiles = _collect_report_profiles(report)

        if include_set and not (profiles & include_set):
            continue
        if exclude_set and (profiles & exclude_set):
            continue

        filtered.append(report)

    return tuple(filtered)


def filter_audit_reports_by_strategy(
    reports: Sequence[Mapping[str, Any]] | None,
    *,
    include: Sequence[object] | None = None,
    exclude: Sequence[object] | None = None,
) -> tuple[Mapping[str, Any], ...]:
    """Filtruje raporty na podstawie identyfikatora strategii."""

    include_set = {
        strategy
        for strategy in (normalize_report_strategy(item) for item in (include or ()))
        if strategy
    }
    exclude_set = {
        strategy
        for strategy in (normalize_report_strategy(item) for item in (exclude or ()))
        if strategy
    }

    filtered: list[Mapping[str, Any]] = []
    for report in reports or ():
        if not isinstance(report, Mapping):
            continue

        strategies = _collect_report_strategies(report)

        if include_set and not (strategies & include_set):
            continue
        if exclude_set and (strategies & exclude_set):
            continue

        filtered.append(report)

    return tuple(filtered)


<<<<<<< HEAD
=======
def filter_audit_reports_by_engine(
    reports: Sequence[Mapping[str, Any]] | None,
    *,
    include: Sequence[object] | None = None,
    exclude: Sequence[object] | None = None,
) -> tuple[Mapping[str, Any], ...]:
    """Filtruje raporty na podstawie silnika strategii."""

    include_set = {
        engine
        for engine in (normalize_report_engine(item) for item in (include or ()))
        if engine
    }
    exclude_set = {
        engine
        for engine in (normalize_report_engine(item) for item in (exclude or ()))
        if engine
    }

    filtered: list[Mapping[str, Any]] = []
    for report in reports or ():
        if not isinstance(report, Mapping):
            continue

        engines = _collect_report_engines(report)

        if include_set and not (engines & include_set):
            continue
        if exclude_set and (engines & exclude_set):
            continue

        filtered.append(report)

    return tuple(filtered)


>>>>>>> d725d639
def filter_audit_reports_by_issue_code(
    reports: Sequence[Mapping[str, Any]] | None,
    *,
    include: Sequence[object] | None = None,
    exclude: Sequence[object] | None = None,
) -> tuple[Mapping[str, Any], ...]:
    """Filtruje raporty na podstawie kodów problemów."""

    include_set = {
<<<<<<< HEAD
        issue_code
        for issue_code in (
            normalize_report_issue_code(item) for item in (include or ())
        )
        if issue_code
    }
    exclude_set = {
        issue_code
        for issue_code in (
            normalize_report_issue_code(item) for item in (exclude or ())
        )
        if issue_code
=======
        code
        for code in (normalize_report_issue_code(item) for item in (include or ()))
        if code
    }
    exclude_set = {
        code
        for code in (normalize_report_issue_code(item) for item in (exclude or ()))
        if code
>>>>>>> d725d639
    }

    filtered: list[Mapping[str, Any]] = []
    for report in reports or ():
        if not isinstance(report, Mapping):
            continue

        issue_codes = _collect_report_issue_codes(report)

        if include_set and not (issue_codes & include_set):
            continue
        if exclude_set and (issue_codes & exclude_set):
            continue

        filtered.append(report)

    return tuple(filtered)


def filter_audit_reports_by_dataset(
    reports: Sequence[Mapping[str, Any]] | None,
    *,
    include: Sequence[object] | None = None,
    exclude: Sequence[object] | None = None,
) -> tuple[Mapping[str, Any], ...]:
    """Filtruje raporty na podstawie zidentyfikowanego zbioru danych."""

    include_set = {
        dataset
        for dataset in (normalize_report_dataset(item) for item in (include or ()))
        if dataset
    }
    exclude_set = {
        dataset
        for dataset in (normalize_report_dataset(item) for item in (exclude or ()))
        if dataset
    }

    filtered: list[Mapping[str, Any]] = []
    for report in reports or ():
        if not isinstance(report, Mapping):
            continue

        datasets = _collect_report_datasets(report)

        if include_set and not (datasets & include_set):
            continue
        if exclude_set and (datasets & exclude_set):
            continue

        filtered.append(report)

    return tuple(filtered)


def filter_audit_reports_by_model(
    reports: Sequence[Mapping[str, Any]] | None,
    *,
    include: Sequence[object] | None = None,
    exclude: Sequence[object] | None = None,
) -> tuple[Mapping[str, Any], ...]:
    """Filtruje raporty na podstawie identyfikatora modelu/artefaktu."""

    include_set = {
        model
        for model in (normalize_report_model(item) for item in (include or ()))
        if model
    }
    exclude_set = {
        model
        for model in (normalize_report_model(item) for item in (exclude or ()))
        if model
    }

    filtered: list[Mapping[str, Any]] = []
    for report in reports or ():
        if not isinstance(report, Mapping):
            continue

        models = _collect_report_models(report)

        if include_set and not (models & include_set):
            continue
        if exclude_set and (models & exclude_set):
            continue

        filtered.append(report)

    return tuple(filtered)


def filter_audit_reports_by_model_version(
    reports: Sequence[Mapping[str, Any]] | None,
    *,
    include: Sequence[object] | None = None,
    exclude: Sequence[object] | None = None,
) -> tuple[Mapping[str, Any], ...]:
    """Filtruje raporty na podstawie wersji modelu/artefaktu."""

    include_set = {
        version
        for version in (normalize_report_model_version(item) for item in (include or ()))
        if version
    }
    exclude_set = {
        version
        for version in (normalize_report_model_version(item) for item in (exclude or ()))
        if version
    }

    filtered: list[Mapping[str, Any]] = []
    for report in reports or ():
        if not isinstance(report, Mapping):
            continue

        versions = _collect_report_model_versions(report)

        if include_set and not (versions & include_set):
            continue
        if exclude_set and (versions & exclude_set):
            continue

        filtered.append(report)

    return tuple(filtered)


def _extract_sign_off_statuses(
    report: Mapping[str, Any],
    *,
    roles: Sequence[str] | None = None,
) -> dict[str, str]:
    """Ekstrahuje statusy podpisów z raportu z opcjonalnym filtrem ról."""

    allowed_roles = {
        normalized
        for normalized in (_normalize_role(role) for role in (roles or ()))
        if normalized
    }
    sign_off_statuses: dict[str, str] = {}
    raw_sign_off = report.get("sign_off")
    if not isinstance(raw_sign_off, Mapping):
        return sign_off_statuses

    for raw_role, raw_entry in raw_sign_off.items():
        normalized_role = _normalize_role(raw_role)
        if allowed_roles and (not normalized_role or normalized_role not in allowed_roles):
            continue
        if not isinstance(raw_entry, Mapping):
            continue
        status = normalize_sign_off_status(raw_entry.get("status"))
        if normalized_role and status:
            sign_off_statuses[normalized_role] = status
    return sign_off_statuses


def filter_audit_reports_by_license_tier(
    reports: Sequence[Mapping[str, Any]] | None,
    *,
    include: Sequence[object] | None = None,
    exclude: Sequence[object] | None = None,
) -> tuple[Mapping[str, Any], ...]:
    """Filtruje raporty na podstawie poziomu licencji strategii."""

    include_set = {
        license_tier
        for license_tier in (
            normalize_report_license_tier(item) for item in (include or ())
        )
        if license_tier
    }
    exclude_set = {
        license_tier
        for license_tier in (
            normalize_report_license_tier(item) for item in (exclude or ())
        )
        if license_tier
    }

    filtered: list[Mapping[str, Any]] = []
    for report in reports or ():
        if not isinstance(report, Mapping):
            continue

        license_tiers = _collect_report_license_tiers(report)

        if include_set and not (license_tiers & include_set):
            continue
        if exclude_set and (license_tiers & exclude_set):
            continue

        filtered.append(report)

    return tuple(filtered)


def filter_audit_reports_by_risk_class(
    reports: Sequence[Mapping[str, Any]] | None,
    *,
    include: Sequence[object] | None = None,
    exclude: Sequence[object] | None = None,
) -> tuple[Mapping[str, Any], ...]:
    """Filtruje raporty na podstawie klas ryzyka strategii."""

    include_set = {
        risk_class
        for risk_class in (
            normalize_report_risk_class(item) for item in (include or ())
        )
        if risk_class
    }
    exclude_set = {
        risk_class
        for risk_class in (
            normalize_report_risk_class(item) for item in (exclude or ())
        )
        if risk_class
    }

    filtered: list[Mapping[str, Any]] = []
    for report in reports or ():
        if not isinstance(report, Mapping):
            continue

        risk_classes = _collect_report_risk_classes(report)

        if include_set and not (risk_classes & include_set):
            continue
        if exclude_set and (risk_classes & exclude_set):
            continue

        filtered.append(report)

    return tuple(filtered)


def filter_audit_reports_by_required_data(
    reports: Sequence[Mapping[str, Any]] | None,
    *,
    include: Sequence[object] | None = None,
    exclude: Sequence[object] | None = None,
) -> tuple[Mapping[str, Any], ...]:
    """Filtruje raporty na podstawie wymaganego zestawu danych."""

    include_set = {
        data
        for data in (
            normalize_report_required_data(item) for item in (include or ())
        )
        if data
    }
    exclude_set = {
        data
        for data in (
            normalize_report_required_data(item) for item in (exclude or ())
        )
        if data
    }

    filtered: list[Mapping[str, Any]] = []
    for report in reports or ():
        if not isinstance(report, Mapping):
            continue

        required_data = _collect_report_required_data(report)

        if include_set and not (required_data & include_set):
            continue
        if exclude_set and (required_data & exclude_set):
            continue

        filtered.append(report)

    return tuple(filtered)


def filter_audit_reports_by_capability(
    reports: Sequence[Mapping[str, Any]] | None,
    *,
    include: Sequence[object] | None = None,
    exclude: Sequence[object] | None = None,
) -> tuple[Mapping[str, Any], ...]:
    """Filtruje raporty na podstawie capability strategii lub datasetu."""

    include_set = {
        capability
        for capability in (
            normalize_report_capability(item) for item in (include or ())
        )
        if capability
    }
    exclude_set = {
        capability
        for capability in (
            normalize_report_capability(item) for item in (exclude or ())
        )
        if capability
    }

    filtered: list[Mapping[str, Any]] = []
    for report in reports or ():
        if not isinstance(report, Mapping):
            continue

        capabilities = _collect_report_capabilities(report)

        if include_set and not (capabilities & include_set):
            continue
        if exclude_set and (capabilities & exclude_set):
            continue

        filtered.append(report)

    return tuple(filtered)


def filter_audit_reports_by_policy_enforcement(
    reports: Sequence[Mapping[str, Any]] | None,
    *,
    include: Sequence[object] | None = None,
    exclude: Sequence[object] | None = None,
) -> tuple[Mapping[str, Any], ...]:
    """Filtruje raporty na podstawie flagi ``policy.enforce``.

    Wartości ``include`` oraz ``exclude`` mogą być mieszanką booli, liczb i
    napisów (np. ``"enforced"``, ``"not-enforced"``). Zestawy są przetwarzane
    po znormalizowaniu.  Raporty bez sekcji ``policy`` lub z nieznaną flagą
    traktowane są jako ``None`` i zostaną odrzucone przy użyciu ``include``.
    """

    include_set = {
        flag
        for flag in (normalize_policy_enforcement(value) for value in (include or ()))
        if flag is not None
    }
    exclude_set = {
        flag
        for flag in (normalize_policy_enforcement(value) for value in (exclude or ()))
        if flag is not None
    }

    filtered: list[Mapping[str, Any]] = []
    for report in reports or ():
        if not isinstance(report, Mapping):
            continue
        policy = report.get("policy")
        enforce_flag: bool | None = None
        if isinstance(policy, Mapping):
            enforce_flag = normalize_policy_enforcement(policy.get("enforce"))

        if include_set:
            if enforce_flag is None or enforce_flag not in include_set:
                continue
        if exclude_set and enforce_flag in exclude_set:
            continue
        filtered.append(report)
    return tuple(filtered)


def filter_audit_reports_since(
    reports: Sequence[Mapping[str, Any]] | None,
    *,
    since: datetime,
) -> tuple[Mapping[str, Any], ...]:
    """Filtruje raporty, pozostawiając wpisy nie starsze niż wskazany czas."""

    if since.tzinfo is None:
        raise ValueError("argument 'since' musi zawierać informację o strefie czasowej")

    cutoff = since.astimezone(timezone.utc)
    filtered: list[Mapping[str, Any]] = []
    for report in reports or ():
        if not isinstance(report, Mapping):
            continue
        timestamp = _parse_report_timestamp(report.get("timestamp"))
        if timestamp is None or timestamp >= cutoff:
            filtered.append(report)
    return tuple(filtered)


def summarize_data_quality_reports(
    reports: Sequence[Mapping[str, Any]] | None,
    *,
    roles: Sequence[str] | None = None,
    require_sign_off: bool = False,
) -> Mapping[str, Any]:
    """Buduje podsumowanie alertów jakości danych dla compliance i Risk.

    Parametr ``roles`` pozwala ograniczyć analizę do podzbioru wymaganych ról
    podpisów.  Jeżeli ``require_sign_off`` ustawimy na ``True``, funkcja zgłosi
    :class:`ComplianceSignOffError` w przypadku wykrycia braków podpisów dla
    wskazanych ról.
    """

    normalized_roles = _normalize_required_roles(roles)

    normalized: list[Mapping[str, Any]] = [
        report
        for report in reports or ()
        if isinstance(report, Mapping)
    ]

    summary: MutableMapping[str, Any] = {
        "total": len(normalized),
        "alerts": 0,
        "enforced_alerts": 0,
        "by_category": {},
        "pending_sign_off": {role: [] for role in normalized_roles},
    }

    for report in normalized:
        category = str(report.get("category") or "unknown")
        status = str(report.get("status") or "").lower()
        policy = report.get("policy")
        enforce = False
        if isinstance(policy, Mapping):
            raw_enforce = policy.get("enforce")
            if isinstance(raw_enforce, bool):
                enforce = raw_enforce

        by_category = summary["by_category"]
        category_stats = by_category.setdefault(
            category,
            {
                "total": 0,
                "alerts": 0,
                "enforced_alerts": 0,
                "latest_status": None,
                "latest_report_path": None,
            },
        )
        category_stats["total"] += 1
        if category_stats["latest_status"] is None:
            category_stats["latest_status"] = status or None
        if category_stats["latest_report_path"] is None:
            report_path = report.get("report_path")
            if isinstance(report_path, (str, PathLike)):
                category_stats["latest_report_path"] = str(report_path)

        if status == "alert":
            summary["alerts"] += 1
            category_stats["alerts"] += 1
            if enforce:
                summary["enforced_alerts"] += 1
                category_stats["enforced_alerts"] += 1
                _collect_pending_sign_off(
                    report,
                    category,
                    summary["pending_sign_off"],
                    roles=normalized_roles,
                )

    summary["by_category"] = {
        key: MappingProxyType(value) if not isinstance(value, MappingProxyType) else value
        for key, value in summary["by_category"].items()
    }
    pending = {
        role: tuple(entries)
        for role, entries in summary["pending_sign_off"].items()
    }
    summary["pending_sign_off"] = MappingProxyType(pending)
    if require_sign_off and any(pending.values()):
        raise ComplianceSignOffError(pending)
    return MappingProxyType(summary)


def summarize_drift_reports(
    reports: Sequence[Mapping[str, Any]] | None,
    *,
    roles: Sequence[str] | None = None,
    require_sign_off: bool = False,
) -> Mapping[str, Any]:
    """Zwraca podsumowanie alertów dryfu oraz brakujących podpisów.

    Analogicznie do :func:`summarize_data_quality_reports`, możemy wskazać
    wymagane role podpisów oraz wymusić zgłoszenie wyjątku przy brakach.
    """

    normalized_roles = _normalize_required_roles(roles)

    normalized: list[Mapping[str, Any]] = [
        report
        for report in reports or ()
        if isinstance(report, Mapping)
    ]

    summary: MutableMapping[str, Any] = {
        "total": len(normalized),
        "exceeds_threshold": 0,
        "latest_report_path": None,
        "latest_exceeding_report_path": None,
        "pending_sign_off": {role: [] for role in normalized_roles},
    }

    for index, report in enumerate(normalized):
        if index == 0:
            report_path = report.get("report_path")
            if isinstance(report_path, (str, PathLike)):
                summary["latest_report_path"] = str(report_path)
        try:
            drift_score = float(report.get("drift_score"))
            threshold = float(report.get("threshold"))
        except (TypeError, ValueError):
            continue
        exceeds = drift_score >= threshold
        if not exceeds:
            continue
        summary["exceeds_threshold"] += 1
        if summary["latest_exceeding_report_path"] is None:
            report_path = report.get("report_path")
            if isinstance(report_path, (str, PathLike)):
                summary["latest_exceeding_report_path"] = str(report_path)
        _collect_pending_sign_off(
            report,
            str(report.get("category") or "drift_alert"),
            summary["pending_sign_off"],
            roles=normalized_roles,
        )

    pending = {
        role: tuple(entries)
        for role, entries in summary["pending_sign_off"].items()
    }
    summary["pending_sign_off"] = MappingProxyType(pending)
    if require_sign_off and any(pending.values()):
        raise ComplianceSignOffError(pending)
    return MappingProxyType(summary)


def _collect_pending_sign_off(
    report: Mapping[str, Any],
    category: str,
    pending: MutableMapping[str, list[Mapping[str, Any]]],
    *,
    roles: Sequence[str],
) -> None:
    report_path = report.get("report_path")
    path_str = None
    if isinstance(report_path, (str, PathLike)):
        path_str = str(report_path)
    timestamp = report.get("timestamp")
    sign_off = report.get("sign_off")
    if not isinstance(sign_off, Mapping):
        logger.warning(
            "Report %s (%s) lacks sign-off section; marking all roles as pending",
            path_str or "<memory>",
            category,
        )
        for role in roles:
            pending[role].append(
                {
                    "category": category,
                    "status": "pending",
                    "report_path": path_str,
                    "timestamp": timestamp,
                }
            )
        return

    for role in roles:
        entry = sign_off.get(role)
        status = "pending"
        if not isinstance(entry, Mapping):
            logger.warning(
                "Report %s (%s) missing %s sign-off entry; treating as pending",
                path_str or "<memory>",
                category,
                role,
            )
        else:
            status = str(entry.get("status") or "pending").lower()
            if status not in _SIGN_OFF_STATUSES:
                logger.warning(
                    "Report %s (%s) has unsupported %s sign-off status %r; treating as pending",
                    path_str or "<memory>",
                    category,
                    role,
                    entry.get("status"),
                )
                status = "pending"
        if status not in _COMPLETED_SIGN_OFF_STATUSES:
            logger.warning(
                "Report %s (%s) awaiting %s sign-off (status: %s)",
                path_str or "<memory>",
                category,
                role,
                status,
            )
            pending[role].append(
                {
                    "category": category,
                    "status": status,
                    "report_path": path_str,
                    "timestamp": timestamp,
                }
            )

    known_roles = set(roles)
    for extra_role, entry in sign_off.items():
        normalized_role = _normalize_role(extra_role)
        if normalized_role is None or normalized_role in known_roles:
            continue
        bucket = pending.setdefault(normalized_role, [])
        status = "pending"
        if isinstance(entry, Mapping):
            status = str(entry.get("status") or "pending").lower()
            if status not in _SIGN_OFF_STATUSES:
                logger.warning(
                    "Report %s (%s) has unsupported %s sign-off status %r; treating as pending",
                    path_str or "<memory>",
                    category,
                    normalized_role,
                    entry.get("status"),
                )
                status = "pending"
        else:
            logger.warning(
                "Report %s (%s) missing %s sign-off entry; treating as pending",
                path_str or "<memory>",
                category,
                normalized_role,
            )
        if status not in _COMPLETED_SIGN_OFF_STATUSES:
            bucket.append(
                {
                    "category": category,
                    "status": status,
                    "report_path": path_str,
                    "timestamp": timestamp,
                }
            )


def _normalize_required_roles(roles: Sequence[str] | None) -> tuple[str, ...]:
    if roles is None:
        return _DEFAULT_SIGN_OFF_ROLES

    seen: set[str] = set()
    normalized: list[str] = []
    for role in roles:
        if not isinstance(role, str):
            continue
        normalized_role = role.strip().lower()
        if not normalized_role:
            continue
        if normalized_role not in _SUPPORTED_SIGN_OFF_ROLES:
            logger.warning(
                "Unsupported compliance sign-off role provided: %s", role
            )
            raise ValueError(
                f"unsupported sign-off role: {role!r}"
            )
        if normalized_role in seen:
            continue
        seen.add(normalized_role)
        normalized.append(normalized_role)

    if not normalized:
        logger.warning(
            "No supported compliance sign-off roles configured; expected one of: %s",
            ", ".join(sorted(_SUPPORTED_SIGN_OFF_ROLES)),
        )
        raise ValueError("roles must include at least one supported sign-off role")

    return tuple(normalized)


def normalize_compliance_sign_off_roles(
    roles: Sequence[str] | None,
) -> tuple[str, ...]:
    """Zwraca przefiltrowane i znormalizowane role podpisów compliance."""

    return _normalize_required_roles(roles)


def _collect_pending_sign_off_map(
    *,
    data_quality_reports: Sequence[Mapping[str, Any]] | None,
    drift_reports: Sequence[Mapping[str, Any]] | None,
    roles: Sequence[str] | None,
    raise_on_missing: bool,
) -> Mapping[str, tuple[Mapping[str, Any], ...]]:
    """Weryfikuje, czy wymagane role zatwierdziły alerty data-quality oraz dryfu."""

    required_roles = _normalize_required_roles(roles)
    pending: MutableMapping[str, list[Mapping[str, Any]]] = {
        role: [] for role in required_roles
    }

    dq_summary = summarize_data_quality_reports(
        data_quality_reports, roles=required_roles
    )
    drift_summary = summarize_drift_reports(drift_reports, roles=required_roles)

    for role in required_roles:
        dq_entries = dq_summary.get("pending_sign_off", ()).get(role, ())
        drift_entries = drift_summary.get("pending_sign_off", ()).get(role, ())
        pending[role].extend(dict(entry) for entry in dq_entries)
        pending[role].extend(dict(entry) for entry in drift_entries)

    normalized = {role: tuple(entries) for role, entries in pending.items()}
    missing = {role: entries for role, entries in normalized.items() if entries}
    if missing:
        for role, entries in missing.items():
            categories = sorted({entry.get("category", "unknown") for entry in entries})
            logger.warning(
                "Missing %s sign-off for %d audit report(s) (categories: %s)",
                role,
                len(entries),
                ", ".join(categories) or "unknown",
            )
        if raise_on_missing:
            raise ComplianceSignOffError(normalized)
    return MappingProxyType(normalized)


def collect_pending_compliance_sign_offs(
    *,
    data_quality_reports: Sequence[Mapping[str, Any]] | None = None,
    drift_reports: Sequence[Mapping[str, Any]] | None = None,
    roles: Sequence[str] | None = None,
) -> Mapping[str, tuple[Mapping[str, Any], ...]]:
    """Zwraca oczekujące podpisy Risk/Compliance dla wskazanych raportów audytu."""

    return _collect_pending_sign_off_map(
        data_quality_reports=data_quality_reports,
        drift_reports=drift_reports,
        roles=roles,
        raise_on_missing=False,
    )


def ensure_compliance_sign_offs(
    *,
    data_quality_reports: Sequence[Mapping[str, Any]] | None = None,
    drift_reports: Sequence[Mapping[str, Any]] | None = None,
    roles: Sequence[str] | None = None,
) -> Mapping[str, tuple[Mapping[str, Any], ...]]:
    """Gwarantuje, że wymagane role zatwierdziły alerty jakości danych i dryfu."""

    return _collect_pending_sign_off_map(
        data_quality_reports=data_quality_reports,
        drift_reports=drift_reports,
        roles=roles,
        raise_on_missing=True,
    )
def _is_missing(value: object) -> bool:
    if value is None:
        return True
    try:
        return math.isnan(float(value))
    except (TypeError, ValueError):
        return False


def _normalize_context(context: Mapping[str, Any]) -> dict[str, Any]:
    def _normalize(value: Any) -> Any:
        if value is None or isinstance(value, (str, int, float, bool)):
            return value
        if isinstance(value, Mapping):
            return {str(key): _normalize(val) for key, val in value.items()}
        if isinstance(value, Sequence) and not isinstance(value, (str, bytes, bytearray)):
            return [_normalize(item) for item in value]
        return str(value)

    return {str(key): _normalize(val) for key, val in context.items()}


@dataclass(slots=True)
class DataCompletenessWatcher:
    """Monitoruje brakujące cechy lub wartości null przed scoringiem."""

    expected_features: tuple[str, ...] = ()
    last_report_path: Path | None = field(init=False, default=None, repr=False)

    def configure(self, expected_features: Sequence[str] | None) -> None:
        if not expected_features:
            self.expected_features = ()
            return
        normalized = {
            str(name).strip()
            for name in expected_features
            if isinstance(name, str) and str(name).strip()
        }
        self.expected_features = tuple(sorted(normalized))

    def configure_from_metadata(self, metadata: Mapping[str, Any]) -> None:
        feature_names: Sequence[str] | None = None
        stats = metadata.get("feature_stats")
        if isinstance(stats, Mapping):
            feature_names = tuple(stats.keys())
        if not feature_names:
            raw = metadata.get("feature_names")
            if isinstance(raw, Sequence):
                feature_names = tuple(str(name) for name in raw)
        if not feature_names:
            scalers = metadata.get("feature_scalers")
            if isinstance(scalers, Mapping):
                feature_names = tuple(str(name) for name in scalers.keys())
        self.configure(feature_names)

    @property
    def is_configured(self) -> bool:
        return bool(self.expected_features)

    def observe(
        self, features: Mapping[str, Any], *, context: Mapping[str, Any] | None = None
    ) -> Mapping[str, Any]:
        context_payload = _normalize_context(context or {})
        missing = [name for name in self.expected_features if _is_missing(features.get(name))]
        unexpected = [
            str(name)
            for name in features.keys()
            if self.expected_features and str(name) not in self.expected_features
        ]
        null_features = [
            str(name)
            for name, value in features.items()
            if _is_missing(value) and str(name) not in missing
        ]
        status = "alert" if missing or null_features else "ok"
        report = {
            "category": "completeness",
            "status": status,
            "timestamp": datetime.now(timezone.utc).isoformat(),
            "expected_features": list(self.expected_features),
            "missing_features": sorted(missing),
            "null_features": sorted(null_features),
            "unexpected_features": sorted(set(unexpected)),
            "context": context_payload,
        }
        self.last_report_path = export_data_quality_report(report, category="completeness")
        report["report_path"] = str(self.last_report_path)
        return report


@dataclass(slots=True)
class FeatureBoundsValidator:
    """Waliduje czy wartości cech mieszczą się w oczekiwanych przedziałach."""

    bounds: dict[str, tuple[float, float]] = field(default_factory=dict)
    last_report_path: Path | None = field(init=False, default=None, repr=False)

    def configure(self, bounds: Mapping[str, Mapping[str, Any]] | None) -> None:
        if not bounds:
            self.bounds = {}
            return
        parsed: dict[str, tuple[float, float]] = {}
        for name, payload in bounds.items():
            if not isinstance(payload, Mapping):
                continue
            try:
                minimum = float(payload.get("min"))
            except (TypeError, ValueError):
                minimum = float("-inf")
            try:
                maximum = float(payload.get("max"))
            except (TypeError, ValueError):
                maximum = float("inf")
            parsed[str(name)] = (minimum, maximum)
        self.bounds = parsed

    def configure_from_metadata(self, metadata: Mapping[str, Any]) -> None:
        stats = metadata.get("feature_stats")
        if isinstance(stats, Mapping) and stats:
            self.configure(stats)
            return
        scalers = metadata.get("feature_scalers")
        parsed: dict[str, Mapping[str, float]] = {}
        if isinstance(scalers, Mapping):
            for name, payload in scalers.items():
                if not isinstance(payload, Mapping):
                    continue
                mean = float(payload.get("mean", 0.0))
                stdev = float(payload.get("stdev", 0.0))
                span = abs(stdev) * 5 if math.isfinite(stdev) else 0.0
                parsed[str(name)] = {"min": mean - span, "max": mean + span}
        self.configure(parsed)

    @property
    def is_configured(self) -> bool:
        return bool(self.bounds)

    def observe(
        self, features: Mapping[str, Any], *, context: Mapping[str, Any] | None = None
    ) -> Mapping[str, Any]:
        context_payload = _normalize_context(context or {})
        violations: list[dict[str, Any]] = []
        for name, (minimum, maximum) in self.bounds.items():
            raw = features.get(name)
            if raw is None:
                continue
            try:
                value = float(raw)
            except (TypeError, ValueError):
                violations.append({
                    "feature": name,
                    "value": raw,
                    "min": minimum,
                    "max": maximum,
                    "reason": "non_numeric",
                })
                continue
            if value < minimum or value > maximum:
                violations.append({
                    "feature": name,
                    "value": value,
                    "min": minimum,
                    "max": maximum,
                    "reason": "out_of_bounds",
                })
        status = "alert" if violations else "ok"
        report = {
            "category": "bounds",
            "status": status,
            "timestamp": datetime.now(timezone.utc).isoformat(),
            "context": context_payload,
            "violations": violations,
            "monitored_features": sorted(self.bounds.keys()),
        }
        self.last_report_path = export_data_quality_report(report, category="bounds")
        report["report_path"] = str(self.last_report_path)
        return report

class DataQualityException(RuntimeError):
    """Sygnał, że monitoring jakości danych wykrył krytyczne naruszenia."""

    def __init__(
        self,
        reports: Mapping[str, Mapping[str, Any]],
        message: str | None = None,
    ) -> None:
        payload: dict[str, Mapping[str, Any]] = {
            str(name): dict(report)
            for name, report in reports.items()
        }
        super().__init__(message or "Data quality checks failed")
        self._reports: Mapping[str, Mapping[str, Any]] = MappingProxyType(payload)

    @property
    def reports(self) -> Mapping[str, Mapping[str, Any]]:
        """Zwraca raporty monitoringu, które spowodowały wyjątek."""

        return self._reports


class ComplianceSignOffError(RuntimeError):
    """Wyjątek zgłaszany, gdy brakuje zatwierdzonych podpisów Risk/Compliance."""

    def __init__(self, pending: Mapping[str, Sequence[Mapping[str, Any]]]) -> None:
        consolidated = {
            str(role): tuple(dict(entry) for entry in entries)
            for role, entries in pending.items()
        }
        missing = {
            role: tuple(entries)
            for role, entries in consolidated.items()
            if entries
        }
        summary = ", ".join(f"{role}:{len(entries)}" for role, entries in sorted(missing.items()))
        message = "Brak wymaganych podpisów Risk/Compliance dla raportów audytu AI"
        if summary:
            message = f"{message} ({summary})"
        super().__init__(message)
        self.pending: Mapping[str, tuple[Mapping[str, Any], ...]] = MappingProxyType(consolidated)
        self.missing: Mapping[str, tuple[Mapping[str, Any], ...]] = MappingProxyType(missing)
<|MERGE_RESOLUTION|>--- conflicted
+++ resolved
@@ -42,10 +42,7 @@
     "filter_audit_reports_by_portfolio",
     "filter_audit_reports_by_profile",
     "filter_audit_reports_by_required_data",
-<<<<<<< HEAD
-=======
     "filter_audit_reports_by_risk_class",
->>>>>>> d725d639
     "filter_audit_reports_by_run",
     "filter_audit_reports_by_schedule",
     "filter_audit_reports_by_sign_off_status",
@@ -54,10 +51,6 @@
     "filter_audit_reports_by_strategy",
     "filter_audit_reports_by_symbol",
     "filter_audit_reports_by_tags",
-<<<<<<< HEAD
-    "filter_audit_reports_by_risk_class",
-=======
->>>>>>> d725d639
     "filter_audit_reports_since",
     "get_supported_sign_off_statuses",
     "load_recent_data_quality_reports",
@@ -70,10 +63,7 @@
     "normalize_report_engine",
     "normalize_report_environment",
     "normalize_report_exchange",
-<<<<<<< HEAD
-=======
     "normalize_report_issue_code",
->>>>>>> d725d639
     "normalize_report_job_name",
     "normalize_report_license_tier",
     "normalize_report_model",
@@ -273,12 +263,6 @@
     return None
 
 
-<<<<<<< HEAD
-def normalize_report_strategy(value: object) -> str | None:
-    """Normalizuje identyfikator strategii."""
-
-    return _normalize_lower_identifier(value)
-=======
 def normalize_report_exchange(value: object) -> str | None:
     """Normalizuje identyfikator giełdy lub dostawcy danych."""
 
@@ -295,63 +279,11 @@
     """Normalizuje identyfikator strategii lub presetu."""
 
     return _normalize_identifier(value)
->>>>>>> d725d639
 
 
 def normalize_report_dataset(value: object) -> str | None:
     """Normalizuje identyfikator zbioru danych."""
 
-<<<<<<< HEAD
-    return _normalize_lower_identifier(value)
-
-
-def normalize_report_model(value: object) -> str | None:
-    """Normalizuje identyfikator modelu."""
-
-    return _normalize_lower_identifier(value)
-
-
-def normalize_report_model_version(value: object) -> str | None:
-    """Normalizuje wersję modelu zachowując reprezentację tekstową."""
-
-    normalized = _normalize_lower_identifier(value)
-    if normalized is not None:
-        return normalized
-    if isinstance(value, str):
-        candidate = value.strip()
-        return candidate or None
-    return None
-
-
-def normalize_report_license_tier(value: object) -> str | None:
-    """Normalizuje poziom licencji."""
-
-    return _normalize_lower_identifier(value)
-
-
-def normalize_report_risk_class(value: object) -> str | None:
-    """Normalizuje klasę ryzyka."""
-
-    return _normalize_lower_identifier(value)
-
-
-def normalize_report_required_data(value: object) -> str | None:
-    """Normalizuje wymagane dane."""
-
-    return _normalize_lower_identifier(value)
-
-
-def normalize_report_engine(value: object) -> str | None:
-    """Normalizuje identyfikator silnika lub modułu wykonawczego."""
-
-    return _normalize_lower_identifier(value)
-
-
-def normalize_report_issue_code(value: object) -> str | None:
-    """Normalizuje kod problemu raportu."""
-
-    return _normalize_lower_identifier(value)
-=======
     return _normalize_identifier(value)
 
 
@@ -400,7 +332,6 @@
     prefix, _, _ = base.partition(":")
     candidate = prefix or base
     return _normalize_identifier(candidate)
->>>>>>> d725d639
 
 
 def _normalize_role(role: object) -> str | None:
@@ -432,29 +363,6 @@
 
 
 def normalize_policy_enforcement(value: object) -> bool | None:
-<<<<<<< HEAD
-    """Normalizuje flagę egzekwowania polityki do wartości logicznej."""
-
-    if isinstance(value, bool):
-        return value
-
-    if isinstance(value, (int, float)) and not isinstance(value, bool):
-        if math.isfinite(value):
-            if int(value) == 1:
-                return True
-            if int(value) == 0:
-                return False
-
-    if isinstance(value, str):
-        candidate = value.strip().lower()
-        if not candidate:
-            return None
-        if candidate in _POLICY_ENFORCE_TRUE_VALUES:
-            return True
-        if candidate in _POLICY_ENFORCE_FALSE_VALUES:
-            return False
-
-=======
     """Normalizuje wartość ``policy.enforce`` do boola lub ``None``."""
 
     if isinstance(value, bool):
@@ -474,7 +382,6 @@
         if normalized in _POLICY_ENFORCE_FALSE_VALUES:
             return False
         return None
->>>>>>> d725d639
     return None
 
 
@@ -2332,8 +2239,6 @@
     return tuple(filtered)
 
 
-<<<<<<< HEAD
-=======
 def filter_audit_reports_by_engine(
     reports: Sequence[Mapping[str, Any]] | None,
     *,
@@ -2370,7 +2275,6 @@
     return tuple(filtered)
 
 
->>>>>>> d725d639
 def filter_audit_reports_by_issue_code(
     reports: Sequence[Mapping[str, Any]] | None,
     *,
@@ -2380,20 +2284,6 @@
     """Filtruje raporty na podstawie kodów problemów."""
 
     include_set = {
-<<<<<<< HEAD
-        issue_code
-        for issue_code in (
-            normalize_report_issue_code(item) for item in (include or ())
-        )
-        if issue_code
-    }
-    exclude_set = {
-        issue_code
-        for issue_code in (
-            normalize_report_issue_code(item) for item in (exclude or ())
-        )
-        if issue_code
-=======
         code
         for code in (normalize_report_issue_code(item) for item in (include or ()))
         if code
@@ -2402,7 +2292,6 @@
         code
         for code in (normalize_report_issue_code(item) for item in (exclude or ()))
         if code
->>>>>>> d725d639
     }
 
     filtered: list[Mapping[str, Any]] = []
