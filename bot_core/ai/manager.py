# -*- coding: utf-8 -*-
"""Asynchroniczny menedżer modeli AI zgodny z testami jednostkowymi.

Moduł zapewnia interfejs wysokiego poziomu wykorzystywany przez stare
skrypty i testy (``tests/test_ai_manager.py``). Został zaprojektowany tak,
aby współpracował z nową architekturą, ale jednocześnie zachował kontrakt
API znany z pierwszych iteracji projektu.
"""
from __future__ import annotations

import asyncio
import importlib
import inspect
import json
import logging
import math
from collections import deque
from copy import deepcopy
from dataclasses import asdict, dataclass, field
from datetime import datetime, timedelta, timezone
from os import PathLike
from pathlib import Path
from typing import TYPE_CHECKING, Any, Awaitable, Callable, Dict, Iterable, List, Mapping, Optional, Sequence, Tuple, Union

try:  # pragma: no cover - środowisko testowe może nie mieć joblib
    import joblib
except Exception:  # pragma: no cover - fallback na pickle
    joblib = None  # type: ignore
    import pickle

    def _joblib_dump(obj: Any, path: Path) -> None:
        with path.open("wb") as fh:
            pickle.dump(obj, fh)

    def _joblib_load(path: Path) -> Any:
        with path.open("rb") as fh:
            return pickle.load(fh)
else:

    def _joblib_dump(obj: Any, path: Path) -> None:
        joblib.dump(obj, path)

    def _joblib_load(path: Path) -> Any:
        return joblib.load(path)

import numpy as np
import pandas as pd

from ._license import ensure_ai_signals_enabled
from .audit import list_audit_reports, load_audit_report, save_data_quality_report, save_drift_report
from .data_monitoring import (
    ComplianceSignOffError,
    collect_pending_compliance_sign_offs,
    ensure_compliance_sign_offs,
    normalize_compliance_sign_off_roles,
)
from .feature_engineering import FeatureDataset
from .inference import DecisionModelInference, ModelRepository
from .models import ModelArtifact, ModelScore
from .validation import ModelArtifactValidationError, validate_model_artifact_schema
from .regime import (
    MarketRegimeAssessment,
    MarketRegimeClassifier,
    RegimeHistory,
    RegimeSummary,
)
from bot_core.runtime.journal import TradingDecisionEvent, TradingDecisionJournal
from .scheduler import (
    RetrainingScheduler,
    ScheduledTrainingJob,
    TrainingScheduler,
    WalkForwardResult,
    WalkForwardValidator,
)
from .training import ModelTrainer

if TYPE_CHECKING:  # pragma: no cover - tylko dla typowania
    from .monitoring import DataQualityAssessment, FeatureDriftAssessment

logger = logging.getLogger(__name__)
if not logger.handlers:
    handler = logging.StreamHandler()
    handler.setFormatter(logging.Formatter("%(asctime)s [%(levelname)s] %(name)s: %(message)s"))
    logger.addHandler(handler)
logger.setLevel(logging.INFO)
_history_logger = logger.getChild("history")


def _utcnow() -> datetime:
    """Zwróć bieżący czas w strefie UTC."""

    return datetime.now(timezone.utc)


def _select_metric_block(metrics: Mapping[str, object]) -> Mapping[str, float]:
    if not isinstance(metrics, Mapping):
        return {}
    if metrics and any(isinstance(value, Mapping) for value in metrics.values()):
        summary = metrics.get("summary")
        if isinstance(summary, Mapping):
            return {
                str(key): float(value)
                for key, value in summary.items()
                if isinstance(value, (int, float))
            }
        for key in ("test", "validation", "train"):
            candidate = metrics.get(key)
            if isinstance(candidate, Mapping) and candidate:
                return {
                    str(metric_name): float(metric_value)
                    for metric_name, metric_value in candidate.items()
                    if isinstance(metric_value, (int, float))
                }
        for value in metrics.values():
            if isinstance(value, Mapping):
                return {
                    str(metric_name): float(metric_value)
                    for metric_name, metric_value in value.items()
                    if isinstance(metric_value, (int, float))
                }
        return {}
    return {
        str(key): float(value)
        for key, value in metrics.items()
        if isinstance(value, (int, float))
    }

LoggerLike = Union[logging.Logger, logging.LoggerAdapter]


@dataclass(slots=True)
class DataQualityCheck:
    """Definicja pojedynczej kontroli jakości danych uruchamianej w pipeline AI."""

    name: str
    callback: Callable[[pd.DataFrame], Any]
    tags: Tuple[str, ...] = field(default_factory=tuple)
    source: str | None = None
    job_name: str | None = None
    dataset_provider: Callable[[pd.DataFrame], FeatureDataset | None] | None = None

    def __post_init__(self) -> None:
        if not isinstance(self.name, str) or not self.name.strip():
            raise ValueError("Nazwa kontroli jakości danych nie może być pusta.")
        self.name = self.name.strip()
        if not callable(self.callback):
            raise TypeError("callback musi być wywoływalny")
        if not isinstance(self.tags, Sequence):
            raise TypeError("tags musi być sekwencją")
        normalized_tags: list[str] = []
        for tag in self.tags:
            normalized_tags.append(str(tag))
        self.tags = tuple(normalized_tags)
        if self.dataset_provider is not None and not callable(self.dataset_provider):
            raise TypeError("dataset_provider musi być wywoływalny lub None")

    def evaluate(self, frame: pd.DataFrame) -> tuple[Any, FeatureDataset | None]:
        dataset = None
        if self.dataset_provider is not None:
            dataset = self.dataset_provider(frame)
        result = self.callback(frame)
        return result, dataset


def _ensure_logger(logger_like: Optional[LoggerLike]) -> LoggerLike:
    if logger_like is None:
        return _history_logger
    if not isinstance(logger_like, (logging.Logger, logging.LoggerAdapter)):
        raise TypeError("logger musi być instancją logging.Logger lub logging.LoggerAdapter")
    return logger_like


def _emit_history_log(
    message: str,
    *,
    level: int,
    logger_like: Optional[LoggerLike] = None,
    extra: Optional[Mapping[str, Any]] = None,
    stacklevel: int = 2,
) -> None:
    resolved_logger = _ensure_logger(logger_like)
    if not isinstance(level, int):
        raise TypeError("level musi być liczbą całkowitą")
    if extra is not None and not isinstance(extra, Mapping):
        raise TypeError("extra musi być mapowaniem jeśli jest podane")
    log_kwargs: Dict[str, Any] = {}
    if extra:
        log_kwargs["extra"] = dict(extra)
    log_kwargs["stacklevel"] = stacklevel
    resolved_logger.log(level, message, **log_kwargs)


def _safe_float(value: object) -> Optional[float]:
    try:
        number = float(value)
    except (TypeError, ValueError):
        return None
    if math.isnan(number) or math.isinf(number):
        return None
    return number


def _safe_mean(values: Iterable[object]) -> Optional[float]:
    collected: List[float] = []
    for value in values:
        number = _safe_float(value)
        if number is not None:
            collected.append(number)
    if not collected:
        return None
    return sum(collected) / len(collected)

_AI_IMPORT_ERROR: Optional[BaseException] = None
_FALLBACK_ACTIVE = False


def _bundle_import_errors(primary: BaseException, secondary: BaseException) -> BaseException:
    """Połącz dwa wyjątki importu w jeden obiekt z zachowaniem kontekstu."""

    try:
        return ExceptionGroup("AI backend import failed", [primary, secondary])  # type: ignore[name-defined]
    except NameError:  # pragma: no cover - Python < 3.11
        secondary.__cause__ = primary  # type: ignore[attr-defined]
        return secondary


def _flatten_exception_messages(error: BaseException) -> str:
    """Zbuduj zwięzły opis z łańcucha wyjątków importu."""

    pieces: List[str] = []
    stack: List[BaseException] = [error]
    seen: set[int] = set()

    while stack:
        current = stack.pop()
        identifier = id(current)
        if identifier in seen:
            continue
        seen.add(identifier)

        message = str(current).strip()
        if not message:
            message = current.__class__.__name__
        else:
            message = f"{current.__class__.__name__}: {message}"
        pieces.append(message)

        nested = getattr(current, "exceptions", None)
        if isinstance(nested, Iterable):
            for child in nested:
                if isinstance(child, BaseException):
                    stack.append(child)

        cause = getattr(current, "__cause__", None)
        if isinstance(cause, BaseException):
            stack.append(cause)

        context = getattr(current, "__context__", None)
        suppressed = getattr(current, "__suppress_context__", False)
        if not suppressed and isinstance(context, BaseException):
            stack.append(context)

    unique_messages = []
    seen_text: set[str] = set()
    for piece in pieces:
        if piece not in seen_text:
            unique_messages.append(piece)
            seen_text.add(piece)

    return " | ".join(unique_messages)


def _iter_exception_chain(root: BaseException) -> Iterable[BaseException]:
    """Breadth-first traversal over nested, caused and contextual exceptions."""

    queue: deque[BaseException] = deque([root])
    seen: set[int] = set()
    while queue:
        current = queue.popleft()
        identifier = id(current)
        if identifier in seen:
            continue
        seen.add(identifier)
        yield current

        nested = getattr(current, "exceptions", None)
        if isinstance(nested, Iterable):
            for child in nested:
                if isinstance(child, BaseException):
                    queue.append(child)

        cause = getattr(current, "__cause__", None)
        if isinstance(cause, BaseException):
            queue.append(cause)

        context = getattr(current, "__context__", None)
        if not getattr(current, "__suppress_context__", False) and isinstance(context, BaseException):
            queue.append(context)


def _collect_exception_messages(error: BaseException) -> Tuple[str, ...]:
    """Collect formatted messages from an exception chain preserving order."""

    messages: list[str] = []
    seen_text: set[str] = set()
    for exc in _iter_exception_chain(error):
        message = str(exc).strip()
        if message:
            formatted = f"{exc.__class__.__name__}: {message}"
        else:
            formatted = exc.__class__.__name__
        if formatted not in seen_text:
            messages.append(formatted)
            seen_text.add(formatted)
    return tuple(messages)


def _collect_exception_types(error: BaseException) -> Tuple[str, ...]:
    """Collect fully-qualified exception type names from a chain."""

    types: list[str] = []
    seen: set[str] = set()
    for exc in _iter_exception_chain(error):
        name = f"{exc.__class__.__module__}.{exc.__class__.__qualname__}"
        if name not in seen:
            types.append(name)
            seen.add(name)
    return tuple(types)


def _build_exception_diagnostics(error: BaseException) -> Tuple[ExceptionDiagnostics, ...]:
    """Create structured diagnostics for each exception in the chain."""

    diagnostics: list[ExceptionDiagnostics] = []
    seen: set[int] = set()
    for exc in _iter_exception_chain(error):
        identifier = id(exc)
        if identifier in seen:
            continue
        seen.add(identifier)
        diagnostics.append(
            ExceptionDiagnostics(
                module=getattr(exc.__class__, "__module__", ""),
                qualname=getattr(exc.__class__, "__qualname__", exc.__class__.__name__),
                message=str(exc).strip(),
            )
        )
    return tuple(diagnostics)


def _is_fallback_degradation(reason: Optional[str]) -> bool:
    """Sprawdź, czy wskazany powód oznacza degradację przez fallback modeli."""

    if reason is None:
        return True
    prefix = reason.split(":", 1)[0].strip()
    return prefix in {"fallback_ai_models", "backend_validation_failed"}


def _build_fallback_ai_models() -> type:
    class _DefaultAIModels:
        """Minimalny model fallback używany w testach bez zależności ML."""

        def __init__(self, input_size: int, seq_len: int, model_type: str = "rf") -> None:
            self.input_size = input_size
            self.seq_len = seq_len
            self.model_type = model_type
            self._coef = np.zeros(input_size, dtype=float)

        async def train(
            self,
            X: np.ndarray,
            y: np.ndarray,
            epochs: int,
            batch_size: int,
            progress_callback: Optional[Callable[..., None]] = None,
            model_out: Optional[str] = None,
            verbose: bool = False,
        ) -> None:
            if len(X) == 0:
                return
            self._coef = np.nan_to_num(X.mean(axis=1).mean(axis=0))
            if model_out:
                _joblib_dump(self, Path(model_out))

        def predict(self, X: np.ndarray) -> np.ndarray:
            if X.ndim == 3:
                features = X.reshape(X.shape[0], -1)
            else:
                features = X
            coef = self._coef
            if features.shape[1] != coef.size:
                coef = np.resize(coef, features.shape[1])
            return features @ coef

        async def predict_series(self, df: pd.DataFrame, feature_cols: List[str]) -> pd.Series:
            arr = df[feature_cols].to_numpy(dtype=float)
            if arr.size == 0:
                return pd.Series(np.zeros(len(df)), index=df.index)
            coef = np.resize(self._coef, arr.shape[1])
            preds = arr @ coef
            return pd.Series(preds, index=df.index)

        @staticmethod
        def load_model(path: str) -> "_DefaultAIModels":
            return _joblib_load(Path(path))

    return _DefaultAIModels


try:  # pragma: no cover - w testach zastępujemy _AIModels atrapą
    from ai_models import AIModels as _DefaultAIModels  # type: ignore
except Exception as exc:  # pragma: no cover - brak zależności na CI
    try:
        _kryptolowca_ai_models = importlib.import_module("KryptoLowca.ai_models")
    except Exception as namespace_exc:
        _AI_IMPORT_ERROR = _bundle_import_errors(exc, namespace_exc)
        _FALLBACK_ACTIVE = True
        _DefaultAIModels = _build_fallback_ai_models()
    else:
        try:
            _DefaultAIModels = getattr(_kryptolowca_ai_models, "AIModels")
        except AttributeError as attr_exc:
            _AI_IMPORT_ERROR = _bundle_import_errors(exc, attr_exc)
            _FALLBACK_ACTIVE = True
            _DefaultAIModels = _build_fallback_ai_models()

# --- Import funkcji windowize z różnych możliwych miejsc, z bezpiecznym fallbackiem ---
_default_windowize: Callable[..., Tuple[np.ndarray, np.ndarray]]
try:  # najpierw wariant namespacowany
    from bot_core.data.preprocessing import windowize as _default_windowize  # type: ignore
except Exception:
    try:  # następnie wariant lokalny
        from data_preprocessor import windowize as _default_windowize  # type: ignore
    except Exception:  # fallback minimalny – działa w środowisku testowym bez zależności
        def _default_windowize(df: pd.DataFrame, feature_cols: List[str], seq_len: int, target_col: str):
            """Minimalna implementacja okienkująca dane dla modeli sekwencyjnych."""
            if seq_len <= 0 or len(df) <= seq_len:
                raise ValueError("Za mało danych do przygotowania sekwencji.")
            X: List[np.ndarray] = []
            y: List[float] = []
            values = df[feature_cols].to_numpy(dtype=float)
            target = df[target_col].to_numpy(dtype=float)
            for idx in range(seq_len, len(df)):
                X.append(values[idx - seq_len : idx])
                prev = target[idx - 1] if target[idx - 1] != 0 else 1e-12
                y.append((target[idx] / prev) - 1.0)
            return np.asarray(X, dtype=np.float32), np.asarray(y, dtype=np.float32)

# Zmienne modułowe podmieniane w testach jednostkowych
_AIModels = _DefaultAIModels
_windowize = _default_windowize

try:  # pragma: no cover - DecisionOrchestrator nie zawsze dostępny w minimalnych buildach
    from bot_core.decision.orchestrator import DecisionOrchestrator as _DecisionOrchestrator
except Exception:  # pragma: no cover - komponent optionalny
    _DecisionOrchestrator = None  # type: ignore[misc]


@dataclass(slots=True)
class TrainResult:
    """Podsumowanie treningu pojedynczego modelu."""

    model_type: str
    hit_rate: float
    model_path: Optional[str]


@dataclass(slots=True)
class ModelEvaluation:
    """Szczegółowa ocena modelu wykorzystywana przy selekcji strategii."""

    model_type: str
    hit_rate: float
    pnl: float
    sharpe: float
    cv_scores: List[float] = field(default_factory=list)
    model_path: Optional[str] = None

    def composite_score(self) -> float:
        """Łączna ocena – średnia trafności ważona Sharpe'em."""

        sharpe_bonus = max(self.sharpe, 0.0)
        return float(self.hit_rate * (1.0 + sharpe_bonus))


@dataclass(slots=True)
class StrategySelectionResult:
    """Wynik wyboru najlepszego modelu dla strategii."""

    symbol: str
    best_model: str
    evaluations: List[ModelEvaluation]
    decided_at: datetime
    drift_report: Optional["DriftReport"] = None
    predictions: Optional[pd.Series] = None


@dataclass(frozen=True, slots=True)
class EnsembleDefinition:
    """Opis zespołu modeli łączonego w trakcie generowania predykcji."""

    name: str
    components: Tuple[str, ...]
    aggregation: str = "mean"
    weights: Optional[Tuple[float, ...]] = None

    def require_weights(self) -> Tuple[float, ...]:
        if self.weights is None:
            raise ValueError("Definicja zespołu nie zawiera wag.")
        return self.weights


@dataclass(slots=True)
class EnsembleRegistrySnapshot:
    """Migawka zarejestrowanych zespołów modeli."""

    ensembles: Dict[str, EnsembleDefinition] = field(default_factory=dict)

    def total_ensembles(self) -> int:
        return len(self.ensembles)

    def names(self) -> Tuple[str, ...]:
        return tuple(sorted(self.ensembles))

    def get(self, name: str) -> Optional[EnsembleDefinition]:
        return self.ensembles.get(name)


@dataclass(slots=True)
class EnsembleRegistryDiff:
    """Różnica pomiędzy dwiema migawkami rejestru zespołów modeli."""

    added: Dict[str, EnsembleDefinition] = field(default_factory=dict)
    removed: Dict[str, EnsembleDefinition] = field(default_factory=dict)
    changed: Dict[str, Tuple[EnsembleDefinition, EnsembleDefinition]] = field(default_factory=dict)

    def is_empty(self) -> bool:
        return not (self.added or self.removed or self.changed)

    def added_names(self) -> Tuple[str, ...]:
        return tuple(sorted(self.added))

    def removed_names(self) -> Tuple[str, ...]:
        return tuple(sorted(self.removed))

    def changed_names(self) -> Tuple[str, ...]:
        return tuple(sorted(self.changed))

    def names(self) -> Tuple[str, ...]:
        return tuple(sorted(set(self.added) | set(self.removed) | set(self.changed)))


@dataclass(frozen=True, slots=True)
class ExceptionDiagnostics:
    """Struktura opisująca pojedynczy wyjątek z łańcucha degradacji."""

    module: str
    qualname: str
    message: str

    @property
    def type_name(self) -> str:
        return f"{self.module}.{self.qualname}" if self.module else self.qualname

    @property
    def formatted(self) -> str:
        text = self.message.strip()
        if text:
            return f"{self.type_name}: {text}"
        return self.type_name

    def as_dict(self) -> Dict[str, str]:
        data: Dict[str, str] = {
            "module": self.module,
            "qualname": self.qualname,
            "type": self.type_name,
            "formatted": self.formatted,
        }
        if self.message:
            data["message"] = self.message
        return data


@dataclass(frozen=True, slots=True)
class BackendStatus:
    """Migawka stanu backendu modeli AI."""

    degraded: bool
    reason: str | None
    details: Tuple[str, ...] = ()
    exception_types: Tuple[str, ...] = ()
    exception_diagnostics: Tuple[ExceptionDiagnostics, ...] = ()

    def as_dict(self) -> Dict[str, object]:
        return {
            "degraded": self.degraded,
            "reason": self.reason,
            "details": list(self.details),
            "exception_types": list(self.exception_types),
            "exception_diagnostics": [diag.as_dict() for diag in self.exception_diagnostics],
        }


@dataclass(slots=True)
class DriftReport:
    """Raport detekcji dryfu danych wejściowych."""

    feature_drift: float
    volatility_shift: float
    triggered: bool
    threshold: float


@dataclass(slots=True)
class TrainingSchedule:
    """Reprezentuje zaplanowane zadanie treningowe."""

    symbol: str
    interval_seconds: float
    task: asyncio.Task
    model_types: Tuple[str, ...]
    seq_len: int


@dataclass(slots=True)
class PipelineSchedule:
    """Zaplanowany pipeline selekcji modeli i generowania sygnałów."""

    symbol: str
    interval_seconds: float
    task: asyncio.Task
    model_types: Tuple[str, ...]
    seq_len: int
    folds: int


@dataclass(slots=True)
class PipelineExecutionRecord:
    """Zapis pojedynczego uruchomienia pipeline'u selekcji modeli."""

    symbol: str
    decided_at: datetime
    best_model: str
    evaluations: Tuple[ModelEvaluation, ...]
    drift_report: Optional[DriftReport] = None
    prediction_count: int = 0
    prediction_mean: Optional[float] = None
    prediction_std: Optional[float] = None
    prediction_min: Optional[float] = None
    prediction_max: Optional[float] = None


@dataclass(slots=True)
class PipelineHistorySnapshot:
    """Migawka historii pipeline'u dla jednego lub wielu symboli."""

    records: Dict[str, Tuple[PipelineExecutionRecord, ...]] = field(default_factory=dict)

    def total_symbols(self) -> int:
        return len(self.records)

    def total_records(self) -> int:
        return sum(len(entries) for entries in self.records.values())

    def symbols(self) -> Tuple[str, ...]:
        return tuple(sorted(self.records))

    def for_symbol(self, symbol: str) -> Tuple[PipelineExecutionRecord, ...]:
        return self.records.get(symbol, ())


@dataclass(slots=True)
class PipelineHistoryDiff:
    """Różnice pomiędzy dwiema migawkami historii pipeline'u."""

    added: Dict[str, Tuple[PipelineExecutionRecord, ...]] = field(default_factory=dict)
    removed: Dict[str, Tuple[PipelineExecutionRecord, ...]] = field(default_factory=dict)
    changed: Dict[str, Tuple[Tuple[PipelineExecutionRecord, ...], Tuple[PipelineExecutionRecord, ...]]] = field(
        default_factory=dict
    )

    def is_empty(self) -> bool:
        return not (self.added or self.removed or self.changed)

    def added_symbols(self) -> Tuple[str, ...]:
        return tuple(sorted(self.added))

    def removed_symbols(self) -> Tuple[str, ...]:
        return tuple(sorted(self.removed))

    def changed_symbols(self) -> Tuple[str, ...]:
        return tuple(sorted(self.changed))

    def symbols(self) -> Tuple[str, ...]:
        return tuple(sorted(set(self.added) | set(self.removed) | set(self.changed)))

    def total_added_records(self) -> int:
        return sum(len(records) for records in self.added.values())

    def total_removed_records(self) -> int:
        return sum(len(records) for records in self.removed.values())

    def total_changed_records(self) -> int:
        return sum(len(after) for _, after in self.changed.values())


PathInput = Union[str, Path, PathLike[str]]


class AIManager:
    """Wysokopoziomowy kontroler treningu i predykcji modeli AI.

    Interfejs jest asynchroniczny, aby łatwo współpracował z GUI oraz
    umożliwiał blokadę podczas długich operacji treningowych. Równolegle
    dba o higienę danych oraz ograniczenie sygnałów do rozsądnego zakresu.
    """

    def __init__(
        self,
        *,
        ai_threshold_bps: float = 5.0,
        model_dir: str | Path = "models",
        audit_root: str | Path | None = None,
        decision_journal: TradingDecisionJournal | None = None,
        decision_journal_context: Mapping[str, Any] | None = None,
    ) -> None:
        ensure_ai_signals_enabled("zarządzania modelami AI")
        self.ai_threshold_bps = float(ai_threshold_bps)
        self.model_dir = Path(model_dir)
        self.model_dir.mkdir(parents=True, exist_ok=True)
        self._lock = asyncio.Lock()
        self.models: Dict[str, Any] = {}
        self._schedules: Dict[str, TrainingSchedule] = {}
        self._pipeline_schedules: Dict[str, PipelineSchedule] = {}
        self._recent_signals: Dict[str, deque[float]] = {}
        self._active_models: Dict[str, str] = {}
        self._pipeline_history: Dict[str, deque[PipelineExecutionRecord]] = {}
        self._pipeline_history_limit = 100
        self._model_init_kwargs: Dict[str, Any] = {}
        self._ensembles: Dict[str, EnsembleDefinition] = {}
        self._regime_classifier = MarketRegimeClassifier()
        self._latest_regimes: Dict[str, MarketRegimeAssessment] = {}
        self._regime_histories: Dict[str, RegimeHistory] = {}
        self._degraded = False
        self._degradation_reason: str | None = None
        self._degradation_details: Tuple[str, ...] = ()
        self._degradation_exceptions: Tuple[BaseException, ...] = ()
        self._degradation_exception_types: Tuple[str, ...] = ()
        self._degradation_exception_diagnostics: Tuple[ExceptionDiagnostics, ...] = ()
        self._decision_model_repository: ModelRepository | None = None
        self._model_repository: ModelRepository | None = None
        self._repository_models: Dict[str, DecisionModelInference] = {}
        self._repository_paths: Dict[str, Path] = {}
        self._decision_inferences: Dict[str, DecisionModelInference] = {}
        self._decision_default_name: str | None = None
        self._decision_orchestrator: Any | None = None
        self._training_scheduler: TrainingScheduler | None = None
        self._scheduled_training_jobs: Dict[str, ScheduledTrainingJob] = {}
        self._job_artifact_paths: Dict[str, Path] = {}
        self._data_quality_checks: List[DataQualityCheck] = []
        self._audit_root = Path(audit_root) if audit_root is not None else None
        self._last_drift_report_path: Path | None = None
        self._last_data_quality_report_path: Path | None = None
        self._require_compliance_sign_offs = False
        self._compliance_sign_off_roles: tuple[str, ...] | None = None
        self._decision_journal = decision_journal
        if decision_journal_context is not None and not isinstance(decision_journal_context, Mapping):
            raise TypeError("decision_journal_context musi być mapowaniem lub None")
        self._decision_journal_context: Mapping[str, Any] | None = (
            dict(decision_journal_context) if decision_journal_context is not None else None
        )
        if _AI_IMPORT_ERROR is not None:
            self._degraded = True
            messages = _collect_exception_messages(_AI_IMPORT_ERROR)
            if messages:
                self._degradation_details = messages
                summary = _flatten_exception_messages(_AI_IMPORT_ERROR)
                self._degradation_reason = (
                    f"fallback_ai_models: {summary}" if summary else "fallback_ai_models"
                )
            else:
                self._degradation_reason = "fallback_ai_models"
            self._degradation_exceptions = (_AI_IMPORT_ERROR,)
            self._degradation_exception_types = _collect_exception_types(_AI_IMPORT_ERROR)
            self._degradation_exception_diagnostics = _build_exception_diagnostics(
                _AI_IMPORT_ERROR
            )
        elif _FALLBACK_ACTIVE:
            self._degraded = True
            self._degradation_reason = "fallback_ai_models"
        try:
            init_signature = inspect.signature(_AIModels.__init__)  # type: ignore[attr-defined]
        except (TypeError, ValueError, AttributeError):
            init_signature = None
        if init_signature is not None and "model_dir" in init_signature.parameters:
            self._model_init_kwargs["model_dir"] = self.model_dir

    # -------------------------- API pomocnicze --------------------------
    @staticmethod
    def _normalize_symbol(symbol: str) -> str:
        sym = (symbol or "").strip().lower()
        if not sym:
            raise ValueError("Symbol nie może być pusty.")
        return sym

    @staticmethod
    def _normalize_model_type(model_type: str) -> str:
        variant = (model_type or "").strip()
        if not variant:
            raise ValueError("Typ modelu nie może być pusty.")
        if ":" in variant:
            variant = variant.split(":")[-1]
        return variant.lower()

    @staticmethod
    def _validate_dataframe(df: pd.DataFrame, feature_cols: Iterable[str]) -> None:
        if df is None or df.empty:
            raise ValueError("DataFrame z danymi jest pusty.")
        missing = [col for col in feature_cols if col not in df.columns]
        if missing:
            raise ValueError(f"Brak kolumn wymaganych przez model: {missing}")
        if df.isna().any().any():
            raise ValueError("Dane wejściowe zawierają braki (NaN).")

    def _model_key(self, symbol: str, model_type: str) -> str:
        return f"{self._normalize_symbol(symbol)}:{self._normalize_model_type(model_type)}"

    def set_audit_root(self, audit_root: str | Path | None) -> None:
        """Skonfiguruj katalog audytu AI wykorzystywany przy zapisie raportów."""

        self._audit_root = Path(audit_root) if audit_root is not None else None

    def get_audit_root(self) -> Path | None:
        """Zwróć aktualną ścieżkę katalogu audytu AI (jeśli skonfigurowana)."""

        return self._audit_root

    def get_last_drift_report_path(self) -> Path | None:
        """Zwraca ścieżkę ostatniego zapisanego raportu dryfu (jeśli istnieje)."""

        return self._last_drift_report_path

    def get_last_data_quality_report_path(self) -> Path | None:
        """Zwraca ścieżkę ostatniego zapisanego raportu jakości danych."""

        return self._last_data_quality_report_path

    def set_compliance_sign_off_requirement(self, enabled: bool) -> None:
        """Włącza lub wyłącza bramkę podpisów compliance dla aktywacji modeli."""

        self._require_compliance_sign_offs = bool(enabled)

    def set_compliance_sign_off_roles(self, roles: Sequence[str] | None) -> None:
        """Konfiguruje role wymagane do aktywacji inference w bramce compliance."""

        if roles is None:
            self._compliance_sign_off_roles = None
            return

<<<<<<< HEAD
        normalized = normalize_compliance_sign_off_roles(roles)
        self._compliance_sign_off_roles = normalized

    def get_pending_compliance_sign_offs(
        self, limit: int | None = None
    ) -> Mapping[str, tuple[Mapping[str, Any], ...]]:
        """Zwraca oczekujące podpisy compliance na podstawie audytu."""

        if limit is None:
            query_limit = 5
        else:
            try:
                query_limit = int(limit)
            except (TypeError, ValueError) as exc:  # pragma: no cover - defensywnie
                raise ValueError("limit must be greater than zero") from exc
        if query_limit <= 0:
            raise ValueError("limit must be greater than zero")

        kwargs: Dict[str, Any] = {"limit": query_limit, "roles": self._compliance_sign_off_roles}
        if self._audit_root is not None:
            kwargs["audit_root"] = self._audit_root
        return collect_pending_compliance_sign_offs(**kwargs)
=======
        normalized = ensure_compliance_sign_offs(roles=roles)
        self._compliance_sign_off_roles = tuple(normalized.keys())
>>>>>>> ee628002

    def register_data_quality_check(self, check: DataQualityCheck) -> None:
        """Rejestruje kontrolę jakości danych wykonywaną podczas pipeline'u."""

        if not isinstance(check, DataQualityCheck):
            raise TypeError("check musi być instancją DataQualityCheck")
        self._data_quality_checks.append(check)

    def clear_data_quality_checks(self) -> None:
        """Usuwa wszystkie wcześniej zarejestrowane kontrole jakości danych."""

        self._data_quality_checks.clear()

    def get_data_quality_checks(self) -> Tuple[DataQualityCheck, ...]:
        """Zwraca aktualnie skonfigurowane kontrole jakości danych."""

        return tuple(self._data_quality_checks)

    def _build_decision_context(self, overrides: Mapping[str, Any] | None = None) -> Dict[str, str]:
        context: Dict[str, str] = {
            "environment": "ai-monitoring",
            "portfolio": "ai-manager",
            "risk_profile": "ai-monitoring",
        }
        if isinstance(self._decision_journal_context, Mapping):
            for key, value in self._decision_journal_context.items():
                if value is None:
                    continue
                context[str(key)] = str(value)
        if overrides is not None:
            for key, value in overrides.items():
                if value is None:
                    continue
                context[str(key)] = str(value)
        return context

    @staticmethod
    def _stringify_metadata(metadata: Mapping[str, Any]) -> Dict[str, str]:
        payload: Dict[str, str] = {}
        for key, value in metadata.items():
            if value is None:
                continue
            key_str = str(key)
            if isinstance(value, bool):
                payload[key_str] = "true" if value else "false"
            elif isinstance(value, (int, np.integer)):
                payload[key_str] = str(int(value))
            elif isinstance(value, (float, np.floating)):
                formatted = f"{float(value):.10f}".rstrip("0").rstrip(".")
                payload[key_str] = formatted if formatted else "0"
            elif isinstance(value, (datetime, pd.Timestamp)):
                normalized = value
                if isinstance(normalized, pd.Timestamp):
                    normalized = normalized.to_pydatetime()
                payload[key_str] = normalized.astimezone(timezone.utc).isoformat()
            elif isinstance(value, np.datetime64):
                payload[key_str] = pd.Timestamp(value).to_pydatetime().astimezone(timezone.utc).isoformat()
            elif isinstance(value, Path):
                payload[key_str] = str(value)
            elif isinstance(value, Mapping):
                try:
                    payload[key_str] = json.dumps(value, ensure_ascii=False, sort_keys=True)
                except TypeError:
                    payload[key_str] = str(value)
            elif isinstance(value, Sequence) and not isinstance(value, (str, bytes, bytearray)):
                payload[key_str] = ",".join(str(item) for item in value)
            else:
                payload[key_str] = str(value)
        return payload

    def _record_journal_event(
        self,
        event_type: str,
        *,
        timestamp: datetime,
        metadata: Mapping[str, Any],
        overrides: Mapping[str, Any] | None = None,
    ) -> None:
        if self._decision_journal is None:
            return
        context = self._build_decision_context(overrides)
        event_timestamp = timestamp
        if event_timestamp.tzinfo is None:
            event_timestamp = event_timestamp.replace(tzinfo=timezone.utc)
        else:
            event_timestamp = event_timestamp.astimezone(timezone.utc)
        event_kwargs: Dict[str, Any] = {
            "event_type": event_type,
            "timestamp": event_timestamp,
            "environment": context.get("environment", "ai-monitoring"),
            "portfolio": context.get("portfolio", "ai-manager"),
            "risk_profile": context.get("risk_profile", "ai-monitoring"),
            "metadata": self._stringify_metadata(metadata),
        }
        for key in ("symbol", "schedule", "strategy", "schedule_run_id", "strategy_instance_id", "status"):
            value = context.get(key)
            if value is not None:
                event_kwargs[key] = str(value)
        try:
            event = TradingDecisionEvent(**event_kwargs)
        except Exception:
            logger.exception("Nie udało się zbudować zdarzenia decision journalu %s", event_type)
            return
        try:
            self._decision_journal.record(event)
        except Exception:
            logger.exception("Nie udało się zapisać zdarzenia decision journalu %s", event_type)

    def list_drift_report_paths(self, limit: int | None = None) -> list[Path]:
        """Zwraca posortowane ścieżki raportów dryfu."""

        if self._audit_root is None:
            return []
        return list_audit_reports("drift", audit_root=self._audit_root, limit=limit)

    def list_data_quality_report_paths(self, limit: int | None = None) -> list[Path]:
        """Zwraca posortowane ścieżki raportów jakości danych."""

        if self._audit_root is None:
            return []
        return list_audit_reports("data_quality", audit_root=self._audit_root, limit=limit)

    def _ensure_compliance_activation_gate(self) -> None:
        if not self._require_compliance_sign_offs:
            logger.debug(
                "Pomijam bramkę podpisów compliance – wymaganie wyłączone."
            )
            return
<<<<<<< HEAD
        ensure_compliance_sign_offs(
            audit_root=self._audit_root,
            limit=5,
=======
        if self._audit_root is not None:
            kwargs: Dict[str, Any] = {"audit_root": self._audit_root}
        else:
            kwargs = {}
        data_reports = load_recent_data_quality_reports(limit=5, **kwargs)
        drift_reports = load_recent_drift_reports(limit=5, **kwargs)
        ensure_compliance_sign_offs(
            data_quality_reports=data_reports,
            drift_reports=drift_reports,
>>>>>>> ee628002
            roles=self._compliance_sign_off_roles,
        )

    def _load_audit_payload(self, *, path: Path | None, subdirectory: str) -> Mapping[str, Any] | None:
        candidates: list[Path] = []
        if path is not None:
            candidates.append(path)
        if self._audit_root is not None:
            for candidate in list_audit_reports(subdirectory, audit_root=self._audit_root, limit=1):
                if candidate not in candidates:
                    candidates.append(candidate)
        for candidate in candidates:
            try:
                return load_audit_report(candidate)
            except FileNotFoundError:
                continue
            except Exception:
                logger.exception("Nie udało się odczytać raportu audytu %s", candidate)
                return None
        return None

    def load_last_drift_report(self) -> Mapping[str, Any] | None:
        """Ładuje najnowszy znany raport dryfu danych."""

        return self._load_audit_payload(path=self._last_drift_report_path, subdirectory="drift")

    def load_last_data_quality_report(self) -> Mapping[str, Any] | None:
        """Ładuje najnowszy znany raport jakości danych."""

        return self._load_audit_payload(
            path=self._last_data_quality_report_path, subdirectory="data_quality"
        )

    @staticmethod
    def _normalize_timestamp_value(value: Any) -> str | None:
        if value is None:
            return None
        if isinstance(value, pd.Timestamp):
            dt_value = value.to_pydatetime()
        elif isinstance(value, datetime):
            dt_value = value
        elif isinstance(value, np.datetime64):
            dt_value = pd.Timestamp(value).to_pydatetime()
        elif isinstance(value, (np.integer, int)):
            try:
                dt_value = datetime.fromtimestamp(int(value), tz=timezone.utc)
            except (OverflowError, OSError, ValueError):
                return None
        elif isinstance(value, (np.floating, float)):
            number = float(value)
            if math.isnan(number) or math.isinf(number):
                return None
            try:
                dt_value = datetime.fromtimestamp(number, tz=timezone.utc)
            except (OverflowError, OSError, ValueError):
                return None
        else:
            return None
        if dt_value.tzinfo is None:
            dt_value = dt_value.replace(tzinfo=timezone.utc)
        else:
            dt_value = dt_value.astimezone(timezone.utc)
        return dt_value.isoformat()

    @classmethod
    def _frame_window_summary(cls, frame: pd.DataFrame) -> Mapping[str, Any]:
        if frame is None or frame.empty:
            return {}
        summary: Dict[str, Any] = {"rows": int(len(frame))}

        start_value: Any = None
        end_value: Any = None
        start_iso: str | None = None
        end_iso: str | None = None

        if len(frame.index) > 0:
            start_candidate = frame.index[0]
            end_candidate = frame.index[-1]
            start_iso = cls._normalize_timestamp_value(start_candidate)
            end_iso = cls._normalize_timestamp_value(end_candidate)
            start_value = start_candidate
            end_value = end_candidate

        if (start_iso is None or end_iso is None) and "timestamp" in frame.columns and not frame["timestamp"].empty:
            start_candidate = frame["timestamp"].iloc[0]
            end_candidate = frame["timestamp"].iloc[-1]
            candidate_start_iso = cls._normalize_timestamp_value(start_candidate)
            candidate_end_iso = cls._normalize_timestamp_value(end_candidate)
            if candidate_start_iso is not None or candidate_end_iso is not None:
                start_iso = candidate_start_iso
                end_iso = candidate_end_iso
                start_value = start_candidate
                end_value = end_candidate

        if start_iso is not None:
            summary["start"] = start_iso
        elif start_value is not None:
            summary["start"] = str(start_value)
        if end_iso is not None:
            summary["end"] = end_iso
        elif end_value is not None:
            summary["end"] = str(end_value)

        return summary

    @staticmethod
    def _normalize_quality_issues(issues: Sequence[Mapping[str, Any]] | Mapping[str, Any]) -> List[Mapping[str, Any]]:
        if isinstance(issues, Mapping):
            return [dict(issues)]
        normalized: List[Mapping[str, Any]] = []
        for issue in issues:
            if isinstance(issue, Mapping):
                normalized.append(dict(issue))
                continue
            try:
                normalized.append(asdict(issue))
            except Exception:
                normalized.append({"issue": str(issue)})
        return normalized

    def record_data_quality_issues(
        self,
        issues: Sequence[Mapping[str, Any]] | Mapping[str, Any] | "DataQualityAssessment",
        *,
        dataset: FeatureDataset | None = None,
        job_name: str | None = None,
        source: str | None = None,
        summary: Mapping[str, Any] | None = None,
        tags: Sequence[str] | None = None,
        generated_at: datetime | None = None,
    ) -> Path | None:
        """Zapisuje raport jakości danych w katalogu audytu AI."""

        if self._audit_root is None:
            return None
        assessment_summary: Mapping[str, Any] | None = None
        timestamp = (generated_at or datetime.now(timezone.utc)).astimezone(timezone.utc)
        if hasattr(issues, "issues") and not isinstance(issues, Mapping):
            candidate = getattr(issues, "issues")
            if isinstance(candidate, (Mapping, Sequence)):
                issues = candidate  # type: ignore[assignment]
        if hasattr(issues, "issues_payload") and callable(getattr(issues, "issues_payload", None)):
            payload = getattr(issues, "issues_payload")()
            if isinstance(payload, Sequence):
                issues = payload  # type: ignore[assignment]
        if hasattr(issues, "summary"):
            assessment_summary = getattr(issues, "summary")
            if summary is None and isinstance(assessment_summary, Mapping):
                summary = assessment_summary
            elif summary is not None and isinstance(assessment_summary, Mapping):
                merged: dict[str, Any] = dict(assessment_summary)
                merged.update(summary)
                summary = merged
        normalized = self._normalize_quality_issues(issues)
        try:
            path = save_data_quality_report(
                normalized,
                job_name=job_name,
                dataset=dataset,
                audit_root=self._audit_root,
                generated_at=timestamp,
                source=source,
                summary=summary,
                tags=tags if tags is not None else None,
            )
        except Exception:
            logger.exception("Nie udało się zapisać raportu jakości danych (%s)", job_name or "unknown")
            return None
        self._last_data_quality_report_path = path
        metadata: Dict[str, Any] = {
            "report_type": "data_quality",
            "report_path": path,
            "issues_count": len(normalized),
        }
        if job_name is not None:
            metadata["job"] = job_name
        if source is not None:
            metadata["source"] = source
        if tags:
            metadata["tags"] = list(tags)
        summary_payload = summary if isinstance(summary, Mapping) else None
        if summary_payload is not None:
            status_value = summary_payload.get("status")
            if status_value is not None:
                metadata["status"] = status_value
        dataset_symbol: str | None = None
        if dataset is not None and isinstance(dataset.metadata, Mapping):
            symbol_candidate = dataset.metadata.get("symbol")
            if isinstance(symbol_candidate, str) and symbol_candidate.strip():
                dataset_symbol = symbol_candidate
            else:
                symbols_candidate = dataset.metadata.get("symbols")
                if isinstance(symbols_candidate, Sequence) and not isinstance(symbols_candidate, (str, bytes, bytearray)):
                    for entry in symbols_candidate:
                        if entry is None:
                            continue
                        dataset_symbol = str(entry)
                        if dataset_symbol:
                            break
        overrides: Dict[str, Any] = {}
        if dataset_symbol:
            overrides["symbol"] = dataset_symbol
        if job_name is not None:
            overrides.setdefault("schedule", job_name)
        self._record_journal_event(
            "ai_data_quality_report",
            timestamp=timestamp,
            metadata=metadata,
            overrides=overrides,
        )
        return path

    def _run_data_quality_checks(
        self,
        symbol: str,
        df: pd.DataFrame,
        *,
        generated_at: datetime,
    ) -> None:
        if not self._data_quality_checks or self._audit_root is None:
            return
        symbol_key = self._normalize_symbol(symbol)
        for check in list(self._data_quality_checks):
            try:
                result, dataset = check.evaluate(df)
            except Exception:
                logger.exception(
                    "Nie udało się uruchomić kontroli jakości danych %s", check.name
                )
                continue
            if result is None:
                continue
            issues_candidate: Any
            if hasattr(result, "issues") and not isinstance(result, Mapping):
                issues_candidate = getattr(result, "issues")
            else:
                issues_candidate = result
            if issues_candidate is None:
                continue
            try:
                normalized_issues = self._normalize_quality_issues(issues_candidate)
            except Exception:
                logger.exception(
                    "Nie udało się znormalizować wyników kontroli jakości danych %s",
                    check.name,
                )
                continue
            status = getattr(result, "status", None)
            if not normalized_issues:
                if isinstance(status, str) and status.lower() == "ok":
                    continue
                if status is None and not isinstance(issues_candidate, Mapping):
                    continue
            summary = getattr(result, "summary", None)
            if not isinstance(summary, Mapping):
                summary = None
            job_name = check.job_name or f"pipeline:{symbol_key}:{check.name}"
            source = check.source or f"ai_manager:{check.name}"
            self.record_data_quality_issues(
                result,
                dataset=dataset,
                job_name=job_name,
                source=source,
                summary=summary,
                tags=check.tags,
                generated_at=generated_at,
            )

    def _persist_drift_report(
        self,
        *,
        symbol: str,
        drift: DriftReport,
        baseline: pd.DataFrame,
        production: pd.DataFrame,
        generated_at: datetime,
        assessment: "FeatureDriftAssessment" | None = None,
    ) -> Path | None:
        if self._audit_root is None:
            return None
        metrics = {
            "feature_drift": {"score": float(drift.feature_drift)},
            "volatility_shift": {"score": float(drift.volatility_shift)},
            "triggered": {"value": bool(drift.triggered)},
        }
        baseline_window = self._frame_window_summary(baseline)
        production_window = self._frame_window_summary(production)
        combined_triggered = bool(drift.triggered)

        if assessment is None:
            try:
                from .monitoring import FeatureDriftAnalyzer

                analyzer = FeatureDriftAnalyzer(psi_threshold=drift.threshold)
                common = None
                try:
                    common = sorted(set(baseline.columns) & set(production.columns))
                except AttributeError:
                    common = None
                assessment = analyzer.compare(
                    baseline,
                    production,
                    features=common,
                )
            except Exception:  # pragma: no cover - diagnostyka dryfu nie może blokować pipeline'u
                logger.exception("Nie udało się obliczyć szczegółowego raportu dryfu dla %s", symbol)
                assessment = None

        if assessment is not None:
            summary_payload = dict(assessment.summary)
            metrics["feature_drift"]["psi"] = float(summary_payload.get("max_psi", 0.0))
            metrics["feature_drift"]["ks"] = float(summary_payload.get("max_ks", 0.0))
            metrics["distribution_summary"] = summary_payload
            if assessment.metrics:
                metrics["features"] = assessment.metrics_payload()
            if assessment.issues:
                metrics["issues"] = assessment.issues_payload()
            combined_triggered = combined_triggered or assessment.triggered
        metrics["feature_drift"]["threshold"] = float(drift.threshold)
        metrics["triggered"]["value"] = bool(combined_triggered)
        try:
            path = save_drift_report(
                metrics,
                job_name=f"pipeline:{symbol}",
                audit_root=self._audit_root,
                generated_at=generated_at,
                baseline_window=baseline_window or None,
                production_window=production_window or None,
                detector="ai_manager.detect_drift",
                threshold=drift.threshold,
            )
        except Exception:
            logger.exception("Nie udało się zapisać raportu dryfu dla symbolu %s", symbol)
            return None
        self._last_drift_report_path = path
        metadata: Dict[str, Any] = {
            "report_type": "drift",
            "report_path": path,
            "job": f"pipeline:{symbol}",
            "feature_drift": drift.feature_drift,
            "volatility_shift": drift.volatility_shift,
            "threshold": drift.threshold,
            "triggered": combined_triggered,
        }
        triggered_features = None
        if assessment is not None and isinstance(assessment.summary, Mapping):
            triggered_features = assessment.summary.get("triggered_features")
        if triggered_features:
            metadata["triggered_features"] = triggered_features
        self._record_journal_event(
            "ai_drift_report",
            timestamp=generated_at,
            metadata=metadata,
            overrides={"symbol": symbol},
        )
        return path

    # --------------------------- Market regimes ---------------------------
    def assess_market_regime(
        self,
        symbol: str,
        market_data: pd.DataFrame,
        *,
        price_col: str = "close",
    ) -> MarketRegimeAssessment:
        """Classify the current market regime for ``symbol``."""

        if not isinstance(market_data, pd.DataFrame):
            raise TypeError("market_data must be a pandas DataFrame")

        normalized_symbol = self._normalize_symbol(symbol)
        sanitized = market_data.dropna(subset=[price_col])
        if sanitized.empty:
            raise ValueError("market_data must contain at least one complete row")
        if price_col not in sanitized.columns:
            raise ValueError(f"Column {price_col!r} missing from market data")

        assessment = self._regime_classifier.assess(
            sanitized,
            price_col=price_col,
            symbol=normalized_symbol,
        )
        self._latest_regimes[normalized_symbol] = assessment
        history = self._regime_histories.setdefault(
            normalized_symbol,
            RegimeHistory(
                thresholds_loader=self._regime_classifier.thresholds_loader,
            ),
        )
        history.reload_thresholds(
            thresholds=self._regime_classifier.thresholds_snapshot()
        )
        history.update(assessment)
        _emit_history_log(
            f"Regime[{normalized_symbol}] => {assessment.regime.value} (risk={assessment.risk_score:.2f}, confidence={assessment.confidence:.2f})",
            level=logging.DEBUG,
        )
        return assessment

    def get_last_regime_assessment(self, symbol: str) -> Optional[MarketRegimeAssessment]:
        """Return a defensive copy of cached regime classification if available."""

        assessment = self._latest_regimes.get(self._normalize_symbol(symbol))
        if assessment is None:
            return None
        return deepcopy(assessment)

    def get_regime_summary(self, symbol: str) -> Optional[RegimeSummary]:
        """Zwróć wygładzoną historię reżimów dla danego symbolu."""

        history = self._regime_histories.get(self._normalize_symbol(symbol))
        if history is None:
            return None
        summary = history.summarise()
        if summary is None:
            return None
        return deepcopy(summary)

    def get_regime_thresholds(self, symbol: str | None = None) -> Mapping[str, Any]:
        """Expose defensive copy of thresholds either per symbol or classifier defaults."""

        if symbol is not None:
            history = self._regime_histories.get(self._normalize_symbol(symbol))
            if history is not None:
                return history.thresholds_snapshot()
        return self._regime_classifier.thresholds_snapshot()

    # --------------------------- Modele aktywne ---------------------------
    def set_active_model(self, symbol: str, model_type: str | None) -> None:
        """Ustaw aktywny model dla symbolu lub usuń go, podając ``None``."""

        key = self._normalize_symbol(symbol)
        if model_type is None or not str(model_type).strip():
            self._active_models.pop(key, None)
            return
        self._active_models[key] = self._normalize_model_type(str(model_type))

    def clear_active_model(self, symbol: str) -> None:
        """Usuń informację o aktywnym modelu dla danego symbolu."""

        self._active_models.pop(self._normalize_symbol(symbol), None)

    def get_active_model(self, symbol: str) -> Optional[str]:
        """Zwróć aktualnie aktywny model lub ``None`` jeśli nie ustawiono."""

        return self._active_models.get(self._normalize_symbol(symbol))

    def list_active_models(self) -> Dict[str, str]:
        """Zwróć kopię mapowania aktywnych modeli."""

        return dict(self._active_models)

    @property
    def is_degraded(self) -> bool:
        """Czy menedżer działa w trybie degradacji (tylko fallback)?"""

        return self._degraded

    @property
    def degradation_reason(self) -> str | None:
        """Zwraca powód degradacji (jeśli aktywna)."""

        return self._degradation_reason

    @property
    def degradation_details(self) -> Tuple[str, ...]:
        """Zwraca szczegóły degradacji backendu."""

        return self._degradation_details

    @property
    def degradation_exceptions(self) -> Tuple[BaseException, ...]:
        """Zwraca krotkę wyjątków opisujących degradację (jeśli dostępne)."""

        return self._degradation_exceptions

    @property
    def degradation_exception_types(self) -> Tuple[str, ...]:
        """Zwraca nazwy klas wyjątków związanych z degradacją."""

        return self._degradation_exception_types

    @property
    def degradation_exception_diagnostics(self) -> Tuple[ExceptionDiagnostics, ...]:
        """Zwraca szczegółowe dane wyjątków użyte do diagnostyki backendu."""

        return self._degradation_exception_diagnostics

    def backend_status(self) -> BackendStatus:
        """Zwraca migawkę stanu backendu modeli AI."""

        return BackendStatus(
            degraded=self._degraded,
            reason=self._degradation_reason,
            details=self._degradation_details,
            exception_types=self._degradation_exception_types,
            exception_diagnostics=self._degradation_exception_diagnostics,
        )

    def require_real_models(self) -> None:
        """Zgłasza wyjątek gdy dostępne są tylko fallbackowe modele AI."""

        if self._degraded or (not self._decision_inferences and not self._repository_models):
            reason = self._degradation_reason or "AI backend in degraded mode"
            detail_text = ""
            if self._degradation_details:
                joined = " | ".join(self._degradation_details)
                detail_text = f" (details: {joined})"
            raise RuntimeError(
                "Real models are required for live trading; current backend is degraded: "
                + str(reason)
                + detail_text
            )

    def _activate_degradation(
        self,
        reason: str,
        *,
        details: Tuple[str, ...] = (),
        exceptions: Tuple[BaseException, ...] = (),
        exception_types: Tuple[str, ...] = (),
        exception_diagnostics: Tuple[ExceptionDiagnostics, ...] = (),
        since: datetime | None = None,
    ) -> None:
        """Ustaw stan degradacji i zarejestruj zdarzenie w historii."""

        activation_time = since or _utcnow()
        if self._degraded:
            self._finalize_degradation_event(ended_at=activation_time)
        self._degraded = True
        self._degradation_reason = reason
        self._degradation_details = details
        self._degradation_exceptions = exceptions
        self._degradation_exception_types = exception_types
        self._degradation_exception_diagnostics = exception_diagnostics
        self._degradation_since = activation_time
        event = DegradationEvent(
            reason=reason,
            details=details,
            exception_types=exception_types,
            exception_diagnostics=exception_diagnostics,
            started_at=activation_time,
        )
        self._degradation_history.append(event)

    def _finalize_degradation_event(self, *, ended_at: datetime | None = None) -> None:
        if not self._degradation_history:
            return
        last = self._degradation_history[-1]
        if last.ended_at is not None:
            return
        self._degradation_history[-1] = last.resolve(ended_at=ended_at)

    def _resolve_degradation(self) -> None:
        if not self._degraded:
            return
        self._degraded = False
        self._degradation_reason = None
        self._degradation_details = ()
        self._degradation_exceptions = ()
        self._degradation_exception_types = ()
        self._degradation_exception_diagnostics = ()
        self._degradation_since = None
        self._finalize_degradation_event()

    # -------------------------- Harmonogram treningów --------------------------
    def _ensure_training_scheduler(self) -> TrainingScheduler:
        if self._training_scheduler is None:
            self._training_scheduler = TrainingScheduler()
        return self._training_scheduler

    def list_training_jobs(self) -> Tuple[str, ...]:
        """Zwróć posortowaną listę nazw zarejestrowanych zadań treningowych."""

        return tuple(sorted(self._scheduled_training_jobs))

    def get_training_job(self, name: str) -> ScheduledTrainingJob | None:
        """Zwróć zadanie treningowe o podanej nazwie (bez modyfikacji)."""

        key = name.strip().lower()
        return self._scheduled_training_jobs.get(key)

    def unregister_training_job(self, name: str) -> None:
        """Usuń zadanie treningowe z harmonogramu."""

        key = name.strip().lower()
        if self._training_scheduler is not None:
            self._training_scheduler.unregister(name)
        self._scheduled_training_jobs.pop(key, None)
        self._job_artifact_paths.pop(key, None)

    def register_training_job(
        self,
        name: str,
        schedule: RetrainingScheduler,
        dataset_provider: Callable[[], FeatureDataset],
        *,
        trainer_factory: Callable[[], ModelTrainer] | None = None,
        validator_factory: Callable[[FeatureDataset], WalkForwardValidator] | None = None,
        artifact_metadata: Mapping[str, object] | None = None,
        repository_base: PathInput | None = None,
        repository_filename: str | None = None,
        attach_to_decision: bool = False,
        decision_name: str | None = None,
        decision_repository_root: PathInput | None = None,
        set_default_decision: bool = False,
        symbol: str | None = None,
        model_type: str | None = None,
    ) -> ScheduledTrainingJob:
        """Zarejestruj zadanie treningowe i opcjonalnie podłącz inference do DecisionOrchestratora."""

        key = name.strip().lower()
        if not key:
            raise ValueError("Nazwa zadania treningowego nie może być pusta")
        if key in self._scheduled_training_jobs:
            raise ValueError(f"Zadanie treningowe {name!r} jest już zarejestrowane")

        scheduler = self._ensure_training_scheduler()
        model_factory = trainer_factory or (lambda: ModelTrainer())

        default_scheduler_path = Path("audit/ai_decision/scheduler.json")
        try:
            current_path = (
                Path(schedule.persistence_path)
                if getattr(schedule, "persistence_path", None) is not None
                else None
            )
        except TypeError:
            current_path = None
        if current_path is None or current_path == default_scheduler_path:
            base_dir = (
                Path(self._audit_root)
                if self._audit_root is not None
                else (self.model_dir / "schedules")
            )
            base_dir.mkdir(parents=True, exist_ok=True)
            new_path = base_dir / f"{key}_scheduler.json"
            schedule.persistence_path = new_path
            if not new_path.exists():
                schedule.last_run = None
                schedule.updated_at = None
                schedule.last_failure = None
                schedule.failure_streak = 0
                schedule.last_failure_reason = None
                schedule.cooldown_until = None
                schedule.paused_until = None
                schedule.paused_reason = None
                try:
                    schedule._persist_state()
                except Exception:  # pragma: no cover - brak wpływu na logikę treningu
                    pass

        repository: ModelRepository
        if attach_to_decision:
            root = decision_repository_root or repository_base
            if root is None:
                root = self.model_dir / "decision_engine"
            repository = self.configure_decision_repository(root)
        else:
            root = repository_base or (self.model_dir / "repository")
            repository = self.configure_model_repository(root)

        last_metadata: Dict[str, object] = {}
        last_symbols: List[str] = []

        def _dataset_provider() -> FeatureDataset:
            dataset = dataset_provider()
            metadata = dict(dataset.metadata)
            last_metadata.clear()
            last_metadata.update(metadata)
            last_symbols.clear()
            last_symbols.extend(sorted({vector.symbol for vector in dataset.vectors}))
            return dataset

        def _serialize_validation(result: WalkForwardResult | None) -> Mapping[str, object] | None:
            if result is None:
                return None
            return {
                "average_mae": float(result.average_mae),
                "average_directional_accuracy": float(result.average_directional_accuracy),
                "windows": [dict(window) for window in result.windows],
            }

        normalized_model_type = (
            self._normalize_model_type(model_type)
            if model_type is not None
            else self._normalize_model_type(name)
        )

        def _resolve_symbol() -> str | None:
            if symbol is not None:
                return self._normalize_symbol(symbol)
            if last_symbols:
                return self._normalize_symbol(last_symbols[0])
            symbols_meta = last_metadata.get("symbols")
            if isinstance(symbols_meta, Sequence) and symbols_meta:
                first = symbols_meta[0]
                if isinstance(first, str):
                    return self._normalize_symbol(first)
            return None

        def _on_completed(artifact: ModelArtifact, validation: WalkForwardResult | None) -> None:
            inferred_symbol = _resolve_symbol()
            timestamp = artifact.trained_at.astimezone(timezone.utc).strftime("%Y%m%dT%H%M%SZ")
            filename = repository_filename or f"{(inferred_symbol or 'model')}_{normalized_model_type}_{timestamp}.json"

            metadata: Dict[str, object] = dict(artifact.metadata)
            metadata.setdefault("job_name", name)
            metadata.setdefault("model_type", normalized_model_type)
            if inferred_symbol is not None:
                metadata.setdefault("symbol", inferred_symbol)
            if last_symbols:
                metadata.setdefault("symbols", list(last_symbols))
            metadata.setdefault(
                "schedule_interval_seconds",
                float(schedule.interval.total_seconds()),
            )
            validation_payload = _serialize_validation(validation)
            if validation_payload is not None:
                metadata["walk_forward"] = validation_payload
            if artifact_metadata:
                metadata.update(dict(artifact_metadata))

            enriched = ModelArtifact(
                feature_names=artifact.feature_names,
                model_state=artifact.model_state,
                trained_at=artifact.trained_at,
                metrics=artifact.metrics,
                metadata=metadata,
                target_scale=artifact.target_scale,
                training_rows=artifact.training_rows,
                validation_rows=artifact.validation_rows,
                test_rows=artifact.test_rows,
                feature_scalers=artifact.feature_scalers,
                decision_journal_entry_id=artifact.decision_journal_entry_id,
                backend=artifact.backend,
            )
            try:
                validate_model_artifact_schema(enriched)
            except ModelArtifactValidationError:
                logger.exception("Artefakt modelu %s nie spełnia wymogów schematu JSON", name)
                raise
            destination = repository.save(enriched, filename)

            inference = DecisionModelInference(repository)
            inference.load_weights(destination)
            self._job_artifact_paths[key] = destination

            if inferred_symbol is not None:
                repository_key = self._model_key(inferred_symbol, normalized_model_type)
                self._repository_models[repository_key] = inference
                self._repository_paths[repository_key] = destination
            self._mark_backend_ready(inference)

            performance_name = normalized_model_type
            if attach_to_decision:
                try:
                    self._ensure_compliance_activation_gate()
                except ComplianceSignOffError:
                    logger.exception(
                        "Brak wymaganych podpisów compliance blokuje aktywację inference %s",
                        decision_name or normalized_model_type,
                    )
                    raise
                decision_label = decision_name or normalized_model_type
                performance_name = decision_label
                try:
                    self.load_decision_artifact(
                        decision_label,
                        destination,
                        repository_root=repository.base_path,
                        set_default=set_default_decision,
                    )
                except Exception:
                    logger.exception(
                        "Nie udało się zarejestrować artefaktu Decision Engine %s",
                        decision_label,
                    )

            self._update_decision_orchestrator_performance(
                performance_name,
                artifact=enriched,
                metadata=metadata,
                validation=validation,
                strategy=normalized_model_type,
            )

        job = ScheduledTrainingJob(
            name=name,
            scheduler=schedule,
            trainer_factory=model_factory,
            dataset_provider=_dataset_provider,
            validator_factory=validator_factory,
            on_completed=_on_completed,
        )
        scheduler.register(job)
        self._scheduled_training_jobs[key] = job
        return job

    def run_due_training_jobs(
        self, now: datetime | None = None
    ) -> Tuple[tuple[ScheduledTrainingJob, ModelArtifact, Path | None], ...]:
        """Uruchom wszystkie zaplanowane zadania wymagające odświeżenia."""

        if self._training_scheduler is None:
            return ()
        results: List[tuple[ScheduledTrainingJob, ModelArtifact, Path | None]] = []
        for job, artifact in self._training_scheduler.run_due_jobs(now):
            path = self._job_artifact_paths.get(job.name.strip().lower())
            results.append((job, artifact, path))
        return tuple(results)

    def get_last_trained_artifact_path(self, name: str) -> Path | None:
        """Zwróć ścieżkę do ostatniego artefaktu zapisanego przez zadanie."""

        return self._job_artifact_paths.get(name.strip().lower())

    # ------------------------ Decision Engine repo ------------------------
    def configure_decision_repository(self, base_path: PathInput) -> ModelRepository:
        """Skonfiguruj repozytorium artefaktów Decision Engine."""

        repository_path = Path(base_path).expanduser().resolve()
        repository_path.mkdir(parents=True, exist_ok=True)
        repository = ModelRepository(repository_path)
        self._decision_model_repository = repository
        return repository

    def configure_model_repository(self, base_path: PathInput) -> ModelRepository:
        """Configure repository used for live trading models."""

        repository_path = Path(base_path).expanduser().resolve()
        repository_path.mkdir(parents=True, exist_ok=True)
        repository = ModelRepository(repository_path)
        self._model_repository = repository
        return repository

    def attach_decision_orchestrator(
        self,
        orchestrator: Any,
        *,
        default_model: str | None = None,
    ) -> None:
        """Podłącz istniejący DecisionOrchestrator do menedżera."""

        if _DecisionOrchestrator is not None and not isinstance(orchestrator, _DecisionOrchestrator):
            raise TypeError("orchestrator must be DecisionOrchestrator instance")
        self._decision_orchestrator = orchestrator
        if default_model:
            self._decision_default_name = self._normalize_model_type(default_model)
        for index, (name, inference) in enumerate(self._decision_inferences.items()):
            set_default = self._decision_default_name == name or (
                self._decision_default_name is None and index == 0
            )
            try:
                orchestrator.attach_named_inference(name, inference, set_default=set_default)
            except Exception:  # pragma: no cover - zabezpieczenie przed zmianami API
                logger.exception("Failed to attach inference %s to DecisionOrchestrator", name)

    def detach_decision_orchestrator(self) -> None:
        """Odłącz aktualny DecisionOrchestrator."""

        if self._decision_orchestrator is None:
            return
        orchestrator = self._decision_orchestrator
        for name in list(self._decision_inferences):
            try:
                orchestrator.detach_named_inference(name)
            except Exception:  # pragma: no cover - API defensywne
                logger.debug("Could not detach inference %s", name, exc_info=True)
        self._decision_orchestrator = None

    def _decision_repository(self) -> ModelRepository:
        if self._decision_model_repository is None:
            repository_path = self.model_dir / "decision_engine"
            repository_path.mkdir(parents=True, exist_ok=True)
            self._decision_model_repository = ModelRepository(repository_path)
        return self._decision_model_repository

    def load_decision_artifact(
        self,
        name: str,
        artifact: PathInput,
        *,
        repository_root: PathInput | None = None,
        set_default: bool = False,
    ) -> DecisionModelInference:
        """Załaduj artefakt Decision Engine i zarejestruj inference."""

        normalized_name = self._normalize_model_type(name)
        if repository_root is not None:
            repository = self.configure_decision_repository(repository_root)
        else:
            repository = self._decision_model_repository or self._decision_repository()

        inference = DecisionModelInference(repository)
        artifact_path = Path(artifact)
        if artifact_path.is_absolute():
            if not artifact_path.exists():
                raise FileNotFoundError(artifact_path)
            load_target: Path | str = artifact_path
        else:
            load_target = artifact_path

        inference.load_weights(load_target)
        self._decision_inferences[normalized_name] = inference
        if set_default or self._decision_default_name is None:
            self._decision_default_name = normalized_name
        quality_ok, quality_details = self._evaluate_decision_model_quality(inference, normalized_name)
        if self._decision_orchestrator is not None:
            try:
                self._decision_orchestrator.attach_named_inference(
                    normalized_name,
                    inference,
                    set_default=set_default or self._decision_default_name == normalized_name,
                )
            except Exception:  # pragma: no cover - defensywnie logujemy
                logger.exception(
                    "Nie udało się podłączyć inference %s do DecisionOrchestratora", normalized_name
                )
        self._mark_backend_ready(inference)
        if not quality_ok:
            message = f"Decision model {normalized_name} failed quality thresholds"
            details = tuple(quality_details) if quality_details else (message,)
            error = RuntimeError(message)
            self._degraded = True
            self._degradation_reason = message
            self._degradation_details = details
            self._degradation_exceptions = (error,)
            self._degradation_exception_types = (
                f"{error.__class__.__module__}.{error.__class__.__qualname__}",
            )
            self._degradation_exception_diagnostics = _build_exception_diagnostics(error)
        return inference

    def ingest_model_repository(
        self,
        base_path: PathInput | None = None,
        *,
        pattern: str = "*.json",
    ) -> int:
        """Load all model artifacts matching ``pattern`` into the manager.

        The repository must contain artefacts produced by the Decision Engine
        pipeline.  Each artefact should include ``symbol`` and ``model_type``
        metadata so that it can be addressed at runtime.
        """

        if base_path is not None:
            repository = self.configure_model_repository(base_path)
        elif self._model_repository is None:
            repository_root = self.model_dir / "repository"
            repository = self.configure_model_repository(repository_root)
        else:
            repository = self._model_repository

        loaded = 0
        for artifact_path in sorted(repository.base_path.glob(pattern)):
            try:
                inference = DecisionModelInference(repository)
                inference.load_weights(artifact_path)
            except Exception:
                logger.warning("Failed to load model artifact from %s", artifact_path, exc_info=True)
                continue

            artifact = getattr(inference, "_artifact", None)
            metadata = dict(getattr(artifact, "metadata", {})) if artifact else {}
            symbol = metadata.get("symbol")
            model_type = metadata.get("model_type") or metadata.get("name") or artifact_path.stem
            if symbol is None:
                logger.debug("Skipping artifact %s without symbol metadata", artifact_path)
                continue
            key = self._model_key(str(symbol), str(model_type))
            self._repository_models[key] = inference
            self._repository_paths[key] = artifact_path if isinstance(artifact_path, Path) else Path(artifact_path)
            self._mark_backend_ready(inference)
            loaded += 1
        return loaded

    def _resolve_decision_inference(self, model_name: str | None = None) -> DecisionModelInference:
        if not self._decision_inferences:
            raise RuntimeError("Decision model inference repository is empty")
        if model_name is None:
            if self._decision_default_name is None:
                model = next(iter(self._decision_inferences.values()))
                return model
            model_name = self._decision_default_name
        normalized = self._normalize_model_type(model_name)
        try:
            return self._decision_inferences[normalized]
        except KeyError as exc:
            raise KeyError(f"Decision model {normalized!r} nie jest załadowany") from exc

    def score_decision_features(
        self,
        features: Mapping[str, float],
        *,
        model_name: str | None = None,
    ) -> ModelScore:
        """Zwróć wynik inference Decision Engine dla podanych cech."""

        inference = self._resolve_decision_inference(model_name)
        return inference.score(features)

    def build_decision_engine_payload(
        self,
        *,
        strategy: str,
        action: str,
        risk_profile: str,
        symbol: str,
        notional: float,
        features: Mapping[str, float],
        model_name: str | None = None,
    ) -> Mapping[str, object]:
        """Przygotuj metadane zgodne z oczekiwaniami RiskEngine."""

        score = self.score_decision_features(features, model_name=model_name)
        candidate_payload: Dict[str, object] = {
            "strategy": strategy,
            "action": action,
            "risk_profile": risk_profile,
            "symbol": symbol,
            "notional": float(notional),
            "expected_return_bps": float(score.expected_return_bps),
            "expected_probability": float(score.success_probability),
            "metadata": {
                "decision_engine": {
                    "features": dict(features),
                }
            },
        }
        threshold = float(getattr(self, "ai_threshold_bps", 0.0))
        ai_payload = {
            "prediction_bps": float(score.expected_return_bps),
            "probability": float(score.success_probability),
            "model": model_name or self._decision_default_name or "default",
            "threshold_bps": threshold,
        }
        return {
            "candidate": candidate_payload,
            "ai": ai_payload,
        }

    # --------------------------- Zespoły modeli ---------------------------
    def register_ensemble(
        self,
        name: str,
        components: Iterable[str],
        *,
        aggregation: str = "mean",
        weights: Optional[Iterable[float]] = None,
        override: bool = False,
    ) -> EnsembleDefinition:
        """Zarejestruj zespół modeli dostępny przy generowaniu predykcji."""

        normalized_name = self._normalize_model_type(name)
        comp_list = [self._normalize_model_type(component) for component in components if str(component).strip()]
        if not comp_list:
            raise ValueError("Zespół modeli wymaga co najmniej jednego komponentu.")
        if len(set(comp_list)) != len(comp_list):
            raise ValueError("Lista komponentów zespołu nie może zawierać duplikatów.")
        agg = aggregation.strip().lower()
        allowed = {"mean", "median", "max", "min", "weighted"}
        if agg not in allowed:
            raise ValueError(f"Nieznany typ agregacji zespołu: {aggregation!r}.")
        weights_tuple: Optional[Tuple[float, ...]] = None
        if weights is not None:
            weights_tuple = tuple(float(value) for value in weights)
            if len(weights_tuple) != len(comp_list):
                raise ValueError("Liczba wag musi odpowiadać liczbie komponentów.")
            if agg != "weighted":
                raise ValueError("Wagi mogą być podane tylko dla agregacji 'weighted'.")
            if not any(weight != 0.0 for weight in weights_tuple):
                raise ValueError("Co najmniej jedna waga musi być niezerowa.")
        elif agg == "weighted":
            raise ValueError("Agregacja 'weighted' wymaga listy wag.")

        if not override and normalized_name in self._ensembles:
            raise ValueError(f"Zespół {normalized_name!r} jest już zarejestrowany.")

        definition = EnsembleDefinition(
            name=normalized_name,
            components=tuple(comp_list),
            aggregation=agg,
            weights=weights_tuple,
        )
        self._ensembles[normalized_name] = definition
        return definition

    def unregister_ensemble(self, name: str, *, missing_ok: bool = False) -> None:
        """Usuń definicję zespołu modeli."""

        normalized_name = self._normalize_model_type(name)
        if normalized_name not in self._ensembles:
            if missing_ok:
                return
            raise KeyError(f"Zespół {normalized_name!r} nie jest zarejestrowany.")
        del self._ensembles[normalized_name]

    def get_ensemble(self, name: str) -> Optional[EnsembleDefinition]:
        """Pobierz definicję zespołu modeli, jeśli istnieje."""

        return self._ensembles.get(self._normalize_model_type(name))

    def list_ensembles(self) -> Dict[str, EnsembleDefinition]:
        """Zwróć kopię zarejestrowanych zespołów modeli."""

        return dict(self._ensembles)

    def snapshot_ensembles(self) -> EnsembleRegistrySnapshot:
        """Wykonaj migawkę aktualnego rejestru zespołów modeli."""

        return EnsembleRegistrySnapshot(dict(self._ensembles))

    def restore_ensembles(
        self,
        snapshot: EnsembleRegistrySnapshot,
        *,
        clear_missing: bool = True,
    ) -> None:
        """Przywróć rejestr zespołów z dostarczonej migawki."""

        if not isinstance(snapshot, EnsembleRegistrySnapshot):
            raise TypeError("Oczekiwano instancji EnsembleRegistrySnapshot")

        desired = {self._normalize_model_type(name): definition for name, definition in snapshot.ensembles.items()}

        if clear_missing:
            for name in list(self._ensembles.keys()):
                if name not in desired:
                    del self._ensembles[name]

        for name, definition in desired.items():
            self.register_ensemble(
                name,
                definition.components,
                aggregation=definition.aggregation,
                weights=definition.weights,
                override=True,
            )

    def _sanitize_predictions(self, series: pd.Series) -> pd.Series:
        """Ogranicz sygnały do zakresu [-1, 1] i usuń wartości odstające."""
        sanitized = series.replace([np.inf, -np.inf], np.nan).fillna(0.0)
        sanitized = sanitized.clip(lower=-1.0, upper=1.0)
        return sanitized

    def _aggregate_ensemble_predictions(
        self,
        series_list: Iterable[pd.Series],
        definition: EnsembleDefinition,
    ) -> pd.Series:
        frame = pd.concat(list(series_list), axis=1)
        if frame.empty:
            raise ValueError("Brak predykcji komponentów do agregacji.")
        agg = definition.aggregation
        if agg == "mean":
            combined = frame.mean(axis=1)
        elif agg == "median":
            combined = frame.median(axis=1)
        elif agg == "max":
            combined = frame.max(axis=1)
        elif agg == "min":
            combined = frame.min(axis=1)
        elif agg == "weighted":
            weights = np.asarray(definition.require_weights(), dtype=float)
            total = float(weights.sum())
            if total == 0.0:
                raise ValueError("Suma wag zespołu nie może być zerowa.")
            normalized = weights / total
            combined = frame.to_numpy(dtype=float) @ normalized
            combined = pd.Series(combined, index=frame.index)
        else:  # pragma: no cover - zabezpieczenie przed przyszłymi wartościami
            raise ValueError(f"Nieobsługiwana agregacja zespołu: {agg}")
        return combined if isinstance(combined, pd.Series) else pd.Series(combined, index=frame.index)

    def _predict_series_from_inference(
        self,
        inference: DecisionModelInference,
        df: pd.DataFrame,
        feature_cols: Iterable[str],
    ) -> pd.Series:
        rows: list[float] = []
        for _, row in df.iterrows():
            features = {name: float(row[name]) for name in feature_cols if name in row}
            score = inference.score(features)
            rows.append(float(score.expected_return_bps))
        series = pd.Series(rows, index=df.index)
        return self._sanitize_predictions(series)

    async def _predict_model_series(
        self,
        symbol_key: str,
        model_type: str,
        df: pd.DataFrame,
        feats: List[str],
        cache: Dict[str, pd.Series],
        visited: Optional[set[str]] = None,
    ) -> pd.Series:
        normalized_type = self._normalize_model_type(model_type)
        if normalized_type in cache:
            return cache[normalized_type]
        if visited is None:
            visited = set()
        if normalized_type in visited:
            raise ValueError(f"Wykryto cykliczną definicję zespołu dla {normalized_type!r}.")
        visited.add(normalized_type)
        try:
            ensemble = self._ensembles.get(normalized_type)
            if ensemble is not None:
                component_series = [
                    await self._predict_model_series(symbol_key, component, df, feats, cache, visited)
                    for component in ensemble.components
                ]
                combined = self._aggregate_ensemble_predictions(component_series, ensemble)
                cache[normalized_type] = combined
                return combined

            key = self._model_key(symbol_key, normalized_type)
            repository_model = self._repository_models.get(key)
            if repository_model is not None:
                preds = self._predict_series_from_inference(repository_model, df, feats)
                cache[normalized_type] = preds
                return preds
            model = self.models.get(key)
            if model is None:
                path = self.model_dir / f"{symbol_key}:{normalized_type}.joblib"
                if path.exists():
                    try:
                        model = self._load_model_from_disk(path)
                        self.models[key] = model
                    except Exception as exc:
                        logger.error("Nie można wczytać modelu %s: %s", path, exc)
                        model = None
            if model is not None and not self._supports_series_prediction(model):
                logger.warning(
                    "Model %s nie udostępnia predict_series – użyję fallbacku kompatybilności",
                    key,
                )
            if model is None:
                candidate = normalized_type
                try:
                    X_tmp, y_tmp = _windowize(
                        df,
                        feats,
                        min(len(df) // 2, max(2, int(self.ai_threshold_bps and 10))),
                        "close",
                    )
                except Exception as exc:
                    logger.error("Fallback windowize failed: %s", exc)
                    X_tmp, y_tmp = None, None
                if X_tmp is None or y_tmp is None or len(X_tmp) == 0:
                    raise ValueError("Nie znaleziono żadnego modelu spełniającego kryteria.")
                ctor_kwargs = dict(self._model_init_kwargs)
                model = _AIModels(
                    input_size=X_tmp.shape[-1],
                    seq_len=X_tmp.shape[1],
                    model_type=candidate,
                    **ctor_kwargs,
                )
                await self._invoke_model_method(
                    model,
                    "train",
                    prefer_thread=True,
                    X=X_tmp,
                    y=y_tmp,
                    epochs=1,
                    batch_size=max(1, min(32, len(X_tmp))),
                    progress_callback=None,
                    model_out=None,
                    verbose=False,
                )
                self.models[key] = model

            preds = await self._invoke_model_method(
                model,
                "predict_series",
                df,
                feats,
                prefer_thread=True,
            )
            if not isinstance(preds, pd.Series):
                preds = pd.Series(np.asarray(preds, dtype=float), index=df.index)
            cache[normalized_type] = preds
            return preds
        finally:
            visited.remove(normalized_type)

    def _supports_series_prediction(self, model: Any) -> bool:
        return any(
            callable(getattr(model, attr, None))
            for attr in ("predict_series", "predict", "batch_predict", "predict_batch")
        )

    async def _invoke_model_method(
        self,
        model: Any,
        method_name: str,
        *args: Any,
        prefer_thread: bool = False,
        **kwargs: Any,
    ) -> Any:
        method = getattr(model, method_name, None)
        if method is None and method_name == "predict_series":
            return await self._invoke_predict_series_fallback(
                model, *args, prefer_thread=prefer_thread, **kwargs
            )
        if method is None:
            raise AttributeError(f"Model {model!r} nie ma metody {method_name!r}")
        return await self._call_model_callable(method, *args, prefer_thread=prefer_thread, **kwargs)

    async def _call_model_callable(
        self,
        method: Callable[..., Any],
        *args: Any,
        prefer_thread: bool = False,
        **kwargs: Any,
    ) -> Any:
        if inspect.iscoroutinefunction(method):
            return await method(*args, **kwargs)
        if prefer_thread:
            return await asyncio.to_thread(method, *args, **kwargs)
        result = method(*args, **kwargs)
        if inspect.isawaitable(result):
            return await result
        return result

    async def _invoke_predict_series_fallback(
        self,
        model: Any,
        *args: Any,
        prefer_thread: bool = False,
        **kwargs: Any,
    ) -> Any:
        if not args and "df" not in kwargs:
            raise AttributeError(f"Model {model!r} nie ma metody 'predict_series'")

        df = kwargs.get("df") if "df" in kwargs else args[0]
        feature_cols = None
        if len(args) >= 2:
            feature_cols = args[1]
        elif "feature_cols" in kwargs:
            feature_cols = kwargs["feature_cols"]

        if not isinstance(df, pd.DataFrame):
            raise AttributeError(
                f"Model {model!r} nie ma metody 'predict_series' i nie można zastosować fallbacku"
            )

        candidate_methods: list[tuple[str, Callable[..., Any]]] = []
        for name in ("predict", "batch_predict", "predict_batch"):
            candidate = getattr(model, name, None)
            if callable(candidate):
                candidate_methods.append((name, candidate))

        if not candidate_methods:
            logger.warning(
                "Model %r nie udostępnia predict/predict_series – użyję stałej predykcji",
                model,
            )
            baseline_bps = _safe_float(self.ai_threshold_bps)
            fallback_value = 0.01 if baseline_bps is None else max(0.01, baseline_bps / 10000.0)
            return pd.Series(np.full(len(df), fallback_value, dtype=float), index=df.index)

        feature_frame: pd.DataFrame
        try:
            feature_frame = df.loc[:, list(feature_cols)] if feature_cols else df
        except Exception:
            feature_frame = df

        feature_array = feature_frame.to_numpy(dtype=float, copy=False)

        call_variants: list[tuple[tuple[Any, ...], Dict[str, Any]]] = []
        if feature_cols is not None:
            call_variants.append(((df, feature_cols), {}))
        call_variants.append(((df,), {}))
        if feature_frame is not df:
            call_variants.append(((feature_frame,), {}))
        call_variants.append(((feature_array,), {}))

        suppressed_errors: list[str] = []

        for method_name, method in candidate_methods:
            for call_args, call_kwargs in call_variants:
                try:
                    result = await self._call_model_callable(
                        method, *call_args, prefer_thread=prefer_thread, **call_kwargs
                    )
                except TypeError as exc:
                    message = str(exc)
                    lowered = message.lower()
                    if "argument" in lowered and any(
                        token in lowered for token in ("positional", "keyword", "unexpected")
                    ):
                        suppressed_errors.append(f"{method_name}{call_args}: {message}")
                        continue
                    raise

                if isinstance(result, pd.Series):
                    if result.empty:
                        return pd.Series(np.zeros(len(df), dtype=float), index=df.index)
                    return result.reindex(df.index, fill_value=float(result.iloc[0]))

                array_result = np.asarray(result, dtype=float)
                if array_result.ndim == 0:
                    array_result = np.repeat(float(array_result), len(df))
                if array_result.shape[0] != len(df):
                    raise ValueError(
                        f"Metoda {method_name} zwróciła {array_result.shape[0]} wyników przy {len(df)} wierszach"
                    )
                return pd.Series(array_result, index=df.index)

        if suppressed_errors:
            detail = "; ".join(suppressed_errors)
        else:
            detail = "brak kompatybilnych podpisów metod"
        raise AttributeError(
            f"Model {model!r} nie obsługuje fallbacku predict_series ({detail})."
        )

    def _load_model_from_disk(self, path: Path) -> Any:
        loader = getattr(_AIModels, "load_model", None)
        if callable(loader):
            try:
                model = loader(path)
                self._mark_backend_ready(model)
                return model
            except Exception:
                logger.debug("Nowy loader modeli nie powiódł się dla %s", path, exc_info=True)
        model = _joblib_load(path)
        self._mark_backend_ready(model)
        return model

    def _mark_backend_ready(self, model: Any) -> None:
        if not self._degraded:
            return
        if isinstance(model, DecisionModelInference) and getattr(model, "is_ready", False):
            if _is_fallback_degradation(self._degradation_reason):
                self._degraded = False
                self._degradation_reason = None
                self._degradation_details = ()
                self._degradation_exceptions = ()
                self._degradation_exception_types = ()
                self._degradation_exception_diagnostics = ()
            return
        if _AI_IMPORT_ERROR is not None:
            return
        if getattr(model, "feature_names", None):
            if _is_fallback_degradation(self._degradation_reason):
                self._degraded = False
                self._degradation_reason = None
                self._degradation_details = ()
                self._degradation_exceptions = ()
                self._degradation_exception_types = ()
                self._degradation_exception_diagnostics = ()

    def _evaluate_decision_model_quality(
        self, inference: DecisionModelInference, name: str
    ) -> Tuple[bool, Tuple[str, ...]]:
        artifact = getattr(inference, "_artifact", None)
        if artifact is None:
            return True, ()
        metadata = getattr(artifact, "metadata", {}) or {}
        thresholds = metadata.get("quality_thresholds", {}) if isinstance(metadata, Mapping) else {}
        min_directional = float(thresholds.get("min_directional_accuracy", 0.5))
        max_mae = float(thresholds.get("max_mae", 20.0))
        metrics_payload = getattr(artifact, "metrics", {}) or {}
        summary_metrics = _select_metric_block(metrics_payload)
        directional = float(summary_metrics.get("directional_accuracy", 0.0))
        mae = float(summary_metrics.get("mae", 0.0))
        if directional < min_directional or mae > max_mae:
            logger.warning(
                "Decision model %s failed quality thresholds (directional=%.3f, mae=%.3f, min_directional=%.3f, max_mae=%.3f)",
                name,
                directional,
                mae,
                min_directional,
                max_mae,
            )
            details: List[str] = [
                f"Decision model {name} failed quality thresholds",
            ]
            if directional < min_directional:
                details.append(
                    f"directional_accuracy={directional:.3f} < min {min_directional:.3f}"
                )
            if mae > max_mae:
                details.append(f"mae={mae:.3f} > max {max_mae:.3f}")
            return False, tuple(details)
        return True, ()

    def _compose_performance_metrics(
        self,
        base_metrics: Mapping[str, object],
        metadata: Mapping[str, object],
        validation: WalkForwardResult | None,
    ) -> Dict[str, float]:
        summary: Dict[str, float] = {}
        structured = _select_metric_block(base_metrics)
        for key, value in structured.items():
            number = _safe_float(value)
            if number is None:
                continue
            summary[str(key)] = number

        cross_validation = metadata.get("cross_validation")
        if isinstance(cross_validation, Mapping):
            mae_values = cross_validation.get("mae", ())
            mae_mean = _safe_mean(mae_values if isinstance(mae_values, Iterable) else ())
            if mae_mean is not None:
                summary.setdefault("cv_mae_mean", mae_mean)
            directional_values = cross_validation.get("directional_accuracy", ())
            directional_mean = _safe_mean(
                directional_values if isinstance(directional_values, Iterable) else ()
            )
            if directional_mean is not None:
                summary.setdefault("cv_directional_accuracy_mean", directional_mean)
            folds = _safe_float(cross_validation.get("folds"))
            if folds is not None:
                summary.setdefault("cv_folds", folds)

        if validation is not None:
            mae = _safe_float(validation.average_mae)
            if mae is not None:
                summary.setdefault("walk_forward_mae", mae)
            directional = _safe_float(validation.average_directional_accuracy)
            if directional is not None:
                summary.setdefault("walk_forward_directional_accuracy", directional)

        walk_forward_meta = metadata.get("walk_forward")
        if isinstance(walk_forward_meta, Mapping):
            wf_mae = _safe_float(walk_forward_meta.get("average_mae"))
            if wf_mae is not None:
                summary.setdefault("walk_forward_mae", wf_mae)
            wf_directional = _safe_float(
                walk_forward_meta.get("average_directional_accuracy")
            )
            if wf_directional is not None:
                summary.setdefault("walk_forward_directional_accuracy", wf_directional)

        return summary

    def _update_decision_orchestrator_performance(
        self,
        name: str,
        *,
        artifact: ModelArtifact,
        metadata: Mapping[str, object],
        validation: WalkForwardResult | None,
        strategy: str,
    ) -> None:
        orchestrator = self._decision_orchestrator
        if orchestrator is None:
            return
        metrics = self._compose_performance_metrics(artifact.metrics, metadata, validation)
        risk_profile = metadata.get("risk_profile")
        profile_value = str(risk_profile) if isinstance(risk_profile, str) else None
        try:
            orchestrator.update_model_performance(
                name,
                metrics,
                strategy=strategy,
                risk_profile=profile_value,
                timestamp=artifact.trained_at,
            )
        except Exception:  # pragma: no cover - zapewniamy odporność na zmiany API
            logger.exception(
                "Nie udało się zaktualizować metryk modelu %s w DecisionOrchestrator", name
            )

    def _track_signal(self, symbol: str, signals: pd.Series) -> None:
        """Zachowaj ostatnie predykcje do monitorowania dryfu."""

        key = self._normalize_symbol(symbol)
        buffer = self._recent_signals.setdefault(key, deque(maxlen=500))
        buffer.extend(float(v) for v in signals.values if np.isfinite(v))

    @staticmethod
    def _sharpe_ratio(returns: np.ndarray) -> float:
        if returns.size == 0:
            return 0.0
        mean = float(np.mean(returns))
        std = float(np.std(returns))
        if std == 0.0:
            return 0.0
        return mean / std

    async def _train_single_model(
        self,
        model_name: str,
        X: np.ndarray,
        y: np.ndarray,
        *,
        seq_len: int,
        epochs: int,
        batch_size: int,
        model_path: Path,
    ) -> Any:
        ctor_kwargs = dict(self._model_init_kwargs)
        model = _AIModels(
            input_size=X.shape[-1],
            seq_len=int(seq_len),
            model_type=model_name,
            **ctor_kwargs,
        )

        train_kwargs = dict(
            X=X,
            y=y,
            epochs=int(max(1, epochs)),
            batch_size=int(max(1, batch_size)),
            progress_callback=(lambda *_: None),
            model_out=str(model_path),
            verbose=False,
        )
        await self._invoke_model_method(model, "train", prefer_thread=True, **train_kwargs)
        return model

    def _safe_pct_change(self, frame: pd.DataFrame, feats: Iterable[str]) -> pd.DataFrame:
        """Oblicz zmiany procentowe z obsługą awaryjnego trybu dla ramek legacy."""

        columns = list(feats)
        try:
            return frame[columns].pct_change()
        except (TypeError, ValueError, AttributeError, ZeroDivisionError, OverflowError):
            numeric = frame[columns].apply(pd.to_numeric, errors="coerce")
            shifted = numeric.shift(1)
            return (numeric - shifted) / shifted

    def detect_drift(
        self,
        baseline: pd.DataFrame,
        recent: pd.DataFrame,
        feature_cols: Optional[Iterable[str]] = None,
        *,
        threshold: float = 0.35,
    ) -> DriftReport:
        """Porównaj zmienność cech i zgłoś dryf."""

        feats = list(feature_cols or ["open", "high", "low", "close", "volume"])
        self._validate_dataframe(baseline, feats)
        self._validate_dataframe(recent, feats)

        baseline_pct = (
            self._safe_pct_change(baseline, feats).replace([np.inf, -np.inf], np.nan).dropna()
        )
        recent_pct = (
            self._safe_pct_change(recent, feats).replace([np.inf, -np.inf], np.nan).dropna()
        )

        if baseline_pct.empty or recent_pct.empty:
            return DriftReport(0.0, 0.0, False, threshold)

        baseline_std = baseline_pct.std().replace(0.0, np.nan)
        recent_std = recent_pct.std()
        volatility_shift = float(
            ((recent_std - baseline_std).abs() / (baseline_std.abs() + 1e-9))
            .replace([np.inf, -np.inf], np.nan)
            .fillna(0.0)
            .max()
        )

        baseline_mean = baseline_pct.mean()
        recent_mean = recent_pct.mean()
        feature_drift = float(
            ((recent_mean - baseline_mean).abs() / (baseline_std.abs() + 1e-9))
            .replace([np.inf, -np.inf], np.nan)
            .fillna(0.0)
            .max()
        )

        triggered = volatility_shift > threshold or feature_drift > threshold
        return DriftReport(feature_drift=feature_drift, volatility_shift=volatility_shift, triggered=triggered, threshold=threshold)

    async def rank_models(
        self,
        symbol: str,
        df: pd.DataFrame,
        model_types: Iterable[str],
        *,
        seq_len: int = 64,
        folds: int = 3,
        epochs: int = 10,
        batch_size: int = 32,
    ) -> List[ModelEvaluation]:
        """Przeprowadź walidację krzyżową modeli i zwróć ranking."""

        feature_cols = ["open", "high", "low", "close", "volume"]
        self._validate_dataframe(df, feature_cols)
        symbol_key = self._normalize_symbol(symbol)
        folds = max(2, int(folds))

        async with self._lock:
            X, y = _windowize(df, feature_cols, int(seq_len), "close")
            if X is None or y is None or len(X) <= folds:
                raise ValueError("Za mało danych do walidacji modeli AI.")

            total = len(X)
            fold_size = max(1, total // folds)
            evaluations: List[ModelEvaluation] = []

            for model_type in model_types:
                model_name = str(model_type).lower()
                key = self._model_key(symbol_key, model_name)
                repository_inference = self._repository_models.get(key)
                if repository_inference is not None:
                    artifact = getattr(repository_inference, "_artifact", None)
                    metrics = dict(getattr(artifact, "metrics", {})) if artifact else {}
                    metadata = dict(getattr(artifact, "metadata", {})) if artifact else {}
                    cv_raw = metadata.get("cross_validation")
                    cv_meta = cv_raw if isinstance(cv_raw, Mapping) else {}
                    cv_scores = [
                        float(value)
                        for value in cv_meta.get("directional_accuracy", [])
                        if isinstance(value, (int, float))
                    ]
                    pnl = float(metrics.get("expected_pnl", 0.0))
                    hit_rate = (
                        float(np.mean(cv_scores))
                        if cv_scores
                        else float(metrics.get("directional_accuracy", 0.0))
                    )
                    sharpe = self._sharpe_ratio(np.asarray(cv_scores, dtype=float)) if cv_scores else 0.0
                    model_path = self._repository_paths.get(key)
                    evaluations.append(
                        ModelEvaluation(
                            model_type=model_name,
                            hit_rate=hit_rate,
                            pnl=pnl,
                            sharpe=sharpe,
                            cv_scores=cv_scores,
                            model_path=str(model_path) if model_path is not None else None,
                        )
                    )
                    continue

                cv_scores: List[float] = []
                pnl_scores: List[float] = []

                for fold_idx in range(folds):
                    start = fold_idx * fold_size
                    end = total if fold_idx == folds - 1 else min(total, start + fold_size)
                    if start >= end:
                        continue

                    X_val = X[start:end]
                    y_val = y[start:end]
                    X_train = np.concatenate((X[:start], X[end:]), axis=0) if start > 0 or end < total else X
                    y_train = np.concatenate((y[:start], y[end:]), axis=0) if start > 0 or end < total else y

                    if len(X_train) == 0 or len(X_val) == 0:
                        continue

                    model_path = self.model_dir / f"{symbol_key}:{model_name}.fold{fold_idx}.joblib"
                    model = await self._train_single_model(
                        model_name,
                        X_train,
                        y_train,
                        seq_len=seq_len,
                        epochs=epochs,
                        batch_size=batch_size,
                        model_path=model_path,
                    )

                    pred = await self._invoke_model_method(
                        model,
                        "predict",
                        X_val,
                        prefer_thread=True,
                    )
                    preds = np.asarray(pred, dtype=float).flatten()
                    if preds.shape[0] != y_val.shape[0]:
                        preds = np.resize(preds, y_val.shape[0])

                    guesses = np.sign(preds)
                    target = np.sign(np.asarray(y_val, dtype=float))
                    cv_scores.append(float((guesses == target).mean()))

                    pnl_vector = preds * np.asarray(y_val, dtype=float)
                    pnl_scores.append(float(np.sum(pnl_vector)))

                hit_rate = float(np.mean(cv_scores)) if cv_scores else 0.0
                pnl = float(np.mean(pnl_scores)) if pnl_scores else 0.0
                sharpe = self._sharpe_ratio(np.asarray(pnl_scores, dtype=float))
                evaluations.append(
                    ModelEvaluation(
                        model_type=model_name,
                        hit_rate=hit_rate,
                        pnl=pnl,
                        sharpe=sharpe,
                        cv_scores=cv_scores,
                        model_path=str(self.model_dir / f"{symbol_key}:{model_name}.joblib"),
                    )
                )

            evaluations.sort(key=lambda ev: ev.composite_score(), reverse=True)
            return evaluations

    async def select_best_model(
        self,
        symbol: str,
        df: pd.DataFrame,
        model_types: Iterable[str],
        *,
        seq_len: int = 64,
        folds: int = 3,
    ) -> StrategySelectionResult:
        """Wybierz najlepszy model w oparciu o ranking."""

        evaluations = await self.rank_models(
            symbol,
            df,
            model_types,
            seq_len=seq_len,
            folds=folds,
        )
        if not evaluations:
            raise ValueError("Nie udało się ocenić żadnego modelu.")

        best = evaluations[0]
        decided_at = datetime.now(timezone.utc)
        return StrategySelectionResult(
            symbol=self._normalize_symbol(symbol),
            best_model=best.model_type,
            evaluations=evaluations,
            decided_at=decided_at,
        )

    def cancel_schedule(self, symbol: str) -> None:
        key = self._normalize_symbol(symbol)
        schedule = self._schedules.pop(key, None)
        if schedule and not schedule.task.done():
            schedule.task.cancel()

    def active_schedules(self) -> Dict[str, TrainingSchedule]:
        return dict(self._schedules)

    def cancel_pipeline_schedule(self, symbol: str) -> None:
        key = self._normalize_symbol(symbol)
        schedule = self._pipeline_schedules.pop(key, None)
        if schedule and not schedule.task.done():
            schedule.task.cancel()

    def active_pipeline_schedules(self) -> Dict[str, PipelineSchedule]:
        return dict(self._pipeline_schedules)

    def _get_history_buffer(self, symbol: str) -> deque[PipelineExecutionRecord]:
        key = self._normalize_symbol(symbol)
        history = self._pipeline_history.get(key)
        if history is None or history.maxlen != self._pipeline_history_limit:
            history = deque(history or (), maxlen=self._pipeline_history_limit)
            self._pipeline_history[key] = history
        return history

    def _record_pipeline_selection(self, selection: StrategySelectionResult) -> PipelineExecutionRecord:
        symbol = self._normalize_symbol(selection.symbol)
        predictions = selection.predictions
        prediction_count = 0
        prediction_mean: Optional[float] = None
        prediction_std: Optional[float] = None
        prediction_min: Optional[float] = None
        prediction_max: Optional[float] = None

        if predictions is not None:
            if not isinstance(predictions, pd.Series):
                predictions = pd.Series(np.asarray(predictions, dtype=float))
            values = predictions.to_numpy(dtype=float)
            finite = values[np.isfinite(values)]
            prediction_count = int(finite.size)
            if prediction_count:
                prediction_mean = float(np.mean(finite))
                prediction_std = float(np.std(finite))
                prediction_min = float(np.min(finite))
                prediction_max = float(np.max(finite))

        record = PipelineExecutionRecord(
            symbol=symbol,
            decided_at=selection.decided_at,
            best_model=selection.best_model,
            evaluations=tuple(selection.evaluations),
            drift_report=selection.drift_report,
            prediction_count=prediction_count,
            prediction_mean=prediction_mean,
            prediction_std=prediction_std,
            prediction_min=prediction_min,
            prediction_max=prediction_max,
        )

        history = self._get_history_buffer(symbol)
        history.append(record)
        return record

    def get_pipeline_history_limit(self) -> int:
        return self._pipeline_history_limit

    def set_pipeline_history_limit(self, limit: int) -> None:
        if not isinstance(limit, int):
            raise TypeError("limit musi być liczbą całkowitą")
        if limit <= 0:
            raise ValueError("limit historii musi być dodatni")
        if limit == self._pipeline_history_limit:
            return
        self._pipeline_history_limit = int(limit)
        for symbol, history in list(self._pipeline_history.items()):
            new_history = deque(history, maxlen=self._pipeline_history_limit)
            if not new_history:
                if symbol in self._pipeline_history:
                    self._pipeline_history[symbol] = new_history
                continue
            self._pipeline_history[symbol] = new_history

    def get_pipeline_history(self, symbol: str, limit: Optional[int] = None) -> List[PipelineExecutionRecord]:
        if limit is not None and limit <= 0:
            return []
        history = self._pipeline_history.get(self._normalize_symbol(symbol))
        if not history:
            return []
        records = list(history)
        if limit is None or limit >= len(records):
            return records
        return records[-int(limit) :]

    def last_pipeline_selection(self, symbol: str) -> Optional[PipelineExecutionRecord]:
        history = self._pipeline_history.get(self._normalize_symbol(symbol))
        if not history:
            return None
        try:
            return history[-1]
        except IndexError:
            return None

    def clear_pipeline_history(self, symbol: str) -> None:
        self._pipeline_history.pop(self._normalize_symbol(symbol), None)

    def pipeline_history(self) -> Dict[str, List[PipelineExecutionRecord]]:
        return {symbol: list(records) for symbol, records in self._pipeline_history.items()}

    def snapshot_pipeline_history(
        self,
        symbol: Optional[str] = None,
        *,
        limit: Optional[int] = None,
    ) -> PipelineHistorySnapshot:
        if limit is not None and limit <= 0:
            return PipelineHistorySnapshot()
        if symbol is not None:
            key = self._normalize_symbol(symbol)
            history = self._pipeline_history.get(key)
            if not history:
                return PipelineHistorySnapshot()
            records = list(history)
            if limit is not None and len(records) > limit:
                records = records[-int(limit) :]
            return PipelineHistorySnapshot({key: tuple(records)})

        snapshot: Dict[str, Tuple[PipelineExecutionRecord, ...]] = {}
        for key, history in self._pipeline_history.items():
            if not history:
                continue
            records = list(history)
            if limit is not None and len(records) > limit:
                records = records[-int(limit) :]
            snapshot[key] = tuple(records)
        return PipelineHistorySnapshot(snapshot)

    def restore_pipeline_history(
        self,
        snapshot: PipelineHistorySnapshot,
        *,
        replace: bool = False,
    ) -> None:
        if not isinstance(snapshot, PipelineHistorySnapshot):
            raise TypeError("snapshot musi być instancją PipelineHistorySnapshot")
        if replace:
            self._pipeline_history.clear()
        for symbol, records in snapshot.records.items():
            key = self._normalize_symbol(symbol)
            buffer = deque(records, maxlen=self._pipeline_history_limit)
            if replace:
                self._pipeline_history[key] = buffer
            else:
                target = self._get_history_buffer(key)
                target.extend(records)

    def _schedule_runner(
        self,
        symbol: str,
        df_provider: Callable[[], Union[pd.DataFrame, Awaitable[pd.DataFrame]]],
        model_types: Iterable[str],
        interval_seconds: float,
        seq_len: int,
        epochs: int,
        batch_size: int,
    ) -> Callable[[], Awaitable[None]]:
        async def _runner() -> None:
            while True:
                try:
                    df_candidate = df_provider()
                    if inspect.isawaitable(df_candidate):
                        df_candidate = await df_candidate
                    await self.train_all_models(
                        symbol,
                        df_candidate,
                        model_types,
                        seq_len=seq_len,
                        epochs=epochs,
                        batch_size=batch_size,
                    )
                    await asyncio.sleep(interval_seconds)
                except asyncio.CancelledError:
                    break
                except Exception as exc:  # pragma: no cover - błędy runtime
                    logger.error("Błąd harmonogramu treningowego %s: %s", symbol, exc)
                    await asyncio.sleep(min(60.0, interval_seconds))

        return _runner

    def schedule_periodic_training(
        self,
        symbol: str,
        df_provider: Callable[[], Union[pd.DataFrame, Awaitable[pd.DataFrame]]],
        model_types: Iterable[str],
        *,
        interval_seconds: float = 3600.0,
        seq_len: int = 64,
        epochs: int = 10,
        batch_size: int = 32,
    ) -> TrainingSchedule:
        """Utwórz cykliczny trening modeli AI."""

        model_types_tuple = tuple(model_types)
        runner = self._schedule_runner(
            symbol,
            df_provider,
            model_types_tuple,
            interval_seconds,
            seq_len,
            epochs,
            batch_size,
        )
        task = asyncio.create_task(runner())
        schedule = TrainingSchedule(
            symbol=self._normalize_symbol(symbol),
            interval_seconds=float(interval_seconds),
            task=task,
            model_types=model_types_tuple,
            seq_len=int(seq_len),
        )
        self._schedules[schedule.symbol] = schedule
        return schedule

    def _pipeline_schedule_runner(
        self,
        symbol: str,
        df_provider: Callable[[], Union[pd.DataFrame, Awaitable[pd.DataFrame]]],
        model_types: Iterable[str],
        interval_seconds: float,
        seq_len: int,
        folds: int,
        baseline_provider: Optional[Callable[[], Union[pd.DataFrame, Awaitable[pd.DataFrame]]]] = None,
        on_result: Optional[Callable[[StrategySelectionResult], Union[None, Awaitable[None]]]] = None,
    ) -> Callable[[], Awaitable[None]]:
        async def _runner() -> None:
            while True:
                try:
                    df_candidate = df_provider()
                    if inspect.isawaitable(df_candidate):
                        df_candidate = await df_candidate
                    baseline_df = None
                    if baseline_provider is not None:
                        baseline_candidate = baseline_provider()
                        if inspect.isawaitable(baseline_candidate):
                            baseline_candidate = await baseline_candidate
                        baseline_df = baseline_candidate
                    selection = await self.run_pipeline(
                        symbol,
                        df_candidate,
                        model_types,
                        seq_len=seq_len,
                        folds=folds,
                        baseline=baseline_df,
                    )
                    if on_result is not None:
                        try:
                            maybe_awaitable = on_result(selection)
                            if inspect.isawaitable(maybe_awaitable):
                                await maybe_awaitable
                        except Exception:  # pragma: no cover - callback użytkownika
                            logger.debug("Callback pipeline'u zgłosił wyjątek.")
                    await asyncio.sleep(interval_seconds)
                except asyncio.CancelledError:
                    break
                except Exception as exc:  # pragma: no cover - błędy runtime
                    logger.error("Błąd harmonogramu pipeline'u %s: %s", symbol, exc)
                    await asyncio.sleep(min(60.0, interval_seconds))

        return _runner

    def schedule_pipeline(
        self,
        symbol: str,
        df_provider: Callable[[], Union[pd.DataFrame, Awaitable[pd.DataFrame]]],
        model_types: Iterable[str],
        *,
        interval_seconds: float = 3600.0,
        seq_len: int = 64,
        folds: int = 3,
        baseline_provider: Optional[Callable[[], Union[pd.DataFrame, Awaitable[pd.DataFrame]]]] = None,
        on_result: Optional[Callable[[StrategySelectionResult], Union[None, Awaitable[None]]]] = None,
    ) -> PipelineSchedule:
        """Zaplanuj cykliczne uruchamianie pipeline'u selekcji modeli."""

        model_types_tuple = tuple(model_types)
        runner = self._pipeline_schedule_runner(
            symbol,
            df_provider,
            model_types_tuple,
            interval_seconds,
            seq_len,
            folds,
            baseline_provider,
            on_result,
        )
        task = asyncio.create_task(runner())
        schedule = PipelineSchedule(
            symbol=self._normalize_symbol(symbol),
            interval_seconds=float(interval_seconds),
            task=task,
            model_types=model_types_tuple,
            seq_len=int(seq_len),
            folds=int(folds),
        )
        self._pipeline_schedules[schedule.symbol] = schedule
        return schedule

    async def run_pipeline(
        self,
        symbol: str,
        df: pd.DataFrame,
        model_types: Iterable[str],
        *,
        seq_len: int = 64,
        folds: int = 3,
        baseline: Optional[pd.DataFrame] = None,
    ) -> StrategySelectionResult:
        """Zautomatyzowany pipeline: selekcja modelu → trening → predykcja."""

        selection = await self.select_best_model(
            symbol,
            df,
            model_types,
            seq_len=seq_len,
            folds=folds,
        )
        await self.train_all_models(
            symbol,
            df,
            [selection.best_model],
            seq_len=seq_len,
        )
        predictions = await self.predict_series(
            symbol,
            df,
            model_types=[selection.best_model],
        )
        selection.predictions = predictions
        self.set_active_model(symbol, selection.best_model)
        self._run_data_quality_checks(
            symbol,
            df,
            generated_at=selection.decided_at,
        )
        if baseline is not None:
            selection.drift_report = self.detect_drift(baseline, df)
            self._persist_drift_report(
                symbol=self._normalize_symbol(symbol),
                drift=selection.drift_report,
                baseline=baseline,
                production=df,
                generated_at=selection.decided_at,
            )
        self._track_signal(symbol, predictions)
        self._record_pipeline_selection(selection)
        return selection

    # ----------------------------- Trening -----------------------------
    async def train_all_models(
        self,
        symbol: str,
        df: pd.DataFrame,
        model_types: Iterable[str],
        *,
        seq_len: int = 64,
        epochs: int = 10,
        batch_size: int = 32,
        progress_callback: Optional[Callable[[str, float, Optional[float]], None]] = None,
    ) -> Dict[str, TrainResult]:
        """Wytrenuj sekwencyjnie modele i zwróć metryki trafności."""

        feature_cols = ["open", "high", "low", "close", "volume"]
        self._validate_dataframe(df, feature_cols)
        symbol_key = self._normalize_symbol(symbol)

        async with self._lock:
            X, y = _windowize(df, feature_cols, int(seq_len), "close")
            if X is None or y is None or len(X) == 0:
                raise ValueError("Za mało danych do treningu modeli AI.")

            results: Dict[str, TrainResult] = {}
            for model_type in model_types:
                model_name = str(model_type).lower()
                model_path = self.model_dir / f"{symbol_key}:{model_name}.joblib"
                model = await self._train_single_model(
                    model_name,
                    X,
                    y,
                    seq_len=seq_len,
                    epochs=epochs,
                    batch_size=batch_size,
                    model_path=model_path,
                )

                preds = None
                try:
                    pred = await self._invoke_model_method(
                        model,
                        "predict",
                        X,
                        prefer_thread=True,
                    )
                    preds = np.asarray(pred, dtype=float).flatten()
                except Exception:
                    logger.debug("Model %s nie udostępnia metody predict – pomijam ocenę.", model_name)

                hit_rate = 0.0
                if preds is not None and len(preds) == len(y):
                    target = np.sign(np.asarray(y, dtype=float))
                    guesses = np.sign(preds)
                    hit_rate = float((guesses == target).mean())

                key = self._model_key(symbol, model_name)
                self.models[key] = model
                results[model_name] = TrainResult(model_type=model_name, hit_rate=hit_rate, model_path=str(model_path))

                if progress_callback:
                    try:
                        progress_callback(model_name, 1.0, hit_rate)
                    except Exception:  # pragma: no cover - callback użytkownika
                        logger.debug("Callback post-treningowy zgłosił wyjątek.")

            return results

    # ---------------------------- Predykcje ----------------------------
    async def predict_series(
        self,
        symbol: str,
        df: pd.DataFrame,
        *,
        model_types: Optional[Iterable[str]] = None,
        feature_cols: Optional[List[str]] = None,
    ) -> pd.Series:
        """Wygeneruj prognozę zwróconą jako seria Pandas."""

        feats = feature_cols or ["open", "high", "low", "close", "volume"]
        self._validate_dataframe(df, feats)
        symbol_key = self._normalize_symbol(symbol)
        if model_types is None:
            active_model = self._active_models.get(symbol_key)
            if active_model:
                candidates = [active_model]
            else:
                candidates = [
                    self._normalize_model_type(mt)
                    for mt in self.models.keys()
                    if mt.startswith(symbol_key)
                ]
        else:
            candidates = [self._normalize_model_type(mt) for mt in model_types]
        if not candidates:
            raise ValueError("Brak wytrenowanych modeli dla podanego symbolu.")

        async with self._lock:
            cache: Dict[str, pd.Series] = {}
            last_error: Optional[BaseException] = None
            for candidate in candidates:
                try:
                    raw_predictions = await self._predict_model_series(
                        symbol_key,
                        candidate,
                        df,
                        feats,
                        cache,
                        set(),
                    )
                except Exception as exc:
                    last_error = exc
                    logger.debug(
                        "Nie udało się uzyskać predykcji modelu %s dla %s: %s",
                        candidate,
                        symbol_key,
                        exc,
                        exc_info=True,
                    )
                    continue
                sanitized = self._sanitize_predictions(raw_predictions)
                cache[self._normalize_model_type(candidate)] = sanitized
                self._track_signal(symbol, sanitized)
                logger.debug("Zwracam predykcje modelu %s dla %s", candidate, symbol_key)
                return sanitized
            if last_error is not None:
                raise last_error
            raise ValueError("Nie znaleziono żadnego modelu spełniającego kryteria.")

    # --------------------------- Import modeli --------------------------
    async def import_model(self, symbol: str, model_type: str, path: str | Path) -> None:
        """Załaduj model zapisany na dysku i zarejestruj go w menedżerze."""

        symbol_key = self._normalize_symbol(symbol)
        key = self._model_key(symbol, model_type)
        model_path = Path(path)
        if not model_path.exists():
            raise FileNotFoundError(model_path)

        def _load() -> Any:
            return self._load_model_from_disk(model_path)

        model = await asyncio.to_thread(_load)
        async with self._lock:
            self.models[key] = model
            target = self.model_dir / f"{symbol_key}:{model_type.lower()}.joblib"
            if target != model_path:
                target.parent.mkdir(parents=True, exist_ok=True)
                await asyncio.to_thread(_joblib_dump, model, target)

        logger.info("Zaimportowano model %s z pliku %s", key, model_path)


def _serialize_ensemble_definition(definition: EnsembleDefinition) -> Dict[str, Any]:
    return {
        "name": definition.name,
        "components": list(definition.components),
        "aggregation": definition.aggregation,
        "weights": None if definition.weights is None else list(definition.weights),
    }


def _deserialize_ensemble_definition(name: str, payload: Mapping[str, Any]) -> EnsembleDefinition:
    if not isinstance(payload, Mapping):
        raise TypeError("Definicja zespołu musi być mapowaniem")

    key_name = str(name or "").strip()
    if not key_name:
        raise ValueError("Nazwa zespołu nie może być pusta")

    provided_name_raw = payload.get("name", key_name)
    provided_name = str(provided_name_raw or "").strip()
    if provided_name:
        normalized_provided = AIManager._normalize_model_type(provided_name)
        normalized_key = AIManager._normalize_model_type(key_name)
        if normalized_provided != normalized_key:
            raise ValueError("Nazwa w definicji nie zgadza się z kluczem migawki")
        normalized_name = normalized_provided
    else:
        normalized_name = AIManager._normalize_model_type(key_name)

    components_raw = payload.get("components")
    if not isinstance(components_raw, Iterable):
        raise TypeError("Pole components musi być iterowalne")
    components: list[str] = []
    for component in components_raw:
        text = str(component or "").strip()
        if not text:
            continue
        components.append(AIManager._normalize_model_type(text))
    if not components:
        raise ValueError("Lista komponentów zespołu nie może być pusta")
    if len(set(components)) != len(components):
        raise ValueError("Lista komponentów nie może zawierać duplikatów")

    aggregation_raw = payload.get("aggregation", "mean")
    agg = str(aggregation_raw or "").strip().lower() or "mean"
    allowed = {"mean", "median", "max", "min", "weighted"}
    if agg not in allowed:
        raise ValueError(f"Nieznany typ agregacji zespołu: {aggregation_raw!r}")

    weights_raw = payload.get("weights", None)
    weights_tuple: Optional[Tuple[float, ...]] = None
    if weights_raw is not None:
        if not isinstance(weights_raw, Iterable):
            raise TypeError("Pole weights musi być iterowalne")
        weights_tuple = tuple(float(value) for value in weights_raw)
        if len(weights_tuple) != len(components):
            raise ValueError("Liczba wag musi odpowiadać liczbie komponentów")
        if agg != "weighted":
            raise ValueError("Wagi dozwolone są tylko przy agregacji 'weighted'")
        if not any(weight != 0.0 for weight in weights_tuple):
            raise ValueError("Co najmniej jedna waga zespołu musi być niezerowa")
    elif agg == "weighted":
        raise ValueError("Agregacja 'weighted' wymaga podania wag")

    return EnsembleDefinition(
        name=normalized_name,
        components=tuple(components),
        aggregation=agg,
        weights=weights_tuple,
    )


def ensemble_registry_snapshot_to_dict(snapshot: EnsembleRegistrySnapshot) -> Dict[str, Dict[str, Any]]:
    if not isinstance(snapshot, EnsembleRegistrySnapshot):
        raise TypeError("Oczekiwano instancji EnsembleRegistrySnapshot")
    return {name: _serialize_ensemble_definition(definition) for name, definition in snapshot.ensembles.items()}


def ensemble_registry_snapshot_from_dict(payload: Mapping[str, Any]) -> EnsembleRegistrySnapshot:
    if not isinstance(payload, Mapping):
        raise TypeError("Dane wejściowe muszą być mapowaniem")
    ensembles: Dict[str, EnsembleDefinition] = {}
    for name, definition_payload in payload.items():
        if definition_payload is None:
            continue
        if not isinstance(name, str):
            raise TypeError("Klucz migawki musi być tekstem")
        normalized_name = AIManager._normalize_model_type(name)
        definition = _deserialize_ensemble_definition(normalized_name, definition_payload)
        ensembles[normalized_name] = definition
    return EnsembleRegistrySnapshot(ensembles)


def ensemble_registry_snapshot_to_json(snapshot: EnsembleRegistrySnapshot, *, indent: Optional[int] = None) -> str:
    data = ensemble_registry_snapshot_to_dict(snapshot)
    return json.dumps(data, indent=indent, sort_keys=True)


def ensemble_registry_snapshot_from_json(payload: Union[str, bytes, bytearray]) -> EnsembleRegistrySnapshot:
    if isinstance(payload, (bytes, bytearray)):
        payload = payload.decode("utf-8")
    if not isinstance(payload, str):
        raise TypeError("Payload JSON musi być tekstem lub bajtami")
    data = json.loads(payload)
    return ensemble_registry_snapshot_from_dict(data)


def ensemble_registry_snapshot_to_file(
    snapshot: EnsembleRegistrySnapshot,
    path: PathInput,
    *,
    indent: Optional[int] = 2,
) -> None:
    target = Path(path)
    target.parent.mkdir(parents=True, exist_ok=True)
    payload = ensemble_registry_snapshot_to_json(snapshot, indent=indent)
    target.write_text(payload, encoding="utf-8")


def ensemble_registry_snapshot_from_file(path: PathInput) -> EnsembleRegistrySnapshot:
    source = Path(path)
    data = source.read_text(encoding="utf-8")
    return ensemble_registry_snapshot_from_json(data)


def diff_ensemble_snapshots(
    before: EnsembleRegistrySnapshot,
    after: EnsembleRegistrySnapshot,
) -> EnsembleRegistryDiff:
    if not isinstance(before, EnsembleRegistrySnapshot):
        raise TypeError("before musi być instancją EnsembleRegistrySnapshot")
    if not isinstance(after, EnsembleRegistrySnapshot):
        raise TypeError("after musi być instancją EnsembleRegistrySnapshot")

    diff = EnsembleRegistryDiff()

    before_defs = {name: definition for name, definition in before.ensembles.items()}
    after_defs = {name: definition for name, definition in after.ensembles.items()}

    for name in before_defs.keys() - after_defs.keys():
        diff.removed[name] = before_defs[name]

    for name in after_defs.keys() - before_defs.keys():
        diff.added[name] = after_defs[name]

    for name in before_defs.keys() & after_defs.keys():
        previous = before_defs[name]
        current = after_defs[name]
        if previous != current:
            diff.changed[name] = (previous, current)

    return diff


def ensemble_registry_diff_to_dict(diff: EnsembleRegistryDiff) -> Dict[str, Any]:
    if not isinstance(diff, EnsembleRegistryDiff):
        raise TypeError("Oczekiwano instancji EnsembleRegistryDiff")

    result: Dict[str, Any] = {
        "added": {},
        "removed": {},
        "changed": {},
    }

    for name, definition in diff.added.items():
        result["added"][name] = _serialize_ensemble_definition(definition)

    for name, definition in diff.removed.items():
        result["removed"][name] = _serialize_ensemble_definition(definition)

    for name, (before_def, after_def) in diff.changed.items():
        result["changed"][name] = {
            "before": _serialize_ensemble_definition(before_def),
            "after": _serialize_ensemble_definition(after_def),
        }

    return result


def ensemble_registry_diff_from_dict(payload: Mapping[str, Any]) -> EnsembleRegistryDiff:
    if not isinstance(payload, Mapping):
        raise TypeError("Dane wejściowe muszą być mapowaniem diffu")

    diff = EnsembleRegistryDiff()

    added_raw = payload.get("added", {})
    if not isinstance(added_raw, Mapping):
        raise TypeError("Sekcja 'added' musi być mapowaniem")
    for name, definition_payload in added_raw.items():
        if definition_payload is None:
            continue
        if not isinstance(name, str):
            raise TypeError("Nazwa zespołu musi być tekstem")
        normalized = AIManager._normalize_model_type(name)
        diff.added[normalized] = _deserialize_ensemble_definition(normalized, definition_payload)

    removed_raw = payload.get("removed", {})
    if not isinstance(removed_raw, Mapping):
        raise TypeError("Sekcja 'removed' musi być mapowaniem")
    for name, definition_payload in removed_raw.items():
        if definition_payload is None:
            continue
        if not isinstance(name, str):
            raise TypeError("Nazwa zespołu musi być tekstem")
        normalized = AIManager._normalize_model_type(name)
        diff.removed[normalized] = _deserialize_ensemble_definition(normalized, definition_payload)

    changed_raw = payload.get("changed", {})
    if not isinstance(changed_raw, Mapping):
        raise TypeError("Sekcja 'changed' musi być mapowaniem")
    for name, definition_payload in changed_raw.items():
        if definition_payload is None:
            continue
        if not isinstance(name, str):
            raise TypeError("Nazwa zespołu musi być tekstem")
        if not isinstance(definition_payload, Mapping):
            raise TypeError("Dane zmienionego zespołu muszą być mapowaniem")
        before_payload = definition_payload.get("before")
        after_payload = definition_payload.get("after")
        normalized = AIManager._normalize_model_type(name)
        before_definition = _deserialize_ensemble_definition(normalized, before_payload)
        after_definition = _deserialize_ensemble_definition(normalized, after_payload)
        diff.changed[normalized] = (before_definition, after_definition)

    return diff


def ensemble_registry_diff_to_json(diff: EnsembleRegistryDiff, *, indent: Optional[int] = None) -> str:
    data = ensemble_registry_diff_to_dict(diff)
    return json.dumps(data, indent=indent, sort_keys=True)


def ensemble_registry_diff_from_json(payload: Union[str, bytes, bytearray]) -> EnsembleRegistryDiff:
    if isinstance(payload, (bytes, bytearray)):
        payload = payload.decode("utf-8")
    if not isinstance(payload, str):
        raise TypeError("Payload JSON musi być tekstem lub bajtami")
    data = json.loads(payload)
    return ensemble_registry_diff_from_dict(data)


def ensemble_registry_diff_to_file(
    diff: EnsembleRegistryDiff,
    path: PathInput,
    *,
    indent: Optional[int] = 2,
) -> None:
    target = Path(path)
    target.parent.mkdir(parents=True, exist_ok=True)
    payload = ensemble_registry_diff_to_json(diff, indent=indent)
    target.write_text(payload, encoding="utf-8")


def ensemble_registry_diff_from_file(path: PathInput) -> EnsembleRegistryDiff:
    source = Path(path)
    data = source.read_text(encoding="utf-8")
    return ensemble_registry_diff_from_json(data)


def _serialize_model_evaluation(evaluation: ModelEvaluation) -> Dict[str, Any]:
    return {
        "model_type": evaluation.model_type,
        "hit_rate": float(evaluation.hit_rate),
        "pnl": float(evaluation.pnl),
        "sharpe": float(evaluation.sharpe),
        "cv_scores": [float(score) for score in evaluation.cv_scores],
        "model_path": evaluation.model_path,
    }


def _deserialize_model_evaluation(payload: Mapping[str, Any]) -> ModelEvaluation:
    if not isinstance(payload, Mapping):
        raise TypeError("Oczekiwano mapowania do rekonstrukcji ModelEvaluation")
    model_type = str(payload.get("model_type", "")).strip()
    if not model_type:
        raise ValueError("Brak pola model_type w ModelEvaluation")
    cv_scores_raw = payload.get("cv_scores", [])
    if not isinstance(cv_scores_raw, Iterable):
        raise TypeError("Pole cv_scores musi być iterowalne")
    cv_scores = [float(score) for score in cv_scores_raw]
    return ModelEvaluation(
        model_type=model_type,
        hit_rate=float(payload.get("hit_rate", 0.0)),
        pnl=float(payload.get("pnl", 0.0)),
        sharpe=float(payload.get("sharpe", 0.0)),
        cv_scores=cv_scores,
        model_path=payload.get("model_path"),
    )


def _serialize_drift_report(report: Optional[DriftReport]) -> Optional[Dict[str, Any]]:
    if report is None:
        return None
    return {
        "feature_drift": float(report.feature_drift),
        "volatility_shift": float(report.volatility_shift),
        "triggered": bool(report.triggered),
        "threshold": float(report.threshold),
    }


def _deserialize_drift_report(payload: Optional[Mapping[str, Any]]) -> Optional[DriftReport]:
    if payload is None:
        return None
    if not isinstance(payload, Mapping):
        raise TypeError("Raport dryfu musi być mapowaniem lub None")
    return DriftReport(
        feature_drift=float(payload.get("feature_drift", 0.0)),
        volatility_shift=float(payload.get("volatility_shift", 0.0)),
        triggered=bool(payload.get("triggered", False)),
        threshold=float(payload.get("threshold", 0.0)),
    )


def _serialize_pipeline_execution_record(record: PipelineExecutionRecord) -> Dict[str, Any]:
    decided_at = record.decided_at
    if decided_at.tzinfo is None:
        decided_at = decided_at.replace(tzinfo=timezone.utc)
    else:
        decided_at = decided_at.astimezone(timezone.utc)
    return {
        "symbol": record.symbol,
        "decided_at": decided_at.isoformat(),
        "best_model": record.best_model,
        "evaluations": [_serialize_model_evaluation(ev) for ev in record.evaluations],
        "drift_report": _serialize_drift_report(record.drift_report),
        "prediction_count": int(record.prediction_count),
        "prediction_mean": record.prediction_mean,
        "prediction_std": record.prediction_std,
        "prediction_min": record.prediction_min,
        "prediction_max": record.prediction_max,
    }


def _deserialize_pipeline_execution_record(payload: Mapping[str, Any]) -> PipelineExecutionRecord:
    if not isinstance(payload, Mapping):
        raise TypeError("Rekord historii pipeline'u musi być mapowaniem")
    symbol = str(payload.get("symbol", "")).strip()
    if not symbol:
        raise ValueError("Brak pola symbol w rekordzie historii pipeline'u")
    decided_at_raw = payload.get("decided_at")
    if not isinstance(decided_at_raw, str) or not decided_at_raw.strip():
        raise ValueError("Pole decided_at musi być tekstem w formacie ISO")
    decided_at = datetime.fromisoformat(decided_at_raw)
    best_model = str(payload.get("best_model", "")).strip()
    if not best_model:
        raise ValueError("Brak pola best_model w rekordzie historii pipeline'u")
    evaluations_raw = payload.get("evaluations", [])
    if not isinstance(evaluations_raw, Iterable):
        raise TypeError("Pole evaluations musi być iterowalne")
    evaluations = tuple(_deserialize_model_evaluation(ev) for ev in evaluations_raw)
    drift_report = _deserialize_drift_report(payload.get("drift_report"))
    return PipelineExecutionRecord(
        symbol=symbol,
        decided_at=decided_at,
        best_model=best_model,
        evaluations=evaluations,
        drift_report=drift_report,
        prediction_count=int(payload.get("prediction_count", 0) or 0),
        prediction_mean=(None if payload.get("prediction_mean") is None else float(payload["prediction_mean"])),
        prediction_std=(None if payload.get("prediction_std") is None else float(payload["prediction_std"])),
        prediction_min=(None if payload.get("prediction_min") is None else float(payload["prediction_min"])),
        prediction_max=(None if payload.get("prediction_max") is None else float(payload["prediction_max"])),
    )


def pipeline_history_snapshot_to_dict(snapshot: PipelineHistorySnapshot) -> Dict[str, List[Dict[str, Any]]]:
    if not isinstance(snapshot, PipelineHistorySnapshot):
        raise TypeError("Oczekiwano instancji PipelineHistorySnapshot")
    result: Dict[str, List[Dict[str, Any]]] = {}
    for symbol, records in snapshot.records.items():
        result[symbol] = [_serialize_pipeline_execution_record(record) for record in records]
    return result


def pipeline_history_snapshot_from_dict(payload: Mapping[str, Any]) -> PipelineHistorySnapshot:
    if not isinstance(payload, Mapping):
        raise TypeError("Dane wejściowe muszą być mapowaniem symbol→historia")
    records: Dict[str, Tuple[PipelineExecutionRecord, ...]] = {}
    for symbol, entries in payload.items():
        if entries is None:
            continue
        if not isinstance(symbol, str):
            raise TypeError("Klucze słownika migawek muszą być tekstowe")
        if not isinstance(entries, Iterable):
            raise TypeError("Lista rekordów historii musi być iterowalna")
        records[symbol] = tuple(_deserialize_pipeline_execution_record(entry) for entry in entries)
    return PipelineHistorySnapshot(records)


def pipeline_history_snapshot_to_json(snapshot: PipelineHistorySnapshot, *, indent: Optional[int] = None) -> str:
    data = pipeline_history_snapshot_to_dict(snapshot)
    return json.dumps(data, indent=indent, sort_keys=True)


def pipeline_history_snapshot_from_json(payload: Union[str, bytes, bytearray]) -> PipelineHistorySnapshot:
    if isinstance(payload, (bytes, bytearray)):
        payload = payload.decode("utf-8")
    if not isinstance(payload, str):
        raise TypeError("Payload JSON musi być tekstem lub bajtami")
    data = json.loads(payload)
    return pipeline_history_snapshot_from_dict(data)


def pipeline_history_snapshot_to_file(snapshot: PipelineHistorySnapshot, path: PathInput, *, indent: Optional[int] = 2) -> None:
    target = Path(path)
    target.parent.mkdir(parents=True, exist_ok=True)
    payload = pipeline_history_snapshot_to_json(snapshot, indent=indent)
    target.write_text(payload, encoding="utf-8")


def pipeline_history_snapshot_from_file(path: PathInput) -> PipelineHistorySnapshot:
    source = Path(path)
    data = source.read_text(encoding="utf-8")
    return pipeline_history_snapshot_from_json(data)


def diff_pipeline_history_snapshots(
    before: PipelineHistorySnapshot, after: PipelineHistorySnapshot
) -> PipelineHistoryDiff:
    if not isinstance(before, PipelineHistorySnapshot):
        raise TypeError("before musi być instancją PipelineHistorySnapshot")
    if not isinstance(after, PipelineHistorySnapshot):
        raise TypeError("after musi być instancją PipelineHistorySnapshot")

    diff = PipelineHistoryDiff()

    before_records = {symbol: tuple(records) for symbol, records in before.records.items() if records}
    after_records = {symbol: tuple(records) for symbol, records in after.records.items() if records}

    for symbol in before_records.keys() - after_records.keys():
        diff.removed[symbol] = before_records[symbol]

    for symbol in after_records.keys() - before_records.keys():
        diff.added[symbol] = after_records[symbol]

    for symbol in before_records.keys() & after_records.keys():
        previous = before_records[symbol]
        current = after_records[symbol]
        if previous != current:
            diff.changed[symbol] = (previous, current)

    return diff


def pipeline_history_diff_to_dict(diff: PipelineHistoryDiff) -> Dict[str, Any]:
    if not isinstance(diff, PipelineHistoryDiff):
        raise TypeError("Oczekiwano instancji PipelineHistoryDiff")

    result: Dict[str, Any] = {
        "added": {},
        "removed": {},
        "changed": {},
    }

    for symbol, records in diff.added.items():
        result["added"][symbol] = [_serialize_pipeline_execution_record(record) for record in records]

    for symbol, records in diff.removed.items():
        result["removed"][symbol] = [_serialize_pipeline_execution_record(record) for record in records]

    for symbol, (before_records, after_records) in diff.changed.items():
        result["changed"][symbol] = {
            "before": [_serialize_pipeline_execution_record(record) for record in before_records],
            "after": [_serialize_pipeline_execution_record(record) for record in after_records],
        }

    return result


def pipeline_history_diff_from_dict(payload: Mapping[str, Any]) -> PipelineHistoryDiff:
    if not isinstance(payload, Mapping):
        raise TypeError("Dane wejściowe muszą być mapowaniem diffu")

    diff = PipelineHistoryDiff()

    added_raw = payload.get("added", {})
    if not isinstance(added_raw, Mapping):
        raise TypeError("Sekcja 'added' musi być mapowaniem symbol→lista")
    for symbol, records in added_raw.items():
        if not isinstance(symbol, str):
            raise TypeError("Symbol w diffie musi być tekstowy")
        if records is None:
            continue
        if not isinstance(records, Iterable):
            raise TypeError("Lista rekordów dodanych musi być iterowalna")
        diff.added[symbol] = tuple(_deserialize_pipeline_execution_record(record) for record in records)

    removed_raw = payload.get("removed", {})
    if not isinstance(removed_raw, Mapping):
        raise TypeError("Sekcja 'removed' musi być mapowaniem symbol→lista")
    for symbol, records in removed_raw.items():
        if not isinstance(symbol, str):
            raise TypeError("Symbol w diffie musi być tekstowy")
        if records is None:
            continue
        if not isinstance(records, Iterable):
            raise TypeError("Lista rekordów usuniętych musi być iterowalna")
        diff.removed[symbol] = tuple(_deserialize_pipeline_execution_record(record) for record in records)

    changed_raw = payload.get("changed", {})
    if not isinstance(changed_raw, Mapping):
        raise TypeError("Sekcja 'changed' musi być mapowaniem symbol→dane")
    for symbol, records in changed_raw.items():
        if not isinstance(symbol, str):
            raise TypeError("Symbol w diffie musi być tekstowy")
        if records is None:
            continue
        if not isinstance(records, Mapping):
            raise TypeError("Dane zmienionych rekordów muszą być mapowaniem")
        before_entries = records.get("before", [])
        after_entries = records.get("after", [])
        if not isinstance(before_entries, Iterable) or not isinstance(after_entries, Iterable):
            raise TypeError("Sekcje 'before' i 'after' muszą być iterowalne")
        before_records = tuple(_deserialize_pipeline_execution_record(record) for record in before_entries)
        after_records = tuple(_deserialize_pipeline_execution_record(record) for record in after_entries)
        diff.changed[symbol] = (before_records, after_records)

    return diff


def pipeline_history_diff_to_json(diff: PipelineHistoryDiff, *, indent: Optional[int] = None) -> str:
    data = pipeline_history_diff_to_dict(diff)
    return json.dumps(data, indent=indent, sort_keys=True)


def pipeline_history_diff_from_json(payload: Union[str, bytes, bytearray]) -> PipelineHistoryDiff:
    if isinstance(payload, (bytes, bytearray)):
        payload = payload.decode("utf-8")
    if not isinstance(payload, str):
        raise TypeError("Payload JSON musi być tekstem lub bajtami")
    data = json.loads(payload)
    return pipeline_history_diff_from_dict(data)


def pipeline_history_diff_to_file(diff: PipelineHistoryDiff, path: PathInput, *, indent: Optional[int] = 2) -> None:
    target = Path(path)
    target.parent.mkdir(parents=True, exist_ok=True)
    payload = pipeline_history_diff_to_json(diff, indent=indent)
    target.write_text(payload, encoding="utf-8")


def pipeline_history_diff_from_file(path: PathInput) -> PipelineHistoryDiff:
    source = Path(path)
    data = source.read_text(encoding="utf-8")
    return pipeline_history_diff_from_json(data)


def _format_optional_float(value: Optional[float], precision: int = 6) -> str:
    if value is None:
        return "n/d"
    try:
        numeric = float(value)
    except (TypeError, ValueError):  # pragma: no cover - defensywne
        return "n/d"
    return f"{numeric:.{precision}f}"


def format_pipeline_execution_record(
    record: PipelineExecutionRecord,
    *,
    include_evaluations: bool = False,
    indent: str = "  ",
) -> str:
    if not isinstance(record, PipelineExecutionRecord):
        raise TypeError("record musi być instancją PipelineExecutionRecord")
    if not isinstance(indent, str):
        raise TypeError("indent musi być tekstem")

    lines = [
        f"Symbol: {record.symbol}",
        f"Decyzja: {record.decided_at.isoformat()}",
        f"Najlepszy model: {record.best_model}",
    ]

    lines.append("Statystyki predykcji:")
    lines.append(f"{indent}Liczba: {int(record.prediction_count)}")
    lines.append(f"{indent}Średnia: {_format_optional_float(record.prediction_mean)}")
    lines.append(f"{indent}Odchylenie standardowe: {_format_optional_float(record.prediction_std)}")
    lines.append(f"{indent}Minimum: {_format_optional_float(record.prediction_min)}")
    lines.append(f"{indent}Maksimum: {_format_optional_float(record.prediction_max)}")

    if record.drift_report is not None:
        drift = record.drift_report
        lines.append("Dryf danych:")
        lines.append(f"{indent}Wskaźnik cech: {_format_optional_float(drift.feature_drift)}")
        lines.append(f"{indent}Zmiana zmienności: {_format_optional_float(drift.volatility_shift)}")
        lines.append(f"{indent}Próg: {_format_optional_float(drift.threshold)}")
        lines.append(f"{indent}Wykryto: {'tak' if drift.triggered else 'nie'}")

    if include_evaluations and record.evaluations:
        lines.append("Ewaluacje modeli:")
        for evaluation in record.evaluations:
            cv_scores = ", ".join(f"{float(score):.4f}" for score in evaluation.cv_scores) or "brak"
            lines.append(
                f"{indent}- {evaluation.model_type}: hit={_format_optional_float(evaluation.hit_rate)} "
                f"pnl={_format_optional_float(evaluation.pnl)} sharpe={_format_optional_float(evaluation.sharpe)}"
            )
            lines.append(f"{indent}{indent}CV: {cv_scores}")
            if evaluation.model_path:
                lines.append(f"{indent}{indent}Model: {evaluation.model_path}")

    return "\n".join(lines)


def format_pipeline_history_snapshot(
    snapshot: PipelineHistorySnapshot,
    *,
    include_evaluations: bool = False,
    indent: str = "  ",
) -> str:
    if not isinstance(snapshot, PipelineHistorySnapshot):
        raise TypeError("snapshot musi być instancją PipelineHistorySnapshot")
    if not isinstance(indent, str):
        raise TypeError("indent musi być tekstem")

    if not snapshot.records:
        return "Historia pipeline'u jest pusta"

    lines = [
        f"Liczba symboli: {snapshot.total_symbols()}",
        f"Łączna liczba rekordów: {snapshot.total_records()}",
    ]

    for symbol in snapshot.symbols():
        records = snapshot.records[symbol]
        lines.append(f"Symbol {symbol}: {len(records)} rekordów")
        for entry in records:
            formatted = format_pipeline_execution_record(
                entry,
                include_evaluations=include_evaluations,
                indent=indent,
            )
            for line in formatted.splitlines():
                lines.append(f"{indent}{line}")

    return "\n".join(lines)


def format_pipeline_history_diff(
    diff: PipelineHistoryDiff,
    *,
    include_evaluations: bool = False,
    indent: str = "  ",
) -> str:
    if not isinstance(diff, PipelineHistoryDiff):
        raise TypeError("diff musi być instancją PipelineHistoryDiff")
    if not isinstance(indent, str):
        raise TypeError("indent musi być tekstem")

    if diff.is_empty():
        return "Brak zmian w historii pipeline'u"

    lines = ["Zmiany w historii pipeline'u:"]

    if diff.added:
        lines.append("Dodane symbole:")
        for symbol in diff.added_symbols():
            records = diff.added[symbol]
            lines.append(f"{indent}{symbol}: {len(records)} rekordów")
            for record in records:
                formatted = format_pipeline_execution_record(
                    record,
                    include_evaluations=include_evaluations,
                    indent=indent,
                )
                for line in formatted.splitlines():
                    lines.append(f"{indent}{indent}{line}")

    if diff.removed:
        lines.append("Usunięte symbole:")
        for symbol in diff.removed_symbols():
            records = diff.removed[symbol]
            lines.append(f"{indent}{symbol}: {len(records)} rekordów")
            for record in records:
                formatted = format_pipeline_execution_record(
                    record,
                    include_evaluations=include_evaluations,
                    indent=indent,
                )
                for line in formatted.splitlines():
                    lines.append(f"{indent}{indent}{line}")

    if diff.changed:
        lines.append("Zmienione symbole:")
        for symbol in diff.changed_symbols():
            before_records, after_records = diff.changed[symbol]
            lines.append(f"{indent}{symbol} (przed → po):")
            for label, records in (("przed", before_records), ("po", after_records)):
                lines.append(f"{indent}{indent}{label}:")
                for record in records:
                    formatted = format_pipeline_execution_record(
                        record,
                        include_evaluations=include_evaluations,
                        indent=indent,
                    )
                    for line in formatted.splitlines():
                        lines.append(f"{indent}{indent}{indent}{line}")

    return "\n".join(lines)


def log_pipeline_execution_record(
    record: PipelineExecutionRecord,
    *,
    level: int = logging.INFO,
    logger_like: Optional[LoggerLike] = None,
    include_evaluations: bool = False,
    indent: str = "  ",
    extra: Optional[Mapping[str, Any]] = None,
    stacklevel: int = 2,
) -> None:
    message = format_pipeline_execution_record(
        record,
        include_evaluations=include_evaluations,
        indent=indent,
    )
    _emit_history_log(
        message,
        level=level,
        logger_like=logger_like,
        extra=extra,
        stacklevel=stacklevel,
    )


def log_pipeline_history_snapshot(
    snapshot: PipelineHistorySnapshot,
    *,
    level: int = logging.INFO,
    logger_like: Optional[LoggerLike] = None,
    include_evaluations: bool = False,
    indent: str = "  ",
    extra: Optional[Mapping[str, Any]] = None,
    stacklevel: int = 2,
) -> None:
    message = format_pipeline_history_snapshot(
        snapshot,
        include_evaluations=include_evaluations,
        indent=indent,
    )
    _emit_history_log(
        message,
        level=level,
        logger_like=logger_like,
        extra=extra,
        stacklevel=stacklevel,
    )


def log_pipeline_history_diff(
    diff: PipelineHistoryDiff,
    *,
    level: int = logging.INFO,
    logger_like: Optional[LoggerLike] = None,
    include_evaluations: bool = False,
    indent: str = "  ",
    extra: Optional[Mapping[str, Any]] = None,
    stacklevel: int = 2,
) -> None:
    message = format_pipeline_history_diff(
        diff,
        include_evaluations=include_evaluations,
        indent=indent,
    )
    _emit_history_log(
        message,
        level=level,
        logger_like=logger_like,
        extra=extra,
        stacklevel=stacklevel,
    )


def format_ensemble_definition(
    definition: EnsembleDefinition,
    *,
    indent: str = "  ",
) -> str:
    """Zbuduj czytelną reprezentację definicji zespołu modeli."""

    if not isinstance(definition, EnsembleDefinition):
        raise TypeError("definition musi być instancją EnsembleDefinition")
    if not isinstance(indent, str):
        raise TypeError("indent musi być tekstem")

    lines = [
        f"Zespół: {definition.name}",
        f"Agregacja: {definition.aggregation}",
        f"Liczba komponentów: {len(definition.components)}",
    ]

    if definition.components:
        lines.append("Komponenty:")
        weights = definition.weights or ()
        for idx, component in enumerate(definition.components):
            entry = f"{indent}- {component}"
            if idx < len(weights):
                entry += f" (waga: {_format_optional_float(float(weights[idx]))})"
            lines.append(entry)
    else:
        lines.append("Komponenty: brak")

    return "\n".join(lines)


def format_ensemble_registry_snapshot(
    snapshot: EnsembleRegistrySnapshot,
    *,
    indent: str = "  ",
) -> str:
    """Zbuduj raport tekstowy opisujący zarejestrowane zespoły modeli."""

    if not isinstance(snapshot, EnsembleRegistrySnapshot):
        raise TypeError("snapshot musi być instancją EnsembleRegistrySnapshot")
    if not isinstance(indent, str):
        raise TypeError("indent musi być tekstem")

    if not snapshot.ensembles:
        return "Rejestr zespołów jest pusty"

    lines = [f"Liczba zespołów: {snapshot.total_ensembles()}"]

    for name in snapshot.names():
        definition = snapshot.ensembles[name]
        formatted = format_ensemble_definition(definition, indent=indent)
        for line in formatted.splitlines():
            lines.append(f"{indent}{line}")

    return "\n".join(lines)


def format_ensemble_registry_diff(
    diff: EnsembleRegistryDiff,
    *,
    indent: str = "  ",
) -> str:
    """Zbuduj raport tekstowy opisujący różnice w rejestrze zespołów modeli."""

    if not isinstance(diff, EnsembleRegistryDiff):
        raise TypeError("diff musi być instancją EnsembleRegistryDiff")
    if not isinstance(indent, str):
        raise TypeError("indent musi być tekstem")

    if diff.is_empty():
        return "Brak zmian w rejestrze zespołów"

    lines = ["Zmiany w rejestrze zespołów:"]

    if diff.added:
        lines.append("Dodane zespoły:")
        for name in diff.added_names():
            formatted = format_ensemble_definition(diff.added[name], indent=indent)
            for line in formatted.splitlines():
                lines.append(f"{indent}{line}")

    if diff.removed:
        lines.append("Usunięte zespoły:")
        for name in diff.removed_names():
            formatted = format_ensemble_definition(diff.removed[name], indent=indent)
            for line in formatted.splitlines():
                lines.append(f"{indent}{line}")

    if diff.changed:
        lines.append("Zmienione zespoły:")
        for name in diff.changed_names():
            before_definition, after_definition = diff.changed[name]
            lines.append(f"{indent}{name} (przed → po):")
            for label, definition in (("przed", before_definition), ("po", after_definition)):
                lines.append(f"{indent}{indent}{label}:")
                formatted = format_ensemble_definition(definition, indent=indent)
                for line in formatted.splitlines():
                    lines.append(f"{indent}{indent}{indent}{line}")

    return "\n".join(lines)


def log_ensemble_definition(
    definition: EnsembleDefinition,
    *,
    level: int = logging.INFO,
    logger_like: Optional[LoggerLike] = None,
    indent: str = "  ",
    extra: Optional[Mapping[str, Any]] = None,
    stacklevel: int = 2,
) -> None:
    """Zaloguj pojedynczą definicję zespołu modeli."""

    message = format_ensemble_definition(definition, indent=indent)
    _emit_history_log(
        message,
        level=level,
        logger_like=logger_like,
        extra=extra,
        stacklevel=stacklevel,
    )


def log_ensemble_registry_snapshot(
    snapshot: EnsembleRegistrySnapshot,
    *,
    level: int = logging.INFO,
    logger_like: Optional[LoggerLike] = None,
    indent: str = "  ",
    extra: Optional[Mapping[str, Any]] = None,
    stacklevel: int = 2,
) -> None:
    """Zaloguj stan rejestru zespołów modeli."""

    message = format_ensemble_registry_snapshot(snapshot, indent=indent)
    _emit_history_log(
        message,
        level=level,
        logger_like=logger_like,
        extra=extra,
        stacklevel=stacklevel,
    )


def log_ensemble_registry_diff(
    diff: EnsembleRegistryDiff,
    *,
    level: int = logging.INFO,
    logger_like: Optional[LoggerLike] = None,
    indent: str = "  ",
    extra: Optional[Mapping[str, Any]] = None,
    stacklevel: int = 2,
) -> None:
    """Zaloguj różnice pomiędzy dwiema migawkami rejestru zespołów."""

    message = format_ensemble_registry_diff(diff, indent=indent)
    _emit_history_log(
        message,
        level=level,
        logger_like=logger_like,
        extra=extra,
        stacklevel=stacklevel,
    )


__all__ = [
    "AIManager",
    "MarketRegimeClassifier",
    "MarketRegimeAssessment",
    "TrainResult",
    "ModelEvaluation",
    "StrategySelectionResult",
    "EnsembleDefinition",
    "EnsembleRegistrySnapshot",
    "EnsembleRegistryDiff",
    "DriftReport",
    "TrainingSchedule",
    "PipelineSchedule",
    "PipelineExecutionRecord",
    "PipelineHistorySnapshot",
    "PipelineHistoryDiff",
    "ensemble_registry_snapshot_to_dict",
    "ensemble_registry_snapshot_from_dict",
    "ensemble_registry_snapshot_to_json",
    "ensemble_registry_snapshot_from_json",
    "ensemble_registry_snapshot_to_file",
    "ensemble_registry_snapshot_from_file",
    "diff_ensemble_snapshots",
    "ensemble_registry_diff_to_dict",
    "ensemble_registry_diff_from_dict",
    "ensemble_registry_diff_to_json",
    "ensemble_registry_diff_from_json",
    "ensemble_registry_diff_to_file",
    "ensemble_registry_diff_from_file",
    "format_ensemble_definition",
    "format_ensemble_registry_snapshot",
    "format_ensemble_registry_diff",
    "log_ensemble_definition",
    "log_ensemble_registry_snapshot",
    "log_ensemble_registry_diff",
    "pipeline_history_snapshot_to_dict",
    "pipeline_history_snapshot_from_dict",
    "pipeline_history_snapshot_to_json",
    "pipeline_history_snapshot_from_json",
    "pipeline_history_snapshot_to_file",
    "pipeline_history_snapshot_from_file",
    "diff_pipeline_history_snapshots",
    "pipeline_history_diff_to_dict",
    "pipeline_history_diff_from_dict",
    "pipeline_history_diff_to_json",
    "pipeline_history_diff_from_json",
    "pipeline_history_diff_to_file",
    "pipeline_history_diff_from_file",
    "format_pipeline_execution_record",
    "format_pipeline_history_snapshot",
    "format_pipeline_history_diff",
    "log_pipeline_execution_record",
    "log_pipeline_history_snapshot",
    "log_pipeline_history_diff",
    "_AIModels",
    "_windowize",
]<|MERGE_RESOLUTION|>--- conflicted
+++ resolved
@@ -858,33 +858,8 @@
             self._compliance_sign_off_roles = None
             return
 
-<<<<<<< HEAD
-        normalized = normalize_compliance_sign_off_roles(roles)
-        self._compliance_sign_off_roles = normalized
-
-    def get_pending_compliance_sign_offs(
-        self, limit: int | None = None
-    ) -> Mapping[str, tuple[Mapping[str, Any], ...]]:
-        """Zwraca oczekujące podpisy compliance na podstawie audytu."""
-
-        if limit is None:
-            query_limit = 5
-        else:
-            try:
-                query_limit = int(limit)
-            except (TypeError, ValueError) as exc:  # pragma: no cover - defensywnie
-                raise ValueError("limit must be greater than zero") from exc
-        if query_limit <= 0:
-            raise ValueError("limit must be greater than zero")
-
-        kwargs: Dict[str, Any] = {"limit": query_limit, "roles": self._compliance_sign_off_roles}
-        if self._audit_root is not None:
-            kwargs["audit_root"] = self._audit_root
-        return collect_pending_compliance_sign_offs(**kwargs)
-=======
         normalized = ensure_compliance_sign_offs(roles=roles)
         self._compliance_sign_off_roles = tuple(normalized.keys())
->>>>>>> ee628002
 
     def register_data_quality_check(self, check: DataQualityCheck) -> None:
         """Rejestruje kontrolę jakości danych wykonywaną podczas pipeline'u."""
@@ -1013,11 +988,6 @@
                 "Pomijam bramkę podpisów compliance – wymaganie wyłączone."
             )
             return
-<<<<<<< HEAD
-        ensure_compliance_sign_offs(
-            audit_root=self._audit_root,
-            limit=5,
-=======
         if self._audit_root is not None:
             kwargs: Dict[str, Any] = {"audit_root": self._audit_root}
         else:
@@ -1027,7 +997,6 @@
         ensure_compliance_sign_offs(
             data_quality_reports=data_reports,
             drift_reports=drift_reports,
->>>>>>> ee628002
             roles=self._compliance_sign_off_roles,
         )
 
