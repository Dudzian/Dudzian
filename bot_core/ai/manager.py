# -*- coding: utf-8 -*-
"""Asynchroniczny menedżer modeli AI zgodny z testami jednostkowymi.

Moduł zapewnia interfejs wysokiego poziomu wykorzystywany przez stare
skrypty i testy (``tests/test_ai_manager.py``). Został zaprojektowany tak,
aby współpracował z nową architekturą, ale jednocześnie zachował kontrakt
API znany z pierwszych iteracji projektu.
"""
from __future__ import annotations

import asyncio
import importlib
import inspect
import json
import logging
import math
from collections import deque
from copy import deepcopy
from dataclasses import asdict, dataclass, field
from datetime import datetime, timedelta, timezone
from os import PathLike
from pathlib import Path
from typing import TYPE_CHECKING, Any, Awaitable, Callable, Dict, Iterable, List, Mapping, Optional, Sequence, Tuple, Union

try:  # pragma: no cover - środowisko testowe może nie mieć joblib
    import joblib
except Exception:  # pragma: no cover - fallback na pickle
    joblib = None  # type: ignore
    import pickle

    def _joblib_dump(obj: Any, path: Path) -> None:
        with path.open("wb") as fh:
            pickle.dump(obj, fh)

    def _joblib_load(path: Path) -> Any:
        with path.open("rb") as fh:
            return pickle.load(fh)
else:

    def _joblib_dump(obj: Any, path: Path) -> None:
        joblib.dump(obj, path)

    def _joblib_load(path: Path) -> Any:
        return joblib.load(path)

import numpy as np
import pandas as pd

from ._license import ensure_ai_signals_enabled
from .audit import list_audit_reports, load_audit_report, save_data_quality_report, save_drift_report
from .data_monitoring import (
    ComplianceSignOffError,
    ensure_compliance_sign_offs,
    load_recent_data_quality_reports,
    load_recent_drift_reports,
)
from .feature_engineering import FeatureDataset
from .inference import DecisionModelInference, ModelRepository
from .models import ModelArtifact, ModelScore
from .validation import ModelArtifactValidationError, validate_model_artifact_schema
from .regime import (
    MarketRegimeAssessment,
    MarketRegimeClassifier,
    RegimeHistory,
    RegimeSummary,
)
from bot_core.runtime.journal import TradingDecisionEvent, TradingDecisionJournal
from .scheduler import (
    RetrainingScheduler,
    ScheduledTrainingJob,
    TrainingScheduler,
    WalkForwardResult,
    WalkForwardValidator,
)
from .training import ModelTrainer

if TYPE_CHECKING:  # pragma: no cover - tylko dla typowania
    from .monitoring import DataQualityAssessment, FeatureDriftAssessment

logger = logging.getLogger(__name__)
if not logger.handlers:
    handler = logging.StreamHandler()
    handler.setFormatter(logging.Formatter("%(asctime)s [%(levelname)s] %(name)s: %(message)s"))
    logger.addHandler(handler)
logger.setLevel(logging.INFO)
_history_logger = logger.getChild("history")


def _utcnow() -> datetime:
    """Zwróć bieżący czas w strefie UTC."""

    return datetime.now(timezone.utc)


def _select_metric_block(metrics: Mapping[str, object]) -> Mapping[str, float]:
    if not isinstance(metrics, Mapping):
        return {}
    if metrics and any(isinstance(value, Mapping) for value in metrics.values()):
        summary = metrics.get("summary")
        if isinstance(summary, Mapping):
            return {
                str(key): float(value)
                for key, value in summary.items()
                if isinstance(value, (int, float))
            }
        for key in ("test", "validation", "train"):
            candidate = metrics.get(key)
            if isinstance(candidate, Mapping) and candidate:
                return {
                    str(metric_name): float(metric_value)
                    for metric_name, metric_value in candidate.items()
                    if isinstance(metric_value, (int, float))
                }
        for value in metrics.values():
            if isinstance(value, Mapping):
                return {
                    str(metric_name): float(metric_value)
                    for metric_name, metric_value in value.items()
                    if isinstance(metric_value, (int, float))
                }
        return {}
    return {
        str(key): float(value)
        for key, value in metrics.items()
        if isinstance(value, (int, float))
    }

LoggerLike = Union[logging.Logger, logging.LoggerAdapter]


@dataclass(slots=True)
class DataQualityCheck:
    """Definicja pojedynczej kontroli jakości danych uruchamianej w pipeline AI."""

    name: str
    callback: Callable[[pd.DataFrame], Any]
    tags: Tuple[str, ...] = field(default_factory=tuple)
    source: str | None = None
    job_name: str | None = None
    dataset_provider: Callable[[pd.DataFrame], FeatureDataset | None] | None = None

    def __post_init__(self) -> None:
        if not isinstance(self.name, str) or not self.name.strip():
            raise ValueError("Nazwa kontroli jakości danych nie może być pusta.")
        self.name = self.name.strip()
        if not callable(self.callback):
            raise TypeError("callback musi być wywoływalny")
        if not isinstance(self.tags, Sequence):
            raise TypeError("tags musi być sekwencją")
        normalized_tags: list[str] = []
        for tag in self.tags:
            normalized_tags.append(str(tag))
        self.tags = tuple(normalized_tags)
        if self.dataset_provider is not None and not callable(self.dataset_provider):
            raise TypeError("dataset_provider musi być wywoływalny lub None")

    def evaluate(self, frame: pd.DataFrame) -> tuple[Any, FeatureDataset | None]:
        dataset = None
        if self.dataset_provider is not None:
            dataset = self.dataset_provider(frame)
        result = self.callback(frame)
        return result, dataset


def _ensure_logger(logger_like: Optional[LoggerLike]) -> LoggerLike:
    if logger_like is None:
        return _history_logger
    if not isinstance(logger_like, (logging.Logger, logging.LoggerAdapter)):
        raise TypeError("logger musi być instancją logging.Logger lub logging.LoggerAdapter")
    return logger_like


def _emit_history_log(
    message: str,
    *,
    level: int,
    logger_like: Optional[LoggerLike] = None,
    extra: Optional[Mapping[str, Any]] = None,
    stacklevel: int = 2,
) -> None:
    resolved_logger = _ensure_logger(logger_like)
    if not isinstance(level, int):
        raise TypeError("level musi być liczbą całkowitą")
    if extra is not None and not isinstance(extra, Mapping):
        raise TypeError("extra musi być mapowaniem jeśli jest podane")
    log_kwargs: Dict[str, Any] = {}
    if extra:
        log_kwargs["extra"] = dict(extra)
    log_kwargs["stacklevel"] = stacklevel
    resolved_logger.log(level, message, **log_kwargs)


def _safe_float(value: object) -> Optional[float]:
    try:
        number = float(value)
    except (TypeError, ValueError):
        return None
    if math.isnan(number) or math.isinf(number):
        return None
    return number


def _safe_mean(values: Iterable[object]) -> Optional[float]:
    collected: List[float] = []
    for value in values:
        number = _safe_float(value)
        if number is not None:
            collected.append(number)
    if not collected:
        return None
    return sum(collected) / len(collected)

_AI_IMPORT_ERROR: Optional[BaseException] = None
_FALLBACK_ACTIVE = False


def _bundle_import_errors(primary: BaseException, secondary: BaseException) -> BaseException:
    """Połącz dwa wyjątki importu w jeden obiekt z zachowaniem kontekstu."""

    try:
        return ExceptionGroup("AI backend import failed", [primary, secondary])  # type: ignore[name-defined]
    except NameError:  # pragma: no cover - Python < 3.11
        secondary.__cause__ = primary  # type: ignore[attr-defined]
        return secondary


def _flatten_exception_messages(error: BaseException) -> str:
    """Zbuduj zwięzły opis z łańcucha wyjątków importu."""

    pieces: List[str] = []
    stack: List[BaseException] = [error]
    seen: set[int] = set()

    while stack:
        current = stack.pop()
        identifier = id(current)
        if identifier in seen:
            continue
        seen.add(identifier)

        message = str(current).strip()
        if not message:
            message = current.__class__.__name__
        else:
            message = f"{current.__class__.__name__}: {message}"
        pieces.append(message)

        nested = getattr(current, "exceptions", None)
        if isinstance(nested, Iterable):
            for child in nested:
                if isinstance(child, BaseException):
                    stack.append(child)

        cause = getattr(current, "__cause__", None)
        if isinstance(cause, BaseException):
            stack.append(cause)

        context = getattr(current, "__context__", None)
        suppressed = getattr(current, "__suppress_context__", False)
        if not suppressed and isinstance(context, BaseException):
            stack.append(context)

    unique_messages = []
    seen_text: set[str] = set()
    for piece in pieces:
        if piece not in seen_text:
            unique_messages.append(piece)
            seen_text.add(piece)

    return " | ".join(unique_messages)


def _iter_exception_chain(root: BaseException) -> Iterable[BaseException]:
    """Breadth-first traversal over nested, caused and contextual exceptions."""

    queue: deque[BaseException] = deque([root])
    seen: set[int] = set()
    while queue:
        current = queue.popleft()
        identifier = id(current)
        if identifier in seen:
            continue
        seen.add(identifier)
        yield current

        nested = getattr(current, "exceptions", None)
        if isinstance(nested, Iterable):
            for child in nested:
                if isinstance(child, BaseException):
                    queue.append(child)

        cause = getattr(current, "__cause__", None)
        if isinstance(cause, BaseException):
            queue.append(cause)

        context = getattr(current, "__context__", None)
        if not getattr(current, "__suppress_context__", False) and isinstance(context, BaseException):
            queue.append(context)


def _collect_exception_messages(error: BaseException) -> Tuple[str, ...]:
    """Collect formatted messages from an exception chain preserving order."""

    messages: list[str] = []
    seen_text: set[str] = set()
    for exc in _iter_exception_chain(error):
        message = str(exc).strip()
        if message:
            formatted = f"{exc.__class__.__name__}: {message}"
        else:
            formatted = exc.__class__.__name__
        if formatted not in seen_text:
            messages.append(formatted)
            seen_text.add(formatted)
    return tuple(messages)


def _collect_exception_types(error: BaseException) -> Tuple[str, ...]:
    """Collect fully-qualified exception type names from a chain."""

    types: list[str] = []
    seen: set[str] = set()
    for exc in _iter_exception_chain(error):
        name = f"{exc.__class__.__module__}.{exc.__class__.__qualname__}"
        if name not in seen:
            types.append(name)
            seen.add(name)
    return tuple(types)


def _build_exception_diagnostics(error: BaseException) -> Tuple[ExceptionDiagnostics, ...]:
    """Create structured diagnostics for each exception in the chain."""

    diagnostics: list[ExceptionDiagnostics] = []
    seen: set[int] = set()
    for exc in _iter_exception_chain(error):
        identifier = id(exc)
        if identifier in seen:
            continue
        seen.add(identifier)
        diagnostics.append(
            ExceptionDiagnostics(
                module=getattr(exc.__class__, "__module__", ""),
                qualname=getattr(exc.__class__, "__qualname__", exc.__class__.__name__),
                message=str(exc).strip(),
            )
        )
    return tuple(diagnostics)


def _is_fallback_degradation(reason: Optional[str]) -> bool:
    """Sprawdź, czy wskazany powód oznacza degradację przez fallback modeli."""

    if reason is None:
        return True
    prefix = reason.split(":", 1)[0].strip()
    return prefix in {"fallback_ai_models", "backend_validation_failed"}


def _build_fallback_ai_models() -> type:
    class _DefaultAIModels:
        """Minimalny model fallback używany w testach bez zależności ML."""

        def __init__(self, input_size: int, seq_len: int, model_type: str = "rf") -> None:
            self.input_size = input_size
            self.seq_len = seq_len
            self.model_type = model_type
            self._coef = np.zeros(input_size, dtype=float)

        async def train(
            self,
            X: np.ndarray,
            y: np.ndarray,
            epochs: int,
            batch_size: int,
            progress_callback: Optional[Callable[..., None]] = None,
            model_out: Optional[str] = None,
            verbose: bool = False,
        ) -> None:
            if len(X) == 0:
                return
            self._coef = np.nan_to_num(X.mean(axis=1).mean(axis=0))
            if model_out:
                _joblib_dump(self, Path(model_out))

        def predict(self, X: np.ndarray) -> np.ndarray:
            if X.ndim == 3:
                features = X.reshape(X.shape[0], -1)
            else:
                features = X
            coef = self._coef
            if features.shape[1] != coef.size:
                coef = np.resize(coef, features.shape[1])
            return features @ coef

        async def predict_series(self, df: pd.DataFrame, feature_cols: List[str]) -> pd.Series:
            arr = df[feature_cols].to_numpy(dtype=float)
            if arr.size == 0:
                return pd.Series(np.zeros(len(df)), index=df.index)
            coef = np.resize(self._coef, arr.shape[1])
            preds = arr @ coef
            return pd.Series(preds, index=df.index)

        @staticmethod
        def load_model(path: str) -> "_DefaultAIModels":
            return _joblib_load(Path(path))

    return _DefaultAIModels


try:  # pragma: no cover - w testach zastępujemy _AIModels atrapą
    from ai_models import AIModels as _DefaultAIModels  # type: ignore
except Exception as exc:  # pragma: no cover - brak zależności na CI
    try:
        _kryptolowca_ai_models = importlib.import_module("KryptoLowca.ai_models")
    except Exception as namespace_exc:
        _AI_IMPORT_ERROR = _bundle_import_errors(exc, namespace_exc)
        _FALLBACK_ACTIVE = True
        _DefaultAIModels = _build_fallback_ai_models()
    else:
        try:
            _DefaultAIModels = getattr(_kryptolowca_ai_models, "AIModels")
        except AttributeError as attr_exc:
            _AI_IMPORT_ERROR = _bundle_import_errors(exc, attr_exc)
            _FALLBACK_ACTIVE = True
            _DefaultAIModels = _build_fallback_ai_models()

# --- Import funkcji windowize z różnych możliwych miejsc, z bezpiecznym fallbackiem ---
_default_windowize: Callable[..., Tuple[np.ndarray, np.ndarray]]
try:  # najpierw wariant namespacowany
    from bot_core.data.preprocessing import windowize as _default_windowize  # type: ignore
except Exception:
    try:  # następnie wariant lokalny
        from data_preprocessor import windowize as _default_windowize  # type: ignore
    except Exception:  # fallback minimalny – działa w środowisku testowym bez zależności
        def _default_windowize(df: pd.DataFrame, feature_cols: List[str], seq_len: int, target_col: str):
            """Minimalna implementacja okienkująca dane dla modeli sekwencyjnych."""
            if seq_len <= 0 or len(df) <= seq_len:
                raise ValueError("Za mało danych do przygotowania sekwencji.")
            X: List[np.ndarray] = []
            y: List[float] = []
            values = df[feature_cols].to_numpy(dtype=float)
            target = df[target_col].to_numpy(dtype=float)
            for idx in range(seq_len, len(df)):
                X.append(values[idx - seq_len : idx])
                prev = target[idx - 1] if target[idx - 1] != 0 else 1e-12
                y.append((target[idx] / prev) - 1.0)
            return np.asarray(X, dtype=np.float32), np.asarray(y, dtype=np.float32)

# Zmienne modułowe podmieniane w testach jednostkowych
_AIModels = _DefaultAIModels
_windowize = _default_windowize

try:  # pragma: no cover - DecisionOrchestrator nie zawsze dostępny w minimalnych buildach
    from bot_core.decision.orchestrator import DecisionOrchestrator as _DecisionOrchestrator
except Exception:  # pragma: no cover - komponent optionalny
    _DecisionOrchestrator = None  # type: ignore[misc]


@dataclass(slots=True)
class TrainResult:
    """Podsumowanie treningu pojedynczego modelu."""

    model_type: str
    hit_rate: float
    model_path: Optional[str]


@dataclass(slots=True)
class ModelEvaluation:
    """Szczegółowa ocena modelu wykorzystywana przy selekcji strategii."""

    model_type: str
    hit_rate: float
    pnl: float
    sharpe: float
    cv_scores: List[float] = field(default_factory=list)
    model_path: Optional[str] = None

    def composite_score(self) -> float:
        """Łączna ocena – średnia trafności ważona Sharpe'em."""

        sharpe_bonus = max(self.sharpe, 0.0)
        return float(self.hit_rate * (1.0 + sharpe_bonus))


@dataclass(slots=True)
class StrategySelectionResult:
    """Wynik wyboru najlepszego modelu dla strategii."""

    symbol: str
    best_model: str
    evaluations: List[ModelEvaluation]
    decided_at: datetime
    drift_report: Optional["DriftReport"] = None
    predictions: Optional[pd.Series] = None


@dataclass(frozen=True, slots=True)
class EnsembleDefinition:
    """Opis zespołu modeli łączonego w trakcie generowania predykcji."""

    name: str
    components: Tuple[str, ...]
    aggregation: str = "mean"
    weights: Optional[Tuple[float, ...]] = None

    def require_weights(self) -> Tuple[float, ...]:
        if self.weights is None:
            raise ValueError("Definicja zespołu nie zawiera wag.")
        return self.weights


@dataclass(slots=True)
class EnsembleRegistrySnapshot:
    """Migawka zarejestrowanych zespołów modeli."""

    ensembles: Dict[str, EnsembleDefinition] = field(default_factory=dict)

    def total_ensembles(self) -> int:
        return len(self.ensembles)

    def names(self) -> Tuple[str, ...]:
        return tuple(sorted(self.ensembles))

    def get(self, name: str) -> Optional[EnsembleDefinition]:
        return self.ensembles.get(name)


@dataclass(slots=True)
class EnsembleRegistryDiff:
    """Różnica pomiędzy dwiema migawkami rejestru zespołów modeli."""

    added: Dict[str, EnsembleDefinition] = field(default_factory=dict)
    removed: Dict[str, EnsembleDefinition] = field(default_factory=dict)
    changed: Dict[str, Tuple[EnsembleDefinition, EnsembleDefinition]] = field(default_factory=dict)

    def is_empty(self) -> bool:
        return not (self.added or self.removed or self.changed)

    def added_names(self) -> Tuple[str, ...]:
        return tuple(sorted(self.added))

    def removed_names(self) -> Tuple[str, ...]:
        return tuple(sorted(self.removed))

    def changed_names(self) -> Tuple[str, ...]:
        return tuple(sorted(self.changed))

    def names(self) -> Tuple[str, ...]:
        return tuple(sorted(set(self.added) | set(self.removed) | set(self.changed)))


@dataclass(frozen=True, slots=True)
class ExceptionDiagnostics:
    """Struktura opisująca pojedynczy wyjątek z łańcucha degradacji."""

    module: str
    qualname: str
    message: str

    @property
    def type_name(self) -> str:
        return f"{self.module}.{self.qualname}" if self.module else self.qualname

    @property
    def formatted(self) -> str:
        text = self.message.strip()
        if text:
            return f"{self.type_name}: {text}"
        return self.type_name

    def as_dict(self) -> Dict[str, str]:
        data: Dict[str, str] = {
            "module": self.module,
            "qualname": self.qualname,
            "type": self.type_name,
            "formatted": self.formatted,
        }
        if self.message:
            data["message"] = self.message
        return data


@dataclass(frozen=True, slots=True)
class BackendStatus:
    """Migawka stanu backendu modeli AI."""

    degraded: bool
    reason: str | None
    details: Tuple[str, ...] = ()
    exception_types: Tuple[str, ...] = ()
    exception_diagnostics: Tuple[ExceptionDiagnostics, ...] = ()

    def as_dict(self) -> Dict[str, object]:
        return {
            "degraded": self.degraded,
            "reason": self.reason,
            "details": list(self.details),
            "exception_types": list(self.exception_types),
            "exception_diagnostics": [diag.as_dict() for diag in self.exception_diagnostics],
        }


@dataclass(slots=True)
class DriftReport:
    """Raport detekcji dryfu danych wejściowych."""

    feature_drift: float
    volatility_shift: float
    triggered: bool
    threshold: float


@dataclass(slots=True)
class TrainingSchedule:
    """Reprezentuje zaplanowane zadanie treningowe."""

    symbol: str
    interval_seconds: float
    task: asyncio.Task
    model_types: Tuple[str, ...]
    seq_len: int


@dataclass(slots=True)
class PipelineSchedule:
    """Zaplanowany pipeline selekcji modeli i generowania sygnałów."""

    symbol: str
    interval_seconds: float
    task: asyncio.Task
    model_types: Tuple[str, ...]
    seq_len: int
    folds: int


@dataclass(slots=True)
class PipelineExecutionRecord:
    """Zapis pojedynczego uruchomienia pipeline'u selekcji modeli."""

    symbol: str
    decided_at: datetime
    best_model: str
    evaluations: Tuple[ModelEvaluation, ...]
    drift_report: Optional[DriftReport] = None
    prediction_count: int = 0
    prediction_mean: Optional[float] = None
    prediction_std: Optional[float] = None
    prediction_min: Optional[float] = None
    prediction_max: Optional[float] = None


@dataclass(slots=True)
class PipelineHistorySnapshot:
    """Migawka historii pipeline'u dla jednego lub wielu symboli."""

    records: Dict[str, Tuple[PipelineExecutionRecord, ...]] = field(default_factory=dict)

    def total_symbols(self) -> int:
        return len(self.records)

    def total_records(self) -> int:
        return sum(len(entries) for entries in self.records.values())

    def symbols(self) -> Tuple[str, ...]:
        return tuple(sorted(self.records))

    def for_symbol(self, symbol: str) -> Tuple[PipelineExecutionRecord, ...]:
        return self.records.get(symbol, ())


@dataclass(slots=True)
class PipelineHistoryDiff:
    """Różnice pomiędzy dwiema migawkami historii pipeline'u."""

    added: Dict[str, Tuple[PipelineExecutionRecord, ...]] = field(default_factory=dict)
    removed: Dict[str, Tuple[PipelineExecutionRecord, ...]] = field(default_factory=dict)
    changed: Dict[str, Tuple[Tuple[PipelineExecutionRecord, ...], Tuple[PipelineExecutionRecord, ...]]] = field(
        default_factory=dict
    )

    def is_empty(self) -> bool:
        return not (self.added or self.removed or self.changed)

    def added_symbols(self) -> Tuple[str, ...]:
        return tuple(sorted(self.added))

    def removed_symbols(self) -> Tuple[str, ...]:
        return tuple(sorted(self.removed))

    def changed_symbols(self) -> Tuple[str, ...]:
        return tuple(sorted(self.changed))

    def symbols(self) -> Tuple[str, ...]:
        return tuple(sorted(set(self.added) | set(self.removed) | set(self.changed)))

    def total_added_records(self) -> int:
        return sum(len(records) for records in self.added.values())

    def total_removed_records(self) -> int:
        return sum(len(records) for records in self.removed.values())

    def total_changed_records(self) -> int:
        return sum(len(after) for _, after in self.changed.values())


PathInput = Union[str, Path, PathLike[str]]


class AIManager:
    """Wysokopoziomowy kontroler treningu i predykcji modeli AI.

    Interfejs jest asynchroniczny, aby łatwo współpracował z GUI oraz
    umożliwiał blokadę podczas długich operacji treningowych. Równolegle
    dba o higienę danych oraz ograniczenie sygnałów do rozsądnego zakresu.
    """

    def __init__(
        self,
        *,
        ai_threshold_bps: float = 5.0,
        model_dir: str | Path = "models",
        audit_root: str | Path | None = None,
        decision_journal: TradingDecisionJournal | None = None,
        decision_journal_context: Mapping[str, Any] | None = None,
    ) -> None:
        ensure_ai_signals_enabled("zarządzania modelami AI")
        self.ai_threshold_bps = float(ai_threshold_bps)
        self.model_dir = Path(model_dir)
        self.model_dir.mkdir(parents=True, exist_ok=True)
        self._lock = asyncio.Lock()
        self.models: Dict[str, Any] = {}
        self._schedules: Dict[str, TrainingSchedule] = {}
        self._pipeline_schedules: Dict[str, PipelineSchedule] = {}
        self._recent_signals: Dict[str, deque[float]] = {}
        self._active_models: Dict[str, str] = {}
        self._pipeline_history: Dict[str, deque[PipelineExecutionRecord]] = {}
        self._pipeline_history_limit = 100
        self._model_init_kwargs: Dict[str, Any] = {}
        self._ensembles: Dict[str, EnsembleDefinition] = {}
        self._regime_classifier = MarketRegimeClassifier()
        self._latest_regimes: Dict[str, MarketRegimeAssessment] = {}
        self._regime_histories: Dict[str, RegimeHistory] = {}
        self._degraded = False
        self._degradation_reason: str | None = None
        self._degradation_details: Tuple[str, ...] = ()
        self._degradation_exceptions: Tuple[BaseException, ...] = ()
        self._degradation_exception_types: Tuple[str, ...] = ()
        self._degradation_exception_diagnostics: Tuple[ExceptionDiagnostics, ...] = ()
        self._decision_model_repository: ModelRepository | None = None
        self._model_repository: ModelRepository | None = None
        self._repository_models: Dict[str, DecisionModelInference] = {}
        self._repository_paths: Dict[str, Path] = {}
        self._decision_inferences: Dict[str, DecisionModelInference] = {}
        self._decision_default_name: str | None = None
        self._decision_orchestrator: Any | None = None
        self._training_scheduler: TrainingScheduler | None = None
        self._scheduled_training_jobs: Dict[str, ScheduledTrainingJob] = {}
        self._job_artifact_paths: Dict[str, Path] = {}
        self._data_quality_checks: List[DataQualityCheck] = []
        self._audit_root = Path(audit_root) if audit_root is not None else None
        self._last_drift_report_path: Path | None = None
        self._last_data_quality_report_path: Path | None = None
        self._require_compliance_sign_offs = False
        self._decision_journal = decision_journal
        if decision_journal_context is not None and not isinstance(decision_journal_context, Mapping):
            raise TypeError("decision_journal_context musi być mapowaniem lub None")
        self._decision_journal_context: Mapping[str, Any] | None = (
            dict(decision_journal_context) if decision_journal_context is not None else None
        )
        if _AI_IMPORT_ERROR is not None:
            self._degraded = True
            messages = _collect_exception_messages(_AI_IMPORT_ERROR)
            if messages:
                self._degradation_details = messages
                summary = _flatten_exception_messages(_AI_IMPORT_ERROR)
                self._degradation_reason = (
                    f"fallback_ai_models: {summary}" if summary else "fallback_ai_models"
                )
            else:
                self._degradation_reason = "fallback_ai_models"
            self._degradation_exceptions = (_AI_IMPORT_ERROR,)
            self._degradation_exception_types = _collect_exception_types(_AI_IMPORT_ERROR)
            self._degradation_exception_diagnostics = _build_exception_diagnostics(
                _AI_IMPORT_ERROR
            )
        elif _FALLBACK_ACTIVE:
            self._degraded = True
            self._degradation_reason = "fallback_ai_models"
        try:
            init_signature = inspect.signature(_AIModels.__init__)  # type: ignore[attr-defined]
        except (TypeError, ValueError, AttributeError):
            init_signature = None
        if init_signature is not None and "model_dir" in init_signature.parameters:
            self._model_init_kwargs["model_dir"] = self.model_dir

    # -------------------------- API pomocnicze --------------------------
    @staticmethod
    def _normalize_symbol(symbol: str) -> str:
        sym = (symbol or "").strip().lower()
        if not sym:
            raise ValueError("Symbol nie może być pusty.")
        return sym

    @staticmethod
    def _normalize_model_type(model_type: str) -> str:
        variant = (model_type or "").strip()
        if not variant:
            raise ValueError("Typ modelu nie może być pusty.")
        if ":" in variant:
            variant = variant.split(":")[-1]
        return variant.lower()

    @staticmethod
    def _validate_dataframe(df: pd.DataFrame, feature_cols: Iterable[str]) -> None:
        if df is None or df.empty:
            raise ValueError("DataFrame z danymi jest pusty.")
        missing = [col for col in feature_cols if col not in df.columns]
        if missing:
            raise ValueError(f"Brak kolumn wymaganych przez model: {missing}")
        if df.isna().any().any():
            raise ValueError("Dane wejściowe zawierają braki (NaN).")

    def _model_key(self, symbol: str, model_type: str) -> str:
        return f"{self._normalize_symbol(symbol)}:{self._normalize_model_type(model_type)}"

    def set_audit_root(self, audit_root: str | Path | None) -> None:
        """Skonfiguruj katalog audytu AI wykorzystywany przy zapisie raportów."""

        self._audit_root = Path(audit_root) if audit_root is not None else None

    def get_audit_root(self) -> Path | None:
        """Zwróć aktualną ścieżkę katalogu audytu AI (jeśli skonfigurowana)."""

        return self._audit_root

    def get_last_drift_report_path(self) -> Path | None:
        """Zwraca ścieżkę ostatniego zapisanego raportu dryfu (jeśli istnieje)."""

        return self._last_drift_report_path

    def get_last_data_quality_report_path(self) -> Path | None:
        """Zwraca ścieżkę ostatniego zapisanego raportu jakości danych."""

        return self._last_data_quality_report_path

    def set_compliance_sign_off_requirement(self, enabled: bool) -> None:
        """Włącza lub wyłącza bramkę podpisów compliance dla aktywacji modeli."""

        self._require_compliance_sign_offs = bool(enabled)

    def register_data_quality_check(self, check: DataQualityCheck) -> None:
        """Rejestruje kontrolę jakości danych wykonywaną podczas pipeline'u."""

        if not isinstance(check, DataQualityCheck):
            raise TypeError("check musi być instancją DataQualityCheck")
        self._data_quality_checks.append(check)

    def clear_data_quality_checks(self) -> None:
        """Usuwa wszystkie wcześniej zarejestrowane kontrole jakości danych."""

        self._data_quality_checks.clear()

    def get_data_quality_checks(self) -> Tuple[DataQualityCheck, ...]:
        """Zwraca aktualnie skonfigurowane kontrole jakości danych."""

        return tuple(self._data_quality_checks)

    def _build_decision_context(self, overrides: Mapping[str, Any] | None = None) -> Dict[str, str]:
        context: Dict[str, str] = {
            "environment": "ai-monitoring",
            "portfolio": "ai-manager",
            "risk_profile": "ai-monitoring",
        }
        if isinstance(self._decision_journal_context, Mapping):
            for key, value in self._decision_journal_context.items():
                if value is None:
                    continue
                context[str(key)] = str(value)
        if overrides is not None:
            for key, value in overrides.items():
                if value is None:
                    continue
                context[str(key)] = str(value)
        return context

    @staticmethod
    def _stringify_metadata(metadata: Mapping[str, Any]) -> Dict[str, str]:
        payload: Dict[str, str] = {}
        for key, value in metadata.items():
            if value is None:
                continue
            key_str = str(key)
            if isinstance(value, bool):
                payload[key_str] = "true" if value else "false"
            elif isinstance(value, (int, np.integer)):
                payload[key_str] = str(int(value))
            elif isinstance(value, (float, np.floating)):
                formatted = f"{float(value):.10f}".rstrip("0").rstrip(".")
                payload[key_str] = formatted if formatted else "0"
            elif isinstance(value, (datetime, pd.Timestamp)):
                normalized = value
                if isinstance(normalized, pd.Timestamp):
                    normalized = normalized.to_pydatetime()
                payload[key_str] = normalized.astimezone(timezone.utc).isoformat()
            elif isinstance(value, np.datetime64):
                payload[key_str] = pd.Timestamp(value).to_pydatetime().astimezone(timezone.utc).isoformat()
            elif isinstance(value, Path):
                payload[key_str] = str(value)
            elif isinstance(value, Mapping):
                try:
                    payload[key_str] = json.dumps(value, ensure_ascii=False, sort_keys=True)
                except TypeError:
                    payload[key_str] = str(value)
            elif isinstance(value, Sequence) and not isinstance(value, (str, bytes, bytearray)):
                payload[key_str] = ",".join(str(item) for item in value)
            else:
                payload[key_str] = str(value)
        return payload

    def _record_journal_event(
        self,
        event_type: str,
        *,
        timestamp: datetime,
        metadata: Mapping[str, Any],
        overrides: Mapping[str, Any] | None = None,
    ) -> None:
        if self._decision_journal is None:
            return
        context = self._build_decision_context(overrides)
        event_timestamp = timestamp
        if event_timestamp.tzinfo is None:
            event_timestamp = event_timestamp.replace(tzinfo=timezone.utc)
        else:
            event_timestamp = event_timestamp.astimezone(timezone.utc)
        event_kwargs: Dict[str, Any] = {
            "event_type": event_type,
            "timestamp": event_timestamp,
            "environment": context.get("environment", "ai-monitoring"),
            "portfolio": context.get("portfolio", "ai-manager"),
            "risk_profile": context.get("risk_profile", "ai-monitoring"),
            "metadata": self._stringify_metadata(metadata),
        }
        for key in ("symbol", "schedule", "strategy", "schedule_run_id", "strategy_instance_id", "status"):
            value = context.get(key)
            if value is not None:
                event_kwargs[key] = str(value)
        try:
            event = TradingDecisionEvent(**event_kwargs)
        except Exception:
            logger.exception("Nie udało się zbudować zdarzenia decision journalu %s", event_type)
            return
        try:
            self._decision_journal.record(event)
        except Exception:
            logger.exception("Nie udało się zapisać zdarzenia decision journalu %s", event_type)

    def list_drift_report_paths(self, limit: int | None = None) -> list[Path]:
        """Zwraca posortowane ścieżki raportów dryfu."""

        if self._audit_root is None:
            return []
        return list_audit_reports("drift", audit_root=self._audit_root, limit=limit)

    def list_data_quality_report_paths(self, limit: int | None = None) -> list[Path]:
        """Zwraca posortowane ścieżki raportów jakości danych."""

        if self._audit_root is None:
            return []
        return list_audit_reports("data_quality", audit_root=self._audit_root, limit=limit)

    def _ensure_compliance_activation_gate(self) -> None:
<<<<<<< HEAD
        if not self._require_compliance_sign_offs:
            return
=======
>>>>>>> 4662570c
        if self._audit_root is not None:
            kwargs: Dict[str, Any] = {"audit_root": self._audit_root}
        else:
            kwargs = {}
        data_reports = load_recent_data_quality_reports(limit=5, **kwargs)
        drift_reports = load_recent_drift_reports(limit=5, **kwargs)
        ensure_compliance_sign_offs(
            data_quality_reports=data_reports,
            drift_reports=drift_reports,
        )

    def _load_audit_payload(self, *, path: Path | None, subdirectory: str) -> Mapping[str, Any] | None:
        candidates: list[Path] = []
        if path is not None:
            candidates.append(path)
        if self._audit_root is not None:
            for candidate in list_audit_reports(subdirectory, audit_root=self._audit_root, limit=1):
                if candidate not in candidates:
                    candidates.append(candidate)
        for candidate in candidates:
            try:
                return load_audit_report(candidate)
            except FileNotFoundError:
                continue
            except Exception:
                logger.exception("Nie udało się odczytać raportu audytu %s", candidate)
                return None
        return None

    def load_last_drift_report(self) -> Mapping[str, Any] | None:
        """Ładuje najnowszy znany raport dryfu danych."""

        return self._load_audit_payload(path=self._last_drift_report_path, subdirectory="drift")

    def load_last_data_quality_report(self) -> Mapping[str, Any] | None:
        """Ładuje najnowszy znany raport jakości danych."""

        return self._load_audit_payload(
            path=self._last_data_quality_report_path, subdirectory="data_quality"
        )

    @staticmethod
    def _normalize_timestamp_value(value: Any) -> str | None:
        if value is None:
            return None
        if isinstance(value, pd.Timestamp):
            dt_value = value.to_pydatetime()
        elif isinstance(value, datetime):
            dt_value = value
        elif isinstance(value, np.datetime64):
            dt_value = pd.Timestamp(value).to_pydatetime()
        elif isinstance(value, (np.integer, int)):
            try:
                dt_value = datetime.fromtimestamp(int(value), tz=timezone.utc)
            except (OverflowError, OSError, ValueError):
                return None
        elif isinstance(value, (np.floating, float)):
            number = float(value)
            if math.isnan(number) or math.isinf(number):
                return None
            try:
                dt_value = datetime.fromtimestamp(number, tz=timezone.utc)
            except (OverflowError, OSError, ValueError):
                return None
        else:
            return None
        if dt_value.tzinfo is None:
            dt_value = dt_value.replace(tzinfo=timezone.utc)
        else:
            dt_value = dt_value.astimezone(timezone.utc)
        return dt_value.isoformat()

    @classmethod
    def _frame_window_summary(cls, frame: pd.DataFrame) -> Mapping[str, Any]:
        if frame is None or frame.empty:
            return {}
        summary: Dict[str, Any] = {"rows": int(len(frame))}

        start_value: Any = None
        end_value: Any = None
        start_iso: str | None = None
        end_iso: str | None = None

        if len(frame.index) > 0:
            start_candidate = frame.index[0]
            end_candidate = frame.index[-1]
            start_iso = cls._normalize_timestamp_value(start_candidate)
            end_iso = cls._normalize_timestamp_value(end_candidate)
            start_value = start_candidate
            end_value = end_candidate

        if (start_iso is None or end_iso is None) and "timestamp" in frame.columns and not frame["timestamp"].empty:
            start_candidate = frame["timestamp"].iloc[0]
            end_candidate = frame["timestamp"].iloc[-1]
            candidate_start_iso = cls._normalize_timestamp_value(start_candidate)
            candidate_end_iso = cls._normalize_timestamp_value(end_candidate)
            if candidate_start_iso is not None or candidate_end_iso is not None:
                start_iso = candidate_start_iso
                end_iso = candidate_end_iso
                start_value = start_candidate
                end_value = end_candidate

        if start_iso is not None:
            summary["start"] = start_iso
        elif start_value is not None:
            summary["start"] = str(start_value)
        if end_iso is not None:
            summary["end"] = end_iso
        elif end_value is not None:
            summary["end"] = str(end_value)

        return summary

    @staticmethod
    def _normalize_quality_issues(issues: Sequence[Mapping[str, Any]] | Mapping[str, Any]) -> List[Mapping[str, Any]]:
        if isinstance(issues, Mapping):
            return [dict(issues)]
        normalized: List[Mapping[str, Any]] = []
        for issue in issues:
            if isinstance(issue, Mapping):
                normalized.append(dict(issue))
                continue
            try:
                normalized.append(asdict(issue))
            except Exception:
                normalized.append({"issue": str(issue)})
        return normalized

    def record_data_quality_issues(
        self,
        issues: Sequence[Mapping[str, Any]] | Mapping[str, Any] | "DataQualityAssessment",
        *,
        dataset: FeatureDataset | None = None,
        job_name: str | None = None,
        source: str | None = None,
        summary: Mapping[str, Any] | None = None,
        tags: Sequence[str] | None = None,
        generated_at: datetime | None = None,
    ) -> Path | None:
        """Zapisuje raport jakości danych w katalogu audytu AI."""

        if self._audit_root is None:
            return None
        assessment_summary: Mapping[str, Any] | None = None
        timestamp = (generated_at or datetime.now(timezone.utc)).astimezone(timezone.utc)
        if hasattr(issues, "issues") and not isinstance(issues, Mapping):
            candidate = getattr(issues, "issues")
            if isinstance(candidate, (Mapping, Sequence)):
                issues = candidate  # type: ignore[assignment]
        if hasattr(issues, "issues_payload") and callable(getattr(issues, "issues_payload", None)):
            payload = getattr(issues, "issues_payload")()
            if isinstance(payload, Sequence):
                issues = payload  # type: ignore[assignment]
        if hasattr(issues, "summary"):
            assessment_summary = getattr(issues, "summary")
            if summary is None and isinstance(assessment_summary, Mapping):
                summary = assessment_summary
            elif summary is not None and isinstance(assessment_summary, Mapping):
                merged: dict[str, Any] = dict(assessment_summary)
                merged.update(summary)
                summary = merged
        normalized = self._normalize_quality_issues(issues)
        try:
            path = save_data_quality_report(
                normalized,
                job_name=job_name,
                dataset=dataset,
                audit_root=self._audit_root,
                generated_at=timestamp,
                source=source,
                summary=summary,
                tags=tags if tags is not None else None,
            )
        except Exception:
            logger.exception("Nie udało się zapisać raportu jakości danych (%s)", job_name or "unknown")
            return None
        self._last_data_quality_report_path = path
        metadata: Dict[str, Any] = {
            "report_type": "data_quality",
            "report_path": path,
            "issues_count": len(normalized),
        }
        if job_name is not None:
            metadata["job"] = job_name
        if source is not None:
            metadata["source"] = source
        if tags:
            metadata["tags"] = list(tags)
        summary_payload = summary if isinstance(summary, Mapping) else None
        if summary_payload is not None:
            status_value = summary_payload.get("status")
            if status_value is not None:
                metadata["status"] = status_value
        dataset_symbol: str | None = None
        if dataset is not None and isinstance(dataset.metadata, Mapping):
            symbol_candidate = dataset.metadata.get("symbol")
            if isinstance(symbol_candidate, str) and symbol_candidate.strip():
                dataset_symbol = symbol_candidate
            else:
                symbols_candidate = dataset.metadata.get("symbols")
                if isinstance(symbols_candidate, Sequence) and not isinstance(symbols_candidate, (str, bytes, bytearray)):
                    for entry in symbols_candidate:
                        if entry is None:
                            continue
                        dataset_symbol = str(entry)
                        if dataset_symbol:
                            break
        overrides: Dict[str, Any] = {}
        if dataset_symbol:
            overrides["symbol"] = dataset_symbol
        if job_name is not None:
            overrides.setdefault("schedule", job_name)
        self._record_journal_event(
            "ai_data_quality_report",
            timestamp=timestamp,
            metadata=metadata,
            overrides=overrides,
        )
        return path

    def _run_data_quality_checks(
        self,
        symbol: str,
        df: pd.DataFrame,
        *,
        generated_at: datetime,
    ) -> None:
        if not self._data_quality_checks or self._audit_root is None:
            return
        symbol_key = self._normalize_symbol(symbol)
        for check in list(self._data_quality_checks):
            try:
                result, dataset = check.evaluate(df)
            except Exception:
                logger.exception(
                    "Nie udało się uruchomić kontroli jakości danych %s", check.name
                )
                continue
            if result is None:
                continue
            issues_candidate: Any
            if hasattr(result, "issues") and not isinstance(result, Mapping):
                issues_candidate = getattr(result, "issues")
            else:
                issues_candidate = result
            if issues_candidate is None:
                continue
            try:
                normalized_issues = self._normalize_quality_issues(issues_candidate)
            except Exception:
                logger.exception(
                    "Nie udało się znormalizować wyników kontroli jakości danych %s",
                    check.name,
                )
                continue
            status = getattr(result, "status", None)
            if not normalized_issues:
                if isinstance(status, str) and status.lower() == "ok":
                    continue
                if status is None and not isinstance(issues_candidate, Mapping):
                    continue
            summary = getattr(result, "summary", None)
            if not isinstance(summary, Mapping):
                summary = None
            job_name = check.job_name or f"pipeline:{symbol_key}:{check.name}"
            source = check.source or f"ai_manager:{check.name}"
            self.record_data_quality_issues(
                result,
                dataset=dataset,
                job_name=job_name,
                source=source,
                summary=summary,
                tags=check.tags,
                generated_at=generated_at,
            )

    def _persist_drift_report(
        self,
        *,
        symbol: str,
        drift: DriftReport,
        baseline: pd.DataFrame,
        production: pd.DataFrame,
        generated_at: datetime,
        assessment: "FeatureDriftAssessment" | None = None,
    ) -> Path | None:
        if self._audit_root is None:
            return None
        metrics = {
            "feature_drift": {"score": float(drift.feature_drift)},
            "volatility_shift": {"score": float(drift.volatility_shift)},
            "triggered": {"value": bool(drift.triggered)},
        }
        baseline_window = self._frame_window_summary(baseline)
        production_window = self._frame_window_summary(production)
        combined_triggered = bool(drift.triggered)

        if assessment is None:
            try:
                from .monitoring import FeatureDriftAnalyzer

                analyzer = FeatureDriftAnalyzer(psi_threshold=drift.threshold)
                common = None
                try:
                    common = sorted(set(baseline.columns) & set(production.columns))
                except AttributeError:
                    common = None
                assessment = analyzer.compare(
                    baseline,
                    production,
                    features=common,
                )
            except Exception:  # pragma: no cover - diagnostyka dryfu nie może blokować pipeline'u
                logger.exception("Nie udało się obliczyć szczegółowego raportu dryfu dla %s", symbol)
                assessment = None

        if assessment is not None:
            summary_payload = dict(assessment.summary)
            metrics["feature_drift"]["psi"] = float(summary_payload.get("max_psi", 0.0))
            metrics["feature_drift"]["ks"] = float(summary_payload.get("max_ks", 0.0))
            metrics["distribution_summary"] = summary_payload
            if assessment.metrics:
                metrics["features"] = assessment.metrics_payload()
            if assessment.issues:
                metrics["issues"] = assessment.issues_payload()
            combined_triggered = combined_triggered or assessment.triggered
        metrics["feature_drift"]["threshold"] = float(drift.threshold)
        metrics["triggered"]["value"] = bool(combined_triggered)
        try:
            path = save_drift_report(
                metrics,
                job_name=f"pipeline:{symbol}",
                audit_root=self._audit_root,
                generated_at=generated_at,
                baseline_window=baseline_window or None,
                production_window=production_window or None,
                detector="ai_manager.detect_drift",
                threshold=drift.threshold,
            )
        except Exception:
            logger.exception("Nie udało się zapisać raportu dryfu dla symbolu %s", symbol)
            return None
        self._last_drift_report_path = path
        metadata: Dict[str, Any] = {
            "report_type": "drift",
            "report_path": path,
            "job": f"pipeline:{symbol}",
            "feature_drift": drift.feature_drift,
            "volatility_shift": drift.volatility_shift,
            "threshold": drift.threshold,
            "triggered": combined_triggered,
        }
        triggered_features = None
        if assessment is not None and isinstance(assessment.summary, Mapping):
            triggered_features = assessment.summary.get("triggered_features")
        if triggered_features:
            metadata["triggered_features"] = triggered_features
        self._record_journal_event(
            "ai_drift_report",
            timestamp=generated_at,
            metadata=metadata,
            overrides={"symbol": symbol},
        )
        return path

    # --------------------------- Market regimes ---------------------------
    def assess_market_regime(
        self,
        symbol: str,
        market_data: pd.DataFrame,
        *,
        price_col: str = "close",
    ) -> MarketRegimeAssessment:
        """Classify the current market regime for ``symbol``."""

        if not isinstance(market_data, pd.DataFrame):
            raise TypeError("market_data must be a pandas DataFrame")

        normalized_symbol = self._normalize_symbol(symbol)
        sanitized = market_data.dropna(subset=[price_col])
        if sanitized.empty:
            raise ValueError("market_data must contain at least one complete row")
        if price_col not in sanitized.columns:
            raise ValueError(f"Column {price_col!r} missing from market data")

        assessment = self._regime_classifier.assess(
            sanitized,
            price_col=price_col,
            symbol=normalized_symbol,
        )
        self._latest_regimes[normalized_symbol] = assessment
        history = self._regime_histories.setdefault(
            normalized_symbol,
            RegimeHistory(
                thresholds_loader=self._regime_classifier.thresholds_loader,
            ),
        )
        history.reload_thresholds(
            thresholds=self._regime_classifier.thresholds_snapshot()
        )
        history.update(assessment)
        _emit_history_log(
            f"Regime[{normalized_symbol}] => {assessment.regime.value} (risk={assessment.risk_score:.2f}, confidence={assessment.confidence:.2f})",
            level=logging.DEBUG,
        )
        return assessment

    def get_last_regime_assessment(self, symbol: str) -> Optional[MarketRegimeAssessment]:
        """Return a defensive copy of cached regime classification if available."""

        assessment = self._latest_regimes.get(self._normalize_symbol(symbol))
        if assessment is None:
            return None
        return deepcopy(assessment)

    def get_regime_summary(self, symbol: str) -> Optional[RegimeSummary]:
        """Zwróć wygładzoną historię reżimów dla danego symbolu."""

        history = self._regime_histories.get(self._normalize_symbol(symbol))
        if history is None:
            return None
        summary = history.summarise()
        if summary is None:
            return None
        return deepcopy(summary)

    def get_regime_thresholds(self, symbol: str | None = None) -> Mapping[str, Any]:
        """Expose defensive copy of thresholds either per symbol or classifier defaults."""

        if symbol is not None:
            history = self._regime_histories.get(self._normalize_symbol(symbol))
            if history is not None:
                return history.thresholds_snapshot()
        return self._regime_classifier.thresholds_snapshot()

    # --------------------------- Modele aktywne ---------------------------
    def set_active_model(self, symbol: str, model_type: str | None) -> None:
        """Ustaw aktywny model dla symbolu lub usuń go, podając ``None``."""

        key = self._normalize_symbol(symbol)
        if model_type is None or not str(model_type).strip():
            self._active_models.pop(key, None)
            return
        self._active_models[key] = self._normalize_model_type(str(model_type))

    def clear_active_model(self, symbol: str) -> None:
        """Usuń informację o aktywnym modelu dla danego symbolu."""

        self._active_models.pop(self._normalize_symbol(symbol), None)

    def get_active_model(self, symbol: str) -> Optional[str]:
        """Zwróć aktualnie aktywny model lub ``None`` jeśli nie ustawiono."""

        return self._active_models.get(self._normalize_symbol(symbol))

    def list_active_models(self) -> Dict[str, str]:
        """Zwróć kopię mapowania aktywnych modeli."""

        return dict(self._active_models)

    @property
    def is_degraded(self) -> bool:
        """Czy menedżer działa w trybie degradacji (tylko fallback)?"""

        return self._degraded

    @property
    def degradation_reason(self) -> str | None:
        """Zwraca powód degradacji (jeśli aktywna)."""

        return self._degradation_reason

    @property
    def degradation_details(self) -> Tuple[str, ...]:
        """Zwraca szczegóły degradacji backendu."""

        return self._degradation_details

    @property
    def degradation_exceptions(self) -> Tuple[BaseException, ...]:
        """Zwraca krotkę wyjątków opisujących degradację (jeśli dostępne)."""

        return self._degradation_exceptions

    @property
    def degradation_exception_types(self) -> Tuple[str, ...]:
        """Zwraca nazwy klas wyjątków związanych z degradacją."""

        return self._degradation_exception_types

    @property
    def degradation_exception_diagnostics(self) -> Tuple[ExceptionDiagnostics, ...]:
        """Zwraca szczegółowe dane wyjątków użyte do diagnostyki backendu."""

        return self._degradation_exception_diagnostics

    def backend_status(self) -> BackendStatus:
        """Zwraca migawkę stanu backendu modeli AI."""

        return BackendStatus(
            degraded=self._degraded,
            reason=self._degradation_reason,
            details=self._degradation_details,
            exception_types=self._degradation_exception_types,
            exception_diagnostics=self._degradation_exception_diagnostics,
        )

    def require_real_models(self) -> None:
        """Zgłasza wyjątek gdy dostępne są tylko fallbackowe modele AI."""

        if self._degraded or (not self._decision_inferences and not self._repository_models):
            reason = self._degradation_reason or "AI backend in degraded mode"
            detail_text = ""
            if self._degradation_details:
                joined = " | ".join(self._degradation_details)
                detail_text = f" (details: {joined})"
            raise RuntimeError(
                "Real models are required for live trading; current backend is degraded: "
                + str(reason)
                + detail_text
            )

    def _activate_degradation(
        self,
        reason: str,
        *,
        details: Tuple[str, ...] = (),
        exceptions: Tuple[BaseException, ...] = (),
        exception_types: Tuple[str, ...] = (),
        exception_diagnostics: Tuple[ExceptionDiagnostics, ...] = (),
        since: datetime | None = None,
    ) -> None:
        """Ustaw stan degradacji i zarejestruj zdarzenie w historii."""

        activation_time = since or _utcnow()
        if self._degraded:
            self._finalize_degradation_event(ended_at=activation_time)
        self._degraded = True
        self._degradation_reason = reason
        self._degradation_details = details
        self._degradation_exceptions = exceptions
        self._degradation_exception_types = exception_types
        self._degradation_exception_diagnostics = exception_diagnostics
        self._degradation_since = activation_time
        event = DegradationEvent(
            reason=reason,
            details=details,
            exception_types=exception_types,
            exception_diagnostics=exception_diagnostics,
            started_at=activation_time,
        )
        self._degradation_history.append(event)

    def _finalize_degradation_event(self, *, ended_at: datetime | None = None) -> None:
        if not self._degradation_history:
            return
        last = self._degradation_history[-1]
        if last.ended_at is not None:
            return
        self._degradation_history[-1] = last.resolve(ended_at=ended_at)

    def _resolve_degradation(self) -> None:
        if not self._degraded:
            return
        self._degraded = False
        self._degradation_reason = None
        self._degradation_details = ()
        self._degradation_exceptions = ()
        self._degradation_exception_types = ()
        self._degradation_exception_diagnostics = ()
        self._degradation_since = None
        self._finalize_degradation_event()

    # -------------------------- Harmonogram treningów --------------------------
    def _ensure_training_scheduler(self) -> TrainingScheduler:
        if self._training_scheduler is None:
            self._training_scheduler = TrainingScheduler()
        return self._training_scheduler

    def list_training_jobs(self) -> Tuple[str, ...]:
        """Zwróć posortowaną listę nazw zarejestrowanych zadań treningowych."""

        return tuple(sorted(self._scheduled_training_jobs))

    def get_training_job(self, name: str) -> ScheduledTrainingJob | None:
        """Zwróć zadanie treningowe o podanej nazwie (bez modyfikacji)."""

        key = name.strip().lower()
        return self._scheduled_training_jobs.get(key)

    def unregister_training_job(self, name: str) -> None:
        """Usuń zadanie treningowe z harmonogramu."""

        key = name.strip().lower()
        if self._training_scheduler is not None:
            self._training_scheduler.unregister(name)
        self._scheduled_training_jobs.pop(key, None)
        self._job_artifact_paths.pop(key, None)

    def register_training_job(
        self,
        name: str,
        schedule: RetrainingScheduler,
        dataset_provider: Callable[[], FeatureDataset],
        *,
        trainer_factory: Callable[[], ModelTrainer] | None = None,
        validator_factory: Callable[[FeatureDataset], WalkForwardValidator] | None = None,
        artifact_metadata: Mapping[str, object] | None = None,
        repository_base: PathInput | None = None,
        repository_filename: str | None = None,
        attach_to_decision: bool = False,
        decision_name: str | None = None,
        decision_repository_root: PathInput | None = None,
        set_default_decision: bool = False,
        symbol: str | None = None,
        model_type: str | None = None,
    ) -> ScheduledTrainingJob:
        """Zarejestruj zadanie treningowe i opcjonalnie podłącz inference do DecisionOrchestratora."""

        key = name.strip().lower()
        if not key:
            raise ValueError("Nazwa zadania treningowego nie może być pusta")
        if key in self._scheduled_training_jobs:
            raise ValueError(f"Zadanie treningowe {name!r} jest już zarejestrowane")

        scheduler = self._ensure_training_scheduler()
        model_factory = trainer_factory or (lambda: ModelTrainer())

        default_scheduler_path = Path("audit/ai_decision/scheduler.json")
        try:
            current_path = (
                Path(schedule.persistence_path)
                if getattr(schedule, "persistence_path", None) is not None
                else None
            )
        except TypeError:
            current_path = None
        if current_path is None or current_path == default_scheduler_path:
            base_dir = (
                Path(self._audit_root)
                if self._audit_root is not None
                else (self.model_dir / "schedules")
            )
            base_dir.mkdir(parents=True, exist_ok=True)
            new_path = base_dir / f"{key}_scheduler.json"
            schedule.persistence_path = new_path
            if not new_path.exists():
                schedule.last_run = None
                schedule.updated_at = None
                schedule.last_failure = None
                schedule.failure_streak = 0
                schedule.last_failure_reason = None
                schedule.cooldown_until = None
                schedule.paused_until = None
                schedule.paused_reason = None
                try:
                    schedule._persist_state()
                except Exception:  # pragma: no cover - brak wpływu na logikę treningu
                    pass

        repository: ModelRepository
        if attach_to_decision:
            root = decision_repository_root or repository_base
            if root is None:
                root = self.model_dir / "decision_engine"
            repository = self.configure_decision_repository(root)
        else:
            root = repository_base or (self.model_dir / "repository")
            repository = self.configure_model_repository(root)

        last_metadata: Dict[str, object] = {}
        last_symbols: List[str] = []

        def _dataset_provider() -> FeatureDataset:
            dataset = dataset_provider()
            metadata = dict(dataset.metadata)
            last_metadata.clear()
            last_metadata.update(metadata)
            last_symbols.clear()
            last_symbols.extend(sorted({vector.symbol for vector in dataset.vectors}))
            return dataset

        def _serialize_validation(result: WalkForwardResult | None) -> Mapping[str, object] | None:
            if result is None:
                return None
            return {
                "average_mae": float(result.average_mae),
                "average_directional_accuracy": float(result.average_directional_accuracy),
                "windows": [dict(window) for window in result.windows],
            }

        normalized_model_type = (
            self._normalize_model_type(model_type)
            if model_type is not None
            else self._normalize_model_type(name)
        )

        def _resolve_symbol() -> str | None:
            if symbol is not None:
                return self._normalize_symbol(symbol)
            if last_symbols:
                return self._normalize_symbol(last_symbols[0])
            symbols_meta = last_metadata.get("symbols")
            if isinstance(symbols_meta, Sequence) and symbols_meta:
                first = symbols_meta[0]
                if isinstance(first, str):
                    return self._normalize_symbol(first)
            return None

        def _on_completed(artifact: ModelArtifact, validation: WalkForwardResult | None) -> None:
            inferred_symbol = _resolve_symbol()
            timestamp = artifact.trained_at.astimezone(timezone.utc).strftime("%Y%m%dT%H%M%SZ")
            filename = repository_filename or f"{(inferred_symbol or 'model')}_{normalized_model_type}_{timestamp}.json"

            metadata: Dict[str, object] = dict(artifact.metadata)
            metadata.setdefault("job_name", name)
            metadata.setdefault("model_type", normalized_model_type)
            if inferred_symbol is not None:
                metadata.setdefault("symbol", inferred_symbol)
            if last_symbols:
                metadata.setdefault("symbols", list(last_symbols))
            metadata.setdefault(
                "schedule_interval_seconds",
                float(schedule.interval.total_seconds()),
            )
            validation_payload = _serialize_validation(validation)
            if validation_payload is not None:
                metadata["walk_forward"] = validation_payload
            if artifact_metadata:
                metadata.update(dict(artifact_metadata))

            enriched = ModelArtifact(
                feature_names=artifact.feature_names,
                model_state=artifact.model_state,
                trained_at=artifact.trained_at,
                metrics=artifact.metrics,
                metadata=metadata,
                target_scale=artifact.target_scale,
                training_rows=artifact.training_rows,
                validation_rows=artifact.validation_rows,
                test_rows=artifact.test_rows,
                feature_scalers=artifact.feature_scalers,
                decision_journal_entry_id=artifact.decision_journal_entry_id,
                backend=artifact.backend,
            )
            try:
                validate_model_artifact_schema(enriched)
            except ModelArtifactValidationError:
                logger.exception("Artefakt modelu %s nie spełnia wymogów schematu JSON", name)
                raise
            destination = repository.save(enriched, filename)

            inference = DecisionModelInference(repository)
            inference.load_weights(destination)
            self._job_artifact_paths[key] = destination

            if inferred_symbol is not None:
                repository_key = self._model_key(inferred_symbol, normalized_model_type)
                self._repository_models[repository_key] = inference
                self._repository_paths[repository_key] = destination
            self._mark_backend_ready(inference)

            performance_name = normalized_model_type
            if attach_to_decision:
                try:
                    self._ensure_compliance_activation_gate()
                except ComplianceSignOffError:
                    logger.exception(
                        "Brak wymaganych podpisów compliance blokuje aktywację inference %s",
                        decision_name or normalized_model_type,
                    )
                    raise
                decision_label = decision_name or normalized_model_type
                performance_name = decision_label
                try:
                    self.load_decision_artifact(
                        decision_label,
                        destination,
                        repository_root=repository.base_path,
                        set_default=set_default_decision,
                    )
                except Exception:
                    logger.exception(
                        "Nie udało się zarejestrować artefaktu Decision Engine %s",
                        decision_label,
                    )

            self._update_decision_orchestrator_performance(
                performance_name,
                artifact=enriched,
                metadata=metadata,
                validation=validation,
                strategy=normalized_model_type,
            )

        job = ScheduledTrainingJob(
            name=name,
            scheduler=schedule,
            trainer_factory=model_factory,
            dataset_provider=_dataset_provider,
            validator_factory=validator_factory,
            on_completed=_on_completed,
        )
        scheduler.register(job)
        self._scheduled_training_jobs[key] = job
        return job

    def run_due_training_jobs(
        self, now: datetime | None = None
    ) -> Tuple[tuple[ScheduledTrainingJob, ModelArtifact, Path | None], ...]:
        """Uruchom wszystkie zaplanowane zadania wymagające odświeżenia."""

        if self._training_scheduler is None:
            return ()
        results: List[tuple[ScheduledTrainingJob, ModelArtifact, Path | None]] = []
        for job, artifact in self._training_scheduler.run_due_jobs(now):
            path = self._job_artifact_paths.get(job.name.strip().lower())
            results.append((job, artifact, path))
        return tuple(results)

    def get_last_trained_artifact_path(self, name: str) -> Path | None:
        """Zwróć ścieżkę do ostatniego artefaktu zapisanego przez zadanie."""

        return self._job_artifact_paths.get(name.strip().lower())

    # ------------------------ Decision Engine repo ------------------------
    def configure_decision_repository(self, base_path: PathInput) -> ModelRepository:
        """Skonfiguruj repozytorium artefaktów Decision Engine."""

        repository_path = Path(base_path).expanduser().resolve()
        repository_path.mkdir(parents=True, exist_ok=True)
        repository = ModelRepository(repository_path)
        self._decision_model_repository = repository
        return repository

    def configure_model_repository(self, base_path: PathInput) -> ModelRepository:
        """Configure repository used for live trading models."""

        repository_path = Path(base_path).expanduser().resolve()
        repository_path.mkdir(parents=True, exist_ok=True)
        repository = ModelRepository(repository_path)
        self._model_repository = repository
        return repository

    def attach_decision_orchestrator(
        self,
        orchestrator: Any,
        *,
        default_model: str | None = None,
    ) -> None:
        """Podłącz istniejący DecisionOrchestrator do menedżera."""

        if _DecisionOrchestrator is not None and not isinstance(orchestrator, _DecisionOrchestrator):
            raise TypeError("orchestrator must be DecisionOrchestrator instance")
        self._decision_orchestrator = orchestrator
        if default_model:
            self._decision_default_name = self._normalize_model_type(default_model)
        for index, (name, inference) in enumerate(self._decision_inferences.items()):
            set_default = self._decision_default_name == name or (
                self._decision_default_name is None and index == 0
            )
            try:
                orchestrator.attach_named_inference(name, inference, set_default=set_default)
            except Exception:  # pragma: no cover - zabezpieczenie przed zmianami API
                logger.exception("Failed to attach inference %s to DecisionOrchestrator", name)

    def detach_decision_orchestrator(self) -> None:
        """Odłącz aktualny DecisionOrchestrator."""

        if self._decision_orchestrator is None:
            return
        orchestrator = self._decision_orchestrator
        for name in list(self._decision_inferences):
            try:
                orchestrator.detach_named_inference(name)
            except Exception:  # pragma: no cover - API defensywne
                logger.debug("Could not detach inference %s", name, exc_info=True)
        self._decision_orchestrator = None

    def _decision_repository(self) -> ModelRepository:
        if self._decision_model_repository is None:
            repository_path = self.model_dir / "decision_engine"
            repository_path.mkdir(parents=True, exist_ok=True)
            self._decision_model_repository = ModelRepository(repository_path)
        return self._decision_model_repository

    def load_decision_artifact(
        self,
        name: str,
        artifact: PathInput,
        *,
        repository_root: PathInput | None = None,
        set_default: bool = False,
    ) -> DecisionModelInference:
        """Załaduj artefakt Decision Engine i zarejestruj inference."""

        normalized_name = self._normalize_model_type(name)
        if repository_root is not None:
            repository = self.configure_decision_repository(repository_root)
        else:
            repository = self._decision_model_repository or self._decision_repository()

        inference = DecisionModelInference(repository)
        artifact_path = Path(artifact)
        if artifact_path.is_absolute():
            if not artifact_path.exists():
                raise FileNotFoundError(artifact_path)
            load_target: Path | str = artifact_path
        else:
            load_target = artifact_path

        inference.load_weights(load_target)
        self._decision_inferences[normalized_name] = inference
        if set_default or self._decision_default_name is None:
            self._decision_default_name = normalized_name
        quality_ok, quality_details = self._evaluate_decision_model_quality(inference, normalized_name)
        if self._decision_orchestrator is not None:
            try:
                self._decision_orchestrator.attach_named_inference(
                    normalized_name,
                    inference,
                    set_default=set_default or self._decision_default_name == normalized_name,
                )
            except Exception:  # pragma: no cover - defensywnie logujemy
                logger.exception(
                    "Nie udało się podłączyć inference %s do DecisionOrchestratora", normalized_name
                )
        self._mark_backend_ready(inference)
        if not quality_ok:
            message = f"Decision model {normalized_name} failed quality thresholds"
            details = tuple(quality_details) if quality_details else (message,)
            error = RuntimeError(message)
            self._degraded = True
            self._degradation_reason = message
            self._degradation_details = details
            self._degradation_exceptions = (error,)
            self._degradation_exception_types = (
                f"{error.__class__.__module__}.{error.__class__.__qualname__}",
            )
            self._degradation_exception_diagnostics = _build_exception_diagnostics(error)
        return inference

    def ingest_model_repository(
        self,
        base_path: PathInput | None = None,
        *,
        pattern: str = "*.json",
    ) -> int:
        """Load all model artifacts matching ``pattern`` into the manager.

        The repository must contain artefacts produced by the Decision Engine
        pipeline.  Each artefact should include ``symbol`` and ``model_type``
        metadata so that it can be addressed at runtime.
        """

        if base_path is not None:
            repository = self.configure_model_repository(base_path)
        elif self._model_repository is None:
            repository_root = self.model_dir / "repository"
            repository = self.configure_model_repository(repository_root)
        else:
            repository = self._model_repository

        loaded = 0
        for artifact_path in sorted(repository.base_path.glob(pattern)):
            try:
                inference = DecisionModelInference(repository)
                inference.load_weights(artifact_path)
            except Exception:
                logger.warning("Failed to load model artifact from %s", artifact_path, exc_info=True)
                continue

            artifact = getattr(inference, "_artifact", None)
            metadata = dict(getattr(artifact, "metadata", {})) if artifact else {}
            symbol = metadata.get("symbol")
            model_type = metadata.get("model_type") or metadata.get("name") or artifact_path.stem
            if symbol is None:
                logger.debug("Skipping artifact %s without symbol metadata", artifact_path)
                continue
            key = self._model_key(str(symbol), str(model_type))
            self._repository_models[key] = inference
            self._repository_paths[key] = artifact_path if isinstance(artifact_path, Path) else Path(artifact_path)
            self._mark_backend_ready(inference)
            loaded += 1
        return loaded

    def _resolve_decision_inference(self, model_name: str | None = None) -> DecisionModelInference:
        if not self._decision_inferences:
            raise RuntimeError("Decision model inference repository is empty")
        if model_name is None:
            if self._decision_default_name is None:
                model = next(iter(self._decision_inferences.values()))
                return model
            model_name = self._decision_default_name
        normalized = self._normalize_model_type(model_name)
        try:
            return self._decision_inferences[normalized]
        except KeyError as exc:
            raise KeyError(f"Decision model {normalized!r} nie jest załadowany") from exc

    def score_decision_features(
        self,
        features: Mapping[str, float],
        *,
        model_name: str | None = None,
    ) -> ModelScore:
        """Zwróć wynik inference Decision Engine dla podanych cech."""

        inference = self._resolve_decision_inference(model_name)
        return inference.score(features)

    def build_decision_engine_payload(
        self,
        *,
        strategy: str,
        action: str,
        risk_profile: str,
        symbol: str,
        notional: float,
        features: Mapping[str, float],
        model_name: str | None = None,
    ) -> Mapping[str, object]:
        """Przygotuj metadane zgodne z oczekiwaniami RiskEngine."""

        score = self.score_decision_features(features, model_name=model_name)
        candidate_payload: Dict[str, object] = {
            "strategy": strategy,
            "action": action,
            "risk_profile": risk_profile,
            "symbol": symbol,
            "notional": float(notional),
            "expected_return_bps": float(score.expected_return_bps),
            "expected_probability": float(score.success_probability),
            "metadata": {
                "decision_engine": {
                    "features": dict(features),
                }
            },
        }
        threshold = float(getattr(self, "ai_threshold_bps", 0.0))
        ai_payload = {
            "prediction_bps": float(score.expected_return_bps),
            "probability": float(score.success_probability),
            "model": model_name or self._decision_default_name or "default",
            "threshold_bps": threshold,
        }
        return {
            "candidate": candidate_payload,
            "ai": ai_payload,
        }

    # --------------------------- Zespoły modeli ---------------------------
    def register_ensemble(
        self,
        name: str,
        components: Iterable[str],
        *,
        aggregation: str = "mean",
        weights: Optional[Iterable[float]] = None,
        override: bool = False,
    ) -> EnsembleDefinition:
        """Zarejestruj zespół modeli dostępny przy generowaniu predykcji."""

        normalized_name = self._normalize_model_type(name)
        comp_list = [self._normalize_model_type(component) for component in components if str(component).strip()]
        if not comp_list:
            raise ValueError("Zespół modeli wymaga co najmniej jednego komponentu.")
        if len(set(comp_list)) != len(comp_list):
            raise ValueError("Lista komponentów zespołu nie może zawierać duplikatów.")
        agg = aggregation.strip().lower()
        allowed = {"mean", "median", "max", "min", "weighted"}
        if agg not in allowed:
            raise ValueError(f"Nieznany typ agregacji zespołu: {aggregation!r}.")
        weights_tuple: Optional[Tuple[float, ...]] = None
        if weights is not None:
            weights_tuple = tuple(float(value) for value in weights)
            if len(weights_tuple) != len(comp_list):
                raise ValueError("Liczba wag musi odpowiadać liczbie komponentów.")
            if agg != "weighted":
                raise ValueError("Wagi mogą być podane tylko dla agregacji 'weighted'.")
            if not any(weight != 0.0 for weight in weights_tuple):
                raise ValueError("Co najmniej jedna waga musi być niezerowa.")
        elif agg == "weighted":
            raise ValueError("Agregacja 'weighted' wymaga listy wag.")

        if not override and normalized_name in self._ensembles:
            raise ValueError(f"Zespół {normalized_name!r} jest już zarejestrowany.")

        definition = EnsembleDefinition(
            name=normalized_name,
            components=tuple(comp_list),
            aggregation=agg,
            weights=weights_tuple,
        )
        self._ensembles[normalized_name] = definition
        return definition

    def unregister_ensemble(self, name: str, *, missing_ok: bool = False) -> None:
        """Usuń definicję zespołu modeli."""

        normalized_name = self._normalize_model_type(name)
        if normalized_name not in self._ensembles:
            if missing_ok:
                return
            raise KeyError(f"Zespół {normalized_name!r} nie jest zarejestrowany.")
        del self._ensembles[normalized_name]

    def get_ensemble(self, name: str) -> Optional[EnsembleDefinition]:
        """Pobierz definicję zespołu modeli, jeśli istnieje."""

        return self._ensembles.get(self._normalize_model_type(name))

    def list_ensembles(self) -> Dict[str, EnsembleDefinition]:
        """Zwróć kopię zarejestrowanych zespołów modeli."""

        return dict(self._ensembles)

    def snapshot_ensembles(self) -> EnsembleRegistrySnapshot:
        """Wykonaj migawkę aktualnego rejestru zespołów modeli."""

        return EnsembleRegistrySnapshot(dict(self._ensembles))

    def restore_ensembles(
        self,
        snapshot: EnsembleRegistrySnapshot,
        *,
        clear_missing: bool = True,
    ) -> None:
        """Przywróć rejestr zespołów z dostarczonej migawki."""

        if not isinstance(snapshot, EnsembleRegistrySnapshot):
            raise TypeError("Oczekiwano instancji EnsembleRegistrySnapshot")

        desired = {self._normalize_model_type(name): definition for name, definition in snapshot.ensembles.items()}

        if clear_missing:
            for name in list(self._ensembles.keys()):
                if name not in desired:
                    del self._ensembles[name]

        for name, definition in desired.items():
            self.register_ensemble(
                name,
                definition.components,
                aggregation=definition.aggregation,
                weights=definition.weights,
                override=True,
            )

    def _sanitize_predictions(self, series: pd.Series) -> pd.Series:
        """Ogranicz sygnały do zakresu [-1, 1] i usuń wartości odstające."""
        sanitized = series.replace([np.inf, -np.inf], np.nan).fillna(0.0)
        sanitized = sanitized.clip(lower=-1.0, upper=1.0)
        return sanitized

    def _aggregate_ensemble_predictions(
        self,
        series_list: Iterable[pd.Series],
        definition: EnsembleDefinition,
    ) -> pd.Series:
        frame = pd.concat(list(series_list), axis=1)
        if frame.empty:
            raise ValueError("Brak predykcji komponentów do agregacji.")
        agg = definition.aggregation
        if agg == "mean":
            combined = frame.mean(axis=1)
        elif agg == "median":
            combined = frame.median(axis=1)
        elif agg == "max":
            combined = frame.max(axis=1)
        elif agg == "min":
            combined = frame.min(axis=1)
        elif agg == "weighted":
            weights = np.asarray(definition.require_weights(), dtype=float)
            total = float(weights.sum())
            if total == 0.0:
                raise ValueError("Suma wag zespołu nie może być zerowa.")
            normalized = weights / total
            combined = frame.to_numpy(dtype=float) @ normalized
            combined = pd.Series(combined, index=frame.index)
        else:  # pragma: no cover - zabezpieczenie przed przyszłymi wartościami
            raise ValueError(f"Nieobsługiwana agregacja zespołu: {agg}")
        return combined if isinstance(combined, pd.Series) else pd.Series(combined, index=frame.index)

    def _predict_series_from_inference(
        self,
        inference: DecisionModelInference,
        df: pd.DataFrame,
        feature_cols: Iterable[str],
    ) -> pd.Series:
        rows: list[float] = []
        for _, row in df.iterrows():
            features = {name: float(row[name]) for name in feature_cols if name in row}
            score = inference.score(features)
            rows.append(float(score.expected_return_bps))
        series = pd.Series(rows, index=df.index)
        return self._sanitize_predictions(series)

    async def _predict_model_series(
        self,
        symbol_key: str,
        model_type: str,
        df: pd.DataFrame,
        feats: List[str],
        cache: Dict[str, pd.Series],
        visited: Optional[set[str]] = None,
    ) -> pd.Series:
        normalized_type = self._normalize_model_type(model_type)
        if normalized_type in cache:
            return cache[normalized_type]
        if visited is None:
            visited = set()
        if normalized_type in visited:
            raise ValueError(f"Wykryto cykliczną definicję zespołu dla {normalized_type!r}.")
        visited.add(normalized_type)
        try:
            ensemble = self._ensembles.get(normalized_type)
            if ensemble is not None:
                component_series = [
                    await self._predict_model_series(symbol_key, component, df, feats, cache, visited)
                    for component in ensemble.components
                ]
                combined = self._aggregate_ensemble_predictions(component_series, ensemble)
                cache[normalized_type] = combined
                return combined

            key = self._model_key(symbol_key, normalized_type)
            repository_model = self._repository_models.get(key)
            if repository_model is not None:
                preds = self._predict_series_from_inference(repository_model, df, feats)
                cache[normalized_type] = preds
                return preds
            model = self.models.get(key)
            if model is None:
                path = self.model_dir / f"{symbol_key}:{normalized_type}.joblib"
                if path.exists():
                    try:
                        model = self._load_model_from_disk(path)
                        self.models[key] = model
                    except Exception as exc:
                        logger.error("Nie można wczytać modelu %s: %s", path, exc)
                        model = None
            if model is not None and not self._supports_series_prediction(model):
                logger.warning(
                    "Model %s nie udostępnia predict_series – użyję fallbacku kompatybilności",
                    key,
                )
            if model is None:
                candidate = normalized_type
                try:
                    X_tmp, y_tmp = _windowize(
                        df,
                        feats,
                        min(len(df) // 2, max(2, int(self.ai_threshold_bps and 10))),
                        "close",
                    )
                except Exception as exc:
                    logger.error("Fallback windowize failed: %s", exc)
                    X_tmp, y_tmp = None, None
                if X_tmp is None or y_tmp is None or len(X_tmp) == 0:
                    raise ValueError("Nie znaleziono żadnego modelu spełniającego kryteria.")
                ctor_kwargs = dict(self._model_init_kwargs)
                model = _AIModels(
                    input_size=X_tmp.shape[-1],
                    seq_len=X_tmp.shape[1],
                    model_type=candidate,
                    **ctor_kwargs,
                )
                await self._invoke_model_method(
                    model,
                    "train",
                    prefer_thread=True,
                    X=X_tmp,
                    y=y_tmp,
                    epochs=1,
                    batch_size=max(1, min(32, len(X_tmp))),
                    progress_callback=None,
                    model_out=None,
                    verbose=False,
                )
                self.models[key] = model

            preds = await self._invoke_model_method(
                model,
                "predict_series",
                df,
                feats,
                prefer_thread=True,
            )
            if not isinstance(preds, pd.Series):
                preds = pd.Series(np.asarray(preds, dtype=float), index=df.index)
            cache[normalized_type] = preds
            return preds
        finally:
            visited.remove(normalized_type)

    def _supports_series_prediction(self, model: Any) -> bool:
        return any(
            callable(getattr(model, attr, None))
            for attr in ("predict_series", "predict", "batch_predict", "predict_batch")
        )

    async def _invoke_model_method(
        self,
        model: Any,
        method_name: str,
        *args: Any,
        prefer_thread: bool = False,
        **kwargs: Any,
    ) -> Any:
        method = getattr(model, method_name, None)
        if method is None and method_name == "predict_series":
            return await self._invoke_predict_series_fallback(
                model, *args, prefer_thread=prefer_thread, **kwargs
            )
        if method is None:
            raise AttributeError(f"Model {model!r} nie ma metody {method_name!r}")
        return await self._call_model_callable(method, *args, prefer_thread=prefer_thread, **kwargs)

    async def _call_model_callable(
        self,
        method: Callable[..., Any],
        *args: Any,
        prefer_thread: bool = False,
        **kwargs: Any,
    ) -> Any:
        if inspect.iscoroutinefunction(method):
            return await method(*args, **kwargs)
        if prefer_thread:
            return await asyncio.to_thread(method, *args, **kwargs)
        result = method(*args, **kwargs)
        if inspect.isawaitable(result):
            return await result
        return result

    async def _invoke_predict_series_fallback(
        self,
        model: Any,
        *args: Any,
        prefer_thread: bool = False,
        **kwargs: Any,
    ) -> Any:
        if not args and "df" not in kwargs:
            raise AttributeError(f"Model {model!r} nie ma metody 'predict_series'")

        df = kwargs.get("df") if "df" in kwargs else args[0]
        feature_cols = None
        if len(args) >= 2:
            feature_cols = args[1]
        elif "feature_cols" in kwargs:
            feature_cols = kwargs["feature_cols"]

        if not isinstance(df, pd.DataFrame):
            raise AttributeError(
                f"Model {model!r} nie ma metody 'predict_series' i nie można zastosować fallbacku"
            )

        candidate_methods: list[tuple[str, Callable[..., Any]]] = []
        for name in ("predict", "batch_predict", "predict_batch"):
            candidate = getattr(model, name, None)
            if callable(candidate):
                candidate_methods.append((name, candidate))

        if not candidate_methods:
            logger.warning(
                "Model %r nie udostępnia predict/predict_series – użyję stałej predykcji",
                model,
            )
            baseline_bps = _safe_float(self.ai_threshold_bps)
            fallback_value = 0.01 if baseline_bps is None else max(0.01, baseline_bps / 10000.0)
            return pd.Series(np.full(len(df), fallback_value, dtype=float), index=df.index)

        feature_frame: pd.DataFrame
        try:
            feature_frame = df.loc[:, list(feature_cols)] if feature_cols else df
        except Exception:
            feature_frame = df

        feature_array = feature_frame.to_numpy(dtype=float, copy=False)

        call_variants: list[tuple[tuple[Any, ...], Dict[str, Any]]] = []
        if feature_cols is not None:
            call_variants.append(((df, feature_cols), {}))
        call_variants.append(((df,), {}))
        if feature_frame is not df:
            call_variants.append(((feature_frame,), {}))
        call_variants.append(((feature_array,), {}))

        suppressed_errors: list[str] = []

        for method_name, method in candidate_methods:
            for call_args, call_kwargs in call_variants:
                try:
                    result = await self._call_model_callable(
                        method, *call_args, prefer_thread=prefer_thread, **call_kwargs
                    )
                except TypeError as exc:
                    message = str(exc)
                    lowered = message.lower()
                    if "argument" in lowered and any(
                        token in lowered for token in ("positional", "keyword", "unexpected")
                    ):
                        suppressed_errors.append(f"{method_name}{call_args}: {message}")
                        continue
                    raise

                if isinstance(result, pd.Series):
                    if result.empty:
                        return pd.Series(np.zeros(len(df), dtype=float), index=df.index)
                    return result.reindex(df.index, fill_value=float(result.iloc[0]))

                array_result = np.asarray(result, dtype=float)
                if array_result.ndim == 0:
                    array_result = np.repeat(float(array_result), len(df))
                if array_result.shape[0] != len(df):
                    raise ValueError(
                        f"Metoda {method_name} zwróciła {array_result.shape[0]} wyników przy {len(df)} wierszach"
                    )
                return pd.Series(array_result, index=df.index)

        if suppressed_errors:
            detail = "; ".join(suppressed_errors)
        else:
            detail = "brak kompatybilnych podpisów metod"
        raise AttributeError(
            f"Model {model!r} nie obsługuje fallbacku predict_series ({detail})."
        )

    def _load_model_from_disk(self, path: Path) -> Any:
        loader = getattr(_AIModels, "load_model", None)
        if callable(loader):
            try:
                model = loader(path)
                self._mark_backend_ready(model)
                return model
            except Exception:
                logger.debug("Nowy loader modeli nie powiódł się dla %s", path, exc_info=True)
        model = _joblib_load(path)
        self._mark_backend_ready(model)
        return model

    def _mark_backend_ready(self, model: Any) -> None:
        if not self._degraded:
            return
        if isinstance(model, DecisionModelInference) and getattr(model, "is_ready", False):
            if _is_fallback_degradation(self._degradation_reason):
                self._degraded = False
                self._degradation_reason = None
                self._degradation_details = ()
                self._degradation_exceptions = ()
                self._degradation_exception_types = ()
                self._degradation_exception_diagnostics = ()
            return
        if _AI_IMPORT_ERROR is not None:
            return
        if getattr(model, "feature_names", None):
            if _is_fallback_degradation(self._degradation_reason):
                self._degraded = False
                self._degradation_reason = None
                self._degradation_details = ()
                self._degradation_exceptions = ()
                self._degradation_exception_types = ()
                self._degradation_exception_diagnostics = ()

    def _evaluate_decision_model_quality(
        self, inference: DecisionModelInference, name: str
    ) -> Tuple[bool, Tuple[str, ...]]:
        artifact = getattr(inference, "_artifact", None)
        if artifact is None:
            return True, ()
        metadata = getattr(artifact, "metadata", {}) or {}
        thresholds = metadata.get("quality_thresholds", {}) if isinstance(metadata, Mapping) else {}
        min_directional = float(thresholds.get("min_directional_accuracy", 0.5))
        max_mae = float(thresholds.get("max_mae", 20.0))
        metrics_payload = getattr(artifact, "metrics", {}) or {}
        summary_metrics = _select_metric_block(metrics_payload)
        directional = float(summary_metrics.get("directional_accuracy", 0.0))
        mae = float(summary_metrics.get("mae", 0.0))
        if directional < min_directional or mae > max_mae:
            logger.warning(
                "Decision model %s failed quality thresholds (directional=%.3f, mae=%.3f, min_directional=%.3f, max_mae=%.3f)",
                name,
                directional,
                mae,
                min_directional,
                max_mae,
            )
            details: List[str] = [
                f"Decision model {name} failed quality thresholds",
            ]
            if directional < min_directional:
                details.append(
                    f"directional_accuracy={directional:.3f} < min {min_directional:.3f}"
                )
            if mae > max_mae:
                details.append(f"mae={mae:.3f} > max {max_mae:.3f}")
            return False, tuple(details)
        return True, ()

    def _compose_performance_metrics(
        self,
        base_metrics: Mapping[str, object],
        metadata: Mapping[str, object],
        validation: WalkForwardResult | None,
    ) -> Dict[str, float]:
        summary: Dict[str, float] = {}
        structured = _select_metric_block(base_metrics)
        for key, value in structured.items():
            number = _safe_float(value)
            if number is None:
                continue
            summary[str(key)] = number

        cross_validation = metadata.get("cross_validation")
        if isinstance(cross_validation, Mapping):
            mae_values = cross_validation.get("mae", ())
            mae_mean = _safe_mean(mae_values if isinstance(mae_values, Iterable) else ())
            if mae_mean is not None:
                summary.setdefault("cv_mae_mean", mae_mean)
            directional_values = cross_validation.get("directional_accuracy", ())
            directional_mean = _safe_mean(
                directional_values if isinstance(directional_values, Iterable) else ()
            )
            if directional_mean is not None:
                summary.setdefault("cv_directional_accuracy_mean", directional_mean)
            folds = _safe_float(cross_validation.get("folds"))
            if folds is not None:
                summary.setdefault("cv_folds", folds)

        if validation is not None:
            mae = _safe_float(validation.average_mae)
            if mae is not None:
                summary.setdefault("walk_forward_mae", mae)
            directional = _safe_float(validation.average_directional_accuracy)
            if directional is not None:
                summary.setdefault("walk_forward_directional_accuracy", directional)

        walk_forward_meta = metadata.get("walk_forward")
        if isinstance(walk_forward_meta, Mapping):
            wf_mae = _safe_float(walk_forward_meta.get("average_mae"))
            if wf_mae is not None:
                summary.setdefault("walk_forward_mae", wf_mae)
            wf_directional = _safe_float(
                walk_forward_meta.get("average_directional_accuracy")
            )
            if wf_directional is not None:
                summary.setdefault("walk_forward_directional_accuracy", wf_directional)

        return summary

    def _update_decision_orchestrator_performance(
        self,
        name: str,
        *,
        artifact: ModelArtifact,
        metadata: Mapping[str, object],
        validation: WalkForwardResult | None,
        strategy: str,
    ) -> None:
        orchestrator = self._decision_orchestrator
        if orchestrator is None:
            return
        metrics = self._compose_performance_metrics(artifact.metrics, metadata, validation)
        risk_profile = metadata.get("risk_profile")
        profile_value = str(risk_profile) if isinstance(risk_profile, str) else None
        try:
            orchestrator.update_model_performance(
                name,
                metrics,
                strategy=strategy,
                risk_profile=profile_value,
                timestamp=artifact.trained_at,
            )
        except Exception:  # pragma: no cover - zapewniamy odporność na zmiany API
            logger.exception(
                "Nie udało się zaktualizować metryk modelu %s w DecisionOrchestrator", name
            )

    def _track_signal(self, symbol: str, signals: pd.Series) -> None:
        """Zachowaj ostatnie predykcje do monitorowania dryfu."""

        key = self._normalize_symbol(symbol)
        buffer = self._recent_signals.setdefault(key, deque(maxlen=500))
        buffer.extend(float(v) for v in signals.values if np.isfinite(v))

    @staticmethod
    def _sharpe_ratio(returns: np.ndarray) -> float:
        if returns.size == 0:
            return 0.0
        mean = float(np.mean(returns))
        std = float(np.std(returns))
        if std == 0.0:
            return 0.0
        return mean / std

    async def _train_single_model(
        self,
        model_name: str,
        X: np.ndarray,
        y: np.ndarray,
        *,
        seq_len: int,
        epochs: int,
        batch_size: int,
        model_path: Path,
    ) -> Any:
        ctor_kwargs = dict(self._model_init_kwargs)
        model = _AIModels(
            input_size=X.shape[-1],
            seq_len=int(seq_len),
            model_type=model_name,
            **ctor_kwargs,
        )

        train_kwargs = dict(
            X=X,
            y=y,
            epochs=int(max(1, epochs)),
            batch_size=int(max(1, batch_size)),
            progress_callback=(lambda *_: None),
            model_out=str(model_path),
            verbose=False,
        )
        await self._invoke_model_method(model, "train", prefer_thread=True, **train_kwargs)
        return model

    def _safe_pct_change(self, frame: pd.DataFrame, feats: Iterable[str]) -> pd.DataFrame:
        """Oblicz zmiany procentowe z obsługą awaryjnego trybu dla ramek legacy."""

        columns = list(feats)
        try:
            return frame[columns].pct_change()
        except (TypeError, ValueError, AttributeError, ZeroDivisionError, OverflowError):
            numeric = frame[columns].apply(pd.to_numeric, errors="coerce")
            shifted = numeric.shift(1)
            return (numeric - shifted) / shifted

    def detect_drift(
        self,
        baseline: pd.DataFrame,
        recent: pd.DataFrame,
        feature_cols: Optional[Iterable[str]] = None,
        *,
        threshold: float = 0.35,
    ) -> DriftReport:
        """Porównaj zmienność cech i zgłoś dryf."""

        feats = list(feature_cols or ["open", "high", "low", "close", "volume"])
        self._validate_dataframe(baseline, feats)
        self._validate_dataframe(recent, feats)

        baseline_pct = (
            self._safe_pct_change(baseline, feats).replace([np.inf, -np.inf], np.nan).dropna()
        )
        recent_pct = (
            self._safe_pct_change(recent, feats).replace([np.inf, -np.inf], np.nan).dropna()
        )

        if baseline_pct.empty or recent_pct.empty:
            return DriftReport(0.0, 0.0, False, threshold)

        baseline_std = baseline_pct.std().replace(0.0, np.nan)
        recent_std = recent_pct.std()
        volatility_shift = float(
            ((recent_std - baseline_std).abs() / (baseline_std.abs() + 1e-9))
            .replace([np.inf, -np.inf], np.nan)
            .fillna(0.0)
            .max()
        )

        baseline_mean = baseline_pct.mean()
        recent_mean = recent_pct.mean()
        feature_drift = float(
            ((recent_mean - baseline_mean).abs() / (baseline_std.abs() + 1e-9))
            .replace([np.inf, -np.inf], np.nan)
            .fillna(0.0)
            .max()
        )

        triggered = volatility_shift > threshold or feature_drift > threshold
        return DriftReport(feature_drift=feature_drift, volatility_shift=volatility_shift, triggered=triggered, threshold=threshold)

    async def rank_models(
        self,
        symbol: str,
        df: pd.DataFrame,
        model_types: Iterable[str],
        *,
        seq_len: int = 64,
        folds: int = 3,
        epochs: int = 10,
        batch_size: int = 32,
    ) -> List[ModelEvaluation]:
        """Przeprowadź walidację krzyżową modeli i zwróć ranking."""

        feature_cols = ["open", "high", "low", "close", "volume"]
        self._validate_dataframe(df, feature_cols)
        symbol_key = self._normalize_symbol(symbol)
        folds = max(2, int(folds))

        async with self._lock:
            X, y = _windowize(df, feature_cols, int(seq_len), "close")
            if X is None or y is None or len(X) <= folds:
                raise ValueError("Za mało danych do walidacji modeli AI.")

            total = len(X)
            fold_size = max(1, total // folds)
            evaluations: List[ModelEvaluation] = []

            for model_type in model_types:
                model_name = str(model_type).lower()
                key = self._model_key(symbol_key, model_name)
                repository_inference = self._repository_models.get(key)
                if repository_inference is not None:
                    artifact = getattr(repository_inference, "_artifact", None)
                    metrics = dict(getattr(artifact, "metrics", {})) if artifact else {}
                    metadata = dict(getattr(artifact, "metadata", {})) if artifact else {}
                    cv_raw = metadata.get("cross_validation")
                    cv_meta = cv_raw if isinstance(cv_raw, Mapping) else {}
                    cv_scores = [
                        float(value)
                        for value in cv_meta.get("directional_accuracy", [])
                        if isinstance(value, (int, float))
                    ]
                    pnl = float(metrics.get("expected_pnl", 0.0))
                    hit_rate = (
                        float(np.mean(cv_scores))
                        if cv_scores
                        else float(metrics.get("directional_accuracy", 0.0))
                    )
                    sharpe = self._sharpe_ratio(np.asarray(cv_scores, dtype=float)) if cv_scores else 0.0
                    model_path = self._repository_paths.get(key)
                    evaluations.append(
                        ModelEvaluation(
                            model_type=model_name,
                            hit_rate=hit_rate,
                            pnl=pnl,
                            sharpe=sharpe,
                            cv_scores=cv_scores,
                            model_path=str(model_path) if model_path is not None else None,
                        )
                    )
                    continue

                cv_scores: List[float] = []
                pnl_scores: List[float] = []

                for fold_idx in range(folds):
                    start = fold_idx * fold_size
                    end = total if fold_idx == folds - 1 else min(total, start + fold_size)
                    if start >= end:
                        continue

                    X_val = X[start:end]
                    y_val = y[start:end]
                    X_train = np.concatenate((X[:start], X[end:]), axis=0) if start > 0 or end < total else X
                    y_train = np.concatenate((y[:start], y[end:]), axis=0) if start > 0 or end < total else y

                    if len(X_train) == 0 or len(X_val) == 0:
                        continue

                    model_path = self.model_dir / f"{symbol_key}:{model_name}.fold{fold_idx}.joblib"
                    model = await self._train_single_model(
                        model_name,
                        X_train,
                        y_train,
                        seq_len=seq_len,
                        epochs=epochs,
                        batch_size=batch_size,
                        model_path=model_path,
                    )

                    pred = await self._invoke_model_method(
                        model,
                        "predict",
                        X_val,
                        prefer_thread=True,
                    )
                    preds = np.asarray(pred, dtype=float).flatten()
                    if preds.shape[0] != y_val.shape[0]:
                        preds = np.resize(preds, y_val.shape[0])

                    guesses = np.sign(preds)
                    target = np.sign(np.asarray(y_val, dtype=float))
                    cv_scores.append(float((guesses == target).mean()))

                    pnl_vector = preds * np.asarray(y_val, dtype=float)
                    pnl_scores.append(float(np.sum(pnl_vector)))

                hit_rate = float(np.mean(cv_scores)) if cv_scores else 0.0
                pnl = float(np.mean(pnl_scores)) if pnl_scores else 0.0
                sharpe = self._sharpe_ratio(np.asarray(pnl_scores, dtype=float))
                evaluations.append(
                    ModelEvaluation(
                        model_type=model_name,
                        hit_rate=hit_rate,
                        pnl=pnl,
                        sharpe=sharpe,
                        cv_scores=cv_scores,
                        model_path=str(self.model_dir / f"{symbol_key}:{model_name}.joblib"),
                    )
                )

            evaluations.sort(key=lambda ev: ev.composite_score(), reverse=True)
            return evaluations

    async def select_best_model(
        self,
        symbol: str,
        df: pd.DataFrame,
        model_types: Iterable[str],
        *,
        seq_len: int = 64,
        folds: int = 3,
    ) -> StrategySelectionResult:
        """Wybierz najlepszy model w oparciu o ranking."""

        evaluations = await self.rank_models(
            symbol,
            df,
            model_types,
            seq_len=seq_len,
            folds=folds,
        )
        if not evaluations:
            raise ValueError("Nie udało się ocenić żadnego modelu.")

        best = evaluations[0]
        decided_at = datetime.now(timezone.utc)
        return StrategySelectionResult(
            symbol=self._normalize_symbol(symbol),
            best_model=best.model_type,
            evaluations=evaluations,
            decided_at=decided_at,
        )

    def cancel_schedule(self, symbol: str) -> None:
        key = self._normalize_symbol(symbol)
        schedule = self._schedules.pop(key, None)
        if schedule and not schedule.task.done():
            schedule.task.cancel()

    def active_schedules(self) -> Dict[str, TrainingSchedule]:
        return dict(self._schedules)

    def cancel_pipeline_schedule(self, symbol: str) -> None:
        key = self._normalize_symbol(symbol)
        schedule = self._pipeline_schedules.pop(key, None)
        if schedule and not schedule.task.done():
            schedule.task.cancel()

    def active_pipeline_schedules(self) -> Dict[str, PipelineSchedule]:
        return dict(self._pipeline_schedules)

    def _get_history_buffer(self, symbol: str) -> deque[PipelineExecutionRecord]:
        key = self._normalize_symbol(symbol)
        history = self._pipeline_history.get(key)
        if history is None or history.maxlen != self._pipeline_history_limit:
            history = deque(history or (), maxlen=self._pipeline_history_limit)
            self._pipeline_history[key] = history
        return history

    def _record_pipeline_selection(self, selection: StrategySelectionResult) -> PipelineExecutionRecord:
        symbol = self._normalize_symbol(selection.symbol)
        predictions = selection.predictions
        prediction_count = 0
        prediction_mean: Optional[float] = None
        prediction_std: Optional[float] = None
        prediction_min: Optional[float] = None
        prediction_max: Optional[float] = None

        if predictions is not None:
            if not isinstance(predictions, pd.Series):
                predictions = pd.Series(np.asarray(predictions, dtype=float))
            values = predictions.to_numpy(dtype=float)
            finite = values[np.isfinite(values)]
            prediction_count = int(finite.size)
            if prediction_count:
                prediction_mean = float(np.mean(finite))
                prediction_std = float(np.std(finite))
                prediction_min = float(np.min(finite))
                prediction_max = float(np.max(finite))

        record = PipelineExecutionRecord(
            symbol=symbol,
            decided_at=selection.decided_at,
            best_model=selection.best_model,
            evaluations=tuple(selection.evaluations),
            drift_report=selection.drift_report,
            prediction_count=prediction_count,
            prediction_mean=prediction_mean,
            prediction_std=prediction_std,
            prediction_min=prediction_min,
            prediction_max=prediction_max,
        )

        history = self._get_history_buffer(symbol)
        history.append(record)
        return record

    def get_pipeline_history_limit(self) -> int:
        return self._pipeline_history_limit

    def set_pipeline_history_limit(self, limit: int) -> None:
        if not isinstance(limit, int):
            raise TypeError("limit musi być liczbą całkowitą")
        if limit <= 0:
            raise ValueError("limit historii musi być dodatni")
        if limit == self._pipeline_history_limit:
            return
        self._pipeline_history_limit = int(limit)
        for symbol, history in list(self._pipeline_history.items()):
            new_history = deque(history, maxlen=self._pipeline_history_limit)
            if not new_history:
                if symbol in self._pipeline_history:
                    self._pipeline_history[symbol] = new_history
                continue
            self._pipeline_history[symbol] = new_history

    def get_pipeline_history(self, symbol: str, limit: Optional[int] = None) -> List[PipelineExecutionRecord]:
        if limit is not None and limit <= 0:
            return []
        history = self._pipeline_history.get(self._normalize_symbol(symbol))
        if not history:
            return []
        records = list(history)
        if limit is None or limit >= len(records):
            return records
        return records[-int(limit) :]

    def last_pipeline_selection(self, symbol: str) -> Optional[PipelineExecutionRecord]:
        history = self._pipeline_history.get(self._normalize_symbol(symbol))
        if not history:
            return None
        try:
            return history[-1]
        except IndexError:
            return None

    def clear_pipeline_history(self, symbol: str) -> None:
        self._pipeline_history.pop(self._normalize_symbol(symbol), None)

    def pipeline_history(self) -> Dict[str, List[PipelineExecutionRecord]]:
        return {symbol: list(records) for symbol, records in self._pipeline_history.items()}

    def snapshot_pipeline_history(
        self,
        symbol: Optional[str] = None,
        *,
        limit: Optional[int] = None,
    ) -> PipelineHistorySnapshot:
        if limit is not None and limit <= 0:
            return PipelineHistorySnapshot()
        if symbol is not None:
            key = self._normalize_symbol(symbol)
            history = self._pipeline_history.get(key)
            if not history:
                return PipelineHistorySnapshot()
            records = list(history)
            if limit is not None and len(records) > limit:
                records = records[-int(limit) :]
            return PipelineHistorySnapshot({key: tuple(records)})

        snapshot: Dict[str, Tuple[PipelineExecutionRecord, ...]] = {}
        for key, history in self._pipeline_history.items():
            if not history:
                continue
            records = list(history)
            if limit is not None and len(records) > limit:
                records = records[-int(limit) :]
            snapshot[key] = tuple(records)
        return PipelineHistorySnapshot(snapshot)

    def restore_pipeline_history(
        self,
        snapshot: PipelineHistorySnapshot,
        *,
        replace: bool = False,
    ) -> None:
        if not isinstance(snapshot, PipelineHistorySnapshot):
            raise TypeError("snapshot musi być instancją PipelineHistorySnapshot")
        if replace:
            self._pipeline_history.clear()
        for symbol, records in snapshot.records.items():
            key = self._normalize_symbol(symbol)
            buffer = deque(records, maxlen=self._pipeline_history_limit)
            if replace:
                self._pipeline_history[key] = buffer
            else:
                target = self._get_history_buffer(key)
                target.extend(records)

    def _schedule_runner(
        self,
        symbol: str,
        df_provider: Callable[[], Union[pd.DataFrame, Awaitable[pd.DataFrame]]],
        model_types: Iterable[str],
        interval_seconds: float,
        seq_len: int,
        epochs: int,
        batch_size: int,
    ) -> Callable[[], Awaitable[None]]:
        async def _runner() -> None:
            while True:
                try:
                    df_candidate = df_provider()
                    if inspect.isawaitable(df_candidate):
                        df_candidate = await df_candidate
                    await self.train_all_models(
                        symbol,
                        df_candidate,
                        model_types,
                        seq_len=seq_len,
                        epochs=epochs,
                        batch_size=batch_size,
                    )
                    await asyncio.sleep(interval_seconds)
                except asyncio.CancelledError:
                    break
                except Exception as exc:  # pragma: no cover - błędy runtime
                    logger.error("Błąd harmonogramu treningowego %s: %s", symbol, exc)
                    await asyncio.sleep(min(60.0, interval_seconds))

        return _runner

    def schedule_periodic_training(
        self,
        symbol: str,
        df_provider: Callable[[], Union[pd.DataFrame, Awaitable[pd.DataFrame]]],
        model_types: Iterable[str],
        *,
        interval_seconds: float = 3600.0,
        seq_len: int = 64,
        epochs: int = 10,
        batch_size: int = 32,
    ) -> TrainingSchedule:
        """Utwórz cykliczny trening modeli AI."""

        model_types_tuple = tuple(model_types)
        runner = self._schedule_runner(
            symbol,
            df_provider,
            model_types_tuple,
            interval_seconds,
            seq_len,
            epochs,
            batch_size,
        )
        task = asyncio.create_task(runner())
        schedule = TrainingSchedule(
            symbol=self._normalize_symbol(symbol),
            interval_seconds=float(interval_seconds),
            task=task,
            model_types=model_types_tuple,
            seq_len=int(seq_len),
        )
        self._schedules[schedule.symbol] = schedule
        return schedule

    def _pipeline_schedule_runner(
        self,
        symbol: str,
        df_provider: Callable[[], Union[pd.DataFrame, Awaitable[pd.DataFrame]]],
        model_types: Iterable[str],
        interval_seconds: float,
        seq_len: int,
        folds: int,
        baseline_provider: Optional[Callable[[], Union[pd.DataFrame, Awaitable[pd.DataFrame]]]] = None,
        on_result: Optional[Callable[[StrategySelectionResult], Union[None, Awaitable[None]]]] = None,
    ) -> Callable[[], Awaitable[None]]:
        async def _runner() -> None:
            while True:
                try:
                    df_candidate = df_provider()
                    if inspect.isawaitable(df_candidate):
                        df_candidate = await df_candidate
                    baseline_df = None
                    if baseline_provider is not None:
                        baseline_candidate = baseline_provider()
                        if inspect.isawaitable(baseline_candidate):
                            baseline_candidate = await baseline_candidate
                        baseline_df = baseline_candidate
                    selection = await self.run_pipeline(
                        symbol,
                        df_candidate,
                        model_types,
                        seq_len=seq_len,
                        folds=folds,
                        baseline=baseline_df,
                    )
                    if on_result is not None:
                        try:
                            maybe_awaitable = on_result(selection)
                            if inspect.isawaitable(maybe_awaitable):
                                await maybe_awaitable
                        except Exception:  # pragma: no cover - callback użytkownika
                            logger.debug("Callback pipeline'u zgłosił wyjątek.")
                    await asyncio.sleep(interval_seconds)
                except asyncio.CancelledError:
                    break
                except Exception as exc:  # pragma: no cover - błędy runtime
                    logger.error("Błąd harmonogramu pipeline'u %s: %s", symbol, exc)
                    await asyncio.sleep(min(60.0, interval_seconds))

        return _runner

    def schedule_pipeline(
        self,
        symbol: str,
        df_provider: Callable[[], Union[pd.DataFrame, Awaitable[pd.DataFrame]]],
        model_types: Iterable[str],
        *,
        interval_seconds: float = 3600.0,
        seq_len: int = 64,
        folds: int = 3,
        baseline_provider: Optional[Callable[[], Union[pd.DataFrame, Awaitable[pd.DataFrame]]]] = None,
        on_result: Optional[Callable[[StrategySelectionResult], Union[None, Awaitable[None]]]] = None,
    ) -> PipelineSchedule:
        """Zaplanuj cykliczne uruchamianie pipeline'u selekcji modeli."""

        model_types_tuple = tuple(model_types)
        runner = self._pipeline_schedule_runner(
            symbol,
            df_provider,
            model_types_tuple,
            interval_seconds,
            seq_len,
            folds,
            baseline_provider,
            on_result,
        )
        task = asyncio.create_task(runner())
        schedule = PipelineSchedule(
            symbol=self._normalize_symbol(symbol),
            interval_seconds=float(interval_seconds),
            task=task,
            model_types=model_types_tuple,
            seq_len=int(seq_len),
            folds=int(folds),
        )
        self._pipeline_schedules[schedule.symbol] = schedule
        return schedule

    async def run_pipeline(
        self,
        symbol: str,
        df: pd.DataFrame,
        model_types: Iterable[str],
        *,
        seq_len: int = 64,
        folds: int = 3,
        baseline: Optional[pd.DataFrame] = None,
    ) -> StrategySelectionResult:
        """Zautomatyzowany pipeline: selekcja modelu → trening → predykcja."""

        selection = await self.select_best_model(
            symbol,
            df,
            model_types,
            seq_len=seq_len,
            folds=folds,
        )
        await self.train_all_models(
            symbol,
            df,
            [selection.best_model],
            seq_len=seq_len,
        )
        predictions = await self.predict_series(
            symbol,
            df,
            model_types=[selection.best_model],
        )
        selection.predictions = predictions
        self.set_active_model(symbol, selection.best_model)
        self._run_data_quality_checks(
            symbol,
            df,
            generated_at=selection.decided_at,
        )
        if baseline is not None:
            selection.drift_report = self.detect_drift(baseline, df)
            self._persist_drift_report(
                symbol=self._normalize_symbol(symbol),
                drift=selection.drift_report,
                baseline=baseline,
                production=df,
                generated_at=selection.decided_at,
            )
        self._track_signal(symbol, predictions)
        self._record_pipeline_selection(selection)
        return selection

    # ----------------------------- Trening -----------------------------
    async def train_all_models(
        self,
        symbol: str,
        df: pd.DataFrame,
        model_types: Iterable[str],
        *,
        seq_len: int = 64,
        epochs: int = 10,
        batch_size: int = 32,
        progress_callback: Optional[Callable[[str, float, Optional[float]], None]] = None,
    ) -> Dict[str, TrainResult]:
        """Wytrenuj sekwencyjnie modele i zwróć metryki trafności."""

        feature_cols = ["open", "high", "low", "close", "volume"]
        self._validate_dataframe(df, feature_cols)
        symbol_key = self._normalize_symbol(symbol)

        async with self._lock:
            X, y = _windowize(df, feature_cols, int(seq_len), "close")
            if X is None or y is None or len(X) == 0:
                raise ValueError("Za mało danych do treningu modeli AI.")

            results: Dict[str, TrainResult] = {}
            for model_type in model_types:
                model_name = str(model_type).lower()
                model_path = self.model_dir / f"{symbol_key}:{model_name}.joblib"
                model = await self._train_single_model(
                    model_name,
                    X,
                    y,
                    seq_len=seq_len,
                    epochs=epochs,
                    batch_size=batch_size,
                    model_path=model_path,
                )

                preds = None
                try:
                    pred = await self._invoke_model_method(
                        model,
                        "predict",
                        X,
                        prefer_thread=True,
                    )
                    preds = np.asarray(pred, dtype=float).flatten()
                except Exception:
                    logger.debug("Model %s nie udostępnia metody predict – pomijam ocenę.", model_name)

                hit_rate = 0.0
                if preds is not None and len(preds) == len(y):
                    target = np.sign(np.asarray(y, dtype=float))
                    guesses = np.sign(preds)
                    hit_rate = float((guesses == target).mean())

                key = self._model_key(symbol, model_name)
                self.models[key] = model
                results[model_name] = TrainResult(model_type=model_name, hit_rate=hit_rate, model_path=str(model_path))

                if progress_callback:
                    try:
                        progress_callback(model_name, 1.0, hit_rate)
                    except Exception:  # pragma: no cover - callback użytkownika
                        logger.debug("Callback post-treningowy zgłosił wyjątek.")

            return results

    # ---------------------------- Predykcje ----------------------------
    async def predict_series(
        self,
        symbol: str,
        df: pd.DataFrame,
        *,
        model_types: Optional[Iterable[str]] = None,
        feature_cols: Optional[List[str]] = None,
    ) -> pd.Series:
        """Wygeneruj prognozę zwróconą jako seria Pandas."""

        feats = feature_cols or ["open", "high", "low", "close", "volume"]
        self._validate_dataframe(df, feats)
        symbol_key = self._normalize_symbol(symbol)
        if model_types is None:
            active_model = self._active_models.get(symbol_key)
            if active_model:
                candidates = [active_model]
            else:
                candidates = [
                    self._normalize_model_type(mt)
                    for mt in self.models.keys()
                    if mt.startswith(symbol_key)
                ]
        else:
            candidates = [self._normalize_model_type(mt) for mt in model_types]
        if not candidates:
            raise ValueError("Brak wytrenowanych modeli dla podanego symbolu.")

        async with self._lock:
            cache: Dict[str, pd.Series] = {}
            last_error: Optional[BaseException] = None
            for candidate in candidates:
                try:
                    raw_predictions = await self._predict_model_series(
                        symbol_key,
                        candidate,
                        df,
                        feats,
                        cache,
                        set(),
                    )
                except Exception as exc:
                    last_error = exc
                    logger.debug(
                        "Nie udało się uzyskać predykcji modelu %s dla %s: %s",
                        candidate,
                        symbol_key,
                        exc,
                        exc_info=True,
                    )
                    continue
                sanitized = self._sanitize_predictions(raw_predictions)
                cache[self._normalize_model_type(candidate)] = sanitized
                self._track_signal(symbol, sanitized)
                logger.debug("Zwracam predykcje modelu %s dla %s", candidate, symbol_key)
                return sanitized
            if last_error is not None:
                raise last_error
            raise ValueError("Nie znaleziono żadnego modelu spełniającego kryteria.")

    # --------------------------- Import modeli --------------------------
    async def import_model(self, symbol: str, model_type: str, path: str | Path) -> None:
        """Załaduj model zapisany na dysku i zarejestruj go w menedżerze."""

        symbol_key = self._normalize_symbol(symbol)
        key = self._model_key(symbol, model_type)
        model_path = Path(path)
        if not model_path.exists():
            raise FileNotFoundError(model_path)

        def _load() -> Any:
            return self._load_model_from_disk(model_path)

        model = await asyncio.to_thread(_load)
        async with self._lock:
            self.models[key] = model
            target = self.model_dir / f"{symbol_key}:{model_type.lower()}.joblib"
            if target != model_path:
                target.parent.mkdir(parents=True, exist_ok=True)
                await asyncio.to_thread(_joblib_dump, model, target)

        logger.info("Zaimportowano model %s z pliku %s", key, model_path)


def _serialize_ensemble_definition(definition: EnsembleDefinition) -> Dict[str, Any]:
    return {
        "name": definition.name,
        "components": list(definition.components),
        "aggregation": definition.aggregation,
        "weights": None if definition.weights is None else list(definition.weights),
    }


def _deserialize_ensemble_definition(name: str, payload: Mapping[str, Any]) -> EnsembleDefinition:
    if not isinstance(payload, Mapping):
        raise TypeError("Definicja zespołu musi być mapowaniem")

    key_name = str(name or "").strip()
    if not key_name:
        raise ValueError("Nazwa zespołu nie może być pusta")

    provided_name_raw = payload.get("name", key_name)
    provided_name = str(provided_name_raw or "").strip()
    if provided_name:
        normalized_provided = AIManager._normalize_model_type(provided_name)
        normalized_key = AIManager._normalize_model_type(key_name)
        if normalized_provided != normalized_key:
            raise ValueError("Nazwa w definicji nie zgadza się z kluczem migawki")
        normalized_name = normalized_provided
    else:
        normalized_name = AIManager._normalize_model_type(key_name)

    components_raw = payload.get("components")
    if not isinstance(components_raw, Iterable):
        raise TypeError("Pole components musi być iterowalne")
    components: list[str] = []
    for component in components_raw:
        text = str(component or "").strip()
        if not text:
            continue
        components.append(AIManager._normalize_model_type(text))
    if not components:
        raise ValueError("Lista komponentów zespołu nie może być pusta")
    if len(set(components)) != len(components):
        raise ValueError("Lista komponentów nie może zawierać duplikatów")

    aggregation_raw = payload.get("aggregation", "mean")
    agg = str(aggregation_raw or "").strip().lower() or "mean"
    allowed = {"mean", "median", "max", "min", "weighted"}
    if agg not in allowed:
        raise ValueError(f"Nieznany typ agregacji zespołu: {aggregation_raw!r}")

    weights_raw = payload.get("weights", None)
    weights_tuple: Optional[Tuple[float, ...]] = None
    if weights_raw is not None:
        if not isinstance(weights_raw, Iterable):
            raise TypeError("Pole weights musi być iterowalne")
        weights_tuple = tuple(float(value) for value in weights_raw)
        if len(weights_tuple) != len(components):
            raise ValueError("Liczba wag musi odpowiadać liczbie komponentów")
        if agg != "weighted":
            raise ValueError("Wagi dozwolone są tylko przy agregacji 'weighted'")
        if not any(weight != 0.0 for weight in weights_tuple):
            raise ValueError("Co najmniej jedna waga zespołu musi być niezerowa")
    elif agg == "weighted":
        raise ValueError("Agregacja 'weighted' wymaga podania wag")

    return EnsembleDefinition(
        name=normalized_name,
        components=tuple(components),
        aggregation=agg,
        weights=weights_tuple,
    )


def ensemble_registry_snapshot_to_dict(snapshot: EnsembleRegistrySnapshot) -> Dict[str, Dict[str, Any]]:
    if not isinstance(snapshot, EnsembleRegistrySnapshot):
        raise TypeError("Oczekiwano instancji EnsembleRegistrySnapshot")
    return {name: _serialize_ensemble_definition(definition) for name, definition in snapshot.ensembles.items()}


def ensemble_registry_snapshot_from_dict(payload: Mapping[str, Any]) -> EnsembleRegistrySnapshot:
    if not isinstance(payload, Mapping):
        raise TypeError("Dane wejściowe muszą być mapowaniem")
    ensembles: Dict[str, EnsembleDefinition] = {}
    for name, definition_payload in payload.items():
        if definition_payload is None:
            continue
        if not isinstance(name, str):
            raise TypeError("Klucz migawki musi być tekstem")
        normalized_name = AIManager._normalize_model_type(name)
        definition = _deserialize_ensemble_definition(normalized_name, definition_payload)
        ensembles[normalized_name] = definition
    return EnsembleRegistrySnapshot(ensembles)


def ensemble_registry_snapshot_to_json(snapshot: EnsembleRegistrySnapshot, *, indent: Optional[int] = None) -> str:
    data = ensemble_registry_snapshot_to_dict(snapshot)
    return json.dumps(data, indent=indent, sort_keys=True)


def ensemble_registry_snapshot_from_json(payload: Union[str, bytes, bytearray]) -> EnsembleRegistrySnapshot:
    if isinstance(payload, (bytes, bytearray)):
        payload = payload.decode("utf-8")
    if not isinstance(payload, str):
        raise TypeError("Payload JSON musi być tekstem lub bajtami")
    data = json.loads(payload)
    return ensemble_registry_snapshot_from_dict(data)


def ensemble_registry_snapshot_to_file(
    snapshot: EnsembleRegistrySnapshot,
    path: PathInput,
    *,
    indent: Optional[int] = 2,
) -> None:
    target = Path(path)
    target.parent.mkdir(parents=True, exist_ok=True)
    payload = ensemble_registry_snapshot_to_json(snapshot, indent=indent)
    target.write_text(payload, encoding="utf-8")


def ensemble_registry_snapshot_from_file(path: PathInput) -> EnsembleRegistrySnapshot:
    source = Path(path)
    data = source.read_text(encoding="utf-8")
    return ensemble_registry_snapshot_from_json(data)


def diff_ensemble_snapshots(
    before: EnsembleRegistrySnapshot,
    after: EnsembleRegistrySnapshot,
) -> EnsembleRegistryDiff:
    if not isinstance(before, EnsembleRegistrySnapshot):
        raise TypeError("before musi być instancją EnsembleRegistrySnapshot")
    if not isinstance(after, EnsembleRegistrySnapshot):
        raise TypeError("after musi być instancją EnsembleRegistrySnapshot")

    diff = EnsembleRegistryDiff()

    before_defs = {name: definition for name, definition in before.ensembles.items()}
    after_defs = {name: definition for name, definition in after.ensembles.items()}

    for name in before_defs.keys() - after_defs.keys():
        diff.removed[name] = before_defs[name]

    for name in after_defs.keys() - before_defs.keys():
        diff.added[name] = after_defs[name]

    for name in before_defs.keys() & after_defs.keys():
        previous = before_defs[name]
        current = after_defs[name]
        if previous != current:
            diff.changed[name] = (previous, current)

    return diff


def ensemble_registry_diff_to_dict(diff: EnsembleRegistryDiff) -> Dict[str, Any]:
    if not isinstance(diff, EnsembleRegistryDiff):
        raise TypeError("Oczekiwano instancji EnsembleRegistryDiff")

    result: Dict[str, Any] = {
        "added": {},
        "removed": {},
        "changed": {},
    }

    for name, definition in diff.added.items():
        result["added"][name] = _serialize_ensemble_definition(definition)

    for name, definition in diff.removed.items():
        result["removed"][name] = _serialize_ensemble_definition(definition)

    for name, (before_def, after_def) in diff.changed.items():
        result["changed"][name] = {
            "before": _serialize_ensemble_definition(before_def),
            "after": _serialize_ensemble_definition(after_def),
        }

    return result


def ensemble_registry_diff_from_dict(payload: Mapping[str, Any]) -> EnsembleRegistryDiff:
    if not isinstance(payload, Mapping):
        raise TypeError("Dane wejściowe muszą być mapowaniem diffu")

    diff = EnsembleRegistryDiff()

    added_raw = payload.get("added", {})
    if not isinstance(added_raw, Mapping):
        raise TypeError("Sekcja 'added' musi być mapowaniem")
    for name, definition_payload in added_raw.items():
        if definition_payload is None:
            continue
        if not isinstance(name, str):
            raise TypeError("Nazwa zespołu musi być tekstem")
        normalized = AIManager._normalize_model_type(name)
        diff.added[normalized] = _deserialize_ensemble_definition(normalized, definition_payload)

    removed_raw = payload.get("removed", {})
    if not isinstance(removed_raw, Mapping):
        raise TypeError("Sekcja 'removed' musi być mapowaniem")
    for name, definition_payload in removed_raw.items():
        if definition_payload is None:
            continue
        if not isinstance(name, str):
            raise TypeError("Nazwa zespołu musi być tekstem")
        normalized = AIManager._normalize_model_type(name)
        diff.removed[normalized] = _deserialize_ensemble_definition(normalized, definition_payload)

    changed_raw = payload.get("changed", {})
    if not isinstance(changed_raw, Mapping):
        raise TypeError("Sekcja 'changed' musi być mapowaniem")
    for name, definition_payload in changed_raw.items():
        if definition_payload is None:
            continue
        if not isinstance(name, str):
            raise TypeError("Nazwa zespołu musi być tekstem")
        if not isinstance(definition_payload, Mapping):
            raise TypeError("Dane zmienionego zespołu muszą być mapowaniem")
        before_payload = definition_payload.get("before")
        after_payload = definition_payload.get("after")
        normalized = AIManager._normalize_model_type(name)
        before_definition = _deserialize_ensemble_definition(normalized, before_payload)
        after_definition = _deserialize_ensemble_definition(normalized, after_payload)
        diff.changed[normalized] = (before_definition, after_definition)

    return diff


def ensemble_registry_diff_to_json(diff: EnsembleRegistryDiff, *, indent: Optional[int] = None) -> str:
    data = ensemble_registry_diff_to_dict(diff)
    return json.dumps(data, indent=indent, sort_keys=True)


def ensemble_registry_diff_from_json(payload: Union[str, bytes, bytearray]) -> EnsembleRegistryDiff:
    if isinstance(payload, (bytes, bytearray)):
        payload = payload.decode("utf-8")
    if not isinstance(payload, str):
        raise TypeError("Payload JSON musi być tekstem lub bajtami")
    data = json.loads(payload)
    return ensemble_registry_diff_from_dict(data)


def ensemble_registry_diff_to_file(
    diff: EnsembleRegistryDiff,
    path: PathInput,
    *,
    indent: Optional[int] = 2,
) -> None:
    target = Path(path)
    target.parent.mkdir(parents=True, exist_ok=True)
    payload = ensemble_registry_diff_to_json(diff, indent=indent)
    target.write_text(payload, encoding="utf-8")


def ensemble_registry_diff_from_file(path: PathInput) -> EnsembleRegistryDiff:
    source = Path(path)
    data = source.read_text(encoding="utf-8")
    return ensemble_registry_diff_from_json(data)


def _serialize_model_evaluation(evaluation: ModelEvaluation) -> Dict[str, Any]:
    return {
        "model_type": evaluation.model_type,
        "hit_rate": float(evaluation.hit_rate),
        "pnl": float(evaluation.pnl),
        "sharpe": float(evaluation.sharpe),
        "cv_scores": [float(score) for score in evaluation.cv_scores],
        "model_path": evaluation.model_path,
    }


def _deserialize_model_evaluation(payload: Mapping[str, Any]) -> ModelEvaluation:
    if not isinstance(payload, Mapping):
        raise TypeError("Oczekiwano mapowania do rekonstrukcji ModelEvaluation")
    model_type = str(payload.get("model_type", "")).strip()
    if not model_type:
        raise ValueError("Brak pola model_type w ModelEvaluation")
    cv_scores_raw = payload.get("cv_scores", [])
    if not isinstance(cv_scores_raw, Iterable):
        raise TypeError("Pole cv_scores musi być iterowalne")
    cv_scores = [float(score) for score in cv_scores_raw]
    return ModelEvaluation(
        model_type=model_type,
        hit_rate=float(payload.get("hit_rate", 0.0)),
        pnl=float(payload.get("pnl", 0.0)),
        sharpe=float(payload.get("sharpe", 0.0)),
        cv_scores=cv_scores,
        model_path=payload.get("model_path"),
    )


def _serialize_drift_report(report: Optional[DriftReport]) -> Optional[Dict[str, Any]]:
    if report is None:
        return None
    return {
        "feature_drift": float(report.feature_drift),
        "volatility_shift": float(report.volatility_shift),
        "triggered": bool(report.triggered),
        "threshold": float(report.threshold),
    }


def _deserialize_drift_report(payload: Optional[Mapping[str, Any]]) -> Optional[DriftReport]:
    if payload is None:
        return None
    if not isinstance(payload, Mapping):
        raise TypeError("Raport dryfu musi być mapowaniem lub None")
    return DriftReport(
        feature_drift=float(payload.get("feature_drift", 0.0)),
        volatility_shift=float(payload.get("volatility_shift", 0.0)),
        triggered=bool(payload.get("triggered", False)),
        threshold=float(payload.get("threshold", 0.0)),
    )


def _serialize_pipeline_execution_record(record: PipelineExecutionRecord) -> Dict[str, Any]:
    decided_at = record.decided_at
    if decided_at.tzinfo is None:
        decided_at = decided_at.replace(tzinfo=timezone.utc)
    else:
        decided_at = decided_at.astimezone(timezone.utc)
    return {
        "symbol": record.symbol,
        "decided_at": decided_at.isoformat(),
        "best_model": record.best_model,
        "evaluations": [_serialize_model_evaluation(ev) for ev in record.evaluations],
        "drift_report": _serialize_drift_report(record.drift_report),
        "prediction_count": int(record.prediction_count),
        "prediction_mean": record.prediction_mean,
        "prediction_std": record.prediction_std,
        "prediction_min": record.prediction_min,
        "prediction_max": record.prediction_max,
    }


def _deserialize_pipeline_execution_record(payload: Mapping[str, Any]) -> PipelineExecutionRecord:
    if not isinstance(payload, Mapping):
        raise TypeError("Rekord historii pipeline'u musi być mapowaniem")
    symbol = str(payload.get("symbol", "")).strip()
    if not symbol:
        raise ValueError("Brak pola symbol w rekordzie historii pipeline'u")
    decided_at_raw = payload.get("decided_at")
    if not isinstance(decided_at_raw, str) or not decided_at_raw.strip():
        raise ValueError("Pole decided_at musi być tekstem w formacie ISO")
    decided_at = datetime.fromisoformat(decided_at_raw)
    best_model = str(payload.get("best_model", "")).strip()
    if not best_model:
        raise ValueError("Brak pola best_model w rekordzie historii pipeline'u")
    evaluations_raw = payload.get("evaluations", [])
    if not isinstance(evaluations_raw, Iterable):
        raise TypeError("Pole evaluations musi być iterowalne")
    evaluations = tuple(_deserialize_model_evaluation(ev) for ev in evaluations_raw)
    drift_report = _deserialize_drift_report(payload.get("drift_report"))
    return PipelineExecutionRecord(
        symbol=symbol,
        decided_at=decided_at,
        best_model=best_model,
        evaluations=evaluations,
        drift_report=drift_report,
        prediction_count=int(payload.get("prediction_count", 0) or 0),
        prediction_mean=(None if payload.get("prediction_mean") is None else float(payload["prediction_mean"])),
        prediction_std=(None if payload.get("prediction_std") is None else float(payload["prediction_std"])),
        prediction_min=(None if payload.get("prediction_min") is None else float(payload["prediction_min"])),
        prediction_max=(None if payload.get("prediction_max") is None else float(payload["prediction_max"])),
    )


def pipeline_history_snapshot_to_dict(snapshot: PipelineHistorySnapshot) -> Dict[str, List[Dict[str, Any]]]:
    if not isinstance(snapshot, PipelineHistorySnapshot):
        raise TypeError("Oczekiwano instancji PipelineHistorySnapshot")
    result: Dict[str, List[Dict[str, Any]]] = {}
    for symbol, records in snapshot.records.items():
        result[symbol] = [_serialize_pipeline_execution_record(record) for record in records]
    return result


def pipeline_history_snapshot_from_dict(payload: Mapping[str, Any]) -> PipelineHistorySnapshot:
    if not isinstance(payload, Mapping):
        raise TypeError("Dane wejściowe muszą być mapowaniem symbol→historia")
    records: Dict[str, Tuple[PipelineExecutionRecord, ...]] = {}
    for symbol, entries in payload.items():
        if entries is None:
            continue
        if not isinstance(symbol, str):
            raise TypeError("Klucze słownika migawek muszą być tekstowe")
        if not isinstance(entries, Iterable):
            raise TypeError("Lista rekordów historii musi być iterowalna")
        records[symbol] = tuple(_deserialize_pipeline_execution_record(entry) for entry in entries)
    return PipelineHistorySnapshot(records)


def pipeline_history_snapshot_to_json(snapshot: PipelineHistorySnapshot, *, indent: Optional[int] = None) -> str:
    data = pipeline_history_snapshot_to_dict(snapshot)
    return json.dumps(data, indent=indent, sort_keys=True)


def pipeline_history_snapshot_from_json(payload: Union[str, bytes, bytearray]) -> PipelineHistorySnapshot:
    if isinstance(payload, (bytes, bytearray)):
        payload = payload.decode("utf-8")
    if not isinstance(payload, str):
        raise TypeError("Payload JSON musi być tekstem lub bajtami")
    data = json.loads(payload)
    return pipeline_history_snapshot_from_dict(data)


def pipeline_history_snapshot_to_file(snapshot: PipelineHistorySnapshot, path: PathInput, *, indent: Optional[int] = 2) -> None:
    target = Path(path)
    target.parent.mkdir(parents=True, exist_ok=True)
    payload = pipeline_history_snapshot_to_json(snapshot, indent=indent)
    target.write_text(payload, encoding="utf-8")


def pipeline_history_snapshot_from_file(path: PathInput) -> PipelineHistorySnapshot:
    source = Path(path)
    data = source.read_text(encoding="utf-8")
    return pipeline_history_snapshot_from_json(data)


def diff_pipeline_history_snapshots(
    before: PipelineHistorySnapshot, after: PipelineHistorySnapshot
) -> PipelineHistoryDiff:
    if not isinstance(before, PipelineHistorySnapshot):
        raise TypeError("before musi być instancją PipelineHistorySnapshot")
    if not isinstance(after, PipelineHistorySnapshot):
        raise TypeError("after musi być instancją PipelineHistorySnapshot")

    diff = PipelineHistoryDiff()

    before_records = {symbol: tuple(records) for symbol, records in before.records.items() if records}
    after_records = {symbol: tuple(records) for symbol, records in after.records.items() if records}

    for symbol in before_records.keys() - after_records.keys():
        diff.removed[symbol] = before_records[symbol]

    for symbol in after_records.keys() - before_records.keys():
        diff.added[symbol] = after_records[symbol]

    for symbol in before_records.keys() & after_records.keys():
        previous = before_records[symbol]
        current = after_records[symbol]
        if previous != current:
            diff.changed[symbol] = (previous, current)

    return diff


def pipeline_history_diff_to_dict(diff: PipelineHistoryDiff) -> Dict[str, Any]:
    if not isinstance(diff, PipelineHistoryDiff):
        raise TypeError("Oczekiwano instancji PipelineHistoryDiff")

    result: Dict[str, Any] = {
        "added": {},
        "removed": {},
        "changed": {},
    }

    for symbol, records in diff.added.items():
        result["added"][symbol] = [_serialize_pipeline_execution_record(record) for record in records]

    for symbol, records in diff.removed.items():
        result["removed"][symbol] = [_serialize_pipeline_execution_record(record) for record in records]

    for symbol, (before_records, after_records) in diff.changed.items():
        result["changed"][symbol] = {
            "before": [_serialize_pipeline_execution_record(record) for record in before_records],
            "after": [_serialize_pipeline_execution_record(record) for record in after_records],
        }

    return result


def pipeline_history_diff_from_dict(payload: Mapping[str, Any]) -> PipelineHistoryDiff:
    if not isinstance(payload, Mapping):
        raise TypeError("Dane wejściowe muszą być mapowaniem diffu")

    diff = PipelineHistoryDiff()

    added_raw = payload.get("added", {})
    if not isinstance(added_raw, Mapping):
        raise TypeError("Sekcja 'added' musi być mapowaniem symbol→lista")
    for symbol, records in added_raw.items():
        if not isinstance(symbol, str):
            raise TypeError("Symbol w diffie musi być tekstowy")
        if records is None:
            continue
        if not isinstance(records, Iterable):
            raise TypeError("Lista rekordów dodanych musi być iterowalna")
        diff.added[symbol] = tuple(_deserialize_pipeline_execution_record(record) for record in records)

    removed_raw = payload.get("removed", {})
    if not isinstance(removed_raw, Mapping):
        raise TypeError("Sekcja 'removed' musi być mapowaniem symbol→lista")
    for symbol, records in removed_raw.items():
        if not isinstance(symbol, str):
            raise TypeError("Symbol w diffie musi być tekstowy")
        if records is None:
            continue
        if not isinstance(records, Iterable):
            raise TypeError("Lista rekordów usuniętych musi być iterowalna")
        diff.removed[symbol] = tuple(_deserialize_pipeline_execution_record(record) for record in records)

    changed_raw = payload.get("changed", {})
    if not isinstance(changed_raw, Mapping):
        raise TypeError("Sekcja 'changed' musi być mapowaniem symbol→dane")
    for symbol, records in changed_raw.items():
        if not isinstance(symbol, str):
            raise TypeError("Symbol w diffie musi być tekstowy")
        if records is None:
            continue
        if not isinstance(records, Mapping):
            raise TypeError("Dane zmienionych rekordów muszą być mapowaniem")
        before_entries = records.get("before", [])
        after_entries = records.get("after", [])
        if not isinstance(before_entries, Iterable) or not isinstance(after_entries, Iterable):
            raise TypeError("Sekcje 'before' i 'after' muszą być iterowalne")
        before_records = tuple(_deserialize_pipeline_execution_record(record) for record in before_entries)
        after_records = tuple(_deserialize_pipeline_execution_record(record) for record in after_entries)
        diff.changed[symbol] = (before_records, after_records)

    return diff


def pipeline_history_diff_to_json(diff: PipelineHistoryDiff, *, indent: Optional[int] = None) -> str:
    data = pipeline_history_diff_to_dict(diff)
    return json.dumps(data, indent=indent, sort_keys=True)


def pipeline_history_diff_from_json(payload: Union[str, bytes, bytearray]) -> PipelineHistoryDiff:
    if isinstance(payload, (bytes, bytearray)):
        payload = payload.decode("utf-8")
    if not isinstance(payload, str):
        raise TypeError("Payload JSON musi być tekstem lub bajtami")
    data = json.loads(payload)
    return pipeline_history_diff_from_dict(data)


def pipeline_history_diff_to_file(diff: PipelineHistoryDiff, path: PathInput, *, indent: Optional[int] = 2) -> None:
    target = Path(path)
    target.parent.mkdir(parents=True, exist_ok=True)
    payload = pipeline_history_diff_to_json(diff, indent=indent)
    target.write_text(payload, encoding="utf-8")


def pipeline_history_diff_from_file(path: PathInput) -> PipelineHistoryDiff:
    source = Path(path)
    data = source.read_text(encoding="utf-8")
    return pipeline_history_diff_from_json(data)


def _format_optional_float(value: Optional[float], precision: int = 6) -> str:
    if value is None:
        return "n/d"
    try:
        numeric = float(value)
    except (TypeError, ValueError):  # pragma: no cover - defensywne
        return "n/d"
    return f"{numeric:.{precision}f}"


def format_pipeline_execution_record(
    record: PipelineExecutionRecord,
    *,
    include_evaluations: bool = False,
    indent: str = "  ",
) -> str:
    if not isinstance(record, PipelineExecutionRecord):
        raise TypeError("record musi być instancją PipelineExecutionRecord")
    if not isinstance(indent, str):
        raise TypeError("indent musi być tekstem")

    lines = [
        f"Symbol: {record.symbol}",
        f"Decyzja: {record.decided_at.isoformat()}",
        f"Najlepszy model: {record.best_model}",
    ]

    lines.append("Statystyki predykcji:")
    lines.append(f"{indent}Liczba: {int(record.prediction_count)}")
    lines.append(f"{indent}Średnia: {_format_optional_float(record.prediction_mean)}")
    lines.append(f"{indent}Odchylenie standardowe: {_format_optional_float(record.prediction_std)}")
    lines.append(f"{indent}Minimum: {_format_optional_float(record.prediction_min)}")
    lines.append(f"{indent}Maksimum: {_format_optional_float(record.prediction_max)}")

    if record.drift_report is not None:
        drift = record.drift_report
        lines.append("Dryf danych:")
        lines.append(f"{indent}Wskaźnik cech: {_format_optional_float(drift.feature_drift)}")
        lines.append(f"{indent}Zmiana zmienności: {_format_optional_float(drift.volatility_shift)}")
        lines.append(f"{indent}Próg: {_format_optional_float(drift.threshold)}")
        lines.append(f"{indent}Wykryto: {'tak' if drift.triggered else 'nie'}")

    if include_evaluations and record.evaluations:
        lines.append("Ewaluacje modeli:")
        for evaluation in record.evaluations:
            cv_scores = ", ".join(f"{float(score):.4f}" for score in evaluation.cv_scores) or "brak"
            lines.append(
                f"{indent}- {evaluation.model_type}: hit={_format_optional_float(evaluation.hit_rate)} "
                f"pnl={_format_optional_float(evaluation.pnl)} sharpe={_format_optional_float(evaluation.sharpe)}"
            )
            lines.append(f"{indent}{indent}CV: {cv_scores}")
            if evaluation.model_path:
                lines.append(f"{indent}{indent}Model: {evaluation.model_path}")

    return "\n".join(lines)


def format_pipeline_history_snapshot(
    snapshot: PipelineHistorySnapshot,
    *,
    include_evaluations: bool = False,
    indent: str = "  ",
) -> str:
    if not isinstance(snapshot, PipelineHistorySnapshot):
        raise TypeError("snapshot musi być instancją PipelineHistorySnapshot")
    if not isinstance(indent, str):
        raise TypeError("indent musi być tekstem")

    if not snapshot.records:
        return "Historia pipeline'u jest pusta"

    lines = [
        f"Liczba symboli: {snapshot.total_symbols()}",
        f"Łączna liczba rekordów: {snapshot.total_records()}",
    ]

    for symbol in snapshot.symbols():
        records = snapshot.records[symbol]
        lines.append(f"Symbol {symbol}: {len(records)} rekordów")
        for entry in records:
            formatted = format_pipeline_execution_record(
                entry,
                include_evaluations=include_evaluations,
                indent=indent,
            )
            for line in formatted.splitlines():
                lines.append(f"{indent}{line}")

    return "\n".join(lines)


def format_pipeline_history_diff(
    diff: PipelineHistoryDiff,
    *,
    include_evaluations: bool = False,
    indent: str = "  ",
) -> str:
    if not isinstance(diff, PipelineHistoryDiff):
        raise TypeError("diff musi być instancją PipelineHistoryDiff")
    if not isinstance(indent, str):
        raise TypeError("indent musi być tekstem")

    if diff.is_empty():
        return "Brak zmian w historii pipeline'u"

    lines = ["Zmiany w historii pipeline'u:"]

    if diff.added:
        lines.append("Dodane symbole:")
        for symbol in diff.added_symbols():
            records = diff.added[symbol]
            lines.append(f"{indent}{symbol}: {len(records)} rekordów")
            for record in records:
                formatted = format_pipeline_execution_record(
                    record,
                    include_evaluations=include_evaluations,
                    indent=indent,
                )
                for line in formatted.splitlines():
                    lines.append(f"{indent}{indent}{line}")

    if diff.removed:
        lines.append("Usunięte symbole:")
        for symbol in diff.removed_symbols():
            records = diff.removed[symbol]
            lines.append(f"{indent}{symbol}: {len(records)} rekordów")
            for record in records:
                formatted = format_pipeline_execution_record(
                    record,
                    include_evaluations=include_evaluations,
                    indent=indent,
                )
                for line in formatted.splitlines():
                    lines.append(f"{indent}{indent}{line}")

    if diff.changed:
        lines.append("Zmienione symbole:")
        for symbol in diff.changed_symbols():
            before_records, after_records = diff.changed[symbol]
            lines.append(f"{indent}{symbol} (przed → po):")
            for label, records in (("przed", before_records), ("po", after_records)):
                lines.append(f"{indent}{indent}{label}:")
                for record in records:
                    formatted = format_pipeline_execution_record(
                        record,
                        include_evaluations=include_evaluations,
                        indent=indent,
                    )
                    for line in formatted.splitlines():
                        lines.append(f"{indent}{indent}{indent}{line}")

    return "\n".join(lines)


def log_pipeline_execution_record(
    record: PipelineExecutionRecord,
    *,
    level: int = logging.INFO,
    logger_like: Optional[LoggerLike] = None,
    include_evaluations: bool = False,
    indent: str = "  ",
    extra: Optional[Mapping[str, Any]] = None,
    stacklevel: int = 2,
) -> None:
    message = format_pipeline_execution_record(
        record,
        include_evaluations=include_evaluations,
        indent=indent,
    )
    _emit_history_log(
        message,
        level=level,
        logger_like=logger_like,
        extra=extra,
        stacklevel=stacklevel,
    )


def log_pipeline_history_snapshot(
    snapshot: PipelineHistorySnapshot,
    *,
    level: int = logging.INFO,
    logger_like: Optional[LoggerLike] = None,
    include_evaluations: bool = False,
    indent: str = "  ",
    extra: Optional[Mapping[str, Any]] = None,
    stacklevel: int = 2,
) -> None:
    message = format_pipeline_history_snapshot(
        snapshot,
        include_evaluations=include_evaluations,
        indent=indent,
    )
    _emit_history_log(
        message,
        level=level,
        logger_like=logger_like,
        extra=extra,
        stacklevel=stacklevel,
    )


def log_pipeline_history_diff(
    diff: PipelineHistoryDiff,
    *,
    level: int = logging.INFO,
    logger_like: Optional[LoggerLike] = None,
    include_evaluations: bool = False,
    indent: str = "  ",
    extra: Optional[Mapping[str, Any]] = None,
    stacklevel: int = 2,
) -> None:
    message = format_pipeline_history_diff(
        diff,
        include_evaluations=include_evaluations,
        indent=indent,
    )
    _emit_history_log(
        message,
        level=level,
        logger_like=logger_like,
        extra=extra,
        stacklevel=stacklevel,
    )


def format_ensemble_definition(
    definition: EnsembleDefinition,
    *,
    indent: str = "  ",
) -> str:
    """Zbuduj czytelną reprezentację definicji zespołu modeli."""

    if not isinstance(definition, EnsembleDefinition):
        raise TypeError("definition musi być instancją EnsembleDefinition")
    if not isinstance(indent, str):
        raise TypeError("indent musi być tekstem")

    lines = [
        f"Zespół: {definition.name}",
        f"Agregacja: {definition.aggregation}",
        f"Liczba komponentów: {len(definition.components)}",
    ]

    if definition.components:
        lines.append("Komponenty:")
        weights = definition.weights or ()
        for idx, component in enumerate(definition.components):
            entry = f"{indent}- {component}"
            if idx < len(weights):
                entry += f" (waga: {_format_optional_float(float(weights[idx]))})"
            lines.append(entry)
    else:
        lines.append("Komponenty: brak")

    return "\n".join(lines)


def format_ensemble_registry_snapshot(
    snapshot: EnsembleRegistrySnapshot,
    *,
    indent: str = "  ",
) -> str:
    """Zbuduj raport tekstowy opisujący zarejestrowane zespoły modeli."""

    if not isinstance(snapshot, EnsembleRegistrySnapshot):
        raise TypeError("snapshot musi być instancją EnsembleRegistrySnapshot")
    if not isinstance(indent, str):
        raise TypeError("indent musi być tekstem")

    if not snapshot.ensembles:
        return "Rejestr zespołów jest pusty"

    lines = [f"Liczba zespołów: {snapshot.total_ensembles()}"]

    for name in snapshot.names():
        definition = snapshot.ensembles[name]
        formatted = format_ensemble_definition(definition, indent=indent)
        for line in formatted.splitlines():
            lines.append(f"{indent}{line}")

    return "\n".join(lines)


def format_ensemble_registry_diff(
    diff: EnsembleRegistryDiff,
    *,
    indent: str = "  ",
) -> str:
    """Zbuduj raport tekstowy opisujący różnice w rejestrze zespołów modeli."""

    if not isinstance(diff, EnsembleRegistryDiff):
        raise TypeError("diff musi być instancją EnsembleRegistryDiff")
    if not isinstance(indent, str):
        raise TypeError("indent musi być tekstem")

    if diff.is_empty():
        return "Brak zmian w rejestrze zespołów"

    lines = ["Zmiany w rejestrze zespołów:"]

    if diff.added:
        lines.append("Dodane zespoły:")
        for name in diff.added_names():
            formatted = format_ensemble_definition(diff.added[name], indent=indent)
            for line in formatted.splitlines():
                lines.append(f"{indent}{line}")

    if diff.removed:
        lines.append("Usunięte zespoły:")
        for name in diff.removed_names():
            formatted = format_ensemble_definition(diff.removed[name], indent=indent)
            for line in formatted.splitlines():
                lines.append(f"{indent}{line}")

    if diff.changed:
        lines.append("Zmienione zespoły:")
        for name in diff.changed_names():
            before_definition, after_definition = diff.changed[name]
            lines.append(f"{indent}{name} (przed → po):")
            for label, definition in (("przed", before_definition), ("po", after_definition)):
                lines.append(f"{indent}{indent}{label}:")
                formatted = format_ensemble_definition(definition, indent=indent)
                for line in formatted.splitlines():
                    lines.append(f"{indent}{indent}{indent}{line}")

    return "\n".join(lines)


def log_ensemble_definition(
    definition: EnsembleDefinition,
    *,
    level: int = logging.INFO,
    logger_like: Optional[LoggerLike] = None,
    indent: str = "  ",
    extra: Optional[Mapping[str, Any]] = None,
    stacklevel: int = 2,
) -> None:
    """Zaloguj pojedynczą definicję zespołu modeli."""

    message = format_ensemble_definition(definition, indent=indent)
    _emit_history_log(
        message,
        level=level,
        logger_like=logger_like,
        extra=extra,
        stacklevel=stacklevel,
    )


def log_ensemble_registry_snapshot(
    snapshot: EnsembleRegistrySnapshot,
    *,
    level: int = logging.INFO,
    logger_like: Optional[LoggerLike] = None,
    indent: str = "  ",
    extra: Optional[Mapping[str, Any]] = None,
    stacklevel: int = 2,
) -> None:
    """Zaloguj stan rejestru zespołów modeli."""

    message = format_ensemble_registry_snapshot(snapshot, indent=indent)
    _emit_history_log(
        message,
        level=level,
        logger_like=logger_like,
        extra=extra,
        stacklevel=stacklevel,
    )


def log_ensemble_registry_diff(
    diff: EnsembleRegistryDiff,
    *,
    level: int = logging.INFO,
    logger_like: Optional[LoggerLike] = None,
    indent: str = "  ",
    extra: Optional[Mapping[str, Any]] = None,
    stacklevel: int = 2,
) -> None:
    """Zaloguj różnice pomiędzy dwiema migawkami rejestru zespołów."""

    message = format_ensemble_registry_diff(diff, indent=indent)
    _emit_history_log(
        message,
        level=level,
        logger_like=logger_like,
        extra=extra,
        stacklevel=stacklevel,
    )


__all__ = [
    "AIManager",
    "MarketRegimeClassifier",
    "MarketRegimeAssessment",
    "TrainResult",
    "ModelEvaluation",
    "StrategySelectionResult",
    "EnsembleDefinition",
    "EnsembleRegistrySnapshot",
    "EnsembleRegistryDiff",
    "DriftReport",
    "TrainingSchedule",
    "PipelineSchedule",
    "PipelineExecutionRecord",
    "PipelineHistorySnapshot",
    "PipelineHistoryDiff",
    "ensemble_registry_snapshot_to_dict",
    "ensemble_registry_snapshot_from_dict",
    "ensemble_registry_snapshot_to_json",
    "ensemble_registry_snapshot_from_json",
    "ensemble_registry_snapshot_to_file",
    "ensemble_registry_snapshot_from_file",
    "diff_ensemble_snapshots",
    "ensemble_registry_diff_to_dict",
    "ensemble_registry_diff_from_dict",
    "ensemble_registry_diff_to_json",
    "ensemble_registry_diff_from_json",
    "ensemble_registry_diff_to_file",
    "ensemble_registry_diff_from_file",
    "format_ensemble_definition",
    "format_ensemble_registry_snapshot",
    "format_ensemble_registry_diff",
    "log_ensemble_definition",
    "log_ensemble_registry_snapshot",
    "log_ensemble_registry_diff",
    "pipeline_history_snapshot_to_dict",
    "pipeline_history_snapshot_from_dict",
    "pipeline_history_snapshot_to_json",
    "pipeline_history_snapshot_from_json",
    "pipeline_history_snapshot_to_file",
    "pipeline_history_snapshot_from_file",
    "diff_pipeline_history_snapshots",
    "pipeline_history_diff_to_dict",
    "pipeline_history_diff_from_dict",
    "pipeline_history_diff_to_json",
    "pipeline_history_diff_from_json",
    "pipeline_history_diff_to_file",
    "pipeline_history_diff_from_file",
    "format_pipeline_execution_record",
    "format_pipeline_history_snapshot",
    "format_pipeline_history_diff",
    "log_pipeline_execution_record",
    "log_pipeline_history_snapshot",
    "log_pipeline_history_diff",
    "_AIModels",
    "_windowize",
]<|MERGE_RESOLUTION|>--- conflicted
+++ resolved
@@ -972,11 +972,6 @@
         return list_audit_reports("data_quality", audit_root=self._audit_root, limit=limit)
 
     def _ensure_compliance_activation_gate(self) -> None:
-<<<<<<< HEAD
-        if not self._require_compliance_sign_offs:
-            return
-=======
->>>>>>> 4662570c
         if self._audit_root is not None:
             kwargs: Dict[str, Any] = {"audit_root": self._audit_root}
         else:
