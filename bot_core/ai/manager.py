--- conflicted
+++ resolved
@@ -715,10 +715,6 @@
     logger.debug("Packaged OEM model repository at %s validated successfully", base_path)
 
 if not _attempt_load_ai_models_module("ai_models"):
-<<<<<<< HEAD
-    _DefaultAIModels = AIModels
-    _FALLBACK_ACTIVE = True
-=======
     try:  # lokalna implementacja modeli AI
         from bot_core.ai.models import AIModels as _DefaultAIModels  # type: ignore
     except Exception as exc:  # pragma: no cover - środowiska minimalne
@@ -727,7 +723,6 @@
         _FALLBACK_ACTIVE = True
     else:
         _FALLBACK_ACTIVE = False
->>>>>>> 875adeb9
 else:
     _FALLBACK_ACTIVE = False
 
