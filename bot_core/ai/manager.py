--- conflicted
+++ resolved
@@ -43,16 +43,13 @@
 import numpy as np
 import pandas as pd
 
-<<<<<<< HEAD
 from ._license import ensure_ai_signals_enabled
-=======
 from .regime import (
     MarketRegimeAssessment,
     MarketRegimeClassifier,
     RegimeHistory,
     RegimeSummary,
 )
->>>>>>> 8a152cf9
 
 logger = logging.getLogger(__name__)
 if not logger.handlers:
