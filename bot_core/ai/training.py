--- conflicted
+++ resolved
@@ -409,21 +409,6 @@
         if self.validation_split > 0.0:
             metadata["validation_split"] = self.validation_split
         total_rows = len(matrix)
-<<<<<<< HEAD
-        train_ratio = max(
-            0.0,
-            min(1.0, 1.0 - float(self.validation_split) - float(self.test_split)),
-        )
-        metadata["dataset_split"] = {
-            "train_ratio": train_ratio,
-            "validation_ratio": float(self.validation_split),
-            "test_ratio": float(self.test_split),
-            "train_rows": len(train_matrix),
-            "validation_rows": len(validation_matrix),
-            "test_rows": len(test_matrix),
-            "total_rows": total_rows,
-        }
-=======
         if total_rows > 0:
             metadata["dataset_split"] = {
                 "train_ratio": len(train_matrix) / total_rows,
@@ -432,7 +417,6 @@
                 "requested_validation_ratio": self.validation_split,
                 "requested_test_ratio": self.test_split,
             }
->>>>>>> 11f334d0
         cv_summary = self._cross_validate_matrix(matrix, targets, feature_names)
         metadata["cross_validation"] = {
             "folds": int(cv_summary.get("folds", 0)),
