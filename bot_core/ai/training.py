--- conflicted
+++ resolved
@@ -408,22 +408,6 @@
         metadata["backend"] = self.backend
         if self.validation_split > 0.0:
             metadata["validation_split"] = self.validation_split
-<<<<<<< HEAD
-        total_rows = (
-            len(train_matrix) + len(validation_matrix) + len(test_matrix)
-        )
-        if total_rows > 0:
-            train_ratio = len(train_matrix) / total_rows
-            validation_ratio = len(validation_matrix) / total_rows
-            test_ratio = len(test_matrix) / total_rows
-            metadata["dataset_split"] = {
-                "train_ratio": float(train_ratio),
-                "validation_ratio": float(validation_ratio),
-                "test_ratio": float(test_ratio),
-                "train_rows": len(train_matrix),
-                "validation_rows": len(validation_matrix),
-                "test_rows": len(test_matrix),
-=======
         total_rows = len(matrix)
         if total_rows > 0:
             metadata["dataset_split"] = {
@@ -432,7 +416,6 @@
                 "test_ratio": len(test_matrix) / total_rows,
                 "requested_validation_ratio": self.validation_split,
                 "requested_test_ratio": self.test_split,
->>>>>>> c9270bea
             }
         cv_summary = self._cross_validate_matrix(matrix, targets, feature_names)
         metadata["cross_validation"] = {
