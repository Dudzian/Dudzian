--- conflicted
+++ resolved
@@ -414,31 +414,6 @@
         metadata["backend"] = self.backend
         if self.validation_split > 0.0:
             metadata["validation_split"] = self.validation_split
-<<<<<<< HEAD
-        if self.test_split > 0.0:
-            metadata["test_split"] = self.test_split
-        metadata["dataset_split"] = {
-            "validation_ratio": float(self.validation_split),
-            "test_ratio": float(self.test_split),
-        }
-        metadata.setdefault(
-            "drift_monitor",
-            {
-                "threshold": 3.5,
-                "window": 50,
-                "min_observations": 10,
-                "cooldown": 60,
-                "backend": self.backend,
-            },
-        )
-        metadata.setdefault(
-            "quality_thresholds",
-            {
-                "min_directional_accuracy": 0.55,
-                "max_mae": 25.0,
-            },
-        )
-=======
         cv_summary = self._cross_validate_matrix(matrix, targets, feature_names)
         metadata["cross_validation"] = {
             "folds": int(cv_summary.get("folds", 0)),
@@ -447,7 +422,6 @@
                 float(value) for value in cv_summary.get("directional_accuracy", [])
             ],
         }
->>>>>>> 5f692514
 
         if self.backend == "builtin":
             return self._train_builtin(
@@ -498,12 +472,9 @@
         train_samples = self._rows_to_samples(train_matrix, feature_names)
         train_predictions = model.batch_predict(train_samples)
         train_metrics = self._compute_metrics(train_targets, train_predictions)
-<<<<<<< HEAD
-=======
         slope, intercept = _linear_calibration(train_targets, train_predictions)
         metadata["calibration"] = {"slope": slope, "intercept": intercept}
         metrics = self._compose_metrics(train_metrics)
->>>>>>> 5f692514
         validation_metrics: Mapping[str, float] | None = None
         if validation_matrix:
             validation_samples = self._rows_to_samples(validation_matrix, feature_names)
@@ -558,12 +529,9 @@
         train_samples = self._rows_to_samples(train_matrix, feature_names)
         train_predictions = list(model.batch_predict(train_samples))
         train_metrics = self._compute_metrics(train_targets, train_predictions)
-<<<<<<< HEAD
-=======
         slope, intercept = _linear_calibration(train_targets, train_predictions)
         metadata["calibration"] = {"slope": slope, "intercept": intercept}
         metrics = self._compose_metrics(train_metrics)
->>>>>>> 5f692514
         validation_metrics: Mapping[str, float] | None = None
         if validation_matrix:
             validation_samples = self._rows_to_samples(validation_matrix, feature_names)
@@ -828,23 +796,10 @@
                     ),
                 }
             )
-<<<<<<< HEAD
-        if test_metrics:
-            metrics.update(
-                {
-                    "test_mae": float(test_metrics.get("mae", 0.0)),
-                    "test_rmse": float(test_metrics.get("rmse", 0.0)),
-                    "test_directional_accuracy": float(
-                        test_metrics.get("directional_accuracy", 0.0)
-                    ),
-                }
-            )
-=======
             if "expected_pnl" in validation_metrics:
                 metrics["validation_expected_pnl"] = float(
                     validation_metrics.get("expected_pnl", 0.0)
                 )
->>>>>>> 5f692514
         return metrics
 
 
