--- conflicted
+++ resolved
@@ -4,26 +4,11 @@
 from bot_core.data.ohlcv.backfill import BackfillSummary, OHLCVBackfillService
 from bot_core.data.ohlcv.cache import CachedOHLCVSource, PublicAPIDataSource
 from bot_core.data.ohlcv.coverage_check import (
-<<<<<<< HEAD
-    CoverageGapStatistics,
-    CoverageReportPayload,
-    CoverageStatus,
-    CoverageSummary,
-    SummaryThresholdResult,
-    build_coverage_report_payload,
-    compute_gap_statistics,
-    compute_gap_statistics_by_interval,
-    coerce_summary_mapping,
-    coverage_status_to_mapping,
-    evaluate_coverage,
-    evaluate_summary_thresholds,
-=======
     CoverageReportPayload,
     CoverageStatus,
     CoverageSummary,
     coerce_summary_mapping,
     evaluate_coverage,
->>>>>>> 9f6dc1d7
     summarize_coverage,
     summarize_issues,
 )
@@ -44,23 +29,10 @@
     "GapAuditRecord",
     "JSONLGapAuditLogger",
     "CachedOHLCVSource",
-<<<<<<< HEAD
-    "CoverageGapStatistics",
-    "CoverageReportPayload",
-    "CoverageStatus",
-    "CoverageSummary",
-    "SummaryThresholdResult",
-    "build_coverage_report_payload",
-    "compute_gap_statistics",
-    "compute_gap_statistics_by_interval",
-    "coerce_summary_mapping",
-    "coverage_status_to_mapping",
-=======
     "CoverageReportPayload",
     "CoverageStatus",
     "CoverageSummary",
     "coerce_summary_mapping",
->>>>>>> 9f6dc1d7
     "DataGapIncidentTracker",
     "GapAlertPolicy",
     "ManifestEntry",
@@ -69,10 +41,6 @@
     "ParquetCacheStorage",
     "PublicAPIDataSource",
     "evaluate_coverage",
-<<<<<<< HEAD
-    "evaluate_summary_thresholds",
-=======
->>>>>>> 9f6dc1d7
     "summarize_coverage",
     "generate_manifest_report",
     "summarize_status",
