"""Warstwa odpowiedzialna za backfill i lokalny cache OHLCV."""
from __future__ import annotations

import logging
from dataclasses import dataclass
from typing import Callable, Iterable, Sequence

from bot_core.data.base import CacheStorage, DataSource, OHLCVRequest, OHLCVResponse
from bot_core.data.intervals import interval_to_milliseconds
from bot_core.exchanges.errors import ExchangeNetworkError

_LOGGER = logging.getLogger(__name__)

_DEFAULT_COLUMNS: tuple[str, ...] = (
    "open_time",
    "open",
    "high",
    "low",
    "close",
    "volume",
)


SnapshotFetcher = Callable[[OHLCVRequest], Sequence[Sequence[float]]]


@dataclass(slots=True)
class CachedOHLCVSource(DataSource):
    """Łączy publiczne API z lokalnym cache, zapewniając minimalne hit-rate API."""

    storage: CacheStorage
    upstream: DataSource
    snapshot_fetcher: SnapshotFetcher | None = None
    snapshots_enabled: bool = False

    def _cache_key(self, symbol: str, interval: str) -> str:
        return f"{symbol}::{interval}"

    def _merge_rows(
        self,
        cached_rows: Sequence[Sequence[float]],
        upstream_rows: Sequence[Sequence[float]],
    ) -> list[Sequence[float]]:
        combined: dict[float, Sequence[float]] = {float(row[0]): row for row in cached_rows}
        for row in upstream_rows:
            if not row:
                continue
            combined[float(row[0])] = row
        return [combined[key] for key in sorted(combined)]

    def _load_cached_payload(
        self, cache_key: str
    ) -> tuple[Sequence[Sequence[float]], tuple[str, ...]]:
        """Loads rows and columns from cache, tolerating a missing entry."""

        try:
            cached_payload = self.storage.read(cache_key)
        except KeyError:
            return (), ()

        rows = cached_payload.get("rows", [])
        columns = tuple(cached_payload.get("columns", ()))
        return rows, columns

    def _fetch_upstream_response(
        self,
        request: OHLCVRequest,
        fallback_columns: Sequence[str] | tuple[str, ...],
    ) -> OHLCVResponse:
        """Always attempts to hit the upstream API, falling back to cache columns."""

        try:
            return self.upstream.fetch_ohlcv(request)
        except ExchangeNetworkError as exc:
            _LOGGER.warning(
                "Upstream OHLCV niedostępny – używam danych z cache (%s %s): %s",
                request.symbol,
                request.interval,
                exc,
            )
            return OHLCVResponse(columns=fallback_columns or _DEFAULT_COLUMNS, rows=[])

    def fetch_ohlcv(self, request: OHLCVRequest) -> OHLCVResponse:
        """Pobiera dane OHLCV łącząc cache oraz świeże dane z API."""

        cache_key = self._cache_key(request.symbol, request.interval)
        cached_rows, columns = self._load_cached_payload(cache_key)

        filtered_cached_rows = [
            row for row in cached_rows if row and request.start <= float(row[0]) <= request.end
        ]
        if request.limit is not None:
            filtered_cached_rows = filtered_cached_rows[: request.limit]

        cache_covers_request = bool(filtered_cached_rows)
        if request.limit is None and cached_rows:
            timestamps = [float(row[0]) for row in cached_rows if row]
            if timestamps:
                cache_covers_request = (
                    request.start >= min(timestamps)
                    and request.end <= max(timestamps)
                )

        should_hit_upstream = not (
            cache_covers_request and self.snapshot_fetcher is not None
        )

        rows = cached_rows
<<<<<<< HEAD
        if upstream_response.rows:
            rows = self._merge_rows(cached_rows, upstream_response.rows)
            # Aktualizacja cache: zapisujemy całą serię, aby kolejne zapytania były szybkie.
            selected_columns = columns or tuple(upstream_response.columns or _DEFAULT_COLUMNS)
            self.storage.write(
                cache_key,
                {
                    "columns": list(selected_columns),
                    "rows": rows,
                },
            )
            columns = selected_columns
        snapshot_fetcher = self.snapshot_fetcher
        if snapshot_fetcher is None and self.snapshots_enabled:
            snapshot_fetcher = self._fallback_snapshot_fetcher()

        if snapshot_fetcher is not None:
=======
        if should_hit_upstream:
            upstream_response = self._fetch_upstream_response(request, columns)
            if upstream_response.rows:
                rows = self._merge_rows(cached_rows, upstream_response.rows)
                # Aktualizacja cache: zapisujemy całą serię, aby kolejne zapytania były szybkie.
                selected_columns = columns or tuple(upstream_response.columns or _DEFAULT_COLUMNS)
                self.storage.write(
                    cache_key,
                    {
                        "columns": list(selected_columns),
                        "rows": rows,
                    },
                )
                columns = selected_columns
        if self.snapshot_fetcher is not None:
>>>>>>> 5fff3ff5
            try:
                snapshot_rows = tuple(snapshot_fetcher(request))
            except ExchangeNetworkError as exc:
                _LOGGER.warning(
                    "Snapshot API niedostępne – pozostaję przy danych z cache (%s %s): %s",
                    request.symbol,
                    request.interval,
                    exc,
                )
                snapshot_rows = ()
            except Exception as exc:  # pragma: no cover - logowanie diagnostyczne
                _LOGGER.exception("Nieudany snapshot OHLCV (%s %s): %s", request.symbol, request.interval, exc)
                snapshot_rows = ()

            if snapshot_rows:
                rows = self._merge_rows(rows, snapshot_rows)
                if not columns:
                    columns = _DEFAULT_COLUMNS
                self.storage.write(
                    cache_key,
                    {
                        "columns": list(columns),
                        "rows": rows,
                    },
                )
        if not columns:
            columns = _DEFAULT_COLUMNS

        filtered = [
            row
            for row in rows
            if request.start <= float(row[0]) <= request.end
        ]
        if request.limit is not None:
            filtered = filtered[: request.limit]

        return OHLCVResponse(columns=columns, rows=filtered)

    def warm_cache(self, symbols: Iterable[str], intervals: Iterable[str]) -> None:
        """Aktualizuje metadane cache, ułatwiając audyt i monitoring."""

        metadata = self.storage.metadata()
        metadata["symbols"] = ",".join(sorted(set(symbols)))
        metadata["intervals"] = ",".join(sorted(set(intervals)))
        _LOGGER.info("Cache OHLCV gotowe dla %s symboli i %s interwałów.", len(set(symbols)), len(set(intervals)))

    def _fallback_snapshot_fetcher(self) -> SnapshotFetcher | None:
        """Buduje zapasowy snapshot wykorzystując adapter upstreamowy, jeśli to możliwe."""

        adapter = getattr(self.upstream, "exchange_adapter", None)
        fetch = getattr(adapter, "fetch_ohlcv", None)
        if fetch is None:
            return None

        def _snapshot(request: OHLCVRequest) -> Sequence[Sequence[float]]:
            interval_ms = interval_to_milliseconds(request.interval)
            window = max(interval_ms * 2, interval_ms)
            window_start = max(request.start, request.end - window)
            limit = request.limit if request.limit and request.limit > 0 else 1
            return fetch(
                request.symbol,
                request.interval,
                start=window_start,
                end=request.end,
                limit=limit,
            )

        return _snapshot


@dataclass(slots=True)
class PublicAPIDataSource(DataSource):
    """Adapter korzystający bezpośrednio z publicznych endpointów giełdy."""

    exchange_adapter: "ExchangeAdapter"

    def fetch_ohlcv(self, request: OHLCVRequest) -> OHLCVResponse:
        rows = self.exchange_adapter.fetch_ohlcv(
            request.symbol,
            request.interval,
            start=request.start,
            end=request.end,
            limit=request.limit,
        )
        return OHLCVResponse(columns=_DEFAULT_COLUMNS, rows=rows)

    def warm_cache(self, symbols: Iterable[str], intervals: Iterable[str]) -> None:
        # Publiczne API nie wymaga przygotowania cache – metoda pozostaje dla zgodności interfejsu.
        _LOGGER.debug(
            "Pomijam warm_cache dla PublicAPIDataSource (symbole=%s, interwały=%s)",
            list(symbols),
            list(intervals),
        )


@dataclass(slots=True)
class OfflineOnlyDataSource(DataSource):
    """Źródło danych działające wyłącznie na cache, bez dostępu do sieci."""

    exchange_name: str | None = None

    def fetch_ohlcv(self, request: OHLCVRequest) -> OHLCVResponse:
        if self.exchange_name:
            _LOGGER.debug(
                "Tryb offline: pomijam upstream OHLCV dla %s (%s %s)",
                self.exchange_name,
                request.symbol,
                request.interval,
            )
        else:
            _LOGGER.debug(
                "Tryb offline: pomijam upstream OHLCV (%s %s)",
                request.symbol,
                request.interval,
            )
        return OHLCVResponse(columns=_DEFAULT_COLUMNS, rows=())

    def warm_cache(self, symbols: Iterable[str], intervals: Iterable[str]) -> None:
        _LOGGER.debug(
            "Tryb offline: warm_cache bez działania (symbole=%s, interwały=%s)",
            list(symbols),
            list(intervals),
        )


# Aby uniknąć cyklicznych importów, importujemy w runtime.
from bot_core.exchanges.base import ExchangeAdapter  # noqa: E402  pylint: disable=wrong-import-position

__all__ = ["CachedOHLCVSource", "PublicAPIDataSource", "OfflineOnlyDataSource"]<|MERGE_RESOLUTION|>--- conflicted
+++ resolved
@@ -106,25 +106,6 @@
         )
 
         rows = cached_rows
-<<<<<<< HEAD
-        if upstream_response.rows:
-            rows = self._merge_rows(cached_rows, upstream_response.rows)
-            # Aktualizacja cache: zapisujemy całą serię, aby kolejne zapytania były szybkie.
-            selected_columns = columns or tuple(upstream_response.columns or _DEFAULT_COLUMNS)
-            self.storage.write(
-                cache_key,
-                {
-                    "columns": list(selected_columns),
-                    "rows": rows,
-                },
-            )
-            columns = selected_columns
-        snapshot_fetcher = self.snapshot_fetcher
-        if snapshot_fetcher is None and self.snapshots_enabled:
-            snapshot_fetcher = self._fallback_snapshot_fetcher()
-
-        if snapshot_fetcher is not None:
-=======
         if should_hit_upstream:
             upstream_response = self._fetch_upstream_response(request, columns)
             if upstream_response.rows:
@@ -140,7 +121,6 @@
                 )
                 columns = selected_columns
         if self.snapshot_fetcher is not None:
->>>>>>> 5fff3ff5
             try:
                 snapshot_rows = tuple(snapshot_fetcher(request))
             except ExchangeNetworkError as exc:
