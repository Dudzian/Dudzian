"""Kontrola pokrycia danych OHLCV względem wymagań backfillu."""
from __future__ import annotations

from collections import Counter
from dataclasses import asdict, dataclass, is_dataclass
from datetime import datetime, timezone
from math import ceil, isnan
from pathlib import Path
from typing import Iterable, Mapping, Sequence

from bot_core.config.models import InstrumentBackfillWindow, InstrumentUniverseConfig
from bot_core.data.ohlcv.manifest_report import ManifestEntry, generate_manifest_report


@dataclass(slots=True)
class CoverageStatus:
    """Rezultat walidacji pojedynczego symbolu/interwału."""

    symbol: str
    interval: str
    manifest_entry: ManifestEntry
    required_rows: int | None
    issues: Sequence[str]

    @property
    def status(self) -> str:
        return "ok" if not self.issues else "error"


@dataclass(slots=True)
class CoverageSummary:
    """Zbiorcze metryki jakości manifestu danych OHLCV."""

    total: int
    ok: int
    error: int
    warning: int
    manifest_status_counts: Mapping[str, int]
    issue_counts: Mapping[str, int]
    issue_examples: Mapping[str, str]
    stale_entries: int
    worst_gap: Mapping[str, object] | None

    @property
    def ok_ratio(self) -> float | None:
        if self.total <= 0:
            return None
        return self.ok / self.total

    @property
    def status(self) -> str:
        if self.error > 0:
            return "error"
        if self.warning > 0 or self.stale_entries > 0:
            return "warning"
        return "ok"

    def to_mapping(self) -> dict[str, object]:
        """Reprezentacja słownikowa używana przez raporty i CLI."""

        payload: dict[str, object] = {
            "status": self.status,
            "total": self.total,
            "ok": self.ok,
            "warning": self.warning,
            "error": self.error,
            "ok_ratio": self.ok_ratio,
            "manifest_status_counts": dict(self.manifest_status_counts),
            "issue_counts": dict(self.issue_counts),
            "issue_examples": dict(self.issue_examples),
            "stale_entries": self.stale_entries,
            "worst_gap": self.worst_gap,
        }
        return payload


def _interval_minutes(interval: str) -> int:
    mapping = {
        "1m": 1,
        "3m": 3,
        "5m": 5,
        "15m": 15,
        "30m": 30,
        "1h": 60,
        "2h": 120,
        "4h": 240,
        "6h": 360,
        "8h": 480,
        "12h": 720,
        "1d": 1440,
        "3d": 4320,
        "1w": 10_080,
        "1M": 43_200,
    }
    try:
        return mapping[interval]
    except KeyError as exc:  # pragma: no cover - format wejściowy waliduje konfiguracja
        raise ValueError(f"Nieobsługiwany interwał: {interval}") from exc


def _build_requirements(
    universe: InstrumentUniverseConfig,
    exchange_name: str,
) -> Mapping[tuple[str, str], InstrumentBackfillWindow]:
    requirements: dict[tuple[str, str], InstrumentBackfillWindow] = {}
    for instrument in universe.instruments:
        symbol = instrument.exchange_symbols.get(exchange_name)
        if not symbol:
            continue
        for window in instrument.backfill_windows:
            key = (symbol, window.interval)
            existing = requirements.get(key)
            if existing is None or window.lookback_days > existing.lookback_days:
                requirements[key] = window
    return requirements


def evaluate_coverage(
    *,
    manifest_path: str | Path,
    universe: InstrumentUniverseConfig,
    exchange_name: str,
    as_of: datetime | None = None,
) -> Sequence[CoverageStatus]:
    """Zwraca status pokrycia danych względem manifestu."""

    as_of_dt = (as_of or datetime.now(timezone.utc)).astimezone(timezone.utc)
    manifest_entries = generate_manifest_report(
        manifest_path=manifest_path,
        universe=universe,
        exchange_name=exchange_name,
        as_of=as_of_dt,
    )
    requirements = _build_requirements(universe, exchange_name)

    statuses: list[CoverageStatus] = []
    for entry in manifest_entries:
        window = requirements.get((entry.symbol, entry.interval))
        required_rows: int | None = None
        issues: list[str] = []

        if entry.status != "ok":
            issues.append(f"manifest_status:{entry.status}")

        if window is not None:
            try:
                interval_minutes = _interval_minutes(entry.interval)
                required_rows = ceil(window.lookback_days * 24 * 60 / interval_minutes)
            except ValueError as exc:
                issues.append(str(exc))
            else:
                row_count = entry.row_count
                if row_count is None:
                    issues.append("missing_row_count")
                elif row_count < required_rows:
                    issues.append(
                        f"insufficient_rows:{row_count}<{required_rows}"
                    )
        statuses.append(
            CoverageStatus(
                symbol=entry.symbol,
                interval=entry.interval,
                manifest_entry=entry,
                required_rows=required_rows,
                issues=tuple(issues),
            )
        )
    return statuses


def summarize_issues(statuses: Iterable[CoverageStatus]) -> list[str]:
    """Agreguje komunikaty o problemach w listę opisową."""

    issues: list[str] = []
    for status in statuses:
        if not status.issues:
            continue
        for issue in status.issues:
            issues.append(f"{status.symbol}/{status.interval}: {issue}")
    return issues


def _issue_code(issue: object) -> str:
    raw = str(issue)
    prefix, _, _ = raw.partition(":")
    return prefix or raw


def _build_worst_gap(statuses: Sequence[CoverageStatus]) -> Mapping[str, object] | None:
    worst: tuple[float, CoverageStatus] | None = None
    for status in statuses:
        entry = status.manifest_entry
        gap = entry.gap_minutes
        if gap is None:
            continue
        try:
            gap_value = float(gap)
        except (TypeError, ValueError):
            continue
        if isnan(gap_value):
            continue
        if worst is None or gap_value > worst[0]:
            worst = (gap_value, status)

    if worst is None:
        return None

    gap_value, status = worst
    entry = status.manifest_entry
    payload: dict[str, object] = {
        "symbol": status.symbol,
        "interval": status.interval,
        "gap_minutes": gap_value,
        "manifest_status": entry.status,
    }
    if entry.threshold_minutes is not None:
        payload["threshold_minutes"] = int(entry.threshold_minutes)
    if entry.last_timestamp_iso is not None:
        payload["last_timestamp_iso"] = entry.last_timestamp_iso
    return payload


def summarize_coverage(statuses: Sequence[CoverageStatus]) -> CoverageSummary:
    """Buduje zagregowane metryki przydatne w automatycznych pre-checkach."""

    normalized = list(statuses)
    total = len(normalized)

    status_counts = Counter(status.status for status in normalized)
    manifest_counts = Counter(status.manifest_entry.status for status in normalized)

    issue_counts = Counter()
    issue_examples: dict[str, str] = {}
    stale_entries = 0

    for status in normalized:
        entry = status.manifest_entry
        for issue in status.issues:
            code = _issue_code(issue)
            issue_counts[code] += 1
            issue_examples.setdefault(code, str(issue))

        gap = entry.gap_minutes
        threshold = entry.threshold_minutes
        if gap is not None and threshold is not None:
            try:
                gap_value = float(gap)
                threshold_value = float(threshold)
            except (TypeError, ValueError):
                continue
            if not isnan(gap_value) and gap_value >= threshold_value:
                stale_entries += 1

    ok = int(status_counts.get("ok", 0))
    error = int(total - ok)
    warning = int(manifest_counts.get("warning", 0))

    worst_gap = _build_worst_gap(normalized)

    summary = CoverageSummary(
        total=total,
        ok=ok,
        error=error,
        warning=warning,
        manifest_status_counts=dict(manifest_counts),
        issue_counts=dict(issue_counts),
        issue_examples=issue_examples,
        stale_entries=stale_entries,
        worst_gap=worst_gap,
    )
    return summary


<<<<<<< HEAD
@dataclass(slots=True)
class SummaryThresholdResult:
    """Opisuje wynik porównania podsumowania z progami jakości."""

    issues: tuple[str, ...]
    thresholds: Mapping[str, float]
    observed: Mapping[str, float | None]

    def to_mapping(self) -> dict[str, object]:
        return {
            "issues": list(self.issues),
            "thresholds": dict(self.thresholds),
            "observed": dict(self.observed),
        }


def _coerce_float(value: object | None) -> float | None:
    if value in (None, ""):
        return None
    try:
        return float(value)  # type: ignore[return-value]
    except (TypeError, ValueError):
        return None


def evaluate_summary_thresholds(
    summary: CoverageSummary | Mapping[str, object] | None,
    *,
    max_gap_minutes: float | None = None,
    min_ok_ratio: float | None = None,
) -> SummaryThresholdResult:
    """Porównuje zagregowane metryki pokrycia z progami jakości."""

    normalized = coerce_summary_mapping(summary)

    thresholds: dict[str, float] = {}
    observed: dict[str, float | None] = {}
    issues: list[str] = []

    if max_gap_minutes is not None:
        try:
            threshold_gap = float(max_gap_minutes)
        except (TypeError, ValueError):
            threshold_gap = None
        if threshold_gap is not None:
            thresholds["max_gap_minutes"] = threshold_gap
            worst_gap = normalized.get("worst_gap")
            gap_minutes = None
            if isinstance(worst_gap, Mapping):
                gap_minutes = _coerce_float(worst_gap.get("gap_minutes"))
            observed["worst_gap_minutes"] = gap_minutes
            if gap_minutes is not None and gap_minutes > threshold_gap:
                issues.append(f"max_gap_exceeded:{gap_minutes}>{threshold_gap}")

    ok_ratio_value = _coerce_float(normalized.get("ok_ratio"))
    observed["ok_ratio"] = ok_ratio_value
    total_entries = _coerce_float(normalized.get("total"))
    if total_entries is not None:
        observed.setdefault("total_entries", total_entries)

    if min_ok_ratio is not None:
        try:
            threshold_ratio = float(min_ok_ratio)
        except (TypeError, ValueError):
            threshold_ratio = None
        if threshold_ratio is not None:
            thresholds["min_ok_ratio"] = threshold_ratio
            if ok_ratio_value is not None and ok_ratio_value < threshold_ratio:
                issues.append(
                    f"ok_ratio_below_threshold:{ok_ratio_value:.4f}<{threshold_ratio:.4f}"
                )
            elif ok_ratio_value is None and threshold_ratio > 0:
                if total_entries is not None and total_entries <= 0:
                    issues.append("manifest_empty_for_threshold")

    return SummaryThresholdResult(
        issues=tuple(issues),
        thresholds=thresholds,
        observed=observed,
    )


=======
>>>>>>> 4f2b87c9
def coerce_summary_mapping(
    summary: CoverageSummary | Mapping[str, object] | None,
) -> dict[str, object]:
    """Normalizuje wynik `summarize_coverage` do słownika z kompletem pól."""

    defaults: dict[str, object] = {
        "status": "unknown",
        "total": 0,
        "ok": 0,
        "warning": 0,
        "error": 0,
        "ok_ratio": None,
        "manifest_status_counts": {},
        "issue_counts": {},
        "issue_examples": {},
        "stale_entries": 0,
        "worst_gap": None,
    }

    if summary is None:
        return dict(defaults)

    payload: Mapping[str, object] | dict[str, object] | None = None

    if isinstance(summary, CoverageSummary):
        payload = summary.to_mapping()
    elif hasattr(summary, "to_mapping"):
        try:
            candidate = summary.to_mapping()  # type: ignore[attr-defined]
        except Exception:  # pragma: no cover - defensywne dla nietypowych implementacji
            candidate = None
        if isinstance(candidate, Mapping):
            payload = candidate

    if payload is None and is_dataclass(summary):
        payload = asdict(summary)

    if payload is None and isinstance(summary, Mapping):
        payload = summary

    if payload is None:
        payload = {"status": getattr(summary, "status", defaults["status"])}

    normalized = dict(payload)
    for key, default in defaults.items():
        normalized.setdefault(key, default)
    return normalized


__all__ = [
    "CoverageStatus",
    "CoverageSummary",
<<<<<<< HEAD
    "SummaryThresholdResult",
    "coerce_summary_mapping",
    "evaluate_summary_thresholds",
=======
    "coerce_summary_mapping",
>>>>>>> 4f2b87c9
    "evaluate_coverage",
    "summarize_coverage",
    "summarize_issues",
]<|MERGE_RESOLUTION|>--- conflicted
+++ resolved
@@ -271,91 +271,6 @@
     return summary
 
 
-<<<<<<< HEAD
-@dataclass(slots=True)
-class SummaryThresholdResult:
-    """Opisuje wynik porównania podsumowania z progami jakości."""
-
-    issues: tuple[str, ...]
-    thresholds: Mapping[str, float]
-    observed: Mapping[str, float | None]
-
-    def to_mapping(self) -> dict[str, object]:
-        return {
-            "issues": list(self.issues),
-            "thresholds": dict(self.thresholds),
-            "observed": dict(self.observed),
-        }
-
-
-def _coerce_float(value: object | None) -> float | None:
-    if value in (None, ""):
-        return None
-    try:
-        return float(value)  # type: ignore[return-value]
-    except (TypeError, ValueError):
-        return None
-
-
-def evaluate_summary_thresholds(
-    summary: CoverageSummary | Mapping[str, object] | None,
-    *,
-    max_gap_minutes: float | None = None,
-    min_ok_ratio: float | None = None,
-) -> SummaryThresholdResult:
-    """Porównuje zagregowane metryki pokrycia z progami jakości."""
-
-    normalized = coerce_summary_mapping(summary)
-
-    thresholds: dict[str, float] = {}
-    observed: dict[str, float | None] = {}
-    issues: list[str] = []
-
-    if max_gap_minutes is not None:
-        try:
-            threshold_gap = float(max_gap_minutes)
-        except (TypeError, ValueError):
-            threshold_gap = None
-        if threshold_gap is not None:
-            thresholds["max_gap_minutes"] = threshold_gap
-            worst_gap = normalized.get("worst_gap")
-            gap_minutes = None
-            if isinstance(worst_gap, Mapping):
-                gap_minutes = _coerce_float(worst_gap.get("gap_minutes"))
-            observed["worst_gap_minutes"] = gap_minutes
-            if gap_minutes is not None and gap_minutes > threshold_gap:
-                issues.append(f"max_gap_exceeded:{gap_minutes}>{threshold_gap}")
-
-    ok_ratio_value = _coerce_float(normalized.get("ok_ratio"))
-    observed["ok_ratio"] = ok_ratio_value
-    total_entries = _coerce_float(normalized.get("total"))
-    if total_entries is not None:
-        observed.setdefault("total_entries", total_entries)
-
-    if min_ok_ratio is not None:
-        try:
-            threshold_ratio = float(min_ok_ratio)
-        except (TypeError, ValueError):
-            threshold_ratio = None
-        if threshold_ratio is not None:
-            thresholds["min_ok_ratio"] = threshold_ratio
-            if ok_ratio_value is not None and ok_ratio_value < threshold_ratio:
-                issues.append(
-                    f"ok_ratio_below_threshold:{ok_ratio_value:.4f}<{threshold_ratio:.4f}"
-                )
-            elif ok_ratio_value is None and threshold_ratio > 0:
-                if total_entries is not None and total_entries <= 0:
-                    issues.append("manifest_empty_for_threshold")
-
-    return SummaryThresholdResult(
-        issues=tuple(issues),
-        thresholds=thresholds,
-        observed=observed,
-    )
-
-
-=======
->>>>>>> 4f2b87c9
 def coerce_summary_mapping(
     summary: CoverageSummary | Mapping[str, object] | None,
 ) -> dict[str, object]:
@@ -408,13 +323,7 @@
 __all__ = [
     "CoverageStatus",
     "CoverageSummary",
-<<<<<<< HEAD
-    "SummaryThresholdResult",
     "coerce_summary_mapping",
-    "evaluate_summary_thresholds",
-=======
-    "coerce_summary_mapping",
->>>>>>> 4f2b87c9
     "evaluate_coverage",
     "summarize_coverage",
     "summarize_issues",
