--- conflicted
+++ resolved
@@ -1,17 +1,10 @@
 """Kontrola pokrycia danych OHLCV względem wymagań backfillu."""
 from __future__ import annotations
 
-<<<<<<< HEAD
-from collections import Counter, defaultdict
-from dataclasses import asdict, dataclass, is_dataclass
-from datetime import datetime, timezone
-from math import ceil, floor, isnan
-=======
 from collections import Counter
 from dataclasses import asdict, dataclass, is_dataclass
 from datetime import datetime, timezone
 from math import ceil, isnan
->>>>>>> 9f6dc1d7
 from pathlib import Path
 from typing import Iterable, Mapping, Sequence
 
@@ -191,31 +184,6 @@
     return issues
 
 
-<<<<<<< HEAD
-def coverage_status_to_mapping(status: CoverageStatus) -> dict[str, object]:
-    """Serializuje pojedynczy wpis `CoverageStatus` do słownika.
-
-    Funkcja jest współdzielona pomiędzy CLI oraz automatycznymi pipeline'ami,
-    aby raporty JSON zachowywały jednolitą strukturę niezależnie od miejsca
-    wygenerowania.
-    """
-
-    entry = status.manifest_entry
-    return {
-        "symbol": status.symbol,
-        "interval": status.interval,
-        "status": status.status,
-        "manifest_status": entry.status,
-        "row_count": entry.row_count,
-        "required_rows": status.required_rows,
-        "last_timestamp_iso": entry.last_timestamp_iso,
-        "gap_minutes": entry.gap_minutes,
-        "issues": list(status.issues),
-    }
-
-
-=======
->>>>>>> 9f6dc1d7
 def _issue_code(issue: object) -> str:
     raw = str(issue)
     prefix, _, _ = raw.partition(":")
@@ -307,325 +275,6 @@
     return summary
 
 
-<<<<<<< HEAD
-@dataclass(slots=True)
-class SummaryThresholdResult:
-    """Opisuje wynik porównania podsumowania z progami jakości."""
-
-    issues: tuple[str, ...]
-    thresholds: Mapping[str, float]
-    observed: Mapping[str, float | None]
-
-    def to_mapping(self) -> dict[str, object]:
-        return {
-            "issues": list(self.issues),
-            "thresholds": dict(self.thresholds),
-            "observed": dict(self.observed),
-        }
-
-
-def _coerce_float(value: object | None) -> float | None:
-    if value in (None, ""):
-        return None
-    try:
-        return float(value)  # type: ignore[return-value]
-    except (TypeError, ValueError):
-        return None
-
-
-def evaluate_summary_thresholds(
-    summary: CoverageSummary | Mapping[str, object] | None,
-    *,
-    max_gap_minutes: float | None = None,
-    min_ok_ratio: float | None = None,
-) -> SummaryThresholdResult:
-    """Porównuje zagregowane metryki pokrycia z progami jakości."""
-
-    normalized = coerce_summary_mapping(summary)
-
-    thresholds: dict[str, float] = {}
-    observed: dict[str, float | None] = {}
-    issues: list[str] = []
-
-    if max_gap_minutes is not None:
-        try:
-            threshold_gap = float(max_gap_minutes)
-        except (TypeError, ValueError):
-            threshold_gap = None
-        if threshold_gap is not None:
-            thresholds["max_gap_minutes"] = threshold_gap
-            worst_gap = normalized.get("worst_gap")
-            gap_minutes = None
-            if isinstance(worst_gap, Mapping):
-                gap_minutes = _coerce_float(worst_gap.get("gap_minutes"))
-            observed["worst_gap_minutes"] = gap_minutes
-            if gap_minutes is not None and gap_minutes > threshold_gap:
-                issues.append(f"max_gap_exceeded:{gap_minutes}>{threshold_gap}")
-
-    ok_ratio_value = _coerce_float(normalized.get("ok_ratio"))
-    observed["ok_ratio"] = ok_ratio_value
-    total_entries = _coerce_float(normalized.get("total"))
-    if total_entries is not None:
-        observed.setdefault("total_entries", total_entries)
-
-    if min_ok_ratio is not None:
-        try:
-            threshold_ratio = float(min_ok_ratio)
-        except (TypeError, ValueError):
-            threshold_ratio = None
-        if threshold_ratio is not None:
-            thresholds["min_ok_ratio"] = threshold_ratio
-            if ok_ratio_value is not None and ok_ratio_value < threshold_ratio:
-                issues.append(
-                    f"ok_ratio_below_threshold:{ok_ratio_value:.4f}<{threshold_ratio:.4f}"
-                )
-            elif ok_ratio_value is None and threshold_ratio > 0:
-                if total_entries is not None and total_entries <= 0:
-                    issues.append("manifest_empty_for_threshold")
-
-    return SummaryThresholdResult(
-        issues=tuple(issues),
-        thresholds=thresholds,
-        observed=observed,
-    )
-
-
-@dataclass(slots=True)
-class CoverageReportPayload:
-    """Reprezentuje pełny wynik walidacji manifestu OHLCV."""
-
-    statuses: Sequence[CoverageStatus]
-    payload: dict[str, object]
-    summary: dict[str, object]
-    issues: tuple[str, ...]
-    threshold_result: SummaryThresholdResult | None
-    threshold_issues: tuple[str, ...]
-    gap_statistics: CoverageGapStatistics | None
-    gap_statistics_by_interval: Mapping[str, CoverageGapStatistics] | None
-
-    def to_mapping(self) -> dict[str, object]:
-        """Zwraca kopię słownikową raportu do dalszego wykorzystania."""
-
-        mapping = dict(self.payload)
-        if "gap_statistics" not in mapping:
-            if isinstance(self.gap_statistics, CoverageGapStatistics):
-                mapping["gap_statistics"] = self.gap_statistics.to_mapping()
-            elif isinstance(self.gap_statistics, Mapping):
-                mapping["gap_statistics"] = dict(self.gap_statistics)
-            else:
-                mapping["gap_statistics"] = None
-        if "gap_statistics_by_interval" not in mapping:
-            if self.gap_statistics_by_interval:
-                mapping["gap_statistics_by_interval"] = {
-                    interval: (
-                        stats.to_mapping()
-                        if isinstance(stats, CoverageGapStatistics)
-                        else dict(stats)
-                    )
-                    for interval, stats in self.gap_statistics_by_interval.items()
-                }
-            else:
-                mapping["gap_statistics_by_interval"] = {}
-        return mapping
-
-
-@dataclass(slots=True)
-class CoverageGapStatistics:
-    """Zestaw metryk opisujących luki czasowe w manifestach."""
-
-    total_entries: int
-    with_gap_measurement: int
-    min_gap_minutes: float | None
-    max_gap_minutes: float | None
-    mean_gap_minutes: float | None
-    median_gap_minutes: float | None
-    percentile_90_gap_minutes: float | None
-    percentile_95_gap_minutes: float | None
-    percentile_99_gap_minutes: float | None
-
-    def to_mapping(self) -> dict[str, object]:
-        return {
-            "total_entries": self.total_entries,
-            "with_gap_measurement": self.with_gap_measurement,
-            "min_gap_minutes": self.min_gap_minutes,
-            "max_gap_minutes": self.max_gap_minutes,
-            "mean_gap_minutes": self.mean_gap_minutes,
-            "median_gap_minutes": self.median_gap_minutes,
-            "percentile_90_gap_minutes": self.percentile_90_gap_minutes,
-            "percentile_95_gap_minutes": self.percentile_95_gap_minutes,
-            "percentile_99_gap_minutes": self.percentile_99_gap_minutes,
-        }
-
-
-def _percentile(sorted_values: Sequence[float], percentile: float) -> float:
-    if not 0 <= percentile <= 100:
-        raise ValueError("percentile musi być w przedziale 0-100")
-    if not sorted_values:
-        raise ValueError("Brak wartości do obliczenia percentyla")
-
-    if len(sorted_values) == 1 or percentile in (0, 100):
-        index = 0 if percentile == 0 else len(sorted_values) - 1
-        return sorted_values[index]
-
-    rank = (len(sorted_values) - 1) * percentile / 100
-    lower = floor(rank)
-    upper = min(len(sorted_values) - 1, lower + 1)
-    fraction = rank - lower
-    lower_value = sorted_values[lower]
-    upper_value = sorted_values[upper]
-    return lower_value + (upper_value - lower_value) * fraction
-
-
-def compute_gap_statistics(statuses: Sequence[CoverageStatus]) -> CoverageGapStatistics:
-    """Oblicza statystyki luk czasowych dla zbioru statusów pokrycia."""
-
-    total_entries = len(statuses)
-    gaps: list[float] = []
-    for status in statuses:
-        gap = status.manifest_entry.gap_minutes
-        if gap is None:
-            continue
-        try:
-            numeric_gap = float(gap)
-        except (TypeError, ValueError):
-            continue
-        if isnan(numeric_gap):
-            continue
-        gaps.append(max(0.0, numeric_gap))
-
-    gaps.sort()
-    with_gap = len(gaps)
-
-    min_gap = gaps[0] if gaps else None
-    max_gap = gaps[-1] if gaps else None
-    mean_gap = sum(gaps) / with_gap if gaps else None
-    median_gap = _percentile(gaps, 50) if gaps else None
-    p90 = _percentile(gaps, 90) if gaps else None
-    p95 = _percentile(gaps, 95) if gaps else None
-    p99 = _percentile(gaps, 99) if gaps else None
-
-    return CoverageGapStatistics(
-        total_entries=total_entries,
-        with_gap_measurement=with_gap,
-        min_gap_minutes=min_gap,
-        max_gap_minutes=max_gap,
-        mean_gap_minutes=mean_gap,
-        median_gap_minutes=median_gap,
-        percentile_90_gap_minutes=p90,
-        percentile_95_gap_minutes=p95,
-        percentile_99_gap_minutes=p99,
-    )
-
-
-def compute_gap_statistics_by_interval(
-    statuses: Sequence[CoverageStatus],
-) -> Mapping[str, CoverageGapStatistics]:
-    """Tworzy statystyki luk czasowych z rozbiciem na interwały."""
-
-    grouped: dict[str, list[CoverageStatus]] = defaultdict(list)
-    for status in statuses:
-        grouped[status.manifest_entry.interval].append(status)
-
-    return {
-        interval: compute_gap_statistics(group_statuses)
-        for interval, group_statuses in grouped.items()
-    }
-
-
-def build_coverage_report_payload(
-    *,
-    statuses: Sequence[CoverageStatus],
-    manifest_path: str | Path,
-    environment_name: str,
-    exchange_name: str,
-    as_of: datetime,
-    data_quality: EnvironmentDataQualityConfig | Mapping[str, object] | None = None,
-) -> CoverageReportPayload:
-    """Agreguje wyniki walidacji do formatu zgodnego z CLI.
-
-    Funkcja buduje strukturę wykorzystywaną przez CLI, testy smoke oraz
-    automatyczne pipeline'y (np. CI). Dzięki temu raporty mają spójny układ
-    pól, a dodatkowe moduły (alerty, audyt) mogą bazować na jednym źródle
-    prawdy bez kopiowania logiki.
-    """
-
-    normalized_as_of = as_of.astimezone(timezone.utc)
-    summary = coerce_summary_mapping(summarize_coverage(statuses))
-    issues = tuple(summarize_issues(statuses))
-    gap_statistics = compute_gap_statistics(statuses)
-    gap_statistics_by_interval = compute_gap_statistics_by_interval(statuses)
-
-    max_gap: float | None = None
-    min_ok_ratio: float | None = None
-    if isinstance(data_quality, EnvironmentDataQualityConfig):
-        max_gap = data_quality.max_gap_minutes
-        min_ok_ratio = data_quality.min_ok_ratio
-    elif isinstance(data_quality, Mapping):
-        raw_max_gap = data_quality.get("max_gap_minutes")
-        raw_min_ok_ratio = data_quality.get("min_ok_ratio")
-        try:
-            max_gap = float(raw_max_gap) if raw_max_gap is not None else None
-        except (TypeError, ValueError):
-            max_gap = None
-        try:
-            min_ok_ratio = float(raw_min_ok_ratio) if raw_min_ok_ratio is not None else None
-        except (TypeError, ValueError):
-            min_ok_ratio = None
-
-    threshold_result: SummaryThresholdResult | None = None
-    threshold_issues: tuple[str, ...] = ()
-    if max_gap is not None or min_ok_ratio is not None:
-        threshold_result = evaluate_summary_thresholds(
-            summary,
-            max_gap_minutes=max_gap,
-            min_ok_ratio=min_ok_ratio,
-        )
-        threshold_issues = threshold_result.issues
-
-    summary_status = str(summary.get("status") or "unknown")
-    if issues or threshold_issues:
-        status_token = "error"
-    elif summary_status != "unknown":
-        status_token = summary_status
-    else:
-        status_token = "ok"
-
-    entries = [coverage_status_to_mapping(status) for status in statuses]
-    payload: dict[str, object] = {
-        "environment": environment_name,
-        "exchange": exchange_name,
-        "manifest_path": str(manifest_path),
-        "as_of": normalized_as_of.isoformat(),
-        "entries": entries,
-        "issues": list(issues),
-        "summary": summary,
-        "status": status_token,
-    }
-
-    if threshold_result is not None:
-        payload["threshold_evaluation"] = threshold_result.to_mapping()
-        payload["threshold_issues"] = list(threshold_issues)
-
-    payload["gap_statistics"] = gap_statistics.to_mapping()
-    payload["gap_statistics_by_interval"] = {
-        interval: stats.to_mapping()
-        for interval, stats in gap_statistics_by_interval.items()
-    }
-
-    return CoverageReportPayload(
-        statuses=tuple(statuses),
-        payload=payload,
-        summary=summary,
-        issues=issues,
-        threshold_result=threshold_result,
-        threshold_issues=threshold_issues,
-        gap_statistics=gap_statistics,
-        gap_statistics_by_interval=gap_statistics_by_interval,
-    )
-
-
-=======
->>>>>>> 9f6dc1d7
 def coerce_summary_mapping(
     summary: CoverageSummary | Mapping[str, object] | None,
 ) -> dict[str, object]:
@@ -678,19 +327,7 @@
 __all__ = [
     "CoverageStatus",
     "CoverageSummary",
-<<<<<<< HEAD
-    "SummaryThresholdResult",
-    "CoverageReportPayload",
-    "CoverageGapStatistics",
-    "coverage_status_to_mapping",
-    "build_coverage_report_payload",
-    "compute_gap_statistics",
-    "compute_gap_statistics_by_interval",
     "coerce_summary_mapping",
-    "evaluate_summary_thresholds",
-=======
-    "coerce_summary_mapping",
->>>>>>> 9f6dc1d7
     "evaluate_coverage",
     "summarize_coverage",
     "summarize_issues",
