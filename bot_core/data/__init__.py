"""Warstwa danych rynkowych oraz biblioteka znormalizowanych zestawów backtestowych."""

from __future__ import annotations

from pathlib import Path
from typing import TYPE_CHECKING, Sequence

if TYPE_CHECKING:  # pragma: no cover - tylko dla wskazówek typów
    from bot_core.config.models import EnvironmentConfig
else:  # pragma: no cover - środowiska bootstrapowe mogą mieć niepełne modele
    EnvironmentConfig = object  # type: ignore[assignment]
from bot_core.data.backtest_library import (
    BacktestDatasetLibrary,
    DataQualityReport,
    DataQualityValidator,
    DatasetDescriptor,
)
from bot_core.data.base import CacheStorage, DataSource, OHLCVRequest, OHLCVResponse
from bot_core.data.intervals import interval_to_milliseconds
from bot_core.data.migrations import ExchangeDataToolkit, prepare_exchange_data_toolkit
from bot_core.data.ohlcv.cache import CachedOHLCVSource, OfflineOnlyDataSource, PublicAPIDataSource
from bot_core.data.ohlcv.parquet_storage import ParquetCacheStorage
from bot_core.data.ohlcv.sqlite_storage import SQLiteCacheStorage
from bot_core.data.ohlcv.storage import DualCacheStorage
from bot_core.exchanges.base import ExchangeAdapter


def resolve_cache_namespace(environment: EnvironmentConfig) -> str:
    """Zwraca nazwę przestrzeni cache zgodną z konfiguracją środowiska."""

    data_source_cfg = getattr(environment, "data_source", None)
    namespace = environment.exchange
    if data_source_cfg is not None:
        custom = getattr(data_source_cfg, "cache_namespace", None)
        if custom:
            namespace = custom
    return namespace


def create_cached_ohlcv_source(
    exchange_adapter: ExchangeAdapter,
    *,
    cache_directory: str | Path,
    manifest_path: str | Path,
    enable_snapshots: bool = True,
    allow_network_upstream: bool = True,
    namespace: str | None = None,
) -> CachedOHLCVSource:
    """Buduje domyślne źródło OHLCV z Parquet + manifestem SQLite."""

    storage = DualCacheStorage(
        ParquetCacheStorage(cache_directory, namespace=namespace or exchange_adapter.name),
        SQLiteCacheStorage(manifest_path, store_rows=False),
    )
    if allow_network_upstream:
        upstream: DataSource = PublicAPIDataSource(exchange_adapter=exchange_adapter)
    else:
        upstream = OfflineOnlyDataSource(exchange_name=exchange_adapter.name)

    snapshot_fetcher = None
    if enable_snapshots and allow_network_upstream:

        def _snapshot(request: OHLCVRequest) -> Sequence[Sequence[float]]:
            interval_ms = interval_to_milliseconds(request.interval)
            window_start = max(request.start, request.end - max(interval_ms * 2, interval_ms))
            limit = request.limit if request.limit and request.limit > 0 else 1
            return exchange_adapter.fetch_ohlcv(
                request.symbol,
                request.interval,
                start=window_start,
                end=request.end,
                limit=limit,
            )

        snapshot_fetcher = _snapshot

    return CachedOHLCVSource(
        storage=storage,
        upstream=upstream,
        snapshot_fetcher=snapshot_fetcher,
<<<<<<< HEAD
        snapshots_enabled=enable_snapshots and allow_network_upstream,
=======
        snapshots_enabled=bool(snapshot_fetcher),
>>>>>>> bd9fb854
    )

__all__ = [
    "CacheStorage",
    "CachedOHLCVSource",
    "create_cached_ohlcv_source",
    "DataSource",
    "OHLCVRequest",
    "OHLCVResponse",
    "OfflineOnlyDataSource",
    "PublicAPIDataSource",
    "ExchangeDataToolkit",
    "prepare_exchange_data_toolkit",
    "resolve_cache_namespace",
    "BacktestDatasetLibrary",
    "DatasetDescriptor",
    "DataQualityValidator",
    "DataQualityReport",
]<|MERGE_RESOLUTION|>--- conflicted
+++ resolved
@@ -78,11 +78,7 @@
         storage=storage,
         upstream=upstream,
         snapshot_fetcher=snapshot_fetcher,
-<<<<<<< HEAD
-        snapshots_enabled=enable_snapshots and allow_network_upstream,
-=======
         snapshots_enabled=bool(snapshot_fetcher),
->>>>>>> bd9fb854
     )
 
 __all__ = [
