"""Silnik paper trading odzwierciedlający koszty i poślizg."""
from __future__ import annotations

import itertools
import json
import logging
import os
import threading
import time
from dataclasses import dataclass
from datetime import date, datetime, timedelta, timezone
from pathlib import Path
from typing import Callable, Dict, Iterable, List, Mapping, MutableMapping, Optional

from bot_core.execution.base import ExecutionContext, ExecutionService, PriceResolver
from bot_core.exchanges.base import OrderRequest, OrderResult

# --- Observability (optional, no-op fallback) --------------------------------
try:  # pragma: no cover - metrics are optional
    from bot_core.observability.metrics import MetricsRegistry, get_global_metrics_registry  # type: ignore
except Exception:  # pragma: no cover
    class _NoopCounter:
        def inc(self, value: float = 1.0, *, labels: Optional[Mapping[str, str]] = None) -> None:
            return None

    class _NoopHistogram:
        def observe(self, value: float, *, labels: Optional[Mapping[str, str]] = None) -> None:
            return None

    class MetricsRegistry:  # type: ignore[override]
        def counter(self, *_args, **_kwargs) -> _NoopCounter:
            return _NoopCounter()

        def histogram(self, *_args, **_kwargs) -> _NoopHistogram:
            return _NoopHistogram()

    def get_global_metrics_registry() -> MetricsRegistry:  # type: ignore[override]
        return MetricsRegistry()


_LOGGER = logging.getLogger(__name__)


@dataclass(slots=True, frozen=True)
class MarketMetadata:
    """Parametry rynku wykorzystywane przez symulator paper tradingu."""

    base_asset: str
    quote_asset: str
    min_quantity: float = 0.0
    min_notional: float = 0.0
    step_size: Optional[float] = None
    tick_size: Optional[float] = None


@dataclass(slots=True)
class LedgerEntry:
    """Pojedynczy wpis audytowy."""

    timestamp: float
    order_id: str
    symbol: str
    side: str
    quantity: float
    price: float
    fee: float
    fee_asset: str
    status: str
    leverage: float
    position_value: float

    def to_mapping(self) -> Mapping[str, object]:
        return {
            "timestamp": self.timestamp,
            "order_id": self.order_id,
            "symbol": self.symbol,
            "side": self.side,
            "quantity": self.quantity,
            "price": self.price,
            "fee": self.fee,
            "fee_asset": self.fee_asset,
            "status": self.status,
            "leverage": self.leverage,
            "position_value": self.position_value,
        }


class InsufficientBalanceError(RuntimeError):
    """Rzucany, gdy na rachunku brakuje środków na realizację zlecenia."""


@dataclass(slots=True)
class ShortPosition:
    """Reprezentacja pozycji krótkiej wraz z depozytem zabezpieczającym."""

    quantity: float
    entry_price: float
    margin: float
    leverage: float

    def to_mapping(self) -> Mapping[str, float]:
        return {
            "quantity": self.quantity,
            "entry_price": self.entry_price,
            "margin": self.margin,
            "leverage": self.leverage,
        }


class PaperTradingExecutionService(ExecutionService):
    """Symulator giełdy realizujący zlecenia natychmiast z kosztem prowizji i poślizgu."""

    def __init__(
        self,
        markets: Mapping[str, MarketMetadata],
        *,
        initial_balances: Optional[Mapping[str, float]] = None,
        maker_fee: float = 0.0004,
        taker_fee: float = 0.0006,
        slippage_bps: float = 5.0,
        time_source: Optional[Callable[[], float]] = None,
        metrics: MetricsRegistry | None = None,
        ledger_directory: str | Path | None = None,
        ledger_filename_pattern: str = "ledger-%Y%m%d.jsonl",
        ledger_retention_days: int | None = 730,
        ledger_fsync: bool = False,
        ledger_encoding: str = "utf-8",
        price_resolver: PriceResolver | None = None,
    ) -> None:
        if not markets:
            raise ValueError("Wymagana jest co najmniej jedna definicja rynku.")
        self._markets: Dict[str, MarketMetadata] = dict(markets)
        self._balances: MutableMapping[str, float] = {
            asset: float(value) for asset, value in (initial_balances or {}).items()
        }
        self._maker_fee = max(0.0, maker_fee)
        self._taker_fee = max(0.0, taker_fee)
        self._slippage_bps = max(0.0, slippage_bps)
        self._time = time_source or time.time
        self._order_counter = itertools.count(1)
        self._ledger: List[LedgerEntry] = []
        self._short_positions: Dict[str, ShortPosition] = {}
        self._maintenance_profiles: Mapping[str, float] = {
            "conservative": 0.3,
            "balanced": 0.2,
            "aggressive": 0.1,
        }
        self._default_maintenance_margin = 0.25

        self._ledger_directory: Path | None = None
        self._ledger_filename_pattern = ledger_filename_pattern
        self._ledger_retention_days = ledger_retention_days
        self._ledger_fsync = ledger_fsync
        self._ledger_encoding = ledger_encoding
        self._ledger_lock: threading.Lock | None = None

        if ledger_directory:
            self._ledger_directory = Path(ledger_directory)
            self._ledger_directory.mkdir(parents=True, exist_ok=True)
            datetime.now(timezone.utc).strftime(self._ledger_filename_pattern)
            self._ledger_lock = threading.Lock()

        # metrics
        self._metrics = metrics or get_global_metrics_registry()
        self._metric_orders_total = self._metrics.counter(
            "paper_orders_total", "Liczba zleceń zrealizowanych w symulatorze paper tradingu."
        )
        self._metric_orders_rejected = self._metrics.counter(
            "paper_orders_rejected_total", "Liczba zleceń odrzuconych przez symulator paper tradingu."
        )
        self._metric_traded_notional = self._metrics.counter(
            "paper_traded_notional_total", "Skumulowany notional obrotu w symulatorze paper tradingu."
        )
        self._metric_latency = self._metrics.histogram(
            "paper_execution_latency_seconds",
            "Czas realizacji zleceń w symulatorze paper tradingu (sekundy).",
            buckets=(0.001, 0.005, 0.01, 0.05, 0.1, 0.25, 0.5, 1.0),
        )
        self._price_resolver: PriceResolver | None = price_resolver

    # --- API ExecutionService -------------------------------------------------
    def execute(self, request: OrderRequest, context: ExecutionContext) -> OrderResult:
        symbol = request.symbol
        market = self._markets.get(symbol)
        if market is None:
            raise KeyError(f"Brak konfiguracji rynku dla symbolu {symbol}")

        side = request.side.lower()
        if side not in {"buy", "sell"}:
            raise ValueError("Obsługiwane są wyłącznie zlecenia kupna lub sprzedaży.")

        if request.quantity <= 0:
            raise ValueError("Wielkość zlecenia musi być dodatnia.")

        self._validate_lot_size(request.quantity, market)

        start_time = self._time()
        try:
            result = self._execute_internal(request, context, market, side)
        except InsufficientBalanceError:
            self._metric_orders_rejected.inc(labels={"symbol": symbol, "reason": "insufficient_balance"})
            elapsed = max(0.0, self._time() - start_time)
            self._metric_latency.observe(elapsed, labels={"symbol": symbol, "status": "rejected"})
            raise
        except Exception:
            self._metric_orders_rejected.inc(labels={"symbol": symbol, "reason": "error"})
            elapsed = max(0.0, self._time() - start_time)
            self._metric_latency.observe(elapsed, labels={"symbol": symbol, "status": "error"})
            raise

        filled_notional = (result.avg_price or 0.0) * (result.filled_quantity or 0.0)
        elapsed = max(0.0, self._time() - start_time)
        self._metric_orders_total.inc(labels={"symbol": symbol, "side": side})
        self._metric_latency.observe(elapsed, labels={"symbol": symbol, "status": "filled"})
        self._metric_traded_notional.inc(filled_notional, labels={"symbol": symbol, "side": side})
        return result

    def _execute_internal(
        self,
        request: OrderRequest,
        context: ExecutionContext,
        market: MarketMetadata,
        side: str,
    ) -> OrderResult:
        symbol = request.symbol
        reference_price = self._determine_reference_price(request, context)
        notional = reference_price * request.quantity
        if notional < market.min_notional:
            raise ValueError(
                f"Notional {notional:.8f} jest mniejszy niż minimalna wartość {market.min_notional:.8f} dla {symbol}."
            )

        fill_price = self._apply_slippage(reference_price, side)
        fee_rate = self._taker_fee if request.order_type.lower() == "market" else self._maker_fee
        fee = request.quantity * fill_price * fee_rate

        leverage = self._extract_leverage(context)
        if side == "buy":
            self._process_buy(symbol, market, request.quantity, fill_price, fee, context.risk_profile)
        else:
            self._process_sell(symbol, market, request.quantity, fill_price, fee, leverage, context.risk_profile)

        position_value = self._position_value(symbol, market, fill_price)
        ledger_leverage = self._short_positions.get(symbol).leverage if symbol in self._short_positions else 1.0

        order_id = f"paper-{next(self._order_counter)}"
        result = OrderResult(
            order_id=order_id,
            status="filled",
            filled_quantity=request.quantity,
            avg_price=fill_price,
            raw_response={
                "environment": context.environment,
                "risk_profile": context.risk_profile,
                "portfolio_id": context.portfolio_id,
                "fee": fee,
                "fee_asset": market.quote_asset,
            },
        )
        self._ledger.append(
            LedgerEntry(
                timestamp=self._time(),
                order_id=order_id,
                symbol=symbol,
                side=side,
                quantity=request.quantity,
                price=fill_price,
                fee=fee,
                fee_asset=market.quote_asset,
                status=result.status,
                leverage=ledger_leverage,
                position_value=position_value,
            )
        )
        self._persist_ledger_entry(self._ledger[-1])
        _LOGGER.debug(
            "Paper trade %s %s qty=%s price=%s fee=%s (env=%s)",
            side,
            symbol,
            request.quantity,
            fill_price,
            fee,
            context.environment,
        )
        return result

    def cancel(self, order_id: str, context: ExecutionContext) -> None:  # noqa: ARG002
        # Zlecenia w trybie paper trading są realizowane natychmiast – rejestrujemy jedynie próbę anulacji.
        self._ledger.append(
            LedgerEntry(
                timestamp=self._time(),
                order_id=order_id,
                symbol="*",
                side="cancel",
                quantity=0.0,
                price=0.0,
                fee=0.0,
                fee_asset="",
                status="cancelled",
                leverage=1.0,
                position_value=0.0,
            )
        )
        _LOGGER.info("Zarejestrowano anulację %s w symulatorze paper trading (brak otwartych zleceń).", order_id)
        self._persist_ledger_entry(self._ledger[-1])

    def flush(self) -> None:
        # Symulator realizuje zlecenia natychmiast – flush nie musi nic robić.
        _LOGGER.debug("PaperTradingExecutionService.flush() – brak zaległych operacji.")

    # --- Funkcje pomocnicze ---------------------------------------------------
    def _determine_reference_price(self, request: OrderRequest, context: ExecutionContext) -> float:
        price = request.price
        if price is not None and price > 0:
            return price

        symbol = request.symbol
<<<<<<< HEAD
        _LOGGER.debug(
            "Brak ceny w żądaniu %s – próbuję odczytać z resolverów/market data provider.",
            symbol,
        )
=======
>>>>>>> 9bdd1b14

        for resolver in self._iter_price_resolvers(context):
            try:
                resolved = resolver(symbol)
            except Exception:  # pragma: no cover - defensywnie ignorujemy błędne resolvery
                _LOGGER.debug("Resolver ceny rynku %s zgłosił wyjątek.", symbol, exc_info=True)
                continue
            if resolved is not None and resolved > 0:
<<<<<<< HEAD
                _LOGGER.debug("Używam ceny %s z resolvera kontekstowego.", resolved)
                return resolved

        provider_price = self._resolve_from_market_data_provider(symbol, context)
        if provider_price is not None:
            _LOGGER.debug("Używam ceny %s z market data provider.", provider_price)
            return provider_price

        metadata_price = self._extract_price_from_metadata(symbol, context.metadata)
        if metadata_price is not None:
            _LOGGER.debug("Używam ceny %s z metadanych ExecutionContext.", metadata_price)
            return metadata_price

        _LOGGER.warning(
            "Nie udało się ustalić ceny referencyjnej dla %s – brak resolvera i market data provider.",
            symbol,
        )
=======
                return resolved

        metadata_price = self._extract_price_from_metadata(symbol, context.metadata)
        if metadata_price is not None:
            return metadata_price

>>>>>>> 9bdd1b14
        raise ValueError(
            "Brak ceny referencyjnej dla symulacji – podaj price lub dostarcz resolver danych rynkowych."
        )

<<<<<<< HEAD
    @staticmethod
    def _resolve_from_market_data_provider(symbol: str, context: ExecutionContext) -> float | None:
        provider = context.market_data_provider
        if provider is None:
            return None

        candidates: Iterable[Callable[[str], float | None]] = ()
        callables: list[Callable[[str], float | None]] = []
        if callable(provider):
            callables.append(provider)

        for attr in ("get_last_price", "last_price", "price", "get_price"):
            method = getattr(provider, attr, None)
            if callable(method):
                callables.append(method)

        candidates = callables or ()
        for candidate in candidates:
            try:
                resolved = candidate(symbol)
            except Exception:  # pragma: no cover - defensywne logowanie
                _LOGGER.debug(
                    "MarketDataProvider zwrócił wyjątek przy resolve %s.", symbol, exc_info=True
                )
                continue
            if resolved is not None and resolved > 0:
                return float(resolved)
        return None

=======
>>>>>>> 9bdd1b14
    def _iter_price_resolvers(self, context: ExecutionContext) -> Iterable[PriceResolver]:
        if context.price_resolver is not None:
            yield context.price_resolver
        if self._price_resolver is not None and self._price_resolver is not context.price_resolver:
            yield self._price_resolver

    @staticmethod
    def _extract_price_from_metadata(symbol: str, metadata: Mapping[str, str]) -> float | None:
        candidate_keys = (
            f"last_price:{symbol}",
            f"reference_price:{symbol}",
            f"close_price:{symbol}",
            "last_price",
            "reference_price",
            "close_price",
            "ohlcv_last_close",
        )
        for key in candidate_keys:
            raw_value = metadata.get(key)
            if raw_value is None:
                continue
            try:
                price = float(raw_value)
            except (TypeError, ValueError):
                continue
            if price > 0:
                return price
        return None

    def _apply_slippage(self, price: float, side: str) -> float:
        if self._slippage_bps <= 0:
            return price
        adjustment = price * (self._slippage_bps / 10_000.0)
        if side == "buy":
            return price + adjustment
        return max(0.0, price - adjustment)

    def _validate_lot_size(self, quantity: float, market: MarketMetadata) -> None:
        if quantity < market.min_quantity:
            raise ValueError(
                f"Wielkość zlecenia {quantity:.8f} jest mniejsza niż minimalna {market.min_quantity:.8f}."
            )
        if market.step_size:
            remainder = (quantity / market.step_size) - round(quantity / market.step_size)
            if abs(remainder) > 1e-8:
                raise ValueError(
                    f"Wielkość {quantity:.8f} nie spełnia kroku {market.step_size:.8f} dla rynku {market.base_asset}/{market.quote_asset}."
                )

    def _process_buy(
        self,
        symbol: str,
        market: MarketMetadata,
        quantity: float,
        price: float,
        fee: float,
        risk_profile: str,
    ) -> None:
        cost = quantity * price + fee
        quote_balance = self._balances.get(market.quote_asset, 0.0)

        short_position = self._short_positions.get(symbol)
        cover_quantity = 0.0
        margin_release = 0.0
        if short_position and short_position.quantity > 0:
            prev_quantity = short_position.quantity
            cover_quantity = min(quantity, prev_quantity)
            if cover_quantity > 0:
                proportion = cover_quantity / prev_quantity if prev_quantity else 0.0
                margin_release = short_position.margin * proportion
                short_position.margin -= margin_release
                short_position.quantity = prev_quantity - cover_quantity
                if short_position.quantity <= 1e-12:
                    self._short_positions.pop(symbol, None)
                else:
                    short_position.leverage = self._recalculate_leverage(short_position, price)

        new_quote_balance = quote_balance - cost + margin_release
        if new_quote_balance + 1e-12 < 0.0:
            raise InsufficientBalanceError(
                f"Brak środków {market.quote_asset}. Dostępne {quote_balance:.8f}, wymagane {cost - margin_release:.8f}."
            )
        self._balances[market.quote_asset] = new_quote_balance

        remaining_quantity = quantity - cover_quantity
        if remaining_quantity > 0:
            self._balances[market.base_asset] = self._balances.get(market.base_asset, 0.0) + remaining_quantity

        if symbol in self._short_positions:
            self._enforce_maintenance_margin(symbol, market, price, risk_profile)
        _LOGGER.debug(
            "BUY %s: -%s %s, +%s %s (fee=%s)",
            symbol,
            cost,
            market.quote_asset,
            quantity,
            market.base_asset,
            fee,
        )

    def _process_sell(
        self,
        symbol: str,
        market: MarketMetadata,
        quantity: float,
        price: float,
        fee: float,
        leverage: float,
        risk_profile: str,
    ) -> None:
        base_balance = self._balances.get(market.base_asset, 0.0)
        quote_balance = self._balances.get(market.quote_asset, 0.0)
        fee_per_unit = fee / quantity if quantity > 0 else 0.0

        spot_quantity = min(base_balance, quantity)
        spot_fee = spot_quantity * fee_per_unit
        spot_proceeds = spot_quantity * price - spot_fee
        new_base_balance = base_balance
        new_quote_balance = quote_balance
        if spot_quantity > 0:
            new_base_balance = base_balance - spot_quantity
            new_quote_balance += max(0.0, spot_proceeds)

        remaining = quantity - spot_quantity
        short_proceeds = 0.0
        short_position = None
        required_margin = 0.0
        if remaining > 0:
            leverage = max(1.0, leverage)
            short_fee = remaining * fee_per_unit
            short_proceeds = remaining * price - short_fee
            new_quote_balance += max(0.0, short_proceeds)
            required_margin = (remaining * price) / leverage
            if new_quote_balance + 1e-12 < required_margin:
                raise InsufficientBalanceError(
                    f"Brak środków {market.quote_asset} na depozyt zabezpieczający. Dostępne {new_quote_balance:.8f}, wymagane {required_margin:.8f}."
                )
            new_quote_balance -= required_margin
            short_position = self._short_positions.get(symbol)

        self._balances[market.base_asset] = new_base_balance
        self._balances[market.quote_asset] = new_quote_balance

        if remaining > 0:
            if short_position is None:
                short_position = ShortPosition(quantity=0.0, entry_price=price, margin=0.0, leverage=leverage)
                self._short_positions[symbol] = short_position
            prev_quantity = short_position.quantity
            total_quantity = prev_quantity + remaining
            if total_quantity > 0:
                short_position.entry_price = (
                    (short_position.entry_price * prev_quantity + price * remaining) / total_quantity
                    if prev_quantity > 0
                    else price
                )
            short_position.quantity = total_quantity
            short_position.margin += required_margin
            short_position.leverage = self._recalculate_leverage(short_position, price)

        if symbol in self._short_positions:
            self._enforce_maintenance_margin(symbol, market, price, risk_profile)

        _LOGGER.debug(
            "SELL %s: -%s %s, +%s %s (fee=%s)",
            symbol,
            quantity,
            market.base_asset,
            spot_proceeds + short_proceeds,
            market.quote_asset,
            fee,
        )

    # --- Funkcje obserwowalne -------------------------------------------------
    def balances(self) -> Mapping[str, float]:
        """Zwraca bieżące saldo konta paper trading."""
        return dict(self._balances)

    def ledger(self) -> Iterable[Mapping[str, object]]:
        """Zwraca kopię wpisów audytowych (do raportów compliance)."""
        return [entry.to_mapping() for entry in self._ledger]

    def ledger_files(self) -> Iterable[Path]:
        """Zwraca uporządkowaną listę plików ledger, jeśli trwały zapis jest włączony."""

        if not self._ledger_directory:
            return ()
        return tuple(sorted(self._ledger_directory.glob("*")))

    def short_positions(self) -> Mapping[str, Mapping[str, float]]:
        """Zwraca aktualne pozycje krótkie wraz z depozytem zabezpieczającym."""

        return {symbol: position.to_mapping() for symbol, position in self._short_positions.items()}

    # --- Obsługa dźwigni i margin --------------------------------------------
    def _extract_leverage(self, context: ExecutionContext) -> float:
        raw = context.metadata.get("leverage") if context.metadata else None
        try:
            leverage = float(raw) if raw is not None else 1.0
        except (TypeError, ValueError):
            leverage = 1.0
        return max(1.0, leverage)

    def _position_value(self, symbol: str, market: MarketMetadata, price: float) -> float:
        base_quantity = self._balances.get(market.base_asset, 0.0)
        short_quantity = self._short_positions.get(symbol).quantity if symbol in self._short_positions else 0.0
        return (base_quantity + short_quantity) * price

    def _persist_ledger_entry(self, entry: LedgerEntry) -> None:
        if not self._ledger_directory or not self._ledger_lock:
            return

        timestamp = datetime.fromtimestamp(entry.timestamp, timezone.utc)
        filename = timestamp.strftime(self._ledger_filename_pattern)
        target = self._ledger_directory / filename
        payload = json.dumps(entry.to_mapping(), ensure_ascii=False, separators=(",", ":"))

        with self._ledger_lock:
            target.parent.mkdir(parents=True, exist_ok=True)
            with target.open("a", encoding=self._ledger_encoding) as handle:
                handle.write(payload)
                handle.write("\n")
                handle.flush()
                if self._ledger_fsync:
                    os.fsync(handle.fileno())
            self._purge_ledger_files(current_date=timestamp.date())

    def _purge_ledger_files(self, *, current_date: date) -> None:
        if not self._ledger_directory:
            return
        if not self._ledger_retention_days or self._ledger_retention_days <= 0:
            return

        cutoff = current_date - timedelta(days=self._ledger_retention_days - 1)
        for file_path in self._ledger_directory.glob("*"):
            if not file_path.is_file():
                continue
            try:
                file_date = datetime.strptime(file_path.name, self._ledger_filename_pattern).date()
            except ValueError:
                continue
            if file_date < cutoff:
                try:
                    file_path.unlink()
                except OSError:
                    continue

    def _maintenance_margin_ratio(self, risk_profile: str) -> float:
        return self._maintenance_profiles.get(risk_profile, self._default_maintenance_margin)

    def _recalculate_leverage(self, position: ShortPosition, price: float) -> float:
        if position.margin <= 0:
            return 0.0
        return max(1.0, (position.quantity * price) / position.margin)

    def _enforce_maintenance_margin(
        self,
        symbol: str,
        market: MarketMetadata,
        price: float,
        risk_profile: str,
    ) -> None:
        position = self._short_positions.get(symbol)
        if not position or position.quantity <= 0:
            return
        maintenance_ratio = self._maintenance_margin_ratio(risk_profile)
        position_value = position.quantity * price
        maintenance_requirement = position_value * maintenance_ratio
        unrealized_pnl = (position.entry_price - price) * position.quantity
        equity = position.margin + unrealized_pnl
        if equity + 1e-12 < maintenance_requirement:
            self._liquidate_short(symbol, market, price)

    def _liquidate_short(self, symbol: str, market: MarketMetadata, price: float) -> None:
        position = self._short_positions.pop(symbol, None)
        if position is None:
            return
        quantity = position.quantity
        if quantity <= 0:
            return
        cost = quantity * price
        quote_balance = self._balances.get(market.quote_asset, 0.0)
        available = quote_balance + position.margin
        if available + 1e-12 < cost:
            raise InsufficientBalanceError(
                f"Brak środków {market.quote_asset} do likwidacji pozycji short {symbol}."
            )
        self._balances[market.quote_asset] = available - cost
        _LOGGER.warning(
            "Pozycja short %s została zlikwidowana przy cenie %s (maintenance margin).",
            symbol,
            price,
        )


__all__ = [
    "PaperTradingExecutionService",
    "MarketMetadata",
    "LedgerEntry",
    "InsufficientBalanceError",
    "ShortPosition",
]<|MERGE_RESOLUTION|>--- conflicted
+++ resolved
@@ -315,13 +315,6 @@
             return price
 
         symbol = request.symbol
-<<<<<<< HEAD
-        _LOGGER.debug(
-            "Brak ceny w żądaniu %s – próbuję odczytać z resolverów/market data provider.",
-            symbol,
-        )
-=======
->>>>>>> 9bdd1b14
 
         for resolver in self._iter_price_resolvers(context):
             try:
@@ -330,68 +323,16 @@
                 _LOGGER.debug("Resolver ceny rynku %s zgłosił wyjątek.", symbol, exc_info=True)
                 continue
             if resolved is not None and resolved > 0:
-<<<<<<< HEAD
-                _LOGGER.debug("Używam ceny %s z resolvera kontekstowego.", resolved)
-                return resolved
-
-        provider_price = self._resolve_from_market_data_provider(symbol, context)
-        if provider_price is not None:
-            _LOGGER.debug("Używam ceny %s z market data provider.", provider_price)
-            return provider_price
-
-        metadata_price = self._extract_price_from_metadata(symbol, context.metadata)
-        if metadata_price is not None:
-            _LOGGER.debug("Używam ceny %s z metadanych ExecutionContext.", metadata_price)
-            return metadata_price
-
-        _LOGGER.warning(
-            "Nie udało się ustalić ceny referencyjnej dla %s – brak resolvera i market data provider.",
-            symbol,
-        )
-=======
                 return resolved
 
         metadata_price = self._extract_price_from_metadata(symbol, context.metadata)
         if metadata_price is not None:
             return metadata_price
 
->>>>>>> 9bdd1b14
         raise ValueError(
             "Brak ceny referencyjnej dla symulacji – podaj price lub dostarcz resolver danych rynkowych."
         )
 
-<<<<<<< HEAD
-    @staticmethod
-    def _resolve_from_market_data_provider(symbol: str, context: ExecutionContext) -> float | None:
-        provider = context.market_data_provider
-        if provider is None:
-            return None
-
-        candidates: Iterable[Callable[[str], float | None]] = ()
-        callables: list[Callable[[str], float | None]] = []
-        if callable(provider):
-            callables.append(provider)
-
-        for attr in ("get_last_price", "last_price", "price", "get_price"):
-            method = getattr(provider, attr, None)
-            if callable(method):
-                callables.append(method)
-
-        candidates = callables or ()
-        for candidate in candidates:
-            try:
-                resolved = candidate(symbol)
-            except Exception:  # pragma: no cover - defensywne logowanie
-                _LOGGER.debug(
-                    "MarketDataProvider zwrócił wyjątek przy resolve %s.", symbol, exc_info=True
-                )
-                continue
-            if resolved is not None and resolved > 0:
-                return float(resolved)
-        return None
-
-=======
->>>>>>> 9bdd1b14
     def _iter_price_resolvers(self, context: ExecutionContext) -> Iterable[PriceResolver]:
         if context.price_resolver is not None:
             yield context.price_resolver
