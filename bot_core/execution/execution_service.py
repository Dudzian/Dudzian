--- conflicted
+++ resolved
@@ -7,17 +7,9 @@
 from typing import Any, Mapping, MutableMapping
 
 from bot_core.config.models import RuntimeExecutionLiveSettings, RuntimeExecutionSettings
-<<<<<<< HEAD
-from bot_core.execution.base import ExecutionService
-from bot_core.execution.live_router import LiveExecutionRouter
-from bot_core.exchanges.base import Environment as ExchangeEnvironment, ExchangeAdapter
-from bot_core.security.signing import build_transaction_signer_selector
-
-=======
 from bot_core.execution.base import ExecutionContext, ExecutionService
 from bot_core.execution.live_router import LiveExecutionRouter, QoSConfig
 from bot_core.exchanges.base import Environment as ExchangeEnvironment, ExchangeAdapter, OrderRequest
->>>>>>> a79f66d4
 
 _LOGGER = logging.getLogger(__name__)
 
@@ -216,64 +208,6 @@
     if metrics_registry is not None:
         router_kwargs["metrics_registry"] = metrics_registry
 
-<<<<<<< HEAD
-    signer_selector = None
-    signer_config = getattr(live_cfg, "signers", None)
-    if isinstance(signer_config, Mapping):
-        normalized_signers = _normalize_signer_config(signer_config, base=data_root)
-        signer_selector = build_transaction_signer_selector(normalized_signers)
-        if signer_selector is not None:
-            router_kwargs["transaction_signers"] = signer_selector
-            if _LOGGER.isEnabledFor(logging.DEBUG):
-                audit_bundle = signer_selector.describe_audit_bundle()
-
-                signers_info = audit_bundle.get("signers", {})
-                for account_id, info in signers_info.items():
-                    label = account_id if account_id is not None else "default"
-                    _LOGGER.debug("Skonfigurowany podpisujący %s: %s", label, dict(info))
-
-                key_index_summary = audit_bundle.get("key_index", {})
-                for key_id, summary in key_index_summary.items():
-                    _LOGGER.debug("Indeks key_id %s: %s", key_id, dict(summary))
-
-                hardware_summary = audit_bundle.get("hardware_requirements", {})
-                if hardware_summary:
-                    _LOGGER.debug(
-                        "Podsumowanie wymagań sprzętowych: %s",
-                        dict(hardware_summary),
-                    )
-
-                issues = tuple(audit_bundle.get("issues", ()))
-                if issues:
-                    _LOGGER.debug(
-                        "Wykryte problemy konfiguracji podpisów: %s",
-                        [dict(issue) for issue in issues],
-                    )
-                else:
-                    _LOGGER.debug("Konfiguracja podpisów nie zgłasza problemów audytowych.")
-
-    license_capabilities = getattr(bootstrap_ctx, "license_capabilities", None)
-    requires_hw_wallet = bool(
-        getattr(license_capabilities, "require_hardware_wallet_for_outgoing", False)
-    )
-    if requires_hw_wallet:
-        router_kwargs["require_hardware_wallet_for_withdrawals"] = True
-        if signer_selector is None:
-            raise RuntimeError(
-                "Licencja wymaga portfela sprzętowego dla wypłat, ale w konfiguracji runtime.execution.live.signers "
-                "nie zdefiniowano podpisującego."
-            )
-        missing_hw: list[str] = []
-        for account_id, signer in signer_selector.iter_signers():
-            if not getattr(signer, "requires_hardware", False):
-                label = account_id if account_id is not None else "default"
-                missing_hw.append(str(label))
-        if missing_hw:
-            raise RuntimeError(
-                "Licencja wymaga portfela sprzętowego dla wypłat, jednak podpisy dla kont "
-                f"{', '.join(sorted(missing_hw))} nie korzystają z urządzeń."
-            )
-=======
     qos_cfg = getattr(live_cfg, "qos", None)
     if qos_cfg is not None:
         per_exchange = {str(name): int(value) for name, value in qos_cfg.per_exchange_concurrency.items()}
@@ -314,7 +248,6 @@
     io_dispatcher = getattr(bootstrap_ctx, "io_dispatcher", None)
     if io_dispatcher is not None:
         router_kwargs["io_dispatcher"] = io_dispatcher
->>>>>>> a79f66d4
 
     return LiveExecutionRouter(**router_kwargs)
 
