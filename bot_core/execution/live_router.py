--- conflicted
+++ resolved
@@ -306,14 +306,9 @@
         # --- breaker / bindings ---
         circuit_breaker_factory: Callable[[], CircuitBreaker] | None = None,
         bindings_capacity: int = 10_000,
-<<<<<<< HEAD
-        transaction_signers: TransactionSignerSelector | Mapping[str, TransactionSigner] | None = None,
-        require_hardware_wallet_for_withdrawals: bool = False,
-=======
         # --- współbieżność / QoS ---
         qos: QoSConfig | None = None,
         io_dispatcher: AsyncIOTaskQueue | None = None,
->>>>>>> a79f66d4
     ) -> None:
         if not adapters:
             raise ValueError("LiveExecutionRouter wymaga co najmniej jednego adaptera giełdowego")
@@ -429,17 +424,6 @@
         self._bindings: OrderedDict[str, str] = OrderedDict()
         self._bindings_lock = threading.Lock()
 
-<<<<<<< HEAD
-        self._transaction_signers: TransactionSignerSelector | None
-        if isinstance(transaction_signers, TransactionSignerSelector):
-            self._transaction_signers = transaction_signers
-        elif isinstance(transaction_signers, Mapping):
-            overrides = {str(key): value for key, value in transaction_signers.items()}
-            self._transaction_signers = TransactionSignerSelector(overrides=overrides or None)
-        else:
-            self._transaction_signers = None
-        self._require_hardware_wallet = bool(require_hardware_wallet_for_withdrawals)
-=======
         # QoS / asyncio infrastruktura
         self._qos = qos or QoSConfig()
         if self._qos.worker_concurrency <= 0:
@@ -479,7 +463,6 @@
                 self._g_queue_depth.set(0.0)
             except Exception:  # pragma: no cover - zależne od backendu metryk
                 pass
->>>>>>> a79f66d4
 
     # --- Publiczne pomocnicze API -------------------------------------------
 
@@ -948,12 +931,7 @@
                 }
                 attempts_counter += 1
                 try:
-<<<<<<< HEAD
-                    self._maybe_prepare_withdrawal_signature(request, context, exchange_name)
-                    result = adapter.place_order(request)
-=======
                     result = await self._perform_attempt(adapter, order.request, exchange_name)
->>>>>>> a79f66d4
                 except (ExchangeNetworkError, ExchangeThrottlingError) as exc:
                     current_time = self._time()
                     elapsed = max(0.0, current_time - start)
