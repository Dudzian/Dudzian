"""Moduł egzekucji zleceń."""

from bot_core.execution.base import ExecutionContext, ExecutionService, RetryPolicy
<<<<<<< HEAD
from bot_core.execution.live_router import LiveExecutionRouter, RouteDefinition
=======
from bot_core.execution.live_router import LiveExecutionRouter, RoutingPlan
>>>>>>> aa171234
from bot_core.execution.paper import (  # noqa: F401 - eksport publiczny
    InsufficientBalanceError,
    LedgerEntry,
    MarketMetadata,
    PaperTradingExecutionService,
    ShortPosition,
)

__all__ = [
    "ExecutionContext",
    "ExecutionService",
    "RetryPolicy",
    "LiveExecutionRouter",
<<<<<<< HEAD
    "RouteDefinition",
=======
    "RoutingPlan",
>>>>>>> aa171234
    "PaperTradingExecutionService",
    "MarketMetadata",
    "LedgerEntry",
    "InsufficientBalanceError",
    "ShortPosition",
]<|MERGE_RESOLUTION|>--- conflicted
+++ resolved
@@ -1,11 +1,17 @@
 """Moduł egzekucji zleceń."""
 
 from bot_core.execution.base import ExecutionContext, ExecutionService, RetryPolicy
-<<<<<<< HEAD
-from bot_core.execution.live_router import LiveExecutionRouter, RouteDefinition
-=======
-from bot_core.execution.live_router import LiveExecutionRouter, RoutingPlan
->>>>>>> aa171234
+
+# Zgodność wstecz/naprzód: obsłuż zarówno RoutingPlan (main), jak i RouteDefinition (stara nazwa)
+try:
+    # gałąź main
+    from bot_core.execution.live_router import LiveExecutionRouter, RoutingPlan
+    RouteDefinition = RoutingPlan  # alias dla kompatybilności
+except ImportError:
+    # gałąź z wcześniejszą nazwą
+    from bot_core.execution.live_router import LiveExecutionRouter, RouteDefinition  # type: ignore
+    RoutingPlan = RouteDefinition  # alias do ujednolicenia API
+
 from bot_core.execution.paper import (  # noqa: F401 - eksport publiczny
     InsufficientBalanceError,
     LedgerEntry,
@@ -19,11 +25,8 @@
     "ExecutionService",
     "RetryPolicy",
     "LiveExecutionRouter",
-<<<<<<< HEAD
+    "RoutingPlan",
     "RouteDefinition",
-=======
-    "RoutingPlan",
->>>>>>> aa171234
     "PaperTradingExecutionService",
     "MarketMetadata",
     "LedgerEntry",
