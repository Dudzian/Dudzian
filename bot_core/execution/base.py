--- conflicted
+++ resolved
@@ -9,10 +9,6 @@
 
 
 PriceResolver = Callable[[str], Optional[float]]
-<<<<<<< HEAD
-MarketPriceProvider = Callable[[str], Optional[float]]
-=======
->>>>>>> 9bdd1b14
 
 
 @dataclass(slots=True)
@@ -24,10 +20,6 @@
     environment: str
     metadata: Mapping[str, str]
     price_resolver: PriceResolver | None = None
-<<<<<<< HEAD
-    market_data_provider: MarketPriceProvider | None = None
-=======
->>>>>>> 9bdd1b14
 
 
 class ExecutionService(abc.ABC):
@@ -53,14 +45,4 @@
         ...
 
 
-<<<<<<< HEAD
-__all__ = [
-    "ExecutionContext",
-    "ExecutionService",
-    "RetryPolicy",
-    "PriceResolver",
-    "MarketPriceProvider",
-]
-=======
-__all__ = ["ExecutionContext", "ExecutionService", "RetryPolicy", "PriceResolver"]
->>>>>>> 9bdd1b14
+__all__ = ["ExecutionContext", "ExecutionService", "RetryPolicy", "PriceResolver"]