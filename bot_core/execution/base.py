"""Interfejs modułu egzekucji z obsługą retry i sanity-check."""
from __future__ import annotations

import abc
from dataclasses import dataclass
from typing import Callable, Mapping, Optional, Protocol

from bot_core.exchanges.base import OrderRequest, OrderResult


PriceResolver = Callable[[str], Optional[float]]
<<<<<<< HEAD
MarketPriceProvider = Callable[[str], Optional[float]]
=======
>>>>>>> 099d9e8c


@dataclass(slots=True)
class ExecutionContext:
    """Parametry wykonania przekazywane z warstwy strategii/ryzyka."""

    portfolio_id: str
    risk_profile: str
    environment: str
    metadata: Mapping[str, str]
    price_resolver: PriceResolver | None = None
<<<<<<< HEAD
    market_data_provider: MarketPriceProvider | None = None
=======
>>>>>>> 099d9e8c


class ExecutionService(abc.ABC):
    """Abstrakcyjny interfejs modułu egzekucji."""

    @abc.abstractmethod
    def execute(self, request: OrderRequest, context: ExecutionContext) -> OrderResult:
        """Realizuje zlecenie z pełną obsługą retry/backoff."""

    @abc.abstractmethod
    def cancel(self, order_id: str, context: ExecutionContext) -> None:
        """Anuluje zlecenie, uwzględniając wymogi giełdy."""

    @abc.abstractmethod
    def flush(self) -> None:
        """Pozwala zakończyć proces (np. wysłać zaległe anulacje)."""


class RetryPolicy(Protocol):
    """Kontrakt polityki retry/backoff."""

    def on_error(self, attempt: int, error: Exception) -> float:
        ...


<<<<<<< HEAD
__all__ = [
    "ExecutionContext",
    "ExecutionService",
    "RetryPolicy",
    "PriceResolver",
    "MarketPriceProvider",
]
=======
__all__ = ["ExecutionContext", "ExecutionService", "RetryPolicy", "PriceResolver"]
>>>>>>> 099d9e8c
<|MERGE_RESOLUTION|>--- conflicted
+++ resolved
@@ -9,10 +9,6 @@
 
 
 PriceResolver = Callable[[str], Optional[float]]
-<<<<<<< HEAD
-MarketPriceProvider = Callable[[str], Optional[float]]
-=======
->>>>>>> 099d9e8c
 
 
 @dataclass(slots=True)
@@ -24,10 +20,6 @@
     environment: str
     metadata: Mapping[str, str]
     price_resolver: PriceResolver | None = None
-<<<<<<< HEAD
-    market_data_provider: MarketPriceProvider | None = None
-=======
->>>>>>> 099d9e8c
 
 
 class ExecutionService(abc.ABC):
@@ -53,14 +45,4 @@
         ...
 
 
-<<<<<<< HEAD
-__all__ = [
-    "ExecutionContext",
-    "ExecutionService",
-    "RetryPolicy",
-    "PriceResolver",
-    "MarketPriceProvider",
-]
-=======
-__all__ = ["ExecutionContext", "ExecutionService", "RetryPolicy", "PriceResolver"]
->>>>>>> 099d9e8c
+__all__ = ["ExecutionContext", "ExecutionService", "RetryPolicy", "PriceResolver"]