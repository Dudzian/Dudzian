--- conflicted
+++ resolved
@@ -20,34 +20,14 @@
     jsonlogger = None  # type: ignore
 
 
-<<<<<<< HEAD
-_LEGACY_ENV_HINT = (
-    "Zmienna środowiskowa {legacy} została wycofana. Ustaw {current} i usuń pozostałości "
-    "po pakiecie KryptoLowca (patrz docs/migrations/kryptolowca_namespace_mapping.md)."
-)
-
-
-def _env(name: str, *, legacy: str | None = None) -> str | None:
-    """Read environment variable ensuring legacy prefixes are not used."""
-
-    if legacy and legacy in os.environ:
-        raise RuntimeError(_LEGACY_ENV_HINT.format(legacy=legacy, current=name))
-=======
 def _env(name: str) -> str | None:
     """Read an environment variable for the logging module."""
 
->>>>>>> ecb42973
     return os.getenv(name)
 
 
 _PACKAGE_ROOT = Path(__file__).resolve().parents[1]
-<<<<<<< HEAD
-LOGS_DIR = Path(
-    _env("BOT_CORE_LOG_DIR", legacy="KRYPT_LOWCA_LOG_DIR") or (_PACKAGE_ROOT / "logs")
-)
-=======
 LOGS_DIR = Path(_env("BOT_CORE_LOG_DIR") or (_PACKAGE_ROOT / "logs"))
->>>>>>> ecb42973
 LOGS_DIR.mkdir(parents=True, exist_ok=True)
 DEFAULT_LOG_FILE = Path(
     _env("BOT_CORE_LOG_FILE", legacy="KRYPT_LOWCA_LOG_FILE") or (LOGS_DIR / "trading.log")
@@ -163,20 +143,12 @@
     if getattr(root, "_bot_core_logging_configured", False):
         return root
 
-<<<<<<< HEAD
-    env_level = _env("BOT_CORE_LOG_LEVEL", legacy="KRYPT_LOWCA_LOG_LEVEL")
-=======
     env_level = _env("BOT_CORE_LOG_LEVEL")
->>>>>>> ecb42973
     resolved_level = level or env_level or "INFO"
     if isinstance(resolved_level, str):
         resolved_level = getattr(logging, resolved_level.upper(), logging.INFO)
 
-<<<<<<< HEAD
-    format_type = _env("BOT_CORE_LOG_FORMAT", legacy="KRYPT_LOWCA_LOG_FORMAT") or "json"
-=======
     format_type = _env("BOT_CORE_LOG_FORMAT") or "json"
->>>>>>> ecb42973
     formatter = _build_formatter(format_type, service_name)
 
     file_handler = RotatingFileHandler(
@@ -193,13 +165,7 @@
 
     handlers: list[logging.Handler] = [file_handler, stream_handler]
 
-<<<<<<< HEAD
-    vector_endpoint = _env(
-        "BOT_CORE_LOG_SHIP_VECTOR", legacy="KRYPT_LOWCA_LOG_SHIP_VECTOR"
-    )
-=======
     vector_endpoint = _env("BOT_CORE_LOG_SHIP_VECTOR")
->>>>>>> ecb42973
     if vector_endpoint:
         vector_handler = VectorHttpHandler(vector_endpoint)
         vector_handler.setFormatter(formatter)
