--- conflicted
+++ resolved
@@ -16,19 +16,6 @@
     create_default_secret_storage,
 )
 from bot_core.security.file_storage import EncryptedFileSecretStorage
-from bot_core.security.fingerprint import (
-<<<<<<< HEAD
-    DeviceFingerprintGenerator,
-    FingerprintDocument,
-    FingerprintError,
-    build_fingerprint_document,
-    get_local_fingerprint,
-    verify_document,
-=======
-    HardwareFingerprintService,
-    RotatingHmacKeyProvider,
->>>>>>> aa171234
-)
 from bot_core.security.keyring_storage import KeyringSecretStorage
 from bot_core.security.rotation import RotationRegistry, RotationStatus
 from bot_core.security.signing import build_hmac_signature, canonical_json_bytes
@@ -46,6 +33,44 @@
     resolve_service_token_secret,
 )
 
+# --- Opcjonalne eksporty fingerprint z dwóch gałęzi --------------------------
+_fingerprint_v1_exports: list[str] = []
+try:
+    from bot_core.security.fingerprint import (  # type: ignore
+        DeviceFingerprintGenerator,
+        FingerprintDocument,
+        FingerprintError,
+        build_fingerprint_document,
+        get_local_fingerprint,
+        verify_document,
+    )
+
+    _fingerprint_v1_exports = [
+        "DeviceFingerprintGenerator",
+        "FingerprintDocument",
+        "FingerprintError",
+        "build_fingerprint_document",
+        "get_local_fingerprint",
+        "verify_document",
+    ]
+except Exception:  # pragma: no cover
+    pass
+
+_fingerprint_v2_exports: list[str] = []
+try:
+    from bot_core.security.fingerprint import (  # type: ignore
+        HardwareFingerprintService,
+        RotatingHmacKeyProvider,
+    )
+
+    _fingerprint_v2_exports = [
+        "HardwareFingerprintService",
+        "RotatingHmacKeyProvider",
+    ]
+except Exception:  # pragma: no cover
+    pass
+
+# --- Leniwe eksporty TLS (zgodne z obiema gałęziami) -------------------------
 if TYPE_CHECKING:  # pragma: no cover - tylko dla statycznych analizatorów
     from bot_core.security import tls_audit as _tls_audit  # noqa: F401
 
@@ -61,11 +86,14 @@
     if name in _TLS_EXPORTS:
         module = import_module("bot_core.security.tls_audit")
         value = getattr(module, name)
-        globals()[name] = value
+        globals()[name] = value  # cache
         return value
     raise AttributeError(f"module 'bot_core.security' has no attribute '{name}'")
 
+
+# --- Publiczne API -----------------------------------------------------------
 __all__ = [
+    # podstawowe
     "SecretManager",
     "SecretPayload",
     "SecretStorage",
@@ -76,16 +104,9 @@
     "create_default_fingerprint_service",
     "RotationRegistry",
     "RotationStatus",
-    "DeviceFingerprintGenerator",
-    "FingerprintDocument",
-    "FingerprintError",
-    "build_fingerprint_document",
-    "get_local_fingerprint",
-    "verify_document",
     "canonical_json_bytes",
     "build_hmac_signature",
-    "HardwareFingerprintService",
-    "RotatingHmacKeyProvider",
+    # tokeny i audyty
     "ServiceToken",
     "ServiceTokenValidator",
     "build_service_token_validator",
@@ -97,4 +118,9 @@
     "audit_service_tokens",
 ]
 
+# dołącz opcjonalne symbole fingerprint w zależności od dostępności
+__all__.extend(_fingerprint_v1_exports)
+__all__.extend(_fingerprint_v2_exports)
+
+# dołącz leniwe eksporty TLS
 __all__.extend(sorted(_TLS_EXPORTS))