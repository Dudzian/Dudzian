--- conflicted
+++ resolved
@@ -17,43 +17,9 @@
     collect_pending_compliance_sign_offs,
     ensure_compliance_sign_offs,
     filter_audit_reports_since,
-<<<<<<< HEAD
-    filter_audit_reports_by_tags,
-    filter_audit_reports_by_sign_off_status,
-    filter_audit_reports_by_status,
-    filter_audit_reports_by_source,
-    filter_audit_reports_by_schedule,
-    filter_audit_reports_by_category,
-    filter_audit_reports_by_job_name,
-    filter_audit_reports_by_run,
-    filter_audit_reports_by_symbol,
-    filter_audit_reports_by_pipeline,
-    filter_audit_reports_by_environment,
-    filter_audit_reports_by_portfolio,
-    filter_audit_reports_by_capability,
-    filter_audit_reports_by_policy_enforcement,
     load_recent_data_quality_reports,
     load_recent_drift_reports,
     normalize_compliance_sign_off_roles,
-    normalize_sign_off_status,
-    normalize_report_status,
-    normalize_report_source,
-    normalize_report_schedule,
-    normalize_report_category,
-    normalize_report_job_name,
-    normalize_report_run,
-    normalize_report_symbol,
-    normalize_report_pipeline,
-    normalize_report_environment,
-    normalize_report_portfolio,
-    normalize_report_capability,
-    normalize_policy_enforcement,
-    get_supported_sign_off_statuses,
-=======
-    load_recent_data_quality_reports,
-    load_recent_drift_reports,
-    normalize_compliance_sign_off_roles,
->>>>>>> 194663ec
     summarize_data_quality_reports,
     summarize_drift_reports,
 )
@@ -465,261 +431,6 @@
         ),
     )
     compliance.add_argument(
-<<<<<<< HEAD
-        "--include-tag",
-        dest="include_tags",
-        action="append",
-        help=(
-            "Wymusza obecność co najmniej jednego z podanych tagów w raporcie ("
-            "podaj wielokrotnie lub rozdziel przecinkami)."
-        ),
-    )
-    compliance.add_argument(
-        "--exclude-tag",
-        dest="exclude_tags",
-        action="append",
-        help=(
-            "Pomija raporty zawierające którykolwiek z podanych tagów ("
-            "można powtarzać lub rozdzielać przecinkami)."
-        ),
-    )
-    compliance.add_argument(
-        "--include-status",
-        dest="include_statuses",
-        action="append",
-        help=(
-            "Zachowuje raporty z podpisami w co najmniej jednym ze wskazanych "
-            "statusów (np. pending, investigating)."
-        ),
-    )
-    compliance.add_argument(
-        "--exclude-status",
-        dest="exclude_statuses",
-        action="append",
-        help=(
-            "Odrzuca raporty zawierające podpisy w niedozwolonych statusach ("
-            "można podawać wielokrotnie lub rozdzielać przecinkami)."
-        ),
-    )
-    compliance.add_argument(
-        "--include-report-status",
-        dest="include_report_statuses",
-        action="append",
-        help=(
-            "Zachowuje raporty o wskazanym statusie (np. alert, warning). "
-            "Argument można podawać wielokrotnie lub rozdzielać przecinkami."
-        ),
-    )
-    compliance.add_argument(
-        "--exclude-report-status",
-        dest="exclude_report_statuses",
-        action="append",
-        help=(
-            "Pomija raporty o niedozwolonym statusie (np. ok). "
-            "Argument można podawać wielokrotnie lub rozdzielać przecinkami."
-        ),
-    )
-    compliance.add_argument(
-        "--include-source",
-        dest="include_sources",
-        action="append",
-        help=(
-            "Zachowuje raporty pochodzące z określonych źródeł (np. pipeline, ohlcv-monitor). "
-            "Argument można podawać wielokrotnie lub rozdzielać przecinkami."
-        ),
-    )
-    compliance.add_argument(
-        "--exclude-source",
-        dest="exclude_sources",
-        action="append",
-        help=(
-            "Odrzuca raporty pochodzące z wskazanych źródeł. "
-            "Argument można podawać wielokrotnie lub rozdzielać przecinkami."
-        ),
-    )
-    compliance.add_argument(
-        "--include-schedule",
-        dest="include_schedules",
-        action="append",
-        help=(
-            "Zachowuje raporty powiązane z wybranymi harmonogramami (np. nightly, eu-open). "
-            "Argument można podawać wielokrotnie lub rozdzielać przecinkami."
-        ),
-    )
-    compliance.add_argument(
-        "--exclude-schedule",
-        dest="exclude_schedules",
-        action="append",
-        help=(
-            "Pomija raporty z określonych harmonogramów audytu. "
-            "Argument można podawać wielokrotnie lub rozdzielać przecinkami."
-        ),
-    )
-    compliance.add_argument(
-        "--include-category",
-        dest="include_categories",
-        action="append",
-        help=(
-            "Zachowuje raporty o wskazanych kategoriach (np. completeness, drift). "
-            "Argument można podawać wielokrotnie lub rozdzielać przecinkami."
-        ),
-    )
-    compliance.add_argument(
-        "--exclude-category",
-        dest="exclude_categories",
-        action="append",
-        help=(
-            "Pomija raporty z niedozwolonych kategorii. "
-            "Argument można podawać wielokrotnie lub rozdzielać przecinkami."
-        ),
-    )
-    compliance.add_argument(
-        "--include-symbol",
-        dest="include_symbols",
-        action="append",
-        help=(
-            "Zachowuje raporty powiązane z wybranymi symbolami (np. BTCUSDT). "
-            "Argument można podawać wielokrotnie lub rozdzielać przecinkami."
-        ),
-    )
-    compliance.add_argument(
-        "--exclude-symbol",
-        dest="exclude_symbols",
-        action="append",
-        help=(
-            "Pomija raporty powiązane z określonymi symbolami. "
-            "Argument można podawać wielokrotnie lub rozdzielać przecinkami."
-        ),
-    )
-    compliance.add_argument(
-        "--include-pipeline",
-        dest="include_pipelines",
-        action="append",
-        help=(
-            "Zachowuje raporty powiązane z wybranymi pipeline'ami (np. nightly, retrain). "
-            "Argument można podawać wielokrotnie lub rozdzielać przecinkami."
-        ),
-    )
-    compliance.add_argument(
-        "--exclude-pipeline",
-        dest="exclude_pipelines",
-        action="append",
-        help=(
-            "Pomija raporty powiązane ze wskazanymi pipeline'ami. "
-            "Argument można podawać wielokrotnie lub rozdzielać przecinkami."
-        ),
-    )
-    compliance.add_argument(
-        "--include-capability",
-        dest="include_capabilities",
-        action="append",
-        help=(
-            "Zachowuje raporty dotyczące wskazanych capability strategii (np. trend_d1). "
-            "Argument można podawać wielokrotnie lub rozdzielać przecinkami."
-        ),
-    )
-    compliance.add_argument(
-        "--exclude-capability",
-        dest="exclude_capabilities",
-        action="append",
-        help=(
-            "Pomija raporty dotyczące niepożądanych capability strategii. "
-            "Argument można podawać wielokrotnie lub rozdzielać przecinkami."
-        ),
-    )
-    compliance.add_argument(
-        "--include-environment",
-        dest="include_environments",
-        action="append",
-        help=(
-            "Zachowuje raporty powiązane z określonymi środowiskami (np. prod, paper). "
-            "Argument można podawać wielokrotnie lub rozdzielać przecinkami."
-        ),
-    )
-    compliance.add_argument(
-        "--exclude-environment",
-        dest="exclude_environments",
-        action="append",
-        help=(
-            "Pomija raporty powiązane ze wskazanymi środowiskami. "
-            "Argument można podawać wielokrotnie lub rozdzielać przecinkami."
-        ),
-    )
-    compliance.add_argument(
-        "--include-portfolio",
-        dest="include_portfolios",
-        action="append",
-        help=(
-            "Zachowuje raporty dotyczące wybranych portfeli (np. core, hf). "
-            "Argument można podawać wielokrotnie lub rozdzielać przecinkami."
-        ),
-    )
-    compliance.add_argument(
-        "--exclude-portfolio",
-        dest="exclude_portfolios",
-        action="append",
-        help=(
-            "Pomija raporty dotyczące określonych portfeli. "
-            "Argument można podawać wielokrotnie lub rozdzielać przecinkami."
-        ),
-    )
-    compliance.add_argument(
-        "--include-run",
-        dest="include_runs",
-        action="append",
-        help=(
-            "Zachowuje raporty powiązane z określonymi runami (np. baseline, alert). "
-            "Argument można podawać wielokrotnie lub rozdzielać przecinkami."
-        ),
-    )
-    compliance.add_argument(
-        "--exclude-run",
-        dest="exclude_runs",
-        action="append",
-        help=(
-            "Pomija raporty powiązane ze wskazanymi runami inference. "
-            "Argument można podawać wielokrotnie lub rozdzielać przecinkami."
-        ),
-    )
-    compliance.add_argument(
-        "--include-job",
-        dest="include_jobs",
-        action="append",
-        help=(
-            "Zachowuje raporty powiązane z określonym zadaniem (job_name). "
-            "Argument można podawać wielokrotnie lub rozdzielać przecinkami."
-        ),
-    )
-    compliance.add_argument(
-        "--exclude-job",
-        dest="exclude_jobs",
-        action="append",
-        help=(
-            "Pomija raporty dla wskazanych zadań audytu (job_name). "
-            "Argument można podawać wielokrotnie lub rozdzielać przecinkami."
-        ),
-    )
-    compliance.add_argument(
-        "--policy-enforce",
-        dest="policy_enforce",
-        action="append",
-        help=(
-            "Filtruje raporty po wartości policy.enforce (np. enforced, not-enforced). "
-            "Argument można podawać wielokrotnie lub rozdzielać przecinkami."
-        ),
-    )
-    compliance.add_argument(
-        "--exclude-policy-enforce",
-        dest="exclude_policy_enforce",
-        action="append",
-        help=(
-            "Pomija raporty z określoną wartością policy.enforce (np. enforced). "
-            "Argument można podawać wielokrotnie lub rozdzielać przecinkami."
-        ),
-    )
-    compliance.add_argument(
-=======
->>>>>>> 194663ec
         "--role",
         dest="roles",
         action="append",
@@ -905,331 +616,6 @@
         raise CLIUsageError(str(exc)) from exc
 
 
-<<<<<<< HEAD
-def _parse_cli_tags(arguments: Sequence[str] | None) -> tuple[str, ...]:
-    if not arguments:
-        return ()
-
-    collected: list[str] = []
-    for argument in arguments:
-        if not argument:
-            continue
-        for part in re.split(r"[,\s]+", argument):
-            normalized = part.strip()
-            if normalized:
-                collected.append(normalized)
-    return tuple(collected)
-
-
-def _parse_cli_sign_off_statuses(arguments: Sequence[str] | None) -> tuple[str, ...]:
-    if not arguments:
-        return ()
-
-    supported = get_supported_sign_off_statuses()
-    collected: list[str] = []
-    for argument in arguments:
-        if not argument:
-            continue
-        for part in re.split(r"[,\s]+", argument):
-            normalized = normalize_sign_off_status(part)
-            if not normalized:
-                raise CLIUsageError(
-                    "Nieznany status podpisu compliance: {value}. Dozwolone wartości: {choices}".format(
-                        value=part or "",
-                        choices=", ".join(supported),
-                    )
-                )
-            collected.append(normalized)
-
-    # zachowujemy kolejność pierwszego wystąpienia
-    return tuple(dict.fromkeys(collected))
-
-
-def _parse_cli_report_statuses(arguments: Sequence[str] | None) -> tuple[str, ...]:
-    if not arguments:
-        return ()
-
-    collected: list[str] = []
-    for argument in arguments:
-        if not argument:
-            continue
-        for part in re.split(r"[,\s]+", argument):
-            normalized = normalize_report_status(part)
-            if normalized:
-                collected.append(normalized)
-
-    if not collected:
-        return ()
-
-    return tuple(dict.fromkeys(collected))
-
-
-def _parse_cli_policy_enforcement(arguments: Sequence[str] | None) -> tuple[bool, ...]:
-    if not arguments:
-        return ()
-
-    collected: list[bool] = []
-    for argument in arguments:
-        if not argument:
-            continue
-        for part in re.split(r"[,\s]+", argument):
-            normalized = normalize_policy_enforcement(part)
-            if normalized is None:
-                raise CLIUsageError(
-                    "Nieznana wartość policy.enforce: {value}. Użyj 'enforced' lub 'not-enforced'.".format(
-                        value=part or ""
-                    )
-                )
-            collected.append(normalized)
-
-    if not collected:
-        return ()
-
-    return tuple(dict.fromkeys(collected))
-
-
-def _parse_cli_schedules(arguments: Sequence[str] | None) -> tuple[str, ...]:
-    if not arguments:
-        return ()
-
-    collected: list[str] = []
-    for argument in arguments:
-        if not argument:
-            continue
-        for part in re.split(r"[,\s]+", argument):
-            normalized = normalize_report_schedule(part)
-            if not normalized:
-                raise CLIUsageError(
-                    "Niepoprawny harmonogram audytu: {value}. Podaj niepusty ciąg znaków.".format(
-                        value=part or ""
-                    )
-                )
-            collected.append(normalized)
-
-    if not collected:
-        return ()
-
-    return tuple(dict.fromkeys(collected))
-
-
-def _parse_cli_categories(arguments: Sequence[str] | None) -> tuple[str, ...]:
-    if not arguments:
-        return ()
-
-    collected: list[str] = []
-    for argument in arguments:
-        if not argument:
-            continue
-        for part in re.split(r"[,\s]+", argument):
-            normalized = normalize_report_category(part)
-            if not normalized:
-                raise CLIUsageError(
-                    "Niepoprawna kategoria raportu: {value}. Podaj niepusty ciąg znaków.".format(
-                        value=part or ""
-                    )
-                )
-            collected.append(normalized)
-
-    if not collected:
-        return ()
-
-    return tuple(dict.fromkeys(collected))
-
-
-def _parse_cli_symbols(arguments: Sequence[str] | None) -> tuple[str, ...]:
-    if not arguments:
-        return ()
-
-    collected: list[str] = []
-    for argument in arguments:
-        if not argument:
-            continue
-        for part in re.split(r"[,\s]+", argument):
-            normalized = normalize_report_symbol(part)
-            if not normalized:
-                raise CLIUsageError(
-                    "Niepoprawny symbol raportu: {value}. Podaj niepusty identyfikator rynku.".format(
-                        value=part or ""
-                    )
-                )
-            collected.append(normalized)
-
-    if not collected:
-        return ()
-
-    return tuple(dict.fromkeys(collected))
-
-
-def _parse_cli_job_names(arguments: Sequence[str] | None) -> tuple[str, ...]:
-    if not arguments:
-        return ()
-
-    collected: list[str] = []
-    for argument in arguments:
-        if not argument:
-            continue
-        for part in re.split(r"[,\s]+", argument):
-            normalized = normalize_report_job_name(part)
-            if not normalized:
-                raise CLIUsageError(
-                    "Niepoprawna nazwa zadania audytu: {value}. Podaj niepusty ciąg znaków.".format(
-                        value=part or ""
-                    )
-                )
-            collected.append(normalized)
-
-    if not collected:
-        return ()
-
-    return tuple(dict.fromkeys(collected))
-
-
-def _parse_cli_pipelines(arguments: Sequence[str] | None) -> tuple[str, ...]:
-    if not arguments:
-        return ()
-
-    collected: list[str] = []
-    for argument in arguments:
-        if not argument:
-            continue
-        for part in re.split(r"[,\s]+", argument):
-            normalized = normalize_report_pipeline(part)
-            if not normalized:
-                raise CLIUsageError(
-                    "Niepoprawny pipeline raportu: {value}. Podaj niepusty ciąg znaków.".format(
-                        value=part or ""
-                    )
-                )
-            collected.append(normalized)
-
-    if not collected:
-        return ()
-
-    return tuple(dict.fromkeys(collected))
-
-
-def _parse_cli_capabilities(arguments: Sequence[str] | None) -> tuple[str, ...]:
-    if not arguments:
-        return ()
-
-    collected: list[str] = []
-    for argument in arguments:
-        if not argument:
-            continue
-        for part in re.split(r"[,\s]+", argument):
-            normalized = normalize_report_capability(part)
-            if not normalized:
-                raise CLIUsageError(
-                    "Niepoprawne capability strategii: {value}. Podaj niepusty identyfikator.".format(
-                        value=part or ""
-                    )
-                )
-            collected.append(normalized)
-
-    if not collected:
-        return ()
-
-    return tuple(dict.fromkeys(collected))
-
-
-def _parse_cli_environments(arguments: Sequence[str] | None) -> tuple[str, ...]:
-    if not arguments:
-        return ()
-
-    collected: list[str] = []
-    for argument in arguments:
-        if not argument:
-            continue
-        for part in re.split(r"[,\s]+", argument):
-            normalized = normalize_report_environment(part)
-            if not normalized:
-                raise CLIUsageError(
-                    "Niepoprawne środowisko raportu: {value}. Podaj niepusty ciąg znaków.".format(
-                        value=part or ""
-                    )
-                )
-            collected.append(normalized)
-
-    if not collected:
-        return ()
-
-    return tuple(dict.fromkeys(collected))
-
-
-def _parse_cli_portfolios(arguments: Sequence[str] | None) -> tuple[str, ...]:
-    if not arguments:
-        return ()
-
-    collected: list[str] = []
-    for argument in arguments:
-        if not argument:
-            continue
-        for part in re.split(r"[,\s]+", argument):
-            normalized = normalize_report_portfolio(part)
-            if not normalized:
-                raise CLIUsageError(
-                    "Niepoprawny portfel raportu: {value}. Podaj niepusty ciąg znaków.".format(
-                        value=part or ""
-                    )
-                )
-            collected.append(normalized)
-
-    if not collected:
-        return ()
-
-    return tuple(dict.fromkeys(collected))
-
-
-def _parse_cli_runs(arguments: Sequence[str] | None) -> tuple[str, ...]:
-    if not arguments:
-        return ()
-
-    collected: list[str] = []
-    for argument in arguments:
-        if not argument:
-            continue
-        for part in re.split(r"[,\s]+", argument):
-            normalized = normalize_report_run(part)
-            if not normalized:
-                raise CLIUsageError(
-                    "Niepoprawny run raportu: {value}. Podaj niepusty ciąg znaków.".format(
-                        value=part or ""
-                    )
-                )
-            collected.append(normalized)
-
-    if not collected:
-        return ()
-
-    return tuple(dict.fromkeys(collected))
-
-
-def _parse_cli_sources(arguments: Sequence[str] | None) -> tuple[str, ...]:
-    if not arguments:
-        return ()
-
-    collected: list[str] = []
-    for argument in arguments:
-        if not argument:
-            continue
-        for part in re.split(r"[,\s]+", argument):
-            normalized = normalize_report_source(part)
-            if not normalized:
-                raise CLIUsageError(
-                    "Niepoprawne źródło raportu: {value}. Podaj niepusty ciąg znaków.".format(
-                        value=part or ""
-                    )
-                )
-            collected.append(normalized)
-
-    if not collected:
-        return ()
-
-    return tuple(dict.fromkeys(collected))
-
-
-=======
->>>>>>> 194663ec
 def _resolve_since_cutoff(value: str, *, now: datetime | None = None) -> datetime:
     if not isinstance(value, str) or not value.strip():
         raise CLIUsageError("Opcja --since wymaga niepustej wartości.")
@@ -2320,58 +1706,6 @@
     if since_option:
         since_cutoff = _resolve_since_cutoff(since_option)
 
-<<<<<<< HEAD
-    include_tags = _parse_cli_tags(getattr(args, "include_tags", None))
-    exclude_tags = _parse_cli_tags(getattr(args, "exclude_tags", None))
-    include_statuses = _parse_cli_sign_off_statuses(
-        getattr(args, "include_statuses", None)
-    )
-    exclude_statuses = _parse_cli_sign_off_statuses(
-        getattr(args, "exclude_statuses", None)
-    )
-    include_report_statuses = _parse_cli_report_statuses(
-        getattr(args, "include_report_statuses", None)
-    )
-    exclude_report_statuses = _parse_cli_report_statuses(
-        getattr(args, "exclude_report_statuses", None)
-    )
-    include_sources = _parse_cli_sources(getattr(args, "include_sources", None))
-    exclude_sources = _parse_cli_sources(getattr(args, "exclude_sources", None))
-    include_schedules = _parse_cli_schedules(getattr(args, "include_schedules", None))
-    exclude_schedules = _parse_cli_schedules(getattr(args, "exclude_schedules", None))
-    include_categories = _parse_cli_categories(getattr(args, "include_categories", None))
-    exclude_categories = _parse_cli_categories(getattr(args, "exclude_categories", None))
-    include_symbols = _parse_cli_symbols(getattr(args, "include_symbols", None))
-    exclude_symbols = _parse_cli_symbols(getattr(args, "exclude_symbols", None))
-    include_pipelines = _parse_cli_pipelines(getattr(args, "include_pipelines", None))
-    exclude_pipelines = _parse_cli_pipelines(getattr(args, "exclude_pipelines", None))
-    include_capabilities = _parse_cli_capabilities(
-        getattr(args, "include_capabilities", None)
-    )
-    exclude_capabilities = _parse_cli_capabilities(
-        getattr(args, "exclude_capabilities", None)
-    )
-    include_environments = _parse_cli_environments(
-        getattr(args, "include_environments", None)
-    )
-    exclude_environments = _parse_cli_environments(
-        getattr(args, "exclude_environments", None)
-    )
-    include_portfolios = _parse_cli_portfolios(getattr(args, "include_portfolios", None))
-    exclude_portfolios = _parse_cli_portfolios(getattr(args, "exclude_portfolios", None))
-    include_runs = _parse_cli_runs(getattr(args, "include_runs", None))
-    exclude_runs = _parse_cli_runs(getattr(args, "exclude_runs", None))
-    include_jobs = _parse_cli_job_names(getattr(args, "include_jobs", None))
-    exclude_jobs = _parse_cli_job_names(getattr(args, "exclude_jobs", None))
-    include_policy_enforce = _parse_cli_policy_enforcement(
-        getattr(args, "policy_enforce", None)
-    )
-    exclude_policy_enforce = _parse_cli_policy_enforcement(
-        getattr(args, "exclude_policy_enforce", None)
-    )
-
-=======
->>>>>>> 194663ec
     roles_param = _parse_compliance_roles(getattr(args, "roles", None))
     effective_roles = (
         roles_param
@@ -2393,131 +1727,6 @@
     except Exception as exc:  # pragma: no cover - przekładamy błąd na CLIUsageError
         raise CLIUsageError(f"Nie udało się wczytać raportów audytu: {exc}") from exc
 
-<<<<<<< HEAD
-    if include_tags or exclude_tags:
-        dq_reports = filter_audit_reports_by_tags(
-            dq_reports, include=include_tags, exclude=exclude_tags
-        )
-        drift_reports = filter_audit_reports_by_tags(
-            drift_reports, include=include_tags, exclude=exclude_tags
-        )
-
-    if include_report_statuses or exclude_report_statuses:
-        dq_reports = filter_audit_reports_by_status(
-            dq_reports, include=include_report_statuses, exclude=exclude_report_statuses
-        )
-        drift_reports = filter_audit_reports_by_status(
-            drift_reports,
-            include=include_report_statuses,
-            exclude=exclude_report_statuses,
-        )
-
-    if include_sources or exclude_sources:
-        dq_reports = filter_audit_reports_by_source(
-            dq_reports, include=include_sources, exclude=exclude_sources
-        )
-        drift_reports = filter_audit_reports_by_source(
-            drift_reports, include=include_sources, exclude=exclude_sources
-        )
-
-    if include_schedules or exclude_schedules:
-        dq_reports = filter_audit_reports_by_schedule(
-            dq_reports, include=include_schedules, exclude=exclude_schedules
-        )
-        drift_reports = filter_audit_reports_by_schedule(
-            drift_reports, include=include_schedules, exclude=exclude_schedules
-        )
-
-    if include_categories or exclude_categories:
-        dq_reports = filter_audit_reports_by_category(
-            dq_reports, include=include_categories, exclude=exclude_categories
-        )
-        drift_reports = filter_audit_reports_by_category(
-            drift_reports, include=include_categories, exclude=exclude_categories
-        )
-
-    if include_symbols or exclude_symbols:
-        dq_reports = filter_audit_reports_by_symbol(
-            dq_reports, include=include_symbols, exclude=exclude_symbols
-        )
-        drift_reports = filter_audit_reports_by_symbol(
-            drift_reports, include=include_symbols, exclude=exclude_symbols
-        )
-
-    if include_pipelines or exclude_pipelines:
-        dq_reports = filter_audit_reports_by_pipeline(
-            dq_reports, include=include_pipelines, exclude=exclude_pipelines
-        )
-        drift_reports = filter_audit_reports_by_pipeline(
-            drift_reports, include=include_pipelines, exclude=exclude_pipelines
-        )
-
-    if include_capabilities or exclude_capabilities:
-        dq_reports = filter_audit_reports_by_capability(
-            dq_reports, include=include_capabilities, exclude=exclude_capabilities
-        )
-        drift_reports = filter_audit_reports_by_capability(
-            drift_reports,
-            include=include_capabilities,
-            exclude=exclude_capabilities,
-        )
-
-    if include_environments or exclude_environments:
-        dq_reports = filter_audit_reports_by_environment(
-            dq_reports, include=include_environments, exclude=exclude_environments
-        )
-        drift_reports = filter_audit_reports_by_environment(
-            drift_reports, include=include_environments, exclude=exclude_environments
-        )
-
-    if include_portfolios or exclude_portfolios:
-        dq_reports = filter_audit_reports_by_portfolio(
-            dq_reports, include=include_portfolios, exclude=exclude_portfolios
-        )
-        drift_reports = filter_audit_reports_by_portfolio(
-            drift_reports, include=include_portfolios, exclude=exclude_portfolios
-        )
-
-    if include_runs or exclude_runs:
-        dq_reports = filter_audit_reports_by_run(
-            dq_reports, include=include_runs, exclude=exclude_runs
-        )
-        drift_reports = filter_audit_reports_by_run(
-            drift_reports, include=include_runs, exclude=exclude_runs
-        )
-
-    if include_jobs or exclude_jobs:
-        dq_reports = filter_audit_reports_by_job_name(
-            dq_reports, include=include_jobs, exclude=exclude_jobs
-        )
-        drift_reports = filter_audit_reports_by_job_name(
-            drift_reports, include=include_jobs, exclude=exclude_jobs
-        )
-
-    if include_policy_enforce or exclude_policy_enforce:
-        dq_reports = filter_audit_reports_by_policy_enforcement(
-            dq_reports, include=include_policy_enforce, exclude=exclude_policy_enforce
-        )
-        drift_reports = filter_audit_reports_by_policy_enforcement(
-            drift_reports, include=include_policy_enforce, exclude=exclude_policy_enforce
-        )
-
-    if include_statuses or exclude_statuses:
-        dq_reports = filter_audit_reports_by_sign_off_status(
-            dq_reports,
-            include=include_statuses,
-            exclude=exclude_statuses,
-            roles=roles_param,
-        )
-        drift_reports = filter_audit_reports_by_sign_off_status(
-            drift_reports,
-            include=include_statuses,
-            exclude=exclude_statuses,
-            roles=roles_param,
-        )
-
-=======
->>>>>>> 194663ec
     if since_cutoff is not None:
         dq_reports = filter_audit_reports_since(dq_reports, since=since_cutoff)
         drift_reports = filter_audit_reports_since(drift_reports, since=since_cutoff)
@@ -2567,69 +1776,6 @@
             payload["since"] = since_cutoff.replace(microsecond=0).isoformat().replace(
                 "+00:00", "Z"
             )
-<<<<<<< HEAD
-        if include_tags:
-            payload["include_tags"] = list(include_tags)
-        if exclude_tags:
-            payload["exclude_tags"] = list(exclude_tags)
-        if include_report_statuses:
-            payload["include_report_statuses"] = list(include_report_statuses)
-        if exclude_report_statuses:
-            payload["exclude_report_statuses"] = list(exclude_report_statuses)
-        if include_policy_enforce:
-            payload["policy_enforce"] = [
-                "enforced" if flag else "not-enforced" for flag in include_policy_enforce
-            ]
-        if exclude_policy_enforce:
-            payload["exclude_policy_enforce"] = [
-                "enforced" if flag else "not-enforced" for flag in exclude_policy_enforce
-            ]
-        if include_statuses:
-            payload["include_statuses"] = list(include_statuses)
-        if exclude_statuses:
-            payload["exclude_statuses"] = list(exclude_statuses)
-        if include_sources:
-            payload["include_sources"] = list(include_sources)
-        if exclude_sources:
-            payload["exclude_sources"] = list(exclude_sources)
-        if include_schedules:
-            payload["include_schedules"] = list(include_schedules)
-        if exclude_schedules:
-            payload["exclude_schedules"] = list(exclude_schedules)
-        if include_categories:
-            payload["include_categories"] = list(include_categories)
-        if exclude_categories:
-            payload["exclude_categories"] = list(exclude_categories)
-        if include_symbols:
-            payload["include_symbols"] = list(include_symbols)
-        if exclude_symbols:
-            payload["exclude_symbols"] = list(exclude_symbols)
-        if include_pipelines:
-            payload["include_pipelines"] = list(include_pipelines)
-        if exclude_pipelines:
-            payload["exclude_pipelines"] = list(exclude_pipelines)
-        if include_capabilities:
-            payload["include_capabilities"] = list(include_capabilities)
-        if exclude_capabilities:
-            payload["exclude_capabilities"] = list(exclude_capabilities)
-        if include_environments:
-            payload["include_environments"] = list(include_environments)
-        if exclude_environments:
-            payload["exclude_environments"] = list(exclude_environments)
-        if include_portfolios:
-            payload["include_portfolios"] = list(include_portfolios)
-        if exclude_portfolios:
-            payload["exclude_portfolios"] = list(exclude_portfolios)
-        if include_runs:
-            payload["include_runs"] = list(include_runs)
-        if exclude_runs:
-            payload["exclude_runs"] = list(exclude_runs)
-        if include_jobs:
-            payload["include_jobs"] = list(include_jobs)
-        if exclude_jobs:
-            payload["exclude_jobs"] = list(exclude_jobs)
-=======
->>>>>>> 194663ec
         json_kwargs: dict[str, object] = {"ensure_ascii": False}
         if output_format == "json-pretty":
             json_kwargs["indent"] = 2
@@ -2644,69 +1790,6 @@
             "Minimalny znacznik czasu: "
             + since_cutoff.replace(microsecond=0).isoformat().replace("+00:00", "Z")
         )
-<<<<<<< HEAD
-    if include_tags:
-        print("Wymagane tagi: " + ", ".join(include_tags))
-    if exclude_tags:
-        print("Wykluczone tagi: " + ", ".join(exclude_tags))
-    if include_report_statuses:
-        print("Wymagane statusy raportów: " + ", ".join(include_report_statuses))
-    if exclude_report_statuses:
-        print("Wykluczone statusy raportów: " + ", ".join(exclude_report_statuses))
-    if include_policy_enforce:
-        human = ", ".join("enforced" if flag else "not-enforced" for flag in include_policy_enforce)
-        print("Wymagane policy.enforce: " + human)
-    if exclude_policy_enforce:
-        human = ", ".join(
-            "enforced" if flag else "not-enforced" for flag in exclude_policy_enforce
-        )
-        print("Wykluczone policy.enforce: " + human)
-    if include_statuses:
-        print("Wymagane statusy podpisów: " + ", ".join(include_statuses))
-    if exclude_statuses:
-        print("Wykluczone statusy podpisów: " + ", ".join(exclude_statuses))
-    if include_sources:
-        print("Wymagane źródła: " + ", ".join(include_sources))
-    if exclude_sources:
-        print("Wykluczone źródła: " + ", ".join(exclude_sources))
-    if include_schedules:
-        print("Wymagane harmonogramy: " + ", ".join(include_schedules))
-    if exclude_schedules:
-        print("Wykluczone harmonogramy: " + ", ".join(exclude_schedules))
-    if include_categories:
-        print("Wymagane kategorie: " + ", ".join(include_categories))
-    if exclude_categories:
-        print("Wykluczone kategorie: " + ", ".join(exclude_categories))
-    if include_symbols:
-        print("Wymagane symbole: " + ", ".join(include_symbols))
-    if exclude_symbols:
-        print("Wykluczone symbole: " + ", ".join(exclude_symbols))
-    if include_pipelines:
-        print("Wymagane pipeline'y: " + ", ".join(include_pipelines))
-    if exclude_pipelines:
-        print("Wykluczone pipeline'y: " + ", ".join(exclude_pipelines))
-    if include_capabilities:
-        print("Wymagane capability: " + ", ".join(include_capabilities))
-    if exclude_capabilities:
-        print("Wykluczone capability: " + ", ".join(exclude_capabilities))
-    if include_environments:
-        print("Wymagane środowiska: " + ", ".join(include_environments))
-    if exclude_environments:
-        print("Wykluczone środowiska: " + ", ".join(exclude_environments))
-    if include_portfolios:
-        print("Wymagane portfele: " + ", ".join(include_portfolios))
-    if exclude_portfolios:
-        print("Wykluczone portfele: " + ", ".join(exclude_portfolios))
-    if include_runs:
-        print("Wymagane runy: " + ", ".join(include_runs))
-    if exclude_runs:
-        print("Wykluczone runy: " + ", ".join(exclude_runs))
-    if include_jobs:
-        print("Wymagane zadania: " + ", ".join(include_jobs))
-    if exclude_jobs:
-        print("Wykluczone zadania: " + ", ".join(exclude_jobs))
-=======
->>>>>>> 194663ec
     print("Wymagane role: " + ", ".join(effective_roles))
     print(f"Limit raportów: {limit}")
 
